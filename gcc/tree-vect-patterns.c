/* Analysis Utilities for Loop Vectorization.
   Copyright (C) 2006-2017 Free Software Foundation, Inc.
   Contributed by Dorit Nuzman <dorit@il.ibm.com>

This file is part of GCC.

GCC is free software; you can redistribute it and/or modify it under
the terms of the GNU General Public License as published by the Free
Software Foundation; either version 3, or (at your option) any later
version.

GCC is distributed in the hope that it will be useful, but WITHOUT ANY
WARRANTY; without even the implied warranty of MERCHANTABILITY or
FITNESS FOR A PARTICULAR PURPOSE.  See the GNU General Public License
for more details.

You should have received a copy of the GNU General Public License
along with GCC; see the file COPYING3.  If not see
<http://www.gnu.org/licenses/>.  */

#include "config.h"
#include "system.h"
#include "coretypes.h"
#include "backend.h"
#include "rtl.h"
#include "tree.h"
#include "gimple.h"
#include "ssa.h"
#include "expmed.h"
#include "optabs-tree.h"
#include "insn-config.h"
#include "recog.h"		/* FIXME: for insn_data */
#include "fold-const.h"
#include "stor-layout.h"
#include "tree-eh.h"
#include "gimplify.h"
#include "gimple-iterator.h"
#include "cfgloop.h"
#include "tree-vectorizer.h"
#include "dumpfile.h"
#include "builtins.h"
#include "internal-fn.h"
#include "case-cfn-macros.h"

/* Pattern recognition functions  */
static gimple *vect_recog_widen_sum_pattern (vec<gimple *> *, tree *,
					    tree *);
static gimple *vect_recog_widen_mult_pattern (vec<gimple *> *, tree *,
					     tree *);
static gimple *vect_recog_dot_prod_pattern (vec<gimple *> *, tree *,
					   tree *);
static gimple *vect_recog_sad_pattern (vec<gimple *> *, tree *,
				      tree *);
static gimple *vect_recog_pow_pattern (vec<gimple *> *, tree *, tree *);
static gimple *vect_recog_over_widening_pattern (vec<gimple *> *, tree *,
                                                 tree *);
static gimple *vect_recog_widen_shift_pattern (vec<gimple *> *,
	                                tree *, tree *);
static gimple *vect_recog_rotate_pattern (vec<gimple *> *, tree *, tree *);
static gimple *vect_recog_vector_vector_shift_pattern (vec<gimple *> *,
						      tree *, tree *);
static gimple *vect_recog_divmod_pattern (vec<gimple *> *,
					 tree *, tree *);

static gimple *vect_recog_mult_pattern (vec<gimple *> *,
				       tree *, tree *);

static gimple *vect_recog_mixed_size_cond_pattern (vec<gimple *> *,
						  tree *, tree *);
static gimple *vect_recog_bool_pattern (vec<gimple *> *, tree *, tree *);
static gimple *vect_recog_mask_conversion_pattern (vec<gimple *> *, tree *, tree *);

struct vect_recog_func
{
  vect_recog_func_ptr fn;
  const char *name;
};

/* Note that ordering matters - the first pattern matching on a stmt
   is taken which means usually the more complex one needs to preceed
   the less comples onex (widen_sum only after dot_prod or sad for example).  */
static vect_recog_func vect_vect_recog_func_ptrs[NUM_PATTERNS] = {
      { vect_recog_widen_mult_pattern, "widen_mult" },
      { vect_recog_dot_prod_pattern, "dot_prod" },
      { vect_recog_sad_pattern, "sad" },
      { vect_recog_widen_sum_pattern, "widen_sum" },
      { vect_recog_pow_pattern, "pow" },
      { vect_recog_widen_shift_pattern, "widen_shift" },
      { vect_recog_over_widening_pattern, "over_widening" },
      { vect_recog_rotate_pattern, "rotate" },
      { vect_recog_vector_vector_shift_pattern, "vector_vector_shift" },
      {	vect_recog_divmod_pattern, "divmod" },
      {	vect_recog_mult_pattern, "mult" },
      {	vect_recog_mixed_size_cond_pattern, "mixed_size_cond" },
      {	vect_recog_bool_pattern, "bool" },
      {	vect_recog_mask_conversion_pattern, "mask_conversion" }
};

static inline void
append_pattern_def_seq (stmt_vec_info stmt_info, gimple *stmt)
{
  gimple_seq_add_stmt_without_update (&STMT_VINFO_PATTERN_DEF_SEQ (stmt_info),
				      stmt);
}

static inline void
new_pattern_def_seq (stmt_vec_info stmt_info, gimple *stmt)
{
  STMT_VINFO_PATTERN_DEF_SEQ (stmt_info) = NULL;
  append_pattern_def_seq (stmt_info, stmt);
}

/* Check whether STMT2 is in the same loop or basic block as STMT1.
   Which of the two applies depends on whether we're currently doing
   loop-based or basic-block-based vectorization, as determined by
   the vinfo_for_stmt for STMT1 (which must be defined).

   If this returns true, vinfo_for_stmt for STMT2 is guaranteed
   to be defined as well.  */

static bool
vect_same_loop_or_bb_p (gimple *stmt1, gimple *stmt2)
{
  stmt_vec_info stmt_vinfo = vinfo_for_stmt (stmt1);
  return vect_stmt_in_region_p (stmt_vinfo->vinfo, stmt2);
}

/* If the LHS of DEF_STMT has a single use, and that statement is
   in the same loop or basic block, return it.  */

static gimple *
vect_single_imm_use (gimple *def_stmt)
{
  tree lhs = gimple_assign_lhs (def_stmt);
  use_operand_p use_p;
  gimple *use_stmt;

  if (!single_imm_use (lhs, &use_p, &use_stmt))
    return NULL;

  if (!vect_same_loop_or_bb_p (def_stmt, use_stmt))
    return NULL;

  return use_stmt;
}

/* Check whether NAME, an ssa-name used in USE_STMT,
   is a result of a type promotion, such that:
     DEF_STMT: NAME = NOP (name0)
   If CHECK_SIGN is TRUE, check that either both types are signed or both are
   unsigned.  */

static bool
type_conversion_p (tree name, gimple *use_stmt, bool check_sign,
		   tree *orig_type, gimple **def_stmt, bool *promotion)
{
  gimple *dummy_gimple;
  stmt_vec_info stmt_vinfo;
  tree type = TREE_TYPE (name);
  tree oprnd0;
  enum vect_def_type dt;

  stmt_vinfo = vinfo_for_stmt (use_stmt);
  if (!vect_is_simple_use (name, stmt_vinfo->vinfo, def_stmt, &dt))
    return false;

  if (dt != vect_internal_def
      && dt != vect_external_def && dt != vect_constant_def)
    return false;

  if (!*def_stmt)
    return false;

  if (dt == vect_internal_def)
    {
      stmt_vec_info def_vinfo = vinfo_for_stmt (*def_stmt);
      if (STMT_VINFO_IN_PATTERN_P (def_vinfo))
	return false;
    }

  if (!is_gimple_assign (*def_stmt))
    return false;

  if (!CONVERT_EXPR_CODE_P (gimple_assign_rhs_code (*def_stmt)))
    return false;

  oprnd0 = gimple_assign_rhs1 (*def_stmt);

  *orig_type = TREE_TYPE (oprnd0);
  if (!INTEGRAL_TYPE_P (type) || !INTEGRAL_TYPE_P (*orig_type)
      || ((TYPE_UNSIGNED (type) != TYPE_UNSIGNED (*orig_type)) && check_sign))
    return false;

  if (TYPE_PRECISION (type) >= (TYPE_PRECISION (*orig_type) * 2))
    *promotion = true;
  else
    *promotion = false;

  if (!vect_is_simple_use (oprnd0, stmt_vinfo->vinfo, &dummy_gimple, &dt))
    return false;

  return true;
}

/* Helper to return a new temporary for pattern of TYPE for STMT.  If STMT
   is NULL, the caller must set SSA_NAME_DEF_STMT for the returned SSA var. */

static tree
vect_recog_temp_ssa_var (tree type, gimple *stmt)
{
  return make_temp_ssa_name (type, stmt, "patt");
}

/* Function vect_recog_dot_prod_pattern

   Try to find the following pattern:

     type x_t, y_t;
     TYPE1 prod;
     TYPE2 sum = init;
   loop:
     sum_0 = phi <init, sum_1>
     S1  x_t = ...
     S2  y_t = ...
     S3  x_T = (TYPE1) x_t;
     S4  y_T = (TYPE1) y_t;
     S5  prod = x_T * y_T;
     [S6  prod = (TYPE2) prod;  #optional]
     S7  sum_1 = prod + sum_0;

   where 'TYPE1' is exactly double the size of type 'type', and 'TYPE2' is the
   same size of 'TYPE1' or bigger. This is a special case of a reduction
   computation.

   Input:

   * STMTS: Contains a stmt from which the pattern search begins.  In the
   example, when this function is called with S7, the pattern {S3,S4,S5,S6,S7}
   will be detected.

   Output:

   * TYPE_IN: The type of the input arguments to the pattern.

   * TYPE_OUT: The type of the output  of this pattern.

   * Return value: A new stmt that will be used to replace the sequence of
   stmts that constitute the pattern. In this case it will be:
        WIDEN_DOT_PRODUCT <x_t, y_t, sum_0>

   Note: The dot-prod idiom is a widening reduction pattern that is
         vectorized without preserving all the intermediate results. It
         produces only N/2 (widened) results (by summing up pairs of
         intermediate results) rather than all N results.  Therefore, we
         cannot allow this pattern when we want to get all the results and in
         the correct order (as is the case when this computation is in an
         inner-loop nested in an outer-loop that us being vectorized).  */

static gimple *
vect_recog_dot_prod_pattern (vec<gimple *> *stmts, tree *type_in,
			     tree *type_out)
{
  gimple *stmt, *last_stmt = (*stmts)[0];
  tree oprnd0, oprnd1;
  tree oprnd00, oprnd01;
  stmt_vec_info stmt_vinfo = vinfo_for_stmt (last_stmt);
  tree type, half_type;
  gimple *pattern_stmt;
  tree prod_type;
  loop_vec_info loop_info = STMT_VINFO_LOOP_VINFO (stmt_vinfo);
  struct loop *loop;
  tree var;
  bool promotion;

  if (!loop_info)
    return NULL;

  loop = LOOP_VINFO_LOOP (loop_info);

  /* We don't allow changing the order of the computation in the inner-loop
     when doing outer-loop vectorization.  */
  if (loop && nested_in_vect_loop_p (loop, last_stmt))
    return NULL;

  if (!is_gimple_assign (last_stmt))
    return NULL;

  type = gimple_expr_type (last_stmt);

  /* Look for the following pattern
          DX = (TYPE1) X;
          DY = (TYPE1) Y;
          DPROD = DX * DY;
          DDPROD = (TYPE2) DPROD;
          sum_1 = DDPROD + sum_0;
     In which
     - DX is double the size of X
     - DY is double the size of Y
     - DX, DY, DPROD all have the same type
     - sum is the same size of DPROD or bigger
     - sum has been recognized as a reduction variable.

     This is equivalent to:
       DPROD = X w* Y;          #widen mult
       sum_1 = DPROD w+ sum_0;  #widen summation
     or
       DPROD = X w* Y;          #widen mult
       sum_1 = DPROD + sum_0;   #summation
   */

  /* Starting from LAST_STMT, follow the defs of its uses in search
     of the above pattern.  */

  if (gimple_assign_rhs_code (last_stmt) != PLUS_EXPR)
    return NULL;

  if (STMT_VINFO_IN_PATTERN_P (stmt_vinfo))
    {
      /* Has been detected as widening-summation?  */

      stmt = STMT_VINFO_RELATED_STMT (stmt_vinfo);
      type = gimple_expr_type (stmt);
      if (gimple_assign_rhs_code (stmt) != WIDEN_SUM_EXPR)
        return NULL;
      oprnd0 = gimple_assign_rhs1 (stmt);
      oprnd1 = gimple_assign_rhs2 (stmt);
      half_type = TREE_TYPE (oprnd0);
    }
  else
    {
      gimple *def_stmt;

      if (STMT_VINFO_DEF_TYPE (stmt_vinfo) != vect_reduction_def
	  && ! STMT_VINFO_GROUP_FIRST_ELEMENT (stmt_vinfo))
	return NULL;
      oprnd0 = gimple_assign_rhs1 (last_stmt);
      oprnd1 = gimple_assign_rhs2 (last_stmt);
      if (!types_compatible_p (TREE_TYPE (oprnd0), type)
	  || !types_compatible_p (TREE_TYPE (oprnd1), type))
        return NULL;
      stmt = last_stmt;

      if (type_conversion_p (oprnd0, stmt, true, &half_type, &def_stmt,
			     &promotion)
	  && promotion)
        {
          stmt = def_stmt;
          oprnd0 = gimple_assign_rhs1 (stmt);
        }
      else
        half_type = type;
    }

  /* So far so good.  Since last_stmt was detected as a (summation) reduction,
     we know that oprnd1 is the reduction variable (defined by a loop-header
     phi), and oprnd0 is an ssa-name defined by a stmt in the loop body.
     Left to check that oprnd0 is defined by a (widen_)mult_expr  */
  if (TREE_CODE (oprnd0) != SSA_NAME)
    return NULL;

  prod_type = half_type;
  stmt = SSA_NAME_DEF_STMT (oprnd0);

  /* It could not be the dot_prod pattern if the stmt is outside the loop.  */
  if (!gimple_bb (stmt) || !flow_bb_inside_loop_p (loop, gimple_bb (stmt)))
    return NULL;

  /* FORNOW.  Can continue analyzing the def-use chain when this stmt in a phi
     inside the loop (in case we are analyzing an outer-loop).  */
  if (!is_gimple_assign (stmt))
    return NULL;
  stmt_vinfo = vinfo_for_stmt (stmt);
  gcc_assert (stmt_vinfo);
  if (STMT_VINFO_DEF_TYPE (stmt_vinfo) != vect_internal_def)
    return NULL;
  if (gimple_assign_rhs_code (stmt) != MULT_EXPR)
    return NULL;
  if (STMT_VINFO_IN_PATTERN_P (stmt_vinfo))
    {
      /* Has been detected as a widening multiplication?  */

      stmt = STMT_VINFO_RELATED_STMT (stmt_vinfo);
      if (gimple_assign_rhs_code (stmt) != WIDEN_MULT_EXPR)
        return NULL;
      stmt_vinfo = vinfo_for_stmt (stmt);
      gcc_assert (stmt_vinfo);
      gcc_assert (STMT_VINFO_DEF_TYPE (stmt_vinfo) == vect_internal_def);
      oprnd00 = gimple_assign_rhs1 (stmt);
      oprnd01 = gimple_assign_rhs2 (stmt);
      STMT_VINFO_PATTERN_DEF_SEQ (vinfo_for_stmt (last_stmt))
	  = STMT_VINFO_PATTERN_DEF_SEQ (stmt_vinfo);
    }
  else
    {
      tree half_type0, half_type1;
      gimple *def_stmt;
      tree oprnd0, oprnd1;

      oprnd0 = gimple_assign_rhs1 (stmt);
      oprnd1 = gimple_assign_rhs2 (stmt);
      if (!types_compatible_p (TREE_TYPE (oprnd0), prod_type)
          || !types_compatible_p (TREE_TYPE (oprnd1), prod_type))
        return NULL;
      if (!type_conversion_p (oprnd0, stmt, true, &half_type0, &def_stmt,
			      &promotion)
	  || !promotion)
        return NULL;
      oprnd00 = gimple_assign_rhs1 (def_stmt);
      if (!type_conversion_p (oprnd1, stmt, true, &half_type1, &def_stmt,
			      &promotion)
	  || !promotion)
        return NULL;
      oprnd01 = gimple_assign_rhs1 (def_stmt);
      if (!types_compatible_p (half_type0, half_type1))
        return NULL;
      if (TYPE_PRECISION (prod_type) != TYPE_PRECISION (half_type0) * 2)
	return NULL;
    }

  half_type = TREE_TYPE (oprnd00);
  *type_in = half_type;
  *type_out = type;

  /* Pattern detected. Create a stmt to be used to replace the pattern: */
  var = vect_recog_temp_ssa_var (type, NULL);
  pattern_stmt = gimple_build_assign (var, DOT_PROD_EXPR,
				      oprnd00, oprnd01, oprnd1);

  if (dump_enabled_p ())
    {
      dump_printf_loc (MSG_NOTE, vect_location,
                       "vect_recog_dot_prod_pattern: detected: ");
      dump_gimple_stmt (MSG_NOTE, TDF_SLIM, pattern_stmt, 0);
    }

  return pattern_stmt;
}


/* Function vect_recog_sad_pattern

   Try to find the following Sum of Absolute Difference (SAD) pattern:

     type x_t, y_t;
     signed TYPE1 diff, abs_diff;
     TYPE2 sum = init;
   loop:
     sum_0 = phi <init, sum_1>
     S1  x_t = ...
     S2  y_t = ...
     S3  x_T = (TYPE1) x_t;
     S4  y_T = (TYPE1) y_t;
     S5  diff = x_T - y_T;
     S6  abs_diff = ABS_EXPR <diff>;
     [S7  abs_diff = (TYPE2) abs_diff;  #optional]
     S8  sum_1 = abs_diff + sum_0;

   where 'TYPE1' is at least double the size of type 'type', and 'TYPE2' is the
   same size of 'TYPE1' or bigger. This is a special case of a reduction
   computation.

   Input:

   * STMTS: Contains a stmt from which the pattern search begins.  In the
   example, when this function is called with S8, the pattern
   {S3,S4,S5,S6,S7,S8} will be detected.

   Output:

   * TYPE_IN: The type of the input arguments to the pattern.

   * TYPE_OUT: The type of the output of this pattern.

   * Return value: A new stmt that will be used to replace the sequence of
   stmts that constitute the pattern. In this case it will be:
        SAD_EXPR <x_t, y_t, sum_0>
  */

static gimple *
vect_recog_sad_pattern (vec<gimple *> *stmts, tree *type_in,
			     tree *type_out)
{
  gimple *last_stmt = (*stmts)[0];
  tree sad_oprnd0, sad_oprnd1;
  stmt_vec_info stmt_vinfo = vinfo_for_stmt (last_stmt);
  tree half_type;
  loop_vec_info loop_info = STMT_VINFO_LOOP_VINFO (stmt_vinfo);
  struct loop *loop;
  bool promotion;

  if (!loop_info)
    return NULL;

  loop = LOOP_VINFO_LOOP (loop_info);

  /* We don't allow changing the order of the computation in the inner-loop
     when doing outer-loop vectorization.  */
  if (loop && nested_in_vect_loop_p (loop, last_stmt))
    return NULL;

  if (!is_gimple_assign (last_stmt))
    return NULL;

  tree sum_type = gimple_expr_type (last_stmt);

  /* Look for the following pattern
          DX = (TYPE1) X;
          DY = (TYPE1) Y;
          DDIFF = DX - DY;
          DAD = ABS_EXPR <DDIFF>;
          DDPROD = (TYPE2) DPROD;
          sum_1 = DAD + sum_0;
     In which
     - DX is at least double the size of X
     - DY is at least double the size of Y
     - DX, DY, DDIFF, DAD all have the same type
     - sum is the same size of DAD or bigger
     - sum has been recognized as a reduction variable.

     This is equivalent to:
       DDIFF = X w- Y;          #widen sub
       DAD = ABS_EXPR <DDIFF>;
       sum_1 = DAD w+ sum_0;    #widen summation
     or
       DDIFF = X w- Y;          #widen sub
       DAD = ABS_EXPR <DDIFF>;
       sum_1 = DAD + sum_0;     #summation
   */

  /* Starting from LAST_STMT, follow the defs of its uses in search
     of the above pattern.  */

  if (gimple_assign_rhs_code (last_stmt) != PLUS_EXPR)
    return NULL;

  tree plus_oprnd0, plus_oprnd1;

  if (STMT_VINFO_IN_PATTERN_P (stmt_vinfo))
    {
      /* Has been detected as widening-summation?  */

      gimple *stmt = STMT_VINFO_RELATED_STMT (stmt_vinfo);
      sum_type = gimple_expr_type (stmt);
      if (gimple_assign_rhs_code (stmt) != WIDEN_SUM_EXPR)
        return NULL;
      plus_oprnd0 = gimple_assign_rhs1 (stmt);
      plus_oprnd1 = gimple_assign_rhs2 (stmt);
      half_type = TREE_TYPE (plus_oprnd0);
    }
  else
    {
      gimple *def_stmt;

      if (STMT_VINFO_DEF_TYPE (stmt_vinfo) != vect_reduction_def
	  && ! STMT_VINFO_GROUP_FIRST_ELEMENT (stmt_vinfo))
	return NULL;
      plus_oprnd0 = gimple_assign_rhs1 (last_stmt);
      plus_oprnd1 = gimple_assign_rhs2 (last_stmt);
      if (!types_compatible_p (TREE_TYPE (plus_oprnd0), sum_type)
	  || !types_compatible_p (TREE_TYPE (plus_oprnd1), sum_type))
        return NULL;

      /* The type conversion could be promotion, demotion,
         or just signed -> unsigned.  */
      if (type_conversion_p (plus_oprnd0, last_stmt, false,
                             &half_type, &def_stmt, &promotion))
        plus_oprnd0 = gimple_assign_rhs1 (def_stmt);
      else
        half_type = sum_type;
    }

  /* So far so good.  Since last_stmt was detected as a (summation) reduction,
     we know that plus_oprnd1 is the reduction variable (defined by a loop-header
     phi), and plus_oprnd0 is an ssa-name defined by a stmt in the loop body.
     Then check that plus_oprnd0 is defined by an abs_expr.  */

  if (TREE_CODE (plus_oprnd0) != SSA_NAME)
    return NULL;

  tree abs_type = half_type;
  gimple *abs_stmt = SSA_NAME_DEF_STMT (plus_oprnd0);

  /* It could not be the sad pattern if the abs_stmt is outside the loop.  */
  if (!gimple_bb (abs_stmt) || !flow_bb_inside_loop_p (loop, gimple_bb (abs_stmt)))
    return NULL;

  /* FORNOW.  Can continue analyzing the def-use chain when this stmt in a phi
     inside the loop (in case we are analyzing an outer-loop).  */
  if (!is_gimple_assign (abs_stmt))
    return NULL;

  stmt_vec_info abs_stmt_vinfo = vinfo_for_stmt (abs_stmt);
  gcc_assert (abs_stmt_vinfo);
  if (STMT_VINFO_DEF_TYPE (abs_stmt_vinfo) != vect_internal_def)
    return NULL;
  if (gimple_assign_rhs_code (abs_stmt) != ABS_EXPR)
    return NULL;

  tree abs_oprnd = gimple_assign_rhs1 (abs_stmt);
  if (!types_compatible_p (TREE_TYPE (abs_oprnd), abs_type))
    return NULL;
  if (TYPE_UNSIGNED (abs_type))
    return NULL;

  /* We then detect if the operand of abs_expr is defined by a minus_expr.  */

  if (TREE_CODE (abs_oprnd) != SSA_NAME)
    return NULL;

  gimple *diff_stmt = SSA_NAME_DEF_STMT (abs_oprnd);

  /* It could not be the sad pattern if the diff_stmt is outside the loop.  */
  if (!gimple_bb (diff_stmt)
      || !flow_bb_inside_loop_p (loop, gimple_bb (diff_stmt)))
    return NULL;

  /* FORNOW.  Can continue analyzing the def-use chain when this stmt in a phi
     inside the loop (in case we are analyzing an outer-loop).  */
  if (!is_gimple_assign (diff_stmt))
    return NULL;

  stmt_vec_info diff_stmt_vinfo = vinfo_for_stmt (diff_stmt);
  gcc_assert (diff_stmt_vinfo);
  if (STMT_VINFO_DEF_TYPE (diff_stmt_vinfo) != vect_internal_def)
    return NULL;
  if (gimple_assign_rhs_code (diff_stmt) != MINUS_EXPR)
    return NULL;

  tree half_type0, half_type1;
  gimple *def_stmt;

  tree minus_oprnd0 = gimple_assign_rhs1 (diff_stmt);
  tree minus_oprnd1 = gimple_assign_rhs2 (diff_stmt);

  if (!types_compatible_p (TREE_TYPE (minus_oprnd0), abs_type)
      || !types_compatible_p (TREE_TYPE (minus_oprnd1), abs_type))
    return NULL;
  if (!type_conversion_p (minus_oprnd0, diff_stmt, false,
                          &half_type0, &def_stmt, &promotion)
      || !promotion)
    return NULL;
  sad_oprnd0 = gimple_assign_rhs1 (def_stmt);

  if (!type_conversion_p (minus_oprnd1, diff_stmt, false,
                          &half_type1, &def_stmt, &promotion)
      || !promotion)
    return NULL;
  sad_oprnd1 = gimple_assign_rhs1 (def_stmt);

  if (!types_compatible_p (half_type0, half_type1))
    return NULL;
  if (TYPE_PRECISION (abs_type) < TYPE_PRECISION (half_type0) * 2
      || TYPE_PRECISION (sum_type) < TYPE_PRECISION (half_type0) * 2)
    return NULL;

  *type_in = TREE_TYPE (sad_oprnd0);
  *type_out = sum_type;

  /* Pattern detected. Create a stmt to be used to replace the pattern: */
  tree var = vect_recog_temp_ssa_var (sum_type, NULL);
  gimple *pattern_stmt = gimple_build_assign (var, SAD_EXPR, sad_oprnd0,
					      sad_oprnd1, plus_oprnd1);

  if (dump_enabled_p ())
    {
      dump_printf_loc (MSG_NOTE, vect_location,
                       "vect_recog_sad_pattern: detected: ");
      dump_gimple_stmt (MSG_NOTE, TDF_SLIM, pattern_stmt, 0);
    }

  return pattern_stmt;
}


/* Handle widening operation by a constant.  At the moment we support MULT_EXPR
   and LSHIFT_EXPR.

   For MULT_EXPR we check that CONST_OPRND fits HALF_TYPE, and for LSHIFT_EXPR
   we check that CONST_OPRND is less or equal to the size of HALF_TYPE.

   Otherwise, if the type of the result (TYPE) is at least 4 times bigger than
   HALF_TYPE, and there is an intermediate type (2 times smaller than TYPE)
   that satisfies the above restrictions,  we can perform a widening opeartion
   from the intermediate type to TYPE and replace a_T = (TYPE) a_t;
   with a_it = (interm_type) a_t;  Store such operation in *WSTMT.  */

static bool
vect_handle_widen_op_by_const (gimple *stmt, enum tree_code code,
		               tree const_oprnd, tree *oprnd,
			       gimple **wstmt, tree type,
			       tree *half_type, gimple *def_stmt)
{
  tree new_type, new_oprnd;

  if (code != MULT_EXPR && code != LSHIFT_EXPR)
    return false;

  if (((code == MULT_EXPR && int_fits_type_p (const_oprnd, *half_type))
        || (code == LSHIFT_EXPR
            && compare_tree_int (const_oprnd, TYPE_PRECISION (*half_type))
	    	!= 1))
      && TYPE_PRECISION (type) == (TYPE_PRECISION (*half_type) * 2))
    {
      /* CONST_OPRND is a constant of HALF_TYPE.  */
      *oprnd = gimple_assign_rhs1 (def_stmt);
      return true;
    }

  if (TYPE_PRECISION (type) < (TYPE_PRECISION (*half_type) * 4))
    return false;

  if (!vect_same_loop_or_bb_p (stmt, def_stmt))
    return false;

  /* TYPE is 4 times bigger than HALF_TYPE, try widening operation for
     a type 2 times bigger than HALF_TYPE.  */
  new_type = build_nonstandard_integer_type (TYPE_PRECISION (type) / 2,
                                             TYPE_UNSIGNED (type));
  if ((code == MULT_EXPR && !int_fits_type_p (const_oprnd, new_type))
      || (code == LSHIFT_EXPR
          && compare_tree_int (const_oprnd, TYPE_PRECISION (new_type)) == 1))
    return false;

  /* Use NEW_TYPE for widening operation and create a_T = (NEW_TYPE) a_t;  */
  *oprnd = gimple_assign_rhs1 (def_stmt);
  new_oprnd = make_ssa_name (new_type);
  *wstmt = gimple_build_assign (new_oprnd, NOP_EXPR, *oprnd);
  *oprnd = new_oprnd;

  *half_type = new_type;
  return true;
}


/* Function vect_recog_widen_mult_pattern

   Try to find the following pattern:

     type1 a_t;
     type2 b_t;
     TYPE a_T, b_T, prod_T;

     S1  a_t = ;
     S2  b_t = ;
     S3  a_T = (TYPE) a_t;
     S4  b_T = (TYPE) b_t;
     S5  prod_T = a_T * b_T;

   where type 'TYPE' is at least double the size of type 'type1' and 'type2'.

   Also detect unsigned cases:

     unsigned type1 a_t;
     unsigned type2 b_t;
     unsigned TYPE u_prod_T;
     TYPE a_T, b_T, prod_T;

     S1  a_t = ;
     S2  b_t = ;
     S3  a_T = (TYPE) a_t;
     S4  b_T = (TYPE) b_t;
     S5  prod_T = a_T * b_T;
     S6  u_prod_T = (unsigned TYPE) prod_T;

   and multiplication by constants:

     type a_t;
     TYPE a_T, prod_T;

     S1  a_t = ;
     S3  a_T = (TYPE) a_t;
     S5  prod_T = a_T * CONST;

   A special case of multiplication by constants is when 'TYPE' is 4 times
   bigger than 'type', but CONST fits an intermediate type 2 times smaller
   than 'TYPE'.  In that case we create an additional pattern stmt for S3
   to create a variable of the intermediate type, and perform widen-mult
   on the intermediate type as well:

     type a_t;
     interm_type a_it;
     TYPE a_T, prod_T,  prod_T';

     S1  a_t = ;
     S3  a_T = (TYPE) a_t;
           '--> a_it = (interm_type) a_t;
     S5  prod_T = a_T * CONST;
           '--> prod_T' = a_it w* CONST;

   Input/Output:

   * STMTS: Contains a stmt from which the pattern search begins.  In the
   example, when this function is called with S5, the pattern {S3,S4,S5,(S6)}
   is detected.  In case of unsigned widen-mult, the original stmt (S5) is
   replaced with S6 in STMTS.  In case of multiplication by a constant
   of an intermediate type (the last case above), STMTS also contains S3
   (inserted before S5).

   Output:

   * TYPE_IN: The type of the input arguments to the pattern.

   * TYPE_OUT: The type of the output of this pattern.

   * Return value: A new stmt that will be used to replace the sequence of
   stmts that constitute the pattern.  In this case it will be:
        WIDEN_MULT <a_t, b_t>
   If the result of WIDEN_MULT needs to be converted to a larger type, the
   returned stmt will be this type conversion stmt.
*/

static gimple *
vect_recog_widen_mult_pattern (vec<gimple *> *stmts,
                               tree *type_in, tree *type_out)
{
  gimple *last_stmt = stmts->pop ();
  gimple *def_stmt0, *def_stmt1;
  tree oprnd0, oprnd1;
  tree type, half_type0, half_type1;
  gimple *new_stmt = NULL, *pattern_stmt = NULL;
  tree vectype, vecitype;
  tree var;
  enum tree_code dummy_code;
  int dummy_int;
  vec<tree> dummy_vec;
  bool op1_ok;
  bool promotion;

  if (!is_gimple_assign (last_stmt))
    return NULL;

  type = gimple_expr_type (last_stmt);

  /* Starting from LAST_STMT, follow the defs of its uses in search
     of the above pattern.  */

  if (gimple_assign_rhs_code (last_stmt) != MULT_EXPR)
    return NULL;

  oprnd0 = gimple_assign_rhs1 (last_stmt);
  oprnd1 = gimple_assign_rhs2 (last_stmt);
  if (!types_compatible_p (TREE_TYPE (oprnd0), type)
      || !types_compatible_p (TREE_TYPE (oprnd1), type))
    return NULL;

  /* Check argument 0.  */
  if (!type_conversion_p (oprnd0, last_stmt, false, &half_type0, &def_stmt0,
                         &promotion)
      || !promotion)
     return NULL;
  /* Check argument 1.  */
  op1_ok = type_conversion_p (oprnd1, last_stmt, false, &half_type1,
                              &def_stmt1, &promotion);

  if (op1_ok && promotion)
    {
      oprnd0 = gimple_assign_rhs1 (def_stmt0);
      oprnd1 = gimple_assign_rhs1 (def_stmt1);
    }	       
  else
    {
      if (TREE_CODE (oprnd1) == INTEGER_CST
          && TREE_CODE (half_type0) == INTEGER_TYPE
          && vect_handle_widen_op_by_const (last_stmt, MULT_EXPR, oprnd1,
		                            &oprnd0, &new_stmt, type,
					    &half_type0, def_stmt0))
	{
	  half_type1 = half_type0;
	  oprnd1 = fold_convert (half_type1, oprnd1);
	}
      else
        return NULL;
    }

  /* If the two arguments have different sizes, convert the one with
     the smaller type into the larger type.  */
  if (TYPE_PRECISION (half_type0) != TYPE_PRECISION (half_type1))
    {
      /* If we already used up the single-stmt slot give up.  */
      if (new_stmt)
	return NULL;

      tree* oprnd = NULL;
      gimple *def_stmt = NULL;

      if (TYPE_PRECISION (half_type0) < TYPE_PRECISION (half_type1))
	{
	  def_stmt = def_stmt0;
	  half_type0 = half_type1;
	  oprnd = &oprnd0;
	}
      else
	{
	  def_stmt = def_stmt1;
	  half_type1 = half_type0;
	  oprnd = &oprnd1;
	}

      tree old_oprnd = gimple_assign_rhs1 (def_stmt);
      tree new_oprnd = make_ssa_name (half_type0);
      new_stmt = gimple_build_assign (new_oprnd, NOP_EXPR, old_oprnd);
      *oprnd = new_oprnd;
    }

  /* Handle unsigned case.  Look for
     S6  u_prod_T = (unsigned TYPE) prod_T;
     Use unsigned TYPE as the type for WIDEN_MULT_EXPR.  */
  if (TYPE_UNSIGNED (type) != TYPE_UNSIGNED (half_type0))
    {
      gimple *use_stmt;
      tree use_lhs;
      tree use_type;

      if (TYPE_UNSIGNED (type) == TYPE_UNSIGNED (half_type1))
        return NULL;

      use_stmt = vect_single_imm_use (last_stmt);
      if (!use_stmt || !is_gimple_assign (use_stmt)
	  || !CONVERT_EXPR_CODE_P (gimple_assign_rhs_code (use_stmt)))
        return NULL;

      use_lhs = gimple_assign_lhs (use_stmt);
      use_type = TREE_TYPE (use_lhs);
      if (!INTEGRAL_TYPE_P (use_type)
          || (TYPE_UNSIGNED (type) == TYPE_UNSIGNED (use_type))
          || (TYPE_PRECISION (type) != TYPE_PRECISION (use_type)))
        return NULL;

      type = use_type;
      last_stmt = use_stmt;
    }

  if (!types_compatible_p (half_type0, half_type1))
    return NULL;

  /* If TYPE is more than twice larger than HALF_TYPE, we use WIDEN_MULT
     to get an intermediate result of type ITYPE.  In this case we need
     to build a statement to convert this intermediate result to type TYPE.  */
  tree itype = type;
  if (TYPE_PRECISION (type) > TYPE_PRECISION (half_type0) * 2)
    itype = build_nonstandard_integer_type
	      (GET_MODE_BITSIZE (SCALAR_TYPE_MODE (half_type0)) * 2,
	       TYPE_UNSIGNED (type));

  /* Pattern detected.  */
  if (dump_enabled_p ())
    dump_printf_loc (MSG_NOTE, vect_location,
                     "vect_recog_widen_mult_pattern: detected:\n");

  /* Check target support  */
  vectype = get_vectype_for_scalar_type (half_type0);
  vecitype = get_vectype_for_scalar_type (itype);
  if (!vectype
      || !vecitype
      || !supportable_widening_operation (WIDEN_MULT_EXPR, last_stmt,
					  vecitype, vectype,
					  &dummy_code, &dummy_code,
					  &dummy_int, &dummy_vec))
    return NULL;

  *type_in = vectype;
  *type_out = get_vectype_for_scalar_type (type);

  /* Pattern supported. Create a stmt to be used to replace the pattern: */
  var = vect_recog_temp_ssa_var (itype, NULL);
  pattern_stmt = gimple_build_assign (var, WIDEN_MULT_EXPR, oprnd0, oprnd1);

  stmt_vec_info stmt_vinfo = vinfo_for_stmt (last_stmt);
  STMT_VINFO_PATTERN_DEF_SEQ (stmt_vinfo) = NULL;

  /* If the original two operands have different sizes, we may need to convert
     the smaller one into the larget type.  If this is the case, at this point
     the new stmt is already built.  */
  if (new_stmt)
    {
      append_pattern_def_seq (stmt_vinfo, new_stmt);
      stmt_vec_info new_stmt_info
        = new_stmt_vec_info (new_stmt, stmt_vinfo->vinfo);
      set_vinfo_for_stmt (new_stmt, new_stmt_info);
      STMT_VINFO_VECTYPE (new_stmt_info) = vectype;
    }

  /* If ITYPE is not TYPE, we need to build a type convertion stmt to convert
     the result of the widen-mult operation into type TYPE.  */
  if (itype != type)
    {
      append_pattern_def_seq (stmt_vinfo, pattern_stmt);
      stmt_vec_info pattern_stmt_info
        = new_stmt_vec_info (pattern_stmt, stmt_vinfo->vinfo);
      set_vinfo_for_stmt (pattern_stmt, pattern_stmt_info);
      STMT_VINFO_VECTYPE (pattern_stmt_info) = vecitype;
      pattern_stmt = gimple_build_assign (vect_recog_temp_ssa_var (type, NULL),
					  NOP_EXPR,
					  gimple_assign_lhs (pattern_stmt));
    }

  if (dump_enabled_p ())
    dump_gimple_stmt_loc (MSG_NOTE, vect_location, TDF_SLIM, pattern_stmt, 0);

  stmts->safe_push (last_stmt);
  return pattern_stmt;
}


/* Function vect_recog_pow_pattern

   Try to find the following pattern:

     x = POW (y, N);

   with POW being one of pow, powf, powi, powif and N being
   either 2 or 0.5.

   Input:

   * LAST_STMT: A stmt from which the pattern search begins.

   Output:

   * TYPE_IN: The type of the input arguments to the pattern.

   * TYPE_OUT: The type of the output of this pattern.

   * Return value: A new stmt that will be used to replace the sequence of
   stmts that constitute the pattern. In this case it will be:
        x = x * x
   or
	x = sqrt (x)
*/

static gimple *
vect_recog_pow_pattern (vec<gimple *> *stmts, tree *type_in,
			tree *type_out)
{
  gimple *last_stmt = (*stmts)[0];
  tree base, exp = NULL;
  gimple *stmt;
  tree var;

  if (!is_gimple_call (last_stmt) || gimple_call_lhs (last_stmt) == NULL)
    return NULL;

  switch (gimple_call_combined_fn (last_stmt))
    {
    CASE_CFN_POW:
    CASE_CFN_POWI:
      base = gimple_call_arg (last_stmt, 0);
      exp = gimple_call_arg (last_stmt, 1);
      if (TREE_CODE (exp) != REAL_CST
	  && TREE_CODE (exp) != INTEGER_CST)
        return NULL;
      break;

    default:
      return NULL;
    }

  /* We now have a pow or powi builtin function call with a constant
     exponent.  */

  *type_out = NULL_TREE;

  /* Catch squaring.  */
  if ((tree_fits_shwi_p (exp)
       && tree_to_shwi (exp) == 2)
      || (TREE_CODE (exp) == REAL_CST
          && real_equal (&TREE_REAL_CST (exp), &dconst2)))
    {
      *type_in = TREE_TYPE (base);

      var = vect_recog_temp_ssa_var (TREE_TYPE (base), NULL);
      stmt = gimple_build_assign (var, MULT_EXPR, base, base);
      return stmt;
    }

  /* Catch square root.  */
  if (TREE_CODE (exp) == REAL_CST
      && real_equal (&TREE_REAL_CST (exp), &dconsthalf))
    {
      *type_in = get_vectype_for_scalar_type (TREE_TYPE (base));
      if (*type_in
	  && direct_internal_fn_supported_p (IFN_SQRT, *type_in,
					     OPTIMIZE_FOR_SPEED))
	{
	  gcall *stmt = gimple_build_call_internal (IFN_SQRT, 1, base);
	  var = vect_recog_temp_ssa_var (TREE_TYPE (base), stmt);
	  gimple_call_set_lhs (stmt, var);
	  return stmt;
	}
    }

  return NULL;
}


/* Function vect_recog_widen_sum_pattern

   Try to find the following pattern:

     type x_t;
     TYPE x_T, sum = init;
   loop:
     sum_0 = phi <init, sum_1>
     S1  x_t = *p;
     S2  x_T = (TYPE) x_t;
     S3  sum_1 = x_T + sum_0;

   where type 'TYPE' is at least double the size of type 'type', i.e - we're
   summing elements of type 'type' into an accumulator of type 'TYPE'. This is
   a special case of a reduction computation.

   Input:

   * LAST_STMT: A stmt from which the pattern search begins. In the example,
   when this function is called with S3, the pattern {S2,S3} will be detected.

   Output:

   * TYPE_IN: The type of the input arguments to the pattern.

   * TYPE_OUT: The type of the output of this pattern.

   * Return value: A new stmt that will be used to replace the sequence of
   stmts that constitute the pattern. In this case it will be:
        WIDEN_SUM <x_t, sum_0>

   Note: The widening-sum idiom is a widening reduction pattern that is
	 vectorized without preserving all the intermediate results. It
         produces only N/2 (widened) results (by summing up pairs of
	 intermediate results) rather than all N results.  Therefore, we
	 cannot allow this pattern when we want to get all the results and in
	 the correct order (as is the case when this computation is in an
	 inner-loop nested in an outer-loop that us being vectorized).  */

static gimple *
vect_recog_widen_sum_pattern (vec<gimple *> *stmts, tree *type_in,
			      tree *type_out)
{
  gimple *stmt, *last_stmt = (*stmts)[0];
  tree oprnd0, oprnd1;
  stmt_vec_info stmt_vinfo = vinfo_for_stmt (last_stmt);
  tree type, half_type;
  gimple *pattern_stmt;
  loop_vec_info loop_info = STMT_VINFO_LOOP_VINFO (stmt_vinfo);
  struct loop *loop;
  tree var;
  bool promotion;

  if (!loop_info)
    return NULL;

  loop = LOOP_VINFO_LOOP (loop_info);

  /* We don't allow changing the order of the computation in the inner-loop
     when doing outer-loop vectorization.  */
  if (loop && nested_in_vect_loop_p (loop, last_stmt))
    return NULL;

  if (!is_gimple_assign (last_stmt))
    return NULL;

  type = gimple_expr_type (last_stmt);

  /* Look for the following pattern
          DX = (TYPE) X;
          sum_1 = DX + sum_0;
     In which DX is at least double the size of X, and sum_1 has been
     recognized as a reduction variable.
   */

  /* Starting from LAST_STMT, follow the defs of its uses in search
     of the above pattern.  */

  if (gimple_assign_rhs_code (last_stmt) != PLUS_EXPR)
    return NULL;

  if (STMT_VINFO_DEF_TYPE (stmt_vinfo) != vect_reduction_def
      && ! STMT_VINFO_GROUP_FIRST_ELEMENT (stmt_vinfo))
    return NULL;

  oprnd0 = gimple_assign_rhs1 (last_stmt);
  oprnd1 = gimple_assign_rhs2 (last_stmt);
  if (!types_compatible_p (TREE_TYPE (oprnd0), type)
      || !types_compatible_p (TREE_TYPE (oprnd1), type))
    return NULL;

  /* So far so good.  Since last_stmt was detected as a (summation) reduction,
     we know that oprnd1 is the reduction variable (defined by a loop-header
     phi), and oprnd0 is an ssa-name defined by a stmt in the loop body.
     Left to check that oprnd0 is defined by a cast from type 'type' to type
     'TYPE'.  */

  if (!type_conversion_p (oprnd0, last_stmt, true, &half_type, &stmt,
                          &promotion)
      || !promotion)
     return NULL;

  oprnd0 = gimple_assign_rhs1 (stmt);
  *type_in = half_type;
  *type_out = type;

  /* Pattern detected. Create a stmt to be used to replace the pattern: */
  var = vect_recog_temp_ssa_var (type, NULL);
  pattern_stmt = gimple_build_assign (var, WIDEN_SUM_EXPR, oprnd0, oprnd1);

  if (dump_enabled_p ())
    {
      dump_printf_loc (MSG_NOTE, vect_location,
                       "vect_recog_widen_sum_pattern: detected: ");
      dump_gimple_stmt (MSG_NOTE, TDF_SLIM, pattern_stmt, 0);
    }

  return pattern_stmt;
}


/* Return TRUE if the operation in STMT can be performed on a smaller type.

   Input:
   STMT - a statement to check.
   DEF - we support operations with two operands, one of which is constant.
         The other operand can be defined by a demotion operation, or by a
         previous statement in a sequence of over-promoted operations.  In the
         later case DEF is used to replace that operand.  (It is defined by a
         pattern statement we created for the previous statement in the
         sequence).

   Input/output:
   NEW_TYPE - Output: a smaller type that we are trying to use.  Input: if not
         NULL, it's the type of DEF.
   STMTS - additional pattern statements.  If a pattern statement (type
         conversion) is created in this function, its original statement is
         added to STMTS.

   Output:
   OP0, OP1 - if the operation fits a smaller type, OP0 and OP1 are the new
         operands to use in the new pattern statement for STMT (will be created
         in vect_recog_over_widening_pattern ()).
   NEW_DEF_STMT - in case DEF has to be promoted, we create two pattern
         statements for STMT: the first one is a type promotion and the second
         one is the operation itself.  We return the type promotion statement
	 in NEW_DEF_STMT and further store it in STMT_VINFO_PATTERN_DEF_SEQ of
         the second pattern statement.  */

static bool
vect_operation_fits_smaller_type (gimple *stmt, tree def, tree *new_type,
				  tree *op0, tree *op1, gimple **new_def_stmt,
				  vec<gimple *> *stmts)
{
  enum tree_code code;
  tree const_oprnd, oprnd;
  tree interm_type = NULL_TREE, half_type, new_oprnd, type;
  gimple *def_stmt, *new_stmt;
  bool first = false;
  bool promotion;

  *op0 = NULL_TREE;
  *op1 = NULL_TREE;
  *new_def_stmt = NULL;

  if (!is_gimple_assign (stmt))
    return false;

  code = gimple_assign_rhs_code (stmt);
  if (code != LSHIFT_EXPR && code != RSHIFT_EXPR
      && code != BIT_IOR_EXPR && code != BIT_XOR_EXPR && code != BIT_AND_EXPR)
    return false;

  oprnd = gimple_assign_rhs1 (stmt);
  const_oprnd = gimple_assign_rhs2 (stmt);
  type = gimple_expr_type (stmt);

  if (TREE_CODE (oprnd) != SSA_NAME
      || TREE_CODE (const_oprnd) != INTEGER_CST)
    return false;

  /* If oprnd has other uses besides that in stmt we cannot mark it
     as being part of a pattern only.  */
  if (!has_single_use (oprnd))
    return false;

  /* If we are in the middle of a sequence, we use DEF from a previous
     statement.  Otherwise, OPRND has to be a result of type promotion.  */
  if (*new_type)
    {
      half_type = *new_type;
      oprnd = def;
    }
  else
    {
      first = true;
      if (!type_conversion_p (oprnd, stmt, false, &half_type, &def_stmt,
			      &promotion)
	  || !promotion
	  || !vect_same_loop_or_bb_p (stmt, def_stmt))
        return false;
    }

  /* Can we perform the operation on a smaller type?  */
  switch (code)
    {
      case BIT_IOR_EXPR:
      case BIT_XOR_EXPR:
      case BIT_AND_EXPR:
        if (!int_fits_type_p (const_oprnd, half_type))
          {
            /* HALF_TYPE is not enough.  Try a bigger type if possible.  */
            if (TYPE_PRECISION (type) < (TYPE_PRECISION (half_type) * 4))
              return false;

            interm_type = build_nonstandard_integer_type (
                        TYPE_PRECISION (half_type) * 2, TYPE_UNSIGNED (type));
            if (!int_fits_type_p (const_oprnd, interm_type))
              return false;
          }

        break;

      case LSHIFT_EXPR:
        /* Try intermediate type - HALF_TYPE is not enough for sure.  */
        if (TYPE_PRECISION (type) < (TYPE_PRECISION (half_type) * 4))
          return false;

        /* Check that HALF_TYPE size + shift amount <= INTERM_TYPE size.
          (e.g., if the original value was char, the shift amount is at most 8
           if we want to use short).  */
        if (compare_tree_int (const_oprnd, TYPE_PRECISION (half_type)) == 1)
          return false;

        interm_type = build_nonstandard_integer_type (
                        TYPE_PRECISION (half_type) * 2, TYPE_UNSIGNED (type));

        if (!vect_supportable_shift (code, interm_type))
          return false;

        break;

      case RSHIFT_EXPR:
        if (vect_supportable_shift (code, half_type))
          break;

        /* Try intermediate type - HALF_TYPE is not supported.  */
        if (TYPE_PRECISION (type) < (TYPE_PRECISION (half_type) * 4))
          return false;

        interm_type = build_nonstandard_integer_type (
                        TYPE_PRECISION (half_type) * 2, TYPE_UNSIGNED (type));

        if (!vect_supportable_shift (code, interm_type))
          return false;

        break;

      default:
        gcc_unreachable ();
    }

  /* There are four possible cases:
     1. OPRND is defined by a type promotion (in that case FIRST is TRUE, it's
        the first statement in the sequence)
        a. The original, HALF_TYPE, is not enough - we replace the promotion
           from HALF_TYPE to TYPE with a promotion to INTERM_TYPE.
        b. HALF_TYPE is sufficient, OPRND is set as the RHS of the original
           promotion.
     2. OPRND is defined by a pattern statement we created.
        a. Its type is not sufficient for the operation, we create a new stmt:
           a type conversion for OPRND from HALF_TYPE to INTERM_TYPE.  We store
           this statement in NEW_DEF_STMT, and it is later put in
	   STMT_VINFO_PATTERN_DEF_SEQ of the pattern statement for STMT.
        b. OPRND is good to use in the new statement.  */
  if (first)
    {
      if (interm_type)
        {
          /* Replace the original type conversion HALF_TYPE->TYPE with
             HALF_TYPE->INTERM_TYPE.  */
          if (STMT_VINFO_RELATED_STMT (vinfo_for_stmt (def_stmt)))
            {
              new_stmt = STMT_VINFO_RELATED_STMT (vinfo_for_stmt (def_stmt));
              /* Check if the already created pattern stmt is what we need.  */
              if (!is_gimple_assign (new_stmt)
                  || !CONVERT_EXPR_CODE_P (gimple_assign_rhs_code (new_stmt))
                  || TREE_TYPE (gimple_assign_lhs (new_stmt)) != interm_type)
                return false;

	      stmts->safe_push (def_stmt);
              oprnd = gimple_assign_lhs (new_stmt);
            }
          else
            {
              /* Create NEW_OPRND = (INTERM_TYPE) OPRND.  */
              oprnd = gimple_assign_rhs1 (def_stmt);
	      new_oprnd = make_ssa_name (interm_type);
	      new_stmt = gimple_build_assign (new_oprnd, NOP_EXPR, oprnd);
              STMT_VINFO_RELATED_STMT (vinfo_for_stmt (def_stmt)) = new_stmt;
              stmts->safe_push (def_stmt);
              oprnd = new_oprnd;
            }
        }
      else
        {
          /* Retrieve the operand before the type promotion.  */
          oprnd = gimple_assign_rhs1 (def_stmt);
        }
    }
  else
    {
      if (interm_type)
        {
          /* Create a type conversion HALF_TYPE->INTERM_TYPE.  */
	  new_oprnd = make_ssa_name (interm_type);
	  new_stmt = gimple_build_assign (new_oprnd, NOP_EXPR, oprnd);
          oprnd = new_oprnd;
          *new_def_stmt = new_stmt;
        }

      /* Otherwise, OPRND is already set.  */
    }

  if (interm_type)
    *new_type = interm_type;
  else
    *new_type = half_type;

  *op0 = oprnd;
  *op1 = fold_convert (*new_type, const_oprnd);

  return true;
}


/* Try to find a statement or a sequence of statements that can be performed
   on a smaller type:

     type x_t;
     TYPE x_T, res0_T, res1_T;
   loop:
     S1  x_t = *p;
     S2  x_T = (TYPE) x_t;
     S3  res0_T = op (x_T, C0);
     S4  res1_T = op (res0_T, C1);
     S5  ... = () res1_T;  - type demotion

   where type 'TYPE' is at least double the size of type 'type', C0 and C1 are
   constants.
   Check if S3 and S4 can be done on a smaller type than 'TYPE', it can either
   be 'type' or some intermediate type.  For now, we expect S5 to be a type
   demotion operation.  We also check that S3 and S4 have only one use.  */

static gimple *
vect_recog_over_widening_pattern (vec<gimple *> *stmts,
                                  tree *type_in, tree *type_out)
{
  gimple *stmt = stmts->pop ();
  gimple *pattern_stmt = NULL, *new_def_stmt, *prev_stmt = NULL,
	 *use_stmt = NULL;
  tree op0, op1, vectype = NULL_TREE, use_lhs, use_type;
  tree var = NULL_TREE, new_type = NULL_TREE, new_oprnd;
  bool first;
  tree type = NULL;

  first = true;
  while (1)
    {
      if (!vinfo_for_stmt (stmt)
          || STMT_VINFO_IN_PATTERN_P (vinfo_for_stmt (stmt)))
        return NULL;

      new_def_stmt = NULL;
      if (!vect_operation_fits_smaller_type (stmt, var, &new_type,
                                             &op0, &op1, &new_def_stmt,
                                             stmts))
        {
          if (first)
            return NULL;
          else
            break;
        }

      /* STMT can be performed on a smaller type.  Check its uses.  */
      use_stmt = vect_single_imm_use (stmt);
      if (!use_stmt || !is_gimple_assign (use_stmt))
        return NULL;

      /* Create pattern statement for STMT.  */
      vectype = get_vectype_for_scalar_type (new_type);
      if (!vectype)
        return NULL;

      /* We want to collect all the statements for which we create pattern
         statetments, except for the case when the last statement in the
         sequence doesn't have a corresponding pattern statement.  In such
         case we associate the last pattern statement with the last statement
         in the sequence.  Therefore, we only add the original statement to
         the list if we know that it is not the last.  */
      if (prev_stmt)
        stmts->safe_push (prev_stmt);

      var = vect_recog_temp_ssa_var (new_type, NULL);
      pattern_stmt
	= gimple_build_assign (var, gimple_assign_rhs_code (stmt), op0, op1);
      STMT_VINFO_RELATED_STMT (vinfo_for_stmt (stmt)) = pattern_stmt;
      new_pattern_def_seq (vinfo_for_stmt (stmt), new_def_stmt);

      if (dump_enabled_p ())
        {
          dump_printf_loc (MSG_NOTE, vect_location,
                           "created pattern stmt: ");
          dump_gimple_stmt (MSG_NOTE, TDF_SLIM, pattern_stmt, 0);
        }

      type = gimple_expr_type (stmt);
      prev_stmt = stmt;
      stmt = use_stmt;

      first = false;
    }

  /* We got a sequence.  We expect it to end with a type demotion operation.
     Otherwise, we quit (for now).  There are three possible cases: the
     conversion is to NEW_TYPE (we don't do anything), the conversion is to
     a type bigger than NEW_TYPE and/or the signedness of USE_TYPE and
     NEW_TYPE differs (we create a new conversion statement).  */
  if (CONVERT_EXPR_CODE_P (gimple_assign_rhs_code (use_stmt)))
    {
      use_lhs = gimple_assign_lhs (use_stmt);
      use_type = TREE_TYPE (use_lhs);
      /* Support only type demotion or signedess change.  */
      if (!INTEGRAL_TYPE_P (use_type)
	  || TYPE_PRECISION (type) <= TYPE_PRECISION (use_type))
        return NULL;

      /* Check that NEW_TYPE is not bigger than the conversion result.  */
      if (TYPE_PRECISION (new_type) > TYPE_PRECISION (use_type))
	return NULL;

      if (TYPE_UNSIGNED (new_type) != TYPE_UNSIGNED (use_type)
          || TYPE_PRECISION (new_type) != TYPE_PRECISION (use_type))
        {
          /* Create NEW_TYPE->USE_TYPE conversion.  */
	  new_oprnd = make_ssa_name (use_type);
	  pattern_stmt = gimple_build_assign (new_oprnd, NOP_EXPR, var);
          STMT_VINFO_RELATED_STMT (vinfo_for_stmt (use_stmt)) = pattern_stmt;

          *type_in = get_vectype_for_scalar_type (new_type);
          *type_out = get_vectype_for_scalar_type (use_type);

          /* We created a pattern statement for the last statement in the
             sequence, so we don't need to associate it with the pattern
             statement created for PREV_STMT.  Therefore, we add PREV_STMT
             to the list in order to mark it later in vect_pattern_recog_1.  */
          if (prev_stmt)
            stmts->safe_push (prev_stmt);
        }
      else
        {
          if (prev_stmt)
	    STMT_VINFO_PATTERN_DEF_SEQ (vinfo_for_stmt (use_stmt))
	       = STMT_VINFO_PATTERN_DEF_SEQ (vinfo_for_stmt (prev_stmt));

          *type_in = vectype;
          *type_out = NULL_TREE;
        }

      stmts->safe_push (use_stmt);
    }
  else
    /* TODO: support general case, create a conversion to the correct type.  */
    return NULL;

  /* Pattern detected.  */
  if (dump_enabled_p ())
    {
      dump_printf_loc (MSG_NOTE, vect_location,
                       "vect_recog_over_widening_pattern: detected: ");
      dump_gimple_stmt (MSG_NOTE, TDF_SLIM, pattern_stmt, 0);
    }

  return pattern_stmt;
}

/* Detect widening shift pattern:

   type a_t;
   TYPE a_T, res_T;

   S1 a_t = ;
   S2 a_T = (TYPE) a_t;
   S3 res_T = a_T << CONST;

  where type 'TYPE' is at least double the size of type 'type'.

  Also detect cases where the shift result is immediately converted
  to another type 'result_type' that is no larger in size than 'TYPE'.
  In those cases we perform a widen-shift that directly results in
  'result_type', to avoid a possible over-widening situation:

  type a_t;
  TYPE a_T, res_T;
  result_type res_result;

  S1 a_t = ;
  S2 a_T = (TYPE) a_t;
  S3 res_T = a_T << CONST;
  S4 res_result = (result_type) res_T;
      '--> res_result' = a_t w<< CONST;

  And a case when 'TYPE' is 4 times bigger than 'type'.  In that case we
  create an additional pattern stmt for S2 to create a variable of an
  intermediate type, and perform widen-shift on the intermediate type:

  type a_t;
  interm_type a_it;
  TYPE a_T, res_T, res_T';

  S1 a_t = ;
  S2 a_T = (TYPE) a_t;
      '--> a_it = (interm_type) a_t;
  S3 res_T = a_T << CONST;
      '--> res_T' = a_it <<* CONST;

  Input/Output:

  * STMTS: Contains a stmt from which the pattern search begins.
    In case of unsigned widen-shift, the original stmt (S3) is replaced with S4
    in STMTS.  When an intermediate type is used and a pattern statement is
    created for S2, we also put S2 here (before S3).

  Output:

  * TYPE_IN: The type of the input arguments to the pattern.

  * TYPE_OUT: The type of the output of this pattern.

  * Return value: A new stmt that will be used to replace the sequence of
    stmts that constitute the pattern.  In this case it will be:
    WIDEN_LSHIFT_EXPR <a_t, CONST>.  */

static gimple *
vect_recog_widen_shift_pattern (vec<gimple *> *stmts,
				tree *type_in, tree *type_out)
{
  gimple *last_stmt = stmts->pop ();
  gimple *def_stmt0;
  tree oprnd0, oprnd1;
  tree type, half_type0;
  gimple *pattern_stmt;
  tree vectype, vectype_out = NULL_TREE;
  tree var;
  enum tree_code dummy_code;
  int dummy_int;
  vec<tree>  dummy_vec;
  gimple *use_stmt;
  bool promotion;

  if (!is_gimple_assign (last_stmt) || !vinfo_for_stmt (last_stmt))
    return NULL;

  if (STMT_VINFO_IN_PATTERN_P (vinfo_for_stmt (last_stmt)))
    return NULL;

  if (gimple_assign_rhs_code (last_stmt) != LSHIFT_EXPR)
    return NULL;

  oprnd0 = gimple_assign_rhs1 (last_stmt);
  oprnd1 = gimple_assign_rhs2 (last_stmt);
  if (TREE_CODE (oprnd0) != SSA_NAME || TREE_CODE (oprnd1) != INTEGER_CST)
    return NULL;

  /* Check operand 0: it has to be defined by a type promotion.  */
  if (!type_conversion_p (oprnd0, last_stmt, false, &half_type0, &def_stmt0,
			  &promotion)
      || !promotion)
     return NULL;

  /* Check operand 1: has to be positive.  We check that it fits the type
     in vect_handle_widen_op_by_const ().  */
  if (tree_int_cst_compare (oprnd1, size_zero_node) <= 0)
    return NULL;

  oprnd0 = gimple_assign_rhs1 (def_stmt0);
  type = gimple_expr_type (last_stmt);

  /* Check for subsequent conversion to another type.  */
  use_stmt = vect_single_imm_use (last_stmt);
  if (use_stmt && is_gimple_assign (use_stmt)
      && CONVERT_EXPR_CODE_P (gimple_assign_rhs_code (use_stmt))
      && !STMT_VINFO_IN_PATTERN_P (vinfo_for_stmt (use_stmt)))
    {
      tree use_lhs = gimple_assign_lhs (use_stmt);
      tree use_type = TREE_TYPE (use_lhs);

      if (INTEGRAL_TYPE_P (use_type)
	  && TYPE_PRECISION (use_type) <= TYPE_PRECISION (type))
	{
	  last_stmt = use_stmt;
	  type = use_type;
	}
    }

  /* Check if this a widening operation.  */
  gimple *wstmt = NULL;
  if (!vect_handle_widen_op_by_const (last_stmt, LSHIFT_EXPR, oprnd1,
       				      &oprnd0, &wstmt,
	                              type, &half_type0, def_stmt0))
    return NULL;

  /* Pattern detected.  */
  if (dump_enabled_p ())
    dump_printf_loc (MSG_NOTE, vect_location,
                     "vect_recog_widen_shift_pattern: detected:\n");

  /* Check target support.  */
  vectype = get_vectype_for_scalar_type (half_type0);
  vectype_out = get_vectype_for_scalar_type (type);

  if (!vectype
      || !vectype_out
      || !supportable_widening_operation (WIDEN_LSHIFT_EXPR, last_stmt,
					  vectype_out, vectype,
					  &dummy_code, &dummy_code,
					  &dummy_int, &dummy_vec))
    return NULL;

  *type_in = vectype;
  *type_out = vectype_out;

  /* Pattern supported.  Create a stmt to be used to replace the pattern.  */
  var = vect_recog_temp_ssa_var (type, NULL);
  pattern_stmt =
    gimple_build_assign (var, WIDEN_LSHIFT_EXPR, oprnd0, oprnd1);
  if (wstmt)
    {
      stmt_vec_info stmt_vinfo = vinfo_for_stmt (last_stmt);
      new_pattern_def_seq (stmt_vinfo, wstmt);
      stmt_vec_info new_stmt_info
	= new_stmt_vec_info (wstmt, stmt_vinfo->vinfo);
      set_vinfo_for_stmt (wstmt, new_stmt_info);
      STMT_VINFO_VECTYPE (new_stmt_info) = vectype;
    }

  if (dump_enabled_p ())
    dump_gimple_stmt_loc (MSG_NOTE, vect_location, TDF_SLIM, pattern_stmt, 0);

  stmts->safe_push (last_stmt);
  return pattern_stmt;
}

/* Detect a rotate pattern wouldn't be otherwise vectorized:

   type a_t, b_t, c_t;

   S0 a_t = b_t r<< c_t;

  Input/Output:

  * STMTS: Contains a stmt from which the pattern search begins,
    i.e. the shift/rotate stmt.  The original stmt (S0) is replaced
    with a sequence:

   S1 d_t = -c_t;
   S2 e_t = d_t & (B - 1);
   S3 f_t = b_t << c_t;
   S4 g_t = b_t >> e_t;
   S0 a_t = f_t | g_t;

    where B is element bitsize of type.

  Output:

  * TYPE_IN: The type of the input arguments to the pattern.

  * TYPE_OUT: The type of the output of this pattern.

  * Return value: A new stmt that will be used to replace the rotate
    S0 stmt.  */

static gimple *
vect_recog_rotate_pattern (vec<gimple *> *stmts, tree *type_in, tree *type_out)
{
  gimple *last_stmt = stmts->pop ();
  tree oprnd0, oprnd1, lhs, var, var1, var2, vectype, type, stype, def, def2;
  gimple *pattern_stmt, *def_stmt;
  enum tree_code rhs_code;
  stmt_vec_info stmt_vinfo = vinfo_for_stmt (last_stmt);
  vec_info *vinfo = stmt_vinfo->vinfo;
  enum vect_def_type dt;
  optab optab1, optab2;
  edge ext_def = NULL;

  if (!is_gimple_assign (last_stmt))
    return NULL;

  rhs_code = gimple_assign_rhs_code (last_stmt);
  switch (rhs_code)
    {
    case LROTATE_EXPR:
    case RROTATE_EXPR:
      break;
    default:
      return NULL;
    }

  if (STMT_VINFO_IN_PATTERN_P (stmt_vinfo))
    return NULL;

  lhs = gimple_assign_lhs (last_stmt);
  oprnd0 = gimple_assign_rhs1 (last_stmt);
  type = TREE_TYPE (oprnd0);
  oprnd1 = gimple_assign_rhs2 (last_stmt);
  if (TREE_CODE (oprnd0) != SSA_NAME
      || TYPE_PRECISION (TREE_TYPE (lhs)) != TYPE_PRECISION (type)
      || !INTEGRAL_TYPE_P (type)
      || !TYPE_UNSIGNED (type))
    return NULL;

  if (!vect_is_simple_use (oprnd1, vinfo, &def_stmt, &dt))
    return NULL;

  if (dt != vect_internal_def
      && dt != vect_constant_def
      && dt != vect_external_def)
    return NULL;

  vectype = get_vectype_for_scalar_type (type);
  if (vectype == NULL_TREE)
    return NULL;

  /* If vector/vector or vector/scalar rotate is supported by the target,
     don't do anything here.  */
  optab1 = optab_for_tree_code (rhs_code, vectype, optab_vector);
  if (optab1
      && optab_handler (optab1, TYPE_MODE (vectype)) != CODE_FOR_nothing)
    return NULL;

  if (is_a <bb_vec_info> (vinfo) || dt != vect_internal_def)
    {
      optab2 = optab_for_tree_code (rhs_code, vectype, optab_scalar);
      if (optab2
	  && optab_handler (optab2, TYPE_MODE (vectype)) != CODE_FOR_nothing)
	return NULL;
    }

  /* If vector/vector or vector/scalar shifts aren't supported by the target,
     don't do anything here either.  */
  optab1 = optab_for_tree_code (LSHIFT_EXPR, vectype, optab_vector);
  optab2 = optab_for_tree_code (RSHIFT_EXPR, vectype, optab_vector);
  if (!optab1
      || optab_handler (optab1, TYPE_MODE (vectype)) == CODE_FOR_nothing
      || !optab2
      || optab_handler (optab2, TYPE_MODE (vectype)) == CODE_FOR_nothing)
    {
      if (! is_a <bb_vec_info> (vinfo) && dt == vect_internal_def)
	return NULL;
      optab1 = optab_for_tree_code (LSHIFT_EXPR, vectype, optab_scalar);
      optab2 = optab_for_tree_code (RSHIFT_EXPR, vectype, optab_scalar);
      if (!optab1
	  || optab_handler (optab1, TYPE_MODE (vectype)) == CODE_FOR_nothing
	  || !optab2
	  || optab_handler (optab2, TYPE_MODE (vectype)) == CODE_FOR_nothing)
	return NULL;
    }

  *type_in = vectype;
  *type_out = vectype;
  if (*type_in == NULL_TREE)
    return NULL;

  if (dt == vect_external_def
      && TREE_CODE (oprnd1) == SSA_NAME
      && is_a <loop_vec_info> (vinfo))
    {
      struct loop *loop = as_a <loop_vec_info> (vinfo)->loop;
      ext_def = loop_preheader_edge (loop);
      if (!SSA_NAME_IS_DEFAULT_DEF (oprnd1))
	{
	  basic_block bb = gimple_bb (SSA_NAME_DEF_STMT (oprnd1));
	  if (bb == NULL
	      || !dominated_by_p (CDI_DOMINATORS, ext_def->dest, bb))
	    ext_def = NULL;
	}
    }

  def = NULL_TREE;
  scalar_int_mode mode = SCALAR_INT_TYPE_MODE (type);
  if (TREE_CODE (oprnd1) == INTEGER_CST
      || TYPE_MODE (TREE_TYPE (oprnd1)) == mode)
    def = oprnd1;
  else if (def_stmt && gimple_assign_cast_p (def_stmt))
    {
      tree rhs1 = gimple_assign_rhs1 (def_stmt);
      if (TYPE_MODE (TREE_TYPE (rhs1)) == mode
	  && TYPE_PRECISION (TREE_TYPE (rhs1))
	     == TYPE_PRECISION (type))
	def = rhs1;
    }

  STMT_VINFO_PATTERN_DEF_SEQ (stmt_vinfo) = NULL;
  if (def == NULL_TREE)
    {
      def = vect_recog_temp_ssa_var (type, NULL);
      def_stmt = gimple_build_assign (def, NOP_EXPR, oprnd1);
      if (ext_def)
	{
	  basic_block new_bb
	    = gsi_insert_on_edge_immediate (ext_def, def_stmt);
	  gcc_assert (!new_bb);
	}
      else
	append_pattern_def_seq (stmt_vinfo, def_stmt);
    }
  stype = TREE_TYPE (def);
  scalar_int_mode smode = SCALAR_INT_TYPE_MODE (stype);

  if (TREE_CODE (def) == INTEGER_CST)
    {
      if (!tree_fits_uhwi_p (def)
	  || tree_to_uhwi (def) >= GET_MODE_PRECISION (mode)
	  || integer_zerop (def))
	return NULL;
      def2 = build_int_cst (stype,
			    GET_MODE_PRECISION (mode) - tree_to_uhwi (def));
    }
  else
    {
      tree vecstype = get_vectype_for_scalar_type (stype);
      stmt_vec_info def_stmt_vinfo;

      if (vecstype == NULL_TREE)
	return NULL;
      def2 = vect_recog_temp_ssa_var (stype, NULL);
      def_stmt = gimple_build_assign (def2, NEGATE_EXPR, def);
      if (ext_def)
	{
	  basic_block new_bb
	    = gsi_insert_on_edge_immediate (ext_def, def_stmt);
	  gcc_assert (!new_bb);
	}
      else
	{
	  def_stmt_vinfo = new_stmt_vec_info (def_stmt, vinfo);
	  set_vinfo_for_stmt (def_stmt, def_stmt_vinfo);
	  STMT_VINFO_VECTYPE (def_stmt_vinfo) = vecstype;
	  append_pattern_def_seq (stmt_vinfo, def_stmt);
	}

      def2 = vect_recog_temp_ssa_var (stype, NULL);
      tree mask = build_int_cst (stype, GET_MODE_PRECISION (smode) - 1);
      def_stmt = gimple_build_assign (def2, BIT_AND_EXPR,
				      gimple_assign_lhs (def_stmt), mask);
      if (ext_def)
	{
	  basic_block new_bb
	    = gsi_insert_on_edge_immediate (ext_def, def_stmt);
	  gcc_assert (!new_bb);
	}
      else
	{
	  def_stmt_vinfo = new_stmt_vec_info (def_stmt, vinfo);
	  set_vinfo_for_stmt (def_stmt, def_stmt_vinfo);
	  STMT_VINFO_VECTYPE (def_stmt_vinfo) = vecstype;
	  append_pattern_def_seq (stmt_vinfo, def_stmt);
	}
    }

  var1 = vect_recog_temp_ssa_var (type, NULL);
  def_stmt = gimple_build_assign (var1, rhs_code == LROTATE_EXPR
					? LSHIFT_EXPR : RSHIFT_EXPR,
				  oprnd0, def);
  append_pattern_def_seq (stmt_vinfo, def_stmt);

  var2 = vect_recog_temp_ssa_var (type, NULL);
  def_stmt = gimple_build_assign (var2, rhs_code == LROTATE_EXPR
					? RSHIFT_EXPR : LSHIFT_EXPR,
				  oprnd0, def2);
  append_pattern_def_seq (stmt_vinfo, def_stmt);

  /* Pattern detected.  */
  if (dump_enabled_p ())
    dump_printf_loc (MSG_NOTE, vect_location,
		     "vect_recog_rotate_pattern: detected:\n");

  /* Pattern supported.  Create a stmt to be used to replace the pattern.  */
  var = vect_recog_temp_ssa_var (type, NULL);
  pattern_stmt = gimple_build_assign (var, BIT_IOR_EXPR, var1, var2);

  if (dump_enabled_p ())
    dump_gimple_stmt_loc (MSG_NOTE, vect_location, TDF_SLIM, pattern_stmt, 0);

  stmts->safe_push (last_stmt);
  return pattern_stmt;
}

/* Detect a vector by vector shift pattern that wouldn't be otherwise
   vectorized:

   type a_t;
   TYPE b_T, res_T;

   S1 a_t = ;
   S2 b_T = ;
   S3 res_T = b_T op a_t;

  where type 'TYPE' is a type with different size than 'type',
  and op is <<, >> or rotate.

  Also detect cases:

   type a_t;
   TYPE b_T, c_T, res_T;

   S0 c_T = ;
   S1 a_t = (type) c_T;
   S2 b_T = ;
   S3 res_T = b_T op a_t;

  Input/Output:

  * STMTS: Contains a stmt from which the pattern search begins,
    i.e. the shift/rotate stmt.  The original stmt (S3) is replaced
    with a shift/rotate which has same type on both operands, in the
    second case just b_T op c_T, in the first case with added cast
    from a_t to c_T in STMT_VINFO_PATTERN_DEF_SEQ.

  Output:

  * TYPE_IN: The type of the input arguments to the pattern.

  * TYPE_OUT: The type of the output of this pattern.

  * Return value: A new stmt that will be used to replace the shift/rotate
    S3 stmt.  */

static gimple *
vect_recog_vector_vector_shift_pattern (vec<gimple *> *stmts,
					tree *type_in, tree *type_out)
{
  gimple *last_stmt = stmts->pop ();
  tree oprnd0, oprnd1, lhs, var;
  gimple *pattern_stmt, *def_stmt;
  enum tree_code rhs_code;
  stmt_vec_info stmt_vinfo = vinfo_for_stmt (last_stmt);
  vec_info *vinfo = stmt_vinfo->vinfo;
  enum vect_def_type dt;

  if (!is_gimple_assign (last_stmt))
    return NULL;

  rhs_code = gimple_assign_rhs_code (last_stmt);
  switch (rhs_code)
    {
    case LSHIFT_EXPR:
    case RSHIFT_EXPR:
    case LROTATE_EXPR:
    case RROTATE_EXPR:
      break;
    default:
      return NULL;
    }

  if (STMT_VINFO_IN_PATTERN_P (stmt_vinfo))
    return NULL;

  lhs = gimple_assign_lhs (last_stmt);
  oprnd0 = gimple_assign_rhs1 (last_stmt);
  oprnd1 = gimple_assign_rhs2 (last_stmt);
  if (TREE_CODE (oprnd0) != SSA_NAME
      || TREE_CODE (oprnd1) != SSA_NAME
      || TYPE_MODE (TREE_TYPE (oprnd0)) == TYPE_MODE (TREE_TYPE (oprnd1))
<<<<<<< HEAD
      || !full_integral_type_p (TREE_TYPE (oprnd1))
=======
      || !type_has_mode_precision_p (TREE_TYPE (oprnd1))
>>>>>>> 5865bc94
      || TYPE_PRECISION (TREE_TYPE (lhs))
	 != TYPE_PRECISION (TREE_TYPE (oprnd0)))
    return NULL;

  if (!vect_is_simple_use (oprnd1, vinfo, &def_stmt, &dt))
    return NULL;

  if (dt != vect_internal_def)
    return NULL;

  *type_in = get_vectype_for_scalar_type (TREE_TYPE (oprnd0));
  *type_out = *type_in;
  if (*type_in == NULL_TREE)
    return NULL;

  tree def = NULL_TREE;
  stmt_vec_info def_vinfo = vinfo_for_stmt (def_stmt);
  if (!STMT_VINFO_IN_PATTERN_P (def_vinfo) && gimple_assign_cast_p (def_stmt))
    {
      tree rhs1 = gimple_assign_rhs1 (def_stmt);
      if (TYPE_MODE (TREE_TYPE (rhs1)) == TYPE_MODE (TREE_TYPE (oprnd0))
	  && TYPE_PRECISION (TREE_TYPE (rhs1))
	     == TYPE_PRECISION (TREE_TYPE (oprnd0)))
	{
	  if (TYPE_PRECISION (TREE_TYPE (oprnd1))
	      >= TYPE_PRECISION (TREE_TYPE (rhs1)))
	    def = rhs1;
	  else
	    {
	      tree mask
		= build_low_bits_mask (TREE_TYPE (rhs1),
				       TYPE_PRECISION (TREE_TYPE (oprnd1)));
	      def = vect_recog_temp_ssa_var (TREE_TYPE (rhs1), NULL);
	      def_stmt = gimple_build_assign (def, BIT_AND_EXPR, rhs1, mask);
	      new_pattern_def_seq (stmt_vinfo, def_stmt);
	    }
	}
    }

  if (def == NULL_TREE)
    {
      def = vect_recog_temp_ssa_var (TREE_TYPE (oprnd0), NULL);
      def_stmt = gimple_build_assign (def, NOP_EXPR, oprnd1);
      new_pattern_def_seq (stmt_vinfo, def_stmt);
    }

  /* Pattern detected.  */
  if (dump_enabled_p ())
    dump_printf_loc (MSG_NOTE, vect_location,
                     "vect_recog_vector_vector_shift_pattern: detected:\n");

  /* Pattern supported.  Create a stmt to be used to replace the pattern.  */
  var = vect_recog_temp_ssa_var (TREE_TYPE (oprnd0), NULL);
  pattern_stmt = gimple_build_assign (var, rhs_code, oprnd0, def);

  if (dump_enabled_p ())
    dump_gimple_stmt_loc (MSG_NOTE, vect_location, TDF_SLIM, pattern_stmt, 0);

  stmts->safe_push (last_stmt);
  return pattern_stmt;
}

/* Return true iff the target has a vector optab implementing the operation
   CODE on type VECTYPE.  */

static bool
target_has_vecop_for_code (tree_code code, tree vectype)
{
  optab voptab = optab_for_tree_code (code, vectype, optab_vector);
  return voptab
	 && optab_handler (voptab, TYPE_MODE (vectype)) != CODE_FOR_nothing;
}

/* Verify that the target has optabs of VECTYPE to perform all the steps
   needed by the multiplication-by-immediate synthesis algorithm described by
   ALG and VAR.  If SYNTH_SHIFT_P is true ensure that vector addition is
   present.  Return true iff the target supports all the steps.  */

static bool
target_supports_mult_synth_alg (struct algorithm *alg, mult_variant var,
				 tree vectype, bool synth_shift_p)
{
  if (alg->op[0] != alg_zero && alg->op[0] != alg_m)
    return false;

  bool supports_vminus = target_has_vecop_for_code (MINUS_EXPR, vectype);
  bool supports_vplus = target_has_vecop_for_code (PLUS_EXPR, vectype);

  if (var == negate_variant
      && !target_has_vecop_for_code (NEGATE_EXPR, vectype))
    return false;

  /* If we must synthesize shifts with additions make sure that vector
     addition is available.  */
  if ((var == add_variant || synth_shift_p) && !supports_vplus)
    return false;

  for (int i = 1; i < alg->ops; i++)
    {
      switch (alg->op[i])
	{
	case alg_shift:
	  break;
	case alg_add_t_m2:
	case alg_add_t2_m:
	case alg_add_factor:
	  if (!supports_vplus)
	    return false;
	  break;
	case alg_sub_t_m2:
	case alg_sub_t2_m:
	case alg_sub_factor:
	  if (!supports_vminus)
	    return false;
	  break;
	case alg_unknown:
	case alg_m:
	case alg_zero:
	case alg_impossible:
	  return false;
	default:
	  gcc_unreachable ();
	}
    }

  return true;
}

/* Synthesize a left shift of OP by AMNT bits using a series of additions and
   putting the final result in DEST.  Append all statements but the last into
   VINFO.  Return the last statement.  */

static gimple *
synth_lshift_by_additions (tree dest, tree op, HOST_WIDE_INT amnt,
			   stmt_vec_info vinfo)
{
  HOST_WIDE_INT i;
  tree itype = TREE_TYPE (op);
  tree prev_res = op;
  gcc_assert (amnt >= 0);
  for (i = 0; i < amnt; i++)
    {
      tree tmp_var = (i < amnt - 1) ? vect_recog_temp_ssa_var (itype, NULL)
		      : dest;
      gimple *stmt
        = gimple_build_assign (tmp_var, PLUS_EXPR, prev_res, prev_res);
      prev_res = tmp_var;
      if (i < amnt - 1)
	append_pattern_def_seq (vinfo, stmt);
      else
	return stmt;
    }
  gcc_unreachable ();
  return NULL;
}

/* Helper for vect_synth_mult_by_constant.  Apply a binary operation
   CODE to operands OP1 and OP2, creating a new temporary SSA var in
   the process if necessary.  Append the resulting assignment statements
   to the sequence in STMT_VINFO.  Return the SSA variable that holds the
   result of the binary operation.  If SYNTH_SHIFT_P is true synthesize
   left shifts using additions.  */

static tree
apply_binop_and_append_stmt (tree_code code, tree op1, tree op2,
			     stmt_vec_info stmt_vinfo, bool synth_shift_p)
{
  if (integer_zerop (op2)
      && (code == LSHIFT_EXPR
	  || code == PLUS_EXPR))
    {
      gcc_assert (TREE_CODE (op1) == SSA_NAME);
      return op1;
    }

  gimple *stmt;
  tree itype = TREE_TYPE (op1);
  tree tmp_var = vect_recog_temp_ssa_var (itype, NULL);

  if (code == LSHIFT_EXPR
      && synth_shift_p)
    {
      stmt = synth_lshift_by_additions (tmp_var, op1, TREE_INT_CST_LOW (op2),
					 stmt_vinfo);
      append_pattern_def_seq (stmt_vinfo, stmt);
      return tmp_var;
    }

  stmt = gimple_build_assign (tmp_var, code, op1, op2);
  append_pattern_def_seq (stmt_vinfo, stmt);
  return tmp_var;
}

/* Synthesize a multiplication of OP by an INTEGER_CST VAL using shifts
   and simple arithmetic operations to be vectorized.  Record the statements
   produced in STMT_VINFO and return the last statement in the sequence or
   NULL if it's not possible to synthesize such a multiplication.
   This function mirrors the behavior of expand_mult_const in expmed.c but
   works on tree-ssa form.  */

static gimple *
vect_synth_mult_by_constant (tree op, tree val,
			     stmt_vec_info stmt_vinfo)
{
  tree itype = TREE_TYPE (op);
  machine_mode mode = TYPE_MODE (itype);
  struct algorithm alg;
  mult_variant variant;
  if (!tree_fits_shwi_p (val))
    return NULL;

  /* Multiplication synthesis by shifts, adds and subs can introduce
     signed overflow where the original operation didn't.  Perform the
     operations on an unsigned type and cast back to avoid this.
     In the future we may want to relax this for synthesis algorithms
     that we can prove do not cause unexpected overflow.  */
  bool cast_to_unsigned_p = !TYPE_OVERFLOW_WRAPS (itype);

  tree multtype = cast_to_unsigned_p ? unsigned_type_for (itype) : itype;

  /* Targets that don't support vector shifts but support vector additions
     can synthesize shifts that way.  */
  bool synth_shift_p = !vect_supportable_shift (LSHIFT_EXPR, multtype);

  HOST_WIDE_INT hwval = tree_to_shwi (val);
  /* Use MAX_COST here as we don't want to limit the sequence on rtx costs.
     The vectorizer's benefit analysis will decide whether it's beneficial
     to do this.  */
  bool possible = choose_mult_variant (mode, hwval, &alg,
					&variant, MAX_COST);
  if (!possible)
    return NULL;

  tree vectype = get_vectype_for_scalar_type (multtype);

  if (!vectype
      || !target_supports_mult_synth_alg (&alg, variant,
					   vectype, synth_shift_p))
    return NULL;

  tree accumulator;

  /* Clear out the sequence of statements so we can populate it below.  */
  STMT_VINFO_PATTERN_DEF_SEQ (stmt_vinfo) = NULL;
  gimple *stmt = NULL;

  if (cast_to_unsigned_p)
    {
      tree tmp_op = vect_recog_temp_ssa_var (multtype, NULL);
      stmt = gimple_build_assign (tmp_op, CONVERT_EXPR, op);
      append_pattern_def_seq (stmt_vinfo, stmt);
      op = tmp_op;
    }

  if (alg.op[0] == alg_zero)
    accumulator = build_int_cst (multtype, 0);
  else
    accumulator = op;

  bool needs_fixup = (variant == negate_variant)
		      || (variant == add_variant);

  for (int i = 1; i < alg.ops; i++)
    {
      tree shft_log = build_int_cst (multtype, alg.log[i]);
      tree accum_tmp = vect_recog_temp_ssa_var (multtype, NULL);
      tree tmp_var = NULL_TREE;

      switch (alg.op[i])
	{
	case alg_shift:
	  if (synth_shift_p)
	    stmt
	      = synth_lshift_by_additions (accum_tmp, accumulator, alg.log[i],
					    stmt_vinfo);
	  else
	    stmt = gimple_build_assign (accum_tmp, LSHIFT_EXPR, accumulator,
					 shft_log);
	  break;
	case alg_add_t_m2:
	  tmp_var
	    = apply_binop_and_append_stmt (LSHIFT_EXPR, op, shft_log,
					    stmt_vinfo, synth_shift_p);
	  stmt = gimple_build_assign (accum_tmp, PLUS_EXPR, accumulator,
				       tmp_var);
	  break;
	case alg_sub_t_m2:
	  tmp_var = apply_binop_and_append_stmt (LSHIFT_EXPR, op,
						  shft_log, stmt_vinfo,
						  synth_shift_p);
	  /* In some algorithms the first step involves zeroing the
	     accumulator.  If subtracting from such an accumulator
	     just emit the negation directly.  */
	  if (integer_zerop (accumulator))
	    stmt = gimple_build_assign (accum_tmp, NEGATE_EXPR, tmp_var);
	  else
	    stmt = gimple_build_assign (accum_tmp, MINUS_EXPR, accumulator,
					tmp_var);
	  break;
	case alg_add_t2_m:
	  tmp_var
	    = apply_binop_and_append_stmt (LSHIFT_EXPR, accumulator, shft_log,
					   stmt_vinfo, synth_shift_p);
	  stmt = gimple_build_assign (accum_tmp, PLUS_EXPR, tmp_var, op);
	  break;
	case alg_sub_t2_m:
	  tmp_var
	    = apply_binop_and_append_stmt (LSHIFT_EXPR, accumulator, shft_log,
					   stmt_vinfo, synth_shift_p);
	  stmt = gimple_build_assign (accum_tmp, MINUS_EXPR, tmp_var, op);
	  break;
	case alg_add_factor:
	  tmp_var
	    = apply_binop_and_append_stmt (LSHIFT_EXPR, accumulator, shft_log,
					    stmt_vinfo, synth_shift_p);
	  stmt = gimple_build_assign (accum_tmp, PLUS_EXPR, accumulator,
				       tmp_var);
	  break;
	case alg_sub_factor:
	  tmp_var
	    = apply_binop_and_append_stmt (LSHIFT_EXPR, accumulator, shft_log,
					   stmt_vinfo, synth_shift_p);
	  stmt = gimple_build_assign (accum_tmp, MINUS_EXPR, tmp_var,
				      accumulator);
	  break;
	default:
	  gcc_unreachable ();
	}
      /* We don't want to append the last stmt in the sequence to stmt_vinfo
	 but rather return it directly.  */

      if ((i < alg.ops - 1) || needs_fixup || cast_to_unsigned_p)
	append_pattern_def_seq (stmt_vinfo, stmt);
      accumulator = accum_tmp;
    }
  if (variant == negate_variant)
    {
      tree accum_tmp = vect_recog_temp_ssa_var (multtype, NULL);
      stmt = gimple_build_assign (accum_tmp, NEGATE_EXPR, accumulator);
      accumulator = accum_tmp;
      if (cast_to_unsigned_p)
	append_pattern_def_seq (stmt_vinfo, stmt);
    }
  else if (variant == add_variant)
    {
      tree accum_tmp = vect_recog_temp_ssa_var (multtype, NULL);
      stmt = gimple_build_assign (accum_tmp, PLUS_EXPR, accumulator, op);
      accumulator = accum_tmp;
      if (cast_to_unsigned_p)
	append_pattern_def_seq (stmt_vinfo, stmt);
    }
  /* Move back to a signed if needed.  */
  if (cast_to_unsigned_p)
    {
      tree accum_tmp = vect_recog_temp_ssa_var (itype, NULL);
      stmt = gimple_build_assign (accum_tmp, CONVERT_EXPR, accumulator);
    }

  return stmt;
}

/* Detect multiplication by constant and convert it into a sequence of
   shifts and additions, subtractions, negations.  We reuse the
   choose_mult_variant algorithms from expmed.c

   Input/Output:

   STMTS: Contains a stmt from which the pattern search begins,
   i.e. the mult stmt.

 Output:

  * TYPE_IN: The type of the input arguments to the pattern.

  * TYPE_OUT: The type of the output of this pattern.

  * Return value: A new stmt that will be used to replace
    the multiplication.  */

static gimple *
vect_recog_mult_pattern (vec<gimple *> *stmts,
			 tree *type_in, tree *type_out)
{
  gimple *last_stmt = stmts->pop ();
  tree oprnd0, oprnd1, vectype, itype;
  gimple *pattern_stmt;
  stmt_vec_info stmt_vinfo = vinfo_for_stmt (last_stmt);

  if (!is_gimple_assign (last_stmt))
    return NULL;

  if (gimple_assign_rhs_code (last_stmt) != MULT_EXPR)
    return NULL;

  oprnd0 = gimple_assign_rhs1 (last_stmt);
  oprnd1 = gimple_assign_rhs2 (last_stmt);
  itype = TREE_TYPE (oprnd0);

  if (TREE_CODE (oprnd0) != SSA_NAME
      || TREE_CODE (oprnd1) != INTEGER_CST
<<<<<<< HEAD
      || !full_integral_type_p (itype))
=======
      || !INTEGRAL_TYPE_P (itype)
      || !type_has_mode_precision_p (itype))
>>>>>>> 5865bc94
    return NULL;

  vectype = get_vectype_for_scalar_type (itype);
  if (vectype == NULL_TREE)
    return NULL;

  /* If the target can handle vectorized multiplication natively,
     don't attempt to optimize this.  */
  optab mul_optab = optab_for_tree_code (MULT_EXPR, vectype, optab_default);
  if (mul_optab != unknown_optab)
    {
      machine_mode vec_mode = TYPE_MODE (vectype);
      int icode = (int) optab_handler (mul_optab, vec_mode);
      if (icode != CODE_FOR_nothing)
       return NULL;
    }

  pattern_stmt = vect_synth_mult_by_constant (oprnd0, oprnd1, stmt_vinfo);
  if (!pattern_stmt)
    return NULL;

  /* Pattern detected.  */
  if (dump_enabled_p ())
    dump_printf_loc (MSG_NOTE, vect_location,
		     "vect_recog_mult_pattern: detected:\n");

  if (dump_enabled_p ())
    dump_gimple_stmt_loc (MSG_NOTE, vect_location, TDF_SLIM,
			  pattern_stmt,0);

  stmts->safe_push (last_stmt);
  *type_in = vectype;
  *type_out = vectype;

  return pattern_stmt;
}

/* Detect a signed division by a constant that wouldn't be
   otherwise vectorized:

   type a_t, b_t;

   S1 a_t = b_t / N;

  where type 'type' is an integral type and N is a constant.

  Similarly handle modulo by a constant:

   S4 a_t = b_t % N;

  Input/Output:

  * STMTS: Contains a stmt from which the pattern search begins,
    i.e. the division stmt.  S1 is replaced by if N is a power
    of two constant and type is signed:
  S3  y_t = b_t < 0 ? N - 1 : 0;
  S2  x_t = b_t + y_t;
  S1' a_t = x_t >> log2 (N);

    S4 is replaced if N is a power of two constant and
    type is signed by (where *_T temporaries have unsigned type):
  S9  y_T = b_t < 0 ? -1U : 0U;
  S8  z_T = y_T >> (sizeof (type_t) * CHAR_BIT - log2 (N));
  S7  z_t = (type) z_T;
  S6  w_t = b_t + z_t;
  S5  x_t = w_t & (N - 1);
  S4' a_t = x_t - z_t;

  Output:

  * TYPE_IN: The type of the input arguments to the pattern.

  * TYPE_OUT: The type of the output of this pattern.

  * Return value: A new stmt that will be used to replace the division
    S1 or modulo S4 stmt.  */

static gimple *
vect_recog_divmod_pattern (vec<gimple *> *stmts,
			   tree *type_in, tree *type_out)
{
  gimple *last_stmt = stmts->pop ();
  tree oprnd0, oprnd1, vectype, itype, cond;
  gimple *pattern_stmt, *def_stmt;
  enum tree_code rhs_code;
  stmt_vec_info stmt_vinfo = vinfo_for_stmt (last_stmt);
  vec_info *vinfo = stmt_vinfo->vinfo;
  optab optab;
  tree q;
  int dummy_int, prec;
  stmt_vec_info def_stmt_vinfo;

  if (!is_gimple_assign (last_stmt))
    return NULL;

  rhs_code = gimple_assign_rhs_code (last_stmt);
  switch (rhs_code)
    {
    case TRUNC_DIV_EXPR:
    case TRUNC_MOD_EXPR:
      break;
    default:
      return NULL;
    }

  if (STMT_VINFO_IN_PATTERN_P (stmt_vinfo))
    return NULL;

  oprnd0 = gimple_assign_rhs1 (last_stmt);
  oprnd1 = gimple_assign_rhs2 (last_stmt);
  itype = TREE_TYPE (oprnd0);
  if (TREE_CODE (oprnd0) != SSA_NAME
      || TREE_CODE (oprnd1) != INTEGER_CST
<<<<<<< HEAD
      || !full_integral_type_p (itype))
=======
      || TREE_CODE (itype) != INTEGER_TYPE
      || !type_has_mode_precision_p (itype))
>>>>>>> 5865bc94
    return NULL;

  scalar_int_mode itype_mode = SCALAR_INT_TYPE_MODE (itype);
  vectype = get_vectype_for_scalar_type (itype);
  if (vectype == NULL_TREE)
    return NULL;

  /* If the target can handle vectorized division or modulo natively,
     don't attempt to optimize this.  */
  optab = optab_for_tree_code (rhs_code, vectype, optab_default);
  if (optab != unknown_optab)
    {
      machine_mode vec_mode = TYPE_MODE (vectype);
      int icode = (int) optab_handler (optab, vec_mode);
      if (icode != CODE_FOR_nothing)
	return NULL;
    }

  prec = TYPE_PRECISION (itype);
  if (integer_pow2p (oprnd1))
    {
      if (TYPE_UNSIGNED (itype) || tree_int_cst_sgn (oprnd1) != 1)
	return NULL;

      /* Pattern detected.  */
      if (dump_enabled_p ())
        dump_printf_loc (MSG_NOTE, vect_location,
                         "vect_recog_divmod_pattern: detected:\n");

      cond = build2 (LT_EXPR, boolean_type_node, oprnd0,
		     build_int_cst (itype, 0));
      if (rhs_code == TRUNC_DIV_EXPR)
	{
	  tree var = vect_recog_temp_ssa_var (itype, NULL);
	  tree shift;
	  def_stmt
	    = gimple_build_assign (var, COND_EXPR, cond,
				   fold_build2 (MINUS_EXPR, itype, oprnd1,
						build_int_cst (itype, 1)),
				   build_int_cst (itype, 0));
	  new_pattern_def_seq (stmt_vinfo, def_stmt);
	  var = vect_recog_temp_ssa_var (itype, NULL);
	  def_stmt
	    = gimple_build_assign (var, PLUS_EXPR, oprnd0,
				   gimple_assign_lhs (def_stmt));
	  append_pattern_def_seq (stmt_vinfo, def_stmt);

	  shift = build_int_cst (itype, tree_log2 (oprnd1));
	  pattern_stmt
	    = gimple_build_assign (vect_recog_temp_ssa_var (itype, NULL),
				   RSHIFT_EXPR, var, shift);
	}
      else
	{
	  tree signmask;
	  STMT_VINFO_PATTERN_DEF_SEQ (stmt_vinfo) = NULL;
	  if (compare_tree_int (oprnd1, 2) == 0)
	    {
	      signmask = vect_recog_temp_ssa_var (itype, NULL);
	      def_stmt = gimple_build_assign (signmask, COND_EXPR, cond,
					      build_int_cst (itype, 1),
					      build_int_cst (itype, 0));
	      append_pattern_def_seq (stmt_vinfo, def_stmt);
	    }
	  else
	    {
	      tree utype
		= build_nonstandard_integer_type (prec, 1);
	      tree vecutype = get_vectype_for_scalar_type (utype);
	      tree shift
		= build_int_cst (utype, GET_MODE_BITSIZE (itype_mode)
					- tree_log2 (oprnd1));
	      tree var = vect_recog_temp_ssa_var (utype, NULL);

	      def_stmt = gimple_build_assign (var, COND_EXPR, cond,
					      build_int_cst (utype, -1),
					      build_int_cst (utype, 0));
	      def_stmt_vinfo = new_stmt_vec_info (def_stmt, vinfo);
	      set_vinfo_for_stmt (def_stmt, def_stmt_vinfo);
	      STMT_VINFO_VECTYPE (def_stmt_vinfo) = vecutype;
	      append_pattern_def_seq (stmt_vinfo, def_stmt);
	      var = vect_recog_temp_ssa_var (utype, NULL);
	      def_stmt = gimple_build_assign (var, RSHIFT_EXPR,
					      gimple_assign_lhs (def_stmt),
					      shift);
	      def_stmt_vinfo = new_stmt_vec_info (def_stmt, vinfo);
	      set_vinfo_for_stmt (def_stmt, def_stmt_vinfo);
	      STMT_VINFO_VECTYPE (def_stmt_vinfo) = vecutype;
	      append_pattern_def_seq (stmt_vinfo, def_stmt);
	      signmask = vect_recog_temp_ssa_var (itype, NULL);
	      def_stmt
		= gimple_build_assign (signmask, NOP_EXPR, var);
	      append_pattern_def_seq (stmt_vinfo, def_stmt);
	    }
	  def_stmt
	    = gimple_build_assign (vect_recog_temp_ssa_var (itype, NULL),
				   PLUS_EXPR, oprnd0, signmask);
	  append_pattern_def_seq (stmt_vinfo, def_stmt);
	  def_stmt
	    = gimple_build_assign (vect_recog_temp_ssa_var (itype, NULL),
				   BIT_AND_EXPR, gimple_assign_lhs (def_stmt),
				   fold_build2 (MINUS_EXPR, itype, oprnd1,
						build_int_cst (itype, 1)));
	  append_pattern_def_seq (stmt_vinfo, def_stmt);

	  pattern_stmt
	    = gimple_build_assign (vect_recog_temp_ssa_var (itype, NULL),
				   MINUS_EXPR, gimple_assign_lhs (def_stmt),
				   signmask);
	}

      if (dump_enabled_p ())
	dump_gimple_stmt_loc (MSG_NOTE, vect_location, TDF_SLIM, pattern_stmt,
                              0);

      stmts->safe_push (last_stmt);

      *type_in = vectype;
      *type_out = vectype;
      return pattern_stmt;
    }

  if (prec > HOST_BITS_PER_WIDE_INT
      || integer_zerop (oprnd1))
    return NULL;

  if (!can_mult_highpart_p (TYPE_MODE (vectype), TYPE_UNSIGNED (itype)))
    return NULL;

  STMT_VINFO_PATTERN_DEF_SEQ (stmt_vinfo) = NULL;

  if (TYPE_UNSIGNED (itype))
    {
      unsigned HOST_WIDE_INT mh, ml;
      int pre_shift, post_shift;
      unsigned HOST_WIDE_INT d = (TREE_INT_CST_LOW (oprnd1)
				  & GET_MODE_MASK (itype_mode));
      tree t1, t2, t3, t4;

      if (d >= (HOST_WIDE_INT_1U << (prec - 1)))
	/* FIXME: Can transform this into oprnd0 >= oprnd1 ? 1 : 0.  */
	return NULL;

      /* Find a suitable multiplier and right shift count
	 instead of multiplying with D.  */
      mh = choose_multiplier (d, prec, prec, &ml, &post_shift, &dummy_int);

      /* If the suggested multiplier is more than SIZE bits, we can do better
	 for even divisors, using an initial right shift.  */
      if (mh != 0 && (d & 1) == 0)
	{
	  pre_shift = ctz_or_zero (d);
	  mh = choose_multiplier (d >> pre_shift, prec, prec - pre_shift,
				  &ml, &post_shift, &dummy_int);
	  gcc_assert (!mh);
	}
      else
	pre_shift = 0;

      if (mh != 0)
	{
	  if (post_shift - 1 >= prec)
	    return NULL;

	  /* t1 = oprnd0 h* ml;
	     t2 = oprnd0 - t1;
	     t3 = t2 >> 1;
	     t4 = t1 + t3;
	     q = t4 >> (post_shift - 1);  */
	  t1 = vect_recog_temp_ssa_var (itype, NULL);
	  def_stmt = gimple_build_assign (t1, MULT_HIGHPART_EXPR, oprnd0,
					  build_int_cst (itype, ml));
	  append_pattern_def_seq (stmt_vinfo, def_stmt);

	  t2 = vect_recog_temp_ssa_var (itype, NULL);
	  def_stmt
	    = gimple_build_assign (t2, MINUS_EXPR, oprnd0, t1);
	  append_pattern_def_seq (stmt_vinfo, def_stmt);

	  t3 = vect_recog_temp_ssa_var (itype, NULL);
	  def_stmt
	    = gimple_build_assign (t3, RSHIFT_EXPR, t2, integer_one_node);
	  append_pattern_def_seq (stmt_vinfo, def_stmt);

	  t4 = vect_recog_temp_ssa_var (itype, NULL);
	  def_stmt
	    = gimple_build_assign (t4, PLUS_EXPR, t1, t3);

	  if (post_shift != 1)
	    {
	      append_pattern_def_seq (stmt_vinfo, def_stmt);

	      q = vect_recog_temp_ssa_var (itype, NULL);
	      pattern_stmt
		= gimple_build_assign (q, RSHIFT_EXPR, t4,
				       build_int_cst (itype, post_shift - 1));
	    }
	  else
	    {
	      q = t4;
	      pattern_stmt = def_stmt;
	    }
	}
      else
	{
	  if (pre_shift >= prec || post_shift >= prec)
	    return NULL;

	  /* t1 = oprnd0 >> pre_shift;
	     t2 = t1 h* ml;
	     q = t2 >> post_shift;  */
	  if (pre_shift)
	    {
	      t1 = vect_recog_temp_ssa_var (itype, NULL);
	      def_stmt
		= gimple_build_assign (t1, RSHIFT_EXPR, oprnd0,
				       build_int_cst (NULL, pre_shift));
	      append_pattern_def_seq (stmt_vinfo, def_stmt);
	    }
	  else
	    t1 = oprnd0;

	  t2 = vect_recog_temp_ssa_var (itype, NULL);
	  def_stmt = gimple_build_assign (t2, MULT_HIGHPART_EXPR, t1,
					  build_int_cst (itype, ml));

	  if (post_shift)
	    {
	      append_pattern_def_seq (stmt_vinfo, def_stmt);

	      q = vect_recog_temp_ssa_var (itype, NULL);
	      def_stmt
		= gimple_build_assign (q, RSHIFT_EXPR, t2,
				       build_int_cst (itype, post_shift));
	    }
	  else
	    q = t2;

	  pattern_stmt = def_stmt;
	}
    }
  else
    {
      unsigned HOST_WIDE_INT ml;
      int post_shift;
      HOST_WIDE_INT d = TREE_INT_CST_LOW (oprnd1);
      unsigned HOST_WIDE_INT abs_d;
      bool add = false;
      tree t1, t2, t3, t4;

      /* Give up for -1.  */
      if (d == -1)
	return NULL;

      /* Since d might be INT_MIN, we have to cast to
	 unsigned HOST_WIDE_INT before negating to avoid
	 undefined signed overflow.  */
      abs_d = (d >= 0
	       ? (unsigned HOST_WIDE_INT) d
	       : - (unsigned HOST_WIDE_INT) d);

      /* n rem d = n rem -d */
      if (rhs_code == TRUNC_MOD_EXPR && d < 0)
	{
	  d = abs_d;
	  oprnd1 = build_int_cst (itype, abs_d);
	}
      else if (HOST_BITS_PER_WIDE_INT >= prec
	       && abs_d == HOST_WIDE_INT_1U << (prec - 1))
	/* This case is not handled correctly below.  */
	return NULL;

      choose_multiplier (abs_d, prec, prec - 1, &ml, &post_shift, &dummy_int);
      if (ml >= HOST_WIDE_INT_1U << (prec - 1))
	{
	  add = true;
	  ml |= HOST_WIDE_INT_M1U << (prec - 1);
	}
      if (post_shift >= prec)
	return NULL;

      /* t1 = oprnd0 h* ml;  */
      t1 = vect_recog_temp_ssa_var (itype, NULL);
      def_stmt = gimple_build_assign (t1, MULT_HIGHPART_EXPR, oprnd0,
				      build_int_cst (itype, ml));

      if (add)
	{
	  /* t2 = t1 + oprnd0;  */
	  append_pattern_def_seq (stmt_vinfo, def_stmt);
	  t2 = vect_recog_temp_ssa_var (itype, NULL);
	  def_stmt = gimple_build_assign (t2, PLUS_EXPR, t1, oprnd0);
	}
      else
	t2 = t1;

      if (post_shift)
	{
	  /* t3 = t2 >> post_shift;  */
	  append_pattern_def_seq (stmt_vinfo, def_stmt);
	  t3 = vect_recog_temp_ssa_var (itype, NULL);
	  def_stmt = gimple_build_assign (t3, RSHIFT_EXPR, t2,
					  build_int_cst (itype, post_shift));
	}
      else
	t3 = t2;

      wide_int oprnd0_min, oprnd0_max;
      int msb = 1;
      if (get_range_info (oprnd0, &oprnd0_min, &oprnd0_max) == VR_RANGE)
	{
	  if (!wi::neg_p (oprnd0_min, TYPE_SIGN (itype)))
	    msb = 0;
	  else if (wi::neg_p (oprnd0_max, TYPE_SIGN (itype)))
	    msb = -1;
	}

      if (msb == 0 && d >= 0)
	{
	  /* q = t3;  */
	  q = t3;
	  pattern_stmt = def_stmt;
	}
      else
	{
	  /* t4 = oprnd0 >> (prec - 1);
	     or if we know from VRP that oprnd0 >= 0
	     t4 = 0;
	     or if we know from VRP that oprnd0 < 0
	     t4 = -1;  */
	  append_pattern_def_seq (stmt_vinfo, def_stmt);
	  t4 = vect_recog_temp_ssa_var (itype, NULL);
	  if (msb != 1)
	    def_stmt = gimple_build_assign (t4, INTEGER_CST,
					    build_int_cst (itype, msb));
	  else
	    def_stmt = gimple_build_assign (t4, RSHIFT_EXPR, oprnd0,
					    build_int_cst (itype, prec - 1));
	  append_pattern_def_seq (stmt_vinfo, def_stmt);

	  /* q = t3 - t4;  or q = t4 - t3;  */
	  q = vect_recog_temp_ssa_var (itype, NULL);
	  pattern_stmt = gimple_build_assign (q, MINUS_EXPR, d < 0 ? t4 : t3,
					      d < 0 ? t3 : t4);
	}
    }

  if (rhs_code == TRUNC_MOD_EXPR)
    {
      tree r, t1;

      /* We divided.  Now finish by:
	 t1 = q * oprnd1;
	 r = oprnd0 - t1;  */
      append_pattern_def_seq (stmt_vinfo, pattern_stmt);

      t1 = vect_recog_temp_ssa_var (itype, NULL);
      def_stmt = gimple_build_assign (t1, MULT_EXPR, q, oprnd1);
      append_pattern_def_seq (stmt_vinfo, def_stmt);

      r = vect_recog_temp_ssa_var (itype, NULL);
      pattern_stmt = gimple_build_assign (r, MINUS_EXPR, oprnd0, t1);
    }

  /* Pattern detected.  */
  if (dump_enabled_p ())
    {
      dump_printf_loc (MSG_NOTE, vect_location,
                       "vect_recog_divmod_pattern: detected: ");
      dump_gimple_stmt (MSG_NOTE, TDF_SLIM, pattern_stmt, 0);
    }

  stmts->safe_push (last_stmt);

  *type_in = vectype;
  *type_out = vectype;
  return pattern_stmt;
}

/* Function vect_recog_mixed_size_cond_pattern

   Try to find the following pattern:

     type x_t, y_t;
     TYPE a_T, b_T, c_T;
   loop:
     S1  a_T = x_t CMP y_t ? b_T : c_T;

   where type 'TYPE' is an integral type which has different size
   from 'type'.  b_T and c_T are either constants (and if 'TYPE' is wider
   than 'type', the constants need to fit into an integer type
   with the same width as 'type') or results of conversion from 'type'.

   Input:

   * LAST_STMT: A stmt from which the pattern search begins.

   Output:

   * TYPE_IN: The type of the input arguments to the pattern.

   * TYPE_OUT: The type of the output of this pattern.

   * Return value: A new stmt that will be used to replace the pattern.
	Additionally a def_stmt is added.

	a_it = x_t CMP y_t ? b_it : c_it;
	a_T = (TYPE) a_it;  */

static gimple *
vect_recog_mixed_size_cond_pattern (vec<gimple *> *stmts, tree *type_in,
				    tree *type_out)
{
  gimple *last_stmt = (*stmts)[0];
  tree cond_expr, then_clause, else_clause;
  stmt_vec_info stmt_vinfo = vinfo_for_stmt (last_stmt), def_stmt_info;
  tree type, vectype, comp_vectype, itype = NULL_TREE, vecitype;
  gimple *pattern_stmt, *def_stmt;
  vec_info *vinfo = stmt_vinfo->vinfo;
  tree orig_type0 = NULL_TREE, orig_type1 = NULL_TREE;
  gimple *def_stmt0 = NULL, *def_stmt1 = NULL;
  bool promotion;
  tree comp_scalar_type;

  if (!is_gimple_assign (last_stmt)
      || gimple_assign_rhs_code (last_stmt) != COND_EXPR
      || STMT_VINFO_DEF_TYPE (stmt_vinfo) != vect_internal_def)
    return NULL;

  cond_expr = gimple_assign_rhs1 (last_stmt);
  then_clause = gimple_assign_rhs2 (last_stmt);
  else_clause = gimple_assign_rhs3 (last_stmt);

  if (!COMPARISON_CLASS_P (cond_expr))
    return NULL;

  comp_scalar_type = TREE_TYPE (TREE_OPERAND (cond_expr, 0));
  comp_vectype = get_vectype_for_scalar_type (comp_scalar_type);
  if (comp_vectype == NULL_TREE)
    return NULL;

  type = gimple_expr_type (last_stmt);
  if (types_compatible_p (type, comp_scalar_type)
      || ((TREE_CODE (then_clause) != INTEGER_CST
	   || TREE_CODE (else_clause) != INTEGER_CST)
	  && !INTEGRAL_TYPE_P (comp_scalar_type))
      || !INTEGRAL_TYPE_P (type))
    return NULL;

  if ((TREE_CODE (then_clause) != INTEGER_CST
       && !type_conversion_p (then_clause, last_stmt, false, &orig_type0,
                              &def_stmt0, &promotion))
      || (TREE_CODE (else_clause) != INTEGER_CST
          && !type_conversion_p (else_clause, last_stmt, false, &orig_type1,
                                 &def_stmt1, &promotion)))
    return NULL;

  if (orig_type0 && orig_type1
      && !types_compatible_p (orig_type0, orig_type1))
    return NULL;

  if (orig_type0)
    {
      if (!types_compatible_p (orig_type0, comp_scalar_type))
	return NULL;
      then_clause = gimple_assign_rhs1 (def_stmt0);
      itype = orig_type0;
    }

  if (orig_type1)
    {
      if (!types_compatible_p (orig_type1, comp_scalar_type))
	return NULL;
      else_clause = gimple_assign_rhs1 (def_stmt1);
      itype = orig_type1;
    }


  HOST_WIDE_INT cmp_mode_size
    = GET_MODE_UNIT_BITSIZE (TYPE_MODE (comp_vectype));

  scalar_int_mode type_mode = SCALAR_INT_TYPE_MODE (type);
  if (GET_MODE_BITSIZE (type_mode) == cmp_mode_size)
    return NULL;

  vectype = get_vectype_for_scalar_type (type);
  if (vectype == NULL_TREE)
    return NULL;

  if (expand_vec_cond_expr_p (vectype, comp_vectype, TREE_CODE (cond_expr)))
    return NULL;

  if (itype == NULL_TREE)
    itype = build_nonstandard_integer_type (cmp_mode_size,
  					    TYPE_UNSIGNED (type));

  if (itype == NULL_TREE
      || GET_MODE_BITSIZE (SCALAR_TYPE_MODE (itype)) != cmp_mode_size)
    return NULL;

  vecitype = get_vectype_for_scalar_type (itype);
  if (vecitype == NULL_TREE)
    return NULL;

  if (!expand_vec_cond_expr_p (vecitype, comp_vectype, TREE_CODE (cond_expr)))
    return NULL;

  if (GET_MODE_BITSIZE (type_mode) > cmp_mode_size)
    {
      if ((TREE_CODE (then_clause) == INTEGER_CST
	   && !int_fits_type_p (then_clause, itype))
	  || (TREE_CODE (else_clause) == INTEGER_CST
	      && !int_fits_type_p (else_clause, itype)))
	return NULL;
    }

  def_stmt = gimple_build_assign (vect_recog_temp_ssa_var (itype, NULL),
				  COND_EXPR, unshare_expr (cond_expr),
				  fold_convert (itype, then_clause),
				  fold_convert (itype, else_clause));
  pattern_stmt = gimple_build_assign (vect_recog_temp_ssa_var (type, NULL),
				      NOP_EXPR, gimple_assign_lhs (def_stmt));

  new_pattern_def_seq (stmt_vinfo, def_stmt);
  def_stmt_info = new_stmt_vec_info (def_stmt, vinfo);
  set_vinfo_for_stmt (def_stmt, def_stmt_info);
  STMT_VINFO_VECTYPE (def_stmt_info) = vecitype;
  *type_in = vecitype;
  *type_out = vectype;

  if (dump_enabled_p ())
    dump_printf_loc (MSG_NOTE, vect_location,
                     "vect_recog_mixed_size_cond_pattern: detected:\n");

  return pattern_stmt;
}


/* Helper function of vect_recog_bool_pattern.  Called recursively, return
   true if bool VAR can and should be optimized that way.  Assume it shouldn't
   in case it's a result of a comparison which can be directly vectorized into
   a vector comparison.  Fills in STMTS with all stmts visited during the
   walk.  */

static bool
check_bool_pattern (tree var, vec_info *vinfo, hash_set<gimple *> &stmts)
{
  gimple *def_stmt;
  enum vect_def_type dt;
  tree rhs1;
  enum tree_code rhs_code;

  if (!vect_is_simple_use (var, vinfo, &def_stmt, &dt))
    return false;

  if (dt != vect_internal_def)
    return false;

  if (!is_gimple_assign (def_stmt))
    return false;

  if (stmts.contains (def_stmt))
    return true;

  rhs1 = gimple_assign_rhs1 (def_stmt);
  rhs_code = gimple_assign_rhs_code (def_stmt);
  switch (rhs_code)
    {
    case SSA_NAME:
      if (! check_bool_pattern (rhs1, vinfo, stmts))
	return false;
      break;

    CASE_CONVERT:
      if (!VECT_SCALAR_BOOLEAN_TYPE_P (TREE_TYPE (rhs1)))
	return false;
      if (! check_bool_pattern (rhs1, vinfo, stmts))
	return false;
      break;

    case BIT_NOT_EXPR:
      if (! check_bool_pattern (rhs1, vinfo, stmts))
	return false;
      break;

    case BIT_AND_EXPR:
    case BIT_IOR_EXPR:
    case BIT_XOR_EXPR:
      if (! check_bool_pattern (rhs1, vinfo, stmts)
	  || ! check_bool_pattern (gimple_assign_rhs2 (def_stmt), vinfo, stmts))
	return false;
      break;

    default:
      if (TREE_CODE_CLASS (rhs_code) == tcc_comparison)
	{
	  tree vecitype, comp_vectype;

	  /* If the comparison can throw, then is_gimple_condexpr will be
	     false and we can't make a COND_EXPR/VEC_COND_EXPR out of it.  */
	  if (stmt_could_throw_p (def_stmt))
	    return false;

	  comp_vectype = get_vectype_for_scalar_type (TREE_TYPE (rhs1));
	  if (comp_vectype == NULL_TREE)
	    return false;

	  tree mask_type = get_mask_type_for_scalar_type (TREE_TYPE (rhs1));
	  if (mask_type
	      && expand_vec_cmp_expr_p (comp_vectype, mask_type, rhs_code))
	    return false;

	  if (TREE_CODE (TREE_TYPE (rhs1)) != INTEGER_TYPE)
	    {
	      scalar_mode mode = SCALAR_TYPE_MODE (TREE_TYPE (rhs1));
	      tree itype
		= build_nonstandard_integer_type (GET_MODE_BITSIZE (mode), 1);
	      vecitype = get_vectype_for_scalar_type (itype);
	      if (vecitype == NULL_TREE)
		return false;
	    }
	  else
	    vecitype = comp_vectype;
	  if (! expand_vec_cond_expr_p (vecitype, comp_vectype, rhs_code))
	    return false;
	}
      else
	return false;
      break;
    }

  bool res = stmts.add (def_stmt);
  /* We can't end up recursing when just visiting SSA defs but not PHIs.  */
  gcc_assert (!res);

  return true;
}


/* Helper function of adjust_bool_pattern.  Add a cast to TYPE to a previous
   stmt (SSA_NAME_DEF_STMT of VAR) adding a cast to STMT_INFOs
   pattern sequence.  */

static tree
adjust_bool_pattern_cast (tree type, tree var, stmt_vec_info stmt_info)
{
  gimple *cast_stmt = gimple_build_assign (vect_recog_temp_ssa_var (type, NULL),
					   NOP_EXPR, var);
  stmt_vec_info patt_vinfo = new_stmt_vec_info (cast_stmt, stmt_info->vinfo);
  set_vinfo_for_stmt (cast_stmt, patt_vinfo);
  STMT_VINFO_VECTYPE (patt_vinfo) = get_vectype_for_scalar_type (type);
  append_pattern_def_seq (stmt_info, cast_stmt);
  return gimple_assign_lhs (cast_stmt);
}

/* Helper function of vect_recog_bool_pattern.  Do the actual transformations.
   VAR is an SSA_NAME that should be transformed from bool to a wider integer
   type, OUT_TYPE is the desired final integer type of the whole pattern.
   STMT_INFO is the info of the pattern root and is where pattern stmts should
   be associated with.  DEFS is a map of pattern defs.  */

static void
adjust_bool_pattern (tree var, tree out_type,
		     stmt_vec_info stmt_info, hash_map <tree, tree> &defs)
{
  gimple *stmt = SSA_NAME_DEF_STMT (var);
  enum tree_code rhs_code, def_rhs_code;
  tree itype, cond_expr, rhs1, rhs2, irhs1, irhs2;
  location_t loc;
  gimple *pattern_stmt, *def_stmt;
  tree trueval = NULL_TREE;

  rhs1 = gimple_assign_rhs1 (stmt);
  rhs2 = gimple_assign_rhs2 (stmt);
  rhs_code = gimple_assign_rhs_code (stmt);
  loc = gimple_location (stmt);
  switch (rhs_code)
    {
    case SSA_NAME:
    CASE_CONVERT:
      irhs1 = *defs.get (rhs1);
      itype = TREE_TYPE (irhs1);
      pattern_stmt
	= gimple_build_assign (vect_recog_temp_ssa_var (itype, NULL),
			       SSA_NAME, irhs1);
      break;

    case BIT_NOT_EXPR:
      irhs1 = *defs.get (rhs1);
      itype = TREE_TYPE (irhs1);
      pattern_stmt
	= gimple_build_assign (vect_recog_temp_ssa_var (itype, NULL),
			       BIT_XOR_EXPR, irhs1, build_int_cst (itype, 1));
      break;

    case BIT_AND_EXPR:
      /* Try to optimize x = y & (a < b ? 1 : 0); into
	 x = (a < b ? y : 0);

	 E.g. for:
	   bool a_b, b_b, c_b;
	   TYPE d_T;

	   S1  a_b = x1 CMP1 y1;
	   S2  b_b = x2 CMP2 y2;
	   S3  c_b = a_b & b_b;
	   S4  d_T = (TYPE) c_b;

	 we would normally emit:

	   S1'  a_T = x1 CMP1 y1 ? 1 : 0;
	   S2'  b_T = x2 CMP2 y2 ? 1 : 0;
	   S3'  c_T = a_T & b_T;
	   S4'  d_T = c_T;

	 but we can save one stmt by using the
	 result of one of the COND_EXPRs in the other COND_EXPR and leave
	 BIT_AND_EXPR stmt out:

	   S1'  a_T = x1 CMP1 y1 ? 1 : 0;
	   S3'  c_T = x2 CMP2 y2 ? a_T : 0;
	   S4'  f_T = c_T;

	 At least when VEC_COND_EXPR is implemented using masks
	 cond ? 1 : 0 is as expensive as cond ? var : 0, in both cases it
	 computes the comparison masks and ands it, in one case with
	 all ones vector, in the other case with a vector register.
	 Don't do this for BIT_IOR_EXPR, because cond ? 1 : var; is
	 often more expensive.  */
      def_stmt = SSA_NAME_DEF_STMT (rhs2);
      def_rhs_code = gimple_assign_rhs_code (def_stmt);
      if (TREE_CODE_CLASS (def_rhs_code) == tcc_comparison)
	{
	  irhs1 = *defs.get (rhs1);
	  tree def_rhs1 = gimple_assign_rhs1 (def_stmt);
	  if (TYPE_PRECISION (TREE_TYPE (irhs1))
	      == GET_MODE_BITSIZE (SCALAR_TYPE_MODE (TREE_TYPE (def_rhs1))))
	    {
	      rhs_code = def_rhs_code;
	      rhs1 = def_rhs1;
	      rhs2 = gimple_assign_rhs2 (def_stmt);
	      trueval = irhs1;
	      goto do_compare;
	    }
	  else
	    irhs2 = *defs.get (rhs2);
	  goto and_ior_xor;
	}
      def_stmt = SSA_NAME_DEF_STMT (rhs1);
      def_rhs_code = gimple_assign_rhs_code (def_stmt);
      if (TREE_CODE_CLASS (def_rhs_code) == tcc_comparison)
	{
	  irhs2 = *defs.get (rhs2);
	  tree def_rhs1 = gimple_assign_rhs1 (def_stmt);
	  if (TYPE_PRECISION (TREE_TYPE (irhs2))
	      == GET_MODE_BITSIZE (SCALAR_TYPE_MODE (TREE_TYPE (def_rhs1))))
	    {
	      rhs_code = def_rhs_code;
	      rhs1 = def_rhs1;
	      rhs2 = gimple_assign_rhs2 (def_stmt);
	      trueval = irhs2;
	      goto do_compare;
	    }
	  else
	    irhs1 = *defs.get (rhs1);
	  goto and_ior_xor;
	}
      /* FALLTHRU */
    case BIT_IOR_EXPR:
    case BIT_XOR_EXPR:
      irhs1 = *defs.get (rhs1);
      irhs2 = *defs.get (rhs2);
    and_ior_xor:
      if (TYPE_PRECISION (TREE_TYPE (irhs1))
	  != TYPE_PRECISION (TREE_TYPE (irhs2)))
	{
	  int prec1 = TYPE_PRECISION (TREE_TYPE (irhs1));
	  int prec2 = TYPE_PRECISION (TREE_TYPE (irhs2));
	  int out_prec = TYPE_PRECISION (out_type);
	  if (absu_hwi (out_prec - prec1) < absu_hwi (out_prec - prec2))
	    irhs2 = adjust_bool_pattern_cast (TREE_TYPE (irhs1), irhs2,
					      stmt_info);
	  else if (absu_hwi (out_prec - prec1) > absu_hwi (out_prec - prec2))
	    irhs1 = adjust_bool_pattern_cast (TREE_TYPE (irhs2), irhs1,
					      stmt_info);
	  else
	    {
	      irhs1 = adjust_bool_pattern_cast (out_type, irhs1, stmt_info);
	      irhs2 = adjust_bool_pattern_cast (out_type, irhs2, stmt_info);
	    }
	}
      itype = TREE_TYPE (irhs1);
      pattern_stmt
	= gimple_build_assign (vect_recog_temp_ssa_var (itype, NULL),
			       rhs_code, irhs1, irhs2);
      break;

    default:
    do_compare:
      gcc_assert (TREE_CODE_CLASS (rhs_code) == tcc_comparison);
      if (!full_integral_type_p (TREE_TYPE (rhs1))
	  || !TYPE_UNSIGNED (TREE_TYPE (rhs1)))
	{
	  scalar_mode mode = SCALAR_TYPE_MODE (TREE_TYPE (rhs1));
	  itype
	    = build_nonstandard_integer_type (GET_MODE_BITSIZE (mode), 1);
	}
      else
	itype = TREE_TYPE (rhs1);
      cond_expr = build2_loc (loc, rhs_code, itype, rhs1, rhs2);
      if (trueval == NULL_TREE)
	trueval = build_int_cst (itype, 1);
      else
	gcc_checking_assert (useless_type_conversion_p (itype,
							TREE_TYPE (trueval)));
      pattern_stmt
	= gimple_build_assign (vect_recog_temp_ssa_var (itype, NULL),
			       COND_EXPR, cond_expr, trueval,
			       build_int_cst (itype, 0));
      break;
    }

  gimple_set_location (pattern_stmt, loc);
  /* ???  Why does vect_mark_pattern_stmts set the vector type on all
     pattern def seq stmts instead of just letting auto-detection do
     its work?  */
  stmt_vec_info patt_vinfo = new_stmt_vec_info (pattern_stmt, stmt_info->vinfo);
  set_vinfo_for_stmt (pattern_stmt, patt_vinfo);
  STMT_VINFO_VECTYPE (patt_vinfo) = get_vectype_for_scalar_type (itype);
  append_pattern_def_seq (stmt_info, pattern_stmt);
  defs.put (var, gimple_assign_lhs (pattern_stmt));
}

/* Comparison function to qsort a vector of gimple stmts after UID.  */

static int
sort_after_uid (const void *p1, const void *p2)
{
  const gimple *stmt1 = *(const gimple * const *)p1;
  const gimple *stmt2 = *(const gimple * const *)p2;
  return gimple_uid (stmt1) - gimple_uid (stmt2);
}

/* Create pattern stmts for all stmts participating in the bool pattern
   specified by BOOL_STMT_SET and its root STMT with the desired type
   OUT_TYPE.  Return the def of the pattern root.  */

static tree
adjust_bool_stmts (hash_set <gimple *> &bool_stmt_set,
		   tree out_type, gimple *stmt)
{
  /* Gather original stmts in the bool pattern in their order of appearance
     in the IL.  */
  auto_vec<gimple *> bool_stmts (bool_stmt_set.elements ());
  for (hash_set <gimple *>::iterator i = bool_stmt_set.begin ();
       i != bool_stmt_set.end (); ++i)
    bool_stmts.quick_push (*i);
  bool_stmts.qsort (sort_after_uid);

  /* Now process them in that order, producing pattern stmts.  */
  hash_map <tree, tree> defs;
  for (unsigned i = 0; i < bool_stmts.length (); ++i)
    adjust_bool_pattern (gimple_assign_lhs (bool_stmts[i]),
			 out_type, vinfo_for_stmt (stmt), defs);

  /* Pop the last pattern seq stmt and install it as pattern root for STMT.  */
  gimple *pattern_stmt
    = gimple_seq_last_stmt (STMT_VINFO_PATTERN_DEF_SEQ (vinfo_for_stmt (stmt)));
  return gimple_assign_lhs (pattern_stmt);
}

/* Helper for search_type_for_mask.  */

static tree
search_type_for_mask_1 (tree var, vec_info *vinfo,
			hash_map<gimple *, tree> &cache)
{
  gimple *def_stmt;
  enum vect_def_type dt;
  tree rhs1;
  enum tree_code rhs_code;
  tree res = NULL_TREE, res2;

  if (TREE_CODE (var) != SSA_NAME)
    return NULL_TREE;

  if (!VECT_SCALAR_BOOLEAN_TYPE_P (TREE_TYPE (var)))
    return NULL_TREE;

  if (!vect_is_simple_use (var, vinfo, &def_stmt, &dt))
    return NULL_TREE;

  if (dt != vect_internal_def)
    return NULL_TREE;

  if (!is_gimple_assign (def_stmt))
    return NULL_TREE;

  tree *c = cache.get (def_stmt);
  if (c)
    return *c;

  rhs_code = gimple_assign_rhs_code (def_stmt);
  rhs1 = gimple_assign_rhs1 (def_stmt);

  switch (rhs_code)
    {
    case SSA_NAME:
    case BIT_NOT_EXPR:
    CASE_CONVERT:
      res = search_type_for_mask_1 (rhs1, vinfo, cache);
      break;

    case BIT_AND_EXPR:
    case BIT_IOR_EXPR:
    case BIT_XOR_EXPR:
      res = search_type_for_mask_1 (rhs1, vinfo, cache);
      res2 = search_type_for_mask_1 (gimple_assign_rhs2 (def_stmt), vinfo,
				     cache);
      if (!res || (res2 && TYPE_PRECISION (res) > TYPE_PRECISION (res2)))
	res = res2;
      break;

    default:
      if (TREE_CODE_CLASS (rhs_code) == tcc_comparison)
	{
	  tree comp_vectype, mask_type;

	  if (VECT_SCALAR_BOOLEAN_TYPE_P (TREE_TYPE (rhs1)))
	    {
	      res = search_type_for_mask_1 (rhs1, vinfo, cache);
	      res2 = search_type_for_mask_1 (gimple_assign_rhs2 (def_stmt),
					     vinfo, cache);
	      if (!res || (res2 && TYPE_PRECISION (res) > TYPE_PRECISION (res2)))
		res = res2;
	      break;
	    }

	  comp_vectype = get_vectype_for_scalar_type (TREE_TYPE (rhs1));
	  if (comp_vectype == NULL_TREE)
	    {
	      res = NULL_TREE;
	      break;
	    }

	  mask_type = get_mask_type_for_scalar_type (TREE_TYPE (rhs1));
	  if (!mask_type
	      || !expand_vec_cmp_expr_p (comp_vectype, mask_type, rhs_code))
	    {
	      res = NULL_TREE;
	      break;
	    }

	  if (TREE_CODE (TREE_TYPE (rhs1)) != INTEGER_TYPE
	      || !TYPE_UNSIGNED (TREE_TYPE (rhs1)))
	    {
	      scalar_mode mode = SCALAR_TYPE_MODE (TREE_TYPE (rhs1));
	      res = build_nonstandard_integer_type (GET_MODE_BITSIZE (mode), 1);
	    }
	  else
	    res = TREE_TYPE (rhs1);
	}
    }

  cache.put (def_stmt, res);
  return res;
}

/* Return the proper type for converting bool VAR into
   an integer value or NULL_TREE if no such type exists.
   The type is chosen so that converted value has the
   same number of elements as VAR's vector type.  */

static tree
search_type_for_mask (tree var, vec_info *vinfo)
{
  hash_map<gimple *, tree> cache;
  return search_type_for_mask_1 (var, vinfo, cache);
}

/* Function vect_recog_bool_pattern

   Try to find pattern like following:

     bool a_b, b_b, c_b, d_b, e_b;
     TYPE f_T;
   loop:
     S1  a_b = x1 CMP1 y1;
     S2  b_b = x2 CMP2 y2;
     S3  c_b = a_b & b_b;
     S4  d_b = x3 CMP3 y3;
     S5  e_b = c_b | d_b;
     S6  f_T = (TYPE) e_b;

   where type 'TYPE' is an integral type.  Or a similar pattern
   ending in

     S6  f_Y = e_b ? r_Y : s_Y;

   as results from if-conversion of a complex condition.

   Input:

   * LAST_STMT: A stmt at the end from which the pattern
		search begins, i.e. cast of a bool to
		an integer type.

   Output:

   * TYPE_IN: The type of the input arguments to the pattern.

   * TYPE_OUT: The type of the output of this pattern.

   * Return value: A new stmt that will be used to replace the pattern.

	Assuming size of TYPE is the same as size of all comparisons
	(otherwise some casts would be added where needed), the above
	sequence we create related pattern stmts:
	S1'  a_T = x1 CMP1 y1 ? 1 : 0;
	S3'  c_T = x2 CMP2 y2 ? a_T : 0;
	S4'  d_T = x3 CMP3 y3 ? 1 : 0;
	S5'  e_T = c_T | d_T;
	S6'  f_T = e_T;

	Instead of the above S3' we could emit:
	S2'  b_T = x2 CMP2 y2 ? 1 : 0;
	S3'  c_T = a_T | b_T;
	but the above is more efficient.  */

static gimple *
vect_recog_bool_pattern (vec<gimple *> *stmts, tree *type_in,
			 tree *type_out)
{
  gimple *last_stmt = stmts->pop ();
  enum tree_code rhs_code;
  tree var, lhs, rhs, vectype;
  stmt_vec_info stmt_vinfo = vinfo_for_stmt (last_stmt);
  stmt_vec_info new_stmt_info;
  vec_info *vinfo = stmt_vinfo->vinfo;
  gimple *pattern_stmt;

  if (!is_gimple_assign (last_stmt))
    return NULL;

  var = gimple_assign_rhs1 (last_stmt);
  lhs = gimple_assign_lhs (last_stmt);

  if (!VECT_SCALAR_BOOLEAN_TYPE_P (TREE_TYPE (var)))
    return NULL;

  hash_set<gimple *> bool_stmts;

  rhs_code = gimple_assign_rhs_code (last_stmt);
  if (CONVERT_EXPR_CODE_P (rhs_code))
    {
      if (TREE_CODE (TREE_TYPE (lhs)) != INTEGER_TYPE
	  || TYPE_PRECISION (TREE_TYPE (lhs)) == 1)
	return NULL;
      vectype = get_vectype_for_scalar_type (TREE_TYPE (lhs));
      if (vectype == NULL_TREE)
	return NULL;

      if (check_bool_pattern (var, vinfo, bool_stmts))
	{
	  rhs = adjust_bool_stmts (bool_stmts, TREE_TYPE (lhs), last_stmt);
	  lhs = vect_recog_temp_ssa_var (TREE_TYPE (lhs), NULL);
	  if (useless_type_conversion_p (TREE_TYPE (lhs), TREE_TYPE (rhs)))
	    pattern_stmt = gimple_build_assign (lhs, SSA_NAME, rhs);
	  else
	    pattern_stmt
	      = gimple_build_assign (lhs, NOP_EXPR, rhs);
	}
      else
	{
	  tree type = search_type_for_mask (var, vinfo);
	  tree cst0, cst1, tmp;

	  if (!type)
	    return NULL;

	  /* We may directly use cond with narrowed type to avoid
	     multiple cond exprs with following result packing and
	     perform single cond with packed mask instead.  In case
	     of widening we better make cond first and then extract
	     results.  */
	  if (TYPE_MODE (type) == TYPE_MODE (TREE_TYPE (lhs)))
	    type = TREE_TYPE (lhs);

	  cst0 = build_int_cst (type, 0);
	  cst1 = build_int_cst (type, 1);
	  tmp = vect_recog_temp_ssa_var (type, NULL);
	  pattern_stmt = gimple_build_assign (tmp, COND_EXPR, var, cst1, cst0);

	  if (!useless_type_conversion_p (type, TREE_TYPE (lhs)))
	    {
	      tree new_vectype = get_vectype_for_scalar_type (type);
	      new_stmt_info = new_stmt_vec_info (pattern_stmt, vinfo);
	      set_vinfo_for_stmt (pattern_stmt, new_stmt_info);
	      STMT_VINFO_VECTYPE (new_stmt_info) = new_vectype;
	      new_pattern_def_seq (stmt_vinfo, pattern_stmt);

	      lhs = vect_recog_temp_ssa_var (TREE_TYPE (lhs), NULL);
	      pattern_stmt = gimple_build_assign (lhs, CONVERT_EXPR, tmp);
	    }
	}

      *type_out = vectype;
      *type_in = vectype;
      stmts->safe_push (last_stmt);
      if (dump_enabled_p ())
	dump_printf_loc (MSG_NOTE, vect_location,
                         "vect_recog_bool_pattern: detected:\n");

      return pattern_stmt;
    }
  else if (rhs_code == COND_EXPR
	   && TREE_CODE (var) == SSA_NAME)
    {
      vectype = get_vectype_for_scalar_type (TREE_TYPE (lhs));
      if (vectype == NULL_TREE)
	return NULL;

      /* Build a scalar type for the boolean result that when
         vectorized matches the vector type of the result in
	 size and number of elements.  */
      unsigned prec
	= vector_element_size (tree_to_poly_uint64 (TYPE_SIZE (vectype)),
			       TYPE_VECTOR_SUBPARTS (vectype));

      tree type
	= build_nonstandard_integer_type (prec,
					  TYPE_UNSIGNED (TREE_TYPE (var)));
      if (get_vectype_for_scalar_type (type) == NULL_TREE)
	return NULL;

      if (!check_bool_pattern (var, vinfo, bool_stmts))
	return NULL;

      rhs = adjust_bool_stmts (bool_stmts, type, last_stmt);

      lhs = vect_recog_temp_ssa_var (TREE_TYPE (lhs), NULL);
      pattern_stmt 
	  = gimple_build_assign (lhs, COND_EXPR,
				 build2 (NE_EXPR, boolean_type_node,
					 rhs, build_int_cst (type, 0)),
				 gimple_assign_rhs2 (last_stmt),
				 gimple_assign_rhs3 (last_stmt));
      *type_out = vectype;
      *type_in = vectype;
      stmts->safe_push (last_stmt);
      if (dump_enabled_p ())
	dump_printf_loc (MSG_NOTE, vect_location,
                         "vect_recog_bool_pattern: detected:\n");

      return pattern_stmt;
    }
  else if (rhs_code == SSA_NAME
	   && STMT_VINFO_DATA_REF (stmt_vinfo))
    {
      stmt_vec_info pattern_stmt_info;
      vectype = STMT_VINFO_VECTYPE (stmt_vinfo);
      gcc_assert (vectype != NULL_TREE);
      if (!VECTOR_MODE_P (TYPE_MODE (vectype)))
	return NULL;

      if (check_bool_pattern (var, vinfo, bool_stmts))
	rhs = adjust_bool_stmts (bool_stmts, TREE_TYPE (vectype), last_stmt);
      else
	{
	  tree type = search_type_for_mask (var, vinfo);
	  tree cst0, cst1, new_vectype;

	  if (!type)
	    return NULL;

	  if (TYPE_MODE (type) == TYPE_MODE (TREE_TYPE (vectype)))
	    type = TREE_TYPE (vectype);

	  cst0 = build_int_cst (type, 0);
	  cst1 = build_int_cst (type, 1);
	  new_vectype = get_vectype_for_scalar_type (type);

	  rhs = vect_recog_temp_ssa_var (type, NULL);
	  pattern_stmt = gimple_build_assign (rhs, COND_EXPR, var, cst1, cst0);

	  pattern_stmt_info = new_stmt_vec_info (pattern_stmt, vinfo);
	  set_vinfo_for_stmt (pattern_stmt, pattern_stmt_info);
	  STMT_VINFO_VECTYPE (pattern_stmt_info) = new_vectype;
	  append_pattern_def_seq (stmt_vinfo, pattern_stmt);
	}

      lhs = build1 (VIEW_CONVERT_EXPR, TREE_TYPE (vectype), lhs);
      if (!useless_type_conversion_p (TREE_TYPE (lhs), TREE_TYPE (rhs)))
	{
	  tree rhs2 = vect_recog_temp_ssa_var (TREE_TYPE (lhs), NULL);
	  gimple *cast_stmt = gimple_build_assign (rhs2, NOP_EXPR, rhs);
	  append_pattern_def_seq (stmt_vinfo, cast_stmt);
	  rhs = rhs2;
	}
      pattern_stmt = gimple_build_assign (lhs, SSA_NAME, rhs);
      pattern_stmt_info = new_stmt_vec_info (pattern_stmt, vinfo);
      set_vinfo_for_stmt (pattern_stmt, pattern_stmt_info);
      STMT_VINFO_DATA_REF (pattern_stmt_info)
	= STMT_VINFO_DATA_REF (stmt_vinfo);
      STMT_VINFO_DR_WRT_VEC_LOOP (pattern_stmt_info)
	= STMT_VINFO_DR_WRT_VEC_LOOP (stmt_vinfo);
      DR_STMT (STMT_VINFO_DATA_REF (stmt_vinfo)) = pattern_stmt;
      *type_out = vectype;
      *type_in = vectype;
      stmts->safe_push (last_stmt);
      if (dump_enabled_p ())
	dump_printf_loc (MSG_NOTE, vect_location,
                         "vect_recog_bool_pattern: detected:\n");
      return pattern_stmt;
    }
  else
    return NULL;
}


/* A helper for vect_recog_mask_conversion_pattern.  Build
   conversion of MASK to a type suitable for masking VECTYPE.
   Built statement gets required vectype and is appended to
   a pattern sequence of STMT_VINFO.

   Return converted mask.  */

static tree
build_mask_conversion (tree mask, tree vectype, stmt_vec_info stmt_vinfo,
		       vec_info *vinfo)
{
  gimple *stmt;
  tree masktype, tmp;
  stmt_vec_info new_stmt_info;

  masktype = build_same_sized_truth_vector_type (vectype);
  tmp = vect_recog_temp_ssa_var (TREE_TYPE (masktype), NULL);
  stmt = gimple_build_assign (tmp, CONVERT_EXPR, mask);
  new_stmt_info = new_stmt_vec_info (stmt, vinfo);
  set_vinfo_for_stmt (stmt, new_stmt_info);
  STMT_VINFO_VECTYPE (new_stmt_info) = masktype;
  append_pattern_def_seq (stmt_vinfo, stmt);

  return tmp;
}


/* Function vect_recog_mask_conversion_pattern

   Try to find statements which require boolean type
   converison.  Additional conversion statements are
   added to handle such cases.  For example:

   bool m_1, m_2, m_3;
   int i_4, i_5;
   double d_6, d_7;
   char c_1, c_2, c_3;

   S1   m_1 = i_4 > i_5;
   S2   m_2 = d_6 < d_7;
   S3   m_3 = m_1 & m_2;
   S4   c_1 = m_3 ? c_2 : c_3;

   Will be transformed into:

   S1   m_1 = i_4 > i_5;
   S2   m_2 = d_6 < d_7;
   S3'' m_2' = (_Bool[bitsize=32])m_2
   S3'  m_3' = m_1 & m_2';
   S4'' m_3'' = (_Bool[bitsize=8])m_3'
   S4'  c_1' = m_3'' ? c_2 : c_3;  */

static gimple *
vect_recog_mask_conversion_pattern (vec<gimple *> *stmts, tree *type_in,
				    tree *type_out)
{
  gimple *last_stmt = stmts->pop ();
  enum tree_code rhs_code;
  tree lhs = NULL_TREE, rhs1, rhs2, tmp, rhs1_type, rhs2_type;
  tree vectype1, vectype2;
  stmt_vec_info stmt_vinfo = vinfo_for_stmt (last_stmt);
  stmt_vec_info pattern_stmt_info;
  vec_info *vinfo = stmt_vinfo->vinfo;
  gimple *pattern_stmt;

  /* Check for MASK_LOAD ans MASK_STORE calls requiring mask conversion.  */
  if (is_gimple_call (last_stmt)
      && gimple_call_internal_p (last_stmt))
    {
      internal_fn ifn = gimple_call_internal_fn (last_stmt);
      if (ifn != IFN_MASK_STORE
	  && ifn != IFN_MASK_LOAD
	  && !vectorizable_conditional_fn_p (ifn))
	return NULL;

      if (ifn == IFN_MASK_STORE)
	{
	  rhs2 = gimple_call_arg (last_stmt, 3);
	  vectype1 = get_vectype_for_scalar_type (TREE_TYPE (rhs2));
	}
      else
	{
	  lhs = gimple_call_lhs (last_stmt);
	  vectype1 = get_vectype_for_scalar_type (TREE_TYPE (lhs));
	}

      unsigned int mask_argno = (ifn == IFN_MASK_LOAD
				 || ifn == IFN_MASK_STORE ? 2 : 0);
      tree mask_arg = gimple_call_arg (last_stmt, mask_argno);
      tree mask_arg_type = search_type_for_mask (mask_arg, vinfo);
      if (!mask_arg_type)
	return NULL;
      vectype2 = get_mask_type_for_scalar_type (mask_arg_type);

      if (!vectype1 || !vectype2
	  || must_eq (TYPE_VECTOR_SUBPARTS (vectype1),
		      TYPE_VECTOR_SUBPARTS (vectype2)))
	return NULL;

      tmp = build_mask_conversion (mask_arg, vectype1, stmt_vinfo, vinfo);

      if (ifn == IFN_MASK_STORE)
	pattern_stmt
	  = gimple_build_call_internal (IFN_MASK_STORE, 4,
					gimple_call_arg (last_stmt, 0),
					gimple_call_arg (last_stmt, 1),
					tmp,
					gimple_call_arg (last_stmt, 3));
      else
	{
	  lhs = vect_recog_temp_ssa_var (TREE_TYPE (lhs), NULL);
	  auto_vec<tree, 8> args;
	  unsigned int nargs = gimple_call_num_args (last_stmt);
	  args.safe_grow (nargs);
	  for (unsigned int i = 0; i < nargs; ++i)
	    args[i] = (i == mask_argno
		       ? tmp
		       : gimple_call_arg (last_stmt, i));
	  pattern_stmt = gimple_build_call_internal_vec (ifn, args);
	  gimple_call_set_lhs (pattern_stmt, lhs);
	}

      pattern_stmt_info = new_stmt_vec_info (pattern_stmt, vinfo);
      set_vinfo_for_stmt (pattern_stmt, pattern_stmt_info);
      if (ifn == IFN_MASK_LOAD || ifn == IFN_MASK_STORE)
	{
	  STMT_VINFO_DATA_REF (pattern_stmt_info)
	    = STMT_VINFO_DATA_REF (stmt_vinfo);
	  STMT_VINFO_DR_WRT_VEC_LOOP (pattern_stmt_info)
	    = STMT_VINFO_DR_WRT_VEC_LOOP (stmt_vinfo);
	  DR_STMT (STMT_VINFO_DATA_REF (stmt_vinfo)) = pattern_stmt;
	}

      *type_out = vectype1;
      *type_in = vectype1;
      stmts->safe_push (last_stmt);
      if (dump_enabled_p ())
	dump_printf_loc (MSG_NOTE, vect_location,
                         "vect_recog_mask_conversion_pattern: detected:\n");

      return pattern_stmt;
    }

  if (!is_gimple_assign (last_stmt))
    return NULL;

  lhs = gimple_assign_lhs (last_stmt);
  rhs1 = gimple_assign_rhs1 (last_stmt);
  rhs_code = gimple_assign_rhs_code (last_stmt);

  /* Check for cond expression requiring mask conversion.  */
  if (rhs_code == COND_EXPR)
    {
      /* vect_recog_mixed_size_cond_pattern could apply.
	 Do nothing then.  */
      if (STMT_VINFO_IN_PATTERN_P (stmt_vinfo))
	return NULL;

      vectype1 = get_vectype_for_scalar_type (TREE_TYPE (lhs));

      if (TREE_CODE (rhs1) == SSA_NAME)
	{
	  rhs1_type = search_type_for_mask (rhs1, vinfo);
	  if (!rhs1_type)
	    return NULL;
	}
      else if (COMPARISON_CLASS_P (rhs1))
	{
	  rhs1_type = search_type_for_mask (TREE_OPERAND (rhs1, 0), vinfo);
	  if (!rhs1_type)
	    rhs1_type = TREE_TYPE (TREE_OPERAND (rhs1, 0));
	}
      else
	return NULL;

      vectype2 = get_mask_type_for_scalar_type (rhs1_type);

      if (!vectype1 || !vectype2)
	return NULL;

      /* Continue if a conversion is needed.  Also continue if we have
	 a comparison whose natural vector type is different from VECTYPE2;
	 in that case we'll replace the comparison with an SSA name and
	 behave as though the comparison was an SSA name from the outset.  */
      if (must_eq (TYPE_VECTOR_SUBPARTS (vectype1),
		   TYPE_VECTOR_SUBPARTS (vectype2))
	  && (TREE_CODE (rhs1) == SSA_NAME
	      || rhs1_type == TREE_TYPE (TREE_OPERAND (rhs1, 0))))
	return NULL;

      /* If rhs1 is a comparison we need to move it into a
	 separate statement.  */
      if (TREE_CODE (rhs1) != SSA_NAME)
	{
	  tmp = vect_recog_temp_ssa_var (TREE_TYPE (rhs1), NULL);
	  pattern_stmt = gimple_build_assign (tmp, rhs1);
	  rhs1 = tmp;

	  pattern_stmt_info = new_stmt_vec_info (pattern_stmt, vinfo);
	  set_vinfo_for_stmt (pattern_stmt, pattern_stmt_info);
	  STMT_VINFO_VECTYPE (pattern_stmt_info) = vectype2;
	  append_pattern_def_seq (stmt_vinfo, pattern_stmt);
	}

      if (may_ne (TYPE_VECTOR_SUBPARTS (vectype1),
		  TYPE_VECTOR_SUBPARTS (vectype2)))
	tmp = build_mask_conversion (rhs1, vectype1, stmt_vinfo, vinfo);
      else
	tmp = rhs1;

      lhs = vect_recog_temp_ssa_var (TREE_TYPE (lhs), NULL);
      pattern_stmt = gimple_build_assign (lhs, COND_EXPR, tmp,
					  gimple_assign_rhs2 (last_stmt),
					  gimple_assign_rhs3 (last_stmt));

      *type_out = vectype1;
      *type_in = vectype1;
      stmts->safe_push (last_stmt);
      if (dump_enabled_p ())
	dump_printf_loc (MSG_NOTE, vect_location,
                         "vect_recog_mask_conversion_pattern: detected:\n");

      return pattern_stmt;
    }

  /* Now check for binary boolean operations requiring conversion for
     one of operands.  */
  if (!VECT_SCALAR_BOOLEAN_TYPE_P (TREE_TYPE (lhs)))
    return NULL;

  if (rhs_code != BIT_IOR_EXPR
      && rhs_code != BIT_XOR_EXPR
      && rhs_code != BIT_AND_EXPR
      && TREE_CODE_CLASS (rhs_code) != tcc_comparison)
    return NULL;

  rhs2 = gimple_assign_rhs2 (last_stmt);

  rhs1_type = search_type_for_mask (rhs1, vinfo);
  rhs2_type = search_type_for_mask (rhs2, vinfo);

  if (!rhs1_type || !rhs2_type
      || TYPE_PRECISION (rhs1_type) == TYPE_PRECISION (rhs2_type))
    return NULL;

  if (TYPE_PRECISION (rhs1_type) < TYPE_PRECISION (rhs2_type))
    {
      vectype1 = get_mask_type_for_scalar_type (rhs1_type);
      if (!vectype1)
	return NULL;
      rhs2 = build_mask_conversion (rhs2, vectype1, stmt_vinfo, vinfo);
    }
  else
    {
      vectype1 = get_mask_type_for_scalar_type (rhs2_type);
      if (!vectype1)
	return NULL;
      rhs1 = build_mask_conversion (rhs1, vectype1, stmt_vinfo, vinfo);
    }

  lhs = vect_recog_temp_ssa_var (TREE_TYPE (lhs), NULL);
  pattern_stmt = gimple_build_assign (lhs, rhs_code, rhs1, rhs2);

  *type_out = vectype1;
  *type_in = vectype1;
  stmts->safe_push (last_stmt);
  if (dump_enabled_p ())
    dump_printf_loc (MSG_NOTE, vect_location,
		     "vect_recog_mask_conversion_pattern: detected:\n");

  return pattern_stmt;
}


/* Mark statements that are involved in a pattern.  */

static inline void
vect_mark_pattern_stmts (gimple *orig_stmt, gimple *pattern_stmt,
                         tree pattern_vectype)
{
  stmt_vec_info pattern_stmt_info, def_stmt_info;
  stmt_vec_info orig_stmt_info = vinfo_for_stmt (orig_stmt);
  vec_info *vinfo = orig_stmt_info->vinfo;
  gimple *def_stmt;

  pattern_stmt_info = vinfo_for_stmt (pattern_stmt);
  if (pattern_stmt_info == NULL)
    {
      pattern_stmt_info = new_stmt_vec_info (pattern_stmt, vinfo);
      set_vinfo_for_stmt (pattern_stmt, pattern_stmt_info);
    }
  gimple_set_bb (pattern_stmt, gimple_bb (orig_stmt));

  STMT_VINFO_RELATED_STMT (pattern_stmt_info) = orig_stmt;
  STMT_VINFO_DEF_TYPE (pattern_stmt_info)
    = STMT_VINFO_DEF_TYPE (orig_stmt_info);
  STMT_VINFO_VECTYPE (pattern_stmt_info) = pattern_vectype;
  STMT_VINFO_IN_PATTERN_P (orig_stmt_info) = true;
  STMT_VINFO_RELATED_STMT (orig_stmt_info) = pattern_stmt;
  STMT_VINFO_PATTERN_DEF_SEQ (pattern_stmt_info)
    = STMT_VINFO_PATTERN_DEF_SEQ (orig_stmt_info);
  if (STMT_VINFO_PATTERN_DEF_SEQ (pattern_stmt_info))
    {
      gimple_stmt_iterator si;
      for (si = gsi_start (STMT_VINFO_PATTERN_DEF_SEQ (pattern_stmt_info));
	   !gsi_end_p (si); gsi_next (&si))
	{
	  def_stmt = gsi_stmt (si);
	  def_stmt_info = vinfo_for_stmt (def_stmt);
	  if (def_stmt_info == NULL)
	    {
	      def_stmt_info = new_stmt_vec_info (def_stmt, vinfo);
	      set_vinfo_for_stmt (def_stmt, def_stmt_info);
	    }
	  gimple_set_bb (def_stmt, gimple_bb (orig_stmt));
	  STMT_VINFO_RELATED_STMT (def_stmt_info) = orig_stmt;
	  STMT_VINFO_DEF_TYPE (def_stmt_info) = vect_internal_def;
	  if (STMT_VINFO_VECTYPE (def_stmt_info) == NULL_TREE)
	    STMT_VINFO_VECTYPE (def_stmt_info) = pattern_vectype;
	}
    }
}

/* Function vect_pattern_recog_1

   Input:
   PATTERN_RECOG_FUNC: A pointer to a function that detects a certain
        computation pattern.
   STMT: A stmt from which the pattern search should start.

   If PATTERN_RECOG_FUNC successfully detected the pattern, it creates an
   expression that computes the same functionality and can be used to
   replace the sequence of stmts that are involved in the pattern.

   Output:
   This function checks if the expression returned by PATTERN_RECOG_FUNC is
   supported in vector form by the target.  We use 'TYPE_IN' to obtain the
   relevant vector type. If 'TYPE_IN' is already a vector type, then this
   indicates that target support had already been checked by PATTERN_RECOG_FUNC.
   If 'TYPE_OUT' is also returned by PATTERN_RECOG_FUNC, we check that it fits
   to the available target pattern.

   This function also does some bookkeeping, as explained in the documentation
   for vect_recog_pattern.  */

static bool
vect_pattern_recog_1 (vect_recog_func *recog_func,
		      gimple_stmt_iterator si,
		      vec<gimple *> *stmts_to_replace)
{
  gimple *stmt = gsi_stmt (si), *pattern_stmt;
  stmt_vec_info stmt_info;
  loop_vec_info loop_vinfo;
  tree pattern_vectype;
  tree type_in, type_out;
  enum tree_code code;
  int i;
  gimple *next;

  stmts_to_replace->truncate (0);
  stmts_to_replace->quick_push (stmt);
  pattern_stmt = recog_func->fn (stmts_to_replace, &type_in, &type_out);
  if (!pattern_stmt)
    return false;

  stmt = stmts_to_replace->last ();
  stmt_info = vinfo_for_stmt (stmt);
  loop_vinfo = STMT_VINFO_LOOP_VINFO (stmt_info);
 
  if (VECTOR_BOOLEAN_TYPE_P (type_in)
      || VECTOR_MODE_P (TYPE_MODE (type_in)))
    {
      /* No need to check target support (already checked by the pattern
         recognition function).  */
      pattern_vectype = type_out ? type_out : type_in;
    }
  else
    {
      machine_mode vec_mode;
      enum insn_code icode;
      optab optab;

      /* Check target support  */
      type_in = get_vectype_for_scalar_type (type_in);
      if (!type_in)
	return false;
      if (type_out)
	type_out = get_vectype_for_scalar_type (type_out);
      else
	type_out = type_in;
      if (!type_out)
	return false;
      pattern_vectype = type_out;

      if (is_gimple_assign (pattern_stmt))
	code = gimple_assign_rhs_code (pattern_stmt);
      else
        {
	  gcc_assert (is_gimple_call (pattern_stmt));
	  code = CALL_EXPR;
	}

      optab = optab_for_tree_code (code, type_in, optab_default);
      vec_mode = TYPE_MODE (type_in);
      if (!optab
          || (icode = optab_handler (optab, vec_mode)) == CODE_FOR_nothing
          || (insn_data[icode].operand[0].mode != TYPE_MODE (type_out)))
	return false;
    }

  /* Found a vectorizable pattern.  */
  if (dump_enabled_p ())
    {
      dump_printf_loc (MSG_NOTE, vect_location,
                       "%s pattern recognized: ", recog_func->name);
      dump_gimple_stmt (MSG_NOTE, TDF_SLIM, pattern_stmt, 0);
    }

  /* Mark the stmts that are involved in the pattern. */
  vect_mark_pattern_stmts (stmt, pattern_stmt, pattern_vectype);

  /* Patterns cannot be vectorized using SLP, because they change the order of
     computation.  */
  if (loop_vinfo)
    FOR_EACH_VEC_ELT (LOOP_VINFO_REDUCTIONS (loop_vinfo), i, next)
      if (next == stmt)
        LOOP_VINFO_REDUCTIONS (loop_vinfo).ordered_remove (i);

  /* It is possible that additional pattern stmts are created and inserted in
     STMTS_TO_REPLACE.  We create a stmt_info for each of them, and mark the
     relevant statements.  */
  for (i = 0; stmts_to_replace->iterate (i, &stmt)
	      && (unsigned) i < (stmts_to_replace->length () - 1);
       i++)
    {
      stmt_info = vinfo_for_stmt (stmt);
      pattern_stmt = STMT_VINFO_RELATED_STMT (stmt_info);
      if (dump_enabled_p ())
        {
          dump_printf_loc (MSG_NOTE, vect_location,
                           "additional pattern stmt: ");
          dump_gimple_stmt (MSG_NOTE, TDF_SLIM, pattern_stmt, 0);
        }

      vect_mark_pattern_stmts (stmt, pattern_stmt, NULL_TREE);
    }

  return true;
}


/* Function vect_pattern_recog

   Input:
   LOOP_VINFO - a struct_loop_info of a loop in which we want to look for
        computation idioms.

   Output - for each computation idiom that is detected we create a new stmt
        that provides the same functionality and that can be vectorized.  We
        also record some information in the struct_stmt_info of the relevant
        stmts, as explained below:

   At the entry to this function we have the following stmts, with the
   following initial value in the STMT_VINFO fields:

         stmt                     in_pattern_p  related_stmt    vec_stmt
         S1: a_i = ....                 -       -               -
         S2: a_2 = ..use(a_i)..         -       -               -
         S3: a_1 = ..use(a_2)..         -       -               -
         S4: a_0 = ..use(a_1)..         -       -               -
         S5: ... = ..use(a_0)..         -       -               -

   Say the sequence {S1,S2,S3,S4} was detected as a pattern that can be
   represented by a single stmt.  We then:
   - create a new stmt S6 equivalent to the pattern (the stmt is not
     inserted into the code)
   - fill in the STMT_VINFO fields as follows:

                                  in_pattern_p  related_stmt    vec_stmt
         S1: a_i = ....                 -       -               -
         S2: a_2 = ..use(a_i)..         -       -               -
         S3: a_1 = ..use(a_2)..         -       -               -
         S4: a_0 = ..use(a_1)..         true    S6              -
          '---> S6: a_new = ....        -       S4              -
         S5: ... = ..use(a_0)..         -       -               -

   (the last stmt in the pattern (S4) and the new pattern stmt (S6) point
   to each other through the RELATED_STMT field).

   S6 will be marked as relevant in vect_mark_stmts_to_be_vectorized instead
   of S4 because it will replace all its uses.  Stmts {S1,S2,S3} will
   remain irrelevant unless used by stmts other than S4.

   If vectorization succeeds, vect_transform_stmt will skip over {S1,S2,S3}
   (because they are marked as irrelevant).  It will vectorize S6, and record
   a pointer to the new vector stmt VS6 from S6 (as usual).
   S4 will be skipped, and S5 will be vectorized as usual:

                                  in_pattern_p  related_stmt    vec_stmt
         S1: a_i = ....                 -       -               -
         S2: a_2 = ..use(a_i)..         -       -               -
         S3: a_1 = ..use(a_2)..         -       -               -
       > VS6: va_new = ....             -       -               -
         S4: a_0 = ..use(a_1)..         true    S6              VS6
          '---> S6: a_new = ....        -       S4              VS6
       > VS5: ... = ..vuse(va_new)..    -       -               -
         S5: ... = ..use(a_0)..         -       -               -

   DCE could then get rid of {S1,S2,S3,S4,S5} (if their defs are not used
   elsewhere), and we'll end up with:

        VS6: va_new = ....
        VS5: ... = ..vuse(va_new)..

   In case of more than one pattern statements, e.g., widen-mult with
   intermediate type:

     S1  a_t = ;
     S2  a_T = (TYPE) a_t;
           '--> S3: a_it = (interm_type) a_t;
     S4  prod_T = a_T * CONST;
           '--> S5: prod_T' = a_it w* CONST;

   there may be other users of a_T outside the pattern.  In that case S2 will
   be marked as relevant (as well as S3), and both S2 and S3 will be analyzed
   and vectorized.  The vector stmt VS2 will be recorded in S2, and VS3 will
   be recorded in S3.  */

void
vect_pattern_recog (vec_info *vinfo)
{
  struct loop *loop;
  basic_block *bbs;
  unsigned int nbbs;
  gimple_stmt_iterator si;
  unsigned int i, j;
  auto_vec<gimple *, 1> stmts_to_replace;
  gimple *stmt;

  if (dump_enabled_p ())
    dump_printf_loc (MSG_NOTE, vect_location,
                     "=== vect_pattern_recog ===\n");

  if (loop_vec_info loop_vinfo = dyn_cast <loop_vec_info> (vinfo))
    {
      loop = LOOP_VINFO_LOOP (loop_vinfo);
      bbs = LOOP_VINFO_BBS (loop_vinfo);
      nbbs = loop->num_nodes;

      /* Scan through the loop stmts, applying the pattern recognition
	 functions starting at each stmt visited:  */
      for (i = 0; i < nbbs; i++)
	{
	  basic_block bb = bbs[i];
	  for (si = gsi_start_bb (bb); !gsi_end_p (si); gsi_next (&si))
	    {
	      /* Scan over all generic vect_recog_xxx_pattern functions.  */
	      for (j = 0; j < NUM_PATTERNS; j++)
		if (vect_pattern_recog_1 (&vect_vect_recog_func_ptrs[j], si,
					  &stmts_to_replace))
		  break;
	    }
	}
    }
  else
    {
      bb_vec_info bb_vinfo = as_a <bb_vec_info> (vinfo);
      for (si = bb_vinfo->region_begin;
	   gsi_stmt (si) != gsi_stmt (bb_vinfo->region_end); gsi_next (&si))
	{
	  if ((stmt = gsi_stmt (si))
	      && vinfo_for_stmt (stmt)
	      && !STMT_VINFO_VECTORIZABLE (vinfo_for_stmt (stmt)))
	    continue;

	  /* Scan over all generic vect_recog_xxx_pattern functions.  */
	  for (j = 0; j < NUM_PATTERNS; j++)
	    if (vect_pattern_recog_1 (&vect_vect_recog_func_ptrs[j], si,
				      &stmts_to_replace))
	      break;
	}
    }
}<|MERGE_RESOLUTION|>--- conflicted
+++ resolved
@@ -2067,11 +2067,7 @@
   if (TREE_CODE (oprnd0) != SSA_NAME
       || TREE_CODE (oprnd1) != SSA_NAME
       || TYPE_MODE (TREE_TYPE (oprnd0)) == TYPE_MODE (TREE_TYPE (oprnd1))
-<<<<<<< HEAD
-      || !full_integral_type_p (TREE_TYPE (oprnd1))
-=======
       || !type_has_mode_precision_p (TREE_TYPE (oprnd1))
->>>>>>> 5865bc94
       || TYPE_PRECISION (TREE_TYPE (lhs))
 	 != TYPE_PRECISION (TREE_TYPE (oprnd0)))
     return NULL;
@@ -2472,12 +2468,8 @@
 
   if (TREE_CODE (oprnd0) != SSA_NAME
       || TREE_CODE (oprnd1) != INTEGER_CST
-<<<<<<< HEAD
-      || !full_integral_type_p (itype))
-=======
       || !INTEGRAL_TYPE_P (itype)
       || !type_has_mode_precision_p (itype))
->>>>>>> 5865bc94
     return NULL;
 
   vectype = get_vectype_for_scalar_type (itype);
@@ -2591,12 +2583,8 @@
   itype = TREE_TYPE (oprnd0);
   if (TREE_CODE (oprnd0) != SSA_NAME
       || TREE_CODE (oprnd1) != INTEGER_CST
-<<<<<<< HEAD
-      || !full_integral_type_p (itype))
-=======
       || TREE_CODE (itype) != INTEGER_TYPE
       || !type_has_mode_precision_p (itype))
->>>>>>> 5865bc94
     return NULL;
 
   scalar_int_mode itype_mode = SCALAR_INT_TYPE_MODE (itype);
@@ -3397,8 +3385,10 @@
     default:
     do_compare:
       gcc_assert (TREE_CODE_CLASS (rhs_code) == tcc_comparison);
-      if (!full_integral_type_p (TREE_TYPE (rhs1))
-	  || !TYPE_UNSIGNED (TREE_TYPE (rhs1)))
+      if (TREE_CODE (TREE_TYPE (rhs1)) != INTEGER_TYPE
+	  || !TYPE_UNSIGNED (TREE_TYPE (rhs1))
+	  || may_ne (TYPE_PRECISION (TREE_TYPE (rhs1)),
+		     GET_MODE_BITSIZE (TYPE_MODE (TREE_TYPE (rhs1)))))
 	{
 	  scalar_mode mode = SCALAR_TYPE_MODE (TREE_TYPE (rhs1));
 	  itype
