--- conflicted
+++ resolved
@@ -55,10 +55,7 @@
 #define THREAD_PREFIX
 #endif
 
-<<<<<<< HEAD
-=======
 #ifndef __GCOV_KERNEL__
->>>>>>> 3bc24da1
 #if defined(inhibit_libc)
 #define IN_LIBGCOV (-1)
 #else
@@ -110,8 +107,6 @@
 #ifdef L_gcov
 #include "gcov-io.c"
 
-<<<<<<< HEAD
-=======
 /* Utility function for outputing errors.  */
 static int
 gcov_error (const char *fmt, ...)
@@ -129,7 +124,6 @@
 }
 
 #ifndef __GCOV_KERNEL__
->>>>>>> 3bc24da1
 /* Sampling rate.  */
 extern gcov_unsigned_t __gcov_sampling_rate;
 static int gcov_sampling_rate_initialized = 0;
@@ -147,13 +141,10 @@
 /* Chain of per-object gcov structures.  */
 extern struct gcov_info *__gcov_list;
 
-<<<<<<< HEAD
-=======
 /* Size of the longest file name. */
 static size_t gcov_max_filename = 0;
 #endif /* __GCOV_KERNEL__ */
 
->>>>>>> 3bc24da1
 /* Unique identifier assigned to each module (object file).  */
 static gcov_unsigned_t gcov_cur_module_id = 0;
 
@@ -213,10 +204,6 @@
 static int gcov_open_by_filename (char * gi_filename);
 static int gcov_exit_init (void);
 static void gcov_dump_one_gcov (struct gcov_info *gi_ptr);
-
-/* Dynamic call graph build and form module groups.  */
-void __gcov_compute_module_groups (void) ATTRIBUTE_HIDDEN;
-void __gcov_finalize_dyn_callgraph (void) ATTRIBUTE_HIDDEN;
 
 /* Make sure path component of the given FILENAME exists, create
    missing directories. FILENAME must be writable.
@@ -315,25 +302,17 @@
       GCOV_UNSIGNED2STRING (e, GCOV_VERSION);
 
       if (filename)
-<<<<<<< HEAD
-        fprintf (stderr,
-                 "profiling:%s:Version mismatch - expected %.4s got %.4s\n",
-                 filename, e, v);
-      else
-        fprintf (stderr,
-                 "profiling:Version mismatch - expected %.4s got %.4s\n", e, v);
-=======
         gcov_error ("profiling:%s:Version mismatch - expected %.4s got %.4s\n",
                    filename, e, v);
       else
         gcov_error ("profiling:Version mismatch - expected %.4s got %.4s\n", e, v);
->>>>>>> 3bc24da1
       return 0;
     }
   return 1;
 }
 
-<<<<<<< HEAD
+#define GCOV_GET_FILENAME gcov_strip_leading_dirs
+
 /* Strip GCOV_PREFIX_STRIP levels of leading '/' from FILENAME and
    put the result into GI_FILENAME_UP.  */
 
@@ -429,7 +408,7 @@
   FILE *imports_file;
   size_t prefix_length, suffix_length;
 
-  gcov_suffix = getenv("GCOV_IMPORTS_SUFFIX");
+  gcov_suffix = getenv ("GCOV_IMPORTS_SUFFIX");
   if (!gcov_suffix || !strlen (gcov_suffix))
     gcov_suffix = ".imports";
   suffix_length = strlen (gcov_suffix);
@@ -459,169 +438,6 @@
     }
 }
 
-/* Dump the coverage counts. We merge with existing counts when
-   possible, to avoid growing the .da files ad infinitum. We use this
-   program's checksum to make sure we only accumulate whole program
-   statistics to the correct summary. An object file might be embedded
-   in two separate programs, and we must keep the two program
-   summaries separate.  */
-=======
-#define GCOV_GET_FILENAME gcov_strip_leading_dirs
-
-/* Strip GCOV_PREFIX_STRIP levels of leading '/' from FILENAME and
-   put the result into GI_FILENAME_UP.  */
->>>>>>> 3bc24da1
-
-static void
-gcov_strip_leading_dirs (int prefix_length, int gcov_prefix_strip,
-			 const char *filename, char *gi_filename_up)
-{
-<<<<<<< HEAD
-  struct gcov_info *gi_ptr;
-  struct gcov_summary this_program;
-  struct gcov_summary all;
-  struct gcov_ctr_summary *cs_ptr;
-  const struct gcov_ctr_info *ci_ptr;
-  unsigned t_ix;
-  gcov_unsigned_t c_num;
-  const char *gcov_prefix;
-  int gcov_prefix_strip = 0;
-  size_t prefix_length;
-  char *gi_filename, *gi_filename_up;
-  int dump_module_info = 0;
-
-  memset (&all, 0, sizeof (all));
-  /* Find the totals for this execution.  */
-  memset (&this_program, 0, sizeof (this_program));
-  for (gi_ptr = __gcov_list; gi_ptr; gi_ptr = gi_ptr->next)
-=======
-  /* Avoid to add multiple drive letters into combined path.  */
-  if (prefix_length != 0 && HAS_DRIVE_SPEC(filename))
-    filename += 2;
-
-  /* Build relocated filename, stripping off leading
-     directories from the initial filename if requested. */
-  if (gcov_prefix_strip > 0)
->>>>>>> 3bc24da1
-    {
-      int level = 0;
-      const char *s = filename;
-      if (IS_DIR_SEPARATOR(*s))
-	++s;
-
-      /* Skip selected directory levels. */
-      for (; (*s != '\0') && (level < gcov_prefix_strip); s++)
-        if (IS_DIR_SEPARATOR(*s))
-          {
-            filename = s;
-            level++;
-          }
-    }
-  /* Update complete filename with stripped original. */
-  if (prefix_length != 0 && !IS_DIR_SEPARATOR (*filename))
-    {
-      /* If prefix is given, add diretory separator.  */
-      strcpy (gi_filename_up, "/");
-      strcpy (gi_filename_up + 1, filename);
-    }
-  else
-    strcpy (gi_filename_up, filename);
-}
-
-/* Sort N entries in VALUE_ARRAY in descending order.
-   Each entry in VALUE_ARRAY has two values. The sorting
-   is based on the second value.  */
-
-GCOV_LINKAGE  void
-gcov_sort_n_vals (gcov_type *value_array, int n)
-{
-  int j, k;
-  for (j = 2; j < n; j += 2)
-    {
-      gcov_type cur_ent[2];
-      cur_ent[0] = value_array[j];
-      cur_ent[1] = value_array[j + 1];
-      k = j - 2;
-      while (k >= 0 && value_array[k + 1] < cur_ent[1])
-        {
-          value_array[k + 2] = value_array[k];
-          value_array[k + 3] = value_array[k+1];
-          k -= 2;
-        }
-      value_array[k + 2] = cur_ent[0];
-      value_array[k + 3] = cur_ent[1];
-    }
-}
-
-/* Sort the profile counters for all indirect call sites. Counters
-   for each call site are allocated in array COUNTERS.  */
-
-static void
-gcov_sort_icall_topn_counter (const struct gcov_ctr_info *counters)
-{
-  int i;
-  gcov_type *values;
-  int n = counters->num;
-  gcc_assert (!(n % GCOV_ICALL_TOPN_NCOUNTS));
-
-  values = counters->values;
-
-  for (i = 0; i < n; i += GCOV_ICALL_TOPN_NCOUNTS)
-    {
-      gcov_type *value_array = &values[i + 1];
-      gcov_sort_n_vals (value_array, GCOV_ICALL_TOPN_NCOUNTS - 1);
-    }
-}
-
-/* Write imported files (auxiliary modules) for primary module GI_PTR
-   into file GI_FILENAME.  */
-
-static void
-gcov_write_import_file (char *gi_filename, struct gcov_info *gi_ptr)
-{
-  char  *gi_imports_filename;
-  const char *gcov_suffix;
-  FILE *imports_file;
-  size_t prefix_length, suffix_length;
-
-  gcov_suffix = getenv ("GCOV_IMPORTS_SUFFIX");
-  if (!gcov_suffix || !strlen (gcov_suffix))
-    gcov_suffix = ".imports";
-  suffix_length = strlen (gcov_suffix);
-  prefix_length = strlen (gi_filename);
-  gi_imports_filename = (char *) alloca (prefix_length + suffix_length + 1);
-  memset (gi_imports_filename, 0, prefix_length + suffix_length + 1);
-  memcpy (gi_imports_filename, gi_filename, prefix_length);
-  memcpy (gi_imports_filename + prefix_length, gcov_suffix, suffix_length);
-  imports_file = fopen (gi_imports_filename, "w");
-  if (imports_file)
-    {
-      const struct dyn_imp_mod **imp_mods;
-      unsigned i, imp_len;
-      imp_mods = gcov_get_sorted_import_module_array (gi_ptr, &imp_len);
-      if (imp_mods)
-        {
-          for (i = 0; i < imp_len; i++)
-	    {
-	      fprintf (imports_file, "%s\n",
-		       imp_mods[i]->imp_mod->mod_info->source_filename);
-	      fprintf (imports_file, "%s%s\n",
-		       imp_mods[i]->imp_mod->mod_info->da_filename, GCOV_DATA_SUFFIX);
-	    }
-<<<<<<< HEAD
-	  ci_ptr++;
-	}
-      /* The IS_PRIMARY field is overloaded to indicate if this module
-	 is FDO/LIPO.  */
-      dump_module_info |= gi_ptr->mod_info->is_primary;
-=======
-          free (imp_mods);
-        }
-      fclose (imports_file);
->>>>>>> 3bc24da1
-    }
-}
-
 /* This function allocates the space to store current file name.  */
 
 static void
@@ -671,28 +487,10 @@
     memcpy (gi_filename, gcov_prefix, prefix_length);
 }
 
-<<<<<<< HEAD
-  /* Now merge each file.  */
-  for (gi_ptr = __gcov_list; gi_ptr; gi_ptr = gi_ptr->next)
-    {
-      struct gcov_summary this_object;
-      struct gcov_summary object, program;
-      gcov_type *values[GCOV_COUNTERS];
-      const struct gcov_fn_info *fi_ptr;
-      unsigned fi_stride;
-      unsigned c_ix, f_ix, n_counts;
-      struct gcov_ctr_summary *cs_obj, *cs_tobj, *cs_prg, *cs_tprg, *cs_all;
-      int error = 0;
-      gcov_unsigned_t tag, length;
-      gcov_position_t summary_pos = 0;
-      gcov_position_t eof_pos = 0;
-      const char *fname, *s;
-=======
 static void
 gcov_dump_module_info (void)
 {
   struct gcov_info *gi_ptr;
->>>>>>> 3bc24da1
 
   __gcov_compute_module_groups ();
 
@@ -711,10 +509,6 @@
     gcov_rewrite ();
     gcov_seek (gi_ptr->eof_pos);
 
-<<<<<<< HEAD
-      gcov_strip_leading_dirs (prefix_length, gcov_prefix_strip,
-			       gi_ptr->filename, gi_filename_up);
-=======
     gcov_write_module_infos (gi_ptr);
     gcov_truncate ();
 
@@ -788,7 +582,6 @@
       gcc_assert (EXTRACT_MODULE_ID_FROM_GLOBAL_ID (GEN_FUNC_GLOBAL_ID (
                                                        info->mod_info->ident, 0))
                   == info->mod_info->ident);
->>>>>>> 3bc24da1
 
       do
 	{
@@ -803,14 +596,9 @@
 	      crc32 <<= 1;
 	      crc32 ^= feedback;
 	    }
-<<<<<<< HEAD
-	  ci_ptr++;
-	}
-=======
 	} while (*ptr++);
 
       gcov_crc32 = crc32;
->>>>>>> 3bc24da1
 
       if (!__gcov_list)
         atexit (gcov_exit);
@@ -839,32 +627,13 @@
       for (t_ix = 0, ci_ptr = gi_ptr->counts; t_ix != GCOV_COUNTERS; t_ix++)
         if (gcov_counter_active (gi_ptr, t_ix))
 	  {
-<<<<<<< HEAD
-	    values[c_ix] = gi_ptr->counts[c_ix].values;
-            if (t_ix == GCOV_COUNTER_ICALL_TOPNV)
-              gcov_sort_icall_topn_counter (&gi_ptr->counts[c_ix]);
-	    c_ix++;
-=======
 	    memset (ci_ptr->values, 0, sizeof (gcov_type) * ci_ptr->num);
 	    ci_ptr++;
->>>>>>> 3bc24da1
 	  }
     }
 }
 
-<<<<<<< HEAD
-      /* Calculate the function_info stride. This depends on the
-	 number of counter types being measured.  */
-      fi_stride = offsetof (struct gcov_fn_info, n_ctrs)
-	+ c_ix * sizeof (unsigned);
-      if (__alignof__ (struct gcov_fn_info) > sizeof (unsigned))
-	{
-	  fi_stride += __alignof__ (struct gcov_fn_info) - 1;
-	  fi_stride &= ~(__alignof__ (struct gcov_fn_info) - 1);
-	}
-=======
 #else /* __GCOV_KERNEL__ */
->>>>>>> 3bc24da1
 
 #define GCOV_GET_FILENAME gcov_get_filename
 
@@ -881,59 +650,11 @@
 /* Sort the profile counters for all indirect call sites. Counters
    for each call site are allocated in array COUNTERS.  */
 
-<<<<<<< HEAD
-	  /* Merge execution counts for each function.  */
-	  for (f_ix = 0; f_ix < gi_ptr->n_functions; f_ix++)
-	    {
-	      fi_ptr = (const struct gcov_fn_info *)
-		      ((const char *) gi_ptr->functions + f_ix * fi_stride);
-	      tag = gcov_read_unsigned ();
-	      length = gcov_read_unsigned ();
-
-	      /* Check function.  */
-	      if (tag != GCOV_TAG_FUNCTION
-	          || length != GCOV_TAG_FUNCTION_LENGTH
-		  || gcov_read_unsigned () != fi_ptr->ident
-		  || gcov_read_unsigned () != fi_ptr->lineno_checksum
-		  || gcov_read_unsigned () != fi_ptr->cfg_checksum)
-		{
-		read_mismatch:;
-		  fprintf (stderr, "profiling:%s:Merge mismatch for %s\n",
-			   gi_filename,
-			   f_ix + 1 ? "function" : "summaries");
-		  goto read_fatal;
-		}
-
-	      c_ix = 0;
-	      for (t_ix = 0; t_ix < GCOV_COUNTERS; t_ix++)
-		{
-		  gcov_merge_fn merge;
-
-		  if (!((1 << t_ix) & gi_ptr->ctr_mask))
-		    continue;
-
-		  n_counts = fi_ptr->n_ctrs[c_ix];
-		  merge = gi_ptr->counts[c_ix].merge;
-
-		  tag = gcov_read_unsigned ();
-		  length = gcov_read_unsigned ();
-		  if (tag != GCOV_TAG_FOR_COUNTER (t_ix)
-		      || length != GCOV_TAG_COUNTER_LENGTH (n_counts))
-		    goto read_mismatch;
-		  (*merge) (values[c_ix], n_counts);
-		  values[c_ix] += n_counts;
-		  c_ix++;
-		}
-	      if ((error = gcov_is_error ()))
-		goto read_error;
-	    }
-=======
 static void
 gcov_sort_icall_topn_counter (const struct gcov_ctr_info *counters)
 {
   /* Empty */
 }
->>>>>>> 3bc24da1
 
 /* Reserves a buffer to store the name of the file being processed.  */
 static char _kernel_gi_filename[520];
@@ -1337,57 +1058,6 @@
 		   "profiling:%s:Overflow writing\n" :
 		   "profiling:%s:Error writing\n",
 		   gi_filename);
-<<<<<<< HEAD
-
-    }
-
-  if (!dump_module_info)
-    return;
-
-   __gcov_compute_module_groups ();
-
-   /* Now write out module group info.  */
-   for (gi_ptr = __gcov_list; gi_ptr; gi_ptr = gi_ptr->next)
-    {
-      int error;
-      gcov_strip_leading_dirs (prefix_length, gcov_prefix_strip,
-			       gi_ptr->filename, gi_filename_up);
-
-      if (!gcov_open (gi_filename))
-	{
-#ifdef TARGET_POSIX_IO
-	  /* Open failed likely due to missed directory.
-	     Create directory and retry to open file. */
-          if (create_file_directory (gi_filename))
-	    {
-	      fprintf (stderr, "profiling:%s:Skip\n", gi_filename);
-	      continue;
-	    }
-#endif
-	  if (!gcov_open (gi_filename))
-	    {
-              fprintf (stderr, "profiling:%s:Cannot open\n", gi_filename);
-	      continue;
-	    }
-	}
-
-      /* Overwrite the zero word at the of the file.  */
-      gcov_rewrite ();
-      gcov_seek (gi_ptr->eof_pos);
-
-      gcov_write_module_infos (gi_ptr);
-      gcov_truncate ();
-
-      if ((error = gcov_close ()))
-	  fprintf (stderr, error  < 0 ?
-		   "profiling:%s:Overflow writing\n" :
-		   "profiling:%s:Error writing\n",
-		   gi_filename);
-      gcov_write_import_file (gi_filename, gi_ptr);
-    }
-   __gcov_finalize_dyn_callgraph ();
-=======
->>>>>>> 3bc24da1
 }
 
 /* Do some preparation work before calling the actual dumping
@@ -1398,47 +1068,11 @@
 static int
 gcov_exit_init (void)
 {
-<<<<<<< HEAD
-  if (!gcov_sampling_rate_initialized)
-    {
-      const char* env_value_str = getenv ("GCOV_SAMPLING_RATE");
-      if (env_value_str)
-        {
-          int env_value_int = atoi(env_value_str);
-          if (env_value_int >= 1)
-            __gcov_sampling_rate = env_value_int;
-        }
-      gcov_sampling_rate_initialized = 1;
-    }
-  if (!info->version)
-    return;
-  if (gcov_version (info, info->version, 0))
-    {
-      const char *ptr = info->filename;
-      gcov_unsigned_t crc32 = gcov_crc32;
-      size_t filename_length = strlen(info->filename);
-
-      /* Refresh the longest file name information */
-      if (filename_length > gcov_max_filename)
-        gcov_max_filename = filename_length;
-
-      /* Assign the module ID (starting at 1).  */
-      info->mod_info->ident = (++gcov_cur_module_id);
-      gcc_assert (EXTRACT_MODULE_ID_FROM_GLOBAL_ID (GEN_FUNC_GLOBAL_ID (
-                                                       info->mod_info->ident, 0))
-                  == info->mod_info->ident);
-
-      do
-	{
-	  unsigned ix;
-	  gcov_unsigned_t value = *ptr << 24;
-=======
   struct gcov_info *gi_ptr;
   int dump_module_info = 0;
 
   dump_module_info = 0;
   gcov_prefix_strip = 0;
->>>>>>> 3bc24da1
 
   memset (&all, 0, sizeof (all));
 
@@ -1453,20 +1087,10 @@
       dump_module_info |= gi_ptr->mod_info->is_primary;
     }
 
-<<<<<<< HEAD
-      if (!__gcov_list)
-	atexit (gcov_exit);
-
-      info->next = __gcov_list;
-      __gcov_list = info;
-    }
-  info->version = 0;
-=======
   gcov_alloc_filename ();
   gi_filename_up = gi_filename + prefix_length;
 
   return dump_module_info;
->>>>>>> 3bc24da1
 }
 
 /* Dump one entry in the gcov_info list (for one object).  */
@@ -1479,16 +1103,8 @@
   unsigned c_ix;
   int ret;
 
-<<<<<<< HEAD
-  gcov_exit ();
-  for (gi_ptr = __gcov_list; gi_ptr; gi_ptr = gi_ptr->next)
-    {
-      unsigned t_ix;
-      const struct gcov_ctr_info *ci_ptr;
-=======
   memset (&this_object, 0, sizeof (this_object));
   memset (&object, 0, sizeof (object));
->>>>>>> 3bc24da1
 
   gcov_object_summary (gi_ptr, &this_object);
 
