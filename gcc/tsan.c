/* GCC instrumentation plugin for ThreadSanitizer.
   Copyright (C) 2011-2014 Free Software Foundation, Inc.
   Contributed by Dmitry Vyukov <dvyukov@google.com>

This file is part of GCC.

GCC is free software; you can redistribute it and/or modify it under
the terms of the GNU General Public License as published by the Free
Software Foundation; either version 3, or (at your option) any later
version.

GCC is distributed in the hope that it will be useful, but WITHOUT ANY
WARRANTY; without even the implied warranty of MERCHANTABILITY or
FITNESS FOR A PARTICULAR PURPOSE.  See the GNU General Public License
for more details.

You should have received a copy of the GNU General Public License
along with GCC; see the file COPYING3.  If not see
<http://www.gnu.org/licenses/>.  */


#include "config.h"
#include "system.h"
#include "coretypes.h"
#include "tree.h"
#include "expr.h"
#include "intl.h"
#include "tm.h"
#include "predict.h"
#include "vec.h"
#include "hashtab.h"
#include "hash-set.h"
#include "machmode.h"
#include "hard-reg-set.h"
#include "input.h"
#include "function.h"
#include "dominance.h"
#include "cfg.h"
#include "basic-block.h"
#include "tree-ssa-alias.h"
#include "internal-fn.h"
#include "gimple-expr.h"
#include "is-a.h"
#include "gimple.h"
#include "gimplify.h"
#include "gimple-iterator.h"
#include "gimple-ssa.h"
#include "hash-map.h"
#include "plugin-api.h"
#include "ipa-ref.h"
#include "cgraph.h"
#include "tree-cfg.h"
#include "stringpool.h"
#include "tree-ssanames.h"
#include "tree-pass.h"
#include "tree-iterator.h"
#include "langhooks.h"
#include "output.h"
#include "options.h"
#include "target.h"
#include "diagnostic.h"
#include "tree-ssa-propagate.h"
#include "tsan.h"
#include "asan.h"

/* Number of instrumented memory accesses in the current function.  */

/* Builds the following decl
   void __tsan_read/writeX (void *addr);  */

static tree
get_memory_access_decl (bool is_write, unsigned size)
{
  enum built_in_function fcode;

  if (size <= 1)
    fcode = is_write ? BUILT_IN_TSAN_WRITE1
		     : BUILT_IN_TSAN_READ1;
  else if (size <= 3)
    fcode = is_write ? BUILT_IN_TSAN_WRITE2
		     : BUILT_IN_TSAN_READ2;
  else if (size <= 7)
    fcode = is_write ? BUILT_IN_TSAN_WRITE4
		     : BUILT_IN_TSAN_READ4;
  else if (size <= 15)
    fcode = is_write ? BUILT_IN_TSAN_WRITE8
		     : BUILT_IN_TSAN_READ8;
  else
    fcode = is_write ? BUILT_IN_TSAN_WRITE16
		     : BUILT_IN_TSAN_READ16;

  return builtin_decl_implicit (fcode);
}

/* Check as to whether EXPR refers to a store to vptr.  */

static tree
is_vptr_store (gimple stmt, tree expr, bool is_write)
{
  if (is_write == true
      && gimple_assign_single_p (stmt)
      && TREE_CODE (expr) == COMPONENT_REF)
    {
      tree field = TREE_OPERAND (expr, 1);
      if (TREE_CODE (field) == FIELD_DECL
	  && DECL_VIRTUAL_P (field))
	return gimple_assign_rhs1 (stmt);
    }
  return NULL;
}

/* Instruments EXPR if needed. If any instrumentation is inserted,
   return true.  */

static bool
instrument_expr (gimple_stmt_iterator gsi, tree expr, bool is_write)
{
  tree base, rhs, expr_ptr, builtin_decl;
  basic_block bb;
  HOST_WIDE_INT size;
  gimple stmt, g;
  gimple_seq seq;
  location_t loc;

  size = int_size_in_bytes (TREE_TYPE (expr));
  if (size == -1)
    return false;

  /* For now just avoid instrumenting bit field acceses.
     TODO: handle bit-fields as if touching the whole field.  */
  HOST_WIDE_INT bitsize, bitpos;
  tree offset;
<<<<<<< HEAD
  enum machine_mode mode;
  int unsignedp, reversep, volatilep = 0;
  base = get_inner_reference (expr, &bitsize, &bitpos, &offset, &mode,
			      &unsignedp, &reversep, &volatilep, false);
=======
  machine_mode mode;
  int volatilep = 0, unsignedp = 0;
  base = get_inner_reference (expr, &bitsize, &bitpos, &offset,
			      &mode, &unsignedp, &volatilep, false);
>>>>>>> 95795723

  /* No need to instrument accesses to decls that don't escape,
     they can't escape to other threads then.  */
  if (DECL_P (base))
    {
      struct pt_solution pt;
      memset (&pt, 0, sizeof (pt));
      pt.escaped = 1;
      pt.ipa_escaped = flag_ipa_pta != 0;
      pt.nonlocal = 1;
      if (!pt_solution_includes (&pt, base))
	return false;
      if (!is_global_var (base) && !may_be_aliased (base))
	return false;
    }

  if (TREE_READONLY (base)
      || (TREE_CODE (base) == VAR_DECL
	  && DECL_HARD_REGISTER (base)))
    return false;

  if (size == 0
      || bitpos % (size * BITS_PER_UNIT)
      || bitsize != size * BITS_PER_UNIT)
    return false;

  stmt = gsi_stmt (gsi);
  loc = gimple_location (stmt);
  rhs = is_vptr_store (stmt, expr, is_write);
  gcc_checking_assert (rhs != NULL || is_gimple_addressable (expr));
  expr_ptr = build_fold_addr_expr (unshare_expr (expr));
  seq = NULL;
  if (!is_gimple_val (expr_ptr))
    {
      g = gimple_build_assign (make_ssa_name (TREE_TYPE (expr_ptr), NULL),
			       expr_ptr);
      expr_ptr = gimple_assign_lhs (g);
      gimple_set_location (g, loc);
      gimple_seq_add_stmt_without_update (&seq, g);
    }
  if (rhs == NULL)
    g = gimple_build_call (get_memory_access_decl (is_write, size),
			   1, expr_ptr);
  else
    {
      builtin_decl = builtin_decl_implicit (BUILT_IN_TSAN_VPTR_UPDATE);
      g = gimple_build_call (builtin_decl, 1, expr_ptr);
    }
  gimple_set_location (g, loc);
  gimple_seq_add_stmt_without_update (&seq, g);
  /* Instrumentation for assignment of a function result
     must be inserted after the call.  Instrumentation for
     reads of function arguments must be inserted before the call.
     That's because the call can contain synchronization.  */
  if (is_gimple_call (stmt) && is_write)
    {
      /* If the call can throw, it must be the last stmt in
	 a basic block, so the instrumented stmts need to be
	 inserted in successor bbs.  */
      if (is_ctrl_altering_stmt (stmt))
	{
	  edge e;

	  bb = gsi_bb (gsi);
	  e = find_fallthru_edge (bb->succs);
	  if (e)
	    gsi_insert_seq_on_edge_immediate (e, seq);
	}
      else
	gsi_insert_seq_after (&gsi, seq, GSI_NEW_STMT);
    }
  else
    gsi_insert_seq_before (&gsi, seq, GSI_SAME_STMT);

  return true;
}

/* Actions for sync/atomic builtin transformations.  */
enum tsan_atomic_action
{
  check_last, add_seq_cst, add_acquire, weak_cas, strong_cas,
  bool_cas, val_cas, lock_release, fetch_op, fetch_op_seq_cst
};

/* Table how to map sync/atomic builtins to their corresponding
   tsan equivalents.  */
static const struct tsan_map_atomic
{
  enum built_in_function fcode, tsan_fcode;
  enum tsan_atomic_action action;
  enum tree_code code;
} tsan_atomic_table[] =
{
#define TRANSFORM(fcode, tsan_fcode, action, code) \
  { BUILT_IN_##fcode, BUILT_IN_##tsan_fcode, action, code }
#define CHECK_LAST(fcode, tsan_fcode) \
  TRANSFORM (fcode, tsan_fcode, check_last, ERROR_MARK)
#define ADD_SEQ_CST(fcode, tsan_fcode) \
  TRANSFORM (fcode, tsan_fcode, add_seq_cst, ERROR_MARK)
#define ADD_ACQUIRE(fcode, tsan_fcode) \
  TRANSFORM (fcode, tsan_fcode, add_acquire, ERROR_MARK)
#define WEAK_CAS(fcode, tsan_fcode) \
  TRANSFORM (fcode, tsan_fcode, weak_cas, ERROR_MARK)
#define STRONG_CAS(fcode, tsan_fcode) \
  TRANSFORM (fcode, tsan_fcode, strong_cas, ERROR_MARK)
#define BOOL_CAS(fcode, tsan_fcode) \
  TRANSFORM (fcode, tsan_fcode, bool_cas, ERROR_MARK)
#define VAL_CAS(fcode, tsan_fcode) \
  TRANSFORM (fcode, tsan_fcode, val_cas, ERROR_MARK)
#define LOCK_RELEASE(fcode, tsan_fcode) \
  TRANSFORM (fcode, tsan_fcode, lock_release, ERROR_MARK)
#define FETCH_OP(fcode, tsan_fcode, code) \
  TRANSFORM (fcode, tsan_fcode, fetch_op, code)
#define FETCH_OPS(fcode, tsan_fcode, code) \
  TRANSFORM (fcode, tsan_fcode, fetch_op_seq_cst, code)

  CHECK_LAST (ATOMIC_LOAD_1, TSAN_ATOMIC8_LOAD),
  CHECK_LAST (ATOMIC_LOAD_2, TSAN_ATOMIC16_LOAD),
  CHECK_LAST (ATOMIC_LOAD_4, TSAN_ATOMIC32_LOAD),
  CHECK_LAST (ATOMIC_LOAD_8, TSAN_ATOMIC64_LOAD),
  CHECK_LAST (ATOMIC_LOAD_16, TSAN_ATOMIC128_LOAD),
  CHECK_LAST (ATOMIC_STORE_1, TSAN_ATOMIC8_STORE),
  CHECK_LAST (ATOMIC_STORE_2, TSAN_ATOMIC16_STORE),
  CHECK_LAST (ATOMIC_STORE_4, TSAN_ATOMIC32_STORE),
  CHECK_LAST (ATOMIC_STORE_8, TSAN_ATOMIC64_STORE),
  CHECK_LAST (ATOMIC_STORE_16, TSAN_ATOMIC128_STORE),
  CHECK_LAST (ATOMIC_EXCHANGE_1, TSAN_ATOMIC8_EXCHANGE),
  CHECK_LAST (ATOMIC_EXCHANGE_2, TSAN_ATOMIC16_EXCHANGE),
  CHECK_LAST (ATOMIC_EXCHANGE_4, TSAN_ATOMIC32_EXCHANGE),
  CHECK_LAST (ATOMIC_EXCHANGE_8, TSAN_ATOMIC64_EXCHANGE),
  CHECK_LAST (ATOMIC_EXCHANGE_16, TSAN_ATOMIC128_EXCHANGE),
  CHECK_LAST (ATOMIC_FETCH_ADD_1, TSAN_ATOMIC8_FETCH_ADD),
  CHECK_LAST (ATOMIC_FETCH_ADD_2, TSAN_ATOMIC16_FETCH_ADD),
  CHECK_LAST (ATOMIC_FETCH_ADD_4, TSAN_ATOMIC32_FETCH_ADD),
  CHECK_LAST (ATOMIC_FETCH_ADD_8, TSAN_ATOMIC64_FETCH_ADD),
  CHECK_LAST (ATOMIC_FETCH_ADD_16, TSAN_ATOMIC128_FETCH_ADD),
  CHECK_LAST (ATOMIC_FETCH_SUB_1, TSAN_ATOMIC8_FETCH_SUB),
  CHECK_LAST (ATOMIC_FETCH_SUB_2, TSAN_ATOMIC16_FETCH_SUB),
  CHECK_LAST (ATOMIC_FETCH_SUB_4, TSAN_ATOMIC32_FETCH_SUB),
  CHECK_LAST (ATOMIC_FETCH_SUB_8, TSAN_ATOMIC64_FETCH_SUB),
  CHECK_LAST (ATOMIC_FETCH_SUB_16, TSAN_ATOMIC128_FETCH_SUB),
  CHECK_LAST (ATOMIC_FETCH_AND_1, TSAN_ATOMIC8_FETCH_AND),
  CHECK_LAST (ATOMIC_FETCH_AND_2, TSAN_ATOMIC16_FETCH_AND),
  CHECK_LAST (ATOMIC_FETCH_AND_4, TSAN_ATOMIC32_FETCH_AND),
  CHECK_LAST (ATOMIC_FETCH_AND_8, TSAN_ATOMIC64_FETCH_AND),
  CHECK_LAST (ATOMIC_FETCH_AND_16, TSAN_ATOMIC128_FETCH_AND),
  CHECK_LAST (ATOMIC_FETCH_OR_1, TSAN_ATOMIC8_FETCH_OR),
  CHECK_LAST (ATOMIC_FETCH_OR_2, TSAN_ATOMIC16_FETCH_OR),
  CHECK_LAST (ATOMIC_FETCH_OR_4, TSAN_ATOMIC32_FETCH_OR),
  CHECK_LAST (ATOMIC_FETCH_OR_8, TSAN_ATOMIC64_FETCH_OR),
  CHECK_LAST (ATOMIC_FETCH_OR_16, TSAN_ATOMIC128_FETCH_OR),
  CHECK_LAST (ATOMIC_FETCH_XOR_1, TSAN_ATOMIC8_FETCH_XOR),
  CHECK_LAST (ATOMIC_FETCH_XOR_2, TSAN_ATOMIC16_FETCH_XOR),
  CHECK_LAST (ATOMIC_FETCH_XOR_4, TSAN_ATOMIC32_FETCH_XOR),
  CHECK_LAST (ATOMIC_FETCH_XOR_8, TSAN_ATOMIC64_FETCH_XOR),
  CHECK_LAST (ATOMIC_FETCH_XOR_16, TSAN_ATOMIC128_FETCH_XOR),
  CHECK_LAST (ATOMIC_FETCH_NAND_1, TSAN_ATOMIC8_FETCH_NAND),
  CHECK_LAST (ATOMIC_FETCH_NAND_2, TSAN_ATOMIC16_FETCH_NAND),
  CHECK_LAST (ATOMIC_FETCH_NAND_4, TSAN_ATOMIC32_FETCH_NAND),
  CHECK_LAST (ATOMIC_FETCH_NAND_8, TSAN_ATOMIC64_FETCH_NAND),
  CHECK_LAST (ATOMIC_FETCH_NAND_16, TSAN_ATOMIC128_FETCH_NAND),

  CHECK_LAST (ATOMIC_THREAD_FENCE, TSAN_ATOMIC_THREAD_FENCE),
  CHECK_LAST (ATOMIC_SIGNAL_FENCE, TSAN_ATOMIC_SIGNAL_FENCE),

  FETCH_OP (ATOMIC_ADD_FETCH_1, TSAN_ATOMIC8_FETCH_ADD, PLUS_EXPR),
  FETCH_OP (ATOMIC_ADD_FETCH_2, TSAN_ATOMIC16_FETCH_ADD, PLUS_EXPR),
  FETCH_OP (ATOMIC_ADD_FETCH_4, TSAN_ATOMIC32_FETCH_ADD, PLUS_EXPR),
  FETCH_OP (ATOMIC_ADD_FETCH_8, TSAN_ATOMIC64_FETCH_ADD, PLUS_EXPR),
  FETCH_OP (ATOMIC_ADD_FETCH_16, TSAN_ATOMIC128_FETCH_ADD, PLUS_EXPR),
  FETCH_OP (ATOMIC_SUB_FETCH_1, TSAN_ATOMIC8_FETCH_SUB, MINUS_EXPR),
  FETCH_OP (ATOMIC_SUB_FETCH_2, TSAN_ATOMIC16_FETCH_SUB, MINUS_EXPR),
  FETCH_OP (ATOMIC_SUB_FETCH_4, TSAN_ATOMIC32_FETCH_SUB, MINUS_EXPR),
  FETCH_OP (ATOMIC_SUB_FETCH_8, TSAN_ATOMIC64_FETCH_SUB, MINUS_EXPR),
  FETCH_OP (ATOMIC_SUB_FETCH_16, TSAN_ATOMIC128_FETCH_SUB, MINUS_EXPR),
  FETCH_OP (ATOMIC_AND_FETCH_1, TSAN_ATOMIC8_FETCH_AND, BIT_AND_EXPR),
  FETCH_OP (ATOMIC_AND_FETCH_2, TSAN_ATOMIC16_FETCH_AND, BIT_AND_EXPR),
  FETCH_OP (ATOMIC_AND_FETCH_4, TSAN_ATOMIC32_FETCH_AND, BIT_AND_EXPR),
  FETCH_OP (ATOMIC_AND_FETCH_8, TSAN_ATOMIC64_FETCH_AND, BIT_AND_EXPR),
  FETCH_OP (ATOMIC_AND_FETCH_16, TSAN_ATOMIC128_FETCH_AND, BIT_AND_EXPR),
  FETCH_OP (ATOMIC_OR_FETCH_1, TSAN_ATOMIC8_FETCH_OR, BIT_IOR_EXPR),
  FETCH_OP (ATOMIC_OR_FETCH_2, TSAN_ATOMIC16_FETCH_OR, BIT_IOR_EXPR),
  FETCH_OP (ATOMIC_OR_FETCH_4, TSAN_ATOMIC32_FETCH_OR, BIT_IOR_EXPR),
  FETCH_OP (ATOMIC_OR_FETCH_8, TSAN_ATOMIC64_FETCH_OR, BIT_IOR_EXPR),
  FETCH_OP (ATOMIC_OR_FETCH_16, TSAN_ATOMIC128_FETCH_OR, BIT_IOR_EXPR),
  FETCH_OP (ATOMIC_XOR_FETCH_1, TSAN_ATOMIC8_FETCH_XOR, BIT_XOR_EXPR),
  FETCH_OP (ATOMIC_XOR_FETCH_2, TSAN_ATOMIC16_FETCH_XOR, BIT_XOR_EXPR),
  FETCH_OP (ATOMIC_XOR_FETCH_4, TSAN_ATOMIC32_FETCH_XOR, BIT_XOR_EXPR),
  FETCH_OP (ATOMIC_XOR_FETCH_8, TSAN_ATOMIC64_FETCH_XOR, BIT_XOR_EXPR),
  FETCH_OP (ATOMIC_XOR_FETCH_16, TSAN_ATOMIC128_FETCH_XOR, BIT_XOR_EXPR),
  FETCH_OP (ATOMIC_NAND_FETCH_1, TSAN_ATOMIC8_FETCH_NAND, BIT_NOT_EXPR),
  FETCH_OP (ATOMIC_NAND_FETCH_2, TSAN_ATOMIC16_FETCH_NAND, BIT_NOT_EXPR),
  FETCH_OP (ATOMIC_NAND_FETCH_4, TSAN_ATOMIC32_FETCH_NAND, BIT_NOT_EXPR),
  FETCH_OP (ATOMIC_NAND_FETCH_8, TSAN_ATOMIC64_FETCH_NAND, BIT_NOT_EXPR),
  FETCH_OP (ATOMIC_NAND_FETCH_16, TSAN_ATOMIC128_FETCH_NAND, BIT_NOT_EXPR),

  ADD_ACQUIRE (SYNC_LOCK_TEST_AND_SET_1, TSAN_ATOMIC8_EXCHANGE),
  ADD_ACQUIRE (SYNC_LOCK_TEST_AND_SET_2, TSAN_ATOMIC16_EXCHANGE),
  ADD_ACQUIRE (SYNC_LOCK_TEST_AND_SET_4, TSAN_ATOMIC32_EXCHANGE),
  ADD_ACQUIRE (SYNC_LOCK_TEST_AND_SET_8, TSAN_ATOMIC64_EXCHANGE),
  ADD_ACQUIRE (SYNC_LOCK_TEST_AND_SET_16, TSAN_ATOMIC128_EXCHANGE),

  ADD_SEQ_CST (SYNC_FETCH_AND_ADD_1, TSAN_ATOMIC8_FETCH_ADD),
  ADD_SEQ_CST (SYNC_FETCH_AND_ADD_2, TSAN_ATOMIC16_FETCH_ADD),
  ADD_SEQ_CST (SYNC_FETCH_AND_ADD_4, TSAN_ATOMIC32_FETCH_ADD),
  ADD_SEQ_CST (SYNC_FETCH_AND_ADD_8, TSAN_ATOMIC64_FETCH_ADD),
  ADD_SEQ_CST (SYNC_FETCH_AND_ADD_16, TSAN_ATOMIC128_FETCH_ADD),
  ADD_SEQ_CST (SYNC_FETCH_AND_SUB_1, TSAN_ATOMIC8_FETCH_SUB),
  ADD_SEQ_CST (SYNC_FETCH_AND_SUB_2, TSAN_ATOMIC16_FETCH_SUB),
  ADD_SEQ_CST (SYNC_FETCH_AND_SUB_4, TSAN_ATOMIC32_FETCH_SUB),
  ADD_SEQ_CST (SYNC_FETCH_AND_SUB_8, TSAN_ATOMIC64_FETCH_SUB),
  ADD_SEQ_CST (SYNC_FETCH_AND_SUB_16, TSAN_ATOMIC128_FETCH_SUB),
  ADD_SEQ_CST (SYNC_FETCH_AND_AND_1, TSAN_ATOMIC8_FETCH_AND),
  ADD_SEQ_CST (SYNC_FETCH_AND_AND_2, TSAN_ATOMIC16_FETCH_AND),
  ADD_SEQ_CST (SYNC_FETCH_AND_AND_4, TSAN_ATOMIC32_FETCH_AND),
  ADD_SEQ_CST (SYNC_FETCH_AND_AND_8, TSAN_ATOMIC64_FETCH_AND),
  ADD_SEQ_CST (SYNC_FETCH_AND_AND_16, TSAN_ATOMIC128_FETCH_AND),
  ADD_SEQ_CST (SYNC_FETCH_AND_OR_1, TSAN_ATOMIC8_FETCH_OR),
  ADD_SEQ_CST (SYNC_FETCH_AND_OR_2, TSAN_ATOMIC16_FETCH_OR),
  ADD_SEQ_CST (SYNC_FETCH_AND_OR_4, TSAN_ATOMIC32_FETCH_OR),
  ADD_SEQ_CST (SYNC_FETCH_AND_OR_8, TSAN_ATOMIC64_FETCH_OR),
  ADD_SEQ_CST (SYNC_FETCH_AND_OR_16, TSAN_ATOMIC128_FETCH_OR),
  ADD_SEQ_CST (SYNC_FETCH_AND_XOR_1, TSAN_ATOMIC8_FETCH_XOR),
  ADD_SEQ_CST (SYNC_FETCH_AND_XOR_2, TSAN_ATOMIC16_FETCH_XOR),
  ADD_SEQ_CST (SYNC_FETCH_AND_XOR_4, TSAN_ATOMIC32_FETCH_XOR),
  ADD_SEQ_CST (SYNC_FETCH_AND_XOR_8, TSAN_ATOMIC64_FETCH_XOR),
  ADD_SEQ_CST (SYNC_FETCH_AND_XOR_16, TSAN_ATOMIC128_FETCH_XOR),
  ADD_SEQ_CST (SYNC_FETCH_AND_NAND_1, TSAN_ATOMIC8_FETCH_NAND),
  ADD_SEQ_CST (SYNC_FETCH_AND_NAND_2, TSAN_ATOMIC16_FETCH_NAND),
  ADD_SEQ_CST (SYNC_FETCH_AND_NAND_4, TSAN_ATOMIC32_FETCH_NAND),
  ADD_SEQ_CST (SYNC_FETCH_AND_NAND_8, TSAN_ATOMIC64_FETCH_NAND),
  ADD_SEQ_CST (SYNC_FETCH_AND_NAND_16, TSAN_ATOMIC128_FETCH_NAND),

  ADD_SEQ_CST (SYNC_SYNCHRONIZE, TSAN_ATOMIC_THREAD_FENCE),

  FETCH_OPS (SYNC_ADD_AND_FETCH_1, TSAN_ATOMIC8_FETCH_ADD, PLUS_EXPR),
  FETCH_OPS (SYNC_ADD_AND_FETCH_2, TSAN_ATOMIC16_FETCH_ADD, PLUS_EXPR),
  FETCH_OPS (SYNC_ADD_AND_FETCH_4, TSAN_ATOMIC32_FETCH_ADD, PLUS_EXPR),
  FETCH_OPS (SYNC_ADD_AND_FETCH_8, TSAN_ATOMIC64_FETCH_ADD, PLUS_EXPR),
  FETCH_OPS (SYNC_ADD_AND_FETCH_16, TSAN_ATOMIC128_FETCH_ADD, PLUS_EXPR),
  FETCH_OPS (SYNC_SUB_AND_FETCH_1, TSAN_ATOMIC8_FETCH_SUB, MINUS_EXPR),
  FETCH_OPS (SYNC_SUB_AND_FETCH_2, TSAN_ATOMIC16_FETCH_SUB, MINUS_EXPR),
  FETCH_OPS (SYNC_SUB_AND_FETCH_4, TSAN_ATOMIC32_FETCH_SUB, MINUS_EXPR),
  FETCH_OPS (SYNC_SUB_AND_FETCH_8, TSAN_ATOMIC64_FETCH_SUB, MINUS_EXPR),
  FETCH_OPS (SYNC_SUB_AND_FETCH_16, TSAN_ATOMIC128_FETCH_SUB, MINUS_EXPR),
  FETCH_OPS (SYNC_AND_AND_FETCH_1, TSAN_ATOMIC8_FETCH_AND, BIT_AND_EXPR),
  FETCH_OPS (SYNC_AND_AND_FETCH_2, TSAN_ATOMIC16_FETCH_AND, BIT_AND_EXPR),
  FETCH_OPS (SYNC_AND_AND_FETCH_4, TSAN_ATOMIC32_FETCH_AND, BIT_AND_EXPR),
  FETCH_OPS (SYNC_AND_AND_FETCH_8, TSAN_ATOMIC64_FETCH_AND, BIT_AND_EXPR),
  FETCH_OPS (SYNC_AND_AND_FETCH_16, TSAN_ATOMIC128_FETCH_AND, BIT_AND_EXPR),
  FETCH_OPS (SYNC_OR_AND_FETCH_1, TSAN_ATOMIC8_FETCH_OR, BIT_IOR_EXPR),
  FETCH_OPS (SYNC_OR_AND_FETCH_2, TSAN_ATOMIC16_FETCH_OR, BIT_IOR_EXPR),
  FETCH_OPS (SYNC_OR_AND_FETCH_4, TSAN_ATOMIC32_FETCH_OR, BIT_IOR_EXPR),
  FETCH_OPS (SYNC_OR_AND_FETCH_8, TSAN_ATOMIC64_FETCH_OR, BIT_IOR_EXPR),
  FETCH_OPS (SYNC_OR_AND_FETCH_16, TSAN_ATOMIC128_FETCH_OR, BIT_IOR_EXPR),
  FETCH_OPS (SYNC_XOR_AND_FETCH_1, TSAN_ATOMIC8_FETCH_XOR, BIT_XOR_EXPR),
  FETCH_OPS (SYNC_XOR_AND_FETCH_2, TSAN_ATOMIC16_FETCH_XOR, BIT_XOR_EXPR),
  FETCH_OPS (SYNC_XOR_AND_FETCH_4, TSAN_ATOMIC32_FETCH_XOR, BIT_XOR_EXPR),
  FETCH_OPS (SYNC_XOR_AND_FETCH_8, TSAN_ATOMIC64_FETCH_XOR, BIT_XOR_EXPR),
  FETCH_OPS (SYNC_XOR_AND_FETCH_16, TSAN_ATOMIC128_FETCH_XOR, BIT_XOR_EXPR),
  FETCH_OPS (SYNC_NAND_AND_FETCH_1, TSAN_ATOMIC8_FETCH_NAND, BIT_NOT_EXPR),
  FETCH_OPS (SYNC_NAND_AND_FETCH_2, TSAN_ATOMIC16_FETCH_NAND, BIT_NOT_EXPR),
  FETCH_OPS (SYNC_NAND_AND_FETCH_4, TSAN_ATOMIC32_FETCH_NAND, BIT_NOT_EXPR),
  FETCH_OPS (SYNC_NAND_AND_FETCH_8, TSAN_ATOMIC64_FETCH_NAND, BIT_NOT_EXPR),
  FETCH_OPS (SYNC_NAND_AND_FETCH_16, TSAN_ATOMIC128_FETCH_NAND, BIT_NOT_EXPR),

  WEAK_CAS (ATOMIC_COMPARE_EXCHANGE_1, TSAN_ATOMIC8_COMPARE_EXCHANGE_WEAK),
  WEAK_CAS (ATOMIC_COMPARE_EXCHANGE_2, TSAN_ATOMIC16_COMPARE_EXCHANGE_WEAK),
  WEAK_CAS (ATOMIC_COMPARE_EXCHANGE_4, TSAN_ATOMIC32_COMPARE_EXCHANGE_WEAK),
  WEAK_CAS (ATOMIC_COMPARE_EXCHANGE_8, TSAN_ATOMIC64_COMPARE_EXCHANGE_WEAK),
  WEAK_CAS (ATOMIC_COMPARE_EXCHANGE_16, TSAN_ATOMIC128_COMPARE_EXCHANGE_WEAK),

  STRONG_CAS (ATOMIC_COMPARE_EXCHANGE_1, TSAN_ATOMIC8_COMPARE_EXCHANGE_STRONG),
  STRONG_CAS (ATOMIC_COMPARE_EXCHANGE_2,
	      TSAN_ATOMIC16_COMPARE_EXCHANGE_STRONG),
  STRONG_CAS (ATOMIC_COMPARE_EXCHANGE_4,
	      TSAN_ATOMIC32_COMPARE_EXCHANGE_STRONG),
  STRONG_CAS (ATOMIC_COMPARE_EXCHANGE_8,
	      TSAN_ATOMIC64_COMPARE_EXCHANGE_STRONG),
  STRONG_CAS (ATOMIC_COMPARE_EXCHANGE_16,
	      TSAN_ATOMIC128_COMPARE_EXCHANGE_STRONG),

  BOOL_CAS (SYNC_BOOL_COMPARE_AND_SWAP_1,
	    TSAN_ATOMIC8_COMPARE_EXCHANGE_STRONG),
  BOOL_CAS (SYNC_BOOL_COMPARE_AND_SWAP_2,
	    TSAN_ATOMIC16_COMPARE_EXCHANGE_STRONG),
  BOOL_CAS (SYNC_BOOL_COMPARE_AND_SWAP_4,
	    TSAN_ATOMIC32_COMPARE_EXCHANGE_STRONG),
  BOOL_CAS (SYNC_BOOL_COMPARE_AND_SWAP_8,
	    TSAN_ATOMIC64_COMPARE_EXCHANGE_STRONG),
  BOOL_CAS (SYNC_BOOL_COMPARE_AND_SWAP_16,
	    TSAN_ATOMIC128_COMPARE_EXCHANGE_STRONG),

  VAL_CAS (SYNC_VAL_COMPARE_AND_SWAP_1, TSAN_ATOMIC8_COMPARE_EXCHANGE_STRONG),
  VAL_CAS (SYNC_VAL_COMPARE_AND_SWAP_2, TSAN_ATOMIC16_COMPARE_EXCHANGE_STRONG),
  VAL_CAS (SYNC_VAL_COMPARE_AND_SWAP_4, TSAN_ATOMIC32_COMPARE_EXCHANGE_STRONG),
  VAL_CAS (SYNC_VAL_COMPARE_AND_SWAP_8, TSAN_ATOMIC64_COMPARE_EXCHANGE_STRONG),
  VAL_CAS (SYNC_VAL_COMPARE_AND_SWAP_16,
	   TSAN_ATOMIC128_COMPARE_EXCHANGE_STRONG),

  LOCK_RELEASE (SYNC_LOCK_RELEASE_1, TSAN_ATOMIC8_STORE),
  LOCK_RELEASE (SYNC_LOCK_RELEASE_2, TSAN_ATOMIC16_STORE),
  LOCK_RELEASE (SYNC_LOCK_RELEASE_4, TSAN_ATOMIC32_STORE),
  LOCK_RELEASE (SYNC_LOCK_RELEASE_8, TSAN_ATOMIC64_STORE),
  LOCK_RELEASE (SYNC_LOCK_RELEASE_16, TSAN_ATOMIC128_STORE)
};

/* Instrument an atomic builtin.  */

static void
instrument_builtin_call (gimple_stmt_iterator *gsi)
{
  gimple stmt = gsi_stmt (*gsi), g;
  tree callee = gimple_call_fndecl (stmt), last_arg, args[6], t, lhs;
  enum built_in_function fcode = DECL_FUNCTION_CODE (callee);
  unsigned int i, num = gimple_call_num_args (stmt), j;
  for (j = 0; j < 6 && j < num; j++)
    args[j] = gimple_call_arg (stmt, j);
  for (i = 0; i < ARRAY_SIZE (tsan_atomic_table); i++)
    if (fcode != tsan_atomic_table[i].fcode)
      continue;
    else
      {
	tree decl = builtin_decl_implicit (tsan_atomic_table[i].tsan_fcode);
	if (decl == NULL_TREE)
	  return;
	switch (tsan_atomic_table[i].action)
	  {
	  case check_last:
	  case fetch_op:
	    last_arg = gimple_call_arg (stmt, num - 1);
	    if (!tree_fits_uhwi_p (last_arg)
		|| tree_to_uhwi (last_arg) > MEMMODEL_SEQ_CST)
	      return;
	    gimple_call_set_fndecl (stmt, decl);
	    update_stmt (stmt);
	    if (tsan_atomic_table[i].action == fetch_op)
	      {
		args[1] = gimple_call_arg (stmt, 1);
		goto adjust_result;
	      }
	    return;
	  case add_seq_cst:
	  case add_acquire:
	  case fetch_op_seq_cst:
	    gcc_assert (num <= 2);
	    for (j = 0; j < num; j++)
	      args[j] = gimple_call_arg (stmt, j);
	    for (; j < 2; j++)
	      args[j] = NULL_TREE;
	    args[num] = build_int_cst (NULL_TREE,
				       tsan_atomic_table[i].action
				       != add_acquire
				       ? MEMMODEL_SEQ_CST
				       : MEMMODEL_ACQUIRE);
	    update_gimple_call (gsi, decl, num + 1, args[0], args[1], args[2]);
	    stmt = gsi_stmt (*gsi);
	    if (tsan_atomic_table[i].action == fetch_op_seq_cst)
	      {
	      adjust_result:
		lhs = gimple_call_lhs (stmt);
		if (lhs == NULL_TREE)
		  return;
		if (!useless_type_conversion_p (TREE_TYPE (lhs),
						TREE_TYPE (args[1])))
		  {
		    tree var = make_ssa_name (TREE_TYPE (lhs), NULL);
		    g = gimple_build_assign_with_ops (NOP_EXPR, var,
						      args[1], NULL_TREE);
		    gsi_insert_after (gsi, g, GSI_NEW_STMT);
		    args[1] = var;
		  }
		gimple_call_set_lhs (stmt,
				     make_ssa_name (TREE_TYPE (lhs), NULL));
		/* BIT_NOT_EXPR stands for NAND.  */
		if (tsan_atomic_table[i].code == BIT_NOT_EXPR)
		  {
		    tree var = make_ssa_name (TREE_TYPE (lhs), NULL);
		    g = gimple_build_assign_with_ops (BIT_AND_EXPR, var,
						      gimple_call_lhs (stmt),
						      args[1]);
		    gsi_insert_after (gsi, g, GSI_NEW_STMT);
		    g = gimple_build_assign_with_ops (BIT_NOT_EXPR, lhs, var,
						      NULL_TREE);
		  }
		else
		  g = gimple_build_assign_with_ops (tsan_atomic_table[i].code,
						    lhs,
						    gimple_call_lhs (stmt),
						    args[1]);
		update_stmt (stmt);
		gsi_insert_after (gsi, g, GSI_NEW_STMT);
	      }
	    return;
	  case weak_cas:
	    if (!integer_nonzerop (gimple_call_arg (stmt, 3)))
	      continue;
	    /* FALLTHRU */
	  case strong_cas:
	    gcc_assert (num == 6);
	    for (j = 0; j < 6; j++)
	      args[j] = gimple_call_arg (stmt, j);
	    if (!tree_fits_uhwi_p (args[4])
		|| tree_to_uhwi (args[4]) > MEMMODEL_SEQ_CST)
	      return;
	    if (!tree_fits_uhwi_p (args[5])
		|| tree_to_uhwi (args[5]) > MEMMODEL_SEQ_CST)
	      return;
	    update_gimple_call (gsi, decl, 5, args[0], args[1], args[2],
				args[4], args[5]);
	    return;
	  case bool_cas:
	  case val_cas:
	    gcc_assert (num == 3);
	    for (j = 0; j < 3; j++)
	      args[j] = gimple_call_arg (stmt, j);
	    t = TYPE_ARG_TYPES (TREE_TYPE (decl));
	    t = TREE_VALUE (TREE_CHAIN (TREE_CHAIN (t)));
	    t = create_tmp_var (t, NULL);
	    mark_addressable (t);
	    if (!useless_type_conversion_p (TREE_TYPE (t),
					    TREE_TYPE (args[1])))
	      {
		g = gimple_build_assign_with_ops (NOP_EXPR,
						  make_ssa_name (TREE_TYPE (t),
								 NULL),
						  args[1], NULL_TREE);
		gsi_insert_before (gsi, g, GSI_SAME_STMT);
		args[1] = gimple_assign_lhs (g);
	      }
	    g = gimple_build_assign (t, args[1]);
	    gsi_insert_before (gsi, g, GSI_SAME_STMT);
	    lhs = gimple_call_lhs (stmt);
	    update_gimple_call (gsi, decl, 5, args[0],
				build_fold_addr_expr (t), args[2],
				build_int_cst (NULL_TREE,
					       MEMMODEL_SEQ_CST),
				build_int_cst (NULL_TREE,
					       MEMMODEL_SEQ_CST));
	    if (tsan_atomic_table[i].action == val_cas && lhs)
	      {
		tree cond;
		stmt = gsi_stmt (*gsi);
		g = gimple_build_assign (make_ssa_name (TREE_TYPE (t), NULL),
					 t);
		gsi_insert_after (gsi, g, GSI_NEW_STMT);
		t = make_ssa_name (TREE_TYPE (TREE_TYPE (decl)), stmt);
		cond = build2 (NE_EXPR, boolean_type_node, t,
			       build_int_cst (TREE_TYPE (t), 0));
		g = gimple_build_assign_with_ops (COND_EXPR, lhs, cond,
						  args[1],
						  gimple_assign_lhs (g));
		gimple_call_set_lhs (stmt, t);
		update_stmt (stmt);
		gsi_insert_after (gsi, g, GSI_NEW_STMT);
	      }
	    return;
	  case lock_release:
	    gcc_assert (num == 1);
	    t = TYPE_ARG_TYPES (TREE_TYPE (decl));
	    t = TREE_VALUE (TREE_CHAIN (t));
	    update_gimple_call (gsi, decl, 3, gimple_call_arg (stmt, 0),
				build_int_cst (t, 0),
				build_int_cst (NULL_TREE,
					       MEMMODEL_RELEASE));
	    return;
	  default:
	    continue;
	  }
      }
}

/* Instruments the gimple pointed to by GSI. Return
   true if func entry/exit should be instrumented.  */

static bool
instrument_gimple (gimple_stmt_iterator *gsi)
{
  gimple stmt;
  tree rhs, lhs;
  bool instrumented = false;

  stmt = gsi_stmt (*gsi);
  if (is_gimple_call (stmt)
      && (gimple_call_fndecl (stmt)
	  != builtin_decl_implicit (BUILT_IN_TSAN_INIT)))
    {
      if (gimple_call_builtin_p (stmt, BUILT_IN_NORMAL))
	instrument_builtin_call (gsi);
      return true;
    }
  else if (is_gimple_assign (stmt)
	   && !gimple_clobber_p (stmt))
    {
      if (gimple_store_p (stmt))
	{
	  lhs = gimple_assign_lhs (stmt);
	  instrumented = instrument_expr (*gsi, lhs, true);
	}
      if (gimple_assign_load_p (stmt))
	{
	  rhs = gimple_assign_rhs1 (stmt);
	  instrumented = instrument_expr (*gsi, rhs, false);
	}
    }
  return instrumented;
}

/* Instruments all interesting memory accesses in the current function.
   Return true if func entry/exit should be instrumented.  */

static bool
instrument_memory_accesses (void)
{
  basic_block bb;
  gimple_stmt_iterator gsi;
  bool fentry_exit_instrument = false;

  FOR_EACH_BB_FN (bb, cfun)
    for (gsi = gsi_start_bb (bb); !gsi_end_p (gsi); gsi_next (&gsi))
      fentry_exit_instrument |= instrument_gimple (&gsi);
  return fentry_exit_instrument;
}

/* Instruments function entry.  */

static void
instrument_func_entry (void)
{
  basic_block succ_bb;
  gimple_stmt_iterator gsi;
  tree ret_addr, builtin_decl;
  gimple g;

  succ_bb = single_succ (ENTRY_BLOCK_PTR_FOR_FN (cfun));
  gsi = gsi_after_labels (succ_bb);

  builtin_decl = builtin_decl_implicit (BUILT_IN_RETURN_ADDRESS);
  g = gimple_build_call (builtin_decl, 1, integer_zero_node);
  ret_addr = make_ssa_name (ptr_type_node, NULL);
  gimple_call_set_lhs (g, ret_addr);
  gimple_set_location (g, cfun->function_start_locus);
  gsi_insert_before (&gsi, g, GSI_SAME_STMT);

  builtin_decl =  builtin_decl_implicit (BUILT_IN_TSAN_FUNC_ENTRY);
  g = gimple_build_call (builtin_decl, 1, ret_addr);
  gimple_set_location (g, cfun->function_start_locus);
  gsi_insert_before (&gsi, g, GSI_SAME_STMT);
}

/* Instruments function exits.  */

static void
instrument_func_exit (void)
{
  location_t loc;
  basic_block exit_bb;
  gimple_stmt_iterator gsi;
  gimple stmt, g;
  tree builtin_decl;
  edge e;
  edge_iterator ei;

  /* Find all function exits.  */
  exit_bb = EXIT_BLOCK_PTR_FOR_FN (cfun);
  FOR_EACH_EDGE (e, ei, exit_bb->preds)
    {
      gsi = gsi_last_bb (e->src);
      stmt = gsi_stmt (gsi);
      gcc_assert (gimple_code (stmt) == GIMPLE_RETURN
		  || gimple_call_builtin_p (stmt, BUILT_IN_RETURN));
      loc = gimple_location (stmt);
      builtin_decl = builtin_decl_implicit (BUILT_IN_TSAN_FUNC_EXIT);
      g = gimple_build_call (builtin_decl, 0);
      gimple_set_location (g, loc);
      gsi_insert_before (&gsi, g, GSI_SAME_STMT);
    }
}

/* ThreadSanitizer instrumentation pass.  */

static unsigned
tsan_pass (void)
{
  initialize_sanitizer_builtins ();
  if (instrument_memory_accesses ())
    {
      instrument_func_entry ();
      instrument_func_exit ();
    }
  return 0;
}

/* Inserts __tsan_init () into the list of CTORs.  */

void
tsan_finish_file (void)
{
  tree ctor_statements = NULL_TREE;

  initialize_sanitizer_builtins ();
  tree init_decl = builtin_decl_implicit (BUILT_IN_TSAN_INIT);
  append_to_statement_list (build_call_expr (init_decl, 0),
			    &ctor_statements);
  cgraph_build_static_cdtor ('I', ctor_statements,
			     MAX_RESERVED_INIT_PRIORITY - 1);
}

/* The pass descriptor.  */

namespace {

const pass_data pass_data_tsan =
{
  GIMPLE_PASS, /* type */
  "tsan", /* name */
  OPTGROUP_NONE, /* optinfo_flags */
  TV_NONE, /* tv_id */
  ( PROP_ssa | PROP_cfg ), /* properties_required */
  0, /* properties_provided */
  0, /* properties_destroyed */
  0, /* todo_flags_start */
  TODO_update_ssa, /* todo_flags_finish */
};

class pass_tsan : public gimple_opt_pass
{
public:
  pass_tsan (gcc::context *ctxt)
    : gimple_opt_pass (pass_data_tsan, ctxt)
  {}

  /* opt_pass methods: */
  opt_pass * clone () { return new pass_tsan (m_ctxt); }
  virtual bool gate (function *)
{
  return (flag_sanitize & SANITIZE_THREAD) != 0;
}

  virtual unsigned int execute (function *) { return tsan_pass (); }

}; // class pass_tsan

} // anon namespace

gimple_opt_pass *
make_pass_tsan (gcc::context *ctxt)
{
  return new pass_tsan (ctxt);
}

namespace {

const pass_data pass_data_tsan_O0 =
{
  GIMPLE_PASS, /* type */
  "tsan0", /* name */
  OPTGROUP_NONE, /* optinfo_flags */
  TV_NONE, /* tv_id */
  ( PROP_ssa | PROP_cfg ), /* properties_required */
  0, /* properties_provided */
  0, /* properties_destroyed */
  0, /* todo_flags_start */
  TODO_update_ssa, /* todo_flags_finish */
};

class pass_tsan_O0 : public gimple_opt_pass
{
public:
  pass_tsan_O0 (gcc::context *ctxt)
    : gimple_opt_pass (pass_data_tsan_O0, ctxt)
  {}

  /* opt_pass methods: */
  virtual bool gate (function *)
    {
      return (flag_sanitize & SANITIZE_THREAD) != 0 && !optimize;
    }

  virtual unsigned int execute (function *) { return tsan_pass (); }

}; // class pass_tsan_O0

} // anon namespace

gimple_opt_pass *
make_pass_tsan_O0 (gcc::context *ctxt)
{
  return new pass_tsan_O0 (ctxt);
}<|MERGE_RESOLUTION|>--- conflicted
+++ resolved
@@ -130,17 +130,10 @@
      TODO: handle bit-fields as if touching the whole field.  */
   HOST_WIDE_INT bitsize, bitpos;
   tree offset;
-<<<<<<< HEAD
-  enum machine_mode mode;
+  machine_mode mode;
   int unsignedp, reversep, volatilep = 0;
   base = get_inner_reference (expr, &bitsize, &bitpos, &offset, &mode,
 			      &unsignedp, &reversep, &volatilep, false);
-=======
-  machine_mode mode;
-  int volatilep = 0, unsignedp = 0;
-  base = get_inner_reference (expr, &bitsize, &bitpos, &offset,
-			      &mode, &unsignedp, &volatilep, false);
->>>>>>> 95795723
 
   /* No need to instrument accesses to decls that don't escape,
      they can't escape to other threads then.  */
