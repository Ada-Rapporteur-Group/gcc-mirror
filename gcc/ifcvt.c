/* If-conversion support.
   Copyright (C) 2000-2019 Free Software Foundation, Inc.

   This file is part of GCC.

   GCC is free software; you can redistribute it and/or modify it
   under the terms of the GNU General Public License as published by
   the Free Software Foundation; either version 3, or (at your option)
   any later version.

   GCC is distributed in the hope that it will be useful, but WITHOUT
   ANY WARRANTY; without even the implied warranty of MERCHANTABILITY
   or FITNESS FOR A PARTICULAR PURPOSE.  See the GNU General Public
   License for more details.

   You should have received a copy of the GNU General Public License
   along with GCC; see the file COPYING3.  If not see
   <http://www.gnu.org/licenses/>.  */

#include "config.h"
#include "system.h"
#include "coretypes.h"
#include "backend.h"
#include "target.h"
#include "rtl.h"
#include "tree.h"
#include "cfghooks.h"
#include "df.h"
#include "memmodel.h"
#include "tm_p.h"
#include "expmed.h"
#include "optabs.h"
#include "regs.h"
#include "emit-rtl.h"
#include "recog.h"

#include "cfgrtl.h"
#include "cfganal.h"
#include "cfgcleanup.h"
#include "expr.h"
#include "output.h"
#include "cfgloop.h"
#include "tree-pass.h"
#include "dbgcnt.h"
#include "shrink-wrap.h"
#include "rtl-iter.h"
#include "ifcvt.h"
<<<<<<< HEAD
#include "params.h"
#include "dce.h"
=======
>>>>>>> 3f7c8055

#ifndef MAX_CONDITIONAL_EXECUTE
#define MAX_CONDITIONAL_EXECUTE \
  (BRANCH_COST (optimize_function_for_speed_p (cfun), false) \
   + 1)
#endif

#define IFCVT_MULTIPLE_DUMPS 1

#define NULL_BLOCK	((basic_block) NULL)

/* True if after combine pass.  */
static bool ifcvt_after_combine;

/* True if the target has the cbranchcc4 optab.  */
static bool have_cbranchcc4;

/* # of IF-THEN or IF-THEN-ELSE blocks we looked at  */
static int num_possible_if_blocks;

/* # of IF-THEN or IF-THEN-ELSE blocks were converted to conditional
   execution.  */
static int num_updated_if_blocks;

/* # of changes made.  */
static int num_true_changes;

/* Whether conditional execution changes were made.  */
static int cond_exec_changed_p;

/* Forward references.  */
static int count_bb_insns (const_basic_block);
static bool cheap_bb_rtx_cost_p (const_basic_block, profile_probability, int);
static rtx_insn *first_active_insn (basic_block);
static rtx_insn *last_active_insn (basic_block, int);
static rtx_insn *find_active_insn_before (basic_block, rtx_insn *);
static rtx_insn *find_active_insn_after (basic_block, rtx_insn *);
static basic_block block_fallthru (basic_block);
static rtx cond_exec_get_condition (rtx_insn *);
static rtx noce_get_condition (rtx_insn *, rtx_insn **, bool);
static int noce_operand_ok (const_rtx);
static void merge_if_block (ce_if_block *);
static int find_cond_trap (basic_block, edge, edge);
static basic_block find_if_header (basic_block, int);
static int block_jumps_and_fallthru_p (basic_block, basic_block);
static int noce_find_if_block (basic_block, edge, edge, int);
static int cond_exec_find_if_block (ce_if_block *);
static int find_if_case_1 (basic_block, edge, edge);
static int find_if_case_2 (basic_block, edge, edge);
static int dead_or_predicable (basic_block, basic_block, basic_block,
			       edge, int);
static void noce_emit_move_insn (rtx, rtx);
static rtx_insn *block_has_only_trap (basic_block);

/* Count the number of non-jump active insns in BB.  */

static int
count_bb_insns (const_basic_block bb)
{
  int count = 0;
  rtx_insn *insn = BB_HEAD (bb);

  while (1)
    {
      if (active_insn_p (insn) && !JUMP_P (insn))
	count++;

      if (insn == BB_END (bb))
	break;
      insn = NEXT_INSN (insn);
    }

  return count;
}

/* Determine whether the total insn_cost on non-jump insns in
   basic block BB is less than MAX_COST.  This function returns
   false if the cost of any instruction could not be estimated. 

   The cost of the non-jump insns in BB is scaled by REG_BR_PROB_BASE
   as those insns are being speculated.  MAX_COST is scaled with SCALE
   plus a small fudge factor.  */

static bool
cheap_bb_rtx_cost_p (const_basic_block bb,
		     profile_probability prob, int max_cost)
{
  int count = 0;
  rtx_insn *insn = BB_HEAD (bb);
  bool speed = optimize_bb_for_speed_p (bb);
  int scale = prob.initialized_p () ? prob.to_reg_br_prob_base ()
	      : REG_BR_PROB_BASE;

  /* Set scale to REG_BR_PROB_BASE to void the identical scaling
     applied to insn_cost when optimizing for size.  Only do
     this after combine because if-conversion might interfere with
     passes before combine.

     Use optimize_function_for_speed_p instead of the pre-defined
     variable speed to make sure it is set to same value for all
     basic blocks in one if-conversion transformation.  */
  if (!optimize_function_for_speed_p (cfun) && ifcvt_after_combine)
    scale = REG_BR_PROB_BASE;
  /* Our branch probability/scaling factors are just estimates and don't
     account for cases where we can get speculation for free and other
     secondary benefits.  So we fudge the scale factor to make speculating
     appear a little more profitable when optimizing for performance.  */
  else
    scale += REG_BR_PROB_BASE / 8;


  max_cost *= scale;

  while (1)
    {
      if (NONJUMP_INSN_P (insn))
	{
	  int cost = insn_cost (insn, speed) * REG_BR_PROB_BASE;
	  if (cost == 0)
	    return false;

	  /* If this instruction is the load or set of a "stack" register,
	     such as a floating point register on x87, then the cost of
	     speculatively executing this insn may need to include
	     the additional cost of popping its result off of the
	     register stack.  Unfortunately, correctly recognizing and
	     accounting for this additional overhead is tricky, so for
	     now we simply prohibit such speculative execution.  */
#ifdef STACK_REGS
	  {
	    rtx set = single_set (insn);
	    if (set && STACK_REG_P (SET_DEST (set)))
	      return false;
	  }
#endif

	  count += cost;
	  if (count >= max_cost)
	    return false;
	}
      else if (CALL_P (insn))
	return false;

      if (insn == BB_END (bb))
	break;
      insn = NEXT_INSN (insn);
    }

  return true;
}

/* Return the first non-jump active insn in the basic block.  */

static rtx_insn *
first_active_insn (basic_block bb)
{
  rtx_insn *insn = BB_HEAD (bb);

  if (LABEL_P (insn))
    {
      if (insn == BB_END (bb))
	return NULL;
      insn = NEXT_INSN (insn);
    }

  while (NOTE_P (insn) || DEBUG_INSN_P (insn))
    {
      if (insn == BB_END (bb))
	return NULL;
      insn = NEXT_INSN (insn);
    }

  if (JUMP_P (insn))
    return NULL;

  return insn;
}

/* Return the last non-jump active (non-jump) insn in the basic block.  */

static rtx_insn *
last_active_insn (basic_block bb, int skip_use_p)
{
  rtx_insn *insn = BB_END (bb);
  rtx_insn *head = BB_HEAD (bb);

  while (NOTE_P (insn)
	 || JUMP_P (insn)
	 || DEBUG_INSN_P (insn)
	 || (skip_use_p
	     && NONJUMP_INSN_P (insn)
	     && GET_CODE (PATTERN (insn)) == USE))
    {
      if (insn == head)
	return NULL;
      insn = PREV_INSN (insn);
    }

  if (LABEL_P (insn))
    return NULL;

  return insn;
}

/* Return the active insn before INSN inside basic block CURR_BB. */

static rtx_insn *
find_active_insn_before (basic_block curr_bb, rtx_insn *insn)
{
  if (!insn || insn == BB_HEAD (curr_bb))
    return NULL;

  while ((insn = PREV_INSN (insn)) != NULL_RTX)
    {
      if (NONJUMP_INSN_P (insn) || JUMP_P (insn) || CALL_P (insn))
        break;

      /* No other active insn all the way to the start of the basic block. */
      if (insn == BB_HEAD (curr_bb))
        return NULL;
    }

  return insn;
}

/* Return the active insn after INSN inside basic block CURR_BB. */

static rtx_insn *
find_active_insn_after (basic_block curr_bb, rtx_insn *insn)
{
  if (!insn || insn == BB_END (curr_bb))
    return NULL;

  while ((insn = NEXT_INSN (insn)) != NULL_RTX)
    {
      if (NONJUMP_INSN_P (insn) || JUMP_P (insn) || CALL_P (insn))
        break;

      /* No other active insn all the way to the end of the basic block. */
      if (insn == BB_END (curr_bb))
        return NULL;
    }

  return insn;
}

/* Return the basic block reached by falling though the basic block BB.  */

static basic_block
block_fallthru (basic_block bb)
{
  edge e = find_fallthru_edge (bb->succs);

  return (e) ? e->dest : NULL_BLOCK;
}

/* Return true if RTXs A and B can be safely interchanged.  */

static bool
rtx_interchangeable_p (const_rtx a, const_rtx b)
{
  if (!rtx_equal_p (a, b))
    return false;

  if (GET_CODE (a) != MEM)
    return true;

  /* A dead type-unsafe memory reference is legal, but a live type-unsafe memory
     reference is not.  Interchanging a dead type-unsafe memory reference with
     a live type-safe one creates a live type-unsafe memory reference, in other
     words, it makes the program illegal.
     We check here conservatively whether the two memory references have equal
     memory attributes.  */

  return mem_attrs_eq_p (get_mem_attrs (a), get_mem_attrs (b));
}


/* Go through a bunch of insns, converting them to conditional
   execution format if possible.  Return TRUE if all of the non-note
   insns were processed.  */

static int
cond_exec_process_insns (ce_if_block *ce_info ATTRIBUTE_UNUSED,
			 /* if block information */rtx_insn *start,
			 /* first insn to look at */rtx end,
			 /* last insn to look at */rtx test,
			 /* conditional execution test */profile_probability
							    prob_val,
			 /* probability of branch taken. */int mod_ok)
{
  int must_be_last = FALSE;
  rtx_insn *insn;
  rtx xtest;
  rtx pattern;

  if (!start || !end)
    return FALSE;

  for (insn = start; ; insn = NEXT_INSN (insn))
    {
      /* dwarf2out can't cope with conditional prologues.  */
      if (NOTE_P (insn) && NOTE_KIND (insn) == NOTE_INSN_PROLOGUE_END)
	return FALSE;

      if (NOTE_P (insn) || DEBUG_INSN_P (insn))
	goto insn_done;

      gcc_assert (NONJUMP_INSN_P (insn) || CALL_P (insn));

      /* dwarf2out can't cope with conditional unwind info.  */
      if (RTX_FRAME_RELATED_P (insn))
	return FALSE;

      /* Remove USE insns that get in the way.  */
      if (reload_completed && GET_CODE (PATTERN (insn)) == USE)
	{
	  /* ??? Ug.  Actually unlinking the thing is problematic,
	     given what we'd have to coordinate with our callers.  */
	  SET_INSN_DELETED (insn);
	  goto insn_done;
	}

      /* Last insn wasn't last?  */
      if (must_be_last)
	return FALSE;

      if (modified_in_p (test, insn))
	{
	  if (!mod_ok)
	    return FALSE;
	  must_be_last = TRUE;
	}

      /* Now build the conditional form of the instruction.  */
      pattern = PATTERN (insn);
      xtest = copy_rtx (test);

      /* If this is already a COND_EXEC, rewrite the test to be an AND of the
         two conditions.  */
      if (GET_CODE (pattern) == COND_EXEC)
	{
	  if (GET_MODE (xtest) != GET_MODE (COND_EXEC_TEST (pattern)))
	    return FALSE;

	  xtest = gen_rtx_AND (GET_MODE (xtest), xtest,
			       COND_EXEC_TEST (pattern));
	  pattern = COND_EXEC_CODE (pattern);
	}

      pattern = gen_rtx_COND_EXEC (VOIDmode, xtest, pattern);

      /* If the machine needs to modify the insn being conditionally executed,
         say for example to force a constant integer operand into a temp
         register, do so here.  */
#ifdef IFCVT_MODIFY_INSN
      IFCVT_MODIFY_INSN (ce_info, pattern, insn);
      if (! pattern)
	return FALSE;
#endif

      validate_change (insn, &PATTERN (insn), pattern, 1);

      if (CALL_P (insn) && prob_val.initialized_p ())
	validate_change (insn, &REG_NOTES (insn),
			 gen_rtx_INT_LIST ((machine_mode) REG_BR_PROB,
					   prob_val.to_reg_br_prob_note (),
					   REG_NOTES (insn)), 1);

    insn_done:
      if (insn == end)
	break;
    }

  return TRUE;
}

/* Return the condition for a jump.  Do not do any special processing.  */

static rtx
cond_exec_get_condition (rtx_insn *jump)
{
  rtx test_if, cond;

  if (any_condjump_p (jump))
    test_if = SET_SRC (pc_set (jump));
  else
    return NULL_RTX;
  cond = XEXP (test_if, 0);

  /* If this branches to JUMP_LABEL when the condition is false,
     reverse the condition.  */
  if (GET_CODE (XEXP (test_if, 2)) == LABEL_REF
      && label_ref_label (XEXP (test_if, 2)) == JUMP_LABEL (jump))
    {
      enum rtx_code rev = reversed_comparison_code (cond, jump);
      if (rev == UNKNOWN)
	return NULL_RTX;

      cond = gen_rtx_fmt_ee (rev, GET_MODE (cond), XEXP (cond, 0),
			     XEXP (cond, 1));
    }

  return cond;
}

/* Given a simple IF-THEN or IF-THEN-ELSE block, attempt to convert it
   to conditional execution.  Return TRUE if we were successful at
   converting the block.  */

static int
cond_exec_process_if_block (ce_if_block * ce_info,
			    /* if block information */int do_multiple_p)
{
  basic_block test_bb = ce_info->test_bb;	/* last test block */
  basic_block then_bb = ce_info->then_bb;	/* THEN */
  basic_block else_bb = ce_info->else_bb;	/* ELSE or NULL */
  rtx test_expr;		/* expression in IF_THEN_ELSE that is tested */
  rtx_insn *then_start;		/* first insn in THEN block */
  rtx_insn *then_end;		/* last insn + 1 in THEN block */
  rtx_insn *else_start = NULL;	/* first insn in ELSE block or NULL */
  rtx_insn *else_end = NULL;	/* last insn + 1 in ELSE block */
  int max;			/* max # of insns to convert.  */
  int then_mod_ok;		/* whether conditional mods are ok in THEN */
  rtx true_expr;		/* test for else block insns */
  rtx false_expr;		/* test for then block insns */
  profile_probability true_prob_val;/* probability of else block */
  profile_probability false_prob_val;/* probability of then block */
  rtx_insn *then_last_head = NULL;	/* Last match at the head of THEN */
  rtx_insn *else_last_head = NULL;	/* Last match at the head of ELSE */
  rtx_insn *then_first_tail = NULL;	/* First match at the tail of THEN */
  rtx_insn *else_first_tail = NULL;	/* First match at the tail of ELSE */
  int then_n_insns, else_n_insns, n_insns;
  enum rtx_code false_code;
  rtx note;

  /* If test is comprised of && or || elements, and we've failed at handling
     all of them together, just use the last test if it is the special case of
     && elements without an ELSE block.  */
  if (!do_multiple_p && ce_info->num_multiple_test_blocks)
    {
      if (else_bb || ! ce_info->and_and_p)
	return FALSE;

      ce_info->test_bb = test_bb = ce_info->last_test_bb;
      ce_info->num_multiple_test_blocks = 0;
      ce_info->num_and_and_blocks = 0;
      ce_info->num_or_or_blocks = 0;
    }

  /* Find the conditional jump to the ELSE or JOIN part, and isolate
     the test.  */
  test_expr = cond_exec_get_condition (BB_END (test_bb));
  if (! test_expr)
    return FALSE;

  /* If the conditional jump is more than just a conditional jump,
     then we cannot do conditional execution conversion on this block.  */
  if (! onlyjump_p (BB_END (test_bb)))
    return FALSE;

  /* Collect the bounds of where we're to search, skipping any labels, jumps
     and notes at the beginning and end of the block.  Then count the total
     number of insns and see if it is small enough to convert.  */
  then_start = first_active_insn (then_bb);
  then_end = last_active_insn (then_bb, TRUE);
  then_n_insns = ce_info->num_then_insns = count_bb_insns (then_bb);
  n_insns = then_n_insns;
  max = MAX_CONDITIONAL_EXECUTE;

  if (else_bb)
    {
      int n_matching;

      max *= 2;
      else_start = first_active_insn (else_bb);
      else_end = last_active_insn (else_bb, TRUE);
      else_n_insns = ce_info->num_else_insns = count_bb_insns (else_bb);
      n_insns += else_n_insns;

      /* Look for matching sequences at the head and tail of the two blocks,
	 and limit the range of insns to be converted if possible.  */
      n_matching = flow_find_cross_jump (then_bb, else_bb,
					 &then_first_tail, &else_first_tail,
					 NULL);
      if (then_first_tail == BB_HEAD (then_bb))
	then_start = then_end = NULL;
      if (else_first_tail == BB_HEAD (else_bb))
	else_start = else_end = NULL;

      if (n_matching > 0)
	{
	  if (then_end)
	    then_end = find_active_insn_before (then_bb, then_first_tail);
	  if (else_end)
	    else_end = find_active_insn_before (else_bb, else_first_tail);
	  n_insns -= 2 * n_matching;
	}

      if (then_start
	  && else_start
	  && then_n_insns > n_matching
	  && else_n_insns > n_matching)
	{
	  int longest_match = MIN (then_n_insns - n_matching,
				   else_n_insns - n_matching);
	  n_matching
	    = flow_find_head_matching_sequence (then_bb, else_bb,
						&then_last_head,
						&else_last_head,
						longest_match);

	  if (n_matching > 0)
	    {
	      rtx_insn *insn;

	      /* We won't pass the insns in the head sequence to
		 cond_exec_process_insns, so we need to test them here
		 to make sure that they don't clobber the condition.  */
	      for (insn = BB_HEAD (then_bb);
		   insn != NEXT_INSN (then_last_head);
		   insn = NEXT_INSN (insn))
		if (!LABEL_P (insn) && !NOTE_P (insn)
		    && !DEBUG_INSN_P (insn)
		    && modified_in_p (test_expr, insn))
		  return FALSE;
	    }

	  if (then_last_head == then_end)
	    then_start = then_end = NULL;
	  if (else_last_head == else_end)
	    else_start = else_end = NULL;

	  if (n_matching > 0)
	    {
	      if (then_start)
		then_start = find_active_insn_after (then_bb, then_last_head);
	      if (else_start)
		else_start = find_active_insn_after (else_bb, else_last_head);
	      n_insns -= 2 * n_matching;
	    }
	}
    }

  if (n_insns > max)
    return FALSE;

  /* Map test_expr/test_jump into the appropriate MD tests to use on
     the conditionally executed code.  */

  true_expr = test_expr;

  false_code = reversed_comparison_code (true_expr, BB_END (test_bb));
  if (false_code != UNKNOWN)
    false_expr = gen_rtx_fmt_ee (false_code, GET_MODE (true_expr),
				 XEXP (true_expr, 0), XEXP (true_expr, 1));
  else
    false_expr = NULL_RTX;

#ifdef IFCVT_MODIFY_TESTS
  /* If the machine description needs to modify the tests, such as setting a
     conditional execution register from a comparison, it can do so here.  */
  IFCVT_MODIFY_TESTS (ce_info, true_expr, false_expr);

  /* See if the conversion failed.  */
  if (!true_expr || !false_expr)
    goto fail;
#endif

  note = find_reg_note (BB_END (test_bb), REG_BR_PROB, NULL_RTX);
  if (note)
    {
      true_prob_val = profile_probability::from_reg_br_prob_note (XINT (note, 0));
      false_prob_val = true_prob_val.invert ();
    }
  else
    {
      true_prob_val = profile_probability::uninitialized ();
      false_prob_val = profile_probability::uninitialized ();
    }

  /* If we have && or || tests, do them here.  These tests are in the adjacent
     blocks after the first block containing the test.  */
  if (ce_info->num_multiple_test_blocks > 0)
    {
      basic_block bb = test_bb;
      basic_block last_test_bb = ce_info->last_test_bb;

      if (! false_expr)
	goto fail;

      do
	{
	  rtx_insn *start, *end;
	  rtx t, f;
	  enum rtx_code f_code;

	  bb = block_fallthru (bb);
	  start = first_active_insn (bb);
	  end = last_active_insn (bb, TRUE);
	  if (start
	      && ! cond_exec_process_insns (ce_info, start, end, false_expr,
					    false_prob_val, FALSE))
	    goto fail;

	  /* If the conditional jump is more than just a conditional jump, then
	     we cannot do conditional execution conversion on this block.  */
	  if (! onlyjump_p (BB_END (bb)))
	    goto fail;

	  /* Find the conditional jump and isolate the test.  */
	  t = cond_exec_get_condition (BB_END (bb));
	  if (! t)
	    goto fail;

	  f_code = reversed_comparison_code (t, BB_END (bb));
	  if (f_code == UNKNOWN)
	    goto fail;

	  f = gen_rtx_fmt_ee (f_code, GET_MODE (t), XEXP (t, 0), XEXP (t, 1));
	  if (ce_info->and_and_p)
	    {
	      t = gen_rtx_AND (GET_MODE (t), true_expr, t);
	      f = gen_rtx_IOR (GET_MODE (t), false_expr, f);
	    }
	  else
	    {
	      t = gen_rtx_IOR (GET_MODE (t), true_expr, t);
	      f = gen_rtx_AND (GET_MODE (t), false_expr, f);
	    }

	  /* If the machine description needs to modify the tests, such as
	     setting a conditional execution register from a comparison, it can
	     do so here.  */
#ifdef IFCVT_MODIFY_MULTIPLE_TESTS
	  IFCVT_MODIFY_MULTIPLE_TESTS (ce_info, bb, t, f);

	  /* See if the conversion failed.  */
	  if (!t || !f)
	    goto fail;
#endif

	  true_expr = t;
	  false_expr = f;
	}
      while (bb != last_test_bb);
    }

  /* For IF-THEN-ELSE blocks, we don't allow modifications of the test
     on then THEN block.  */
  then_mod_ok = (else_bb == NULL_BLOCK);

  /* Go through the THEN and ELSE blocks converting the insns if possible
     to conditional execution.  */

  if (then_end
      && (! false_expr
	  || ! cond_exec_process_insns (ce_info, then_start, then_end,
					false_expr, false_prob_val,
					then_mod_ok)))
    goto fail;

  if (else_bb && else_end
      && ! cond_exec_process_insns (ce_info, else_start, else_end,
				    true_expr, true_prob_val, TRUE))
    goto fail;

  /* If we cannot apply the changes, fail.  Do not go through the normal fail
     processing, since apply_change_group will call cancel_changes.  */
  if (! apply_change_group ())
    {
#ifdef IFCVT_MODIFY_CANCEL
      /* Cancel any machine dependent changes.  */
      IFCVT_MODIFY_CANCEL (ce_info);
#endif
      return FALSE;
    }

#ifdef IFCVT_MODIFY_FINAL
  /* Do any machine dependent final modifications.  */
  IFCVT_MODIFY_FINAL (ce_info);
#endif

  /* Conversion succeeded.  */
  if (dump_file)
    fprintf (dump_file, "%d insn%s converted to conditional execution.\n",
	     n_insns, (n_insns == 1) ? " was" : "s were");

  /* Merge the blocks!  If we had matching sequences, make sure to delete one
     copy at the appropriate location first: delete the copy in the THEN branch
     for a tail sequence so that the remaining one is executed last for both
     branches, and delete the copy in the ELSE branch for a head sequence so
     that the remaining one is executed first for both branches.  */
  if (then_first_tail)
    {
      rtx_insn *from = then_first_tail;
      if (!INSN_P (from))
	from = find_active_insn_after (then_bb, from);
      delete_insn_chain (from, get_last_bb_insn (then_bb), false);
    }
  if (else_last_head)
    delete_insn_chain (first_active_insn (else_bb), else_last_head, false);

  merge_if_block (ce_info);
  cond_exec_changed_p = TRUE;
  return TRUE;

 fail:
#ifdef IFCVT_MODIFY_CANCEL
  /* Cancel any machine dependent changes.  */
  IFCVT_MODIFY_CANCEL (ce_info);
#endif

  cancel_changes (0);
  return FALSE;
}

static rtx noce_emit_store_flag (struct noce_if_info *, rtx, int, int);
static int noce_try_move (struct noce_if_info *);
static int noce_try_ifelse_collapse (struct noce_if_info *);
static int noce_try_store_flag (struct noce_if_info *);
static int noce_try_addcc (struct noce_if_info *);
static int noce_try_store_flag_constants (struct noce_if_info *);
static int noce_try_store_flag_mask (struct noce_if_info *);
static rtx noce_emit_cmove (struct noce_if_info *, rtx, enum rtx_code, rtx,
			    rtx, rtx, rtx);
static int noce_try_cmove (struct noce_if_info *);
static int noce_try_cmove_arith (struct noce_if_info *);
static rtx noce_get_alt_condition (struct noce_if_info *, rtx, rtx_insn **);
static int noce_try_minmax (struct noce_if_info *);
static int noce_try_abs (struct noce_if_info *);
static int noce_try_sign_mask (struct noce_if_info *);

/* Return the comparison code for reversed condition for IF_INFO,
   or UNKNOWN if reversing the condition is not possible.  */

static inline enum rtx_code
noce_reversed_cond_code (struct noce_if_info *if_info)
{
  if (if_info->rev_cond)
    return GET_CODE (if_info->rev_cond);
  return reversed_comparison_code (if_info->cond, if_info->jump);
}

/* Return true if SEQ is a good candidate as a replacement for the
   if-convertible sequence described in IF_INFO.
   This is the default implementation that targets can override
   through a target hook.  */

bool
default_noce_conversion_profitable_p (rtx_insn *seq,
				      struct noce_if_info *if_info)
{
  bool speed_p = if_info->speed_p;

  /* Cost up the new sequence.  */
  unsigned int cost = seq_cost (seq, speed_p);

  if (cost <= if_info->original_cost)
    return true;

  /* When compiling for size, we can make a reasonably accurately guess
     at the size growth.  When compiling for speed, use the maximum.  */
  return speed_p && cost <= if_info->max_seq_cost;
}

/* Helper function for noce_try_store_flag*.  */

static rtx
noce_emit_store_flag (struct noce_if_info *if_info, rtx x, int reversep,
		      int normalize)
{
  rtx cond = if_info->cond;
  int cond_complex;
  enum rtx_code code;

  cond_complex = (! general_operand (XEXP (cond, 0), VOIDmode)
		  || ! general_operand (XEXP (cond, 1), VOIDmode));

  /* If earliest == jump, or when the condition is complex, try to
     build the store_flag insn directly.  */

  if (cond_complex)
    {
      rtx set = pc_set (if_info->jump);
      cond = XEXP (SET_SRC (set), 0);
      if (GET_CODE (XEXP (SET_SRC (set), 2)) == LABEL_REF
	  && label_ref_label (XEXP (SET_SRC (set), 2)) == JUMP_LABEL (if_info->jump))
	reversep = !reversep;
      if (if_info->then_else_reversed)
	reversep = !reversep;
    }
  else if (reversep
	   && if_info->rev_cond
	   && general_operand (XEXP (if_info->rev_cond, 0), VOIDmode)
	   && general_operand (XEXP (if_info->rev_cond, 1), VOIDmode))
    {
      cond = if_info->rev_cond;
      reversep = false;
    }

  if (reversep)
    code = reversed_comparison_code (cond, if_info->jump);
  else
    code = GET_CODE (cond);

  if ((if_info->cond_earliest == if_info->jump || cond_complex)
      && (normalize == 0 || STORE_FLAG_VALUE == normalize))
    {
      rtx src = gen_rtx_fmt_ee (code, GET_MODE (x), XEXP (cond, 0),
				XEXP (cond, 1));
      rtx set = gen_rtx_SET (x, src);

      start_sequence ();
      rtx_insn *insn = emit_insn (set);

      if (recog_memoized (insn) >= 0)
	{
	  rtx_insn *seq = get_insns ();
	  end_sequence ();
	  emit_insn (seq);

	  if_info->cond_earliest = if_info->jump;

	  return x;
	}

      end_sequence ();
    }

  /* Don't even try if the comparison operands or the mode of X are weird.  */
  if (cond_complex || !SCALAR_INT_MODE_P (GET_MODE (x)))
    return NULL_RTX;

  return emit_store_flag (x, code, XEXP (cond, 0),
			  XEXP (cond, 1), VOIDmode,
			  (code == LTU || code == LEU
			   || code == GEU || code == GTU), normalize);
}

/* Emit instruction to move an rtx, possibly into STRICT_LOW_PART.
   X is the destination/target and Y is the value to copy.  */

static void
noce_emit_move_insn (rtx x, rtx y)
{
  machine_mode outmode;
  rtx outer, inner;
  poly_int64 bitpos;

  if (GET_CODE (x) != STRICT_LOW_PART)
    {
      rtx_insn *seq, *insn;
      rtx target;
      optab ot;

      start_sequence ();
      /* Check that the SET_SRC is reasonable before calling emit_move_insn,
	 otherwise construct a suitable SET pattern ourselves.  */
      insn = (OBJECT_P (y) || CONSTANT_P (y) || GET_CODE (y) == SUBREG)
	     ? emit_move_insn (x, y)
	     : emit_insn (gen_rtx_SET (x, y));
      seq = get_insns ();
      end_sequence ();

      if (recog_memoized (insn) <= 0)
	{
	  if (GET_CODE (x) == ZERO_EXTRACT)
	    {
	      rtx op = XEXP (x, 0);
	      unsigned HOST_WIDE_INT size = INTVAL (XEXP (x, 1));
	      unsigned HOST_WIDE_INT start = INTVAL (XEXP (x, 2));

	      /* store_bit_field expects START to be relative to
		 BYTES_BIG_ENDIAN and adjusts this value for machines with
		 BITS_BIG_ENDIAN != BYTES_BIG_ENDIAN.  In order to be able to
		 invoke store_bit_field again it is necessary to have the START
		 value from the first call.  */
	      if (BITS_BIG_ENDIAN != BYTES_BIG_ENDIAN)
		{
		  if (MEM_P (op))
		    start = BITS_PER_UNIT - start - size;
		  else
		    {
		      gcc_assert (REG_P (op));
		      start = BITS_PER_WORD - start - size;
		    }
		}

	      gcc_assert (start < (MEM_P (op) ? BITS_PER_UNIT : BITS_PER_WORD));
	      store_bit_field (op, size, start, 0, 0, GET_MODE (x), y, false);
	      return;
	    }

	  switch (GET_RTX_CLASS (GET_CODE (y)))
	    {
	    case RTX_UNARY:
	      ot = code_to_optab (GET_CODE (y));
	      if (ot)
		{
		  start_sequence ();
		  target = expand_unop (GET_MODE (y), ot, XEXP (y, 0), x, 0);
		  if (target != NULL_RTX)
		    {
		      if (target != x)
			emit_move_insn (x, target);
		      seq = get_insns ();
		    }
		  end_sequence ();
		}
	      break;

	    case RTX_BIN_ARITH:
	    case RTX_COMM_ARITH:
	      ot = code_to_optab (GET_CODE (y));
	      if (ot)
		{
		  start_sequence ();
		  target = expand_binop (GET_MODE (y), ot,
					 XEXP (y, 0), XEXP (y, 1),
					 x, 0, OPTAB_DIRECT);
		  if (target != NULL_RTX)
		    {
		      if (target != x)
			  emit_move_insn (x, target);
		      seq = get_insns ();
		    }
		  end_sequence ();
		}
	      break;

	    default:
	      break;
	    }
	}

      emit_insn (seq);
      return;
    }

  outer = XEXP (x, 0);
  inner = XEXP (outer, 0);
  outmode = GET_MODE (outer);
  bitpos = SUBREG_BYTE (outer) * BITS_PER_UNIT;
  store_bit_field (inner, GET_MODE_BITSIZE (outmode), bitpos,
		   0, 0, outmode, y, false);
}

/* Return the CC reg if it is used in COND.  */

static rtx
cc_in_cond (rtx cond)
{
  if (have_cbranchcc4 && cond
      && GET_MODE_CLASS (GET_MODE (XEXP (cond, 0))) == MODE_CC)
    return XEXP (cond, 0);

  return NULL_RTX;
}

/* Return sequence of instructions generated by if conversion.  This
   function calls end_sequence() to end the current stream, ensures
   that the instructions are unshared, recognizable non-jump insns.
   On failure, this function returns a NULL_RTX.  */

static rtx_insn *
end_ifcvt_sequence (struct noce_if_info *if_info)
{
  rtx_insn *insn;
  rtx_insn *seq = get_insns ();
  rtx cc = cc_in_cond (if_info->cond);

  set_used_flags (if_info->x);
  set_used_flags (if_info->cond);
  set_used_flags (if_info->a);
  set_used_flags (if_info->b);

  for (insn = seq; insn; insn = NEXT_INSN (insn))
    set_used_flags (insn);

  unshare_all_rtl_in_chain (seq);
  end_sequence ();

  /* Make sure that all of the instructions emitted are recognizable,
     and that we haven't introduced a new jump instruction.
     As an exercise for the reader, build a general mechanism that
     allows proper placement of required clobbers.  */
  for (insn = seq; insn; insn = NEXT_INSN (insn))
    if (JUMP_P (insn)
	|| recog_memoized (insn) == -1
	   /* Make sure new generated code does not clobber CC.  */
	|| (cc && set_of (cc, insn)))
      return NULL;

  return seq;
}

/* Return true iff the then and else basic block (if it exists)
   consist of a single simple set instruction.  */

static bool
noce_simple_bbs (struct noce_if_info *if_info)
{
  if (!if_info->then_simple)
    return false;

  if (if_info->else_bb)
    return if_info->else_simple;

  return true;
}

/* Convert "if (a != b) x = a; else x = b" into "x = a" and
   "if (a == b) x = a; else x = b" into "x = b".  */

static int
noce_try_move (struct noce_if_info *if_info)
{
  rtx cond = if_info->cond;
  enum rtx_code code = GET_CODE (cond);
  rtx y;
  rtx_insn *seq;

  if (code != NE && code != EQ)
    return FALSE;

  if (!noce_simple_bbs (if_info))
    return FALSE;

  /* This optimization isn't valid if either A or B could be a NaN
     or a signed zero.  */
  if (HONOR_NANS (if_info->x)
      || HONOR_SIGNED_ZEROS (if_info->x))
    return FALSE;

  /* Check whether the operands of the comparison are A and in
     either order.  */
  if ((rtx_equal_p (if_info->a, XEXP (cond, 0))
       && rtx_equal_p (if_info->b, XEXP (cond, 1)))
      || (rtx_equal_p (if_info->a, XEXP (cond, 1))
	  && rtx_equal_p (if_info->b, XEXP (cond, 0))))
    {
      if (!rtx_interchangeable_p (if_info->a, if_info->b))
	return FALSE;

      y = (code == EQ) ? if_info->a : if_info->b;

      /* Avoid generating the move if the source is the destination.  */
      if (! rtx_equal_p (if_info->x, y))
	{
	  start_sequence ();
	  noce_emit_move_insn (if_info->x, y);
	  seq = end_ifcvt_sequence (if_info);
	  if (!seq)
	    return FALSE;

	  emit_insn_before_setloc (seq, if_info->jump,
				   INSN_LOCATION (if_info->insn_a));
	}
      if_info->transform_name = "noce_try_move";
      return TRUE;
    }
  return FALSE;
}

/* Try forming an IF_THEN_ELSE (cond, b, a) and collapsing that
   through simplify_rtx.  Sometimes that can eliminate the IF_THEN_ELSE.
   If that is the case, emit the result into x.  */

static int
noce_try_ifelse_collapse (struct noce_if_info * if_info)
{
  if (!noce_simple_bbs (if_info))
    return FALSE;

  machine_mode mode = GET_MODE (if_info->x);
  rtx if_then_else = simplify_gen_ternary (IF_THEN_ELSE, mode, mode,
					    if_info->cond, if_info->b,
					    if_info->a);

  if (GET_CODE (if_then_else) == IF_THEN_ELSE)
    return FALSE;

  rtx_insn *seq;
  start_sequence ();
  noce_emit_move_insn (if_info->x, if_then_else);
  seq = end_ifcvt_sequence (if_info);
  if (!seq)
    return FALSE;

  emit_insn_before_setloc (seq, if_info->jump,
			  INSN_LOCATION (if_info->insn_a));

  if_info->transform_name = "noce_try_ifelse_collapse";
  return TRUE;
}


/* Convert "if (test) x = 1; else x = 0".

   Only try 0 and STORE_FLAG_VALUE here.  Other combinations will be
   tried in noce_try_store_flag_constants after noce_try_cmove has had
   a go at the conversion.  */

static int
noce_try_store_flag (struct noce_if_info *if_info)
{
  int reversep;
  rtx target;
  rtx_insn *seq;

  if (!noce_simple_bbs (if_info))
    return FALSE;

  if (CONST_INT_P (if_info->b)
      && INTVAL (if_info->b) == STORE_FLAG_VALUE
      && if_info->a == const0_rtx)
    reversep = 0;
  else if (if_info->b == const0_rtx
	   && CONST_INT_P (if_info->a)
	   && INTVAL (if_info->a) == STORE_FLAG_VALUE
	   && noce_reversed_cond_code (if_info) != UNKNOWN)
    reversep = 1;
  else
    return FALSE;

  start_sequence ();

  target = noce_emit_store_flag (if_info, if_info->x, reversep, 0);
  if (target)
    {
      if (target != if_info->x)
	noce_emit_move_insn (if_info->x, target);

      seq = end_ifcvt_sequence (if_info);
      if (! seq)
	return FALSE;

      emit_insn_before_setloc (seq, if_info->jump,
			       INSN_LOCATION (if_info->insn_a));
      if_info->transform_name = "noce_try_store_flag";
      return TRUE;
    }
  else
    {
      end_sequence ();
      return FALSE;
    }
}


/* Convert "if (test) x = -A; else x = A" into
   x = A; if (test) x = -x if the machine can do the
   conditional negate form of this cheaply.
   Try this before noce_try_cmove that will just load the
   immediates into two registers and do a conditional select
   between them.  If the target has a conditional negate or
   conditional invert operation we can save a potentially
   expensive constant synthesis.  */

static bool
noce_try_inverse_constants (struct noce_if_info *if_info)
{
  if (!noce_simple_bbs (if_info))
    return false;

  if (!CONST_INT_P (if_info->a)
      || !CONST_INT_P (if_info->b)
      || !REG_P (if_info->x))
    return false;

  machine_mode mode = GET_MODE (if_info->x);

  HOST_WIDE_INT val_a = INTVAL (if_info->a);
  HOST_WIDE_INT val_b = INTVAL (if_info->b);

  rtx cond = if_info->cond;

  rtx x = if_info->x;
  rtx target;

  start_sequence ();

  rtx_code code;
  if (val_b != HOST_WIDE_INT_MIN && val_a == -val_b)
    code = NEG;
  else if (val_a == ~val_b)
    code = NOT;
  else
    {
      end_sequence ();
      return false;
    }

  rtx tmp = gen_reg_rtx (mode);
  noce_emit_move_insn (tmp, if_info->a);

  target = emit_conditional_neg_or_complement (x, code, mode, cond, tmp, tmp);

  if (target)
    {
      rtx_insn *seq = get_insns ();

      if (!seq)
	{
	  end_sequence ();
	  return false;
	}

      if (target != if_info->x)
	noce_emit_move_insn (if_info->x, target);

      seq = end_ifcvt_sequence (if_info);

      if (!seq)
	return false;

      emit_insn_before_setloc (seq, if_info->jump,
			       INSN_LOCATION (if_info->insn_a));
      if_info->transform_name = "noce_try_inverse_constants";
      return true;
    }

  end_sequence ();
  return false;
}


/* Convert "if (test) x = a; else x = b", for A and B constant.
   Also allow A = y + c1, B = y + c2, with a common y between A
   and B.  */

static int
noce_try_store_flag_constants (struct noce_if_info *if_info)
{
  rtx target;
  rtx_insn *seq;
  bool reversep;
  HOST_WIDE_INT itrue, ifalse, diff, tmp;
  int normalize;
  bool can_reverse;
  machine_mode mode = GET_MODE (if_info->x);
  rtx common = NULL_RTX;

  rtx a = if_info->a;
  rtx b = if_info->b;

  /* Handle cases like x := test ? y + 3 : y + 4.  */
  if (GET_CODE (a) == PLUS
      && GET_CODE (b) == PLUS
      && CONST_INT_P (XEXP (a, 1))
      && CONST_INT_P (XEXP (b, 1))
      && rtx_equal_p (XEXP (a, 0), XEXP (b, 0))
      /* Allow expressions that are not using the result or plain
         registers where we handle overlap below.  */
      && (REG_P (XEXP (a, 0))
	  || (noce_operand_ok (XEXP (a, 0))
	      && ! reg_overlap_mentioned_p (if_info->x, XEXP (a, 0)))))
    {
      common = XEXP (a, 0);
      a = XEXP (a, 1);
      b = XEXP (b, 1);
    }

  if (!noce_simple_bbs (if_info))
    return FALSE;

  if (CONST_INT_P (a)
      && CONST_INT_P (b))
    {
      ifalse = INTVAL (a);
      itrue = INTVAL (b);
      bool subtract_flag_p = false;

      diff = (unsigned HOST_WIDE_INT) itrue - ifalse;
      /* Make sure we can represent the difference between the two values.  */
      if ((diff > 0)
	  != ((ifalse < 0) != (itrue < 0) ? ifalse < 0 : ifalse < itrue))
	return FALSE;

      diff = trunc_int_for_mode (diff, mode);

      can_reverse = noce_reversed_cond_code (if_info) != UNKNOWN;
      reversep = false;
      if (diff == STORE_FLAG_VALUE || diff == -STORE_FLAG_VALUE)
	{
	  normalize = 0;
	  /* We could collapse these cases but it is easier to follow the
	     diff/STORE_FLAG_VALUE combinations when they are listed
	     explicitly.  */

	  /* test ? 3 : 4
	     => 4 + (test != 0).  */
	  if (diff < 0 && STORE_FLAG_VALUE < 0)
	      reversep = false;
	  /* test ? 4 : 3
	     => can_reverse  | 4 + (test == 0)
		!can_reverse | 3 - (test != 0).  */
	  else if (diff > 0 && STORE_FLAG_VALUE < 0)
	    {
	      reversep = can_reverse;
	      subtract_flag_p = !can_reverse;
	      /* If we need to subtract the flag and we have PLUS-immediate
		 A and B then it is unlikely to be beneficial to play tricks
		 here.  */
	      if (subtract_flag_p && common)
		return FALSE;
	    }
	  /* test ? 3 : 4
	     => can_reverse  | 3 + (test == 0)
		!can_reverse | 4 - (test != 0).  */
	  else if (diff < 0 && STORE_FLAG_VALUE > 0)
	    {
	      reversep = can_reverse;
	      subtract_flag_p = !can_reverse;
	      /* If we need to subtract the flag and we have PLUS-immediate
		 A and B then it is unlikely to be beneficial to play tricks
		 here.  */
	      if (subtract_flag_p && common)
		return FALSE;
	    }
	  /* test ? 4 : 3
	     => 4 + (test != 0).  */
	  else if (diff > 0 && STORE_FLAG_VALUE > 0)
	    reversep = false;
	  else
	    gcc_unreachable ();
	}
      /* Is this (cond) ? 2^n : 0?  */
      else if (ifalse == 0 && pow2p_hwi (itrue)
	       && STORE_FLAG_VALUE == 1)
	normalize = 1;
      /* Is this (cond) ? 0 : 2^n?  */
      else if (itrue == 0 && pow2p_hwi (ifalse) && can_reverse
	       && STORE_FLAG_VALUE == 1)
	{
	  normalize = 1;
	  reversep = true;
	}
      /* Is this (cond) ? -1 : x?  */
      else if (itrue == -1
	       && STORE_FLAG_VALUE == -1)
	normalize = -1;
      /* Is this (cond) ? x : -1?  */
      else if (ifalse == -1 && can_reverse
	       && STORE_FLAG_VALUE == -1)
	{
	  normalize = -1;
	  reversep = true;
	}
      else
	return FALSE;

      if (reversep)
	{
	  std::swap (itrue, ifalse);
	  diff = trunc_int_for_mode (-(unsigned HOST_WIDE_INT) diff, mode);
	}

      start_sequence ();

      /* If we have x := test ? x + 3 : x + 4 then move the original
	 x out of the way while we store flags.  */
      if (common && rtx_equal_p (common, if_info->x))
	{
	  common = gen_reg_rtx (mode);
	  noce_emit_move_insn (common, if_info->x);
	}

      target = noce_emit_store_flag (if_info, if_info->x, reversep, normalize);
      if (! target)
	{
	  end_sequence ();
	  return FALSE;
	}

      /* if (test) x = 3; else x = 4;
	 =>   x = 3 + (test == 0);  */
      if (diff == STORE_FLAG_VALUE || diff == -STORE_FLAG_VALUE)
	{
	  /* Add the common part now.  This may allow combine to merge this
	     with the store flag operation earlier into some sort of conditional
	     increment/decrement if the target allows it.  */
	  if (common)
	    target = expand_simple_binop (mode, PLUS,
					   target, common,
					   target, 0, OPTAB_WIDEN);

	  /* Always use ifalse here.  It should have been swapped with itrue
	     when appropriate when reversep is true.  */
	  target = expand_simple_binop (mode, subtract_flag_p ? MINUS : PLUS,
					gen_int_mode (ifalse, mode), target,
					if_info->x, 0, OPTAB_WIDEN);
	}
      /* Other cases are not beneficial when the original A and B are PLUS
	 expressions.  */
      else if (common)
	{
	  end_sequence ();
	  return FALSE;
	}
      /* if (test) x = 8; else x = 0;
	 =>   x = (test != 0) << 3;  */
      else if (ifalse == 0 && (tmp = exact_log2 (itrue)) >= 0)
	{
	  target = expand_simple_binop (mode, ASHIFT,
					target, GEN_INT (tmp), if_info->x, 0,
					OPTAB_WIDEN);
	}

      /* if (test) x = -1; else x = b;
	 =>   x = -(test != 0) | b;  */
      else if (itrue == -1)
	{
	  target = expand_simple_binop (mode, IOR,
					target, gen_int_mode (ifalse, mode),
					if_info->x, 0, OPTAB_WIDEN);
	}
      else
	{
	  end_sequence ();
	  return FALSE;
	}

      if (! target)
	{
	  end_sequence ();
	  return FALSE;
	}

      if (target != if_info->x)
	noce_emit_move_insn (if_info->x, target);

      seq = end_ifcvt_sequence (if_info);
      if (!seq || !targetm.noce_conversion_profitable_p (seq, if_info))
	return FALSE;

      emit_insn_before_setloc (seq, if_info->jump,
			       INSN_LOCATION (if_info->insn_a));
      if_info->transform_name = "noce_try_store_flag_constants";

      return TRUE;
    }

  return FALSE;
}

/* Convert "if (test) foo++" into "foo += (test != 0)", and
   similarly for "foo--".  */

static int
noce_try_addcc (struct noce_if_info *if_info)
{
  rtx target;
  rtx_insn *seq;
  int subtract, normalize;

  if (!noce_simple_bbs (if_info))
    return FALSE;

  if (GET_CODE (if_info->a) == PLUS
      && rtx_equal_p (XEXP (if_info->a, 0), if_info->b)
      && noce_reversed_cond_code (if_info) != UNKNOWN)
    {
      rtx cond = if_info->rev_cond;
      enum rtx_code code;

      if (cond == NULL_RTX)
	{
	  cond = if_info->cond;
	  code = reversed_comparison_code (cond, if_info->jump);
	}
      else
	code = GET_CODE (cond);

      /* First try to use addcc pattern.  */
      if (general_operand (XEXP (cond, 0), VOIDmode)
	  && general_operand (XEXP (cond, 1), VOIDmode))
	{
	  start_sequence ();
	  target = emit_conditional_add (if_info->x, code,
					 XEXP (cond, 0),
					 XEXP (cond, 1),
					 VOIDmode,
					 if_info->b,
					 XEXP (if_info->a, 1),
					 GET_MODE (if_info->x),
					 (code == LTU || code == GEU
					  || code == LEU || code == GTU));
	  if (target)
	    {
	      if (target != if_info->x)
		noce_emit_move_insn (if_info->x, target);

	      seq = end_ifcvt_sequence (if_info);
	      if (!seq || !targetm.noce_conversion_profitable_p (seq, if_info))
		return FALSE;

	      emit_insn_before_setloc (seq, if_info->jump,
				       INSN_LOCATION (if_info->insn_a));
	      if_info->transform_name = "noce_try_addcc";

	      return TRUE;
	    }
	  end_sequence ();
	}

      /* If that fails, construct conditional increment or decrement using
	 setcc.  We're changing a branch and an increment to a comparison and
	 an ADD/SUB.  */
      if (XEXP (if_info->a, 1) == const1_rtx
	  || XEXP (if_info->a, 1) == constm1_rtx)
        {
	  start_sequence ();
	  if (STORE_FLAG_VALUE == INTVAL (XEXP (if_info->a, 1)))
	    subtract = 0, normalize = 0;
	  else if (-STORE_FLAG_VALUE == INTVAL (XEXP (if_info->a, 1)))
	    subtract = 1, normalize = 0;
	  else
	    subtract = 0, normalize = INTVAL (XEXP (if_info->a, 1));


	  target = noce_emit_store_flag (if_info,
					 gen_reg_rtx (GET_MODE (if_info->x)),
					 1, normalize);

	  if (target)
	    target = expand_simple_binop (GET_MODE (if_info->x),
					  subtract ? MINUS : PLUS,
					  if_info->b, target, if_info->x,
					  0, OPTAB_WIDEN);
	  if (target)
	    {
	      if (target != if_info->x)
		noce_emit_move_insn (if_info->x, target);

	      seq = end_ifcvt_sequence (if_info);
	      if (!seq || !targetm.noce_conversion_profitable_p (seq, if_info))
		return FALSE;

	      emit_insn_before_setloc (seq, if_info->jump,
				       INSN_LOCATION (if_info->insn_a));
	      if_info->transform_name = "noce_try_addcc";
	      return TRUE;
	    }
	  end_sequence ();
	}
    }

  return FALSE;
}

/* Convert "if (test) x = 0;" to "x &= -(test == 0);"  */

static int
noce_try_store_flag_mask (struct noce_if_info *if_info)
{
  rtx target;
  rtx_insn *seq;
  int reversep;

  if (!noce_simple_bbs (if_info))
    return FALSE;

  reversep = 0;

  if ((if_info->a == const0_rtx
       && rtx_equal_p (if_info->b, if_info->x))
      || ((reversep = (noce_reversed_cond_code (if_info) != UNKNOWN))
	  && if_info->b == const0_rtx
	  && rtx_equal_p (if_info->a, if_info->x)))
    {
      start_sequence ();
      target = noce_emit_store_flag (if_info,
				     gen_reg_rtx (GET_MODE (if_info->x)),
				     reversep, -1);
      if (target)
        target = expand_simple_binop (GET_MODE (if_info->x), AND,
				      if_info->x,
				      target, if_info->x, 0,
				      OPTAB_WIDEN);

      if (target)
	{
	  if (target != if_info->x)
	    noce_emit_move_insn (if_info->x, target);

	  seq = end_ifcvt_sequence (if_info);
	  if (!seq || !targetm.noce_conversion_profitable_p (seq, if_info))
	    return FALSE;

	  emit_insn_before_setloc (seq, if_info->jump,
				   INSN_LOCATION (if_info->insn_a));
	  if_info->transform_name = "noce_try_store_flag_mask";

	  return TRUE;
	}

      end_sequence ();
    }

  return FALSE;
}

/* Helper function for noce_try_cmove and noce_try_cmove_arith.  */

static rtx
noce_emit_cmove (struct noce_if_info *if_info, rtx x, enum rtx_code code,
		 rtx cmp_a, rtx cmp_b, rtx vfalse, rtx vtrue)
{
  rtx target ATTRIBUTE_UNUSED;
  int unsignedp ATTRIBUTE_UNUSED;

  /* If earliest == jump, try to build the cmove insn directly.
     This is helpful when combine has created some complex condition
     (like for alpha's cmovlbs) that we can't hope to regenerate
     through the normal interface.  */

  if (if_info->cond_earliest == if_info->jump)
    {
      rtx cond = gen_rtx_fmt_ee (code, GET_MODE (if_info->cond), cmp_a, cmp_b);
      rtx if_then_else = gen_rtx_IF_THEN_ELSE (GET_MODE (x),
					       cond, vtrue, vfalse);
      rtx set = gen_rtx_SET (x, if_then_else);

      start_sequence ();
      rtx_insn *insn = emit_insn (set);

      if (recog_memoized (insn) >= 0)
	{
	  rtx_insn *seq = get_insns ();
	  end_sequence ();
	  emit_insn (seq);

	  return x;
	}

      end_sequence ();
    }

  /* Don't even try if the comparison operands are weird
     except that the target supports cbranchcc4.  */
  if (! general_operand (cmp_a, GET_MODE (cmp_a))
      || ! general_operand (cmp_b, GET_MODE (cmp_b)))
    {
      if (!have_cbranchcc4
	  || GET_MODE_CLASS (GET_MODE (cmp_a)) != MODE_CC
	  || cmp_b != const0_rtx)
	return NULL_RTX;
    }

  unsignedp = (code == LTU || code == GEU
	       || code == LEU || code == GTU);

  target = emit_conditional_move (x, code, cmp_a, cmp_b, VOIDmode,
				  vtrue, vfalse, GET_MODE (x),
				  unsignedp);
  if (target)
    return target;

  /* We might be faced with a situation like:

     x = (reg:M TARGET)
     vtrue = (subreg:M (reg:N VTRUE) BYTE)
     vfalse = (subreg:M (reg:N VFALSE) BYTE)

     We can't do a conditional move in mode M, but it's possible that we
     could do a conditional move in mode N instead and take a subreg of
     the result.

     If we can't create new pseudos, though, don't bother.  */
  if (reload_completed)
    return NULL_RTX;

  if (GET_CODE (vtrue) == SUBREG && GET_CODE (vfalse) == SUBREG)
    {
      rtx reg_vtrue = SUBREG_REG (vtrue);
      rtx reg_vfalse = SUBREG_REG (vfalse);
      poly_uint64 byte_vtrue = SUBREG_BYTE (vtrue);
      poly_uint64 byte_vfalse = SUBREG_BYTE (vfalse);
      rtx promoted_target;

      if (GET_MODE (reg_vtrue) != GET_MODE (reg_vfalse)
	  || maybe_ne (byte_vtrue, byte_vfalse)
	  || (SUBREG_PROMOTED_VAR_P (vtrue)
	      != SUBREG_PROMOTED_VAR_P (vfalse))
	  || (SUBREG_PROMOTED_GET (vtrue)
	      != SUBREG_PROMOTED_GET (vfalse)))
	return NULL_RTX;

      promoted_target = gen_reg_rtx (GET_MODE (reg_vtrue));

      target = emit_conditional_move (promoted_target, code, cmp_a, cmp_b,
				      VOIDmode, reg_vtrue, reg_vfalse,
				      GET_MODE (reg_vtrue), unsignedp);
      /* Nope, couldn't do it in that mode either.  */
      if (!target)
	return NULL_RTX;

      target = gen_rtx_SUBREG (GET_MODE (vtrue), promoted_target, byte_vtrue);
      SUBREG_PROMOTED_VAR_P (target) = SUBREG_PROMOTED_VAR_P (vtrue);
      SUBREG_PROMOTED_SET (target, SUBREG_PROMOTED_GET (vtrue));
      emit_move_insn (x, target);
      return x;
    }
  else
    return NULL_RTX;
}

/* Try only simple constants and registers here.  More complex cases
   are handled in noce_try_cmove_arith after noce_try_store_flag_arith
   has had a go at it.  */

static int
noce_try_cmove (struct noce_if_info *if_info)
{
  enum rtx_code code;
  rtx target;
  rtx_insn *seq;

  if (!noce_simple_bbs (if_info))
    return FALSE;

  if ((CONSTANT_P (if_info->a) || register_operand (if_info->a, VOIDmode))
      && (CONSTANT_P (if_info->b) || register_operand (if_info->b, VOIDmode)))
    {
      start_sequence ();

      code = GET_CODE (if_info->cond);
      target = noce_emit_cmove (if_info, if_info->x, code,
				XEXP (if_info->cond, 0),
				XEXP (if_info->cond, 1),
				if_info->a, if_info->b);

      if (target)
	{
	  if (target != if_info->x)
	    noce_emit_move_insn (if_info->x, target);

	  seq = end_ifcvt_sequence (if_info);
	  if (!seq || !targetm.noce_conversion_profitable_p (seq, if_info))
	    return FALSE;

	  emit_insn_before_setloc (seq, if_info->jump,
				   INSN_LOCATION (if_info->insn_a));
	  if_info->transform_name = "noce_try_cmove";

	  return TRUE;
	}
      /* If both a and b are constants try a last-ditch transformation:
	 if (test) x = a; else x = b;
	 =>   x = (-(test != 0) & (b - a)) + a;
	 Try this only if the target-specific expansion above has failed.
	 The target-specific expander may want to generate sequences that
	 we don't know about, so give them a chance before trying this
	 approach.  */
      else if (!targetm.have_conditional_execution ()
		&& CONST_INT_P (if_info->a) && CONST_INT_P (if_info->b))
	{
	  machine_mode mode = GET_MODE (if_info->x);
	  HOST_WIDE_INT ifalse = INTVAL (if_info->a);
	  HOST_WIDE_INT itrue = INTVAL (if_info->b);
	  rtx target = noce_emit_store_flag (if_info, if_info->x, false, -1);
	  if (!target)
	    {
	      end_sequence ();
	      return FALSE;
	    }

	  HOST_WIDE_INT diff = (unsigned HOST_WIDE_INT) itrue - ifalse;
	  /* Make sure we can represent the difference
	     between the two values.  */
	  if ((diff > 0)
	      != ((ifalse < 0) != (itrue < 0) ? ifalse < 0 : ifalse < itrue))
	    {
	      end_sequence ();
	      return FALSE;
	    }

	  diff = trunc_int_for_mode (diff, mode);
	  target = expand_simple_binop (mode, AND,
					target, gen_int_mode (diff, mode),
					if_info->x, 0, OPTAB_WIDEN);
	  if (target)
	    target = expand_simple_binop (mode, PLUS,
					  target, gen_int_mode (ifalse, mode),
					  if_info->x, 0, OPTAB_WIDEN);
	  if (target)
	    {
	      if (target != if_info->x)
		noce_emit_move_insn (if_info->x, target);

	      seq = end_ifcvt_sequence (if_info);
	      if (!seq || !targetm.noce_conversion_profitable_p (seq, if_info))
		return FALSE;

	      emit_insn_before_setloc (seq, if_info->jump,
				   INSN_LOCATION (if_info->insn_a));
	      if_info->transform_name = "noce_try_cmove";
	      return TRUE;
	    }
	  else
	    {
	      end_sequence ();
	      return FALSE;
	    }
	}
      else
	end_sequence ();
    }

  return FALSE;
}

/* Return true if X contains a conditional code mode rtx.  */

static bool
contains_ccmode_rtx_p (rtx x)
{
  subrtx_iterator::array_type array;
  FOR_EACH_SUBRTX (iter, array, x, ALL)
    if (GET_MODE_CLASS (GET_MODE (*iter)) == MODE_CC)
      return true;

  return false;
}

/* Helper for bb_valid_for_noce_process_p.  Validate that
   the rtx insn INSN is a single set that does not set
   the conditional register CC and is in general valid for
   if-conversion.  */

static bool
insn_valid_noce_process_p (rtx_insn *insn, rtx cc)
{
  if (!insn
      || !NONJUMP_INSN_P (insn)
      || (cc && set_of (cc, insn)))
      return false;

  rtx sset = single_set (insn);

  /* Currently support only simple single sets in test_bb.  */
  if (!sset
      || !noce_operand_ok (SET_DEST (sset))
      || contains_ccmode_rtx_p (SET_DEST (sset))
      || !noce_operand_ok (SET_SRC (sset)))
    return false;

  return true;
}


/* Return true iff the registers that the insns in BB_A set do not get
   used in BB_B.  If TO_RENAME is non-NULL then it is a location that will be
   renamed later by the caller and so conflicts on it should be ignored
   in this function.  */

static bool
bbs_ok_for_cmove_arith (basic_block bb_a, basic_block bb_b, rtx to_rename)
{
  rtx_insn *a_insn;
  bitmap bba_sets = BITMAP_ALLOC (&reg_obstack);

  df_ref def;
  df_ref use;

  FOR_BB_INSNS (bb_a, a_insn)
    {
      if (!active_insn_p (a_insn))
	continue;

      rtx sset_a = single_set (a_insn);

      if (!sset_a)
	{
	  BITMAP_FREE (bba_sets);
	  return false;
	}
      /* Record all registers that BB_A sets.  */
      FOR_EACH_INSN_DEF (def, a_insn)
	if (!(to_rename && DF_REF_REG (def) == to_rename))
	  bitmap_set_bit (bba_sets, DF_REF_REGNO (def));
    }

  rtx_insn *b_insn;

  FOR_BB_INSNS (bb_b, b_insn)
    {
      if (!active_insn_p (b_insn))
	continue;

      rtx sset_b = single_set (b_insn);

      if (!sset_b)
	{
	  BITMAP_FREE (bba_sets);
	  return false;
	}

      /* Make sure this is a REG and not some instance
	 of ZERO_EXTRACT or SUBREG or other dangerous stuff.
	 If we have a memory destination then we have a pair of simple
	 basic blocks performing an operation of the form [addr] = c ? a : b.
	 bb_valid_for_noce_process_p will have ensured that these are
	 the only stores present.  In that case [addr] should be the location
	 to be renamed.  Assert that the callers set this up properly.  */
      if (MEM_P (SET_DEST (sset_b)))
	gcc_assert (rtx_equal_p (SET_DEST (sset_b), to_rename));
      else if (!REG_P (SET_DEST (sset_b)))
	{
	  BITMAP_FREE (bba_sets);
	  return false;
	}

      /* If the insn uses a reg set in BB_A return false.  */
      FOR_EACH_INSN_USE (use, b_insn)
	{
	  if (bitmap_bit_p (bba_sets, DF_REF_REGNO (use)))
	    {
	      BITMAP_FREE (bba_sets);
	      return false;
	    }
	}

    }

  BITMAP_FREE (bba_sets);
  return true;
}

/* Emit copies of all the active instructions in BB except the last.
   This is a helper for noce_try_cmove_arith.  */

static void
noce_emit_all_but_last (basic_block bb)
{
  rtx_insn *last = last_active_insn (bb, FALSE);
  rtx_insn *insn;
  FOR_BB_INSNS (bb, insn)
    {
      if (insn != last && active_insn_p (insn))
	{
	  rtx_insn *to_emit = as_a <rtx_insn *> (copy_rtx (insn));

	  emit_insn (PATTERN (to_emit));
	}
    }
}

/* Helper for noce_try_cmove_arith.  Emit the pattern TO_EMIT and return
   the resulting insn or NULL if it's not a valid insn.  */

static rtx_insn *
noce_emit_insn (rtx to_emit)
{
  gcc_assert (to_emit);
  rtx_insn *insn = emit_insn (to_emit);

  if (recog_memoized (insn) < 0)
    return NULL;

  return insn;
}

/* Helper for noce_try_cmove_arith.  Emit a copy of the insns up to
   and including the penultimate one in BB if it is not simple
   (as indicated by SIMPLE).  Then emit LAST_INSN as the last
   insn in the block.  The reason for that is that LAST_INSN may
   have been modified by the preparation in noce_try_cmove_arith.  */

static bool
noce_emit_bb (rtx last_insn, basic_block bb, bool simple)
{
  if (bb && !simple)
    noce_emit_all_but_last (bb);

  if (last_insn && !noce_emit_insn (last_insn))
    return false;

  return true;
}

/* Try more complex cases involving conditional_move.  */

static int
noce_try_cmove_arith (struct noce_if_info *if_info)
{
  rtx a = if_info->a;
  rtx b = if_info->b;
  rtx x = if_info->x;
  rtx orig_a, orig_b;
  rtx_insn *insn_a, *insn_b;
  bool a_simple = if_info->then_simple;
  bool b_simple = if_info->else_simple;
  basic_block then_bb = if_info->then_bb;
  basic_block else_bb = if_info->else_bb;
  rtx target;
  int is_mem = 0;
  enum rtx_code code;
  rtx cond = if_info->cond;
  rtx_insn *ifcvt_seq;

  /* A conditional move from two memory sources is equivalent to a
     conditional on their addresses followed by a load.  Don't do this
     early because it'll screw alias analysis.  Note that we've
     already checked for no side effects.  */
  if (cse_not_expected
      && MEM_P (a) && MEM_P (b)
      && MEM_ADDR_SPACE (a) == MEM_ADDR_SPACE (b))
    {
      machine_mode address_mode = get_address_mode (a);

      a = XEXP (a, 0);
      b = XEXP (b, 0);
      x = gen_reg_rtx (address_mode);
      is_mem = 1;
    }

  /* ??? We could handle this if we knew that a load from A or B could
     not trap or fault.  This is also true if we've already loaded
     from the address along the path from ENTRY.  */
  else if (may_trap_or_fault_p (a) || may_trap_or_fault_p (b))
    return FALSE;

  /* if (test) x = a + b; else x = c - d;
     => y = a + b;
        x = c - d;
	if (test)
	  x = y;
  */

  code = GET_CODE (cond);
  insn_a = if_info->insn_a;
  insn_b = if_info->insn_b;

  machine_mode x_mode = GET_MODE (x);

  if (!can_conditionally_move_p (x_mode))
    return FALSE;

  /* Possibly rearrange operands to make things come out more natural.  */
  if (noce_reversed_cond_code (if_info) != UNKNOWN)
    {
      int reversep = 0;
      if (rtx_equal_p (b, x))
	reversep = 1;
      else if (general_operand (b, GET_MODE (b)))
	reversep = 1;

      if (reversep)
	{
	  if (if_info->rev_cond)
	    {
	      cond = if_info->rev_cond;
	      code = GET_CODE (cond);
	    }
	  else
	    code = reversed_comparison_code (cond, if_info->jump);
	  std::swap (a, b);
	  std::swap (insn_a, insn_b);
	  std::swap (a_simple, b_simple);
	  std::swap (then_bb, else_bb);
	}
    }

  if (then_bb && else_bb
      && (!bbs_ok_for_cmove_arith (then_bb, else_bb,  if_info->orig_x)
	  || !bbs_ok_for_cmove_arith (else_bb, then_bb,  if_info->orig_x)))
    return FALSE;

  start_sequence ();

  /* If one of the blocks is empty then the corresponding B or A value
     came from the test block.  The non-empty complex block that we will
     emit might clobber the register used by B or A, so move it to a pseudo
     first.  */

  rtx tmp_a = NULL_RTX;
  rtx tmp_b = NULL_RTX;

  if (b_simple || !else_bb)
    tmp_b = gen_reg_rtx (x_mode);

  if (a_simple || !then_bb)
    tmp_a = gen_reg_rtx (x_mode);

  orig_a = a;
  orig_b = b;

  rtx emit_a = NULL_RTX;
  rtx emit_b = NULL_RTX;
  rtx_insn *tmp_insn = NULL;
  bool modified_in_a = false;
  bool modified_in_b = false;
  /* If either operand is complex, load it into a register first.
     The best way to do this is to copy the original insn.  In this
     way we preserve any clobbers etc that the insn may have had.
     This is of course not possible in the IS_MEM case.  */

  if (! general_operand (a, GET_MODE (a)) || tmp_a)
    {

      if (is_mem)
	{
	  rtx reg = gen_reg_rtx (GET_MODE (a));
	  emit_a = gen_rtx_SET (reg, a);
	}
      else
	{
	  if (insn_a)
	    {
	      a = tmp_a ? tmp_a : gen_reg_rtx (GET_MODE (a));

	      rtx_insn *copy_of_a = as_a <rtx_insn *> (copy_rtx (insn_a));
	      rtx set = single_set (copy_of_a);
	      SET_DEST (set) = a;

	      emit_a = PATTERN (copy_of_a);
	    }
	  else
	    {
	      rtx tmp_reg = tmp_a ? tmp_a : gen_reg_rtx (GET_MODE (a));
	      emit_a = gen_rtx_SET (tmp_reg, a);
	      a = tmp_reg;
	    }
	}
    }

  if (! general_operand (b, GET_MODE (b)) || tmp_b)
    {
      if (is_mem)
	{
          rtx reg = gen_reg_rtx (GET_MODE (b));
	  emit_b = gen_rtx_SET (reg, b);
	}
      else
	{
	  if (insn_b)
	    {
	      b = tmp_b ? tmp_b : gen_reg_rtx (GET_MODE (b));
	      rtx_insn *copy_of_b = as_a <rtx_insn *> (copy_rtx (insn_b));
	      rtx set = single_set (copy_of_b);

	      SET_DEST (set) = b;
	      emit_b = PATTERN (copy_of_b);
	    }
	  else
	    {
	      rtx tmp_reg = tmp_b ? tmp_b : gen_reg_rtx (GET_MODE (b));
	      emit_b = gen_rtx_SET (tmp_reg, b);
	      b = tmp_reg;
	    }
	}
    }

  modified_in_a = emit_a != NULL_RTX && modified_in_p (orig_b, emit_a);
  if (tmp_b && then_bb)
    {
      FOR_BB_INSNS (then_bb, tmp_insn)
	/* Don't check inside insn_a.  We will have changed it to emit_a
	   with a destination that doesn't conflict.  */
	if (!(insn_a && tmp_insn == insn_a)
	    && modified_in_p (orig_b, tmp_insn))
	  {
	    modified_in_a = true;
	    break;
	  }

    }

  modified_in_b = emit_b != NULL_RTX && modified_in_p (orig_a, emit_b);
  if (tmp_a && else_bb)
    {
      FOR_BB_INSNS (else_bb, tmp_insn)
      /* Don't check inside insn_b.  We will have changed it to emit_b
	 with a destination that doesn't conflict.  */
      if (!(insn_b && tmp_insn == insn_b)
	  && modified_in_p (orig_a, tmp_insn))
	{
	  modified_in_b = true;
	  break;
	}
    }

  /* If insn to set up A clobbers any registers B depends on, try to
     swap insn that sets up A with the one that sets up B.  If even
     that doesn't help, punt.  */
  if (modified_in_a && !modified_in_b)
    {
      if (!noce_emit_bb (emit_b, else_bb, b_simple))
	goto end_seq_and_fail;

      if (!noce_emit_bb (emit_a, then_bb, a_simple))
	goto end_seq_and_fail;
    }
  else if (!modified_in_a)
    {
      if (!noce_emit_bb (emit_a, then_bb, a_simple))
	goto end_seq_and_fail;

      if (!noce_emit_bb (emit_b, else_bb, b_simple))
	goto end_seq_and_fail;
    }
  else
    goto end_seq_and_fail;

  target = noce_emit_cmove (if_info, x, code, XEXP (cond, 0), XEXP (cond, 1),
			    a, b);

  if (! target)
    goto end_seq_and_fail;

  /* If we're handling a memory for above, emit the load now.  */
  if (is_mem)
    {
      rtx mem = gen_rtx_MEM (GET_MODE (if_info->x), target);

      /* Copy over flags as appropriate.  */
      if (MEM_VOLATILE_P (if_info->a) || MEM_VOLATILE_P (if_info->b))
	MEM_VOLATILE_P (mem) = 1;
      if (MEM_ALIAS_SET (if_info->a) == MEM_ALIAS_SET (if_info->b))
	set_mem_alias_set (mem, MEM_ALIAS_SET (if_info->a));
      set_mem_align (mem,
		     MIN (MEM_ALIGN (if_info->a), MEM_ALIGN (if_info->b)));

      gcc_assert (MEM_ADDR_SPACE (if_info->a) == MEM_ADDR_SPACE (if_info->b));
      set_mem_addr_space (mem, MEM_ADDR_SPACE (if_info->a));

      noce_emit_move_insn (if_info->x, mem);
    }
  else if (target != x)
    noce_emit_move_insn (x, target);

  ifcvt_seq = end_ifcvt_sequence (if_info);
  if (!ifcvt_seq || !targetm.noce_conversion_profitable_p (ifcvt_seq, if_info))
    return FALSE;

  emit_insn_before_setloc (ifcvt_seq, if_info->jump,
			   INSN_LOCATION (if_info->insn_a));
  if_info->transform_name = "noce_try_cmove_arith";
  return TRUE;

 end_seq_and_fail:
  end_sequence ();
  return FALSE;
}

/* For most cases, the simplified condition we found is the best
   choice, but this is not the case for the min/max/abs transforms.
   For these we wish to know that it is A or B in the condition.  */

static rtx
noce_get_alt_condition (struct noce_if_info *if_info, rtx target,
			rtx_insn **earliest)
{
  rtx cond, set;
  rtx_insn *insn;
  int reverse;

  /* If target is already mentioned in the known condition, return it.  */
  if (reg_mentioned_p (target, if_info->cond))
    {
      *earliest = if_info->cond_earliest;
      return if_info->cond;
    }

  set = pc_set (if_info->jump);
  cond = XEXP (SET_SRC (set), 0);
  reverse
    = GET_CODE (XEXP (SET_SRC (set), 2)) == LABEL_REF
      && label_ref_label (XEXP (SET_SRC (set), 2)) == JUMP_LABEL (if_info->jump);
  if (if_info->then_else_reversed)
    reverse = !reverse;

  /* If we're looking for a constant, try to make the conditional
     have that constant in it.  There are two reasons why it may
     not have the constant we want:

     1. GCC may have needed to put the constant in a register, because
        the target can't compare directly against that constant.  For
        this case, we look for a SET immediately before the comparison
        that puts a constant in that register.

     2. GCC may have canonicalized the conditional, for example
	replacing "if x < 4" with "if x <= 3".  We can undo that (or
	make equivalent types of changes) to get the constants we need
	if they're off by one in the right direction.  */

  if (CONST_INT_P (target))
    {
      enum rtx_code code = GET_CODE (if_info->cond);
      rtx op_a = XEXP (if_info->cond, 0);
      rtx op_b = XEXP (if_info->cond, 1);
      rtx_insn *prev_insn;

      /* First, look to see if we put a constant in a register.  */
      prev_insn = prev_nonnote_insn (if_info->cond_earliest);
      if (prev_insn
	  && BLOCK_FOR_INSN (prev_insn)
	     == BLOCK_FOR_INSN (if_info->cond_earliest)
	  && INSN_P (prev_insn)
	  && GET_CODE (PATTERN (prev_insn)) == SET)
	{
	  rtx src = find_reg_equal_equiv_note (prev_insn);
	  if (!src)
	    src = SET_SRC (PATTERN (prev_insn));
	  if (CONST_INT_P (src))
	    {
	      if (rtx_equal_p (op_a, SET_DEST (PATTERN (prev_insn))))
		op_a = src;
	      else if (rtx_equal_p (op_b, SET_DEST (PATTERN (prev_insn))))
		op_b = src;

	      if (CONST_INT_P (op_a))
		{
		  std::swap (op_a, op_b);
		  code = swap_condition (code);
		}
	    }
	}

      /* Now, look to see if we can get the right constant by
	 adjusting the conditional.  */
      if (CONST_INT_P (op_b))
	{
	  HOST_WIDE_INT desired_val = INTVAL (target);
	  HOST_WIDE_INT actual_val = INTVAL (op_b);

	  switch (code)
	    {
	    case LT:
	      if (desired_val != HOST_WIDE_INT_MAX
		  && actual_val == desired_val + 1)
		{
		  code = LE;
		  op_b = GEN_INT (desired_val);
		}
	      break;
	    case LE:
	      if (desired_val != HOST_WIDE_INT_MIN
		  && actual_val == desired_val - 1)
		{
		  code = LT;
		  op_b = GEN_INT (desired_val);
		}
	      break;
	    case GT:
	      if (desired_val != HOST_WIDE_INT_MIN
		  && actual_val == desired_val - 1)
		{
		  code = GE;
		  op_b = GEN_INT (desired_val);
		}
	      break;
	    case GE:
	      if (desired_val != HOST_WIDE_INT_MAX
		  && actual_val == desired_val + 1)
		{
		  code = GT;
		  op_b = GEN_INT (desired_val);
		}
	      break;
	    default:
	      break;
	    }
	}

      /* If we made any changes, generate a new conditional that is
	 equivalent to what we started with, but has the right
	 constants in it.  */
      if (code != GET_CODE (if_info->cond)
	  || op_a != XEXP (if_info->cond, 0)
	  || op_b != XEXP (if_info->cond, 1))
	{
	  cond = gen_rtx_fmt_ee (code, GET_MODE (cond), op_a, op_b);
	  *earliest = if_info->cond_earliest;
	  return cond;
	}
    }

  cond = canonicalize_condition (if_info->jump, cond, reverse,
				 earliest, target, have_cbranchcc4, true);
  if (! cond || ! reg_mentioned_p (target, cond))
    return NULL;

  /* We almost certainly searched back to a different place.
     Need to re-verify correct lifetimes.  */

  /* X may not be mentioned in the range (cond_earliest, jump].  */
  for (insn = if_info->jump; insn != *earliest; insn = PREV_INSN (insn))
    if (INSN_P (insn) && reg_overlap_mentioned_p (if_info->x, PATTERN (insn)))
      return NULL;

  /* A and B may not be modified in the range [cond_earliest, jump).  */
  for (insn = *earliest; insn != if_info->jump; insn = NEXT_INSN (insn))
    if (INSN_P (insn)
	&& (modified_in_p (if_info->a, insn)
	    || modified_in_p (if_info->b, insn)))
      return NULL;

  return cond;
}

/* Convert "if (a < b) x = a; else x = b;" to "x = min(a, b);", etc.  */

static int
noce_try_minmax (struct noce_if_info *if_info)
{
  rtx cond, target;
  rtx_insn *earliest, *seq;
  enum rtx_code code, op;
  int unsignedp;

  if (!noce_simple_bbs (if_info))
    return FALSE;

  /* ??? Reject modes with NaNs or signed zeros since we don't know how
     they will be resolved with an SMIN/SMAX.  It wouldn't be too hard
     to get the target to tell us...  */
  if (HONOR_SIGNED_ZEROS (if_info->x)
      || HONOR_NANS (if_info->x))
    return FALSE;

  cond = noce_get_alt_condition (if_info, if_info->a, &earliest);
  if (!cond)
    return FALSE;

  /* Verify the condition is of the form we expect, and canonicalize
     the comparison code.  */
  code = GET_CODE (cond);
  if (rtx_equal_p (XEXP (cond, 0), if_info->a))
    {
      if (! rtx_equal_p (XEXP (cond, 1), if_info->b))
	return FALSE;
    }
  else if (rtx_equal_p (XEXP (cond, 1), if_info->a))
    {
      if (! rtx_equal_p (XEXP (cond, 0), if_info->b))
	return FALSE;
      code = swap_condition (code);
    }
  else
    return FALSE;

  /* Determine what sort of operation this is.  Note that the code is for
     a taken branch, so the code->operation mapping appears backwards.  */
  switch (code)
    {
    case LT:
    case LE:
    case UNLT:
    case UNLE:
      op = SMAX;
      unsignedp = 0;
      break;
    case GT:
    case GE:
    case UNGT:
    case UNGE:
      op = SMIN;
      unsignedp = 0;
      break;
    case LTU:
    case LEU:
      op = UMAX;
      unsignedp = 1;
      break;
    case GTU:
    case GEU:
      op = UMIN;
      unsignedp = 1;
      break;
    default:
      return FALSE;
    }

  start_sequence ();

  target = expand_simple_binop (GET_MODE (if_info->x), op,
				if_info->a, if_info->b,
				if_info->x, unsignedp, OPTAB_WIDEN);
  if (! target)
    {
      end_sequence ();
      return FALSE;
    }
  if (target != if_info->x)
    noce_emit_move_insn (if_info->x, target);

  seq = end_ifcvt_sequence (if_info);
  if (!seq)
    return FALSE;

  emit_insn_before_setloc (seq, if_info->jump, INSN_LOCATION (if_info->insn_a));
  if_info->cond = cond;
  if_info->cond_earliest = earliest;
  if_info->rev_cond = NULL_RTX;
  if_info->transform_name = "noce_try_minmax";

  return TRUE;
}

/* Convert "if (a < 0) x = -a; else x = a;" to "x = abs(a);",
   "if (a < 0) x = ~a; else x = a;" to "x = one_cmpl_abs(a);",
   etc.  */

static int
noce_try_abs (struct noce_if_info *if_info)
{
  rtx cond, target, a, b, c;
  rtx_insn *earliest, *seq;
  int negate;
  bool one_cmpl = false;

  if (!noce_simple_bbs (if_info))
    return FALSE;

  /* Reject modes with signed zeros.  */
  if (HONOR_SIGNED_ZEROS (if_info->x))
    return FALSE;

  /* Recognize A and B as constituting an ABS or NABS.  The canonical
     form is a branch around the negation, taken when the object is the
     first operand of a comparison against 0 that evaluates to true.  */
  a = if_info->a;
  b = if_info->b;
  if (GET_CODE (a) == NEG && rtx_equal_p (XEXP (a, 0), b))
    negate = 0;
  else if (GET_CODE (b) == NEG && rtx_equal_p (XEXP (b, 0), a))
    {
      std::swap (a, b);
      negate = 1;
    }
  else if (GET_CODE (a) == NOT && rtx_equal_p (XEXP (a, 0), b))
    {
      negate = 0;
      one_cmpl = true;
    }
  else if (GET_CODE (b) == NOT && rtx_equal_p (XEXP (b, 0), a))
    {
      std::swap (a, b);
      negate = 1;
      one_cmpl = true;
    }
  else
    return FALSE;

  cond = noce_get_alt_condition (if_info, b, &earliest);
  if (!cond)
    return FALSE;

  /* Verify the condition is of the form we expect.  */
  if (rtx_equal_p (XEXP (cond, 0), b))
    c = XEXP (cond, 1);
  else if (rtx_equal_p (XEXP (cond, 1), b))
    {
      c = XEXP (cond, 0);
      negate = !negate;
    }
  else
    return FALSE;

  /* Verify that C is zero.  Search one step backward for a
     REG_EQUAL note or a simple source if necessary.  */
  if (REG_P (c))
    {
      rtx set;
      rtx_insn *insn = prev_nonnote_insn (earliest);
      if (insn
	  && BLOCK_FOR_INSN (insn) == BLOCK_FOR_INSN (earliest)
	  && (set = single_set (insn))
	  && rtx_equal_p (SET_DEST (set), c))
	{
	  rtx note = find_reg_equal_equiv_note (insn);
	  if (note)
	    c = XEXP (note, 0);
	  else
	    c = SET_SRC (set);
	}
      else
	return FALSE;
    }
  if (MEM_P (c)
      && GET_CODE (XEXP (c, 0)) == SYMBOL_REF
      && CONSTANT_POOL_ADDRESS_P (XEXP (c, 0)))
    c = get_pool_constant (XEXP (c, 0));

  /* Work around funny ideas get_condition has wrt canonicalization.
     Note that these rtx constants are known to be CONST_INT, and
     therefore imply integer comparisons.
     The one_cmpl case is more complicated, as we want to handle
     only x < 0 ? ~x : x or x >= 0 ? x : ~x to one_cmpl_abs (x)
     and x < 0 ? x : ~x or x >= 0 ? ~x : x to ~one_cmpl_abs (x),
     but not other cases (x > -1 is equivalent of x >= 0).  */
  if (c == constm1_rtx && GET_CODE (cond) == GT)
    ;
  else if (c == const1_rtx && GET_CODE (cond) == LT)
    {
      if (one_cmpl)
	return FALSE;
    }
  else if (c == CONST0_RTX (GET_MODE (b)))
    {
      if (one_cmpl
	  && GET_CODE (cond) != GE
	  && GET_CODE (cond) != LT)
	return FALSE;
    }
  else
    return FALSE;

  /* Determine what sort of operation this is.  */
  switch (GET_CODE (cond))
    {
    case LT:
    case LE:
    case UNLT:
    case UNLE:
      negate = !negate;
      break;
    case GT:
    case GE:
    case UNGT:
    case UNGE:
      break;
    default:
      return FALSE;
    }

  start_sequence ();
  if (one_cmpl)
    target = expand_one_cmpl_abs_nojump (GET_MODE (if_info->x), b,
                                         if_info->x);
  else
    target = expand_abs_nojump (GET_MODE (if_info->x), b, if_info->x, 1);

  /* ??? It's a quandary whether cmove would be better here, especially
     for integers.  Perhaps combine will clean things up.  */
  if (target && negate)
    {
      if (one_cmpl)
        target = expand_simple_unop (GET_MODE (target), NOT, target,
                                     if_info->x, 0);
      else
        target = expand_simple_unop (GET_MODE (target), NEG, target,
                                     if_info->x, 0);
    }

  if (! target)
    {
      end_sequence ();
      return FALSE;
    }

  if (target != if_info->x)
    noce_emit_move_insn (if_info->x, target);

  seq = end_ifcvt_sequence (if_info);
  if (!seq)
    return FALSE;

  emit_insn_before_setloc (seq, if_info->jump, INSN_LOCATION (if_info->insn_a));
  if_info->cond = cond;
  if_info->cond_earliest = earliest;
  if_info->rev_cond = NULL_RTX;
  if_info->transform_name = "noce_try_abs";

  return TRUE;
}

/* Convert "if (m < 0) x = b; else x = 0;" to "x = (m >> C) & b;".  */

static int
noce_try_sign_mask (struct noce_if_info *if_info)
{
  rtx cond, t, m, c;
  rtx_insn *seq;
  machine_mode mode;
  enum rtx_code code;
  bool t_unconditional;

  if (!noce_simple_bbs (if_info))
    return FALSE;

  cond = if_info->cond;
  code = GET_CODE (cond);
  m = XEXP (cond, 0);
  c = XEXP (cond, 1);

  t = NULL_RTX;
  if (if_info->a == const0_rtx)
    {
      if ((code == LT && c == const0_rtx)
	  || (code == LE && c == constm1_rtx))
	t = if_info->b;
    }
  else if (if_info->b == const0_rtx)
    {
      if ((code == GE && c == const0_rtx)
	  || (code == GT && c == constm1_rtx))
	t = if_info->a;
    }

  if (! t || side_effects_p (t))
    return FALSE;

  /* We currently don't handle different modes.  */
  mode = GET_MODE (t);
  if (GET_MODE (m) != mode)
    return FALSE;

  /* This is only profitable if T is unconditionally executed/evaluated in the
     original insn sequence or T is cheap.  The former happens if B is the
     non-zero (T) value and if INSN_B was taken from TEST_BB, or there was no
     INSN_B which can happen for e.g. conditional stores to memory.  For the
     cost computation use the block TEST_BB where the evaluation will end up
     after the transformation.  */
  t_unconditional =
    (t == if_info->b
     && (if_info->insn_b == NULL_RTX
	 || BLOCK_FOR_INSN (if_info->insn_b) == if_info->test_bb));
  if (!(t_unconditional
	|| (set_src_cost (t, mode, if_info->speed_p)
	    < COSTS_N_INSNS (2))))
    return FALSE;

  start_sequence ();
  /* Use emit_store_flag to generate "m < 0 ? -1 : 0" instead of expanding
     "(signed) m >> 31" directly.  This benefits targets with specialized
     insns to obtain the signmask, but still uses ashr_optab otherwise.  */
  m = emit_store_flag (gen_reg_rtx (mode), LT, m, const0_rtx, mode, 0, -1);
  t = m ? expand_binop (mode, and_optab, m, t, NULL_RTX, 0, OPTAB_DIRECT)
	: NULL_RTX;

  if (!t)
    {
      end_sequence ();
      return FALSE;
    }

  noce_emit_move_insn (if_info->x, t);

  seq = end_ifcvt_sequence (if_info);
  if (!seq)
    return FALSE;

  emit_insn_before_setloc (seq, if_info->jump, INSN_LOCATION (if_info->insn_a));
  if_info->transform_name = "noce_try_sign_mask";

  return TRUE;
}


/* Optimize away "if (x & C) x |= C" and similar bit manipulation
   transformations.  */

static int
noce_try_bitop (struct noce_if_info *if_info)
{
  rtx cond, x, a, result;
  rtx_insn *seq;
  scalar_int_mode mode;
  enum rtx_code code;
  int bitnum;

  x = if_info->x;
  cond = if_info->cond;
  code = GET_CODE (cond);

  /* Check for an integer operation.  */
  if (!is_a <scalar_int_mode> (GET_MODE (x), &mode))
    return FALSE;

  if (!noce_simple_bbs (if_info))
    return FALSE;

  /* Check for no else condition.  */
  if (! rtx_equal_p (x, if_info->b))
    return FALSE;

  /* Check for a suitable condition.  */
  if (code != NE && code != EQ)
    return FALSE;
  if (XEXP (cond, 1) != const0_rtx)
    return FALSE;
  cond = XEXP (cond, 0);

  /* ??? We could also handle AND here.  */
  if (GET_CODE (cond) == ZERO_EXTRACT)
    {
      if (XEXP (cond, 1) != const1_rtx
	  || !CONST_INT_P (XEXP (cond, 2))
	  || ! rtx_equal_p (x, XEXP (cond, 0)))
	return FALSE;
      bitnum = INTVAL (XEXP (cond, 2));
      if (BITS_BIG_ENDIAN)
	bitnum = GET_MODE_BITSIZE (mode) - 1 - bitnum;
      if (bitnum < 0 || bitnum >= HOST_BITS_PER_WIDE_INT)
	return FALSE;
    }
  else
    return FALSE;

  a = if_info->a;
  if (GET_CODE (a) == IOR || GET_CODE (a) == XOR)
    {
      /* Check for "if (X & C) x = x op C".  */
      if (! rtx_equal_p (x, XEXP (a, 0))
          || !CONST_INT_P (XEXP (a, 1))
	  || (INTVAL (XEXP (a, 1)) & GET_MODE_MASK (mode))
	     != HOST_WIDE_INT_1U << bitnum)
        return FALSE;

      /* if ((x & C) == 0) x |= C; is transformed to x |= C.   */
      /* if ((x & C) != 0) x |= C; is transformed to nothing.  */
      if (GET_CODE (a) == IOR)
	result = (code == NE) ? a : NULL_RTX;
      else if (code == NE)
	{
	  /* if ((x & C) == 0) x ^= C; is transformed to x |= C.   */
	  result = gen_int_mode (HOST_WIDE_INT_1 << bitnum, mode);
	  result = simplify_gen_binary (IOR, mode, x, result);
	}
      else
	{
	  /* if ((x & C) != 0) x ^= C; is transformed to x &= ~C.  */
	  result = gen_int_mode (~(HOST_WIDE_INT_1 << bitnum), mode);
	  result = simplify_gen_binary (AND, mode, x, result);
	}
    }
  else if (GET_CODE (a) == AND)
    {
      /* Check for "if (X & C) x &= ~C".  */
      if (! rtx_equal_p (x, XEXP (a, 0))
	  || !CONST_INT_P (XEXP (a, 1))
	  || (INTVAL (XEXP (a, 1)) & GET_MODE_MASK (mode))
	     != (~(HOST_WIDE_INT_1 << bitnum) & GET_MODE_MASK (mode)))
        return FALSE;

      /* if ((x & C) == 0) x &= ~C; is transformed to nothing.  */
      /* if ((x & C) != 0) x &= ~C; is transformed to x &= ~C.  */
      result = (code == EQ) ? a : NULL_RTX;
    }
  else
    return FALSE;

  if (result)
    {
      start_sequence ();
      noce_emit_move_insn (x, result);
      seq = end_ifcvt_sequence (if_info);
      if (!seq)
	return FALSE;

      emit_insn_before_setloc (seq, if_info->jump,
			       INSN_LOCATION (if_info->insn_a));
    }
  if_info->transform_name = "noce_try_bitop";
  return TRUE;
}


/* Similar to get_condition, only the resulting condition must be
   valid at JUMP, instead of at EARLIEST.

   If THEN_ELSE_REVERSED is true, the fallthrough does not go to the
   THEN block of the caller, and we have to reverse the condition.  */

static rtx
noce_get_condition (rtx_insn *jump, rtx_insn **earliest, bool then_else_reversed)
{
  rtx cond, set, tmp;
  bool reverse;

  if (! any_condjump_p (jump))
    return NULL_RTX;

  set = pc_set (jump);

  /* If this branches to JUMP_LABEL when the condition is false,
     reverse the condition.  */
  reverse = (GET_CODE (XEXP (SET_SRC (set), 2)) == LABEL_REF
	     && label_ref_label (XEXP (SET_SRC (set), 2)) == JUMP_LABEL (jump));

  /* We may have to reverse because the caller's if block is not canonical,
     i.e. the THEN block isn't the fallthrough block for the TEST block
     (see find_if_header).  */
  if (then_else_reversed)
    reverse = !reverse;

  /* If the condition variable is a register and is MODE_INT, accept it.  */

  cond = XEXP (SET_SRC (set), 0);
  tmp = XEXP (cond, 0);
  if (REG_P (tmp) && GET_MODE_CLASS (GET_MODE (tmp)) == MODE_INT
      && (GET_MODE (tmp) != BImode
          || !targetm.small_register_classes_for_mode_p (BImode)))
    {
      *earliest = jump;

      if (reverse)
	cond = gen_rtx_fmt_ee (reverse_condition (GET_CODE (cond)),
			       GET_MODE (cond), tmp, XEXP (cond, 1));
      return cond;
    }

  /* Otherwise, fall back on canonicalize_condition to do the dirty
     work of manipulating MODE_CC values and COMPARE rtx codes.  */
  tmp = canonicalize_condition (jump, cond, reverse, earliest,
				NULL_RTX, have_cbranchcc4, true);

  /* We don't handle side-effects in the condition, like handling
     REG_INC notes and making sure no duplicate conditions are emitted.  */
  if (tmp != NULL_RTX && side_effects_p (tmp))
    return NULL_RTX;

  return tmp;
}

/* Return true if OP is ok for if-then-else processing.  */

static int
noce_operand_ok (const_rtx op)
{
  if (side_effects_p (op))
    return FALSE;

  /* We special-case memories, so handle any of them with
     no address side effects.  */
  if (MEM_P (op))
    return ! side_effects_p (XEXP (op, 0));

  return ! may_trap_p (op);
}

/* Return true iff basic block TEST_BB is valid for noce if-conversion.
   The condition used in this if-conversion is in COND.
   In practice, check that TEST_BB ends with a single set
   x := a and all previous computations
   in TEST_BB don't produce any values that are live after TEST_BB.
   In other words, all the insns in TEST_BB are there only
   to compute a value for x.  Add the rtx cost of the insns
   in TEST_BB to COST.  Record whether TEST_BB is a single simple
   set instruction in SIMPLE_P.  */

static bool
bb_valid_for_noce_process_p (basic_block test_bb, rtx cond,
			      unsigned int *cost, bool *simple_p)
{
  if (!test_bb)
    return false;

  rtx_insn *last_insn = last_active_insn (test_bb, FALSE);
  rtx last_set = NULL_RTX;

  rtx cc = cc_in_cond (cond);

  if (!insn_valid_noce_process_p (last_insn, cc))
    return false;
  last_set = single_set (last_insn);

  rtx x = SET_DEST (last_set);
  rtx_insn *first_insn = first_active_insn (test_bb);
  rtx first_set = single_set (first_insn);

  if (!first_set)
    return false;

  /* We have a single simple set, that's okay.  */
  bool speed_p = optimize_bb_for_speed_p (test_bb);

  if (first_insn == last_insn)
    {
      *simple_p = noce_operand_ok (SET_DEST (first_set));
      *cost += pattern_cost (first_set, speed_p);
      return *simple_p;
    }

  rtx_insn *prev_last_insn = PREV_INSN (last_insn);
  gcc_assert (prev_last_insn);

  /* For now, disallow setting x multiple times in test_bb.  */
  if (REG_P (x) && reg_set_between_p (x, first_insn, prev_last_insn))
    return false;

  bitmap test_bb_temps = BITMAP_ALLOC (&reg_obstack);

  /* The regs that are live out of test_bb.  */
  bitmap test_bb_live_out = df_get_live_out (test_bb);

  int potential_cost = pattern_cost (last_set, speed_p);
  rtx_insn *insn;
  FOR_BB_INSNS (test_bb, insn)
    {
      if (insn != last_insn)
	{
	  if (!active_insn_p (insn))
	    continue;

	  if (!insn_valid_noce_process_p (insn, cc))
	    goto free_bitmap_and_fail;

	  rtx sset = single_set (insn);
	  gcc_assert (sset);

	  if (contains_mem_rtx_p (SET_SRC (sset))
	      || !REG_P (SET_DEST (sset))
	      || reg_overlap_mentioned_p (SET_DEST (sset), cond))
	    goto free_bitmap_and_fail;

	  potential_cost += pattern_cost (sset, speed_p);
	  bitmap_set_bit (test_bb_temps, REGNO (SET_DEST (sset)));
	}
    }

  /* If any of the intermediate results in test_bb are live after test_bb
     then fail.  */
  if (bitmap_intersect_p (test_bb_live_out, test_bb_temps))
    goto free_bitmap_and_fail;

  BITMAP_FREE (test_bb_temps);
  *cost += potential_cost;
  *simple_p = false;
  return true;

 free_bitmap_and_fail:
  BITMAP_FREE (test_bb_temps);
  return false;
}

/* We have something like:

     if (x > y)
       { i = a; j = b; k = c; }

   Make it:

     tmp_i = (x > y) ? a : i;
     tmp_j = (x > y) ? b : j;
     tmp_k = (x > y) ? c : k;
     i = tmp_i;
     j = tmp_j;
     k = tmp_k;

   Subsequent passes are expected to clean up the extra moves.

   Look for special cases such as writes to one register which are
   read back in another SET, as might occur in a swap idiom or
   similar.

   These look like:

   if (x > y)
     i = a;
     j = i;

   Which we want to rewrite to:

     tmp_i = (x > y) ? a : i;
     tmp_j = (x > y) ? tmp_i : j;
     i = tmp_i;
     j = tmp_j;

   We can catch these when looking at (SET x y) by keeping a list of the
   registers we would have targeted before if-conversion and looking back
   through it for an overlap with Y.  If we find one, we rewire the
   conditional set to use the temporary we introduced earlier.

   IF_INFO contains the useful information about the block structure and
   jump instructions.  */

static int
noce_convert_multiple_sets (struct noce_if_info *if_info)
{
  basic_block test_bb = if_info->test_bb;
  basic_block then_bb = if_info->then_bb;
  basic_block join_bb = if_info->join_bb;
  rtx_insn *jump = if_info->jump;
  rtx_insn *cond_earliest;
  rtx_insn *insn;

  start_sequence ();

  /* Decompose the condition attached to the jump.  */
  rtx cond = noce_get_condition (jump, &cond_earliest, false);
  rtx x = XEXP (cond, 0);
  rtx y = XEXP (cond, 1);
  rtx_code cond_code = GET_CODE (cond);

  /* The true targets for a conditional move.  */
  auto_vec<rtx> targets;
  /* The temporaries introduced to allow us to not consider register
     overlap.  */
  auto_vec<rtx> temporaries;
  /* The insns we've emitted.  */
  auto_vec<rtx_insn *> unmodified_insns;
  int count = 0;

  FOR_BB_INSNS (then_bb, insn)
    {
      /* Skip over non-insns.  */
      if (!active_insn_p (insn))
	continue;

      rtx set = single_set (insn);
      gcc_checking_assert (set);

      rtx target = SET_DEST (set);
      rtx temp = gen_reg_rtx (GET_MODE (target));
      rtx new_val = SET_SRC (set);
      rtx old_val = target;

      /* If we were supposed to read from an earlier write in this block,
	 we've changed the register allocation.  Rewire the read.  While
	 we are looking, also try to catch a swap idiom.  */
      for (int i = count - 1; i >= 0; --i)
	if (reg_overlap_mentioned_p (new_val, targets[i]))
	  {
	    /* Catch a "swap" style idiom.  */
	    if (find_reg_note (insn, REG_DEAD, new_val) != NULL_RTX)
	      /* The write to targets[i] is only live until the read
		 here.  As the condition codes match, we can propagate
		 the set to here.  */
	      new_val = SET_SRC (single_set (unmodified_insns[i]));
	    else
	      new_val = temporaries[i];
	    break;
	  }

      /* If we had a non-canonical conditional jump (i.e. one where
	 the fallthrough is to the "else" case) we need to reverse
	 the conditional select.  */
      if (if_info->then_else_reversed)
	std::swap (old_val, new_val);


      /* We allow simple lowpart register subreg SET sources in
	 bb_ok_for_noce_convert_multiple_sets.  Be careful when processing
	 sequences like:
	 (set (reg:SI r1) (reg:SI r2))
	 (set (reg:HI r3) (subreg:HI (r1)))
	 For the second insn new_val or old_val (r1 in this example) will be
	 taken from the temporaries and have the wider mode which will not
	 match with the mode of the other source of the conditional move, so
	 we'll end up trying to emit r4:HI = cond ? (r1:SI) : (r3:HI).
	 Wrap the two cmove operands into subregs if appropriate to prevent
	 that.  */
      if (GET_MODE (new_val) != GET_MODE (temp))
	{
	  machine_mode src_mode = GET_MODE (new_val);
	  machine_mode dst_mode = GET_MODE (temp);
	  if (!partial_subreg_p (dst_mode, src_mode))
	    {
	      end_sequence ();
	      return FALSE;
	    }
	  new_val = lowpart_subreg (dst_mode, new_val, src_mode);
	}
      if (GET_MODE (old_val) != GET_MODE (temp))
	{
	  machine_mode src_mode = GET_MODE (old_val);
	  machine_mode dst_mode = GET_MODE (temp);
	  if (!partial_subreg_p (dst_mode, src_mode))
	    {
	      end_sequence ();
	      return FALSE;
	    }
	  old_val = lowpart_subreg (dst_mode, old_val, src_mode);
	}

      /* Actually emit the conditional move.  */
      rtx temp_dest = noce_emit_cmove (if_info, temp, cond_code,
				       x, y, new_val, old_val);

      /* If we failed to expand the conditional move, drop out and don't
	 try to continue.  */
      if (temp_dest == NULL_RTX)
	{
	  end_sequence ();
	  return FALSE;
	}

      /* Bookkeeping.  */
      count++;
      targets.safe_push (target);
      temporaries.safe_push (temp_dest);
      unmodified_insns.safe_push (insn);
    }

  /* We must have seen some sort of insn to insert, otherwise we were
     given an empty BB to convert, and we can't handle that.  */
  gcc_assert (!unmodified_insns.is_empty ());

  /* Now fixup the assignments.  */
  for (int i = 0; i < count; i++)
    noce_emit_move_insn (targets[i], temporaries[i]);

  /* Actually emit the sequence if it isn't too expensive.  */
  rtx_insn *seq = get_insns ();

  if (!targetm.noce_conversion_profitable_p (seq, if_info))
    {
      end_sequence ();
      return FALSE;
    }

  for (insn = seq; insn; insn = NEXT_INSN (insn))
    set_used_flags (insn);

  /* Mark all our temporaries and targets as used.  */
  for (int i = 0; i < count; i++)
    {
      set_used_flags (temporaries[i]);
      set_used_flags (targets[i]);
    }

  set_used_flags (cond);
  set_used_flags (x);
  set_used_flags (y);

  unshare_all_rtl_in_chain (seq);
  end_sequence ();

  if (!seq)
    return FALSE;

  for (insn = seq; insn; insn = NEXT_INSN (insn))
    if (JUMP_P (insn)
	|| recog_memoized (insn) == -1)
      return FALSE;

  emit_insn_before_setloc (seq, if_info->jump,
			   INSN_LOCATION (unmodified_insns.last ()));

  /* Clean up THEN_BB and the edges in and out of it.  */
  remove_edge (find_edge (test_bb, join_bb));
  remove_edge (find_edge (then_bb, join_bb));
  redirect_edge_and_branch_force (single_succ_edge (test_bb), join_bb);
  delete_basic_block (then_bb);
  num_true_changes++;

  /* Maybe merge blocks now the jump is simple enough.  */
  if (can_merge_blocks_p (test_bb, join_bb))
    {
      merge_blocks (test_bb, join_bb);
      num_true_changes++;
    }

  num_updated_if_blocks++;
  if_info->transform_name = "noce_convert_multiple_sets";
  return TRUE;
}

/* Return true iff basic block TEST_BB is comprised of only
   (SET (REG) (REG)) insns suitable for conversion to a series
   of conditional moves.  Also check that we have more than one set
   (other routines can handle a single set better than we would), and
   fewer than PARAM_MAX_RTL_IF_CONVERSION_INSNS sets.  */

static bool
bb_ok_for_noce_convert_multiple_sets (basic_block test_bb)
{
  rtx_insn *insn;
  unsigned count = 0;
  unsigned param = param_max_rtl_if_conversion_insns;

  FOR_BB_INSNS (test_bb, insn)
    {
      /* Skip over notes etc.  */
      if (!active_insn_p (insn))
	continue;

      /* We only handle SET insns.  */
      rtx set = single_set (insn);
      if (set == NULL_RTX)
	return false;

      rtx dest = SET_DEST (set);
      rtx src = SET_SRC (set);

      /* We can possibly relax this, but for now only handle REG to REG
	 (including subreg) moves.  This avoids any issues that might come
	 from introducing loads/stores that might violate data-race-freedom
	 guarantees.  */
      if (!REG_P (dest))
	return false;

      if (!(REG_P (src)
	   || (GET_CODE (src) == SUBREG && REG_P (SUBREG_REG (src))
	       && subreg_lowpart_p (src))))
	return false;

      /* Destination must be appropriate for a conditional write.  */
      if (!noce_operand_ok (dest))
	return false;

      /* We must be able to conditionally move in this mode.  */
      if (!can_conditionally_move_p (GET_MODE (dest)))
	return false;

      count++;
    }

  /* If we would only put out one conditional move, the other strategies
     this pass tries are better optimized and will be more appropriate.
     Some targets want to strictly limit the number of conditional moves
     that are emitted, they set this through PARAM, we need to respect
     that.  */
  return count > 1 && count <= param;
}

/* Compute average of two given costs weighted by relative probabilities
   of respective basic blocks in an IF-THEN-ELSE.  E is the IF-THEN edge.
   With P as the probability to take the IF-THEN branch, return
   P * THEN_COST + (1 - P) * ELSE_COST.  */
static unsigned
average_cost (unsigned then_cost, unsigned else_cost, edge e)
{
  return else_cost + e->probability.apply ((signed) (then_cost - else_cost));
}

/* Given a simple IF-THEN-JOIN or IF-THEN-ELSE-JOIN block, attempt to convert
   it without using conditional execution.  Return TRUE if we were successful
   at converting the block.  */

static int
noce_process_if_block (struct noce_if_info *if_info)
{
  basic_block test_bb = if_info->test_bb;	/* test block */
  basic_block then_bb = if_info->then_bb;	/* THEN */
  basic_block else_bb = if_info->else_bb;	/* ELSE or NULL */
  basic_block join_bb = if_info->join_bb;	/* JOIN */
  rtx_insn *jump = if_info->jump;
  rtx cond = if_info->cond;
  rtx_insn *insn_a, *insn_b;
  rtx set_a, set_b;
  rtx orig_x, x, a, b;

  /* We're looking for patterns of the form

     (1) if (...) x = a; else x = b;
     (2) x = b; if (...) x = a;
     (3) if (...) x = a;   // as if with an initial x = x.
     (4) if (...) { x = a; y = b; z = c; }  // Like 3, for multiple SETS.
     The later patterns require jumps to be more expensive.
     For the if (...) x = a; else x = b; case we allow multiple insns
     inside the then and else blocks as long as their only effect is
     to calculate a value for x.
     ??? For future expansion, further expand the "multiple X" rules.  */

  /* First look for multiple SETS.  */
  if (!else_bb
      && HAVE_conditional_move
      && !HAVE_cc0
      && bb_ok_for_noce_convert_multiple_sets (then_bb))
    {
      if (noce_convert_multiple_sets (if_info))
	{
	  if (dump_file && if_info->transform_name)
	    fprintf (dump_file, "if-conversion succeeded through %s\n",
		     if_info->transform_name);
	  return TRUE;
	}
    }

  bool speed_p = optimize_bb_for_speed_p (test_bb);
  unsigned int then_cost = 0, else_cost = 0;
  if (!bb_valid_for_noce_process_p (then_bb, cond, &then_cost,
				    &if_info->then_simple))
    return false;

  if (else_bb
      && !bb_valid_for_noce_process_p (else_bb, cond, &else_cost,
				       &if_info->else_simple))
    return false;

  if (speed_p)
    if_info->original_cost += average_cost (then_cost, else_cost,
					    find_edge (test_bb, then_bb));
  else
    if_info->original_cost += then_cost + else_cost;

  insn_a = last_active_insn (then_bb, FALSE);
  set_a = single_set (insn_a);
  gcc_assert (set_a);

  x = SET_DEST (set_a);
  a = SET_SRC (set_a);

  /* Look for the other potential set.  Make sure we've got equivalent
     destinations.  */
  /* ??? This is overconservative.  Storing to two different mems is
     as easy as conditionally computing the address.  Storing to a
     single mem merely requires a scratch memory to use as one of the
     destination addresses; often the memory immediately below the
     stack pointer is available for this.  */
  set_b = NULL_RTX;
  if (else_bb)
    {
      insn_b = last_active_insn (else_bb, FALSE);
      set_b = single_set (insn_b);
      gcc_assert (set_b);

      if (!rtx_interchangeable_p (x, SET_DEST (set_b)))
	return FALSE;
    }
  else
    {
      insn_b = if_info->cond_earliest;
      do
	insn_b = prev_nonnote_nondebug_insn (insn_b);
      while (insn_b
	     && (BLOCK_FOR_INSN (insn_b)
		 == BLOCK_FOR_INSN (if_info->cond_earliest))
	     && !modified_in_p (x, insn_b));

      /* We're going to be moving the evaluation of B down from above
	 COND_EARLIEST to JUMP.  Make sure the relevant data is still
	 intact.  */
      if (! insn_b
	  || BLOCK_FOR_INSN (insn_b) != BLOCK_FOR_INSN (if_info->cond_earliest)
	  || !NONJUMP_INSN_P (insn_b)
	  || (set_b = single_set (insn_b)) == NULL_RTX
	  || ! rtx_interchangeable_p (x, SET_DEST (set_b))
	  || ! noce_operand_ok (SET_SRC (set_b))
	  || reg_overlap_mentioned_p (x, SET_SRC (set_b))
	  || modified_between_p (SET_SRC (set_b), insn_b, jump)
	  /* Avoid extending the lifetime of hard registers on small
	     register class machines.  */
	  || (REG_P (SET_SRC (set_b))
	      && HARD_REGISTER_P (SET_SRC (set_b))
	      && targetm.small_register_classes_for_mode_p
		   (GET_MODE (SET_SRC (set_b))))
	  /* Likewise with X.  In particular this can happen when
	     noce_get_condition looks farther back in the instruction
	     stream than one might expect.  */
	  || reg_overlap_mentioned_p (x, cond)
	  || reg_overlap_mentioned_p (x, a)
	  || modified_between_p (x, insn_b, jump))
	{
	  insn_b = NULL;
	  set_b = NULL_RTX;
	}
    }

  /* If x has side effects then only the if-then-else form is safe to
     convert.  But even in that case we would need to restore any notes
     (such as REG_INC) at then end.  That can be tricky if
     noce_emit_move_insn expands to more than one insn, so disable the
     optimization entirely for now if there are side effects.  */
  if (side_effects_p (x))
    return FALSE;

  b = (set_b ? SET_SRC (set_b) : x);

  /* Only operate on register destinations, and even then avoid extending
     the lifetime of hard registers on small register class machines.  */
  orig_x = x;
  if_info->orig_x = orig_x;
  if (!REG_P (x)
      || (HARD_REGISTER_P (x)
	  && targetm.small_register_classes_for_mode_p (GET_MODE (x))))
    {
      if (GET_MODE (x) == BLKmode)
	return FALSE;

      if (GET_CODE (x) == ZERO_EXTRACT
	  && (!CONST_INT_P (XEXP (x, 1))
	      || !CONST_INT_P (XEXP (x, 2))))
	return FALSE;

      x = gen_reg_rtx (GET_MODE (GET_CODE (x) == STRICT_LOW_PART
				 ? XEXP (x, 0) : x));
    }

  /* Don't operate on sources that may trap or are volatile.  */
  if (! noce_operand_ok (a) || ! noce_operand_ok (b))
    return FALSE;

 retry:
  /* Set up the info block for our subroutines.  */
  if_info->insn_a = insn_a;
  if_info->insn_b = insn_b;
  if_info->x = x;
  if_info->a = a;
  if_info->b = b;

  /* Try optimizations in some approximation of a useful order.  */
  /* ??? Should first look to see if X is live incoming at all.  If it
     isn't, we don't need anything but an unconditional set.  */

  /* Look and see if A and B are really the same.  Avoid creating silly
     cmove constructs that no one will fix up later.  */
  if (noce_simple_bbs (if_info)
      && rtx_interchangeable_p (a, b))
    {
      /* If we have an INSN_B, we don't have to create any new rtl.  Just
	 move the instruction that we already have.  If we don't have an
	 INSN_B, that means that A == X, and we've got a noop move.  In
	 that case don't do anything and let the code below delete INSN_A.  */
      if (insn_b && else_bb)
	{
	  rtx note;

	  if (else_bb && insn_b == BB_END (else_bb))
	    BB_END (else_bb) = PREV_INSN (insn_b);
	  reorder_insns (insn_b, insn_b, PREV_INSN (jump));

	  /* If there was a REG_EQUAL note, delete it since it may have been
	     true due to this insn being after a jump.  */
	  if ((note = find_reg_note (insn_b, REG_EQUAL, NULL_RTX)) != 0)
	    remove_note (insn_b, note);

	  insn_b = NULL;
	}
      /* If we have "x = b; if (...) x = a;", and x has side-effects, then
	 x must be executed twice.  */
      else if (insn_b && side_effects_p (orig_x))
	return FALSE;

      x = orig_x;
      goto success;
    }

  if (!set_b && MEM_P (orig_x))
    /* We want to avoid store speculation to avoid cases like
	 if (pthread_mutex_trylock(mutex))
	   ++global_variable;
       Rather than go to much effort here, we rely on the SSA optimizers,
       which do a good enough job these days.  */
    return FALSE;

  if (noce_try_move (if_info))
    goto success;
  if (noce_try_ifelse_collapse (if_info))
    goto success;
  if (noce_try_store_flag (if_info))
    goto success;
  if (noce_try_bitop (if_info))
    goto success;
  if (noce_try_minmax (if_info))
    goto success;
  if (noce_try_abs (if_info))
    goto success;
  if (noce_try_inverse_constants (if_info))
    goto success;
  if (!targetm.have_conditional_execution ()
      && noce_try_store_flag_constants (if_info))
    goto success;
  if (HAVE_conditional_move
      && noce_try_cmove (if_info))
    goto success;
  if (! targetm.have_conditional_execution ())
    {
      if (noce_try_addcc (if_info))
	goto success;
      if (noce_try_store_flag_mask (if_info))
	goto success;
      if (HAVE_conditional_move
	  && noce_try_cmove_arith (if_info))
	goto success;
      if (noce_try_sign_mask (if_info))
	goto success;
    }

  if (!else_bb && set_b)
    {
      insn_b = NULL;
      set_b = NULL_RTX;
      b = orig_x;
      goto retry;
    }

  return FALSE;

 success:
  if (dump_file && if_info->transform_name)
    fprintf (dump_file, "if-conversion succeeded through %s\n",
	     if_info->transform_name);

  /* If we used a temporary, fix it up now.  */
  if (orig_x != x)
    {
      rtx_insn *seq;

      start_sequence ();
      noce_emit_move_insn (orig_x, x);
      seq = get_insns ();
      set_used_flags (orig_x);
      unshare_all_rtl_in_chain (seq);
      end_sequence ();

      emit_insn_before_setloc (seq, BB_END (test_bb), INSN_LOCATION (insn_a));
    }

  /* The original THEN and ELSE blocks may now be removed.  The test block
     must now jump to the join block.  If the test block and the join block
     can be merged, do so.  */
  if (else_bb)
    {
      delete_basic_block (else_bb);
      num_true_changes++;
    }
  else
    remove_edge (find_edge (test_bb, join_bb));

  remove_edge (find_edge (then_bb, join_bb));
  redirect_edge_and_branch_force (single_succ_edge (test_bb), join_bb);
  delete_basic_block (then_bb);
  num_true_changes++;

  if (can_merge_blocks_p (test_bb, join_bb))
    {
      merge_blocks (test_bb, join_bb);
      num_true_changes++;
    }

  num_updated_if_blocks++;
  return TRUE;
}

/* Check whether a block is suitable for conditional move conversion.
   Every insn must be a simple set of a register to a constant or a
   register.  For each assignment, store the value in the pointer map
   VALS, keyed indexed by register pointer, then store the register
   pointer in REGS.  COND is the condition we will test.  */

static int
check_cond_move_block (basic_block bb,
		       hash_map<rtx, rtx> *vals,
		       vec<rtx> *regs,
		       rtx cond)
{
  rtx_insn *insn;
  rtx cc = cc_in_cond (cond);

   /* We can only handle simple jumps at the end of the basic block.
      It is almost impossible to update the CFG otherwise.  */
  insn = BB_END (bb);
  if (JUMP_P (insn) && !onlyjump_p (insn))
    return FALSE;

  FOR_BB_INSNS (bb, insn)
    {
      rtx set, dest, src;

      if (!NONDEBUG_INSN_P (insn) || JUMP_P (insn))
	continue;
      set = single_set (insn);
      if (!set)
	return FALSE;

      dest = SET_DEST (set);
      src = SET_SRC (set);
      if (!REG_P (dest)
	  || (HARD_REGISTER_P (dest)
	      && targetm.small_register_classes_for_mode_p (GET_MODE (dest))))
	return FALSE;

      if (!CONSTANT_P (src) && !register_operand (src, VOIDmode))
	return FALSE;

      if (side_effects_p (src) || side_effects_p (dest))
	return FALSE;

      if (may_trap_p (src) || may_trap_p (dest))
	return FALSE;

      /* Don't try to handle this if the source register was
	 modified earlier in the block.  */
      if ((REG_P (src)
	   && vals->get (src))
	  || (GET_CODE (src) == SUBREG && REG_P (SUBREG_REG (src))
	      && vals->get (SUBREG_REG (src))))
	return FALSE;

      /* Don't try to handle this if the destination register was
	 modified earlier in the block.  */
      if (vals->get (dest))
	return FALSE;

      /* Don't try to handle this if the condition uses the
	 destination register.  */
      if (reg_overlap_mentioned_p (dest, cond))
	return FALSE;

      /* Don't try to handle this if the source register is modified
	 later in the block.  */
      if (!CONSTANT_P (src)
	  && modified_between_p (src, insn, NEXT_INSN (BB_END (bb))))
	return FALSE;

      /* Skip it if the instruction to be moved might clobber CC.  */
      if (cc && set_of (cc, insn))
	return FALSE;

      vals->put (dest, src);

      regs->safe_push (dest);
    }

  return TRUE;
}

/* Given a basic block BB suitable for conditional move conversion,
   a condition COND, and pointer maps THEN_VALS and ELSE_VALS containing
   the register values depending on COND, emit the insns in the block as
   conditional moves.  If ELSE_BLOCK is true, THEN_BB was already
   processed.  The caller has started a sequence for the conversion.
   Return true if successful, false if something goes wrong.  */

static bool
cond_move_convert_if_block (struct noce_if_info *if_infop,
			    basic_block bb, rtx cond,
			    hash_map<rtx, rtx> *then_vals,
			    hash_map<rtx, rtx> *else_vals,
			    bool else_block_p)
{
  enum rtx_code code;
  rtx_insn *insn;
  rtx cond_arg0, cond_arg1;

  code = GET_CODE (cond);
  cond_arg0 = XEXP (cond, 0);
  cond_arg1 = XEXP (cond, 1);

  FOR_BB_INSNS (bb, insn)
    {
      rtx set, target, dest, t, e;

      /* ??? Maybe emit conditional debug insn?  */
      if (!NONDEBUG_INSN_P (insn) || JUMP_P (insn))
	continue;
      set = single_set (insn);
      gcc_assert (set && REG_P (SET_DEST (set)));

      dest = SET_DEST (set);

      rtx *then_slot = then_vals->get (dest);
      rtx *else_slot = else_vals->get (dest);
      t = then_slot ? *then_slot : NULL_RTX;
      e = else_slot ? *else_slot : NULL_RTX;

      if (else_block_p)
	{
	  /* If this register was set in the then block, we already
	     handled this case there.  */
	  if (t)
	    continue;
	  t = dest;
	  gcc_assert (e);
	}
      else
	{
	  gcc_assert (t);
	  if (!e)
	    e = dest;
	}

      target = noce_emit_cmove (if_infop, dest, code, cond_arg0, cond_arg1,
				t, e);
      if (!target)
	return false;

      if (target != dest)
	noce_emit_move_insn (dest, target);
    }

  return true;
}

/* Given a simple IF-THEN-JOIN or IF-THEN-ELSE-JOIN block, attempt to convert
   it using only conditional moves.  Return TRUE if we were successful at
   converting the block.  */

static int
cond_move_process_if_block (struct noce_if_info *if_info)
{
  basic_block test_bb = if_info->test_bb;
  basic_block then_bb = if_info->then_bb;
  basic_block else_bb = if_info->else_bb;
  basic_block join_bb = if_info->join_bb;
  rtx_insn *jump = if_info->jump;
  rtx cond = if_info->cond;
  rtx_insn *seq, *loc_insn;
  rtx reg;
  int c;
  vec<rtx> then_regs = vNULL;
  vec<rtx> else_regs = vNULL;
  unsigned int i;
  int success_p = FALSE;
  int limit = param_max_rtl_if_conversion_insns;

  /* Build a mapping for each block to the value used for each
     register.  */
  hash_map<rtx, rtx> then_vals;
  hash_map<rtx, rtx> else_vals;

  /* Make sure the blocks are suitable.  */
  if (!check_cond_move_block (then_bb, &then_vals, &then_regs, cond)
      || (else_bb
	  && !check_cond_move_block (else_bb, &else_vals, &else_regs, cond)))
    goto done;

  /* Make sure the blocks can be used together.  If the same register
     is set in both blocks, and is not set to a constant in both
     cases, then both blocks must set it to the same register.  We
     have already verified that if it is set to a register, that the
     source register does not change after the assignment.  Also count
     the number of registers set in only one of the blocks.  */
  c = 0;
  FOR_EACH_VEC_ELT (then_regs, i, reg)
    {
      rtx *then_slot = then_vals.get (reg);
      rtx *else_slot = else_vals.get (reg);

      gcc_checking_assert (then_slot);
      if (!else_slot)
	++c;
      else
	{
	  rtx then_val = *then_slot;
	  rtx else_val = *else_slot;
	  if (!CONSTANT_P (then_val) && !CONSTANT_P (else_val)
	      && !rtx_equal_p (then_val, else_val))
	    goto done;
	}
    }

  /* Finish off c for MAX_CONDITIONAL_EXECUTE.  */
  FOR_EACH_VEC_ELT (else_regs, i, reg)
    {
      gcc_checking_assert (else_vals.get (reg));
      if (!then_vals.get (reg))
	++c;
    }

  /* Make sure it is reasonable to convert this block.  What matters
     is the number of assignments currently made in only one of the
     branches, since if we convert we are going to always execute
     them.  */
  if (c > MAX_CONDITIONAL_EXECUTE
      || c > limit)
    goto done;

  /* Try to emit the conditional moves.  First do the then block,
     then do anything left in the else blocks.  */
  start_sequence ();
  if (!cond_move_convert_if_block (if_info, then_bb, cond,
				   &then_vals, &else_vals, false)
      || (else_bb
	  && !cond_move_convert_if_block (if_info, else_bb, cond,
					  &then_vals, &else_vals, true)))
    {
      end_sequence ();
      goto done;
    }
  seq = end_ifcvt_sequence (if_info);
  if (!seq)
    goto done;

  loc_insn = first_active_insn (then_bb);
  if (!loc_insn)
    {
      loc_insn = first_active_insn (else_bb);
      gcc_assert (loc_insn);
    }
  emit_insn_before_setloc (seq, jump, INSN_LOCATION (loc_insn));

  if (else_bb)
    {
      delete_basic_block (else_bb);
      num_true_changes++;
    }
  else
    remove_edge (find_edge (test_bb, join_bb));

  remove_edge (find_edge (then_bb, join_bb));
  redirect_edge_and_branch_force (single_succ_edge (test_bb), join_bb);
  delete_basic_block (then_bb);
  num_true_changes++;

  if (can_merge_blocks_p (test_bb, join_bb))
    {
      merge_blocks (test_bb, join_bb);
      num_true_changes++;
    }

  num_updated_if_blocks++;
  success_p = TRUE;

done:
  then_regs.release ();
  else_regs.release ();
  return success_p;
}


/* Determine if a given basic block heads a simple IF-THEN-JOIN or an
   IF-THEN-ELSE-JOIN block.

   If so, we'll try to convert the insns to not require the branch,
   using only transformations that do not require conditional execution.

   Return TRUE if we were successful at converting the block.  */

static int
noce_find_if_block (basic_block test_bb, edge then_edge, edge else_edge,
		    int pass)
{
  basic_block then_bb, else_bb, join_bb;
  bool then_else_reversed = false;
  rtx_insn *jump;
  rtx cond;
  rtx_insn *cond_earliest;
  struct noce_if_info if_info;
  bool speed_p = optimize_bb_for_speed_p (test_bb);

  /* We only ever should get here before reload.  */
  gcc_assert (!reload_completed);

  /* Recognize an IF-THEN-ELSE-JOIN block.  */
  if (single_pred_p (then_edge->dest)
      && single_succ_p (then_edge->dest)
      && single_pred_p (else_edge->dest)
      && single_succ_p (else_edge->dest)
      && single_succ (then_edge->dest) == single_succ (else_edge->dest))
    {
      then_bb = then_edge->dest;
      else_bb = else_edge->dest;
      join_bb = single_succ (then_bb);
    }
  /* Recognize an IF-THEN-JOIN block.  */
  else if (single_pred_p (then_edge->dest)
	   && single_succ_p (then_edge->dest)
	   && single_succ (then_edge->dest) == else_edge->dest)
    {
      then_bb = then_edge->dest;
      else_bb = NULL_BLOCK;
      join_bb = else_edge->dest;
    }
  /* Recognize an IF-ELSE-JOIN block.  We can have those because the order
     of basic blocks in cfglayout mode does not matter, so the fallthrough
     edge can go to any basic block (and not just to bb->next_bb, like in
     cfgrtl mode).  */
  else if (single_pred_p (else_edge->dest)
	   && single_succ_p (else_edge->dest)
	   && single_succ (else_edge->dest) == then_edge->dest)
    {
      /* The noce transformations do not apply to IF-ELSE-JOIN blocks.
	 To make this work, we have to invert the THEN and ELSE blocks
	 and reverse the jump condition.  */
      then_bb = else_edge->dest;
      else_bb = NULL_BLOCK;
      join_bb = single_succ (then_bb);
      then_else_reversed = true;
    }
  else
    /* Not a form we can handle.  */
    return FALSE;

  /* The edges of the THEN and ELSE blocks cannot have complex edges.  */
  if (single_succ_edge (then_bb)->flags & EDGE_COMPLEX)
    return FALSE;
  if (else_bb
      && single_succ_edge (else_bb)->flags & EDGE_COMPLEX)
    return FALSE;

  num_possible_if_blocks++;

  if (dump_file)
    {
      fprintf (dump_file,
	       "\nIF-THEN%s-JOIN block found, pass %d, test %d, then %d",
	       (else_bb) ? "-ELSE" : "",
	       pass, test_bb->index, then_bb->index);

      if (else_bb)
	fprintf (dump_file, ", else %d", else_bb->index);

      fprintf (dump_file, ", join %d\n", join_bb->index);
    }

  /* If the conditional jump is more than just a conditional
     jump, then we cannot do if-conversion on this block.  */
  jump = BB_END (test_bb);
  if (! onlyjump_p (jump))
    return FALSE;

  /* If this is not a standard conditional jump, we can't parse it.  */
  cond = noce_get_condition (jump, &cond_earliest, then_else_reversed);
  if (!cond)
    return FALSE;

  /* We must be comparing objects whose modes imply the size.  */
  if (GET_MODE (XEXP (cond, 0)) == BLKmode)
    return FALSE;

  /* Initialize an IF_INFO struct to pass around.  */
  memset (&if_info, 0, sizeof if_info);
  if_info.test_bb = test_bb;
  if_info.then_bb = then_bb;
  if_info.else_bb = else_bb;
  if_info.join_bb = join_bb;
  if_info.cond = cond;
  rtx_insn *rev_cond_earliest;
  if_info.rev_cond = noce_get_condition (jump, &rev_cond_earliest,
					 !then_else_reversed);
  gcc_assert (if_info.rev_cond == NULL_RTX
	      || rev_cond_earliest == cond_earliest);
  if_info.cond_earliest = cond_earliest;
  if_info.jump = jump;
  if_info.then_else_reversed = then_else_reversed;
  if_info.speed_p = speed_p;
  if_info.max_seq_cost
    = targetm.max_noce_ifcvt_seq_cost (then_edge);
  /* We'll add in the cost of THEN_BB and ELSE_BB later, when we check
     that they are valid to transform.  We can't easily get back to the insn
     for COND (and it may not exist if we had to canonicalize to get COND),
     and jump_insns are always given a cost of 1 by seq_cost, so treat
     both instructions as having cost COSTS_N_INSNS (1).  */
  if_info.original_cost = COSTS_N_INSNS (2);


  /* Do the real work.  */

  if (noce_process_if_block (&if_info))
    return TRUE;

  if (HAVE_conditional_move
      && cond_move_process_if_block (&if_info))
    return TRUE;

  return FALSE;
}


/* Merge the blocks and mark for local life update.  */

static void
merge_if_block (struct ce_if_block * ce_info)
{
  basic_block test_bb = ce_info->test_bb;	/* last test block */
  basic_block then_bb = ce_info->then_bb;	/* THEN */
  basic_block else_bb = ce_info->else_bb;	/* ELSE or NULL */
  basic_block join_bb = ce_info->join_bb;	/* join block */
  basic_block combo_bb;

  /* All block merging is done into the lower block numbers.  */

  combo_bb = test_bb;
  df_set_bb_dirty (test_bb);

  /* Merge any basic blocks to handle && and || subtests.  Each of
     the blocks are on the fallthru path from the predecessor block.  */
  if (ce_info->num_multiple_test_blocks > 0)
    {
      basic_block bb = test_bb;
      basic_block last_test_bb = ce_info->last_test_bb;
      basic_block fallthru = block_fallthru (bb);

      do
	{
	  bb = fallthru;
	  fallthru = block_fallthru (bb);
	  merge_blocks (combo_bb, bb);
	  num_true_changes++;
	}
      while (bb != last_test_bb);
    }

  /* Merge TEST block into THEN block.  Normally the THEN block won't have a
     label, but it might if there were || tests.  That label's count should be
     zero, and it normally should be removed.  */

  if (then_bb)
    {
      /* If THEN_BB has no successors, then there's a BARRIER after it.
	 If COMBO_BB has more than one successor (THEN_BB), then that BARRIER
	 is no longer needed, and in fact it is incorrect to leave it in
	 the insn stream.  */
      if (EDGE_COUNT (then_bb->succs) == 0
	  && EDGE_COUNT (combo_bb->succs) > 1)
	{
	  rtx_insn *end = NEXT_INSN (BB_END (then_bb));
	  while (end && NOTE_P (end) && !NOTE_INSN_BASIC_BLOCK_P (end))
	    end = NEXT_INSN (end);

	  if (end && BARRIER_P (end))
	    delete_insn (end);
	}
      merge_blocks (combo_bb, then_bb);
      num_true_changes++;
    }

  /* The ELSE block, if it existed, had a label.  That label count
     will almost always be zero, but odd things can happen when labels
     get their addresses taken.  */
  if (else_bb)
    {
      /* If ELSE_BB has no successors, then there's a BARRIER after it.
	 If COMBO_BB has more than one successor (ELSE_BB), then that BARRIER
	 is no longer needed, and in fact it is incorrect to leave it in
	 the insn stream.  */
      if (EDGE_COUNT (else_bb->succs) == 0
	  && EDGE_COUNT (combo_bb->succs) > 1)
	{
	  rtx_insn *end = NEXT_INSN (BB_END (else_bb));
	  while (end && NOTE_P (end) && !NOTE_INSN_BASIC_BLOCK_P (end))
	    end = NEXT_INSN (end);

	  if (end && BARRIER_P (end))
	    delete_insn (end);
	}
      merge_blocks (combo_bb, else_bb);
      num_true_changes++;
    }

  /* If there was no join block reported, that means it was not adjacent
     to the others, and so we cannot merge them.  */

  if (! join_bb)
    {
      rtx_insn *last = BB_END (combo_bb);

      /* The outgoing edge for the current COMBO block should already
	 be correct.  Verify this.  */
      if (EDGE_COUNT (combo_bb->succs) == 0)
	gcc_assert (find_reg_note (last, REG_NORETURN, NULL)
		    || (NONJUMP_INSN_P (last)
			&& GET_CODE (PATTERN (last)) == TRAP_IF
			&& (TRAP_CONDITION (PATTERN (last))
			    == const_true_rtx)));

      else
      /* There should still be something at the end of the THEN or ELSE
         blocks taking us to our final destination.  */
	gcc_assert (JUMP_P (last)
		    || (EDGE_SUCC (combo_bb, 0)->dest
			== EXIT_BLOCK_PTR_FOR_FN (cfun)
			&& CALL_P (last)
			&& SIBLING_CALL_P (last))
		    || ((EDGE_SUCC (combo_bb, 0)->flags & EDGE_EH)
			&& can_throw_internal (last)));
    }

  /* The JOIN block may have had quite a number of other predecessors too.
     Since we've already merged the TEST, THEN and ELSE blocks, we should
     have only one remaining edge from our if-then-else diamond.  If there
     is more than one remaining edge, it must come from elsewhere.  There
     may be zero incoming edges if the THEN block didn't actually join
     back up (as with a call to a non-return function).  */
  else if (EDGE_COUNT (join_bb->preds) < 2
	   && join_bb != EXIT_BLOCK_PTR_FOR_FN (cfun))
    {
      /* We can merge the JOIN cleanly and update the dataflow try
	 again on this pass.*/
      merge_blocks (combo_bb, join_bb);
      num_true_changes++;
    }
  else
    {
      /* We cannot merge the JOIN.  */

      /* The outgoing edge for the current COMBO block should already
	 be correct.  Verify this.  */
      gcc_assert (single_succ_p (combo_bb)
		  && single_succ (combo_bb) == join_bb);

      /* Remove the jump and cruft from the end of the COMBO block.  */
      if (join_bb != EXIT_BLOCK_PTR_FOR_FN (cfun))
	tidy_fallthru_edge (single_succ_edge (combo_bb));
    }

  num_updated_if_blocks++;
}

/* Find a block ending in a simple IF condition and try to transform it
   in some way.  When converting a multi-block condition, put the new code
   in the first such block and delete the rest.  Return a pointer to this
   first block if some transformation was done.  Return NULL otherwise.  */

static basic_block
find_if_header (basic_block test_bb, int pass)
{
  ce_if_block ce_info;
  edge then_edge;
  edge else_edge;

  /* The kind of block we're looking for has exactly two successors.  */
  if (EDGE_COUNT (test_bb->succs) != 2)
    return NULL;

  then_edge = EDGE_SUCC (test_bb, 0);
  else_edge = EDGE_SUCC (test_bb, 1);

  if (df_get_bb_dirty (then_edge->dest))
    return NULL;
  if (df_get_bb_dirty (else_edge->dest))
    return NULL;

  /* Neither edge should be abnormal.  */
  if ((then_edge->flags & EDGE_COMPLEX)
      || (else_edge->flags & EDGE_COMPLEX))
    return NULL;

  /* Nor exit the loop.  */
  if ((then_edge->flags & EDGE_LOOP_EXIT)
      || (else_edge->flags & EDGE_LOOP_EXIT))
    return NULL;

  /* The THEN edge is canonically the one that falls through.  */
  if (then_edge->flags & EDGE_FALLTHRU)
    ;
  else if (else_edge->flags & EDGE_FALLTHRU)
    std::swap (then_edge, else_edge);
  else
    /* Otherwise this must be a multiway branch of some sort.  */
    return NULL;

  memset (&ce_info, 0, sizeof (ce_info));
  ce_info.test_bb = test_bb;
  ce_info.then_bb = then_edge->dest;
  ce_info.else_bb = else_edge->dest;
  ce_info.pass = pass;

#ifdef IFCVT_MACHDEP_INIT
  IFCVT_MACHDEP_INIT (&ce_info);
#endif

  if (!reload_completed
      && noce_find_if_block (test_bb, then_edge, else_edge, pass))
    goto success;

  if (reload_completed
      && targetm.have_conditional_execution ()
      && cond_exec_find_if_block (&ce_info))
    goto success;

  if (targetm.have_trap ()
      && optab_handler (ctrap_optab, word_mode) != CODE_FOR_nothing
      && find_cond_trap (test_bb, then_edge, else_edge))
    goto success;

  if (dom_info_state (CDI_POST_DOMINATORS) >= DOM_NO_FAST_QUERY
      && (reload_completed || !targetm.have_conditional_execution ()))
    {
      if (find_if_case_1 (test_bb, then_edge, else_edge))
	goto success;
      if (find_if_case_2 (test_bb, then_edge, else_edge))
	goto success;
    }

  return NULL;

 success:
  if (dump_file)
    fprintf (dump_file, "Conversion succeeded on pass %d.\n", pass);
  /* Set this so we continue looking.  */
  cond_exec_changed_p = TRUE;
  return ce_info.test_bb;
}

/* Return true if a block has two edges, one of which falls through to the next
   block, and the other jumps to a specific block, so that we can tell if the
   block is part of an && test or an || test.  Returns either -1 or the number
   of non-note, non-jump, non-USE/CLOBBER insns in the block.  */

static int
block_jumps_and_fallthru_p (basic_block cur_bb, basic_block target_bb)
{
  edge cur_edge;
  int fallthru_p = FALSE;
  int jump_p = FALSE;
  rtx_insn *insn;
  rtx_insn *end;
  int n_insns = 0;
  edge_iterator ei;

  if (!cur_bb || !target_bb)
    return -1;

  /* If no edges, obviously it doesn't jump or fallthru.  */
  if (EDGE_COUNT (cur_bb->succs) == 0)
    return FALSE;

  FOR_EACH_EDGE (cur_edge, ei, cur_bb->succs)
    {
      if (cur_edge->flags & EDGE_COMPLEX)
	/* Anything complex isn't what we want.  */
	return -1;

      else if (cur_edge->flags & EDGE_FALLTHRU)
	fallthru_p = TRUE;

      else if (cur_edge->dest == target_bb)
	jump_p = TRUE;

      else
	return -1;
    }

  if ((jump_p & fallthru_p) == 0)
    return -1;

  /* Don't allow calls in the block, since this is used to group && and ||
     together for conditional execution support.  ??? we should support
     conditional execution support across calls for IA-64 some day, but
     for now it makes the code simpler.  */
  end = BB_END (cur_bb);
  insn = BB_HEAD (cur_bb);

  while (insn != NULL_RTX)
    {
      if (CALL_P (insn))
	return -1;

      if (INSN_P (insn)
	  && !JUMP_P (insn)
	  && !DEBUG_INSN_P (insn)
	  && GET_CODE (PATTERN (insn)) != USE
	  && GET_CODE (PATTERN (insn)) != CLOBBER)
	n_insns++;

      if (insn == end)
	break;

      insn = NEXT_INSN (insn);
    }

  return n_insns;
}

/* Determine if a given basic block heads a simple IF-THEN or IF-THEN-ELSE
   block.  If so, we'll try to convert the insns to not require the branch.
   Return TRUE if we were successful at converting the block.  */

static int
cond_exec_find_if_block (struct ce_if_block * ce_info)
{
  basic_block test_bb = ce_info->test_bb;
  basic_block then_bb = ce_info->then_bb;
  basic_block else_bb = ce_info->else_bb;
  basic_block join_bb = NULL_BLOCK;
  edge cur_edge;
  basic_block next;
  edge_iterator ei;

  ce_info->last_test_bb = test_bb;

  /* We only ever should get here after reload,
     and if we have conditional execution.  */
  gcc_assert (reload_completed && targetm.have_conditional_execution ());

  /* Discover if any fall through predecessors of the current test basic block
     were && tests (which jump to the else block) or || tests (which jump to
     the then block).  */
  if (single_pred_p (test_bb)
      && single_pred_edge (test_bb)->flags == EDGE_FALLTHRU)
    {
      basic_block bb = single_pred (test_bb);
      basic_block target_bb;
      int max_insns = MAX_CONDITIONAL_EXECUTE;
      int n_insns;

      /* Determine if the preceding block is an && or || block.  */
      if ((n_insns = block_jumps_and_fallthru_p (bb, else_bb)) >= 0)
	{
	  ce_info->and_and_p = TRUE;
	  target_bb = else_bb;
	}
      else if ((n_insns = block_jumps_and_fallthru_p (bb, then_bb)) >= 0)
	{
	  ce_info->and_and_p = FALSE;
	  target_bb = then_bb;
	}
      else
	target_bb = NULL_BLOCK;

      if (target_bb && n_insns <= max_insns)
	{
	  int total_insns = 0;
	  int blocks = 0;

	  ce_info->last_test_bb = test_bb;

	  /* Found at least one && or || block, look for more.  */
	  do
	    {
	      ce_info->test_bb = test_bb = bb;
	      total_insns += n_insns;
	      blocks++;

	      if (!single_pred_p (bb))
		break;

	      bb = single_pred (bb);
	      n_insns = block_jumps_and_fallthru_p (bb, target_bb);
	    }
	  while (n_insns >= 0 && (total_insns + n_insns) <= max_insns);

	  ce_info->num_multiple_test_blocks = blocks;
	  ce_info->num_multiple_test_insns = total_insns;

	  if (ce_info->and_and_p)
	    ce_info->num_and_and_blocks = blocks;
	  else
	    ce_info->num_or_or_blocks = blocks;
	}
    }

  /* The THEN block of an IF-THEN combo must have exactly one predecessor,
     other than any || blocks which jump to the THEN block.  */
  if ((EDGE_COUNT (then_bb->preds) - ce_info->num_or_or_blocks) != 1)
    return FALSE;

  /* The edges of the THEN and ELSE blocks cannot have complex edges.  */
  FOR_EACH_EDGE (cur_edge, ei, then_bb->preds)
    {
      if (cur_edge->flags & EDGE_COMPLEX)
	return FALSE;
    }

  FOR_EACH_EDGE (cur_edge, ei, else_bb->preds)
    {
      if (cur_edge->flags & EDGE_COMPLEX)
	return FALSE;
    }

  /* The THEN block of an IF-THEN combo must have zero or one successors.  */
  if (EDGE_COUNT (then_bb->succs) > 0
      && (!single_succ_p (then_bb)
          || (single_succ_edge (then_bb)->flags & EDGE_COMPLEX)
	  || (epilogue_completed
	      && tablejump_p (BB_END (then_bb), NULL, NULL))))
    return FALSE;

  /* If the THEN block has no successors, conditional execution can still
     make a conditional call.  Don't do this unless the ELSE block has
     only one incoming edge -- the CFG manipulation is too ugly otherwise.
     Check for the last insn of the THEN block being an indirect jump, which
     is listed as not having any successors, but confuses the rest of the CE
     code processing.  ??? we should fix this in the future.  */
  if (EDGE_COUNT (then_bb->succs) == 0)
    {
      if (single_pred_p (else_bb) && else_bb != EXIT_BLOCK_PTR_FOR_FN (cfun))
	{
	  rtx_insn *last_insn = BB_END (then_bb);

	  while (last_insn
		 && NOTE_P (last_insn)
		 && last_insn != BB_HEAD (then_bb))
	    last_insn = PREV_INSN (last_insn);

	  if (last_insn
	      && JUMP_P (last_insn)
	      && ! simplejump_p (last_insn))
	    return FALSE;

	  join_bb = else_bb;
	  else_bb = NULL_BLOCK;
	}
      else
	return FALSE;
    }

  /* If the THEN block's successor is the other edge out of the TEST block,
     then we have an IF-THEN combo without an ELSE.  */
  else if (single_succ (then_bb) == else_bb)
    {
      join_bb = else_bb;
      else_bb = NULL_BLOCK;
    }

  /* If the THEN and ELSE block meet in a subsequent block, and the ELSE
     has exactly one predecessor and one successor, and the outgoing edge
     is not complex, then we have an IF-THEN-ELSE combo.  */
  else if (single_succ_p (else_bb)
	   && single_succ (then_bb) == single_succ (else_bb)
	   && single_pred_p (else_bb)
	   && !(single_succ_edge (else_bb)->flags & EDGE_COMPLEX)
	   && !(epilogue_completed
		&& tablejump_p (BB_END (else_bb), NULL, NULL)))
    join_bb = single_succ (else_bb);

  /* Otherwise it is not an IF-THEN or IF-THEN-ELSE combination.  */
  else
    return FALSE;

  num_possible_if_blocks++;

  if (dump_file)
    {
      fprintf (dump_file,
	       "\nIF-THEN%s block found, pass %d, start block %d "
	       "[insn %d], then %d [%d]",
	       (else_bb) ? "-ELSE" : "",
	       ce_info->pass,
	       test_bb->index,
	       BB_HEAD (test_bb) ? (int)INSN_UID (BB_HEAD (test_bb)) : -1,
	       then_bb->index,
	       BB_HEAD (then_bb) ? (int)INSN_UID (BB_HEAD (then_bb)) : -1);

      if (else_bb)
	fprintf (dump_file, ", else %d [%d]",
		 else_bb->index,
		 BB_HEAD (else_bb) ? (int)INSN_UID (BB_HEAD (else_bb)) : -1);

      fprintf (dump_file, ", join %d [%d]",
	       join_bb->index,
	       BB_HEAD (join_bb) ? (int)INSN_UID (BB_HEAD (join_bb)) : -1);

      if (ce_info->num_multiple_test_blocks > 0)
	fprintf (dump_file, ", %d %s block%s last test %d [%d]",
		 ce_info->num_multiple_test_blocks,
		 (ce_info->and_and_p) ? "&&" : "||",
		 (ce_info->num_multiple_test_blocks == 1) ? "" : "s",
		 ce_info->last_test_bb->index,
		 ((BB_HEAD (ce_info->last_test_bb))
		  ? (int)INSN_UID (BB_HEAD (ce_info->last_test_bb))
		  : -1));

      fputc ('\n', dump_file);
    }

  /* Make sure IF, THEN, and ELSE, blocks are adjacent.  Actually, we get the
     first condition for free, since we've already asserted that there's a
     fallthru edge from IF to THEN.  Likewise for the && and || blocks, since
     we checked the FALLTHRU flag, those are already adjacent to the last IF
     block.  */
  /* ??? As an enhancement, move the ELSE block.  Have to deal with
     BLOCK notes, if by no other means than backing out the merge if they
     exist.  Sticky enough I don't want to think about it now.  */
  next = then_bb;
  if (else_bb && (next = next->next_bb) != else_bb)
    return FALSE;
  if ((next = next->next_bb) != join_bb
      && join_bb != EXIT_BLOCK_PTR_FOR_FN (cfun))
    {
      if (else_bb)
	join_bb = NULL;
      else
	return FALSE;
    }

  /* Do the real work.  */

  ce_info->else_bb = else_bb;
  ce_info->join_bb = join_bb;

  /* If we have && and || tests, try to first handle combining the && and ||
     tests into the conditional code, and if that fails, go back and handle
     it without the && and ||, which at present handles the && case if there
     was no ELSE block.  */
  if (cond_exec_process_if_block (ce_info, TRUE))
    return TRUE;

  if (ce_info->num_multiple_test_blocks)
    {
      cancel_changes (0);

      if (cond_exec_process_if_block (ce_info, FALSE))
	return TRUE;
    }

  return FALSE;
}

/* Convert a branch over a trap, or a branch
   to a trap, into a conditional trap.  */

static int
find_cond_trap (basic_block test_bb, edge then_edge, edge else_edge)
{
  basic_block then_bb = then_edge->dest;
  basic_block else_bb = else_edge->dest;
  basic_block other_bb, trap_bb;
  rtx_insn *trap, *jump;
  rtx cond;
  rtx_insn *cond_earliest;

  /* Locate the block with the trap instruction.  */
  /* ??? While we look for no successors, we really ought to allow
     EH successors.  Need to fix merge_if_block for that to work.  */
  if ((trap = block_has_only_trap (then_bb)) != NULL)
    trap_bb = then_bb, other_bb = else_bb;
  else if ((trap = block_has_only_trap (else_bb)) != NULL)
    trap_bb = else_bb, other_bb = then_bb;
  else
    return FALSE;

  if (dump_file)
    {
      fprintf (dump_file, "\nTRAP-IF block found, start %d, trap %d\n",
	       test_bb->index, trap_bb->index);
    }

  /* If this is not a standard conditional jump, we can't parse it.  */
  jump = BB_END (test_bb);
  cond = noce_get_condition (jump, &cond_earliest, then_bb == trap_bb);
  if (! cond)
    return FALSE;

  /* If the conditional jump is more than just a conditional jump, then
     we cannot do if-conversion on this block.  Give up for returnjump_p,
     changing a conditional return followed by unconditional trap for
     conditional trap followed by unconditional return is likely not
     beneficial and harder to handle.  */
  if (! onlyjump_p (jump) || returnjump_p (jump))
    return FALSE;

  /* We must be comparing objects whose modes imply the size.  */
  if (GET_MODE (XEXP (cond, 0)) == BLKmode)
    return FALSE;

  /* Attempt to generate the conditional trap.  */
  rtx_insn *seq = gen_cond_trap (GET_CODE (cond), copy_rtx (XEXP (cond, 0)),
				 copy_rtx (XEXP (cond, 1)),
				 TRAP_CODE (PATTERN (trap)));
  if (seq == NULL)
    return FALSE;

  /* If that results in an invalid insn, back out.  */
  for (rtx_insn *x = seq; x; x = NEXT_INSN (x))
    if (recog_memoized (x) < 0)
      return FALSE;

  /* Emit the new insns before cond_earliest.  */
  emit_insn_before_setloc (seq, cond_earliest, INSN_LOCATION (trap));

  /* Delete the trap block if possible.  */
  remove_edge (trap_bb == then_bb ? then_edge : else_edge);
  df_set_bb_dirty (test_bb);
  df_set_bb_dirty (then_bb);
  df_set_bb_dirty (else_bb);

  if (EDGE_COUNT (trap_bb->preds) == 0)
    {
      delete_basic_block (trap_bb);
      num_true_changes++;
    }

  /* Wire together the blocks again.  */
  if (current_ir_type () == IR_RTL_CFGLAYOUT)
    single_succ_edge (test_bb)->flags |= EDGE_FALLTHRU;
  else if (trap_bb == then_bb)
    {
      rtx lab = JUMP_LABEL (jump);
      rtx_insn *seq = targetm.gen_jump (lab);
      rtx_jump_insn *newjump = emit_jump_insn_after (seq, jump);
      LABEL_NUSES (lab) += 1;
      JUMP_LABEL (newjump) = lab;
      emit_barrier_after (newjump);
    }
  delete_insn (jump);

  if (can_merge_blocks_p (test_bb, other_bb))
    {
      merge_blocks (test_bb, other_bb);
      num_true_changes++;
    }

  num_updated_if_blocks++;
  return TRUE;
}

/* Subroutine of find_cond_trap: if BB contains only a trap insn,
   return it.  */

static rtx_insn *
block_has_only_trap (basic_block bb)
{
  rtx_insn *trap;

  /* We're not the exit block.  */
  if (bb == EXIT_BLOCK_PTR_FOR_FN (cfun))
    return NULL;

  /* The block must have no successors.  */
  if (EDGE_COUNT (bb->succs) > 0)
    return NULL;

  /* The only instruction in the THEN block must be the trap.  */
  trap = first_active_insn (bb);
  if (! (trap == BB_END (bb)
	 && GET_CODE (PATTERN (trap)) == TRAP_IF
         && TRAP_CONDITION (PATTERN (trap)) == const_true_rtx))
    return NULL;

  return trap;
}

/* Look for IF-THEN-ELSE cases in which one of THEN or ELSE is
   transformable, but not necessarily the other.  There need be no
   JOIN block.

   Return TRUE if we were successful at converting the block.

   Cases we'd like to look at:

   (1)
	if (test) goto over; // x not live
	x = a;
	goto label;
	over:

   becomes

	x = a;
	if (! test) goto label;

   (2)
	if (test) goto E; // x not live
	x = big();
	goto L;
	E:
	x = b;
	goto M;

   becomes

	x = b;
	if (test) goto M;
	x = big();
	goto L;

   (3) // This one's really only interesting for targets that can do
       // multiway branching, e.g. IA-64 BBB bundles.  For other targets
       // it results in multiple branches on a cache line, which often
       // does not sit well with predictors.

	if (test1) goto E; // predicted not taken
	x = a;
	if (test2) goto F;
	...
	E:
	x = b;
	J:

   becomes

	x = a;
	if (test1) goto E;
	if (test2) goto F;

   Notes:

   (A) Don't do (2) if the branch is predicted against the block we're
   eliminating.  Do it anyway if we can eliminate a branch; this requires
   that the sole successor of the eliminated block postdominate the other
   side of the if.

   (B) With CE, on (3) we can steal from both sides of the if, creating

	if (test1) x = a;
	if (!test1) x = b;
	if (test1) goto J;
	if (test2) goto F;
	...
	J:

   Again, this is most useful if J postdominates.

   (C) CE substitutes for helpful life information.

   (D) These heuristics need a lot of work.  */

/* Tests for case 1 above.  */

static int
find_if_case_1 (basic_block test_bb, edge then_edge, edge else_edge)
{
  basic_block then_bb = then_edge->dest;
  basic_block else_bb = else_edge->dest;
  basic_block new_bb;
  int then_bb_index;
  profile_probability then_prob;
  rtx else_target = NULL_RTX;

  /* If we are partitioning hot/cold basic blocks, we don't want to
     mess up unconditional or indirect jumps that cross between hot
     and cold sections.

     Basic block partitioning may result in some jumps that appear to
     be optimizable (or blocks that appear to be mergeable), but which really
     must be left untouched (they are required to make it safely across
     partition boundaries).  See  the comments at the top of
     bb-reorder.c:partition_hot_cold_basic_blocks for complete details.  */

  if ((BB_END (then_bb)
       && JUMP_P (BB_END (then_bb))
       && CROSSING_JUMP_P (BB_END (then_bb)))
      || (BB_END (test_bb)
	  && JUMP_P (BB_END (test_bb))
	  && CROSSING_JUMP_P (BB_END (test_bb)))
      || (BB_END (else_bb)
	  && JUMP_P (BB_END (else_bb))
	  && CROSSING_JUMP_P (BB_END (else_bb))))
    return FALSE;

  /* THEN has one successor.  */
  if (!single_succ_p (then_bb))
    return FALSE;

  /* THEN does not fall through, but is not strange either.  */
  if (single_succ_edge (then_bb)->flags & (EDGE_COMPLEX | EDGE_FALLTHRU))
    return FALSE;

  /* THEN has one predecessor.  */
  if (!single_pred_p (then_bb))
    return FALSE;

  /* THEN must do something.  */
  if (forwarder_block_p (then_bb))
    return FALSE;

  num_possible_if_blocks++;
  if (dump_file)
    fprintf (dump_file,
	     "\nIF-CASE-1 found, start %d, then %d\n",
	     test_bb->index, then_bb->index);

  then_prob = then_edge->probability.invert ();

  /* We're speculating from the THEN path, we want to make sure the cost
     of speculation is within reason.  */
  if (! cheap_bb_rtx_cost_p (then_bb, then_prob,
	COSTS_N_INSNS (BRANCH_COST (optimize_bb_for_speed_p (then_edge->src),
				    predictable_edge_p (then_edge)))))
    return FALSE;

  if (else_bb == EXIT_BLOCK_PTR_FOR_FN (cfun))
    {
      rtx_insn *jump = BB_END (else_edge->src);
      gcc_assert (JUMP_P (jump));
      else_target = JUMP_LABEL (jump);
    }

  /* Registers set are dead, or are predicable.  */
  if (! dead_or_predicable (test_bb, then_bb, else_bb,
			    single_succ_edge (then_bb), 1))
    return FALSE;

  /* Conversion went ok, including moving the insns and fixing up the
     jump.  Adjust the CFG to match.  */

  /* We can avoid creating a new basic block if then_bb is immediately
     followed by else_bb, i.e. deleting then_bb allows test_bb to fall
     through to else_bb.  */

  if (then_bb->next_bb == else_bb
      && then_bb->prev_bb == test_bb
      && else_bb != EXIT_BLOCK_PTR_FOR_FN (cfun))
    {
      redirect_edge_succ (FALLTHRU_EDGE (test_bb), else_bb);
      new_bb = 0;
    }
  else if (else_bb == EXIT_BLOCK_PTR_FOR_FN (cfun))
    new_bb = force_nonfallthru_and_redirect (FALLTHRU_EDGE (test_bb),
					     else_bb, else_target);
  else
    new_bb = redirect_edge_and_branch_force (FALLTHRU_EDGE (test_bb),
					     else_bb);

  df_set_bb_dirty (test_bb);
  df_set_bb_dirty (else_bb);

  then_bb_index = then_bb->index;
  delete_basic_block (then_bb);

  /* Make rest of code believe that the newly created block is the THEN_BB
     block we removed.  */
  if (new_bb)
    {
      df_bb_replace (then_bb_index, new_bb);
      /* This should have been done above via force_nonfallthru_and_redirect
         (possibly called from redirect_edge_and_branch_force).  */
      gcc_checking_assert (BB_PARTITION (new_bb) == BB_PARTITION (test_bb));
    }

  num_true_changes++;
  num_updated_if_blocks++;
  return TRUE;
}

/* Test for case 2 above.  */

static int
find_if_case_2 (basic_block test_bb, edge then_edge, edge else_edge)
{
  basic_block then_bb = then_edge->dest;
  basic_block else_bb = else_edge->dest;
  edge else_succ;
  profile_probability then_prob, else_prob;

  /* We do not want to speculate (empty) loop latches.  */
  if (current_loops
      && else_bb->loop_father->latch == else_bb)
    return FALSE;

  /* If we are partitioning hot/cold basic blocks, we don't want to
     mess up unconditional or indirect jumps that cross between hot
     and cold sections.

     Basic block partitioning may result in some jumps that appear to
     be optimizable (or blocks that appear to be mergeable), but which really
     must be left untouched (they are required to make it safely across
     partition boundaries).  See  the comments at the top of
     bb-reorder.c:partition_hot_cold_basic_blocks for complete details.  */

  if ((BB_END (then_bb)
       && JUMP_P (BB_END (then_bb))
       && CROSSING_JUMP_P (BB_END (then_bb)))
      || (BB_END (test_bb)
	  && JUMP_P (BB_END (test_bb))
	  && CROSSING_JUMP_P (BB_END (test_bb)))
      || (BB_END (else_bb)
	  && JUMP_P (BB_END (else_bb))
	  && CROSSING_JUMP_P (BB_END (else_bb))))
    return FALSE;

  /* ELSE has one successor.  */
  if (!single_succ_p (else_bb))
    return FALSE;
  else
    else_succ = single_succ_edge (else_bb);

  /* ELSE outgoing edge is not complex.  */
  if (else_succ->flags & EDGE_COMPLEX)
    return FALSE;

  /* ELSE has one predecessor.  */
  if (!single_pred_p (else_bb))
    return FALSE;

  /* THEN is not EXIT.  */
  if (then_bb->index < NUM_FIXED_BLOCKS)
    return FALSE;

  else_prob = else_edge->probability;
  then_prob = else_prob.invert ();

  /* ELSE is predicted or SUCC(ELSE) postdominates THEN.  */
  if (else_prob > then_prob)
    ;
  else if (else_succ->dest->index < NUM_FIXED_BLOCKS
	   || dominated_by_p (CDI_POST_DOMINATORS, then_bb,
			      else_succ->dest))
    ;
  else
    return FALSE;

  num_possible_if_blocks++;
  if (dump_file)
    fprintf (dump_file,
	     "\nIF-CASE-2 found, start %d, else %d\n",
	     test_bb->index, else_bb->index);

  /* We're speculating from the ELSE path, we want to make sure the cost
     of speculation is within reason.  */
  if (! cheap_bb_rtx_cost_p (else_bb, else_prob,
	COSTS_N_INSNS (BRANCH_COST (optimize_bb_for_speed_p (else_edge->src),
				    predictable_edge_p (else_edge)))))
    return FALSE;

  /* Registers set are dead, or are predicable.  */
  if (! dead_or_predicable (test_bb, else_bb, then_bb, else_succ, 0))
    return FALSE;

  /* Conversion went ok, including moving the insns and fixing up the
     jump.  Adjust the CFG to match.  */

  df_set_bb_dirty (test_bb);
  df_set_bb_dirty (then_bb);
  delete_basic_block (else_bb);

  num_true_changes++;
  num_updated_if_blocks++;

  /* ??? We may now fallthru from one of THEN's successors into a join
     block.  Rerun cleanup_cfg?  Examine things manually?  Wait?  */

  return TRUE;
}

/* Used by the code above to perform the actual rtl transformations.
   Return TRUE if successful.

   TEST_BB is the block containing the conditional branch.  MERGE_BB
   is the block containing the code to manipulate.  DEST_EDGE is an
   edge representing a jump to the join block; after the conversion,
   TEST_BB should be branching to its destination.
   REVERSEP is true if the sense of the branch should be reversed.  */

static int
dead_or_predicable (basic_block test_bb, basic_block merge_bb,
		    basic_block other_bb, edge dest_edge, int reversep)
{
  basic_block new_dest = dest_edge->dest;
  rtx_insn *head, *end, *jump;
  rtx_insn *earliest = NULL;
  rtx old_dest;
  bitmap merge_set = NULL;
  /* Number of pending changes.  */
  int n_validated_changes = 0;
  rtx new_dest_label = NULL_RTX;

  jump = BB_END (test_bb);

  /* Find the extent of the real code in the merge block.  */
  head = BB_HEAD (merge_bb);
  end = BB_END (merge_bb);

  while (DEBUG_INSN_P (end) && end != head)
    end = PREV_INSN (end);

  /* If merge_bb ends with a tablejump, predicating/moving insn's
     into test_bb and then deleting merge_bb will result in the jumptable
     that follows merge_bb being removed along with merge_bb and then we
     get an unresolved reference to the jumptable.  */
  if (tablejump_p (end, NULL, NULL))
    return FALSE;

  if (LABEL_P (head))
    head = NEXT_INSN (head);
  while (DEBUG_INSN_P (head) && head != end)
    head = NEXT_INSN (head);
  if (NOTE_P (head))
    {
      if (head == end)
	{
	  head = end = NULL;
	  goto no_body;
	}
      head = NEXT_INSN (head);
      while (DEBUG_INSN_P (head) && head != end)
	head = NEXT_INSN (head);
    }

  if (JUMP_P (end))
    {
      if (!onlyjump_p (end))
	return FALSE;
      if (head == end)
	{
	  head = end = NULL;
	  goto no_body;
	}
      end = PREV_INSN (end);
      while (DEBUG_INSN_P (end) && end != head)
	end = PREV_INSN (end);
    }

  /* Don't move frame-related insn across the conditional branch.  This
     can lead to one of the paths of the branch having wrong unwind info.  */
  if (epilogue_completed)
    {
      rtx_insn *insn = head;
      while (1)
	{
	  if (INSN_P (insn) && RTX_FRAME_RELATED_P (insn))
	    return FALSE;
	  if (insn == end)
	    break;
	  insn = NEXT_INSN (insn);
	}
    }

  /* Disable handling dead code by conditional execution if the machine needs
     to do anything funny with the tests, etc.  */
#ifndef IFCVT_MODIFY_TESTS
  if (targetm.have_conditional_execution ())
    {
      /* In the conditional execution case, we have things easy.  We know
	 the condition is reversible.  We don't have to check life info
	 because we're going to conditionally execute the code anyway.
	 All that's left is making sure the insns involved can actually
	 be predicated.  */

      rtx cond;

      cond = cond_exec_get_condition (jump);
      if (! cond)
	return FALSE;

      rtx note = find_reg_note (jump, REG_BR_PROB, NULL_RTX);
      profile_probability prob_val
	  = (note ? profile_probability::from_reg_br_prob_note (XINT (note, 0))
	     : profile_probability::uninitialized ());

      if (reversep)
	{
	  enum rtx_code rev = reversed_comparison_code (cond, jump);
	  if (rev == UNKNOWN)
	    return FALSE;
	  cond = gen_rtx_fmt_ee (rev, GET_MODE (cond), XEXP (cond, 0),
			         XEXP (cond, 1));
	  prob_val = prob_val.invert ();
	}

      if (cond_exec_process_insns (NULL, head, end, cond, prob_val, 0)
	  && verify_changes (0))
	n_validated_changes = num_validated_changes ();
      else
	cancel_changes (0);

      earliest = jump;
    }
#endif

  /* If we allocated new pseudos (e.g. in the conditional move
     expander called from noce_emit_cmove), we must resize the
     array first.  */
  if (max_regno < max_reg_num ())
    max_regno = max_reg_num ();

  /* Try the NCE path if the CE path did not result in any changes.  */
  if (n_validated_changes == 0)
    {
      rtx cond;
      rtx_insn *insn;
      regset live;
      bool success;

      /* In the non-conditional execution case, we have to verify that there
	 are no trapping operations, no calls, no references to memory, and
	 that any registers modified are dead at the branch site.  */

      if (!any_condjump_p (jump))
	return FALSE;

      /* Find the extent of the conditional.  */
      cond = noce_get_condition (jump, &earliest, false);
      if (!cond)
	return FALSE;

      live = BITMAP_ALLOC (&reg_obstack);
      simulate_backwards_to_point (merge_bb, live, end);
      success = can_move_insns_across (head, end, earliest, jump,
				       merge_bb, live,
				       df_get_live_in (other_bb), NULL);
      BITMAP_FREE (live);
      if (!success)
	return FALSE;

      /* Collect the set of registers set in MERGE_BB.  */
      merge_set = BITMAP_ALLOC (&reg_obstack);

      FOR_BB_INSNS (merge_bb, insn)
	if (NONDEBUG_INSN_P (insn))
	  df_simulate_find_defs (insn, merge_set);

      /* If shrink-wrapping, disable this optimization when test_bb is
	 the first basic block and merge_bb exits.  The idea is to not
	 move code setting up a return register as that may clobber a
	 register used to pass function parameters, which then must be
	 saved in caller-saved regs.  A caller-saved reg requires the
	 prologue, killing a shrink-wrap opportunity.  */
      if ((SHRINK_WRAPPING_ENABLED && !epilogue_completed)
	  && ENTRY_BLOCK_PTR_FOR_FN (cfun)->next_bb == test_bb
	  && single_succ_p (new_dest)
	  && single_succ (new_dest) == EXIT_BLOCK_PTR_FOR_FN (cfun)
	  && bitmap_intersect_p (df_get_live_in (new_dest), merge_set))
	{
	  regset return_regs;
	  unsigned int i;

	  return_regs = BITMAP_ALLOC (&reg_obstack);

	  /* Start off with the intersection of regs used to pass
	     params and regs used to return values.  */
	  for (i = 0; i < FIRST_PSEUDO_REGISTER; i++)
	    if (FUNCTION_ARG_REGNO_P (i)
		&& targetm.calls.function_value_regno_p (i))
	      bitmap_set_bit (return_regs, INCOMING_REGNO (i));

	  bitmap_and_into (return_regs,
			   df_get_live_out (ENTRY_BLOCK_PTR_FOR_FN (cfun)));
	  bitmap_and_into (return_regs,
			   df_get_live_in (EXIT_BLOCK_PTR_FOR_FN (cfun)));
	  if (!bitmap_empty_p (return_regs))
	    {
	      FOR_BB_INSNS_REVERSE (new_dest, insn)
		if (NONDEBUG_INSN_P (insn))
		  {
		    df_ref def;

		    /* If this insn sets any reg in return_regs, add all
		       reg uses to the set of regs we're interested in.  */
		    FOR_EACH_INSN_DEF (def, insn)
		      if (bitmap_bit_p (return_regs, DF_REF_REGNO (def)))
			{
			  df_simulate_uses (insn, return_regs);
			  break;
			}
		  }
	      if (bitmap_intersect_p (merge_set, return_regs))
		{
		  BITMAP_FREE (return_regs);
		  BITMAP_FREE (merge_set);
		  return FALSE;
		}
	    }
	  BITMAP_FREE (return_regs);
	}
    }

 no_body:
  /* We don't want to use normal invert_jump or redirect_jump because
     we don't want to delete_insn called.  Also, we want to do our own
     change group management.  */

  old_dest = JUMP_LABEL (jump);
  if (other_bb != new_dest)
    {
      if (!any_condjump_p (jump))
	goto cancel;

      if (JUMP_P (BB_END (dest_edge->src)))
	new_dest_label = JUMP_LABEL (BB_END (dest_edge->src));
      else if (new_dest == EXIT_BLOCK_PTR_FOR_FN (cfun))
	new_dest_label = ret_rtx;
      else
	new_dest_label = block_label (new_dest);

      rtx_jump_insn *jump_insn = as_a <rtx_jump_insn *> (jump);
      if (reversep
	  ? ! invert_jump_1 (jump_insn, new_dest_label)
	  : ! redirect_jump_1 (jump_insn, new_dest_label))
	goto cancel;
    }

  if (verify_changes (n_validated_changes))
    confirm_change_group ();
  else
    goto cancel;

  if (other_bb != new_dest)
    {
      redirect_jump_2 (as_a <rtx_jump_insn *> (jump), old_dest, new_dest_label,
		       0, reversep);

      redirect_edge_succ (BRANCH_EDGE (test_bb), new_dest);
      if (reversep)
	{
	  std::swap (BRANCH_EDGE (test_bb)->probability,
		     FALLTHRU_EDGE (test_bb)->probability);
	  update_br_prob_note (test_bb);
	}
    }

  /* Move the insns out of MERGE_BB to before the branch.  */
  if (head != NULL)
    {
      rtx_insn *insn;

      if (end == BB_END (merge_bb))
	BB_END (merge_bb) = PREV_INSN (head);

      /* PR 21767: when moving insns above a conditional branch, the REG_EQUAL
	 notes being moved might become invalid.  */
      insn = head;
      do
	{
	  rtx note;

	  if (! INSN_P (insn))
	    continue;
	  note = find_reg_note (insn, REG_EQUAL, NULL_RTX);
	  if (! note)
	    continue;
	  remove_note (insn, note);
	} while (insn != end && (insn = NEXT_INSN (insn)));

      /* PR46315: when moving insns above a conditional branch, the REG_EQUAL
	 notes referring to the registers being set might become invalid.  */
      if (merge_set)
	{
	  unsigned i;
	  bitmap_iterator bi;

	  EXECUTE_IF_SET_IN_BITMAP (merge_set, 0, i, bi)
	    remove_reg_equal_equiv_notes_for_regno (i);

	  BITMAP_FREE (merge_set);
	}

      reorder_insns (head, end, PREV_INSN (earliest));
    }

  /* Remove the jump and edge if we can.  */
  if (other_bb == new_dest)
    {
      delete_insn (jump);
      remove_edge (BRANCH_EDGE (test_bb));
      /* ??? Can't merge blocks here, as then_bb is still in use.
	 At minimum, the merge will get done just before bb-reorder.  */
    }

  return TRUE;

 cancel:
  cancel_changes (0);

  if (merge_set)
    BITMAP_FREE (merge_set);

  return FALSE;
}

/* Main entry point for all if-conversion.  AFTER_COMBINE is true if
   we are after combine pass.  */

static void
if_convert (bool after_combine)
{
  basic_block bb;
  int pass;

  if (optimize == 1)
    {
      df_live_add_problem ();
      df_live_set_all_dirty ();
    }

  /* Record whether we are after combine pass.  */
  ifcvt_after_combine = after_combine;
  have_cbranchcc4 = (direct_optab_handler (cbranch_optab, CCmode)
		     != CODE_FOR_nothing);
  num_possible_if_blocks = 0;
  num_updated_if_blocks = 0;
  num_true_changes = 0;

  loop_optimizer_init (AVOID_CFG_MODIFICATIONS);
  mark_loop_exit_edges ();
  loop_optimizer_finalize ();
  free_dominance_info (CDI_DOMINATORS);

  /* Compute postdominators.  */
  calculate_dominance_info (CDI_POST_DOMINATORS);

  df_set_flags (DF_LR_RUN_DCE);

  /* Go through each of the basic blocks looking for things to convert.  If we
     have conditional execution, we make multiple passes to allow us to handle
     IF-THEN{-ELSE} blocks within other IF-THEN{-ELSE} blocks.  */
  pass = 0;
  do
    {
      df_analyze ();
      /* Only need to do dce on the first pass.  */
      df_clear_flags (DF_LR_RUN_DCE);
      cond_exec_changed_p = FALSE;
      pass++;

#ifdef IFCVT_MULTIPLE_DUMPS
      if (dump_file && pass > 1)
	fprintf (dump_file, "\n\n========== Pass %d ==========\n", pass);
#endif

      FOR_EACH_BB_FN (bb, cfun)
	{
          basic_block new_bb;
          while (!df_get_bb_dirty (bb)
                 && (new_bb = find_if_header (bb, pass)) != NULL)
            bb = new_bb;
	}

#ifdef IFCVT_MULTIPLE_DUMPS
      if (dump_file && cond_exec_changed_p)
	print_rtl_with_bb (dump_file, get_insns (), dump_flags);
#endif
    }
  while (cond_exec_changed_p);

#ifdef IFCVT_MULTIPLE_DUMPS
  if (dump_file)
    fprintf (dump_file, "\n\n========== no more changes\n");
#endif

  free_dominance_info (CDI_POST_DOMINATORS);

  if (dump_file)
    fflush (dump_file);

  clear_aux_for_blocks ();

  /* If we allocated new pseudos, we must resize the array for sched1.  */
  if (max_regno < max_reg_num ())
    max_regno = max_reg_num ();

  /* Write the final stats.  */
  if (dump_file && num_possible_if_blocks > 0)
    {
      fprintf (dump_file,
	       "\n%d possible IF blocks searched.\n",
	       num_possible_if_blocks);
      fprintf (dump_file,
	       "%d IF blocks converted.\n",
	       num_updated_if_blocks);
      fprintf (dump_file,
	       "%d true changes made.\n\n\n",
	       num_true_changes);
    }

  if (num_updated_if_blocks)
    /* Get rid of any dead CC-related instructions.  */
    run_fast_dce ();

  if (optimize == 1)
    df_remove_problem (df_live);

  /* Some non-cold blocks may now be only reachable from cold blocks.
     Fix that up.  */
  fixup_partitions ();

  checking_verify_flow_info ();
}

/* If-conversion and CFG cleanup.  */
static unsigned int
rest_of_handle_if_conversion (void)
{
  int flags = 0;

  if (flag_if_conversion)
    {
      if (dump_file)
	{
	  dump_reg_info (dump_file);
	  dump_flow_info (dump_file, dump_flags);
	}
      cleanup_cfg (CLEANUP_EXPENSIVE);
      if_convert (false);
      if (num_updated_if_blocks)
	/* Get rid of any dead CC-related instructions.  */
	flags |= CLEANUP_FORCE_FAST_DCE;
    }

  cleanup_cfg (flags);
  return 0;
}

namespace {

const pass_data pass_data_rtl_ifcvt =
{
  RTL_PASS, /* type */
  "ce1", /* name */
  OPTGROUP_NONE, /* optinfo_flags */
  TV_IFCVT, /* tv_id */
  0, /* properties_required */
  0, /* properties_provided */
  0, /* properties_destroyed */
  0, /* todo_flags_start */
  TODO_df_finish, /* todo_flags_finish */
};

class pass_rtl_ifcvt : public rtl_opt_pass
{
public:
  pass_rtl_ifcvt (gcc::context *ctxt)
    : rtl_opt_pass (pass_data_rtl_ifcvt, ctxt)
  {}

  /* opt_pass methods: */
  virtual bool gate (function *)
    {
      return (optimize > 0) && dbg_cnt (if_conversion);
    }

  virtual unsigned int execute (function *)
    {
      return rest_of_handle_if_conversion ();
    }

}; // class pass_rtl_ifcvt

} // anon namespace

rtl_opt_pass *
make_pass_rtl_ifcvt (gcc::context *ctxt)
{
  return new pass_rtl_ifcvt (ctxt);
}


/* Rerun if-conversion, as combine may have simplified things enough
   to now meet sequence length restrictions.  */

namespace {

const pass_data pass_data_if_after_combine =
{
  RTL_PASS, /* type */
  "ce2", /* name */
  OPTGROUP_NONE, /* optinfo_flags */
  TV_IFCVT, /* tv_id */
  0, /* properties_required */
  0, /* properties_provided */
  0, /* properties_destroyed */
  0, /* todo_flags_start */
  TODO_df_finish, /* todo_flags_finish */
};

class pass_if_after_combine : public rtl_opt_pass
{
public:
  pass_if_after_combine (gcc::context *ctxt)
    : rtl_opt_pass (pass_data_if_after_combine, ctxt)
  {}

  /* opt_pass methods: */
  virtual bool gate (function *)
    {
      return optimize > 0 && flag_if_conversion
	&& dbg_cnt (if_after_combine);
    }

  virtual unsigned int execute (function *)
    {
      if_convert (true);
      return 0;
    }

}; // class pass_if_after_combine

} // anon namespace

rtl_opt_pass *
make_pass_if_after_combine (gcc::context *ctxt)
{
  return new pass_if_after_combine (ctxt);
}


namespace {

const pass_data pass_data_if_after_reload =
{
  RTL_PASS, /* type */
  "ce3", /* name */
  OPTGROUP_NONE, /* optinfo_flags */
  TV_IFCVT2, /* tv_id */
  0, /* properties_required */
  0, /* properties_provided */
  0, /* properties_destroyed */
  0, /* todo_flags_start */
  TODO_df_finish, /* todo_flags_finish */
};

class pass_if_after_reload : public rtl_opt_pass
{
public:
  pass_if_after_reload (gcc::context *ctxt)
    : rtl_opt_pass (pass_data_if_after_reload, ctxt)
  {}

  /* opt_pass methods: */
  virtual bool gate (function *)
    {
      return optimize > 0 && flag_if_conversion2
	&& dbg_cnt (if_after_reload);
    }

  virtual unsigned int execute (function *)
    {
      if_convert (true);
      return 0;
    }

}; // class pass_if_after_reload

} // anon namespace

rtl_opt_pass *
make_pass_if_after_reload (gcc::context *ctxt)
{
  return new pass_if_after_reload (ctxt);
}<|MERGE_RESOLUTION|>--- conflicted
+++ resolved
@@ -45,11 +45,6 @@
 #include "shrink-wrap.h"
 #include "rtl-iter.h"
 #include "ifcvt.h"
-<<<<<<< HEAD
-#include "params.h"
-#include "dce.h"
-=======
->>>>>>> 3f7c8055
 
 #ifndef MAX_CONDITIONAL_EXECUTE
 #define MAX_CONDITIONAL_EXECUTE \
@@ -5463,10 +5458,6 @@
 	       num_true_changes);
     }
 
-  if (num_updated_if_blocks)
-    /* Get rid of any dead CC-related instructions.  */
-    run_fast_dce ();
-
   if (optimize == 1)
     df_remove_problem (df_live);
 
