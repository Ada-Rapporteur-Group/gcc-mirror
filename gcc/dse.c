--- conflicted
+++ resolved
@@ -1167,21 +1167,6 @@
 	  fprintf (dump_file, "\n");
 	}
 
-<<<<<<< HEAD
-  if (MEM_ADDR_SPACE (mem) == 0 && const_or_frame_p (address))
-    {
-      group_info_t group = get_group_info (address);
-
-      if (dump_file)
-	fprintf (dump_file, "  gid=%d offset=%d \n", group->id, (int)*offset);
-      *base = NULL;
-      *group_id = group->id;
-    }
-  else
-    {
-      *base = cselib_lookup (address, address_mode, true);
-      *group_id = -1;
-=======
       if (GET_CODE (address) == CONST)
 	address = XEXP (address, 0);
 
@@ -1191,9 +1176,8 @@
 	  *offset = INTVAL (XEXP (address, 1));
 	  address = XEXP (address, 0);
 	}
->>>>>>> b823d9eb
-
-      if (const_or_frame_p (address))
+
+      if (MEM_ADDR_SPACE (mem) == 0 && const_or_frame_p (address))
 	{
 	  group_info_t group = get_group_info (address);
 
@@ -1206,7 +1190,7 @@
 	}
     }
 
-  *base = cselib_lookup (address, Pmode, true);
+  *base = cselib_lookup (address, address_mode, true);
   *group_id = -1;
 
   if (*base == NULL)
