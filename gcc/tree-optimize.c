--- conflicted
+++ resolved
@@ -295,7 +295,6 @@
       {
 	for (gsi = gsi_start_bb (bb); !gsi_end_p (gsi); gsi_next (&gsi))
 	  {
-<<<<<<< HEAD
 	    gimple stmt = gsi_stmt (gsi);
 	    tree decl = gimple_code (stmt) == GIMPLE_CALL
 	                ? gimple_call_fndecl (stmt)
@@ -305,16 +304,9 @@
 	       previous optimization may have converted a call into a
 	       const/pure call.  Leave in for now.  */
 	    if (decl
-		&& (gimple_call_flags (stmt) & (ECF_CONST | ECF_PURE)))
-=======
-	    tree stmt = bsi_stmt (bsi);
-	    tree call = get_call_expr_in (stmt);
-	    tree decl = call ? get_callee_fndecl (call) : NULL;
-
-	    if (decl && call_expr_flags (call) & (ECF_CONST | ECF_PURE 
-						  | ECF_LOOPING_CONST_OR_PURE)
-		&& TREE_SIDE_EFFECTS (call))
->>>>>>> cc7f489c
+		&& gimple_call_flags (stmt) & (ECF_CONST
+					       | ECF_PURE 
+					       | ECF_LOOPING_CONST_OR_PURE))
 	      {
 		if (gimple_in_ssa_p (cfun))
 		  {
