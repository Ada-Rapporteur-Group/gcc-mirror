--- conflicted
+++ resolved
@@ -41,112 +41,8 @@
 #include "cfgloop.h"
 #include "except.h"
 #include "plugin.h"
-<<<<<<< HEAD
-#include "regset.h"	/* FIXME: For reg_obstack.  */
 #include "params.h"
 
-/* Gate: execute, or not, all of the non-trivial optimizations.  */
-
-static bool
-gate_all_optimizations (void)
-{
-  return (optimize >= 1
-	  /* Don't bother doing anything if the program has errors.
-	     We have to pass down the queue if we already went into SSA */
-	  && (!seen_error () || gimple_in_ssa_p (cfun)));
-}
-
-struct gimple_opt_pass pass_all_optimizations =
-{
- {
-  GIMPLE_PASS,
-  "*all_optimizations",			/* name */
-  gate_all_optimizations,		/* gate */
-  NULL,					/* execute */
-  NULL,					/* sub */
-  NULL,					/* next */
-  0,					/* static_pass_number */
-  TV_OPTIMIZE,				/* tv_id */
-  0,					/* properties_required */
-  0,					/* properties_provided */
-  0,					/* properties_destroyed */
-  0,					/* todo_flags_start */
-  0					/* todo_flags_finish */
- }
-};
-
-/* Gate: execute, or not, all of the non-trivial optimizations.  */
-
-static bool
-gate_all_early_local_passes (void)
-{
-	  /* Don't bother doing anything if the program has errors.  */
-  return (!seen_error () && !in_lto_p);
-}
-
-static unsigned int
-execute_all_early_local_passes (void)
-{
-  /* Once this pass (and its sub-passes) are complete, all functions
-     will be in SSA form.  Technically this state change is happening
-     a tad early, since the sub-passes have not yet run, but since
-     none of the sub-passes are IPA passes and do not create new
-     functions, this is ok.  We're setting this value for the benefit
-     of IPA passes that follow.  */
-  if (cgraph_state < CGRAPH_STATE_IPA_SSA)
-    cgraph_state = CGRAPH_STATE_IPA_SSA;
-  return 0;
-}
-
-struct simple_ipa_opt_pass pass_early_local_passes =
-{
- {
-  SIMPLE_IPA_PASS,
-  "early_local_cleanups",		/* name */
-  gate_all_early_local_passes,		/* gate */
-  execute_all_early_local_passes,	/* execute */
-  NULL,					/* sub */
-  NULL,					/* next */
-  0,					/* static_pass_number */
-  TV_EARLY_LOCAL,			/* tv_id */
-  0,					/* properties_required */
-  0,					/* properties_provided */
-  0,					/* properties_destroyed */
-  0,					/* todo_flags_start */
-  TODO_remove_functions	 		/* todo_flags_finish */
- }
-};
-
-/* Gate: execute, or not, all of the non-trivial optimizations.  */
-
-static bool
-gate_all_early_optimizations (void)
-{
-  return (optimize >= 1
-	  /* Don't bother doing anything if the program has errors.  */
-	  && !seen_error ());
-}
-
-struct gimple_opt_pass pass_all_early_optimizations =
-{
- {
-  GIMPLE_PASS,
-  "early_optimizations",		/* name */
-  gate_all_early_optimizations,		/* gate */
-  NULL,					/* execute */
-  NULL,					/* sub */
-  NULL,					/* next */
-  0,					/* static_pass_number */
-  TV_NONE,				/* tv_id */
-  0,					/* properties_required */
-  0,					/* properties_provided */
-  0,					/* properties_destroyed */
-  0,					/* todo_flags_start */
-  0					/* todo_flags_finish */
- }
-};
-=======
->>>>>>> 40acbb11
 
 int cgraph_codesize_estimate = -1;
 
@@ -166,15 +62,15 @@
     return;
   cgraph_codesize_estimate = 0;
 
-  for (node = cgraph_nodes; node; node = node->next)
+  FOR_EACH_DEFINED_FUNCTION (node)
     {
       if (node->count == 0)
         continue;
 
-      if (!gimple_has_body_p(node->decl))
+      if (!gimple_has_body_p(node->symbol.decl))
         continue;
 
-      my_function = DECL_STRUCT_FUNCTION (node->decl);
+      my_function = DECL_STRUCT_FUNCTION (node->symbol.decl);
 
       FOR_EACH_BB_FN (bb, my_function)
         {
