/* Top-level control of tree optimizations.
   Copyright 2001, 2002, 2003, 2004, 2005, 2007, 2008, 2009
   Free Software Foundation, Inc.
   Contributed by Diego Novillo <dnovillo@redhat.com>

This file is part of GCC.

GCC is free software; you can redistribute it and/or modify
it under the terms of the GNU General Public License as published by
the Free Software Foundation; either version 3, or (at your option)
any later version.

GCC is distributed in the hope that it will be useful,
but WITHOUT ANY WARRANTY; without even the implied warranty of
MERCHANTABILITY or FITNESS FOR A PARTICULAR PURPOSE.  See the
GNU General Public License for more details.

You should have received a copy of the GNU General Public License
along with GCC; see the file COPYING3.  If not see
<http://www.gnu.org/licenses/>.  */

#include "config.h"
#include "system.h"
#include "coretypes.h"
#include "tm.h"
#include "tree.h"
#include "rtl.h"
#include "tm_p.h"
#include "hard-reg-set.h"
#include "basic-block.h"
#include "output.h"
#include "expr.h"
#include "diagnostic.h"
#include "basic-block.h"
#include "flags.h"
#include "tree-flow.h"
#include "tree-dump.h"
#include "timevar.h"
#include "function.h"
#include "langhooks.h"
#include "toplev.h"
#include "flags.h"
#include "cgraph.h"
#include "tree-inline.h"
#include "tree-mudflap.h"
#include "tree-pass.h"
#include "ggc.h"
#include "cgraph.h"
#include "graph.h"
#include "cfgloop.h"
#include "except.h"
#include "plugin.h"


/* Gate: execute, or not, all of the non-trivial optimizations.  */

static bool
gate_all_optimizations (void)
{
  return (optimize >= 1
	  /* Don't bother doing anything if the program has errors.
	     We have to pass down the queue if we already went into SSA */
	  && (!(errorcount || sorrycount) || gimple_in_ssa_p (cfun)));
}

struct gimple_opt_pass pass_all_optimizations =
{
 {
  GIMPLE_PASS,
  "*all_optimizations",			/* name */
  gate_all_optimizations,		/* gate */
  NULL,					/* execute */
  NULL,					/* sub */
  NULL,					/* next */
  0,					/* static_pass_number */
  TV_NONE,				/* tv_id */
  0,					/* properties_required */
  0,					/* properties_provided */
  0,					/* properties_destroyed */
  0,					/* todo_flags_start */
  0					/* todo_flags_finish */
 }
};

/* Gate: execute, or not, all of the non-trivial optimizations.  */

static bool
gate_all_early_local_passes (void)
{
	  /* Don't bother doing anything if the program has errors.  */
  return (!errorcount && !sorrycount && !in_lto_p);
}

struct simple_ipa_opt_pass pass_early_local_passes =
{
 {
  SIMPLE_IPA_PASS,
  "early_local_cleanups",		/* name */
  gate_all_early_local_passes,		/* gate */
  NULL,					/* execute */
  NULL,					/* sub */
  NULL,					/* next */
  0,					/* static_pass_number */
  TV_NONE,				/* tv_id */
  0,					/* properties_required */
  0,					/* properties_provided */
  0,					/* properties_destroyed */
  0,					/* todo_flags_start */
  TODO_remove_functions	 		/* todo_flags_finish */
 }
};

static unsigned int
execute_early_local_optimizations (void)
{
  /* First time we start with early optimization we need to advance
     cgraph state so newly inserted functions are also early optimized.
     However we execute early local optimizations for lately inserted
     functions, in that case don't reset cgraph state back to IPA_SSA.  */
  if (cgraph_state < CGRAPH_STATE_IPA_SSA)
    cgraph_state = CGRAPH_STATE_IPA_SSA;
  return 0;
}

/* Gate: execute, or not, all of the non-trivial optimizations.  */

static bool
gate_all_early_optimizations (void)
{
  return (optimize >= 1
	  /* Don't bother doing anything if the program has errors.  */
	  && !(errorcount || sorrycount));
}

struct gimple_opt_pass pass_all_early_optimizations =
{
 {
  GIMPLE_PASS,
  "early_optimizations",		/* name */
  gate_all_early_optimizations,		/* gate */
  execute_early_local_optimizations,	/* execute */
  NULL,					/* sub */
  NULL,					/* next */
  0,					/* static_pass_number */
  TV_NONE,				/* tv_id */
  0,					/* properties_required */
  0,					/* properties_provided */
  0,					/* properties_destroyed */
  0,					/* todo_flags_start */
  0					/* todo_flags_finish */
 }
};

/* Pass: cleanup the CFG just before expanding trees to RTL.
   This is just a round of label cleanups and case node grouping
   because after the tree optimizers have run such cleanups may
   be necessary.  */

static unsigned int
execute_cleanup_cfg_pre_ipa (void)
{
  cleanup_tree_cfg ();
  return 0;
}

struct gimple_opt_pass pass_cleanup_cfg =
{
 {
  GIMPLE_PASS,
  "cleanup_cfg",			/* name */
  NULL,					/* gate */
  execute_cleanup_cfg_pre_ipa,		/* execute */
  NULL,					/* sub */
  NULL,					/* next */
  0,					/* static_pass_number */
  TV_NONE,				/* tv_id */
  PROP_cfg,				/* properties_required */
  0,					/* properties_provided */
  0,					/* properties_destroyed */
  0,					/* todo_flags_start */
  TODO_dump_func			/* todo_flags_finish */
 }
};


/* Pass: cleanup the CFG just before expanding trees to RTL.
   This is just a round of label cleanups and case node grouping
   because after the tree optimizers have run such cleanups may
   be necessary.  */

static unsigned int
execute_cleanup_cfg_post_optimizing (void)
{
  fold_cond_expr_cond ();
  cleanup_tree_cfg ();
  cleanup_dead_labels ();
  group_case_labels ();
  return 0;
}

struct gimple_opt_pass pass_cleanup_cfg_post_optimizing =
{
 {
  GIMPLE_PASS,
  "optimized",				/* name */
  NULL,					/* gate */
  execute_cleanup_cfg_post_optimizing,	/* execute */
  NULL,					/* sub */
  NULL,					/* next */
  0,					/* static_pass_number */
  TV_NONE,				/* tv_id */
  PROP_cfg,				/* properties_required */
  0,					/* properties_provided */
  0,					/* properties_destroyed */
  0,					/* todo_flags_start */
  TODO_dump_func			/* todo_flags_finish */
    | TODO_remove_unused_locals
 }
};

/* Pass: do the actions required to finish with tree-ssa optimization
   passes.  */

unsigned int
execute_free_datastructures (void)
{
  free_dominance_info (CDI_DOMINATORS);
  free_dominance_info (CDI_POST_DOMINATORS);

  /* And get rid of annotations we no longer need.  */
  delete_tree_cfg_annotations ();

  return 0;
}

/* Pass: fixup_cfg.  IPA passes, compilation of earlier functions or inlining
   might have changed some properties, such as marked functions nothrow.
   Remove redundant edges and basic blocks, and create new ones if necessary.

   This pass can't be executed as stand alone pass from pass manager, because
   in between inlining and this fixup the verify_flow_info would fail.  */

unsigned int
execute_fixup_cfg (void)
{
  basic_block bb;
  gimple_stmt_iterator gsi;
  int todo = gimple_in_ssa_p (cfun) ? TODO_verify_ssa : 0;
  gcov_type count_scale;
  edge e;
  edge_iterator ei;

<<<<<<< HEAD
  if (cfun->eh)
    FOR_EACH_BB (bb)
      {
	for (gsi = gsi_start_bb (bb); !gsi_end_p (gsi); gsi_next (&gsi))
	  {
	    gimple stmt = gsi_stmt (gsi);
	    tree decl = is_gimple_call (stmt)
	                ? gimple_call_fndecl (stmt)
			: NULL;

	    if (decl
		&& gimple_call_flags (stmt) & (ECF_CONST
					       | ECF_PURE 
					       | ECF_LOOPING_CONST_OR_PURE))
	      {
		if (gimple_in_ssa_p (cfun))
		  {
		    todo |= TODO_update_ssa | TODO_cleanup_cfg;
		    mark_symbols_for_renaming (stmt);
	            update_stmt (stmt);
		  }
	      }

	    if (!stmt_could_throw_p (stmt) && lookup_stmt_eh_region (stmt) != -2)
	      remove_stmt_from_eh_region (stmt);
	  }

	if (gimple_purge_dead_eh_edges (bb))
          todo |= TODO_cleanup_cfg;
      }
=======
  if (ENTRY_BLOCK_PTR->count)
    count_scale = (cgraph_node (current_function_decl)->count * REG_BR_PROB_BASE
    		   + ENTRY_BLOCK_PTR->count / 2) / ENTRY_BLOCK_PTR->count;
  else
    count_scale = REG_BR_PROB_BASE;

  ENTRY_BLOCK_PTR->count = cgraph_node (current_function_decl)->count;
  EXIT_BLOCK_PTR->count = (EXIT_BLOCK_PTR->count * count_scale
  			   + REG_BR_PROB_BASE / 2) / REG_BR_PROB_BASE;

  FOR_EACH_BB (bb)
    {
      bb->count = (bb->count * count_scale
		   + REG_BR_PROB_BASE / 2) / REG_BR_PROB_BASE;
      for (gsi = gsi_start_bb (bb); !gsi_end_p (gsi); gsi_next (&gsi))
	{
	  gimple stmt = gsi_stmt (gsi);
	  tree decl = is_gimple_call (stmt)
		      ? gimple_call_fndecl (stmt)
		      : NULL;

	  if (decl
	      && gimple_call_flags (stmt) & (ECF_CONST
					     | ECF_PURE
					     | ECF_LOOPING_CONST_OR_PURE))
	    {
	      if (gimple_in_ssa_p (cfun))
		{
		  todo |= TODO_update_ssa | TODO_cleanup_cfg;
		  mark_symbols_for_renaming (stmt);
		  update_stmt (stmt);
		}
	    }

	  maybe_clean_eh_stmt (stmt);
	}

      if (gimple_purge_dead_eh_edges (bb))
	todo |= TODO_cleanup_cfg;
      FOR_EACH_EDGE (e, ei, bb->succs)
        e->count = (e->count * count_scale
		    + REG_BR_PROB_BASE / 2) / REG_BR_PROB_BASE;
    }
  if (count_scale != REG_BR_PROB_BASE)
    compute_function_frequency ();
>>>>>>> 2fdb618d

  /* Dump a textual representation of the flowgraph.  */
  if (dump_file)
    gimple_dump_cfg (dump_file, dump_flags);

  return todo;
}

struct gimple_opt_pass pass_fixup_cfg =
{
 {
  GIMPLE_PASS,
  "*free_cfg_annotations",		/* name */
  NULL,					/* gate */
  execute_fixup_cfg,			/* execute */
  NULL,					/* sub */
  NULL,					/* next */
  0,					/* static_pass_number */
  TV_NONE,				/* tv_id */
  PROP_cfg,				/* properties_required */
  0,					/* properties_provided */
  0,					/* properties_destroyed */
  0,					/* todo_flags_start */
  0					/* todo_flags_finish */
 }
};

/* Do the actions required to initialize internal data structures used
   in tree-ssa optimization passes.  */

static unsigned int
execute_init_datastructures (void)
{
  /* Allocate hash tables, arrays and other structures.  */
  init_tree_ssa (cfun);
  return 0;
}

struct gimple_opt_pass pass_init_datastructures =
{
 {
  GIMPLE_PASS,
  "*init_datastructures",		/* name */
  NULL,					/* gate */
  execute_init_datastructures,		/* execute */
  NULL,					/* sub */
  NULL,					/* next */
  0,					/* static_pass_number */
  TV_NONE,				/* tv_id */
  PROP_cfg,				/* properties_required */
  0,					/* properties_provided */
  0,					/* properties_destroyed */
  0,					/* todo_flags_start */
  0					/* todo_flags_finish */
 }
};

void
tree_lowering_passes (tree fn)
{
  tree saved_current_function_decl = current_function_decl;

  current_function_decl = fn;
  push_cfun (DECL_STRUCT_FUNCTION (fn));
  gimple_register_cfg_hooks ();
  bitmap_obstack_initialize (NULL);
  execute_pass_list (all_lowering_passes);
  if (optimize && cgraph_global_info_ready)
    execute_pass_list (pass_early_local_passes.pass.sub);
  free_dominance_info (CDI_POST_DOMINATORS);
  free_dominance_info (CDI_DOMINATORS);
  compact_blocks ();
  current_function_decl = saved_current_function_decl;
  bitmap_obstack_release (NULL);
  pop_cfun ();
}

/* For functions-as-trees languages, this performs all optimization and
   compilation for FNDECL.  */

void
tree_rest_of_compilation (tree fndecl)
{
  location_t saved_loc;

  timevar_push (TV_EXPAND);

  gcc_assert (cgraph_global_info_ready);

  /* Initialize the default bitmap obstack.  */
  bitmap_obstack_initialize (NULL);

  /* Initialize the RTL code for the function.  */
  current_function_decl = fndecl;
  saved_loc = input_location;
  input_location = DECL_SOURCE_LOCATION (fndecl);
  init_function_start (fndecl);

  /* Even though we're inside a function body, we still don't want to
     call expand_expr to calculate the size of a variable-sized array.
     We haven't necessarily assigned RTL to all variables yet, so it's
     not safe to try to expand expressions involving them.  */
  cfun->dont_save_pending_sizes_p = 1;

  gimple_register_cfg_hooks ();

  bitmap_obstack_initialize (&reg_obstack); /* FIXME, only at RTL generation*/

  execute_all_ipa_transforms ();

  /* Perform all tree transforms and optimizations.  */

  /* Signal the start of passes.  */
  invoke_plugin_callbacks (PLUGIN_ALL_PASSES_START, NULL);

  execute_pass_list (all_passes);

  /* Signal the end of passes.  */
  invoke_plugin_callbacks (PLUGIN_ALL_PASSES_END, NULL);

  bitmap_obstack_release (&reg_obstack);

  /* Release the default bitmap obstack.  */
  bitmap_obstack_release (NULL);

  set_cfun (NULL);

  /* If requested, warn about function definitions where the function will
     return a value (usually of some struct or union type) which itself will
     take up a lot of stack space.  */
  if (warn_larger_than && !DECL_EXTERNAL (fndecl) && TREE_TYPE (fndecl))
    {
      tree ret_type = TREE_TYPE (TREE_TYPE (fndecl));

      if (ret_type && TYPE_SIZE_UNIT (ret_type)
	  && TREE_CODE (TYPE_SIZE_UNIT (ret_type)) == INTEGER_CST
	  && 0 < compare_tree_int (TYPE_SIZE_UNIT (ret_type),
				   larger_than_size))
	{
	  unsigned int size_as_int
	    = TREE_INT_CST_LOW (TYPE_SIZE_UNIT (ret_type));

	  if (compare_tree_int (TYPE_SIZE_UNIT (ret_type), size_as_int) == 0)
	    warning (OPT_Wlarger_than_eq, "size of return value of %q+D is %u bytes",
                     fndecl, size_as_int);
	  else
	    warning (OPT_Wlarger_than_eq, "size of return value of %q+D is larger than %wd bytes",
                     fndecl, larger_than_size);
	}
    }

  gimple_set_body (fndecl, NULL);
  if (DECL_STRUCT_FUNCTION (fndecl) == 0
      && !cgraph_node (fndecl)->origin)
    {
      /* Stop pointing to the local nodes about to be freed.
	 But DECL_INITIAL must remain nonzero so we know this
	 was an actual function definition.
	 For a nested function, this is done in c_pop_function_context.
	 If rest_of_compilation set this to 0, leave it 0.  */
      if (DECL_INITIAL (fndecl) != 0)
	DECL_INITIAL (fndecl) = error_mark_node;
    }

  input_location = saved_loc;

  ggc_collect ();
  timevar_pop (TV_EXPAND);
}<|MERGE_RESOLUTION|>--- conflicted
+++ resolved
@@ -250,38 +250,6 @@
   edge e;
   edge_iterator ei;
 
-<<<<<<< HEAD
-  if (cfun->eh)
-    FOR_EACH_BB (bb)
-      {
-	for (gsi = gsi_start_bb (bb); !gsi_end_p (gsi); gsi_next (&gsi))
-	  {
-	    gimple stmt = gsi_stmt (gsi);
-	    tree decl = is_gimple_call (stmt)
-	                ? gimple_call_fndecl (stmt)
-			: NULL;
-
-	    if (decl
-		&& gimple_call_flags (stmt) & (ECF_CONST
-					       | ECF_PURE 
-					       | ECF_LOOPING_CONST_OR_PURE))
-	      {
-		if (gimple_in_ssa_p (cfun))
-		  {
-		    todo |= TODO_update_ssa | TODO_cleanup_cfg;
-		    mark_symbols_for_renaming (stmt);
-	            update_stmt (stmt);
-		  }
-	      }
-
-	    if (!stmt_could_throw_p (stmt) && lookup_stmt_eh_region (stmt) != -2)
-	      remove_stmt_from_eh_region (stmt);
-	  }
-
-	if (gimple_purge_dead_eh_edges (bb))
-          todo |= TODO_cleanup_cfg;
-      }
-=======
   if (ENTRY_BLOCK_PTR->count)
     count_scale = (cgraph_node (current_function_decl)->count * REG_BR_PROB_BASE
     		   + ENTRY_BLOCK_PTR->count / 2) / ENTRY_BLOCK_PTR->count;
@@ -327,7 +295,6 @@
     }
   if (count_scale != REG_BR_PROB_BASE)
     compute_function_frequency ();
->>>>>>> 2fdb618d
 
   /* Dump a textual representation of the flowgraph.  */
   if (dump_file)
