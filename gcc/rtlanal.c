--- conflicted
+++ resolved
@@ -1284,7 +1284,7 @@
 	  && !REG_P (SET_DEST (body))
 	  && ! (GET_CODE (SET_DEST (body)) == SUBREG
 		&& REG_P (SUBREG_REG (SET_DEST (body)))
-		&& !df_read_modify_subreg_p (SET_DEST (body)))
+		&& !read_modify_subreg_p (SET_DEST (body)))
 	  && reg_overlap_mentioned_p (x, SET_DEST (body)))
 	return 1;
       return 0;
@@ -1525,13 +1525,17 @@
 bool
 read_modify_subreg_p (const_rtx x)
 {
-  unsigned int isize, osize;
   if (GET_CODE (x) != SUBREG)
     return false;
-  isize = GET_MODE_SIZE (GET_MODE (SUBREG_REG (x)));
-  osize = GET_MODE_SIZE (GET_MODE (x));
-  return isize > osize
-	 && isize > REGMODE_NATURAL_SIZE (GET_MODE (SUBREG_REG (x)));
+
+  poly_int64 isize = GET_MODE_SIZE (GET_MODE (SUBREG_REG (x)));
+  poly_int64 osize = GET_MODE_SIZE (GET_MODE (x));
+  poly_int64 regsize = REGMODE_NATURAL_SIZE (GET_MODE (SUBREG_REG (x)));
+  gcc_checking_assert (ordered_p (isize, osize));
+  /* It doesn't make sense for REGMODE_NATURAL_SIZE to pick a size
+     that isn't ordered wrt the mode passed to it.  */
+  gcc_checking_assert (ordered_p (isize, regsize));
+  return may_gt (isize, osize) && may_gt (isize, regsize);
 }
  
@@ -2192,7 +2196,7 @@
 {
   unsigned int regno, endregno;
 
-  if (GET_CODE (dest) == SUBREG && !df_read_modify_subreg_p (dest))
+  if (GET_CODE (dest) == SUBREG && !read_modify_subreg_p (dest))
     dest = SUBREG_REG (dest);
 
   if (!REG_P (dest))
@@ -3849,11 +3853,7 @@
       HOST_WIDE_INT coffset = offset.to_constant ();
       HOST_WIDE_INT cysize = ysize.to_constant ();
       nregs_xmode = HARD_REGNO_NREGS_WITH_PADDING (xregno, xmode);
-<<<<<<< HEAD
       unsigned int nunits = GET_MODE_NUNITS (xmode).to_constant ();
-=======
-      unsigned int nunits = GET_MODE_NUNITS (xmode);
->>>>>>> 5a462df3
       scalar_mode xmode_unit = GET_MODE_INNER (xmode);
       gcc_assert (HARD_REGNO_NREGS_HAS_PADDING (xregno, xmode_unit));
       gcc_assert (nregs_xmode
@@ -4384,7 +4384,7 @@
       break;
 
     case TRUNCATE:
-      if (MODES_TIEABLE_P (mode, GET_MODE (XEXP (x, 0))))
+      if (targetm.modes_tieable_p (mode, GET_MODE (XEXP (x, 0))))
 	{
 	  total = 0;
 	  break;
@@ -4570,10 +4570,7 @@
   unsigned HOST_WIDE_INT inner_nz;
   enum rtx_code code;
   machine_mode inner_mode;
-<<<<<<< HEAD
   unsigned int inner_width;
-=======
->>>>>>> 5a462df3
   scalar_int_mode xmode;
 
   unsigned int mode_width = GET_MODE_PRECISION (mode);
@@ -4894,14 +4891,9 @@
 		   ? val_signbit_known_set_p (inner_mode, nonzero)
 		   : extend_op != ZERO_EXTEND)
 	       || (!MEM_P (SUBREG_REG (x)) && !REG_P (SUBREG_REG (x))))
-<<<<<<< HEAD
 	      && xmode_width > inner_width)
 	    nonzero
 	      |= (GET_MODE_MASK (GET_MODE (x)) & ~GET_MODE_MASK (inner_mode));
-=======
-	      && xmode_width > GET_MODE_PRECISION (inner_mode))
-	    nonzero |= (GET_MODE_MASK (xmode) & ~GET_MODE_MASK (inner_mode));
->>>>>>> 5a462df3
 	}
       break;
 
@@ -5893,25 +5885,15 @@
   scalar_int_mode mode;
 
   FOR_EACH_MODE_IN_CLASS (in_mode_iter, MODE_INT)
-<<<<<<< HEAD
-    FOR_EACH_MODE_UNTIL (mode, *in_mode_iter)
-      {
-	scalar_int_mode in_mode = *in_mode_iter;
-=======
     FOR_EACH_MODE_UNTIL (mode, in_mode_iter.require ())
       {
 	scalar_int_mode in_mode = in_mode_iter.require ();
->>>>>>> 5a462df3
 	scalar_int_mode i;
 
 	/* Currently, it is assumed that TARGET_MODE_REP_EXTENDED
 	   extends to the next widest mode.  */
 	gcc_assert (targetm.mode_rep_extended (mode, in_mode) == UNKNOWN
-<<<<<<< HEAD
-		    || *GET_MODE_WIDER_MODE (mode) == in_mode);
-=======
 		    || GET_MODE_WIDER_MODE (mode).require () == in_mode);
->>>>>>> 5a462df3
 
 	/* We are in in_mode.  Count how many bits outside of mode
 	   have to be copies of the sign-bit.  */
@@ -5919,11 +5901,7 @@
 	  {
 	    /* This must always exist (for the last iteration it will be
 	       IN_MODE).  */
-<<<<<<< HEAD
-	    scalar_int_mode wider = *GET_MODE_WIDER_MODE (i);
-=======
 	    scalar_int_mode wider = GET_MODE_WIDER_MODE (i).require ();
->>>>>>> 5a462df3
 
 	    if (targetm.mode_rep_extended (i, wider) == SIGN_EXTEND
 		/* We can only check sign-bit copies starting from the
