/* Basic block reordering routines for the GNU compiler.
   Copyright (C) 2000, 2002, 2003, 2004, 2005 Free Software Foundation, Inc.

   This file is part of GCC.

   GCC is free software; you can redistribute it and/or modify it
   under the terms of the GNU General Public License as published by
   the Free Software Foundation; either version 2, or (at your option)
   any later version.

   GCC is distributed in the hope that it will be useful, but WITHOUT
   ANY WARRANTY; without even the implied warranty of MERCHANTABILITY
   or FITNESS FOR A PARTICULAR PURPOSE.  See the GNU General Public
   License for more details.

   You should have received a copy of the GNU General Public License
   along with GCC; see the file COPYING.  If not, write to the Free
   Software Foundation, 51 Franklin Street, Fifth Floor, Boston, MA
   02110-1301, USA.  */

/* This (greedy) algorithm constructs traces in several rounds.
   The construction starts from "seeds".  The seed for the first round
   is the entry point of function.  When there are more than one seed
   that one is selected first that has the lowest key in the heap
   (see function bb_to_key).  Then the algorithm repeatedly adds the most
   probable successor to the end of a trace.  Finally it connects the traces.

   There are two parameters: Branch Threshold and Exec Threshold.
   If the edge to a successor of the actual basic block is lower than
   Branch Threshold or the frequency of the successor is lower than
   Exec Threshold the successor will be the seed in one of the next rounds.
   Each round has these parameters lower than the previous one.
   The last round has to have these parameters set to zero
   so that the remaining blocks are picked up.

   The algorithm selects the most probable successor from all unvisited
   successors and successors that have been added to this trace.
   The other successors (that has not been "sent" to the next round) will be
   other seeds for this round and the secondary traces will start in them.
   If the successor has not been visited in this trace it is added to the trace
   (however, there is some heuristic for simple branches).
   If the successor has been visited in this trace the loop has been found.
   If the loop has many iterations the loop is rotated so that the
   source block of the most probable edge going out from the loop
   is the last block of the trace.
   If the loop has few iterations and there is no edge from the last block of
   the loop going out from loop the loop header is duplicated.
   Finally, the construction of the trace is terminated.

   When connecting traces it first checks whether there is an edge from the
   last block of one trace to the first block of another trace.
   When there are still some unconnected traces it checks whether there exists
   a basic block BB such that BB is a successor of the last bb of one trace
   and BB is a predecessor of the first block of another trace. In this case,
   BB is duplicated and the traces are connected through this duplicate.
   The rest of traces are simply connected so there will be a jump to the
   beginning of the rest of trace.


   References:

   "Software Trace Cache"
   A. Ramirez, J. Larriba-Pey, C. Navarro, J. Torrellas and M. Valero; 1999
   http://citeseer.nj.nec.com/15361.html

*/

#include "config.h"
#include "system.h"
#include "coretypes.h"
#include "tm.h"
#include "rtl.h"
#include "regs.h"
#include "flags.h"
#include "timevar.h"
#include "output.h"
#include "cfglayout.h"
#include "fibheap.h"
#include "target.h"
#include "function.h"
#include "tm_p.h"
#include "obstack.h"
#include "expr.h"
#include "params.h"
<<<<<<< HEAD
=======
#include "toplev.h"
#include "tree-pass.h"

#ifndef HAVE_conditional_execution
#define HAVE_conditional_execution 0
#endif
>>>>>>> 8c044a9c

/* The number of rounds.  In most cases there will only be 4 rounds, but
   when partitioning hot and cold basic blocks into separate sections of
   the .o file there will be an extra round.*/
#define N_ROUNDS 5

/* Stubs in case we don't have a return insn.
   We have to check at runtime too, not only compiletime.  */  

#ifndef HAVE_return
#define HAVE_return 0
#define gen_return() NULL_RTX
#endif


/* Branch thresholds in thousandths (per mille) of the REG_BR_PROB_BASE.  */
static int branch_threshold[N_ROUNDS] = {400, 200, 100, 0, 0};

/* Exec thresholds in thousandths (per mille) of the frequency of bb 0.  */
static int exec_threshold[N_ROUNDS] = {500, 200, 50, 0, 0};

/* If edge frequency is lower than DUPLICATION_THRESHOLD per mille of entry
   block the edge destination is not duplicated while connecting traces.  */
#define DUPLICATION_THRESHOLD 100

/* Length of unconditional jump instruction.  */
static int uncond_jump_length;

/* Structure to hold needed information for each basic block.  */
typedef struct bbro_basic_block_data_def
{
  /* Which trace is the bb start of (-1 means it is not a start of a trace).  */
  int start_of_trace;

  /* Which trace is the bb end of (-1 means it is not an end of a trace).  */
  int end_of_trace;

  /* Which trace is the bb in?  */
  int in_trace;

  /* Which heap is BB in (if any)?  */
  fibheap_t heap;

  /* Which heap node is BB in (if any)?  */
  fibnode_t node;
} bbro_basic_block_data;

/* The current size of the following dynamic array.  */
static int array_size;

/* The array which holds needed information for basic blocks.  */
static bbro_basic_block_data *bbd;

/* To avoid frequent reallocation the size of arrays is greater than needed,
   the number of elements is (not less than) 1.25 * size_wanted.  */
#define GET_ARRAY_SIZE(X) ((((X) / 4) + 1) * 5)

/* Free the memory and set the pointer to NULL.  */
#define FREE(P) (gcc_assert (P), free (P), P = 0)

/* Structure for holding information about a trace.  */
struct trace
{
  /* First and last basic block of the trace.  */
  basic_block first, last;

  /* The round of the STC creation which this trace was found in.  */
  int round;

  /* The length (i.e. the number of basic blocks) of the trace.  */
  int length;
};

/* Maximum frequency and count of one of the entry blocks.  */
static int max_entry_frequency;
static gcov_type max_entry_count;

/* Local function prototypes.  */
static void find_traces (int *, struct trace *);
static basic_block rotate_loop (edge, struct trace *, int);
static void mark_bb_visited (basic_block, int);
static void find_traces_1_round (int, int, gcov_type, struct trace *, int *,
				 int, fibheap_t *, int);
static basic_block copy_bb (basic_block, edge, basic_block, int);
static fibheapkey_t bb_to_key (basic_block);
static bool better_edge_p (basic_block, edge, int, int, int, int, edge);
static void connect_traces (int, struct trace *);
static bool copy_bb_p (basic_block, int);
static int get_uncond_jump_length (void);
static bool push_to_next_round_p (basic_block, int, int, int, gcov_type);
static void find_rarely_executed_basic_blocks_and_crossing_edges (edge *, 
								  int *,
								  int *);
static void add_labels_and_missing_jumps (edge *, int);
static void add_reg_crossing_jump_notes (void);
static void fix_up_fall_thru_edges (void);
static void fix_edges_for_rarely_executed_code (edge *, int);
static void fix_crossing_conditional_branches (void);
static void fix_crossing_unconditional_branches (void);

/* Check to see if bb should be pushed into the next round of trace
   collections or not.  Reasons for pushing the block forward are 1).
   If the block is cold, we are doing partitioning, and there will be
   another round (cold partition blocks are not supposed to be
   collected into traces until the very last round); or 2). There will
   be another round, and the basic block is not "hot enough" for the
   current round of trace collection.  */

static bool
push_to_next_round_p (basic_block bb, int round, int number_of_rounds,
		      int exec_th, gcov_type count_th)
{
  bool there_exists_another_round;
  bool block_not_hot_enough;

  there_exists_another_round = round < number_of_rounds - 1;

  block_not_hot_enough = (bb->frequency < exec_th 
			  || bb->count < count_th
			  || probably_never_executed_bb_p (bb));

  if (there_exists_another_round
      && block_not_hot_enough)
    return true;
  else 
    return false;
}

/* Find the traces for Software Trace Cache.  Chain each trace through
   RBI()->next.  Store the number of traces to N_TRACES and description of
   traces to TRACES.  */

static void
find_traces (int *n_traces, struct trace *traces)
{
  int i;
  int number_of_rounds;
  edge e;
  edge_iterator ei;
  fibheap_t heap;

  /* Add one extra round of trace collection when partitioning hot/cold
     basic blocks into separate sections.  The last round is for all the
     cold blocks (and ONLY the cold blocks).  */

  number_of_rounds = N_ROUNDS - 1;

  /* Insert entry points of function into heap.  */
  heap = fibheap_new ();
  max_entry_frequency = 0;
  max_entry_count = 0;
  FOR_EACH_EDGE (e, ei, ENTRY_BLOCK_PTR->succs)
    {
      bbd[e->dest->index].heap = heap;
      bbd[e->dest->index].node = fibheap_insert (heap, bb_to_key (e->dest),
						    e->dest);
      if (e->dest->frequency > max_entry_frequency)
	max_entry_frequency = e->dest->frequency;
      if (e->dest->count > max_entry_count)
	max_entry_count = e->dest->count;
    }

  /* Find the traces.  */
  for (i = 0; i < number_of_rounds; i++)
    {
      gcov_type count_threshold;

      if (dump_file)
	fprintf (dump_file, "STC - round %d\n", i + 1);

      if (max_entry_count < INT_MAX / 1000)
	count_threshold = max_entry_count * exec_threshold[i] / 1000;
      else
	count_threshold = max_entry_count / 1000 * exec_threshold[i];

      find_traces_1_round (REG_BR_PROB_BASE * branch_threshold[i] / 1000,
			   max_entry_frequency * exec_threshold[i] / 1000,
			   count_threshold, traces, n_traces, i, &heap,
			   number_of_rounds);
    }
  fibheap_delete (heap);

  if (dump_file)
    {
      for (i = 0; i < *n_traces; i++)
	{
	  basic_block bb;
	  fprintf (dump_file, "Trace %d (round %d):  ", i + 1,
		   traces[i].round + 1);
	  for (bb = traces[i].first; bb != traces[i].last; bb = bb->aux)
	    fprintf (dump_file, "%d [%d] ", bb->index, bb->frequency);
	  fprintf (dump_file, "%d [%d]\n", bb->index, bb->frequency);
	}
      fflush (dump_file);
    }
}

/* Rotate loop whose back edge is BACK_EDGE in the tail of trace TRACE
   (with sequential number TRACE_N).  */

static basic_block
rotate_loop (edge back_edge, struct trace *trace, int trace_n)
{
  basic_block bb;

  /* Information about the best end (end after rotation) of the loop.  */
  basic_block best_bb = NULL;
  edge best_edge = NULL;
  int best_freq = -1;
  gcov_type best_count = -1;
  /* The best edge is preferred when its destination is not visited yet
     or is a start block of some trace.  */
  bool is_preferred = false;

  /* Find the most frequent edge that goes out from current trace.  */
  bb = back_edge->dest;
  do
    {
      edge e;
      edge_iterator ei;

      FOR_EACH_EDGE (e, ei, bb->succs)
	if (e->dest != EXIT_BLOCK_PTR
	    && e->dest->il.rtl->visited != trace_n
	    && (e->flags & EDGE_CAN_FALLTHRU)
	    && !(e->flags & EDGE_COMPLEX))
	{
	  if (is_preferred)
	    {
	      /* The best edge is preferred.  */
	      if (!e->dest->il.rtl->visited
		  || bbd[e->dest->index].start_of_trace >= 0)
		{
		  /* The current edge E is also preferred.  */
		  int freq = EDGE_FREQUENCY (e);
		  if (freq > best_freq || e->count > best_count)
		    {
		      best_freq = freq;
		      best_count = e->count;
		      best_edge = e;
		      best_bb = bb;
		    }
		}
	    }
	  else
	    {
	      if (!e->dest->il.rtl->visited
		  || bbd[e->dest->index].start_of_trace >= 0)
		{
		  /* The current edge E is preferred.  */
		  is_preferred = true;
		  best_freq = EDGE_FREQUENCY (e);
		  best_count = e->count;
		  best_edge = e;
		  best_bb = bb;
		}
	      else
		{
		  int freq = EDGE_FREQUENCY (e);
		  if (!best_edge || freq > best_freq || e->count > best_count)
		    {
		      best_freq = freq;
		      best_count = e->count;
		      best_edge = e;
		      best_bb = bb;
		    }
		}
	    }
	}
      bb = bb->aux;
    }
  while (bb != back_edge->dest);

  if (best_bb)
    {
      /* Rotate the loop so that the BEST_EDGE goes out from the last block of
	 the trace.  */
      if (back_edge->dest == trace->first)
	{
	  trace->first = best_bb->aux;
	}
      else
	{
	  basic_block prev_bb;

	  for (prev_bb = trace->first;
	       prev_bb->aux != back_edge->dest;
	       prev_bb = prev_bb->aux)
	    ;
	  prev_bb->aux = best_bb->aux;

	  /* Try to get rid of uncond jump to cond jump.  */
	  if (single_succ_p (prev_bb))
	    {
	      basic_block header = single_succ (prev_bb);

	      /* Duplicate HEADER if it is a small block containing cond jump
		 in the end.  */
	      if (any_condjump_p (BB_END (header)) && copy_bb_p (header, 0)
		  && !find_reg_note (BB_END (header), REG_CROSSING_JUMP, 
				     NULL_RTX))
		copy_bb (header, single_succ_edge (prev_bb), prev_bb, trace_n);
	    }
	}
    }
  else
    {
      /* We have not found suitable loop tail so do no rotation.  */
      best_bb = back_edge->src;
    }
  best_bb->aux = NULL;
  return best_bb;
}

/* This function marks BB that it was visited in trace number TRACE.  */

static void
mark_bb_visited (basic_block bb, int trace)
{
  bb->il.rtl->visited = trace;
  if (bbd[bb->index].heap)
    {
      fibheap_delete_node (bbd[bb->index].heap, bbd[bb->index].node);
      bbd[bb->index].heap = NULL;
      bbd[bb->index].node = NULL;
    }
}

/* One round of finding traces. Find traces for BRANCH_TH and EXEC_TH i.e. do
   not include basic blocks their probability is lower than BRANCH_TH or their
   frequency is lower than EXEC_TH into traces (or count is lower than
   COUNT_TH).  It stores the new traces into TRACES and modifies the number of
   traces *N_TRACES. Sets the round (which the trace belongs to) to ROUND. It
   expects that starting basic blocks are in *HEAP and at the end it deletes
   *HEAP and stores starting points for the next round into new *HEAP.  */

static void
find_traces_1_round (int branch_th, int exec_th, gcov_type count_th,
		     struct trace *traces, int *n_traces, int round,
		     fibheap_t *heap, int number_of_rounds)
{
  /* Heap for discarded basic blocks which are possible starting points for
     the next round.  */
  fibheap_t new_heap = fibheap_new ();

  while (!fibheap_empty (*heap))
    {
      basic_block bb;
      struct trace *trace;
      edge best_edge, e;
      fibheapkey_t key;
      edge_iterator ei;

      bb = fibheap_extract_min (*heap);
      bbd[bb->index].heap = NULL;
      bbd[bb->index].node = NULL;

      if (dump_file)
	fprintf (dump_file, "Getting bb %d\n", bb->index);

      /* If the BB's frequency is too low send BB to the next round.  When
         partitioning hot/cold blocks into separate sections, make sure all
         the cold blocks (and ONLY the cold blocks) go into the (extra) final
         round.  */

      if (push_to_next_round_p (bb, round, number_of_rounds, exec_th, 
				count_th))
	{
	  int key = bb_to_key (bb);
	  bbd[bb->index].heap = new_heap;
	  bbd[bb->index].node = fibheap_insert (new_heap, key, bb);

	  if (dump_file)
	    fprintf (dump_file,
		     "  Possible start point of next round: %d (key: %d)\n",
		     bb->index, key);
	  continue;
	}

      trace = traces + *n_traces;
      trace->first = bb;
      trace->round = round;
      trace->length = 0;
      bbd[bb->index].in_trace = *n_traces;
      (*n_traces)++;

      do
	{
	  int prob, freq;
	  bool ends_in_call;

	  /* The probability and frequency of the best edge.  */
	  int best_prob = INT_MIN / 2;
	  int best_freq = INT_MIN / 2;

	  best_edge = NULL;
	  mark_bb_visited (bb, *n_traces);
	  trace->length++;

	  if (dump_file)
	    fprintf (dump_file, "Basic block %d was visited in trace %d\n",
		     bb->index, *n_traces - 1);

          ends_in_call = block_ends_with_call_p (bb);

	  /* Select the successor that will be placed after BB.  */
	  FOR_EACH_EDGE (e, ei, bb->succs)
	    {
	      gcc_assert (!(e->flags & EDGE_FAKE));

	      if (e->dest == EXIT_BLOCK_PTR)
		continue;

	      if (e->dest->il.rtl->visited
		  && e->dest->il.rtl->visited != *n_traces)
		continue;

	      if (BB_PARTITION (e->dest) != BB_PARTITION (bb))
		continue;

	      prob = e->probability;
	      freq = e->dest->frequency;

	      /* The only sensible preference for a call instruction is the
		 fallthru edge.  Don't bother selecting anything else.  */
	      if (ends_in_call)
		{
		  if (e->flags & EDGE_CAN_FALLTHRU)
		    {
		      best_edge = e;
		      best_prob = prob;
		      best_freq = freq;
		    }
		  continue;
		}

	      /* The only sensible preference for a call instruction is the
		 fallthru edge.  Don't bother selecting anything else.  */
	      if (ends_in_call)
		{
		  if (e->flags & EDGE_CAN_FALLTHRU)
		    {
		      best_edge = e;
		      best_prob = prob;
		      best_freq = freq;
		    }
		  continue;
		}

	      /* Edge that cannot be fallthru or improbable or infrequent
		 successor (i.e. it is unsuitable successor).  */
	      if (!(e->flags & EDGE_CAN_FALLTHRU) || (e->flags & EDGE_COMPLEX)
		  || prob < branch_th || EDGE_FREQUENCY (e) < exec_th
		  || e->count < count_th)
		continue;

	      /* If partitioning hot/cold basic blocks, don't consider edges
		 that cross section boundaries.  */

	      if (better_edge_p (bb, e, prob, freq, best_prob, best_freq,
				 best_edge))
		{
		  best_edge = e;
		  best_prob = prob;
		  best_freq = freq;
		}
	    }

	  /* If the best destination has multiple predecessors, and can be
	     duplicated cheaper than a jump, don't allow it to be added
	     to a trace.  We'll duplicate it when connecting traces.  */
	  if (best_edge && EDGE_COUNT (best_edge->dest->preds) >= 2
	      && copy_bb_p (best_edge->dest, 0))
	    best_edge = NULL;

	  /* Add all non-selected successors to the heaps.  */
	  FOR_EACH_EDGE (e, ei, bb->succs)
	    {
	      if (e == best_edge
		  || e->dest == EXIT_BLOCK_PTR
		  || e->dest->il.rtl->visited)
		continue;

	      key = bb_to_key (e->dest);

	      if (bbd[e->dest->index].heap)
		{
		  /* E->DEST is already in some heap.  */
		  if (key != bbd[e->dest->index].node->key)
		    {
		      if (dump_file)
			{
			  fprintf (dump_file,
				   "Changing key for bb %d from %ld to %ld.\n",
				   e->dest->index,
				   (long) bbd[e->dest->index].node->key,
				   key);
			}
		      fibheap_replace_key (bbd[e->dest->index].heap,
					   bbd[e->dest->index].node, key);
		    }
		}
	      else
		{
		  fibheap_t which_heap = *heap;

		  prob = e->probability;
		  freq = EDGE_FREQUENCY (e);

		  if (!(e->flags & EDGE_CAN_FALLTHRU)
		      || (e->flags & EDGE_COMPLEX)
		      || prob < branch_th || freq < exec_th
		      || e->count < count_th)
		    {
		      /* When partitioning hot/cold basic blocks, make sure
			 the cold blocks (and only the cold blocks) all get
			 pushed to the last round of trace collection.  */

		      if (push_to_next_round_p (e->dest, round, 
						number_of_rounds,
						exec_th, count_th))
			which_heap = new_heap;
		    }

		  bbd[e->dest->index].heap = which_heap;
		  bbd[e->dest->index].node = fibheap_insert (which_heap,
								key, e->dest);

		  if (dump_file)
		    {
		      fprintf (dump_file,
			       "  Possible start of %s round: %d (key: %ld)\n",
			       (which_heap == new_heap) ? "next" : "this",
			       e->dest->index, (long) key);
		    }

		}
	    }

	  if (best_edge) /* Suitable successor was found.  */
	    {
	      if (best_edge->dest->il.rtl->visited == *n_traces)
		{
		  /* We do nothing with one basic block loops.  */
		  if (best_edge->dest != bb)
		    {
		      if (EDGE_FREQUENCY (best_edge)
			  > 4 * best_edge->dest->frequency / 5)
			{
			  /* The loop has at least 4 iterations.  If the loop
			     header is not the first block of the function
			     we can rotate the loop.  */

			  if (best_edge->dest != ENTRY_BLOCK_PTR->next_bb)
			    {
			      if (dump_file)
				{
				  fprintf (dump_file,
					   "Rotating loop %d - %d\n",
					   best_edge->dest->index, bb->index);
				}
			      bb->aux = best_edge->dest;
			      bbd[best_edge->dest->index].in_trace = 
				                             (*n_traces) - 1;
			      bb = rotate_loop (best_edge, trace, *n_traces);
			    }
			}
		      else
			{
			  /* The loop has less than 4 iterations.  */

			  if (single_succ_p (bb)
			      && copy_bb_p (best_edge->dest, !optimize_size))
			    {
			      bb = copy_bb (best_edge->dest, best_edge, bb,
					    *n_traces);
			      trace->length++;
			    }
			}
		    }

		  /* Terminate the trace.  */
		  break;
		}
	      else
		{
		  /* Check for a situation

		    A
		   /|
		  B |
		   \|
		    C

		  where
		  EDGE_FREQUENCY (AB) + EDGE_FREQUENCY (BC)
		    >= EDGE_FREQUENCY (AC).
		  (i.e. 2 * B->frequency >= EDGE_FREQUENCY (AC) )
		  Best ordering is then A B C.

		  This situation is created for example by:

		  if (A) B;
		  C;

		  */

		  FOR_EACH_EDGE (e, ei, bb->succs)
		    if (e != best_edge
			&& (e->flags & EDGE_CAN_FALLTHRU)
			&& !(e->flags & EDGE_COMPLEX)
			&& !e->dest->il.rtl->visited
			&& single_pred_p (e->dest)
			&& !(e->flags & EDGE_CROSSING)
			&& single_succ_p (e->dest)
			&& (single_succ_edge (e->dest)->flags
			    & EDGE_CAN_FALLTHRU)
			&& !(single_succ_edge (e->dest)->flags & EDGE_COMPLEX)
			&& single_succ (e->dest) == best_edge->dest
			&& 2 * e->dest->frequency >= EDGE_FREQUENCY (best_edge))
		      {
			best_edge = e;
			if (dump_file)
			  fprintf (dump_file, "Selecting BB %d\n",
				   best_edge->dest->index);
			break;
		      }

		  bb->aux = best_edge->dest;
		  bbd[best_edge->dest->index].in_trace = (*n_traces) - 1;
		  bb = best_edge->dest;
		}
	    }
	}
      while (best_edge);
      trace->last = bb;
      bbd[trace->first->index].start_of_trace = *n_traces - 1;
      bbd[trace->last->index].end_of_trace = *n_traces - 1;

      /* The trace is terminated so we have to recount the keys in heap
	 (some block can have a lower key because now one of its predecessors
	 is an end of the trace).  */
      FOR_EACH_EDGE (e, ei, bb->succs)
	{
	  if (e->dest == EXIT_BLOCK_PTR
	      || e->dest->il.rtl->visited)
	    continue;

	  if (bbd[e->dest->index].heap)
	    {
	      key = bb_to_key (e->dest);
	      if (key != bbd[e->dest->index].node->key)
		{
		  if (dump_file)
		    {
		      fprintf (dump_file,
			       "Changing key for bb %d from %ld to %ld.\n",
			       e->dest->index,
			       (long) bbd[e->dest->index].node->key, key);
		    }
		  fibheap_replace_key (bbd[e->dest->index].heap,
				       bbd[e->dest->index].node,
				       key);
		}
	    }
	}
    }

  fibheap_delete (*heap);

  /* "Return" the new heap.  */
  *heap = new_heap;
}

/* Create a duplicate of the basic block OLD_BB and redirect edge E to it, add
   it to trace after BB, mark OLD_BB visited and update pass' data structures
   (TRACE is a number of trace which OLD_BB is duplicated to).  */

static basic_block
copy_bb (basic_block old_bb, edge e, basic_block bb, int trace)
{
  basic_block new_bb;

  new_bb = duplicate_block (old_bb, e, bb);
  BB_COPY_PARTITION (new_bb, old_bb);

  gcc_assert (e->dest == new_bb);
  gcc_assert (!e->dest->il.rtl->visited);

  if (dump_file)
    fprintf (dump_file,
	     "Duplicated bb %d (created bb %d)\n",
	     old_bb->index, new_bb->index);
  new_bb->il.rtl->visited = trace;
  new_bb->aux = bb->aux;
  bb->aux = new_bb;

  if (new_bb->index >= array_size || last_basic_block > array_size)
    {
      int i;
      int new_size;

      new_size = MAX (last_basic_block, new_bb->index + 1);
      new_size = GET_ARRAY_SIZE (new_size);
      bbd = xrealloc (bbd, new_size * sizeof (bbro_basic_block_data));
      for (i = array_size; i < new_size; i++)
	{
	  bbd[i].start_of_trace = -1;
	  bbd[i].in_trace = -1;
	  bbd[i].end_of_trace = -1;
	  bbd[i].heap = NULL;
	  bbd[i].node = NULL;
	}
      array_size = new_size;

      if (dump_file)
	{
	  fprintf (dump_file,
		   "Growing the dynamic array to %d elements.\n",
		   array_size);
	}
    }

  bbd[new_bb->index].in_trace = trace;

  return new_bb;
}

/* Compute and return the key (for the heap) of the basic block BB.  */

static fibheapkey_t
bb_to_key (basic_block bb)
{
  edge e;
  edge_iterator ei;
  int priority = 0;

  /* Do not start in probably never executed blocks.  */

  if (BB_PARTITION (bb) == BB_COLD_PARTITION
      || probably_never_executed_bb_p (bb))
    return BB_FREQ_MAX;

  /* Prefer blocks whose predecessor is an end of some trace
     or whose predecessor edge is EDGE_DFS_BACK.  */
  FOR_EACH_EDGE (e, ei, bb->preds)
    {
      if ((e->src != ENTRY_BLOCK_PTR && bbd[e->src->index].end_of_trace >= 0)
	  || (e->flags & EDGE_DFS_BACK))
	{
	  int edge_freq = EDGE_FREQUENCY (e);

	  if (edge_freq > priority)
	    priority = edge_freq;
	}
    }

  if (priority)
    /* The block with priority should have significantly lower key.  */
    return -(100 * BB_FREQ_MAX + 100 * priority + bb->frequency);
  return -bb->frequency;
}

/* Return true when the edge E from basic block BB is better than the temporary
   best edge (details are in function).  The probability of edge E is PROB. The
   frequency of the successor is FREQ.  The current best probability is
   BEST_PROB, the best frequency is BEST_FREQ.
   The edge is considered to be equivalent when PROB does not differ much from
   BEST_PROB; similarly for frequency.  */

static bool
better_edge_p (basic_block bb, edge e, int prob, int freq, int best_prob,
	       int best_freq, edge cur_best_edge)
{
  bool is_better_edge;

  /* The BEST_* values do not have to be best, but can be a bit smaller than
     maximum values.  */
  int diff_prob = best_prob / 10;
  int diff_freq = best_freq / 10;

  if (prob > best_prob + diff_prob)
    /* The edge has higher probability than the temporary best edge.  */
    is_better_edge = true;
  else if (prob < best_prob - diff_prob)
    /* The edge has lower probability than the temporary best edge.  */
    is_better_edge = false;
  else if (freq < best_freq - diff_freq)
    /* The edge and the temporary best edge  have almost equivalent
       probabilities.  The higher frequency of a successor now means
       that there is another edge going into that successor.
       This successor has lower frequency so it is better.  */
    is_better_edge = true;
  else if (freq > best_freq + diff_freq)
    /* This successor has higher frequency so it is worse.  */
    is_better_edge = false;
  else if (e->dest->prev_bb == bb)
    /* The edges have equivalent probabilities and the successors
       have equivalent frequencies.  Select the previous successor.  */
    is_better_edge = true;
  else
    is_better_edge = false;

  /* If we are doing hot/cold partitioning, make sure that we always favor
     non-crossing edges over crossing edges.  */

  if (!is_better_edge
      && flag_reorder_blocks_and_partition 
      && cur_best_edge 
      && (cur_best_edge->flags & EDGE_CROSSING)
      && !(e->flags & EDGE_CROSSING))
    is_better_edge = true;

  return is_better_edge;
}

/* Connect traces in array TRACES, N_TRACES is the count of traces.  */

static void
connect_traces (int n_traces, struct trace *traces)
{
  int i;
  bool *connected;
  bool two_passes;
  int last_trace;
  int current_pass;
  int current_partition;
  int freq_threshold;
  gcov_type count_threshold;

  freq_threshold = max_entry_frequency * DUPLICATION_THRESHOLD / 1000;
  if (max_entry_count < INT_MAX / 1000)
    count_threshold = max_entry_count * DUPLICATION_THRESHOLD / 1000;
  else
    count_threshold = max_entry_count / 1000 * DUPLICATION_THRESHOLD;

  connected = xcalloc (n_traces, sizeof (bool));
  last_trace = -1;
  current_pass = 1;
  current_partition = BB_PARTITION (traces[0].first);
  two_passes = false;

  if (flag_reorder_blocks_and_partition)
    for (i = 0; i < n_traces && !two_passes; i++)
      if (BB_PARTITION (traces[0].first) 
	  != BB_PARTITION (traces[i].first))
	two_passes = true;

  for (i = 0; i < n_traces || (two_passes && current_pass == 1) ; i++)
    {
      int t = i;
      int t2;
      edge e, best;
      int best_len;

      if (i >= n_traces)
	{
	  gcc_assert (two_passes && current_pass == 1);
	  i = 0;
	  t = i;
	  current_pass = 2;
	  if (current_partition == BB_HOT_PARTITION)
	    current_partition = BB_COLD_PARTITION;
	  else
	    current_partition = BB_HOT_PARTITION;
	}
      
      if (connected[t])
	continue;

      if (two_passes 
	  && BB_PARTITION (traces[t].first) != current_partition)
	continue;

      connected[t] = true;

      /* Find the predecessor traces.  */
      for (t2 = t; t2 > 0;)
	{
	  edge_iterator ei;
	  best = NULL;
	  best_len = 0;
	  FOR_EACH_EDGE (e, ei, traces[t2].first->preds)
	    {
	      int si = e->src->index;

	      if (e->src != ENTRY_BLOCK_PTR
		  && (e->flags & EDGE_CAN_FALLTHRU)
		  && !(e->flags & EDGE_COMPLEX)
		  && bbd[si].end_of_trace >= 0
		  && !connected[bbd[si].end_of_trace]
		  && (BB_PARTITION (e->src) == current_partition)
		  && (!best
		      || e->probability > best->probability
		      || (e->probability == best->probability
			  && traces[bbd[si].end_of_trace].length > best_len)))
		{
		  best = e;
		  best_len = traces[bbd[si].end_of_trace].length;
		}
	    }
	  if (best)
	    {
	      best->src->aux = best->dest;
	      t2 = bbd[best->src->index].end_of_trace;
	      connected[t2] = true;

	      if (dump_file)
		{
		  fprintf (dump_file, "Connection: %d %d\n",
			   best->src->index, best->dest->index);
		}
	    }
	  else
	    break;
	}

      if (last_trace >= 0)
	traces[last_trace].last->aux = traces[t2].first;
      last_trace = t;

      /* Find the successor traces.  */
      while (1)
	{
	  /* Find the continuation of the chain.  */
	  edge_iterator ei;
	  best = NULL;
	  best_len = 0;
	  FOR_EACH_EDGE (e, ei, traces[t].last->succs)
	    {
	      int di = e->dest->index;

	      if (e->dest != EXIT_BLOCK_PTR
		  && (e->flags & EDGE_CAN_FALLTHRU)
		  && !(e->flags & EDGE_COMPLEX)
		  && bbd[di].start_of_trace >= 0
		  && !connected[bbd[di].start_of_trace]
		  && (BB_PARTITION (e->dest) == current_partition)
		  && (!best
		      || e->probability > best->probability
		      || (e->probability == best->probability
			  && traces[bbd[di].start_of_trace].length > best_len)))
		{
		  best = e;
		  best_len = traces[bbd[di].start_of_trace].length;
		}
	    }

	  if (best)
	    {
	      if (dump_file)
		{
		  fprintf (dump_file, "Connection: %d %d\n",
			   best->src->index, best->dest->index);
		}
	      t = bbd[best->dest->index].start_of_trace;
	      traces[last_trace].last->aux = traces[t].first;
	      connected[t] = true;
	      last_trace = t;
	    }
	  else
	    {
	      /* Try to connect the traces by duplication of 1 block.  */
	      edge e2;
	      basic_block next_bb = NULL;
	      bool try_copy = false;

	      FOR_EACH_EDGE (e, ei, traces[t].last->succs)
		if (e->dest != EXIT_BLOCK_PTR
		    && (e->flags & EDGE_CAN_FALLTHRU)
		    && !(e->flags & EDGE_COMPLEX)
		    && (!best || e->probability > best->probability))
		  {
		    edge_iterator ei;
		    edge best2 = NULL;
		    int best2_len = 0;

		    /* If the destination is a start of a trace which is only
		       one block long, then no need to search the successor
		       blocks of the trace.  Accept it.  */
		    if (bbd[e->dest->index].start_of_trace >= 0
			&& traces[bbd[e->dest->index].start_of_trace].length
			   == 1)
		      {
			best = e;
			try_copy = true;
			continue;
		      }

		    FOR_EACH_EDGE (e2, ei, e->dest->succs)
		      {
			int di = e2->dest->index;

			if (e2->dest == EXIT_BLOCK_PTR
			    || ((e2->flags & EDGE_CAN_FALLTHRU)
				&& !(e2->flags & EDGE_COMPLEX)
				&& bbd[di].start_of_trace >= 0
				&& !connected[bbd[di].start_of_trace]
				&& (BB_PARTITION (e2->dest) == current_partition)
				&& (EDGE_FREQUENCY (e2) >= freq_threshold)
				&& (e2->count >= count_threshold)
				&& (!best2
				    || e2->probability > best2->probability
				    || (e2->probability == best2->probability
					&& traces[bbd[di].start_of_trace].length
					   > best2_len))))
			  {
			    best = e;
			    best2 = e2;
			    if (e2->dest != EXIT_BLOCK_PTR)
			      best2_len = traces[bbd[di].start_of_trace].length;
			    else
			      best2_len = INT_MAX;
			    next_bb = e2->dest;
			    try_copy = true;
			  }
		      }
		  }

	      if (flag_reorder_blocks_and_partition)
		try_copy = false;

	      /* Copy tiny blocks always; copy larger blocks only when the
		 edge is traversed frequently enough.  */
	      if (try_copy
		  && copy_bb_p (best->dest,
				!optimize_size
				&& EDGE_FREQUENCY (best) >= freq_threshold
				&& best->count >= count_threshold))
		{
		  basic_block new_bb;

		  if (dump_file)
		    {
		      fprintf (dump_file, "Connection: %d %d ",
			       traces[t].last->index, best->dest->index);
		      if (!next_bb)
			fputc ('\n', dump_file);
		      else if (next_bb == EXIT_BLOCK_PTR)
			fprintf (dump_file, "exit\n");
		      else
			fprintf (dump_file, "%d\n", next_bb->index);
		    }

		  new_bb = copy_bb (best->dest, best, traces[t].last, t);
		  traces[t].last = new_bb;
		  if (next_bb && next_bb != EXIT_BLOCK_PTR)
		    {
		      t = bbd[next_bb->index].start_of_trace;
		      traces[last_trace].last->aux = traces[t].first;
		      connected[t] = true;
		      last_trace = t;
		    }
		  else
		    break;	/* Stop finding the successor traces.  */
		}
	      else
		break;	/* Stop finding the successor traces.  */
	    }
	}
    }

  if (dump_file)
    {
      basic_block bb;

      fprintf (dump_file, "Final order:\n");
      for (bb = traces[0].first; bb; bb = bb->aux)
	fprintf (dump_file, "%d ", bb->index);
      fprintf (dump_file, "\n");
      fflush (dump_file);
    }

  FREE (connected);
}

/* Return true when BB can and should be copied. CODE_MAY_GROW is true
   when code size is allowed to grow by duplication.  */

static bool
copy_bb_p (basic_block bb, int code_may_grow)
{
  int size = 0;
  int max_size = uncond_jump_length;
  rtx insn;

  if (!bb->frequency)
    return false;
  if (EDGE_COUNT (bb->preds) < 2)
    return false;
  if (!can_duplicate_block_p (bb))
    return false;

  /* Avoid duplicating blocks which have many successors (PR/13430).  */
  if (EDGE_COUNT (bb->succs) > 8)
    return false;

  if (code_may_grow && maybe_hot_bb_p (bb))
    max_size *= PARAM_VALUE (PARAM_MAX_GROW_COPY_BB_INSNS);

  FOR_BB_INSNS (bb, insn)
    {
      if (INSN_P (insn))
	size += get_attr_min_length (insn);
    }

  if (size <= max_size)
    return true;

  if (dump_file)
    {
      fprintf (dump_file,
	       "Block %d can't be copied because its size = %d.\n",
	       bb->index, size);
    }

  return false;
}

/* Return the length of unconditional jump instruction.  */

static int
get_uncond_jump_length (void)
{
  rtx label, jump;
  int length;

  label = emit_label_before (gen_label_rtx (), get_insns ());
  jump = emit_jump_insn (gen_jump (label));

  length = get_attr_min_length (jump);

  delete_insn (jump);
  delete_insn (label);
  return length;
}

/* Find the basic blocks that are rarely executed and need to be moved to
   a separate section of the .o file (to cut down on paging and improve
   cache locality).  */

static void
find_rarely_executed_basic_blocks_and_crossing_edges (edge *crossing_edges, 
						      int *n_crossing_edges, 
						      int *max_idx)
{
  basic_block bb;
  bool has_hot_blocks = false;
  edge e;
  int i;
  edge_iterator ei;

  /* Mark which partition (hot/cold) each basic block belongs in.  */
  
  FOR_EACH_BB (bb)
    {
      if (probably_never_executed_bb_p (bb))
	BB_SET_PARTITION (bb, BB_COLD_PARTITION);
      else
	{
	  BB_SET_PARTITION (bb, BB_HOT_PARTITION);
	  has_hot_blocks = true;
	}
    }

  /* Mark every edge that crosses between sections.  */

  i = 0;
  FOR_EACH_BB (bb)
    FOR_EACH_EDGE (e, ei, bb->succs)
    {
      if (e->src != ENTRY_BLOCK_PTR
	  && e->dest != EXIT_BLOCK_PTR
	  && BB_PARTITION (e->src) != BB_PARTITION (e->dest))
	{
	  e->flags |= EDGE_CROSSING;
	  if (i == *max_idx)
	    {
	      *max_idx *= 2;
	      crossing_edges = xrealloc (crossing_edges,
					 (*max_idx) * sizeof (edge));
	    }
	  crossing_edges[i++] = e;
	}
      else
	e->flags &= ~EDGE_CROSSING;
    }
  *n_crossing_edges = i;
}

/* If any destination of a crossing edge does not have a label, add label;
   Convert any fall-through crossing edges (for blocks that do not contain
   a jump) to unconditional jumps.  */

static void 
add_labels_and_missing_jumps (edge *crossing_edges, int n_crossing_edges)
{
  int i;
  basic_block src;
  basic_block dest;
  rtx label;
  rtx barrier;
  rtx new_jump;
  
  for (i=0; i < n_crossing_edges; i++) 
    {
      if (crossing_edges[i]) 
  	{
  	  src = crossing_edges[i]->src; 
  	  dest = crossing_edges[i]->dest;
 	  
  	  /* Make sure dest has a label.  */
  	  
  	  if (dest && (dest != EXIT_BLOCK_PTR))
  	    {
	      label = block_label (dest);
	      
 	      /* Make sure source block ends with a jump.  */
	      
 	      if (src && (src != ENTRY_BLOCK_PTR)) 
 		{
		  if (!JUMP_P (BB_END (src)))
 		    /* bb just falls through.  */
 		    {
 		      /* make sure there's only one successor */
		      gcc_assert (single_succ_p (src));
		      
		      /* Find label in dest block.  */
		      label = block_label (dest);
		      
		      new_jump = emit_jump_insn_after (gen_jump (label), 
						       BB_END (src));
		      barrier = emit_barrier_after (new_jump);
		      JUMP_LABEL (new_jump) = label;
		      LABEL_NUSES (label) += 1;
		      src->il.rtl->footer = unlink_insn_chain (barrier, barrier);
		      /* Mark edge as non-fallthru.  */
		      crossing_edges[i]->flags &= ~EDGE_FALLTHRU;
 		    } /* end: 'if (GET_CODE ... '  */
 		} /* end: 'if (src && src->index...'  */
  	    } /* end: 'if (dest && dest->index...'  */
  	} /* end: 'if (crossing_edges[i]...'  */
    } /* end for loop  */
}

/* Find any bb's where the fall-through edge is a crossing edge (note that
   these bb's must also contain a conditional jump; we've already
   dealt with fall-through edges for blocks that didn't have a
   conditional jump in the call to add_labels_and_missing_jumps).
   Convert the fall-through edge to non-crossing edge by inserting a
   new bb to fall-through into.  The new bb will contain an
   unconditional jump (crossing edge) to the original fall through
   destination.  */

static void 
fix_up_fall_thru_edges (void)
{
  basic_block cur_bb;
  basic_block new_bb;
  edge succ1;
  edge succ2;
  edge fall_thru;
  edge cond_jump = NULL;
  edge e;
  bool cond_jump_crosses;
  int invert_worked;
  rtx old_jump;
  rtx fall_thru_label;
  rtx barrier;
  
  FOR_EACH_BB (cur_bb)
    {
      fall_thru = NULL;
      if (EDGE_COUNT (cur_bb->succs) > 0)
	succ1 = EDGE_SUCC (cur_bb, 0);
      else
	succ1 = NULL;

      if (EDGE_COUNT (cur_bb->succs) > 1)
  	succ2 = EDGE_SUCC (cur_bb, 1);
      else
  	succ2 = NULL;
      
      /* Find the fall-through edge.  */
      
      if (succ1 
 	  && (succ1->flags & EDGE_FALLTHRU))
 	{
 	  fall_thru = succ1;
 	  cond_jump = succ2;
 	}
      else if (succ2 
 	       && (succ2->flags & EDGE_FALLTHRU))
 	{
 	  fall_thru = succ2;
 	  cond_jump = succ1;
 	}
      
      if (fall_thru && (fall_thru->dest != EXIT_BLOCK_PTR))
  	{
  	  /* Check to see if the fall-thru edge is a crossing edge.  */
	
	  if (fall_thru->flags & EDGE_CROSSING)
  	    {
	      /* The fall_thru edge crosses; now check the cond jump edge, if
	         it exists.  */
	      
 	      cond_jump_crosses = true;
 	      invert_worked  = 0;
	      old_jump = BB_END (cur_bb);
	      
 	      /* Find the jump instruction, if there is one.  */
	      
 	      if (cond_jump)
 		{
		  if (!(cond_jump->flags & EDGE_CROSSING))
 		    cond_jump_crosses = false;
		  
 		  /* We know the fall-thru edge crosses; if the cond
 		     jump edge does NOT cross, and its destination is the
		     next block in the bb order, invert the jump
 		     (i.e. fix it so the fall thru does not cross and
 		     the cond jump does).  */
 		  
		  if (!cond_jump_crosses
		      && cur_bb->aux == cond_jump->dest)
 		    {
 		      /* Find label in fall_thru block. We've already added
 		         any missing labels, so there must be one.  */
 		      
 		      fall_thru_label = block_label (fall_thru->dest);

 		      if (old_jump && fall_thru_label)
 			invert_worked = invert_jump (old_jump, 
 						     fall_thru_label,0);
 		      if (invert_worked)
 			{
 			  fall_thru->flags &= ~EDGE_FALLTHRU;
 			  cond_jump->flags |= EDGE_FALLTHRU;
 			  update_br_prob_note (cur_bb);
 			  e = fall_thru;
 			  fall_thru = cond_jump;
 			  cond_jump = e;
			  cond_jump->flags |= EDGE_CROSSING;
			  fall_thru->flags &= ~EDGE_CROSSING;
 			}
 		    }
 		}
	      
 	      if (cond_jump_crosses || !invert_worked)
 		{
 		  /* This is the case where both edges out of the basic
 		     block are crossing edges. Here we will fix up the
		     fall through edge. The jump edge will be taken care
		     of later.  */
		  
 		  new_bb = force_nonfallthru (fall_thru);  
		  
 		  if (new_bb)
 		    {
 		      new_bb->aux = cur_bb->aux;
 		      cur_bb->aux = new_bb;
		      
 		      /* Make sure new fall-through bb is in same 
			 partition as bb it's falling through from.  */

		      BB_COPY_PARTITION (new_bb, cur_bb);
		      single_succ_edge (new_bb)->flags |= EDGE_CROSSING;
 		    }
		  
 		  /* Add barrier after new jump */
		  
 		  if (new_bb)
 		    {
 		      barrier = emit_barrier_after (BB_END (new_bb));
 		      new_bb->il.rtl->footer = unlink_insn_chain (barrier, 
 							       barrier);
 		    }
 		  else
 		    {
 		      barrier = emit_barrier_after (BB_END (cur_bb));
 		      cur_bb->il.rtl->footer = unlink_insn_chain (barrier,
 							       barrier);
 		    }
 		}
  	    }
  	}
    }
}

/* This function checks the destination blockof a "crossing jump" to
   see if it has any crossing predecessors that begin with a code label
   and end with an unconditional jump.  If so, it returns that predecessor
   block.  (This is to avoid creating lots of new basic blocks that all
   contain unconditional jumps to the same destination).  */

static basic_block
find_jump_block (basic_block jump_dest) 
{ 
  basic_block source_bb = NULL; 
  edge e;
  rtx insn;
  edge_iterator ei;

  FOR_EACH_EDGE (e, ei, jump_dest->preds)
    if (e->flags & EDGE_CROSSING)
      {
	basic_block src = e->src;
	
	/* Check each predecessor to see if it has a label, and contains
	   only one executable instruction, which is an unconditional jump.
	   If so, we can use it.  */
	
	if (LABEL_P (BB_HEAD (src)))
	  for (insn = BB_HEAD (src); 
	       !INSN_P (insn) && insn != NEXT_INSN (BB_END (src));
	       insn = NEXT_INSN (insn))
	    {
	      if (INSN_P (insn)
		  && insn == BB_END (src)
		  && JUMP_P (insn)
		  && !any_condjump_p (insn))
		{
		  source_bb = src;
		  break;
		}
	    }
	
	if (source_bb)
	  break;
      }

  return source_bb;
}

/* Find all BB's with conditional jumps that are crossing edges;
   insert a new bb and make the conditional jump branch to the new
   bb instead (make the new bb same color so conditional branch won't
   be a 'crossing' edge).  Insert an unconditional jump from the
   new bb to the original destination of the conditional jump.  */

static void
fix_crossing_conditional_branches (void)
{
  basic_block cur_bb;
  basic_block new_bb;
  basic_block last_bb;
  basic_block dest;
  basic_block prev_bb;
  edge succ1;
  edge succ2;
  edge crossing_edge;
  edge new_edge;
  rtx old_jump;
  rtx set_src;
  rtx old_label = NULL_RTX;
  rtx new_label;
  rtx new_jump;
  rtx barrier;

 last_bb = EXIT_BLOCK_PTR->prev_bb;
  
  FOR_EACH_BB (cur_bb)
    {
      crossing_edge = NULL;
      if (EDGE_COUNT (cur_bb->succs) > 0)
	succ1 = EDGE_SUCC (cur_bb, 0);
      else
	succ1 = NULL;
    
      if (EDGE_COUNT (cur_bb->succs) > 1)
	succ2 = EDGE_SUCC (cur_bb, 1);
      else
	succ2 = NULL;
      
      /* We already took care of fall-through edges, so only one successor
	 can be a crossing edge.  */
      
      if (succ1 && (succ1->flags & EDGE_CROSSING))
	crossing_edge = succ1;
      else if (succ2 && (succ2->flags & EDGE_CROSSING))
 	crossing_edge = succ2;
      
      if (crossing_edge) 
 	{
	  old_jump = BB_END (cur_bb);
	  
	  /* Check to make sure the jump instruction is a
	     conditional jump.  */
	  
	  set_src = NULL_RTX;

	  if (any_condjump_p (old_jump))
	    {
	      if (GET_CODE (PATTERN (old_jump)) == SET)
		set_src = SET_SRC (PATTERN (old_jump));
	      else if (GET_CODE (PATTERN (old_jump)) == PARALLEL)
		{
		  set_src = XVECEXP (PATTERN (old_jump), 0,0);
		  if (GET_CODE (set_src) == SET)
		    set_src = SET_SRC (set_src);
		  else
		    set_src = NULL_RTX;
		}
	    }

	  if (set_src && (GET_CODE (set_src) == IF_THEN_ELSE))
	    {
	      if (GET_CODE (XEXP (set_src, 1)) == PC)
		old_label = XEXP (set_src, 2);
	      else if (GET_CODE (XEXP (set_src, 2)) == PC)
		old_label = XEXP (set_src, 1);
	      
	      /* Check to see if new bb for jumping to that dest has
		 already been created; if so, use it; if not, create
		 a new one.  */

	      new_bb = find_jump_block (crossing_edge->dest);
	      
	      if (new_bb)
		new_label = block_label (new_bb);
	      else
		{
		  /* Create new basic block to be dest for
		     conditional jump.  */
		  
		  new_bb = create_basic_block (NULL, NULL, last_bb);
		  new_bb->aux = last_bb->aux;
		  last_bb->aux = new_bb;
		  prev_bb = last_bb;
		  last_bb = new_bb;
		  
		  /* Update register liveness information.  */
		  
		  new_bb->il.rtl->global_live_at_start = ALLOC_REG_SET (&reg_obstack);
		  new_bb->il.rtl->global_live_at_end = ALLOC_REG_SET (&reg_obstack);
		  COPY_REG_SET (new_bb->il.rtl->global_live_at_end,
				prev_bb->il.rtl->global_live_at_end);
		  COPY_REG_SET (new_bb->il.rtl->global_live_at_start,
				prev_bb->il.rtl->global_live_at_end);
		  
		  /* Put appropriate instructions in new bb.  */
		  
		  new_label = gen_label_rtx ();
		  emit_label_before (new_label, BB_HEAD (new_bb));
		  BB_HEAD (new_bb) = new_label;
		  
		  if (GET_CODE (old_label) == LABEL_REF)
		    {
		      old_label = JUMP_LABEL (old_jump);
		      new_jump = emit_jump_insn_after (gen_jump 
						       (old_label), 
						       BB_END (new_bb));
		    }
		  else
		    {
		      gcc_assert (HAVE_return
				  && GET_CODE (old_label) == RETURN);
		      new_jump = emit_jump_insn_after (gen_return (), 
						       BB_END (new_bb));
		    }
		  
		  barrier = emit_barrier_after (new_jump);
		  JUMP_LABEL (new_jump) = old_label;
		  new_bb->il.rtl->footer = unlink_insn_chain (barrier, 
							   barrier);
		  
		  /* Make sure new bb is in same partition as source
		     of conditional branch.  */
		  BB_COPY_PARTITION (new_bb, cur_bb);
		}
	      
	      /* Make old jump branch to new bb.  */
	      
	      redirect_jump (old_jump, new_label, 0);
	      
	      /* Remove crossing_edge as predecessor of 'dest'.  */
	      
	      dest = crossing_edge->dest;
	      
	      redirect_edge_succ (crossing_edge, new_bb);
	      
	      /* Make a new edge from new_bb to old dest; new edge
		 will be a successor for new_bb and a predecessor
		 for 'dest'.  */
	      
	      if (EDGE_COUNT (new_bb->succs) == 0)
		new_edge = make_edge (new_bb, dest, 0);
	      else
		new_edge = EDGE_SUCC (new_bb, 0);
	      
	      crossing_edge->flags &= ~EDGE_CROSSING;
	      new_edge->flags |= EDGE_CROSSING;
	    }
 	}
    }
}

/* Find any unconditional branches that cross between hot and cold
   sections.  Convert them into indirect jumps instead.  */

static void
fix_crossing_unconditional_branches (void)
{
  basic_block cur_bb;
  rtx last_insn;
  rtx label;
  rtx label_addr;
  rtx indirect_jump_sequence;
  rtx jump_insn = NULL_RTX;
  rtx new_reg;
  rtx cur_insn;
  edge succ;

  FOR_EACH_BB (cur_bb)
    {
      last_insn = BB_END (cur_bb);

      if (EDGE_COUNT (cur_bb->succs) < 1)
	continue;

      succ = EDGE_SUCC (cur_bb, 0);

      /* Check to see if bb ends in a crossing (unconditional) jump.  At
         this point, no crossing jumps should be conditional.  */

      if (JUMP_P (last_insn)
	  && (succ->flags & EDGE_CROSSING))
	{
	  rtx label2, table;

	  gcc_assert (!any_condjump_p (last_insn));

	  /* Make sure the jump is not already an indirect or table jump.  */

	  if (!computed_jump_p (last_insn)
	      && !tablejump_p (last_insn, &label2, &table))
	    {
	      /* We have found a "crossing" unconditional branch.  Now
		 we must convert it to an indirect jump.  First create
		 reference of label, as target for jump.  */
	      
	      label = JUMP_LABEL (last_insn);
	      label_addr = gen_rtx_LABEL_REF (Pmode, label);
	      LABEL_NUSES (label) += 1;
	      
	      /* Get a register to use for the indirect jump.  */
	      
	      new_reg = gen_reg_rtx (Pmode);
	      
	      /* Generate indirect the jump sequence.  */
	      
	      start_sequence ();
	      emit_move_insn (new_reg, label_addr);
	      emit_indirect_jump (new_reg);
	      indirect_jump_sequence = get_insns ();
	      end_sequence ();
	      
	      /* Make sure every instruction in the new jump sequence has
		 its basic block set to be cur_bb.  */
	      
	      for (cur_insn = indirect_jump_sequence; cur_insn;
		   cur_insn = NEXT_INSN (cur_insn))
		{
		  if (!BARRIER_P (cur_insn))
		    BLOCK_FOR_INSN (cur_insn) = cur_bb;
		  if (JUMP_P (cur_insn))
		    jump_insn = cur_insn;
		}
	      
	      /* Insert the new (indirect) jump sequence immediately before
		 the unconditional jump, then delete the unconditional jump.  */
	      
	      emit_insn_before (indirect_jump_sequence, last_insn);
	      delete_insn (last_insn);
	      
	      /* Make BB_END for cur_bb be the jump instruction (NOT the
		 barrier instruction at the end of the sequence...).  */
	      
	      BB_END (cur_bb) = jump_insn;
	    }
	}
    }
}

/* Add REG_CROSSING_JUMP note to all crossing jump insns.  */

static void
add_reg_crossing_jump_notes (void)
{
  basic_block bb;
  edge e;
  edge_iterator ei;

  FOR_EACH_BB (bb)
    FOR_EACH_EDGE (e, ei, bb->succs)
      if ((e->flags & EDGE_CROSSING)
	  && JUMP_P (BB_END (e->src)))
	REG_NOTES (BB_END (e->src)) = gen_rtx_EXPR_LIST (REG_CROSSING_JUMP, 
							 NULL_RTX, 
						         REG_NOTES (BB_END 
								  (e->src)));
}

/* Hot and cold basic blocks are partitioned and put in separate
   sections of the .o file, to reduce paging and improve cache
   performance (hopefully).  This can result in bits of code from the
   same function being widely separated in the .o file.  However this
   is not obvious to the current bb structure.  Therefore we must take
   care to ensure that: 1). There are no fall_thru edges that cross
   between sections; 2). For those architectures which have "short"
   conditional branches, all conditional branches that attempt to
   cross between sections are converted to unconditional branches;
   and, 3). For those architectures which have "short" unconditional
   branches, all unconditional branches that attempt to cross between
   sections are converted to indirect jumps.

   The code for fixing up fall_thru edges that cross between hot and
   cold basic blocks does so by creating new basic blocks containing 
   unconditional branches to the appropriate label in the "other" 
   section.  The new basic block is then put in the same (hot or cold)
   section as the original conditional branch, and the fall_thru edge
   is modified to fall into the new basic block instead.  By adding
   this level of indirection we end up with only unconditional branches
   crossing between hot and cold sections.  
   
   Conditional branches are dealt with by adding a level of indirection.
   A new basic block is added in the same (hot/cold) section as the 
   conditional branch, and the conditional branch is retargeted to the
   new basic block.  The new basic block contains an unconditional branch
   to the original target of the conditional branch (in the other section).

   Unconditional branches are dealt with by converting them into
   indirect jumps.  */

static void 
fix_edges_for_rarely_executed_code (edge *crossing_edges, 
				    int n_crossing_edges)
{
  /* Make sure the source of any crossing edge ends in a jump and the
     destination of any crossing edge has a label.  */
  
  add_labels_and_missing_jumps (crossing_edges, n_crossing_edges);
  
  /* Convert all crossing fall_thru edges to non-crossing fall
     thrus to unconditional jumps (that jump to the original fall
     thru dest).  */
  
  fix_up_fall_thru_edges ();
  
  /* If the architecture does not have conditional branches that can
     span all of memory, convert crossing conditional branches into
     crossing unconditional branches.  */
  
  if (!HAS_LONG_COND_BRANCH)
    fix_crossing_conditional_branches ();
  
  /* If the architecture does not have unconditional branches that
     can span all of memory, convert crossing unconditional branches
     into indirect jumps.  Since adding an indirect jump also adds
     a new register usage, update the register usage information as
     well.  */
  
  if (!HAS_LONG_UNCOND_BRANCH)
    {
      fix_crossing_unconditional_branches ();
      reg_scan (get_insns(), max_reg_num ());
    }
  
  add_reg_crossing_jump_notes ();
}

/* Verify, in the basic block chain, that there is at most one switch
   between hot/cold partitions. This is modelled on
   rtl_verify_flow_info_1, but it cannot go inside that function
   because this condition will not be true until after
   reorder_basic_blocks is called.  */

static void
verify_hot_cold_block_grouping (void)
{
  basic_block bb;
  int err = 0;
  bool switched_sections = false;
  int current_partition = 0;
  
  FOR_EACH_BB (bb)
    {
      if (!current_partition)
	current_partition = BB_PARTITION (bb);
      if (BB_PARTITION (bb) != current_partition)
	{
<<<<<<< HEAD
	  fix_crossing_unconditional_branches ();
	  reg_scan (get_insns(), max_reg_num ());
=======
	  if (switched_sections)
	    {
	      error ("multiple hot/cold transitions found (bb %i)",
		     bb->index);
	      err = 1;
	    }
	  else
	    {
	      switched_sections = true;
	      current_partition = BB_PARTITION (bb);
	    }
>>>>>>> 8c044a9c
	}
    }
  
  gcc_assert(!err);
}

/* Reorder basic blocks.  The main entry point to this file.  FLAGS is
   the set of flags to pass to cfg_layout_initialize().  */

void
reorder_basic_blocks (unsigned int flags)
{
  int n_traces;
  int i;
  struct trace *traces;

  if (n_basic_blocks <= 1)
    return;

  if (targetm.cannot_modify_jumps_p ())
    return;

  cfg_layout_initialize (flags);

  set_edge_can_fallthru_flag ();
  mark_dfs_back_edges ();

  /* We are estimating the length of uncond jump insn only once since the code
     for getting the insn length always returns the minimal length now.  */
  if (uncond_jump_length == 0)
    uncond_jump_length = get_uncond_jump_length ();

  /* We need to know some information for each basic block.  */
  array_size = GET_ARRAY_SIZE (last_basic_block);
  bbd = xmalloc (array_size * sizeof (bbro_basic_block_data));
  for (i = 0; i < array_size; i++)
    {
      bbd[i].start_of_trace = -1;
      bbd[i].in_trace = -1;
      bbd[i].end_of_trace = -1;
      bbd[i].heap = NULL;
      bbd[i].node = NULL;
    }

  traces = xmalloc (n_basic_blocks * sizeof (struct trace));
  n_traces = 0;
  find_traces (&n_traces, traces);
  connect_traces (n_traces, traces);
  FREE (traces);
  FREE (bbd);

  if (dump_file)
    dump_flow_info (dump_file);

  cfg_layout_finalize ();
  if (flag_reorder_blocks_and_partition)
    verify_hot_cold_block_grouping ();
}

/* Determine which partition the first basic block in the function
   belongs to, then find the first basic block in the current function
   that belongs to a different section, and insert a
   NOTE_INSN_SWITCH_TEXT_SECTIONS note immediately before it in the
   instruction stream.  When writing out the assembly code,
   encountering this note will make the compiler switch between the
   hot and cold text sections.  */

static void
insert_section_boundary_note (void)
{
  basic_block bb;
  rtx new_note;
  int first_partition = 0;
  
  if (flag_reorder_blocks_and_partition)
    FOR_EACH_BB (bb)
    {
      if (!first_partition)
	first_partition = BB_PARTITION (bb);
      if (BB_PARTITION (bb) != first_partition)
	{
	  new_note = emit_note_before (NOTE_INSN_SWITCH_TEXT_SECTIONS,
				       BB_HEAD (bb));
	  break;
	}
    }
}

/* Duplicate the blocks containing computed gotos.  This basically unfactors
   computed gotos that were factored early on in the compilation process to
   speed up edge based data flow.  We used to not unfactoring them again,
   which can seriously pessimize code with many computed jumps in the source
   code, such as interpreters.  See e.g. PR15242.  */

static bool
gate_duplicate_computed_gotos (void)
{
  return (optimize > 0 && flag_expensive_optimizations && !optimize_size);
}


static void
duplicate_computed_gotos (void)
{
  basic_block bb, new_bb;
  bitmap candidates;
  int max_size;

  if (n_basic_blocks <= 1)
    return;

  if (targetm.cannot_modify_jumps_p ())
    return;

  cfg_layout_initialize (0);

  /* We are estimating the length of uncond jump insn only once
     since the code for getting the insn length always returns
     the minimal length now.  */
  if (uncond_jump_length == 0)
    uncond_jump_length = get_uncond_jump_length ();

  max_size = uncond_jump_length * PARAM_VALUE (PARAM_MAX_GOTO_DUPLICATION_INSNS);
  candidates = BITMAP_ALLOC (NULL);

  /* Look for blocks that end in a computed jump, and see if such blocks
     are suitable for unfactoring.  If a block is a candidate for unfactoring,
     mark it in the candidates.  */
  FOR_EACH_BB (bb)
    {
      rtx insn;
      edge e;
      edge_iterator ei;
      int size, all_flags;

      /* Build the reorder chain for the original order of blocks.  */
      if (bb->next_bb != EXIT_BLOCK_PTR)
	bb->aux = bb->next_bb;

      /* Obviously the block has to end in a computed jump.  */
      if (!computed_jump_p (BB_END (bb)))
	continue;

      /* Only consider blocks that can be duplicated.  */
      if (find_reg_note (BB_END (bb), REG_CROSSING_JUMP, NULL_RTX)
	  || !can_duplicate_block_p (bb))
	continue;

      /* Make sure that the block is small enough.  */
      size = 0;
      FOR_BB_INSNS (bb, insn)
	if (INSN_P (insn))
	  {
	    size += get_attr_min_length (insn);
	    if (size > max_size)
	       break;
	  }
      if (size > max_size)
	continue;

      /* Final check: there must not be any incoming abnormal edges.  */
      all_flags = 0;
      FOR_EACH_EDGE (e, ei, bb->preds)
	all_flags |= e->flags;
      if (all_flags & EDGE_COMPLEX)
	continue;

      bitmap_set_bit (candidates, bb->index);
    }

  /* Nothing to do if there is no computed jump here.  */
  if (bitmap_empty_p (candidates))
    goto done;

  /* Duplicate computed gotos.  */
  FOR_EACH_BB (bb)
    {
      if (bb->il.rtl->visited)
	continue;

      bb->il.rtl->visited = 1;

      /* BB must have one outgoing edge.  That edge must not lead to
         the exit block or the next block.
	 The destination must have more than one predecessor.  */
      if (!single_succ_p (bb)
	  || single_succ (bb) == EXIT_BLOCK_PTR
	  || single_succ (bb) == bb->next_bb
	  || single_pred_p (single_succ (bb)))
	continue;

      /* The successor block has to be a duplication candidate.  */
      if (!bitmap_bit_p (candidates, single_succ (bb)->index))
	continue;

      new_bb = duplicate_block (single_succ (bb), single_succ_edge (bb), bb);
      new_bb->aux = bb->aux;
      bb->aux = new_bb;
      new_bb->il.rtl->visited = 1;
    }

done:
  cfg_layout_finalize ();

  BITMAP_FREE (candidates);
}

<<<<<<< HEAD
/* Duplicate the blocks containing computed gotos.  This basically unfactors
   computed gotos that were factored early on in the compilation process to
   speed up edge based data flow.  We used to not unfactoring them again,
   which can seriously pessimize code with many computed jumps in the source
   code, such as interpreters.  See e.g. PR15242.  */

void
duplicate_computed_gotos (void)
{
  basic_block bb, new_bb;
  bitmap candidates;
  int max_size;

  if (n_basic_blocks <= 1)
    return;

  if (targetm.cannot_modify_jumps_p ())
    return;

  timevar_push (TV_REORDER_BLOCKS);

  cfg_layout_initialize (0);

  /* We are estimating the length of uncond jump insn only once
     since the code for getting the insn length always returns
     the minimal length now.  */
  if (uncond_jump_length == 0)
    uncond_jump_length = get_uncond_jump_length ();

  max_size = uncond_jump_length * PARAM_VALUE (PARAM_MAX_GOTO_DUPLICATION_INSNS);
  candidates = BITMAP_ALLOC (NULL);

  /* Build the reorder chain for the original order of blocks.
     Look for a computed jump while we are at it.  */
  FOR_EACH_BB (bb)
    {
      if (bb->next_bb != EXIT_BLOCK_PTR)
	bb->rbi->next = bb->next_bb;

      /* If the block ends in a computed jump and it is small enough,
	 make it a candidate for duplication.  */
      if (computed_jump_p (BB_END (bb)))
	{
	  rtx insn;
	  int size = 0;

	  FOR_BB_INSNS (bb, insn)
	    {
	      if (INSN_P (insn))
		{
		  /* If the insn isn't copyable, don't duplicate
		     the block.  */
		  if (targetm.cannot_copy_insn_p
		      && targetm.cannot_copy_insn_p (insn))
		    {
		      size = max_size + 1;
		      break;
		    }
		  size += get_attr_length (insn);
		}
	      if (size > max_size)
		break;
	    }

	  if (size <= max_size)
	    bitmap_set_bit (candidates, bb->index);
	}
    }

  /* Nothing to do if there is no computed jump here.  */
  if (bitmap_empty_p (candidates))
    goto done;

  /* Duplicate computed gotos.  */
  FOR_EACH_BB (bb)
    {
      if (bb->rbi->visited)
	continue;

      bb->rbi->visited = 1;

      /* BB must have one outgoing edge.  That edge must not lead to
         the exit block or the next block.
	 The destination must have more than one predecessor.  */
      if (EDGE_COUNT(bb->succs) != 1
	  || EDGE_SUCC(bb,0)->dest == EXIT_BLOCK_PTR
	  || EDGE_SUCC(bb,0)->dest == bb->next_bb
	  || EDGE_COUNT(EDGE_SUCC(bb,0)->dest->preds) <= 1)
	continue;

      /* The successor block has to be a duplication candidate.  */
      if (!bitmap_bit_p (candidates, EDGE_SUCC(bb,0)->dest->index))
	continue;

      new_bb = duplicate_block (EDGE_SUCC(bb,0)->dest, EDGE_SUCC(bb,0));
      new_bb->rbi->next = bb->rbi->next;
      bb->rbi->next = new_bb;
      new_bb->rbi->visited = 1;
    }

done:
  cfg_layout_finalize ();

  BITMAP_FREE (candidates);

  timevar_pop (TV_REORDER_BLOCKS);
}
=======
struct tree_opt_pass pass_duplicate_computed_gotos =
{
  "compgotos",                          /* name */
  gate_duplicate_computed_gotos,        /* gate */
  duplicate_computed_gotos,             /* execute */
  NULL,                                 /* sub */
  NULL,                                 /* next */
  0,                                    /* static_pass_number */
  TV_REORDER_BLOCKS,                    /* tv_id */
  0,                                    /* properties_required */
  0,                                    /* properties_provided */
  0,                                    /* properties_destroyed */
  0,                                    /* todo_flags_start */
  TODO_dump_func,                       /* todo_flags_finish */
  0                                     /* letter */
};

>>>>>>> 8c044a9c

/* This function is the main 'entrance' for the optimization that
   partitions hot and cold basic blocks into separate sections of the
   .o file (to improve performance and cache locality).  Ideally it
   would be called after all optimizations that rearrange the CFG have
   been called.  However part of this optimization may introduce new
   register usage, so it must be called before register allocation has
   occurred.  This means that this optimization is actually called
   well before the optimization that reorders basic blocks (see
   function above).

   This optimization checks the feedback information to determine
   which basic blocks are hot/cold, updates flags on the basic blocks
   to indicate which section they belong in.  This information is
   later used for writing out sections in the .o file.  Because hot
   and cold sections can be arbitrarily large (within the bounds of
   memory), far beyond the size of a single function, it is necessary
   to fix up all edges that cross section boundaries, to make sure the
   instructions used can actually span the required distance.  The
   fixes are described below.

   Fall-through edges must be changed into jumps; it is not safe or
   legal to fall through across a section boundary.  Whenever a
   fall-through edge crossing a section boundary is encountered, a new
   basic block is inserted (in the same section as the fall-through
   source), and the fall through edge is redirected to the new basic
   block.  The new basic block contains an unconditional jump to the
   original fall-through target.  (If the unconditional jump is
   insufficient to cross section boundaries, that is dealt with a
   little later, see below).

   In order to deal with architectures that have short conditional
   branches (which cannot span all of memory) we take any conditional
   jump that attempts to cross a section boundary and add a level of
   indirection: it becomes a conditional jump to a new basic block, in
   the same section.  The new basic block contains an unconditional
   jump to the original target, in the other section.

   For those architectures whose unconditional branch is also
   incapable of reaching all of memory, those unconditional jumps are
   converted into indirect jumps, through a register.

   IMPORTANT NOTE: This optimization causes some messy interactions
   with the cfg cleanup optimizations; those optimizations want to
   merge blocks wherever possible, and to collapse indirect jump
   sequences (change "A jumps to B jumps to C" directly into "A jumps
   to C").  Those optimizations can undo the jump fixes that
   partitioning is required to make (see above), in order to ensure
   that jumps attempting to cross section boundaries are really able
   to cover whatever distance the jump requires (on many architectures
   conditional or unconditional jumps are not able to reach all of
   memory).  Therefore tests have to be inserted into each such
   optimization to make sure that it does not undo stuff necessary to
   cross partition boundaries.  This would be much less of a problem
   if we could perform this optimization later in the compilation, but
   unfortunately the fact that we may need to create indirect jumps
   (through registers) requires that this optimization be performed
   before register allocation.  */

void
partition_hot_cold_basic_blocks (void)
{
  basic_block cur_bb;
  edge *crossing_edges;
  int n_crossing_edges;
  int max_edges = 2 * last_basic_block;
  
  if (n_basic_blocks <= 1)
    return;
  
  crossing_edges = xcalloc (max_edges, sizeof (edge));

  cfg_layout_initialize (0);
  
  FOR_EACH_BB (cur_bb)
    if (cur_bb->index >= 0
 	&& cur_bb->next_bb->index >= 0)
      cur_bb->aux = cur_bb->next_bb;
  
  find_rarely_executed_basic_blocks_and_crossing_edges (crossing_edges, 
							&n_crossing_edges, 
							&max_edges);

  if (n_crossing_edges > 0)
    fix_edges_for_rarely_executed_code (crossing_edges, n_crossing_edges);
  
  free (crossing_edges);

  cfg_layout_finalize();
}

static bool
gate_handle_reorder_blocks (void)
{
  return (optimize > 0);
}


/* Reorder basic blocks.  */
static void
rest_of_handle_reorder_blocks (void)
{
  bool changed;
  unsigned int liveness_flags;

  /* Last attempt to optimize CFG, as scheduling, peepholing and insn
     splitting possibly introduced more crossjumping opportunities.  */
  liveness_flags = (!HAVE_conditional_execution ? CLEANUP_UPDATE_LIFE : 0);
  changed = cleanup_cfg (CLEANUP_EXPENSIVE | liveness_flags);

  if (flag_sched2_use_traces && flag_schedule_insns_after_reload)
    {
      timevar_push (TV_TRACER);
      tracer (liveness_flags);
      timevar_pop (TV_TRACER);
    }

  if (flag_reorder_blocks || flag_reorder_blocks_and_partition)
    reorder_basic_blocks (liveness_flags);
  if (flag_reorder_blocks || flag_reorder_blocks_and_partition
      || (flag_sched2_use_traces && flag_schedule_insns_after_reload))
    changed |= cleanup_cfg (CLEANUP_EXPENSIVE | liveness_flags);

  /* On conditional execution targets we can not update the life cheaply, so
     we deffer the updating to after both cleanups.  This may lose some cases
     but should not be terribly bad.  */
  if (changed && HAVE_conditional_execution)
    update_life_info (NULL, UPDATE_LIFE_GLOBAL_RM_NOTES,
                      PROP_DEATH_NOTES);

  /* Add NOTE_INSN_SWITCH_TEXT_SECTIONS notes.  */
  insert_section_boundary_note ();
}

struct tree_opt_pass pass_reorder_blocks =
{
  "bbro",                               /* name */
  gate_handle_reorder_blocks,           /* gate */
  rest_of_handle_reorder_blocks,        /* execute */
  NULL,                                 /* sub */
  NULL,                                 /* next */
  0,                                    /* static_pass_number */
  TV_REORDER_BLOCKS,                    /* tv_id */
  0,                                    /* properties_required */
  0,                                    /* properties_provided */
  0,                                    /* properties_destroyed */
  0,                                    /* todo_flags_start */
  TODO_dump_func,                       /* todo_flags_finish */
  'B'                                   /* letter */
};

static bool
gate_handle_partition_blocks (void)
{
  /* The optimization to partition hot/cold basic blocks into separate
     sections of the .o file does not work well with linkonce or with
     user defined section attributes.  Don't call it if either case
     arises.  */

  return (flag_reorder_blocks_and_partition
          && !DECL_ONE_ONLY (current_function_decl)
          && !user_defined_section_attribute);
}

/* Partition hot and cold basic blocks.  */
static void
rest_of_handle_partition_blocks (void)
{
  no_new_pseudos = 0;
  partition_hot_cold_basic_blocks ();
  allocate_reg_life_data ();
  update_life_info (NULL, UPDATE_LIFE_GLOBAL_RM_NOTES,
                    PROP_LOG_LINKS | PROP_REG_INFO | PROP_DEATH_NOTES);
  no_new_pseudos = 1;
}

struct tree_opt_pass pass_partition_blocks =
{
  "bbpart",                             /* name */
  gate_handle_partition_blocks,         /* gate */
  rest_of_handle_partition_blocks,      /* execute */
  NULL,                                 /* sub */
  NULL,                                 /* next */
  0,                                    /* static_pass_number */
  TV_REORDER_BLOCKS,                    /* tv_id */
  0,                                    /* properties_required */
  0,                                    /* properties_provided */
  0,                                    /* properties_destroyed */
  0,                                    /* todo_flags_start */
  TODO_dump_func,                       /* todo_flags_finish */
  0                                     /* letter */
};

<|MERGE_RESOLUTION|>--- conflicted
+++ resolved
@@ -82,15 +82,12 @@
 #include "obstack.h"
 #include "expr.h"
 #include "params.h"
-<<<<<<< HEAD
-=======
 #include "toplev.h"
 #include "tree-pass.h"
 
 #ifndef HAVE_conditional_execution
 #define HAVE_conditional_execution 0
 #endif
->>>>>>> 8c044a9c
 
 /* The number of rounds.  In most cases there will only be 4 rounds, but
    when partitioning hot and cold basic blocks into separate sections of
@@ -514,19 +511,6 @@
 
 	      prob = e->probability;
 	      freq = e->dest->frequency;
-
-	      /* The only sensible preference for a call instruction is the
-		 fallthru edge.  Don't bother selecting anything else.  */
-	      if (ends_in_call)
-		{
-		  if (e->flags & EDGE_CAN_FALLTHRU)
-		    {
-		      best_edge = e;
-		      best_prob = prob;
-		      best_freq = freq;
-		    }
-		  continue;
-		}
 
 	      /* The only sensible preference for a call instruction is the
 		 fallthru edge.  Don't bother selecting anything else.  */
@@ -1884,10 +1868,6 @@
 	current_partition = BB_PARTITION (bb);
       if (BB_PARTITION (bb) != current_partition)
 	{
-<<<<<<< HEAD
-	  fix_crossing_unconditional_branches ();
-	  reg_scan (get_insns(), max_reg_num ());
-=======
 	  if (switched_sections)
 	    {
 	      error ("multiple hot/cold transitions found (bb %i)",
@@ -1899,7 +1879,6 @@
 	      switched_sections = true;
 	      current_partition = BB_PARTITION (bb);
 	    }
->>>>>>> 8c044a9c
 	}
     }
   
@@ -2107,115 +2086,6 @@
   BITMAP_FREE (candidates);
 }
 
-<<<<<<< HEAD
-/* Duplicate the blocks containing computed gotos.  This basically unfactors
-   computed gotos that were factored early on in the compilation process to
-   speed up edge based data flow.  We used to not unfactoring them again,
-   which can seriously pessimize code with many computed jumps in the source
-   code, such as interpreters.  See e.g. PR15242.  */
-
-void
-duplicate_computed_gotos (void)
-{
-  basic_block bb, new_bb;
-  bitmap candidates;
-  int max_size;
-
-  if (n_basic_blocks <= 1)
-    return;
-
-  if (targetm.cannot_modify_jumps_p ())
-    return;
-
-  timevar_push (TV_REORDER_BLOCKS);
-
-  cfg_layout_initialize (0);
-
-  /* We are estimating the length of uncond jump insn only once
-     since the code for getting the insn length always returns
-     the minimal length now.  */
-  if (uncond_jump_length == 0)
-    uncond_jump_length = get_uncond_jump_length ();
-
-  max_size = uncond_jump_length * PARAM_VALUE (PARAM_MAX_GOTO_DUPLICATION_INSNS);
-  candidates = BITMAP_ALLOC (NULL);
-
-  /* Build the reorder chain for the original order of blocks.
-     Look for a computed jump while we are at it.  */
-  FOR_EACH_BB (bb)
-    {
-      if (bb->next_bb != EXIT_BLOCK_PTR)
-	bb->rbi->next = bb->next_bb;
-
-      /* If the block ends in a computed jump and it is small enough,
-	 make it a candidate for duplication.  */
-      if (computed_jump_p (BB_END (bb)))
-	{
-	  rtx insn;
-	  int size = 0;
-
-	  FOR_BB_INSNS (bb, insn)
-	    {
-	      if (INSN_P (insn))
-		{
-		  /* If the insn isn't copyable, don't duplicate
-		     the block.  */
-		  if (targetm.cannot_copy_insn_p
-		      && targetm.cannot_copy_insn_p (insn))
-		    {
-		      size = max_size + 1;
-		      break;
-		    }
-		  size += get_attr_length (insn);
-		}
-	      if (size > max_size)
-		break;
-	    }
-
-	  if (size <= max_size)
-	    bitmap_set_bit (candidates, bb->index);
-	}
-    }
-
-  /* Nothing to do if there is no computed jump here.  */
-  if (bitmap_empty_p (candidates))
-    goto done;
-
-  /* Duplicate computed gotos.  */
-  FOR_EACH_BB (bb)
-    {
-      if (bb->rbi->visited)
-	continue;
-
-      bb->rbi->visited = 1;
-
-      /* BB must have one outgoing edge.  That edge must not lead to
-         the exit block or the next block.
-	 The destination must have more than one predecessor.  */
-      if (EDGE_COUNT(bb->succs) != 1
-	  || EDGE_SUCC(bb,0)->dest == EXIT_BLOCK_PTR
-	  || EDGE_SUCC(bb,0)->dest == bb->next_bb
-	  || EDGE_COUNT(EDGE_SUCC(bb,0)->dest->preds) <= 1)
-	continue;
-
-      /* The successor block has to be a duplication candidate.  */
-      if (!bitmap_bit_p (candidates, EDGE_SUCC(bb,0)->dest->index))
-	continue;
-
-      new_bb = duplicate_block (EDGE_SUCC(bb,0)->dest, EDGE_SUCC(bb,0));
-      new_bb->rbi->next = bb->rbi->next;
-      bb->rbi->next = new_bb;
-      new_bb->rbi->visited = 1;
-    }
-
-done:
-  cfg_layout_finalize ();
-
-  BITMAP_FREE (candidates);
-
-  timevar_pop (TV_REORDER_BLOCKS);
-}
-=======
 struct tree_opt_pass pass_duplicate_computed_gotos =
 {
   "compgotos",                          /* name */
@@ -2233,7 +2103,6 @@
   0                                     /* letter */
 };
 
->>>>>>> 8c044a9c
 
 /* This function is the main 'entrance' for the optimization that
    partitions hot and cold basic blocks into separate sections of the
