/* Read and write coverage files, and associated functionality.
   Copyright (C) 1990, 1991, 1992, 1993, 1994, 1996, 1997, 1998, 1999,
<<<<<<< HEAD
   2000, 2001, 2003, 2004, 2005, 2007, 2008, 2009, 2010, 2011
=======
   2000, 2001, 2003, 2004, 2005, 2007, 2008, 2009, 2010, 2011, 2012
>>>>>>> 6c4f0f01
   Free Software Foundation, Inc.
   Contributed by James E. Wilson, UC Berkeley/Cygnus Support;
   based on some ideas from Dain Samples of UC Berkeley.
   Further mangling by Bob Manson, Cygnus Support.
   Further mangled by Nathan Sidwell, CodeSourcery

This file is part of GCC.

GCC is free software; you can redistribute it and/or modify it under
the terms of the GNU General Public License as published by the Free
Software Foundation; either version 3, or (at your option) any later
version.

GCC is distributed in the hope that it will be useful, but WITHOUT ANY
WARRANTY; without even the implied warranty of MERCHANTABILITY or
FITNESS FOR A PARTICULAR PURPOSE.  See the GNU General Public License
for more details.

You should have received a copy of the GNU General Public License
along with GCC; see the file COPYING3.  If not see
<http://www.gnu.org/licenses/>.  */


#define GCOV_LINKAGE

#include "config.h"
#include "system.h"
#include "coretypes.h"
#include "tm.h"
#include "rtl.h"
#include "tree.h"
#include "flags.h"
#include "output.h"
#include "regs.h"
#include "expr.h"
#include "function.h"
#include "basic-block.h"
#include "toplev.h"
#include "tm_p.h"
#include "ggc.h"
#include "coverage.h"
#include "langhooks.h"
#include "hashtab.h"
#include "tree-iterator.h"
#include "cgraph.h"
#include "tree-pass.h"
#include "diagnostic-core.h"
#include "intl.h"
#include "filenames.h"
#include "target.h"

#include "gcov-io.h"
#include "gcov-io.c"

<<<<<<< HEAD
struct GTY((chain_next ("%h.next"))) function_list
=======
struct GTY((chain_next ("%h.next"))) coverage_data
>>>>>>> 6c4f0f01
{
  struct coverage_data *next;	 /* next function */
  unsigned ident;		 /* function ident */
  unsigned lineno_checksum;	 /* function lineno checksum */
  unsigned cfg_checksum;	 /* function cfg checksum */
  tree fn_decl;			 /* the function decl */
  tree ctr_vars[GCOV_COUNTERS];	 /* counter variables.  */
};

/* Counts information for a function.  */
typedef struct counts_entry
{
  /* We hash by  */
  unsigned ident;
  unsigned ctr;

  /* Store  */
  unsigned lineno_checksum;
  unsigned cfg_checksum;
  gcov_type *counts;
  struct gcov_ctr_summary summary;
} counts_entry_t;

<<<<<<< HEAD
static GTY(()) struct function_list *functions_head = 0;
static struct function_list **functions_tail = &functions_head;
=======
static GTY(()) struct coverage_data *functions_head = 0;
static struct coverage_data **functions_tail = &functions_head;
>>>>>>> 6c4f0f01
static unsigned no_coverage = 0;

/* Cumulative counter information for whole program.  */
static unsigned prg_ctr_mask; /* Mask of counter types generated.  */

/* Counter information for current function.  */
static unsigned fn_ctr_mask; /* Mask of counters used.  */
static GTY(()) tree fn_v_ctrs[GCOV_COUNTERS];   /* counter variables.  */
static unsigned fn_n_ctrs[GCOV_COUNTERS]; /* Counters allocated.  */
static unsigned fn_b_ctrs[GCOV_COUNTERS]; /* Allocation base.  */

/* Coverage info VAR_DECL and function info type nodes.  */
static GTY(()) tree gcov_info_var;
static GTY(()) tree gcov_fn_info_type;
static GTY(()) tree gcov_fn_info_ptr_type;

/* Name of the output file for coverage output file.  If this is NULL
   we're not writing to the notes file.  */
static char *bbg_file_name;

/* Name of the count data file.  */
static char *da_file_name;

/* Hash table of count data.  */
static htab_t counts_hash = NULL;

/* The names of merge functions for counters.  */
static const char *const ctr_merge_functions[GCOV_COUNTERS] = GCOV_MERGE_FUNCTIONS;
static const char *const ctr_names[GCOV_COUNTERS] = GCOV_COUNTER_NAMES;

/* Forward declarations.  */
static hashval_t htab_counts_entry_hash (const void *);
static int htab_counts_entry_eq (const void *, const void *);
static void htab_counts_entry_del (void *);
static void read_counts_file (void);
static tree build_var (tree, tree, int);
static void build_fn_info_type (tree, unsigned, tree);
<<<<<<< HEAD
static tree build_fn_info (const struct function_list *, tree, tree);
static void build_info_type (tree, unsigned, tree);
static tree build_info (tree, tree, tree, unsigned);
static void create_coverage (void);
=======
static void build_info_type (tree, tree);
static tree build_fn_info (const struct coverage_data *, tree, tree);
static tree build_info (tree, tree);
static bool coverage_obj_init (void);
static VEC(constructor_elt,gc) *coverage_obj_fn
(VEC(constructor_elt,gc) *, tree, struct coverage_data const *);
static void coverage_obj_finish (VEC(constructor_elt,gc) *);
>>>>>>> 6c4f0f01

/* Return the type node for gcov_type.  */

tree
get_gcov_type (void)
{
  return lang_hooks.types.type_for_size (GCOV_TYPE_SIZE, false);
}

/* Return the type node for gcov_unsigned_t.  */

static tree
get_gcov_unsigned_t (void)
{
  return lang_hooks.types.type_for_size (32, true);
}

static hashval_t
htab_counts_entry_hash (const void *of)
{
  const counts_entry_t *const entry = (const counts_entry_t *) of;

  return entry->ident * GCOV_COUNTERS + entry->ctr;
}

static int
htab_counts_entry_eq (const void *of1, const void *of2)
{
  const counts_entry_t *const entry1 = (const counts_entry_t *) of1;
  const counts_entry_t *const entry2 = (const counts_entry_t *) of2;

  return entry1->ident == entry2->ident && entry1->ctr == entry2->ctr;
}

static void
htab_counts_entry_del (void *of)
{
  counts_entry_t *const entry = (counts_entry_t *) of;

  free (entry->counts);
  free (entry);
}

/* Read in the counts file, if available.  */

static void
read_counts_file (void)
{
  gcov_unsigned_t fn_ident = 0;
  struct gcov_summary summary;
  unsigned new_summary = 1;
  gcov_unsigned_t tag;
  int is_error = 0;
  unsigned lineno_checksum = 0;
  unsigned cfg_checksum = 0;

  if (!gcov_open (da_file_name, 1))
    return;

  if (!gcov_magic (gcov_read_unsigned (), GCOV_DATA_MAGIC))
    {
      warning (0, "%qs is not a gcov data file", da_file_name);
      gcov_close ();
      return;
    }
  else if ((tag = gcov_read_unsigned ()) != GCOV_VERSION)
    {
      char v[4], e[4];

      GCOV_UNSIGNED2STRING (v, tag);
      GCOV_UNSIGNED2STRING (e, GCOV_VERSION);

      warning (0, "%qs is version %q.*s, expected version %q.*s",
 	       da_file_name, 4, v, 4, e);
      gcov_close ();
      return;
    }

  /* Read and discard the stamp.  */
  gcov_read_unsigned ();

  counts_hash = htab_create (10,
			     htab_counts_entry_hash, htab_counts_entry_eq,
			     htab_counts_entry_del);
  while ((tag = gcov_read_unsigned ()))
    {
      gcov_unsigned_t length;
      gcov_position_t offset;

      length = gcov_read_unsigned ();
      offset = gcov_position ();
      if (tag == GCOV_TAG_FUNCTION)
	{
	  if (length)
	    {
	      fn_ident = gcov_read_unsigned ();
	      lineno_checksum = gcov_read_unsigned ();
	      cfg_checksum = gcov_read_unsigned ();
	    }
	  else
	    fn_ident = lineno_checksum = cfg_checksum = 0;
	  new_summary = 1;
	}
      else if (tag == GCOV_TAG_PROGRAM_SUMMARY)
	{
	  struct gcov_summary sum;
	  unsigned ix;

	  if (new_summary)
	    memset (&summary, 0, sizeof (summary));

	  gcov_read_summary (&sum);
	  for (ix = 0; ix != GCOV_COUNTERS_SUMMABLE; ix++)
	    {
	      summary.ctrs[ix].runs += sum.ctrs[ix].runs;
	      summary.ctrs[ix].sum_all += sum.ctrs[ix].sum_all;
	      if (summary.ctrs[ix].run_max < sum.ctrs[ix].run_max)
		summary.ctrs[ix].run_max = sum.ctrs[ix].run_max;
	      summary.ctrs[ix].sum_max += sum.ctrs[ix].sum_max;
	    }
	  new_summary = 0;
	}
      else if (GCOV_TAG_IS_COUNTER (tag) && fn_ident)
	{
	  counts_entry_t **slot, *entry, elt;
	  unsigned n_counts = GCOV_TAG_COUNTER_NUM (length);
	  unsigned ix;

	  elt.ident = fn_ident;
	  elt.ctr = GCOV_COUNTER_FOR_TAG (tag);

	  slot = (counts_entry_t **) htab_find_slot
	    (counts_hash, &elt, INSERT);
	  entry = *slot;
	  if (!entry)
	    {
	      *slot = entry = XCNEW (counts_entry_t);
	      entry->ident = fn_ident;
	      entry->ctr = elt.ctr;
	      entry->lineno_checksum = lineno_checksum;
	      entry->cfg_checksum = cfg_checksum;
	      entry->summary = summary.ctrs[elt.ctr];
	      entry->summary.num = n_counts;
	      entry->counts = XCNEWVEC (gcov_type, n_counts);
	    }
	  else if (entry->lineno_checksum != lineno_checksum
		   || entry->cfg_checksum != cfg_checksum)
	    {
	      error ("Profile data for function %u is corrupted", fn_ident);
	      error ("checksum is (%x,%x) instead of (%x,%x)",
		     entry->lineno_checksum, entry->cfg_checksum,
		     lineno_checksum, cfg_checksum);
	      htab_delete (counts_hash);
	      break;
	    }
	  else if (entry->summary.num != n_counts)
	    {
	      error ("Profile data for function %u is corrupted", fn_ident);
	      error ("number of counters is %d instead of %d", entry->summary.num, n_counts);
	      htab_delete (counts_hash);
	      break;
	    }
	  else if (elt.ctr >= GCOV_COUNTERS_SUMMABLE)
	    {
	      error ("cannot merge separate %s counters for function %u",
		     ctr_names[elt.ctr], fn_ident);
	      goto skip_merge;
	    }
	  else
	    {
	      entry->summary.runs += summary.ctrs[elt.ctr].runs;
	      entry->summary.sum_all += summary.ctrs[elt.ctr].sum_all;
	      if (entry->summary.run_max < summary.ctrs[elt.ctr].run_max)
		entry->summary.run_max = summary.ctrs[elt.ctr].run_max;
	      entry->summary.sum_max += summary.ctrs[elt.ctr].sum_max;
	    }
	  for (ix = 0; ix != n_counts; ix++)
	    entry->counts[ix] += gcov_read_counter ();
	skip_merge:;
	}
      gcov_sync (offset, length);
      if ((is_error = gcov_is_error ()))
	{
	  error (is_error < 0 ? "%qs has overflowed" : "%qs is corrupted",
		 da_file_name);
	  htab_delete (counts_hash);
	  break;
	}
    }

  gcov_close ();
}

/* Returns the counters for a particular tag.  */

gcov_type *
get_coverage_counts (unsigned counter, unsigned expected,
                     unsigned cfg_checksum, unsigned lineno_checksum,
		     const struct gcov_ctr_summary **summary)
{
  counts_entry_t *entry, elt;

  /* No hash table, no counts.  */
  if (!counts_hash)
    {
      static int warned = 0;

      if (!warned++)
	inform (input_location, (flag_guess_branch_prob
		 ? "file %s not found, execution counts estimated"
		 : "file %s not found, execution counts assumed to be zero"),
		da_file_name);
      return NULL;
    }

  elt.ident = current_function_funcdef_no + 1;
  elt.ctr = counter;
  entry = (counts_entry_t *) htab_find (counts_hash, &elt);
  if (!entry || !entry->summary.num)
    /* The function was not emitted, or is weak and not chosen in the
       final executable.  Silently fail, because there's nothing we
       can do about it.  */
    return NULL;
  
  if (entry->cfg_checksum != cfg_checksum
      || entry->summary.num != expected)
    {
      static int warned = 0;
      bool warning_printed = false;
      tree id = DECL_ASSEMBLER_NAME (current_function_decl);

      warning_printed =
	warning_at (input_location, OPT_Wcoverage_mismatch,
		    "the control flow of function %qE does not match "
		    "its profile data (counter %qs)", id, ctr_names[counter]);
      if (warning_printed)
	{
	 inform (input_location, "use -Wno-error=coverage-mismatch to tolerate "
	 	 "the mismatch but performance may drop if the function is hot");
	  
	  if (!seen_error ()
	      && !warned++)
	    {
	      inform (input_location, "coverage mismatch ignored");
	      inform (input_location, flag_guess_branch_prob
		      ? G_("execution counts estimated")
		      : G_("execution counts assumed to be zero"));
	      if (!flag_guess_branch_prob)
		inform (input_location,
			"this can result in poorly optimized code");
	    }
	}

      return NULL;
    }
  else if (entry->lineno_checksum != lineno_checksum)
    {
<<<<<<< HEAD
      warning (0, "source location for function %qE have changed,"
=======
      warning (0, "source locations for function %qE have changed,"
>>>>>>> 6c4f0f01
	       " the profile data may be out of date",
	       DECL_ASSEMBLER_NAME (current_function_decl));
    }

  if (summary)
    *summary = &entry->summary;

  return entry->counts;
}

/* Allocate NUM counters of type COUNTER. Returns nonzero if the
   allocation succeeded.  */

int
coverage_counter_alloc (unsigned counter, unsigned num)
{
  if (no_coverage)
    return 0;

  if (!num)
    return 1;

  if (!fn_v_ctrs[counter])
    {
      tree array_type = build_array_type (get_gcov_type (), NULL_TREE);

      fn_v_ctrs[counter]
	= build_var (current_function_decl, array_type, counter);
    }

  fn_b_ctrs[counter] = fn_n_ctrs[counter];
  fn_n_ctrs[counter] += num;
  
  fn_ctr_mask |= 1 << counter;
  return 1;
}

/* Generate a tree to access COUNTER NO.  */

tree
tree_coverage_counter_ref (unsigned counter, unsigned no)
{
  tree gcov_type_node = get_gcov_type ();

  gcc_assert (no < fn_n_ctrs[counter] - fn_b_ctrs[counter]);

  no += fn_b_ctrs[counter];
  
  /* "no" here is an array index, scaled to bytes later.  */
  return build4 (ARRAY_REF, gcov_type_node, fn_v_ctrs[counter],
		 build_int_cst (integer_type_node, no), NULL, NULL);
}

/* Generate a tree to access the address of COUNTER NO.  */

tree
tree_coverage_counter_addr (unsigned counter, unsigned no)
{
  tree gcov_type_node = get_gcov_type ();

  gcc_assert (no < fn_n_ctrs[counter] - fn_b_ctrs[counter]);
  no += fn_b_ctrs[counter];

  /* "no" here is an array index, scaled to bytes later.  */
  return build_fold_addr_expr (build4 (ARRAY_REF, gcov_type_node,
				       fn_v_ctrs[counter],
				       build_int_cst (integer_type_node, no),
				       NULL, NULL));
}


/* Generate a checksum for a string.  CHKSUM is the current
   checksum.  */

static unsigned
coverage_checksum_string (unsigned chksum, const char *string)
{
  int i;
  char *dup = NULL;

  /* Look for everything that looks if it were produced by
     get_file_function_name and zero out the second part
     that may result from flag_random_seed.  This is not critical
     as the checksums are used only for sanity checking.  */
  for (i = 0; string[i]; i++)
    {
      int offset = 0;
      if (!strncmp (string + i, "_GLOBAL__N_", 11))
      offset = 11;
      if (!strncmp (string + i, "_GLOBAL__", 9))
      offset = 9;

      /* C++ namespaces do have scheme:
         _GLOBAL__N_<filename>_<wrongmagicnumber>_<magicnumber>functionname
       since filename might contain extra underscores there seems
       to be no better chance then walk all possible offsets looking
       for magicnumber.  */
      if (offset)
	{
	  for (i = i + offset; string[i]; i++)
	    if (string[i]=='_')
	      {
		int y;

		for (y = 1; y < 9; y++)
		  if (!(string[i + y] >= '0' && string[i + y] <= '9')
		      && !(string[i + y] >= 'A' && string[i + y] <= 'F'))
		    break;
		if (y != 9 || string[i + 9] != '_')
		  continue;
		for (y = 10; y < 18; y++)
		  if (!(string[i + y] >= '0' && string[i + y] <= '9')
		      && !(string[i + y] >= 'A' && string[i + y] <= 'F'))
		    break;
		if (y != 18)
		  continue;
		if (!dup)
		  string = dup = xstrdup (string);
		for (y = 10; y < 18; y++)
		  dup[i + y] = '0';
	      }
	  break;
	}
    }

  chksum = crc32_string (chksum, string);
  free (dup);

  return chksum;
}

/* Compute checksum for the current function.  We generate a CRC32.  */

unsigned
coverage_compute_lineno_checksum (void)
{
  expanded_location xloc
    = expand_location (DECL_SOURCE_LOCATION (current_function_decl));
  unsigned chksum = xloc.line;

  chksum = coverage_checksum_string (chksum, xloc.file);
  chksum = coverage_checksum_string
    (chksum, IDENTIFIER_POINTER (DECL_ASSEMBLER_NAME (current_function_decl)));

  return chksum;
}

/* Compute cfg checksum for the current function.
   The checksum is calculated carefully so that
   source code changes that doesn't affect the control flow graph
   won't change the checksum.
   This is to make the profile data useable across source code change.
   The downside of this is that the compiler may use potentially
   wrong profile data - that the source code change has non-trivial impact
   on the validity of profile data (e.g. the reversed condition)
   but the compiler won't detect the change and use the wrong profile data.  */

unsigned
coverage_compute_cfg_checksum (void)
{
  basic_block bb;
  unsigned chksum = n_basic_blocks;

  FOR_EACH_BB (bb)
    {
      edge e;
      edge_iterator ei;
      chksum = crc32_byte (chksum, bb->index);
      FOR_EACH_EDGE (e, ei, bb->succs)
        {
          chksum = crc32_byte (chksum, e->dest->index);
        }
    }

  return chksum;
}

/* Begin output to the graph file for the current function.
   Writes the function header. Returns nonzero if data should be output.  */

int
coverage_begin_function (unsigned lineno_checksum, unsigned cfg_checksum)
{
  expanded_location xloc;
  unsigned long offset;

  /* We don't need to output .gcno file unless we're under -ftest-coverage
     (e.g. -fprofile-arcs/generate/use don't need .gcno to work). */
  if (no_coverage || !bbg_file_name)
    return 0;

  xloc = expand_location (DECL_SOURCE_LOCATION (current_function_decl));

  /* Announce function */
  offset = gcov_write_tag (GCOV_TAG_FUNCTION);
  gcov_write_unsigned (current_function_funcdef_no + 1);
  gcov_write_unsigned (lineno_checksum);
  gcov_write_unsigned (cfg_checksum);
  gcov_write_string (IDENTIFIER_POINTER
		     (DECL_ASSEMBLER_NAME (current_function_decl)));
  gcov_write_string (xloc.file);
  gcov_write_unsigned (xloc.line);
  gcov_write_length (offset);

  return !gcov_is_error ();
}

/* Finish coverage data for the current function. Verify no output
   error has occurred.  Save function coverage counts.  */

void
coverage_end_function (unsigned lineno_checksum, unsigned cfg_checksum)
{
  unsigned i;

  if (bbg_file_name && gcov_is_error ())
    {
      warning (0, "error writing %qs", bbg_file_name);
      unlink (bbg_file_name);
      bbg_file_name = NULL;
    }

  if (fn_ctr_mask)
    {
<<<<<<< HEAD
      struct function_list *item;

      item = ggc_alloc_function_list ();

      item->next = 0;
      item->ident = current_function_funcdef_no + 1;
      item->lineno_checksum = lineno_checksum;
      item->cfg_checksum = cfg_checksum;
      item->fn_decl = current_function_decl;
      for (i = 0; i != GCOV_COUNTERS; i++)
	{
	  tree var = fn_v_ctrs[i];
	  
	  item->ctr_vars[i] = var;
=======
      struct coverage_data *item = 0;

      /* If the function is extern (i.e. extern inline), then we won't
	 be outputting it, so don't chain it onto the function
	 list.  */
      if (!DECL_EXTERNAL (current_function_decl))
	{
	  item = ggc_alloc_coverage_data ();
	  
	  item->ident = current_function_funcdef_no + 1;
	  item->lineno_checksum = lineno_checksum;
	  item->cfg_checksum = cfg_checksum;

	  item->fn_decl = current_function_decl;
	  item->next = 0;
	  *functions_tail = item;
	  functions_tail = &item->next;
	}

      for (i = 0; i != GCOV_COUNTERS; i++)
	{
	  tree var = fn_v_ctrs[i];

	  if (item)
	    item->ctr_vars[i] = var;
>>>>>>> 6c4f0f01
	  if (var)
	    {
	      tree array_type = build_index_type (size_int (fn_n_ctrs[i] - 1));
	      array_type = build_array_type (get_gcov_type (), array_type);
	      TREE_TYPE (var) = array_type;
	      DECL_SIZE (var) = TYPE_SIZE (array_type);
	      DECL_SIZE_UNIT (var) = TYPE_SIZE_UNIT (array_type);
	      varpool_finalize_decl (var);
	    }
<<<<<<< HEAD
=======
	  
>>>>>>> 6c4f0f01
	  fn_b_ctrs[i] = fn_n_ctrs[i] = 0;
	  fn_v_ctrs[i] = NULL_TREE;
	}
      prg_ctr_mask |= fn_ctr_mask;
      fn_ctr_mask = 0;
      /* If the function is extern (i.e. extern inline), then we won't
	 be outputting it, so don't chain it onto the function list.  */
      if (!DECL_EXTERNAL (item->fn_decl))
	{
	  *functions_tail = item;
	  functions_tail = &item->next;
	}
    }
}

/* Build a coverage variable of TYPE for function FN_DECL.  If COUNTER
<<<<<<< HEAD
   >= 0 it is a counter array, and thus local.  Otherwise it is the
   function structure and needs to be globalized.  All cases must be
   in the same comdat group as FN_DECL.  */

static tree
build_var (tree fn_decl, tree type, int counter)
{
  tree var = build_decl (BUILTINS_LOCATION, VAR_DECL, NULL_TREE, type);
  tree fn_name = DECL_ASSEMBLER_NAME (fn_decl);
  char *buf = (char *)alloca (IDENTIFIER_LENGTH (fn_name) + 10);

  if (counter >= 0)
    TREE_STATIC (var) = 1;
  else
    {
      TREE_PUBLIC (var) = TREE_PUBLIC (fn_decl);
      TREE_STATIC (var) = TREE_STATIC (fn_decl);
    }
  TREE_ADDRESSABLE (var) = 1;
  DECL_ALIGN (var) = TYPE_ALIGN (type);

  if (counter < 0)
    sprintf (buf, "__gcov__%s", IDENTIFIER_POINTER (fn_name));
  else
    sprintf (buf, "__gcov%u_%s", counter, IDENTIFIER_POINTER (fn_name));
  DECL_NAME (var) = get_identifier (buf);

  /* Initialize assembler name so we can stream out. */
  if (TREE_PUBLIC (var))
    DECL_ASSEMBLER_NAME (var);    

  DECL_WEAK (var) = TREE_PUBLIC (var) && DECL_WEAK (fn_decl);
  DECL_COMDAT (var) = DECL_COMDAT (fn_decl);
  DECL_COMDAT_GROUP (var) = DECL_COMDAT_GROUP (fn_decl);

  return var;
}

/* Creates the gcov_fn_info RECORD_TYPE.  */

static void
build_fn_info_type (tree type, unsigned counters, tree gcov_info_type)
{
=======
   >= 0 it is a counter array, otherwise it is the function structure.  */

static tree
build_var (tree fn_decl, tree type, int counter)
{
  tree var = build_decl (BUILTINS_LOCATION, VAR_DECL, NULL_TREE, type);
  const char *fn_name = IDENTIFIER_POINTER (DECL_ASSEMBLER_NAME (fn_decl));
  char *buf;
  size_t fn_name_len, len;

  fn_name = targetm.strip_name_encoding (fn_name);
  fn_name_len = strlen (fn_name);
  buf = XALLOCAVEC (char, fn_name_len + 8 + sizeof (int) * 3);

  if (counter < 0)
    strcpy (buf, "__gcov__");
  else
    sprintf (buf, "__gcov%u_", counter);
  len = strlen (buf);
#ifndef NO_DOT_IN_LABEL
  buf[len - 1] = '.';
#elif !defined NO_DOLLAR_IN_LABEL
  buf[len - 1] = '$';
#endif
  memcpy (buf + len, fn_name, fn_name_len + 1);
  DECL_NAME (var) = get_identifier (buf);
  TREE_STATIC (var) = 1;
  TREE_ADDRESSABLE (var) = 1;
  DECL_ALIGN (var) = TYPE_ALIGN (type);

  return var;
}

/* Creates the gcov_fn_info RECORD_TYPE.  */

static void
build_fn_info_type (tree type, unsigned counters, tree gcov_info_type)
{
>>>>>>> 6c4f0f01
  tree ctr_info = lang_hooks.types.make_type (RECORD_TYPE);
  tree field, fields;
  tree array_type;

  gcc_assert (counters);
  
  /* ctr_info::num */
  field = build_decl (BUILTINS_LOCATION, FIELD_DECL, NULL_TREE,
		      get_gcov_unsigned_t ());
  fields = field;
  
  /* ctr_info::values */
  field = build_decl (BUILTINS_LOCATION, FIELD_DECL, NULL_TREE,
		      build_pointer_type (get_gcov_type ()));
  DECL_CHAIN (field) = fields;
  fields = field;
  
  finish_builtin_struct (ctr_info, "__gcov_ctr_info", fields, NULL_TREE);

  /* key */
  field = build_decl (BUILTINS_LOCATION, FIELD_DECL, NULL_TREE,
		      build_pointer_type (build_qualified_type
					  (gcov_info_type, TYPE_QUAL_CONST)));
  fields = field;
  
  /* ident */
  field = build_decl (BUILTINS_LOCATION, FIELD_DECL, NULL_TREE,
		      get_gcov_unsigned_t ());
  DECL_CHAIN (field) = fields;
  fields = field;
  
  /* lineno_checksum */
  field = build_decl (BUILTINS_LOCATION, FIELD_DECL, NULL_TREE,
		      get_gcov_unsigned_t ());
  DECL_CHAIN (field) = fields;
  fields = field;

  /* cfg checksum */
  field = build_decl (BUILTINS_LOCATION, FIELD_DECL, NULL_TREE,
		      get_gcov_unsigned_t ());
  DECL_CHAIN (field) = fields;
  fields = field;

  array_type = build_index_type (size_int (counters - 1));
  array_type = build_array_type (ctr_info, array_type);

  /* counters */
  field = build_decl (BUILTINS_LOCATION, FIELD_DECL, NULL_TREE, array_type);
  DECL_CHAIN (field) = fields;
  fields = field;

  finish_builtin_struct (type, "__gcov_fn_info", fields, NULL_TREE);
}

<<<<<<< HEAD
/* Creates a CONSTRUCTOR for a gcov_fn_info. FUNCTION is
   the function being processed and TYPE is the gcov_fn_info
   RECORD_TYPE.  KEY is the object file key. */

static tree
build_fn_info (const struct function_list *function, tree type, tree key)
=======
/* Returns a CONSTRUCTOR for a gcov_fn_info.  DATA is
   the coverage data for the function and TYPE is the gcov_fn_info
   RECORD_TYPE.  KEY is the object file key.  */

static tree
build_fn_info (const struct coverage_data *data, tree type, tree key)
>>>>>>> 6c4f0f01
{
  tree fields = TYPE_FIELDS (type);
  tree ctr_type;
  unsigned ix;
  VEC(constructor_elt,gc) *v1 = NULL;
  VEC(constructor_elt,gc) *v2 = NULL;

  /* key */
  CONSTRUCTOR_APPEND_ELT (v1, fields,
			  build1 (ADDR_EXPR, TREE_TYPE (fields), key));
  fields = DECL_CHAIN (fields);
  
  /* ident */
  CONSTRUCTOR_APPEND_ELT (v1, fields,
			  build_int_cstu (get_gcov_unsigned_t (),
					  data->ident));
  fields = DECL_CHAIN (fields);

  /* lineno_checksum */
  CONSTRUCTOR_APPEND_ELT (v1, fields,
			  build_int_cstu (get_gcov_unsigned_t (),
					  data->lineno_checksum));
  fields = DECL_CHAIN (fields);

  /* cfg_checksum */
  CONSTRUCTOR_APPEND_ELT (v1, fields,
			  build_int_cstu (get_gcov_unsigned_t (),
					  data->cfg_checksum));
  fields = DECL_CHAIN (fields);

  /* counters */
  ctr_type = TREE_TYPE (TREE_TYPE (fields));
  for (ix = 0; ix != GCOV_COUNTERS; ix++)
    if (prg_ctr_mask & (1 << ix))
      {
	VEC(constructor_elt,gc) *ctr = NULL;
<<<<<<< HEAD
	tree var = function->ctr_vars[ix];
=======
	tree var = data->ctr_vars[ix];
>>>>>>> 6c4f0f01
	unsigned count = 0;

	if (var)
	  count
	    = tree_low_cst (TYPE_MAX_VALUE (TYPE_DOMAIN (TREE_TYPE (var))), 0)
	    + 1;

	CONSTRUCTOR_APPEND_ELT (ctr, TYPE_FIELDS (ctr_type),
				build_int_cstu (get_gcov_unsigned_t (),
						count));

	if (var)
	  CONSTRUCTOR_APPEND_ELT (ctr, DECL_CHAIN (TYPE_FIELDS (ctr_type)),
				  build_fold_addr_expr (var));
	
	CONSTRUCTOR_APPEND_ELT (v2, NULL, build_constructor (ctr_type, ctr));
      }
  
  CONSTRUCTOR_APPEND_ELT (v1, fields,
			  build_constructor (TREE_TYPE (fields), v2));

  return build_constructor (type, v1);
}

<<<<<<< HEAD
/* Creaste gcov_info_struct.  N_FUNCS is the number of functions in
   the trailing array.  */

static void
build_info_type (tree type, unsigned n_funcs, tree fn_info_type)
{
  tree field, fields = NULL_TREE;
  tree merge_fn_type, fn_info_array;

  gcc_assert (n_funcs);
  
=======
/* Create gcov_info struct.  TYPE is the incomplete RECORD_TYPE to be
   completed, and FN_INFO_PTR_TYPE is a pointer to the function info type.  */

static void
build_info_type (tree type, tree fn_info_ptr_type)
{
  tree field, fields = NULL_TREE;
  tree merge_fn_type;

>>>>>>> 6c4f0f01
  /* Version ident */
  field = build_decl (BUILTINS_LOCATION, FIELD_DECL, NULL_TREE,
		      get_gcov_unsigned_t ());
  DECL_CHAIN (field) = fields;
  fields = field;

  /* next pointer */
  field = build_decl (BUILTINS_LOCATION, FIELD_DECL, NULL_TREE,
		      build_pointer_type (build_qualified_type
					  (type, TYPE_QUAL_CONST)));
  DECL_CHAIN (field) = fields;
  fields = field;

  /* stamp */
  field = build_decl (BUILTINS_LOCATION, FIELD_DECL, NULL_TREE,
		      get_gcov_unsigned_t ());
  DECL_CHAIN (field) = fields;
  fields = field;

  /* Filename */
  field = build_decl (BUILTINS_LOCATION, FIELD_DECL, NULL_TREE,
		      build_pointer_type (build_qualified_type
					  (char_type_node, TYPE_QUAL_CONST)));
  DECL_CHAIN (field) = fields;
  fields = field;

  /* merge fn array */
  merge_fn_type
    = build_function_type_list (void_type_node,
				build_pointer_type (get_gcov_type ()),
				get_gcov_unsigned_t (), NULL_TREE);
  merge_fn_type
    = build_array_type (build_pointer_type (merge_fn_type),
			build_index_type (size_int (GCOV_COUNTERS - 1)));
  field = build_decl (BUILTINS_LOCATION, FIELD_DECL, NULL_TREE,
		      merge_fn_type);
  DECL_CHAIN (field) = fields;
  fields = field;
  
  /* n_functions */
  field = build_decl (BUILTINS_LOCATION, FIELD_DECL, NULL_TREE,
		      get_gcov_unsigned_t ());
  DECL_CHAIN (field) = fields;
  fields = field;
  
<<<<<<< HEAD
  /* function_info pointer array */
  fn_info_type = build_pointer_type
    (build_qualified_type (fn_info_type, TYPE_QUAL_CONST));
  fn_info_array = build_index_type (size_int (n_funcs));
  fn_info_array = build_array_type (fn_info_type, fn_info_array);
  field = build_decl (BUILTINS_LOCATION, FIELD_DECL, NULL_TREE,
		      fn_info_array);
=======
  /* function_info pointer pointer */
  fn_info_ptr_type = build_pointer_type
    (build_qualified_type (fn_info_ptr_type, TYPE_QUAL_CONST));
  field = build_decl (BUILTINS_LOCATION, FIELD_DECL, NULL_TREE,
		      fn_info_ptr_type);
>>>>>>> 6c4f0f01
  DECL_CHAIN (field) = fields;
  fields = field;

  finish_builtin_struct (type, "__gcov_info", fields, NULL_TREE);
}

<<<<<<< HEAD
/* Creates the gcov_info initializer. Returns a CONSTRUCTOR.  */

static tree
build_info (tree info_type, tree fn_type, tree key_var, unsigned n_funcs)
{
  tree info_fields = TYPE_FIELDS (info_type);
  tree merge_fn_type, fn_info_ptr_type;
  unsigned ix;
  tree filename_string;
  int da_file_name_len;
  const struct function_list *fn;
  VEC(constructor_elt,gc) *v1 = NULL;
  VEC(constructor_elt,gc) *v2 = NULL;
  VEC(constructor_elt,gc) *v3 = NULL;
=======
/* Returns a CONSTRUCTOR for the gcov_info object.  INFO_TYPE is the
   gcov_info structure type, FN_ARY is the array of pointers to
   function info objects.  */

static tree
build_info (tree info_type, tree fn_ary)
{
  tree info_fields = TYPE_FIELDS (info_type);
  tree merge_fn_type, n_funcs;
  unsigned ix;
  tree filename_string;
  int da_file_name_len;
  VEC(constructor_elt,gc) *v1 = NULL;
  VEC(constructor_elt,gc) *v2 = NULL;
>>>>>>> 6c4f0f01

  /* Version ident */
  CONSTRUCTOR_APPEND_ELT (v1, info_fields,
			  build_int_cstu (TREE_TYPE (info_fields),
					  GCOV_VERSION));
  info_fields = DECL_CHAIN (info_fields);

  /* next -- NULL */
  CONSTRUCTOR_APPEND_ELT (v1, info_fields, null_pointer_node);
  info_fields = DECL_CHAIN (info_fields);
  
  /* stamp */
  CONSTRUCTOR_APPEND_ELT (v1, info_fields,
			  build_int_cstu (TREE_TYPE (info_fields),
					  local_tick));
  info_fields = DECL_CHAIN (info_fields);

  /* Filename */
  da_file_name_len = strlen (da_file_name);
  filename_string = build_string (da_file_name_len + 1, da_file_name);
  TREE_TYPE (filename_string) = build_array_type
    (char_type_node, build_index_type (size_int (da_file_name_len)));
  CONSTRUCTOR_APPEND_ELT (v1, info_fields,
			  build1 (ADDR_EXPR, TREE_TYPE (info_fields),
				  filename_string));
  info_fields = DECL_CHAIN (info_fields);

  /* merge fn array -- NULL slots indicate unmeasured counters */
  merge_fn_type = TREE_TYPE (TREE_TYPE (info_fields));
  for (ix = 0; ix != GCOV_COUNTERS; ix++)
    {
      tree ptr = null_pointer_node;

      if ((1u << ix) & prg_ctr_mask)
	{
	  tree merge_fn = build_decl (BUILTINS_LOCATION,
				      FUNCTION_DECL,
				      get_identifier (ctr_merge_functions[ix]),
				      TREE_TYPE (merge_fn_type));
	  DECL_EXTERNAL (merge_fn) = 1;
	  TREE_PUBLIC (merge_fn) = 1;
	  DECL_ARTIFICIAL (merge_fn) = 1;
	  TREE_NOTHROW (merge_fn) = 1;
	  /* Initialize assembler name so we can stream out. */
	  DECL_ASSEMBLER_NAME (merge_fn);
	  ptr = build1 (ADDR_EXPR, merge_fn_type, merge_fn);
	}
      CONSTRUCTOR_APPEND_ELT (v2, NULL, ptr);
    }
  CONSTRUCTOR_APPEND_ELT (v1, info_fields,
			  build_constructor (TREE_TYPE (info_fields), v2));
  info_fields = DECL_CHAIN (info_fields);

  /* n_functions */
<<<<<<< HEAD
  CONSTRUCTOR_APPEND_ELT (v1, info_fields,
			  build_int_cstu (TREE_TYPE (info_fields), n_funcs));
  info_fields = DECL_CHAIN (info_fields);
  
  /* Build the fn_info type and initializer.  */
  fn_info_ptr_type = TREE_TYPE (TREE_TYPE (info_fields));
  
  for (fn = functions_head; fn; fn = fn->next)
    {
      tree init = build_fn_info (fn, fn_type, key_var);
      tree var = build_var (fn->fn_decl, fn_type, -1);

      DECL_INITIAL (var) = init;
      varpool_finalize_decl (var);
      
      CONSTRUCTOR_APPEND_ELT (v3, NULL,
			      build1 (ADDR_EXPR, fn_info_ptr_type, var));
    }
  CONSTRUCTOR_APPEND_ELT (v1, info_fields,
			  build_constructor (TREE_TYPE (info_fields), v3));
=======
  n_funcs = TYPE_MAX_VALUE (TYPE_DOMAIN (TREE_TYPE (fn_ary)));
  n_funcs = fold_build2 (PLUS_EXPR, TREE_TYPE (info_fields),
			 n_funcs, size_one_node);
  CONSTRUCTOR_APPEND_ELT (v1, info_fields, n_funcs);
  info_fields = DECL_CHAIN (info_fields);

  /* functions */
  CONSTRUCTOR_APPEND_ELT (v1, info_fields,
			  build1 (ADDR_EXPR, TREE_TYPE (info_fields), fn_ary));
  info_fields = DECL_CHAIN (info_fields);

  gcc_assert (!info_fields);
>>>>>>> 6c4f0f01
  return build_constructor (info_type, v1);
}

/* Create the gcov_info types and object.  Generate the constructor
   function to call __gcov_init.  Does not generate the initializer
   for the object.  Returns TRUE if coverage data is being emitted.  */

static bool
coverage_obj_init (void)
{
<<<<<<< HEAD
  tree gcov_info, gcov_init, body, t;
  tree gcov_info_type, gcov_fn_type;
  unsigned n_counters = 0, n_functions  = 0;
  struct function_list *fn;
  struct function_list **fn_prev;
  unsigned ix;
=======
  tree gcov_info_type, ctor, stmt, init_fn;
  unsigned n_counters = 0;
  unsigned ix;
  struct coverage_data *fn;
  struct coverage_data **fn_prev;
>>>>>>> 6c4f0f01
  char name_buf[32];

  no_coverage = 1; /* Disable any further coverage.  */

  if (!prg_ctr_mask)
    return false;

  if (cgraph_dump_file)
    fprintf (cgraph_dump_file, "Using data file %s\n", da_file_name);

<<<<<<< HEAD
  for (ix = 0; ix != GCOV_COUNTERS; ix++)
    if ((1u << ix) & prg_ctr_mask)
      n_counters++;
  for (fn_prev = &functions_head; (fn = *fn_prev);)
    if (DECL_STRUCT_FUNCTION (fn->fn_decl))
      {
	n_functions++;
	fn_prev = &fn->next;
      }
    else
      /* The function is not being emitted, remove from list.  */
      *fn_prev = fn->next;
  
  /* Build the info and fn_info types.  These are mutually recursive.  */
  gcov_info_type = lang_hooks.types.make_type (RECORD_TYPE);
  gcov_fn_type = lang_hooks.types.make_type (RECORD_TYPE);
  build_fn_info_type (gcov_fn_type, n_counters, gcov_info_type);
  build_info_type (gcov_info_type, n_functions, gcov_fn_type);
  
  /* Build the gcov info var, this is referred to in its own
     initializer.  */
  gcov_info = build_decl (BUILTINS_LOCATION,
			  VAR_DECL, NULL_TREE, gcov_info_type);
  TREE_STATIC (gcov_info) = 1;
  ASM_GENERATE_INTERNAL_LABEL (name_buf, "LPBX", 0);
  DECL_NAME (gcov_info) = get_identifier (name_buf);
  DECL_INITIAL (gcov_info) = build_info (gcov_info_type, gcov_fn_type,
					 gcov_info, n_functions);
=======
  /* Prune functions.  */
  for (fn_prev = &functions_head; (fn = *fn_prev);)
    if (DECL_STRUCT_FUNCTION (fn->fn_decl))
      fn_prev = &fn->next;
    else
      /* The function is not being emitted, remove from list.  */
      *fn_prev = fn->next;
>>>>>>> 6c4f0f01

  for (ix = 0; ix != GCOV_COUNTERS; ix++)
    if ((1u << ix) & prg_ctr_mask)
      n_counters++;
  
  /* Build the info and fn_info types.  These are mutually recursive.  */
  gcov_info_type = lang_hooks.types.make_type (RECORD_TYPE);
  gcov_fn_info_type = lang_hooks.types.make_type (RECORD_TYPE);
  gcov_fn_info_ptr_type = build_pointer_type
    (build_qualified_type (gcov_fn_info_type, TYPE_QUAL_CONST));
  build_fn_info_type (gcov_fn_info_type, n_counters, gcov_info_type);
  build_info_type (gcov_info_type, gcov_fn_info_ptr_type);
  
  /* Build the gcov info var, this is referred to in its own
     initializer.  */
  gcov_info_var = build_decl (BUILTINS_LOCATION,
			      VAR_DECL, NULL_TREE, gcov_info_type);
  TREE_STATIC (gcov_info_var) = 1;
  ASM_GENERATE_INTERNAL_LABEL (name_buf, "LPBX", 0);
  DECL_NAME (gcov_info_var) = get_identifier (name_buf);

  /* Build a decl for __gcov_init.  */
  init_fn = build_pointer_type (gcov_info_type);
  init_fn = build_function_type_list (void_type_node, init_fn, NULL);
  init_fn = build_decl (BUILTINS_LOCATION, FUNCTION_DECL,
			get_identifier ("__gcov_init"), init_fn);
  TREE_PUBLIC (init_fn) = 1;
  DECL_EXTERNAL (init_fn) = 1;
  DECL_ASSEMBLER_NAME (init_fn);

  /* Generate a call to __gcov_init(&gcov_info).  */
  ctor = NULL;
  stmt = build_fold_addr_expr (gcov_info_var);
  stmt = build_call_expr (init_fn, 1, stmt);
  append_to_statement_list (stmt, &ctor);

  /* Generate a constructor to run it.  */
  cgraph_build_static_cdtor ('I', ctor, DEFAULT_INIT_PRIORITY);

  return true;
}

/* Generate the coverage function info for FN and DATA.  Append a
   pointer to that object to CTOR and return the appended CTOR.  */

static VEC(constructor_elt,gc) *
coverage_obj_fn (VEC(constructor_elt,gc) *ctor, tree fn,
		 struct coverage_data const *data)
{
  tree init = build_fn_info (data, gcov_fn_info_type, gcov_info_var);
  tree var = build_var (fn, gcov_fn_info_type, -1);
  
  DECL_INITIAL (var) = init;
  varpool_finalize_decl (var);
      
  CONSTRUCTOR_APPEND_ELT (ctor, NULL,
			  build1 (ADDR_EXPR, gcov_fn_info_ptr_type, var));
  return ctor;
}

/* Finalize the coverage data.  Generates the array of pointers to
   function objects from CTOR.  Generate the gcov_info initializer.  */

static void
coverage_obj_finish (VEC(constructor_elt,gc) *ctor)
{
  unsigned n_functions = VEC_length(constructor_elt, ctor);
  tree fn_info_ary_type = build_array_type
    (build_qualified_type (gcov_fn_info_ptr_type, TYPE_QUAL_CONST),
     build_index_type (size_int (n_functions - 1)));
  tree fn_info_ary = build_decl (BUILTINS_LOCATION, VAR_DECL, NULL_TREE,
				 fn_info_ary_type);
  char name_buf[32];

  TREE_STATIC (fn_info_ary) = 1;
  ASM_GENERATE_INTERNAL_LABEL (name_buf, "LPBX", 1);
  DECL_NAME (fn_info_ary) = get_identifier (name_buf);
  DECL_INITIAL (fn_info_ary) = build_constructor (fn_info_ary_type, ctor);
  varpool_finalize_decl (fn_info_ary);
  
  DECL_INITIAL (gcov_info_var)
    = build_info (TREE_TYPE (gcov_info_var), fn_info_ary);
  varpool_finalize_decl (gcov_info_var);
}

/* Perform file-level initialization. Read in data file, generate name
   of graph file.  */

void
coverage_init (const char *filename)
{
  int len = strlen (filename);
  int prefix_len = 0;

  if (!profile_data_prefix && !IS_ABSOLUTE_PATH (filename))
    profile_data_prefix = getpwd ();

  if (profile_data_prefix)
    prefix_len = strlen (profile_data_prefix);

  /* Name of da file.  */
  da_file_name = XNEWVEC (char, len + strlen (GCOV_DATA_SUFFIX)
			  + prefix_len + 2);

  if (profile_data_prefix)
    {
      memcpy (da_file_name, profile_data_prefix, prefix_len);
      da_file_name[prefix_len++] = '/';
    }
  memcpy (da_file_name + prefix_len, filename, len);
  strcpy (da_file_name + prefix_len + len, GCOV_DATA_SUFFIX);

  /* Name of bbg file.  */
  if (flag_test_coverage && !flag_compare_debug)
    {
      bbg_file_name = XNEWVEC (char, len + strlen (GCOV_NOTE_SUFFIX) + 1);
      memcpy (bbg_file_name, filename, len);
      strcpy (bbg_file_name + len, GCOV_NOTE_SUFFIX);

      if (!gcov_open (bbg_file_name, -1))
	{
	  error ("cannot open %s", bbg_file_name);
	  bbg_file_name = NULL;
	}
      else
	{
	  gcov_write_unsigned (GCOV_NOTE_MAGIC);
	  gcov_write_unsigned (GCOV_VERSION);
	  gcov_write_unsigned (local_tick);
	}
    }

  if (flag_branch_probabilities)
    read_counts_file ();
}

/* Performs file-level cleanup.  Close graph file, generate coverage
   variables and constructor.  */

void
coverage_finish (void)
{
  if (bbg_file_name && gcov_close ())
    unlink (bbg_file_name);
  
  if (!local_tick || local_tick == (unsigned)-1)
    /* Only remove the da file, if we cannot stamp it.  If we can
       stamp it, libgcov will DTRT.  */
    unlink (da_file_name);

  if (coverage_obj_init ())
    {
      VEC(constructor_elt,gc) *fn_ctor = NULL;
      struct coverage_data *fn;
      
      for (fn = functions_head; fn; fn = fn->next)
	fn_ctor = coverage_obj_fn (fn_ctor, fn->fn_decl, fn);
      coverage_obj_finish (fn_ctor);
    }
}

#include "gt-coverage.h"<|MERGE_RESOLUTION|>--- conflicted
+++ resolved
@@ -1,10 +1,6 @@
 /* Read and write coverage files, and associated functionality.
    Copyright (C) 1990, 1991, 1992, 1993, 1994, 1996, 1997, 1998, 1999,
-<<<<<<< HEAD
-   2000, 2001, 2003, 2004, 2005, 2007, 2008, 2009, 2010, 2011
-=======
    2000, 2001, 2003, 2004, 2005, 2007, 2008, 2009, 2010, 2011, 2012
->>>>>>> 6c4f0f01
    Free Software Foundation, Inc.
    Contributed by James E. Wilson, UC Berkeley/Cygnus Support;
    based on some ideas from Dain Samples of UC Berkeley.
@@ -59,11 +55,7 @@
 #include "gcov-io.h"
 #include "gcov-io.c"
 
-<<<<<<< HEAD
-struct GTY((chain_next ("%h.next"))) function_list
-=======
 struct GTY((chain_next ("%h.next"))) coverage_data
->>>>>>> 6c4f0f01
 {
   struct coverage_data *next;	 /* next function */
   unsigned ident;		 /* function ident */
@@ -87,13 +79,8 @@
   struct gcov_ctr_summary summary;
 } counts_entry_t;
 
-<<<<<<< HEAD
-static GTY(()) struct function_list *functions_head = 0;
-static struct function_list **functions_tail = &functions_head;
-=======
 static GTY(()) struct coverage_data *functions_head = 0;
 static struct coverage_data **functions_tail = &functions_head;
->>>>>>> 6c4f0f01
 static unsigned no_coverage = 0;
 
 /* Cumulative counter information for whole program.  */
@@ -131,12 +118,6 @@
 static void read_counts_file (void);
 static tree build_var (tree, tree, int);
 static void build_fn_info_type (tree, unsigned, tree);
-<<<<<<< HEAD
-static tree build_fn_info (const struct function_list *, tree, tree);
-static void build_info_type (tree, unsigned, tree);
-static tree build_info (tree, tree, tree, unsigned);
-static void create_coverage (void);
-=======
 static void build_info_type (tree, tree);
 static tree build_fn_info (const struct coverage_data *, tree, tree);
 static tree build_info (tree, tree);
@@ -144,7 +125,6 @@
 static VEC(constructor_elt,gc) *coverage_obj_fn
 (VEC(constructor_elt,gc) *, tree, struct coverage_data const *);
 static void coverage_obj_finish (VEC(constructor_elt,gc) *);
->>>>>>> 6c4f0f01
  
 /* Return the type node for gcov_type.  */
@@ -404,11 +384,7 @@
     }
   else if (entry->lineno_checksum != lineno_checksum)
     {
-<<<<<<< HEAD
-      warning (0, "source location for function %qE have changed,"
-=======
       warning (0, "source locations for function %qE have changed,"
->>>>>>> 6c4f0f01
 	       " the profile data may be out of date",
 	       DECL_ASSEMBLER_NAME (current_function_decl));
     }
@@ -635,22 +611,6 @@
 
   if (fn_ctr_mask)
     {
-<<<<<<< HEAD
-      struct function_list *item;
-
-      item = ggc_alloc_function_list ();
-
-      item->next = 0;
-      item->ident = current_function_funcdef_no + 1;
-      item->lineno_checksum = lineno_checksum;
-      item->cfg_checksum = cfg_checksum;
-      item->fn_decl = current_function_decl;
-      for (i = 0; i != GCOV_COUNTERS; i++)
-	{
-	  tree var = fn_v_ctrs[i];
-	  
-	  item->ctr_vars[i] = var;
-=======
       struct coverage_data *item = 0;
 
       /* If the function is extern (i.e. extern inline), then we won't
@@ -676,7 +636,6 @@
 
 	  if (item)
 	    item->ctr_vars[i] = var;
->>>>>>> 6c4f0f01
 	  if (var)
 	    {
 	      tree array_type = build_index_type (size_int (fn_n_ctrs[i] - 1));
@@ -686,71 +645,16 @@
 	      DECL_SIZE_UNIT (var) = TYPE_SIZE_UNIT (array_type);
 	      varpool_finalize_decl (var);
 	    }
-<<<<<<< HEAD
-=======
 	  
->>>>>>> 6c4f0f01
 	  fn_b_ctrs[i] = fn_n_ctrs[i] = 0;
 	  fn_v_ctrs[i] = NULL_TREE;
 	}
       prg_ctr_mask |= fn_ctr_mask;
       fn_ctr_mask = 0;
-      /* If the function is extern (i.e. extern inline), then we won't
-	 be outputting it, so don't chain it onto the function list.  */
-      if (!DECL_EXTERNAL (item->fn_decl))
-	{
-	  *functions_tail = item;
-	  functions_tail = &item->next;
-	}
     }
 }
 
 /* Build a coverage variable of TYPE for function FN_DECL.  If COUNTER
-<<<<<<< HEAD
-   >= 0 it is a counter array, and thus local.  Otherwise it is the
-   function structure and needs to be globalized.  All cases must be
-   in the same comdat group as FN_DECL.  */
-
-static tree
-build_var (tree fn_decl, tree type, int counter)
-{
-  tree var = build_decl (BUILTINS_LOCATION, VAR_DECL, NULL_TREE, type);
-  tree fn_name = DECL_ASSEMBLER_NAME (fn_decl);
-  char *buf = (char *)alloca (IDENTIFIER_LENGTH (fn_name) + 10);
-
-  if (counter >= 0)
-    TREE_STATIC (var) = 1;
-  else
-    {
-      TREE_PUBLIC (var) = TREE_PUBLIC (fn_decl);
-      TREE_STATIC (var) = TREE_STATIC (fn_decl);
-    }
-  TREE_ADDRESSABLE (var) = 1;
-  DECL_ALIGN (var) = TYPE_ALIGN (type);
-
-  if (counter < 0)
-    sprintf (buf, "__gcov__%s", IDENTIFIER_POINTER (fn_name));
-  else
-    sprintf (buf, "__gcov%u_%s", counter, IDENTIFIER_POINTER (fn_name));
-  DECL_NAME (var) = get_identifier (buf);
-
-  /* Initialize assembler name so we can stream out. */
-  if (TREE_PUBLIC (var))
-    DECL_ASSEMBLER_NAME (var);    
-
-  DECL_WEAK (var) = TREE_PUBLIC (var) && DECL_WEAK (fn_decl);
-  DECL_COMDAT (var) = DECL_COMDAT (fn_decl);
-  DECL_COMDAT_GROUP (var) = DECL_COMDAT_GROUP (fn_decl);
-
-  return var;
-}
-
-/* Creates the gcov_fn_info RECORD_TYPE.  */
-
-static void
-build_fn_info_type (tree type, unsigned counters, tree gcov_info_type)
-{
-=======
    >= 0 it is a counter array, otherwise it is the function structure.  */
 
 static tree
@@ -789,7 +693,6 @@
 static void
 build_fn_info_type (tree type, unsigned counters, tree gcov_info_type)
 {
->>>>>>> 6c4f0f01
   tree ctr_info = lang_hooks.types.make_type (RECORD_TYPE);
   tree field, fields;
   tree array_type;
@@ -844,21 +747,12 @@
   finish_builtin_struct (type, "__gcov_fn_info", fields, NULL_TREE);
 }
 
-<<<<<<< HEAD
-/* Creates a CONSTRUCTOR for a gcov_fn_info. FUNCTION is
-   the function being processed and TYPE is the gcov_fn_info
-   RECORD_TYPE.  KEY is the object file key. */
-
-static tree
-build_fn_info (const struct function_list *function, tree type, tree key)
-=======
 /* Returns a CONSTRUCTOR for a gcov_fn_info.  DATA is
    the coverage data for the function and TYPE is the gcov_fn_info
    RECORD_TYPE.  KEY is the object file key.  */
 
 static tree
 build_fn_info (const struct coverage_data *data, tree type, tree key)
->>>>>>> 6c4f0f01
 {
   tree fields = TYPE_FIELDS (type);
   tree ctr_type;
@@ -895,11 +789,7 @@
     if (prg_ctr_mask & (1 << ix))
       {
 	VEC(constructor_elt,gc) *ctr = NULL;
-<<<<<<< HEAD
-	tree var = function->ctr_vars[ix];
-=======
 	tree var = data->ctr_vars[ix];
->>>>>>> 6c4f0f01
 	unsigned count = 0;
 
 	if (var)
@@ -924,19 +814,6 @@
   return build_constructor (type, v1);
 }
 
-<<<<<<< HEAD
-/* Creaste gcov_info_struct.  N_FUNCS is the number of functions in
-   the trailing array.  */
-
-static void
-build_info_type (tree type, unsigned n_funcs, tree fn_info_type)
-{
-  tree field, fields = NULL_TREE;
-  tree merge_fn_type, fn_info_array;
-
-  gcc_assert (n_funcs);
-  
-=======
 /* Create gcov_info struct.  TYPE is the incomplete RECORD_TYPE to be
    completed, and FN_INFO_PTR_TYPE is a pointer to the function info type.  */
 
@@ -946,7 +823,6 @@
   tree field, fields = NULL_TREE;
   tree merge_fn_type;
 
->>>>>>> 6c4f0f01
   /* Version ident */
   field = build_decl (BUILTINS_LOCATION, FIELD_DECL, NULL_TREE,
 		      get_gcov_unsigned_t ());
@@ -992,43 +868,17 @@
   DECL_CHAIN (field) = fields;
   fields = field;
   
-<<<<<<< HEAD
-  /* function_info pointer array */
-  fn_info_type = build_pointer_type
-    (build_qualified_type (fn_info_type, TYPE_QUAL_CONST));
-  fn_info_array = build_index_type (size_int (n_funcs));
-  fn_info_array = build_array_type (fn_info_type, fn_info_array);
-  field = build_decl (BUILTINS_LOCATION, FIELD_DECL, NULL_TREE,
-		      fn_info_array);
-=======
   /* function_info pointer pointer */
   fn_info_ptr_type = build_pointer_type
     (build_qualified_type (fn_info_ptr_type, TYPE_QUAL_CONST));
   field = build_decl (BUILTINS_LOCATION, FIELD_DECL, NULL_TREE,
 		      fn_info_ptr_type);
->>>>>>> 6c4f0f01
   DECL_CHAIN (field) = fields;
   fields = field;
 
   finish_builtin_struct (type, "__gcov_info", fields, NULL_TREE);
 }
 
-<<<<<<< HEAD
-/* Creates the gcov_info initializer. Returns a CONSTRUCTOR.  */
-
-static tree
-build_info (tree info_type, tree fn_type, tree key_var, unsigned n_funcs)
-{
-  tree info_fields = TYPE_FIELDS (info_type);
-  tree merge_fn_type, fn_info_ptr_type;
-  unsigned ix;
-  tree filename_string;
-  int da_file_name_len;
-  const struct function_list *fn;
-  VEC(constructor_elt,gc) *v1 = NULL;
-  VEC(constructor_elt,gc) *v2 = NULL;
-  VEC(constructor_elt,gc) *v3 = NULL;
-=======
 /* Returns a CONSTRUCTOR for the gcov_info object.  INFO_TYPE is the
    gcov_info structure type, FN_ARY is the array of pointers to
    function info objects.  */
@@ -1043,7 +893,6 @@
   int da_file_name_len;
   VEC(constructor_elt,gc) *v1 = NULL;
   VEC(constructor_elt,gc) *v2 = NULL;
->>>>>>> 6c4f0f01
 
   /* Version ident */
   CONSTRUCTOR_APPEND_ELT (v1, info_fields,
@@ -1098,28 +947,6 @@
   info_fields = DECL_CHAIN (info_fields);
 
   /* n_functions */
-<<<<<<< HEAD
-  CONSTRUCTOR_APPEND_ELT (v1, info_fields,
-			  build_int_cstu (TREE_TYPE (info_fields), n_funcs));
-  info_fields = DECL_CHAIN (info_fields);
-  
-  /* Build the fn_info type and initializer.  */
-  fn_info_ptr_type = TREE_TYPE (TREE_TYPE (info_fields));
-  
-  for (fn = functions_head; fn; fn = fn->next)
-    {
-      tree init = build_fn_info (fn, fn_type, key_var);
-      tree var = build_var (fn->fn_decl, fn_type, -1);
-
-      DECL_INITIAL (var) = init;
-      varpool_finalize_decl (var);
-      
-      CONSTRUCTOR_APPEND_ELT (v3, NULL,
-			      build1 (ADDR_EXPR, fn_info_ptr_type, var));
-    }
-  CONSTRUCTOR_APPEND_ELT (v1, info_fields,
-			  build_constructor (TREE_TYPE (info_fields), v3));
-=======
   n_funcs = TYPE_MAX_VALUE (TYPE_DOMAIN (TREE_TYPE (fn_ary)));
   n_funcs = fold_build2 (PLUS_EXPR, TREE_TYPE (info_fields),
 			 n_funcs, size_one_node);
@@ -1132,7 +959,6 @@
   info_fields = DECL_CHAIN (info_fields);
 
   gcc_assert (!info_fields);
->>>>>>> 6c4f0f01
   return build_constructor (info_type, v1);
 }
 
@@ -1143,20 +969,11 @@
 static bool
 coverage_obj_init (void)
 {
-<<<<<<< HEAD
-  tree gcov_info, gcov_init, body, t;
-  tree gcov_info_type, gcov_fn_type;
-  unsigned n_counters = 0, n_functions  = 0;
-  struct function_list *fn;
-  struct function_list **fn_prev;
-  unsigned ix;
-=======
   tree gcov_info_type, ctor, stmt, init_fn;
   unsigned n_counters = 0;
   unsigned ix;
   struct coverage_data *fn;
   struct coverage_data **fn_prev;
->>>>>>> 6c4f0f01
   char name_buf[32];
 
   no_coverage = 1; /* Disable any further coverage.  */
@@ -1167,36 +984,6 @@
   if (cgraph_dump_file)
     fprintf (cgraph_dump_file, "Using data file %s\n", da_file_name);
 
-<<<<<<< HEAD
-  for (ix = 0; ix != GCOV_COUNTERS; ix++)
-    if ((1u << ix) & prg_ctr_mask)
-      n_counters++;
-  for (fn_prev = &functions_head; (fn = *fn_prev);)
-    if (DECL_STRUCT_FUNCTION (fn->fn_decl))
-      {
-	n_functions++;
-	fn_prev = &fn->next;
-      }
-    else
-      /* The function is not being emitted, remove from list.  */
-      *fn_prev = fn->next;
-  
-  /* Build the info and fn_info types.  These are mutually recursive.  */
-  gcov_info_type = lang_hooks.types.make_type (RECORD_TYPE);
-  gcov_fn_type = lang_hooks.types.make_type (RECORD_TYPE);
-  build_fn_info_type (gcov_fn_type, n_counters, gcov_info_type);
-  build_info_type (gcov_info_type, n_functions, gcov_fn_type);
-  
-  /* Build the gcov info var, this is referred to in its own
-     initializer.  */
-  gcov_info = build_decl (BUILTINS_LOCATION,
-			  VAR_DECL, NULL_TREE, gcov_info_type);
-  TREE_STATIC (gcov_info) = 1;
-  ASM_GENERATE_INTERNAL_LABEL (name_buf, "LPBX", 0);
-  DECL_NAME (gcov_info) = get_identifier (name_buf);
-  DECL_INITIAL (gcov_info) = build_info (gcov_info_type, gcov_fn_type,
-					 gcov_info, n_functions);
-=======
   /* Prune functions.  */
   for (fn_prev = &functions_head; (fn = *fn_prev);)
     if (DECL_STRUCT_FUNCTION (fn->fn_decl))
@@ -1204,7 +991,6 @@
     else
       /* The function is not being emitted, remove from list.  */
       *fn_prev = fn->next;
->>>>>>> 6c4f0f01
 
   for (ix = 0; ix != GCOV_COUNTERS; ix++)
     if ((1u << ix) & prg_ctr_mask)
