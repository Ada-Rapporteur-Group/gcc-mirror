--- conflicted
+++ resolved
@@ -1463,17 +1463,10 @@
 	  tree num = build_int_cst (integer_type_node, fd->collapse);
 	  tree loop_no = build_int_cst (integer_type_node, ix);
 	  tree tile = TREE_VALUE (tiling);
-<<<<<<< HEAD
-	  gcall *call = gimple_build_call_internal
-	    (IFN_GOACC_TILE, 5, num, loop_no, tile,
-	     /* gwv-outer=*/integer_zero_node,
-	     /* gwv-inner=*/integer_zero_node);
-=======
 	  gcall *call
 	    = gimple_build_call_internal (IFN_GOACC_TILE, 5, num, loop_no, tile,
 					  /* gwv-outer=*/integer_zero_node,
 					  /* gwv-inner=*/integer_zero_node);
->>>>>>> 719a7570
 
 	  counts[ix].outer = create_tmp_var (iter_type, ".outer");
 	  counts[ix].tile = create_tmp_var (diff_type, ".tile");
@@ -5628,11 +5621,7 @@
 	  expr = build2 (MIN_EXPR, diff_type,
 			 build2 (MINUS_EXPR, diff_type, bound, offset),
 			 build2 (MULT_EXPR, diff_type, tile_size,
-<<<<<<< HEAD
-				  element_s));
-=======
 				 element_s));
->>>>>>> 719a7570
 	  expr = force_gimple_operand_gsi (&gsi, expr, false, NULL_TREE,
 					   true, GSI_SAME_STMT);
 	  ass = gimple_build_assign (e_range, expr);
@@ -5644,50 +5633,26 @@
 	  e_step = create_tmp_var (diff_type, ".e_step");
 
 	  /* Mark these as element loops.  */
-<<<<<<< HEAD
-	  tree e_gwv = integer_minus_one_node;
-	  tree chunk = build_int_cst (diff_type, 0); /* Never chunked.  */
-
-	  call = gimple_build_call_internal
-	    (IFN_GOACC_LOOP, 7,
-	     build_int_cst (integer_type_node, IFN_GOACC_LOOP_OFFSET),
-	     dir, e_range, element_s, chunk, e_gwv, chunk);
-=======
 	  tree t, e_gwv = integer_minus_one_node;
 	  tree chunk = build_int_cst (diff_type, 0); /* Never chunked.  */
 
 	  t = build_int_cst (integer_type_node, IFN_GOACC_LOOP_OFFSET);
 	  call = gimple_build_call_internal (IFN_GOACC_LOOP, 7, t, dir, e_range,
 					     element_s, chunk, e_gwv, chunk);
->>>>>>> 719a7570
 	  gimple_call_set_lhs (call, e_offset);
 	  gimple_set_location (call, loc);
 	  gsi_insert_before (&gsi, call, GSI_SAME_STMT);
 
-<<<<<<< HEAD
-	  call = gimple_build_call_internal
-	    (IFN_GOACC_LOOP, 7,
-	     build_int_cst (integer_type_node, IFN_GOACC_LOOP_BOUND),
-	     dir, e_range, element_s, chunk, e_gwv, e_offset);
-=======
 	  t = build_int_cst (integer_type_node, IFN_GOACC_LOOP_BOUND);
 	  call = gimple_build_call_internal (IFN_GOACC_LOOP, 7, t, dir, e_range,
 					     element_s, chunk, e_gwv, e_offset);
->>>>>>> 719a7570
 	  gimple_call_set_lhs (call, e_bound);
 	  gimple_set_location (call, loc);
 	  gsi_insert_before (&gsi, call, GSI_SAME_STMT);
 
-<<<<<<< HEAD
-	  call = gimple_build_call_internal
-	    (IFN_GOACC_LOOP, 6,
-	     build_int_cst (integer_type_node, IFN_GOACC_LOOP_STEP),
-	     dir, e_range, element_s, chunk, e_gwv);
-=======
 	  t = build_int_cst (integer_type_node, IFN_GOACC_LOOP_STEP);
 	  call = gimple_build_call_internal (IFN_GOACC_LOOP, 6, t, dir, e_range,
 					     element_s, chunk, e_gwv);
->>>>>>> 719a7570
 	  gimple_call_set_lhs (call, e_step);
 	  gimple_set_location (call, loc);
 	  gsi_insert_before (&gsi, call, GSI_SAME_STMT);
