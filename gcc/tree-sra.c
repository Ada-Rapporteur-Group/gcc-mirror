--- conflicted
+++ resolved
@@ -1,13 +1,8 @@
 /* Scalar Replacement of Aggregates (SRA) converts some structure
    references into scalar references, exposing them to the scalar
    optimizers.
-<<<<<<< HEAD
-   Copyright (C) 2003, 2004, 2005, 2006, 2007, 2008
-     Free Software Foundation, Inc.
-=======
    Copyright (C) 2003, 2004, 2005, 2006, 2007, 2008, 2009
    Free Software Foundation, Inc.
->>>>>>> a0daa400
    Contributed by Diego Novillo <dnovillo@redhat.com>
 
 This file is part of GCC.
@@ -2373,18 +2368,11 @@
       tmp2 = make_rename_temp (utype, "SR");
 
       if (INTEGRAL_TYPE_P (TREE_TYPE (var)))
-<<<<<<< HEAD
-	stmt = gimple_build_assign (tmp2, fold_convert (utype, tmp));
-      else
-	stmt = gimple_build_assign (tmp2, fold_build1 (VIEW_CONVERT_EXPR,
-						       utype, tmp));
-=======
 	tmp = fold_convert (utype, tmp);
       else
 	tmp = fold_build1 (VIEW_CONVERT_EXPR, utype, tmp);
 
       stmt = gimple_build_assign (tmp2, tmp);
->>>>>>> a0daa400
       gimple_seq_add_stmt (&seq, stmt);
     }
   else
