--- conflicted
+++ resolved
@@ -910,21 +910,14 @@
   sra_walk_tree_list (ASM_OUTPUTS (expr), bsi, true, fns);
 }
 
-<<<<<<< HEAD
-=======
 static void sra_replace (block_stmt_iterator *bsi, tree list);
 static tree sra_build_elt_assignment (struct sra_elt *elt, tree src);
 
->>>>>>> 1177f497
 /* Walk a GIMPLE_MODIFY_STMT and categorize the assignment appropriately.  */
 
 static void
 sra_walk_gimple_modify_stmt (tree expr, block_stmt_iterator *bsi,
-<<<<<<< HEAD
-		      const struct sra_walk_fns *fns)
-=======
 			     const struct sra_walk_fns *fns)
->>>>>>> 1177f497
 {
   struct sra_elt *lhs_elt, *rhs_elt;
   tree lhs, rhs;
@@ -947,11 +940,7 @@
       if (!rhs_elt->is_scalar && !TREE_SIDE_EFFECTS (lhs))
 	fns->ldst (rhs_elt, lhs, bsi, false);
       else
-<<<<<<< HEAD
-	fns->use (rhs_elt, &GIMPLE_STMT_OPERAND (expr, 1), bsi, false, false);
-=======
 	fns->use (rhs_elt, &GIMPLE_STMT_OPERAND (expr, 1), bsi, false);
->>>>>>> 1177f497
     }
 
   /* If it isn't scalarizable, there may be scalarizable variables within, so
@@ -998,13 +987,9 @@
       /* Otherwise we're being used in some context that requires the
 	 aggregate to be seen as a whole.  Invoke USE.  */
       else
-<<<<<<< HEAD
-	fns->use (lhs_elt, &GIMPLE_STMT_OPERAND (expr, 0), bsi, true, false);
-=======
 	{
 	  fns->use (lhs_elt, &GIMPLE_STMT_OPERAND (expr, 0), bsi, true);
 	}
->>>>>>> 1177f497
     }
 
   /* Similarly to above, LHS_ELT being null only means that the LHS as a
@@ -1058,13 +1043,9 @@
 	       as a USE of the variable on the RHS of this assignment.  */
 
 	    t = TREE_OPERAND (stmt, 0);
-<<<<<<< HEAD
-	    if (TREE_CODE (t) == GIMPLE_MODIFY_STMT)
-=======
 	    if (t == NULL_TREE)
 	      ;
 	    else if (TREE_CODE (t) == GIMPLE_MODIFY_STMT)
->>>>>>> 1177f497
 	      sra_walk_expr (&GIMPLE_STMT_OPERAND (t, 1), &si, false, fns);
 	    else
 	      sra_walk_expr (&TREE_OPERAND (stmt, 0), &si, false, fns);
@@ -2214,26 +2195,16 @@
       i = c->replacement;
 
       t = build2 (COMPLEX_EXPR, elt->type, r, i);
-<<<<<<< HEAD
-      t = build2 (GIMPLE_MODIFY_STMT, void_type_node, expr, t);
-=======
       t = sra_build_assignment (expr, t);
->>>>>>> 1177f497
       SSA_NAME_DEF_STMT (expr) = t;
       append_to_statement_list (t, list_p);
     }
   else if (elt->replacement)
     {
       if (copy_out)
-<<<<<<< HEAD
-	t = build2 (GIMPLE_MODIFY_STMT, void_type_node, elt->replacement, expr);
-      else
-	t = build2 (GIMPLE_MODIFY_STMT, void_type_node, expr, elt->replacement);
-=======
 	t = sra_build_elt_assignment (elt, expr);
       else
 	t = sra_build_assignment (expr, REPLDUP (elt->replacement));
->>>>>>> 1177f497
       append_to_statement_list (t, list_p);
     }
   else
@@ -2281,12 +2252,7 @@
 
       gcc_assert (src->replacement);
 
-<<<<<<< HEAD
-      t = build2 (GIMPLE_MODIFY_STMT, void_type_node, dst->replacement,
-		  src->replacement);
-=======
       t = sra_build_elt_assignment (dst, REPLDUP (src->replacement));
->>>>>>> 1177f497
       append_to_statement_list (t, list_p);
     }
 }
@@ -2318,11 +2284,7 @@
       gcc_assert (elt->is_scalar);
       t = fold_convert (elt->type, integer_zero_node);
 
-<<<<<<< HEAD
-      t = build2 (GIMPLE_MODIFY_STMT, void_type_node, elt->replacement, t);
-=======
       t = sra_build_elt_assignment (elt, t);
->>>>>>> 1177f497
       append_to_statement_list (t, list_p);
     }
 }
@@ -2334,11 +2296,7 @@
 generate_one_element_init (struct sra_elt *elt, tree init, tree *list_p)
 {
   /* The replacement can be almost arbitrarily complex.  Gimplify.  */
-<<<<<<< HEAD
-  tree stmt = build2 (GIMPLE_MODIFY_STMT, void_type_node, var, init);
-=======
   tree stmt = sra_build_elt_assignment (elt, init);
->>>>>>> 1177f497
   gimplify_and_add (stmt, list_p);
 }
 
@@ -2613,11 +2571,7 @@
       gcc_assert (TREE_CODE (stmt) == GIMPLE_MODIFY_STMT);
 
       GIMPLE_STMT_OPERAND (stmt, 0) = lhs_elt->replacement;
-<<<<<<< HEAD
-      GIMPLE_STMT_OPERAND (stmt, 1) = rhs_elt->replacement;
-=======
       GIMPLE_STMT_OPERAND (stmt, 1) = REPLDUP (rhs_elt->replacement);
->>>>>>> 1177f497
       update_stmt (stmt);
     }
   else if (lhs_elt->use_block_copy || rhs_elt->use_block_copy)
