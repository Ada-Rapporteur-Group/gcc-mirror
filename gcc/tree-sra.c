--- conflicted
+++ resolved
@@ -83,16 +83,13 @@
 #include "tree-dump.h"
 #include "timevar.h"
 #include "params.h"
-<<<<<<< HEAD
 #include "toplev.h"
-=======
 #include "target.h"
 #include "flags.h"
 
 /* Enumeration of all aggregate reductions we can do.  */
 enum sra_mode { SRA_MODE_EARLY_INTRA, /* early intraprocedural SRA */
 		SRA_MODE_INTRA };	     /* late intraprocedural SRA */
->>>>>>> acd26225
 
 /* Global variable describing which aggregate reduction we are performing at
    the moment.  */
@@ -1382,37 +1379,11 @@
     {
       if (dump_file && (dump_flags & TDF_DETAILS))
 	{
-<<<<<<< HEAD
-	  tree f;
-
-	  gcc_assert (useless_type_conversion_p (dst->type, src->type)
-                      /* TODO: Add struct equivalence check. Note that
-                       type merging in LIPO scope/name based and is
-                       for aliasing set unification only.  */
-                      || L_IPO_COMP_MODE);
-	  gcc_assert (TREE_CODE (dc->element) == FIELD_DECL);
-	  for (f = TYPE_FIELDS (src->type); f ; f = TREE_CHAIN (f))
-	    if (simple_cst_equal (DECL_FIELD_OFFSET (f),
-				  DECL_FIELD_OFFSET (dc->element)) > 0
-		&& simple_cst_equal (DECL_FIELD_BIT_OFFSET (f),
-				     DECL_FIELD_BIT_OFFSET (dc->element)) > 0
-		&& simple_cst_equal (DECL_SIZE (f),
-				     DECL_SIZE (dc->element)) > 0
-		&& (useless_type_conversion_p (TREE_TYPE (dc->element),
-					       TREE_TYPE (f))
-		    || (POINTER_TYPE_P (TREE_TYPE (dc->element))
-			&& POINTER_TYPE_P (TREE_TYPE (f)))
-                    || L_IPO_COMP_MODE ))
-	      break;
-	  gcc_assert (f != NULL_TREE);
-	  sc = lookup_element (src, f, NULL, NO_INSERT);
-=======
 	  fprintf (dump_file, "Marking ");
 	  print_generic_expr (dump_file, root->base, 0);
 	  fprintf (dump_file, " offset: %u, size: %u: ",
 		   (unsigned) root->offset, (unsigned) root->size);
 	  fprintf (dump_file, " to be replaced.\n");
->>>>>>> acd26225
 	}
 
       root->grp_to_be_replaced = 1;
