/* Scalar Replacement of Aggregates (SRA) converts some structure
   references into scalar references, exposing them to the scalar
   optimizers.
   Copyright (C) 2008-2015 Free Software Foundation, Inc.
   Contributed by Martin Jambor <mjambor@suse.cz>

This file is part of GCC.

GCC is free software; you can redistribute it and/or modify it under
the terms of the GNU General Public License as published by the Free
Software Foundation; either version 3, or (at your option) any later
version.

GCC is distributed in the hope that it will be useful, but WITHOUT ANY
WARRANTY; without even the implied warranty of MERCHANTABILITY or
FITNESS FOR A PARTICULAR PURPOSE.  See the GNU General Public License
for more details.

You should have received a copy of the GNU General Public License
along with GCC; see the file COPYING3.  If not see
<http://www.gnu.org/licenses/>.  */

/* This file implements Scalar Reduction of Aggregates (SRA).  SRA is run
   twice, once in the early stages of compilation (early SRA) and once in the
   late stages (late SRA).  The aim of both is to turn references to scalar
   parts of aggregates into uses of independent scalar variables.

   The two passes are nearly identical, the only difference is that early SRA
   does not scalarize unions which are used as the result in a GIMPLE_RETURN
   statement because together with inlining this can lead to weird type
   conversions.

   Both passes operate in four stages:

   1. The declarations that have properties which make them candidates for
      scalarization are identified in function find_var_candidates().  The
      candidates are stored in candidate_bitmap.

   2. The function body is scanned.  In the process, declarations which are
      used in a manner that prevent their scalarization are removed from the
      candidate bitmap.  More importantly, for every access into an aggregate,
      an access structure (struct access) is created by create_access() and
      stored in a vector associated with the aggregate.  Among other
      information, the aggregate declaration, the offset and size of the access
      and its type are stored in the structure.

      On a related note, assign_link structures are created for every assign
      statement between candidate aggregates and attached to the related
      accesses.

   3. The vectors of accesses are analyzed.  They are first sorted according to
      their offset and size and then scanned for partially overlapping accesses
      (i.e. those which overlap but one is not entirely within another).  Such
      an access disqualifies the whole aggregate from being scalarized.

      If there is no such inhibiting overlap, a representative access structure
      is chosen for every unique combination of offset and size.  Afterwards,
      the pass builds a set of trees from these structures, in which children
      of an access are within their parent (in terms of offset and size).

      Then accesses  are propagated  whenever possible (i.e.  in cases  when it
      does not create a partially overlapping access) across assign_links from
      the right hand side to the left hand side.

      Then the set of trees for each declaration is traversed again and those
      accesses which should be replaced by a scalar are identified.

   4. The function is traversed again, and for every reference into an
      aggregate that has some component which is about to be scalarized,
      statements are amended and new statements are created as necessary.
      Finally, if a parameter got scalarized, the scalar replacements are
      initialized with values from respective parameter aggregates.  */

#include "config.h"
#include "system.h"
#include "coretypes.h"
#include "backend.h"
#include "target.h"
#include "rtl.h"
#include "tree.h"
#include "gimple.h"
#include "predict.h"
#include "alloc-pool.h"
#include "tree-pass.h"
#include "ssa.h"
#include "cgraph.h"
#include "gimple-pretty-print.h"
#include "alias.h"
#include "fold-const.h"
#include "tree-eh.h"
#include "stor-layout.h"
#include "gimplify.h"
#include "gimple-iterator.h"
#include "gimplify-me.h"
#include "gimple-walk.h"
#include "tree-cfg.h"
#include "tree-dfa.h"
#include "tree-ssa.h"
#include "symbol-summary.h"
#include "ipa-prop.h"
#include "params.h"
#include "dbgcnt.h"
#include "tree-inline.h"
#include "ipa-inline.h"
#include "ipa-utils.h"
#include "builtins.h"

/* Enumeration of all aggregate reductions we can do.  */
enum sra_mode { SRA_MODE_EARLY_IPA,   /* early call regularization */
		SRA_MODE_EARLY_INTRA, /* early intraprocedural SRA */
		SRA_MODE_INTRA };     /* late intraprocedural SRA */

/* Global variable describing which aggregate reduction we are performing at
   the moment.  */
static enum sra_mode sra_mode;

struct assign_link;

/* ACCESS represents each access to an aggregate variable (as a whole or a
   part).  It can also represent a group of accesses that refer to exactly the
   same fragment of an aggregate (i.e. those that have exactly the same offset
   and size).  Such representatives for a single aggregate, once determined,
   are linked in a linked list and have the group fields set.

   Moreover, when doing intraprocedural SRA, a tree is built from those
   representatives (by the means of first_child and next_sibling pointers), in
   which all items in a subtree are "within" the root, i.e. their offset is
   greater or equal to offset of the root and offset+size is smaller or equal
   to offset+size of the root.  Children of an access are sorted by offset.

   Note that accesses to parts of vector and complex number types always
   represented by an access to the whole complex number or a vector.  It is a
   duty of the modifying functions to replace them appropriately.  */

struct access
{
  /* Values returned by  `get_ref_base_and_extent' for each component reference
     If EXPR isn't a component reference  just set `BASE = EXPR', `OFFSET = 0',
     `SIZE = TREE_SIZE (TREE_TYPE (expr))'.  */
  HOST_WIDE_INT offset;
  HOST_WIDE_INT size;
  tree base;

  /* Expression.  It is context dependent so do not use it to create new
     expressions to access the original aggregate.  See PR 42154 for a
     testcase.  */
  tree expr;
  /* Type.  */
  tree type;

  /* The statement this access belongs to.  */
  gimple *stmt;

  /* Next group representative for this aggregate. */
  struct access *next_grp;

  /* Pointer to the group representative.  Pointer to itself if the struct is
     the representative.  */
  struct access *group_representative;

  /* If this access has any children (in terms of the definition above), this
     points to the first one.  */
  struct access *first_child;

  /* In intraprocedural SRA, pointer to the next sibling in the access tree as
     described above.  In IPA-SRA this is a pointer to the next access
     belonging to the same group (having the same representative).  */
  struct access *next_sibling;

  /* Pointers to the first and last element in the linked list of assign
     links.  */
  struct assign_link *first_link, *last_link;

  /* Pointer to the next access in the work queue.  */
  struct access *next_queued;

  /* Replacement variable for this access "region."  Never to be accessed
     directly, always only by the means of get_access_replacement() and only
     when grp_to_be_replaced flag is set.  */
  tree replacement_decl;

  /* Is this access an access to a non-addressable field? */
  unsigned non_addressable : 1;

  /* Is this access made in reverse storage order? */
  unsigned reverse : 1;

  /* Is this particular access write access? */
  unsigned write : 1;

  /* Is this access currently in the work queue?  */
  unsigned grp_queued : 1;

  /* Does this group contain a write access?  This flag is propagated down the
     access tree.  */
  unsigned grp_write : 1;

  /* Does this group contain a read access?  This flag is propagated down the
     access tree.  */
  unsigned grp_read : 1;

  /* Does this group contain a read access that comes from an assignment
     statement?  This flag is propagated down the access tree.  */
  unsigned grp_assignment_read : 1;

  /* Does this group contain a write access that comes from an assignment
     statement?  This flag is propagated down the access tree.  */
  unsigned grp_assignment_write : 1;

  /* Does this group contain a read access through a scalar type?  This flag is
     not propagated in the access tree in any direction.  */
  unsigned grp_scalar_read : 1;

  /* Does this group contain a write access through a scalar type?  This flag
     is not propagated in the access tree in any direction.  */
  unsigned grp_scalar_write : 1;

  /* Is this access an artificial one created to scalarize some record
     entirely? */
  unsigned grp_total_scalarization : 1;

  /* Other passes of the analysis use this bit to make function
     analyze_access_subtree create scalar replacements for this group if
     possible.  */
  unsigned grp_hint : 1;

  /* Is the subtree rooted in this access fully covered by scalar
     replacements?  */
  unsigned grp_covered : 1;

  /* If set to true, this access and all below it in an access tree must not be
     scalarized.  */
  unsigned grp_unscalarizable_region : 1;

  /* Whether data have been written to parts of the aggregate covered by this
     access which is not to be scalarized.  This flag is propagated up in the
     access tree.  */
  unsigned grp_unscalarized_data : 1;

  /* Does this access and/or group contain a write access through a
     BIT_FIELD_REF?  */
  unsigned grp_partial_lhs : 1;

  /* Set when a scalar replacement should be created for this variable.  */
  unsigned grp_to_be_replaced : 1;

  /* Set when we want a replacement for the sole purpose of having it in
     generated debug statements.  */
  unsigned grp_to_be_debug_replaced : 1;

  /* Should TREE_NO_WARNING of a replacement be set?  */
  unsigned grp_no_warning : 1;

  /* Is it possible that the group refers to data which might be (directly or
     otherwise) modified?  */
  unsigned grp_maybe_modified : 1;

  /* Set when this is a representative of a pointer to scalar (i.e. by
     reference) parameter which we consider for turning into a plain scalar
     (i.e. a by value parameter).  */
  unsigned grp_scalar_ptr : 1;

  /* Set when we discover that this pointer is not safe to dereference in the
     caller.  */
  unsigned grp_not_necessarilly_dereferenced : 1;
};

typedef struct access *access_p;


/* Alloc pool for allocating access structures.  */
static object_allocator<struct access> access_pool ("SRA accesses");

/* A structure linking lhs and rhs accesses from an aggregate assignment.  They
   are used to propagate subaccesses from rhs to lhs as long as they don't
   conflict with what is already there.  */
struct assign_link
{
  struct access *lacc, *racc;
  struct assign_link *next;
};

/* Alloc pool for allocating assign link structures.  */
static object_allocator<assign_link> assign_link_pool ("SRA links");

/* Base (tree) -> Vector (vec<access_p> *) map.  */
static hash_map<tree, auto_vec<access_p> > *base_access_vec;

/* Candidate hash table helpers.  */

struct uid_decl_hasher : nofree_ptr_hash <tree_node>
{
  static inline hashval_t hash (const tree_node *);
  static inline bool equal (const tree_node *, const tree_node *);
};

/* Hash a tree in a uid_decl_map.  */

inline hashval_t
uid_decl_hasher::hash (const tree_node *item)
{
  return item->decl_minimal.uid;
}

/* Return true if the DECL_UID in both trees are equal.  */

inline bool
uid_decl_hasher::equal (const tree_node *a, const tree_node *b)
{
  return (a->decl_minimal.uid == b->decl_minimal.uid);
}

/* Set of candidates.  */
static bitmap candidate_bitmap;
static hash_table<uid_decl_hasher> *candidates;

/* For a candidate UID return the candidates decl.  */

static inline tree
candidate (unsigned uid)
{
 tree_node t;
 t.decl_minimal.uid = uid;
 return candidates->find_with_hash (&t, static_cast <hashval_t> (uid));
}

/* Bitmap of candidates which we should try to entirely scalarize away and
   those which cannot be (because they are and need be used as a whole).  */
static bitmap should_scalarize_away_bitmap, cannot_scalarize_away_bitmap;

/* Obstack for creation of fancy names.  */
static struct obstack name_obstack;

/* Head of a linked list of accesses that need to have its subaccesses
   propagated to their assignment counterparts. */
static struct access *work_queue_head;

/* Number of parameters of the analyzed function when doing early ipa SRA.  */
static int func_param_count;

/* scan_function sets the following to true if it encounters a call to
   __builtin_apply_args.  */
static bool encountered_apply_args;

/* Set by scan_function when it finds a recursive call.  */
static bool encountered_recursive_call;

/* Set by scan_function when it finds a recursive call with less actual
   arguments than formal parameters..  */
static bool encountered_unchangable_recursive_call;

/* This is a table in which for each basic block and parameter there is a
   distance (offset + size) in that parameter which is dereferenced and
   accessed in that BB.  */
static HOST_WIDE_INT *bb_dereferences;
/* Bitmap of BBs that can cause the function to "stop" progressing by
   returning, throwing externally, looping infinitely or calling a function
   which might abort etc.. */
static bitmap final_bbs;

/* Representative of no accesses at all. */
static struct access  no_accesses_representant;

/* Predicate to test the special value.  */

static inline bool
no_accesses_p (struct access *access)
{
  return access == &no_accesses_representant;
}

/* Dump contents of ACCESS to file F in a human friendly way.  If GRP is true,
   representative fields are dumped, otherwise those which only describe the
   individual access are.  */

static struct
{
  /* Number of processed aggregates is readily available in
     analyze_all_variable_accesses and so is not stored here.  */

  /* Number of created scalar replacements.  */
  int replacements;

  /* Number of times sra_modify_expr or sra_modify_assign themselves changed an
     expression.  */
  int exprs;

  /* Number of statements created by generate_subtree_copies.  */
  int subtree_copies;

  /* Number of statements created by load_assign_lhs_subreplacements.  */
  int subreplacements;

  /* Number of times sra_modify_assign has deleted a statement.  */
  int deleted;

  /* Number of times sra_modify_assign has to deal with subaccesses of LHS and
     RHS reparately due to type conversions or nonexistent matching
     references.  */
  int separate_lhs_rhs_handling;

  /* Number of parameters that were removed because they were unused.  */
  int deleted_unused_parameters;

  /* Number of scalars passed as parameters by reference that have been
     converted to be passed by value.  */
  int scalar_by_ref_to_by_val;

  /* Number of aggregate parameters that were replaced by one or more of their
     components.  */
  int aggregate_params_reduced;

  /* Numbber of components created when splitting aggregate parameters.  */
  int param_reductions_created;
} sra_stats;

static void
dump_access (FILE *f, struct access *access, bool grp)
{
  fprintf (f, "access { ");
  fprintf (f, "base = (%d)'", DECL_UID (access->base));
  print_generic_expr (f, access->base, 0);
  fprintf (f, "', offset = " HOST_WIDE_INT_PRINT_DEC, access->offset);
  fprintf (f, ", size = " HOST_WIDE_INT_PRINT_DEC, access->size);
  fprintf (f, ", expr = ");
  print_generic_expr (f, access->expr, 0);
  fprintf (f, ", type = ");
  print_generic_expr (f, access->type, 0);
  fprintf (f, ", non_addressable = %d, reverse = %d",
	   access->non_addressable, access->reverse);
  if (grp)
    fprintf (f, ", grp_read = %d, grp_write = %d, grp_assignment_read = %d, "
	     "grp_assignment_write = %d, grp_scalar_read = %d, "
	     "grp_scalar_write = %d, grp_total_scalarization = %d, "
	     "grp_hint = %d, grp_covered = %d, "
	     "grp_unscalarizable_region = %d, grp_unscalarized_data = %d, "
	     "grp_partial_lhs = %d, grp_to_be_replaced = %d, "
	     "grp_to_be_debug_replaced = %d, grp_maybe_modified = %d, "
	     "grp_not_necessarilly_dereferenced = %d\n",
	     access->grp_read, access->grp_write, access->grp_assignment_read,
	     access->grp_assignment_write, access->grp_scalar_read,
	     access->grp_scalar_write, access->grp_total_scalarization,
	     access->grp_hint, access->grp_covered,
	     access->grp_unscalarizable_region, access->grp_unscalarized_data,
	     access->grp_partial_lhs, access->grp_to_be_replaced,
	     access->grp_to_be_debug_replaced, access->grp_maybe_modified,
	     access->grp_not_necessarilly_dereferenced);
  else
    fprintf (f, ", write = %d, grp_total_scalarization = %d, "
	     "grp_partial_lhs = %d\n",
	     access->write, access->grp_total_scalarization,
	     access->grp_partial_lhs);
}

/* Dump a subtree rooted in ACCESS to file F, indent by LEVEL.  */

static void
dump_access_tree_1 (FILE *f, struct access *access, int level)
{
  do
    {
      int i;

      for (i = 0; i < level; i++)
	fputs ("* ", dump_file);

      dump_access (f, access, true);

      if (access->first_child)
	dump_access_tree_1 (f, access->first_child, level + 1);

      access = access->next_sibling;
    }
  while (access);
}

/* Dump all access trees for a variable, given the pointer to the first root in
   ACCESS.  */

static void
dump_access_tree (FILE *f, struct access *access)
{
  for (; access; access = access->next_grp)
    dump_access_tree_1 (f, access, 0);
}

/* Return true iff ACC is non-NULL and has subaccesses.  */

static inline bool
access_has_children_p (struct access *acc)
{
  return acc && acc->first_child;
}

/* Return true iff ACC is (partly) covered by at least one replacement.  */

static bool
access_has_replacements_p (struct access *acc)
{
  struct access *child;
  if (acc->grp_to_be_replaced)
    return true;
  for (child = acc->first_child; child; child = child->next_sibling)
    if (access_has_replacements_p (child))
      return true;
  return false;
}

/* Return a vector of pointers to accesses for the variable given in BASE or
   NULL if there is none.  */

static vec<access_p> *
get_base_access_vector (tree base)
{
  return base_access_vec->get (base);
}

/* Find an access with required OFFSET and SIZE in a subtree of accesses rooted
   in ACCESS.  Return NULL if it cannot be found.  */

static struct access *
find_access_in_subtree (struct access *access, HOST_WIDE_INT offset,
			HOST_WIDE_INT size)
{
  while (access && (access->offset != offset || access->size != size))
    {
      struct access *child = access->first_child;

      while (child && (child->offset + child->size <= offset))
	child = child->next_sibling;
      access = child;
    }

  return access;
}

/* Return the first group representative for DECL or NULL if none exists.  */

static struct access *
get_first_repr_for_decl (tree base)
{
  vec<access_p> *access_vec;

  access_vec = get_base_access_vector (base);
  if (!access_vec)
    return NULL;

  return (*access_vec)[0];
}

/* Find an access representative for the variable BASE and given OFFSET and
   SIZE.  Requires that access trees have already been built.  Return NULL if
   it cannot be found.  */

static struct access *
get_var_base_offset_size_access (tree base, HOST_WIDE_INT offset,
				 HOST_WIDE_INT size)
{
  struct access *access;

  access = get_first_repr_for_decl (base);
  while (access && (access->offset + access->size <= offset))
    access = access->next_grp;
  if (!access)
    return NULL;

  return find_access_in_subtree (access, offset, size);
}

/* Add LINK to the linked list of assign links of RACC.  */
static void
add_link_to_rhs (struct access *racc, struct assign_link *link)
{
  gcc_assert (link->racc == racc);

  if (!racc->first_link)
    {
      gcc_assert (!racc->last_link);
      racc->first_link = link;
    }
  else
    racc->last_link->next = link;

  racc->last_link = link;
  link->next = NULL;
}

/* Move all link structures in their linked list in OLD_RACC to the linked list
   in NEW_RACC.  */
static void
relink_to_new_repr (struct access *new_racc, struct access *old_racc)
{
  if (!old_racc->first_link)
    {
      gcc_assert (!old_racc->last_link);
      return;
    }

  if (new_racc->first_link)
    {
      gcc_assert (!new_racc->last_link->next);
      gcc_assert (!old_racc->last_link || !old_racc->last_link->next);

      new_racc->last_link->next = old_racc->first_link;
      new_racc->last_link = old_racc->last_link;
    }
  else
    {
      gcc_assert (!new_racc->last_link);

      new_racc->first_link = old_racc->first_link;
      new_racc->last_link = old_racc->last_link;
    }
  old_racc->first_link = old_racc->last_link = NULL;
}

/* Add ACCESS to the work queue (which is actually a stack).  */

static void
add_access_to_work_queue (struct access *access)
{
  if (!access->grp_queued)
    {
      gcc_assert (!access->next_queued);
      access->next_queued = work_queue_head;
      access->grp_queued = 1;
      work_queue_head = access;
    }
}

/* Pop an access from the work queue, and return it, assuming there is one.  */

static struct access *
pop_access_from_work_queue (void)
{
  struct access *access = work_queue_head;

  work_queue_head = access->next_queued;
  access->next_queued = NULL;
  access->grp_queued = 0;
  return access;
}


/* Allocate necessary structures.  */

static void
sra_initialize (void)
{
  candidate_bitmap = BITMAP_ALLOC (NULL);
  candidates = new hash_table<uid_decl_hasher>
    (vec_safe_length (cfun->local_decls) / 2);
  should_scalarize_away_bitmap = BITMAP_ALLOC (NULL);
  cannot_scalarize_away_bitmap = BITMAP_ALLOC (NULL);
  gcc_obstack_init (&name_obstack);
  base_access_vec = new hash_map<tree, auto_vec<access_p> >;
  memset (&sra_stats, 0, sizeof (sra_stats));
  encountered_apply_args = false;
  encountered_recursive_call = false;
  encountered_unchangable_recursive_call = false;
}

/* Deallocate all general structures.  */

static void
sra_deinitialize (void)
{
  BITMAP_FREE (candidate_bitmap);
  delete candidates;
  candidates = NULL;
  BITMAP_FREE (should_scalarize_away_bitmap);
  BITMAP_FREE (cannot_scalarize_away_bitmap);
  access_pool.release ();
  assign_link_pool.release ();
  obstack_free (&name_obstack, NULL);

  /* TODO: hash_map does not support traits that can release
     value type of the hash_map.  */
  for (hash_map<tree, auto_vec<access_p> >::iterator it =
       base_access_vec->begin (); it != base_access_vec->end (); ++it)
    (*it).second.release ();

  delete base_access_vec;
}

/* Remove DECL from candidates for SRA and write REASON to the dump file if
   there is one.  */
static void
disqualify_candidate (tree decl, const char *reason)
{
  if (bitmap_clear_bit (candidate_bitmap, DECL_UID (decl)))
    candidates->remove_elt_with_hash (decl, DECL_UID (decl));

  if (dump_file && (dump_flags & TDF_DETAILS))
    {
      fprintf (dump_file, "! Disqualifying ");
      print_generic_expr (dump_file, decl, 0);
      fprintf (dump_file, " - %s\n", reason);
    }
}

/* Return true iff the type contains a field or an element which does not allow
   scalarization.  */

static bool
type_internals_preclude_sra_p (tree type, const char **msg)
{
  tree fld;
  tree et;

  switch (TREE_CODE (type))
    {
    case RECORD_TYPE:
    case UNION_TYPE:
    case QUAL_UNION_TYPE:
      for (fld = TYPE_FIELDS (type); fld; fld = DECL_CHAIN (fld))
	if (TREE_CODE (fld) == FIELD_DECL)
	  {
	    tree ft = TREE_TYPE (fld);

	    if (TREE_THIS_VOLATILE (fld))
	      {
		*msg = "volatile structure field";
		return true;
	      }
	    if (!DECL_FIELD_OFFSET (fld))
	      {
		*msg = "no structure field offset";
		return true;
	      }
	    if (!DECL_SIZE (fld))
	      {
		*msg = "zero structure field size";
	        return true;
	      }
	    if (!tree_fits_uhwi_p (DECL_FIELD_OFFSET (fld)))
	      {
		*msg = "structure field offset not fixed";
		return true;
	      }
	    if (!tree_fits_uhwi_p (DECL_SIZE (fld)))
	      {
	        *msg = "structure field size not fixed";
		return true;
	      }
	    if (!tree_fits_shwi_p (bit_position (fld)))
	      {
	        *msg = "structure field size too big";
		return true;
	      }
	    if (AGGREGATE_TYPE_P (ft)
		    && int_bit_position (fld) % BITS_PER_UNIT != 0)
	      {
		*msg = "structure field is bit field";
	        return true;
	      }

	    if (AGGREGATE_TYPE_P (ft) && type_internals_preclude_sra_p (ft, msg))
	      return true;
	  }

      return false;

    case ARRAY_TYPE:
      et = TREE_TYPE (type);

      if (TYPE_VOLATILE (et))
	{
	  *msg = "element type is volatile";
	  return true;
	}

      if (AGGREGATE_TYPE_P (et) && type_internals_preclude_sra_p (et, msg))
	return true;

      return false;

    default:
      return false;
    }
}

/* If T is an SSA_NAME, return NULL if it is not a default def or return its
   base variable if it is.  Return T if it is not an SSA_NAME.  */

static tree
get_ssa_base_param (tree t)
{
  if (TREE_CODE (t) == SSA_NAME)
    {
      if (SSA_NAME_IS_DEFAULT_DEF (t))
	return SSA_NAME_VAR (t);
      else
	return NULL_TREE;
    }
  return t;
}

/* Mark a dereference of BASE of distance DIST in a basic block tht STMT
   belongs to, unless the BB has already been marked as a potentially
   final.  */

static void
mark_parm_dereference (tree base, HOST_WIDE_INT dist, gimple *stmt)
{
  basic_block bb = gimple_bb (stmt);
  int idx, parm_index = 0;
  tree parm;

  if (bitmap_bit_p (final_bbs, bb->index))
    return;

  for (parm = DECL_ARGUMENTS (current_function_decl);
       parm && parm != base;
       parm = DECL_CHAIN (parm))
    parm_index++;

  gcc_assert (parm_index < func_param_count);

  idx = bb->index * func_param_count + parm_index;
  if (bb_dereferences[idx] < dist)
    bb_dereferences[idx] = dist;
}

/* Allocate an access structure for BASE, OFFSET and SIZE, clear it, fill in
   the three fields.  Also add it to the vector of accesses corresponding to
   the base.  Finally, return the new access.  */

static struct access *
create_access_1 (tree base, HOST_WIDE_INT offset, HOST_WIDE_INT size)
{
  struct access *access = access_pool.allocate ();

  memset (access, 0, sizeof (struct access));
  access->base = base;
  access->offset = offset;
  access->size = size;

  base_access_vec->get_or_insert (base).safe_push (access);

  return access;
}

/* Create and insert access for EXPR. Return created access, or NULL if it is
   not possible.  */

static struct access *
create_access (tree expr, gimple *stmt, bool write)
{
  struct access *access;
  HOST_WIDE_INT offset, size, max_size;
  tree base = expr;
  bool reverse, ptr, unscalarizable_region = false;

  base = get_ref_base_and_extent (expr, &offset, &size, &max_size, &reverse);

  if (sra_mode == SRA_MODE_EARLY_IPA
      && TREE_CODE (base) == MEM_REF)
    {
      base = get_ssa_base_param (TREE_OPERAND (base, 0));
      if (!base)
	return NULL;
      ptr = true;
    }
  else
    ptr = false;

  if (!DECL_P (base) || !bitmap_bit_p (candidate_bitmap, DECL_UID (base)))
    return NULL;

  if (sra_mode == SRA_MODE_EARLY_IPA)
    {
      if (size < 0 || size != max_size)
	{
	  disqualify_candidate (base, "Encountered a variable sized access.");
	  return NULL;
	}
      if (TREE_CODE (expr) == COMPONENT_REF
	  && DECL_BIT_FIELD (TREE_OPERAND (expr, 1)))
	{
	  disqualify_candidate (base, "Encountered a bit-field access.");
	  return NULL;
	}
      gcc_checking_assert ((offset % BITS_PER_UNIT) == 0);

      if (ptr)
	mark_parm_dereference (base, offset + size, stmt);
    }
  else
    {
      if (size != max_size)
	{
	  size = max_size;
	  unscalarizable_region = true;
	}
      if (size < 0)
	{
	  disqualify_candidate (base, "Encountered an unconstrained access.");
	  return NULL;
	}
    }

  access = create_access_1 (base, offset, size);
  access->expr = expr;
  access->type = TREE_TYPE (expr);
  access->write = write;
  access->grp_unscalarizable_region = unscalarizable_region;
  access->stmt = stmt;
  access->reverse = reverse;

  if (TREE_CODE (expr) == COMPONENT_REF
      && DECL_NONADDRESSABLE_P (TREE_OPERAND (expr, 1)))
    access->non_addressable = 1;

  return access;
}


/* Return true iff TYPE is scalarizable - i.e. a RECORD_TYPE or fixed-length
   ARRAY_TYPE with fields that are either of gimple register types (excluding
   bit-fields) or (recursively) scalarizable types.  */

static bool
scalarizable_type_p (tree type)
{
  gcc_assert (!is_gimple_reg_type (type));

  switch (TREE_CODE (type))
  {
  case RECORD_TYPE:
    for (tree fld = TYPE_FIELDS (type); fld; fld = DECL_CHAIN (fld))
      if (TREE_CODE (fld) == FIELD_DECL)
	{
	  tree ft = TREE_TYPE (fld);

	  if (DECL_BIT_FIELD (fld))
	    return false;

	  if (!is_gimple_reg_type (ft)
	      && !scalarizable_type_p (ft))
	    return false;
	}

    return true;

  case ARRAY_TYPE:
    {
      if (TYPE_DOMAIN (type) == NULL_TREE
	  || !tree_fits_shwi_p (TYPE_SIZE (type))
	  || !tree_fits_shwi_p (TYPE_SIZE (TREE_TYPE (type)))
	  || (tree_to_shwi (TYPE_SIZE (TREE_TYPE (type))) <= 0)
	  || !tree_fits_shwi_p (TYPE_MIN_VALUE (TYPE_DOMAIN (type))))
	return false;
      if (tree_to_shwi (TYPE_SIZE (type)) == 0
	  && TYPE_MAX_VALUE (TYPE_DOMAIN (type)) == NULL_TREE)
	/* Zero-element array, should not prevent scalarization.  */
	;
      else if ((tree_to_shwi (TYPE_SIZE (type)) <= 0)
	       || !tree_fits_shwi_p (TYPE_MAX_VALUE (TYPE_DOMAIN (type))))
	/* Variable-length array, do not allow scalarization.  */
	return false;

      tree elem = TREE_TYPE (type);
      if (!is_gimple_reg_type (elem)
	 && !scalarizable_type_p (elem))
	return false;
      return true;
    }
  default:
    return false;
  }
}

static void scalarize_elem (tree, HOST_WIDE_INT, HOST_WIDE_INT, bool, tree, tree);

/* Create total_scalarization accesses for all scalar fields of a member
   of type DECL_TYPE conforming to scalarizable_type_p.  BASE
   must be the top-most VAR_DECL representing the variable; within that,
   OFFSET locates the member and REF must be the memory reference expression for
   the member.  */

static void
completely_scalarize (tree base, tree decl_type, HOST_WIDE_INT offset, tree ref)
{
  switch (TREE_CODE (decl_type))
    {
    case RECORD_TYPE:
      for (tree fld = TYPE_FIELDS (decl_type); fld; fld = DECL_CHAIN (fld))
	if (TREE_CODE (fld) == FIELD_DECL)
	  {
	    HOST_WIDE_INT pos = offset + int_bit_position (fld);
	    tree ft = TREE_TYPE (fld);
	    tree nref = build3 (COMPONENT_REF, ft, ref, fld, NULL_TREE);

	    scalarize_elem (base, pos, tree_to_uhwi (DECL_SIZE (fld)),
			    TYPE_REVERSE_STORAGE_ORDER (decl_type),
			    nref, ft);
	  }
      break;
    case ARRAY_TYPE:
      {
	tree elemtype = TREE_TYPE (decl_type);
	tree elem_size = TYPE_SIZE (elemtype);
	gcc_assert (elem_size && tree_fits_shwi_p (elem_size));
	HOST_WIDE_INT el_size = tree_to_shwi (elem_size);
	gcc_assert (el_size > 0);

	tree minidx = TYPE_MIN_VALUE (TYPE_DOMAIN (decl_type));
	gcc_assert (TREE_CODE (minidx) == INTEGER_CST);
	tree maxidx = TYPE_MAX_VALUE (TYPE_DOMAIN (decl_type));
	/* Skip (some) zero-length arrays; others have MAXIDX == MINIDX - 1.  */
	if (maxidx)
	  {
	    gcc_assert (TREE_CODE (maxidx) == INTEGER_CST);
	    tree domain = TYPE_DOMAIN (decl_type);
	    /* MINIDX and MAXIDX are inclusive, and must be interpreted in
	       DOMAIN (e.g. signed int, whereas min/max may be size_int).  */
	    offset_int idx = wi::to_offset (minidx);
	    offset_int max = wi::to_offset (maxidx);
	    if (!TYPE_UNSIGNED (domain))
	      {
		idx = wi::sext (idx, TYPE_PRECISION (domain));
		max = wi::sext (max, TYPE_PRECISION (domain));
	      }
	    for (int el_off = offset; wi::les_p (idx, max); ++idx)
	      {
		tree nref = build4 (ARRAY_REF, elemtype,
				    ref,
				    wide_int_to_tree (domain, idx),
				    NULL_TREE, NULL_TREE);
<<<<<<< HEAD
		int el_off = offset + idx * el_size;
		scalarize_elem (base, el_off, el_size,
				TYPE_REVERSE_STORAGE_ORDER (decl_type),
				nref, elemtype);
=======
		scalarize_elem (base, el_off, el_size,
				TYPE_REVERSE_STORAGE_ORDER (decl_type),
				nref, elemtype);
		el_off += el_size;
>>>>>>> b925d25d
	      }
	  }
      }
      break;
    default:
      gcc_unreachable ();
    }
}

/* Create total_scalarization accesses for a member of type TYPE, which must
   satisfy either is_gimple_reg_type or scalarizable_type_p.  BASE must be the
   top-most VAR_DECL representing the variable; within that, POS and SIZE locate
   the member, REVERSE gives its torage order. and REF must be the reference
   expression for it.  */

static void
scalarize_elem (tree base, HOST_WIDE_INT pos, HOST_WIDE_INT size, bool reverse,
		tree ref, tree type)
{
  if (is_gimple_reg_type (type))
  {
    struct access *access = create_access_1 (base, pos, size);
    access->expr = ref;
    access->type = type;
    access->grp_total_scalarization = 1;
    access->reverse = reverse;
    /* Accesses for intraprocedural SRA can have their stmt NULL.  */
  }
  else
    completely_scalarize (base, type, pos, ref);
}

/* Create a total_scalarization access for VAR as a whole.  VAR must be of a
   RECORD_TYPE or ARRAY_TYPE conforming to scalarizable_type_p.  */

static void
create_total_scalarization_access (tree var)
{
  HOST_WIDE_INT size = tree_to_uhwi (DECL_SIZE (var));
  struct access *access;

  access = create_access_1 (var, 0, size);
  access->expr = var;
  access->type = TREE_TYPE (var);
  access->grp_total_scalarization = 1;
}

/* Return true if REF has an VIEW_CONVERT_EXPR somewhere in it.  */

static inline bool
contains_view_convert_expr_p (const_tree ref)
{
  while (handled_component_p (ref))
    {
      if (TREE_CODE (ref) == VIEW_CONVERT_EXPR)
	return true;
      ref = TREE_OPERAND (ref, 0);
    }

  return false;
}

/* Search the given tree for a declaration by skipping handled components and
   exclude it from the candidates.  */

static void
disqualify_base_of_expr (tree t, const char *reason)
{
  t = get_base_address (t);
  if (sra_mode == SRA_MODE_EARLY_IPA
      && TREE_CODE (t) == MEM_REF)
    t = get_ssa_base_param (TREE_OPERAND (t, 0));

  if (t && DECL_P (t))
    disqualify_candidate (t, reason);
}

/* Scan expression EXPR and create access structures for all accesses to
   candidates for scalarization.  Return the created access or NULL if none is
   created.  */

static struct access *
build_access_from_expr_1 (tree expr, gimple *stmt, bool write)
{
  struct access *ret = NULL;
  bool partial_ref;

  if (TREE_CODE (expr) == BIT_FIELD_REF
      || TREE_CODE (expr) == IMAGPART_EXPR
      || TREE_CODE (expr) == REALPART_EXPR)
    {
      expr = TREE_OPERAND (expr, 0);
      partial_ref = true;
    }
  else
    partial_ref = false;

  /* We need to dive through V_C_Es in order to get the size of its parameter
     and not the result type.  Ada produces such statements.  We are also
     capable of handling the topmost V_C_E but not any of those buried in other
     handled components.  */
  if (TREE_CODE (expr) == VIEW_CONVERT_EXPR && !storage_order_barrier_p (expr))
    expr = TREE_OPERAND (expr, 0);

  if (contains_view_convert_expr_p (expr))
    {
      disqualify_base_of_expr (expr, "V_C_E under a different handled "
			       "component.");
      return NULL;
    }
  if (TREE_THIS_VOLATILE (expr))
    {
      disqualify_base_of_expr (expr, "part of a volatile reference.");
      return NULL;
    }

  switch (TREE_CODE (expr))
    {
    case MEM_REF:
      if (TREE_CODE (TREE_OPERAND (expr, 0)) != ADDR_EXPR
	  && sra_mode != SRA_MODE_EARLY_IPA)
	return NULL;
      /* fall through */
    case VAR_DECL:
    case PARM_DECL:
    case RESULT_DECL:
    case COMPONENT_REF:
    case ARRAY_REF:
    case ARRAY_RANGE_REF:
      ret = create_access (expr, stmt, write);
      break;

    default:
      break;
    }

  if (write && partial_ref && ret)
    ret->grp_partial_lhs = 1;

  return ret;
}

/* Scan expression EXPR and create access structures for all accesses to
   candidates for scalarization.  Return true if any access has been inserted.
   STMT must be the statement from which the expression is taken, WRITE must be
   true if the expression is a store and false otherwise. */

static bool
build_access_from_expr (tree expr, gimple *stmt, bool write)
{
  struct access *access;

  access = build_access_from_expr_1 (expr, stmt, write);
  if (access)
    {
      /* This means the aggregate is accesses as a whole in a way other than an
	 assign statement and thus cannot be removed even if we had a scalar
	 replacement for everything.  */
      if (cannot_scalarize_away_bitmap)
	bitmap_set_bit (cannot_scalarize_away_bitmap, DECL_UID (access->base));
      return true;
    }
  return false;
}

/* Return the single non-EH successor edge of BB or NULL if there is none or
   more than one.  */

static edge
single_non_eh_succ (basic_block bb)
{
  edge e, res = NULL;
  edge_iterator ei;

  FOR_EACH_EDGE (e, ei, bb->succs)
    if (!(e->flags & EDGE_EH))
      {
	if (res)
	  return NULL;
	res = e;
      }

  return res;
}

/* Disqualify LHS and RHS for scalarization if STMT has to terminate its BB and
   there is no alternative spot where to put statements SRA might need to
   generate after it.  The spot we are looking for is an edge leading to a
   single non-EH successor, if it exists and is indeed single.  RHS may be
   NULL, in that case ignore it.  */

static bool
disqualify_if_bad_bb_terminating_stmt (gimple *stmt, tree lhs, tree rhs)
{
  if ((sra_mode == SRA_MODE_EARLY_INTRA || sra_mode == SRA_MODE_INTRA)
      && stmt_ends_bb_p (stmt))
    {
      if (single_non_eh_succ (gimple_bb (stmt)))
	return false;

      disqualify_base_of_expr (lhs, "LHS of a throwing stmt.");
      if (rhs)
	disqualify_base_of_expr (rhs, "RHS of a throwing stmt.");
      return true;
    }
  return false;
}

/* Scan expressions occurring in STMT, create access structures for all accesses
   to candidates for scalarization and remove those candidates which occur in
   statements or expressions that prevent them from being split apart.  Return
   true if any access has been inserted.  */

static bool
build_accesses_from_assign (gimple *stmt)
{
  tree lhs, rhs;
  struct access *lacc, *racc;

  if (!gimple_assign_single_p (stmt)
      /* Scope clobbers don't influence scalarization.  */
      || gimple_clobber_p (stmt))
    return false;

  lhs = gimple_assign_lhs (stmt);
  rhs = gimple_assign_rhs1 (stmt);

  if (disqualify_if_bad_bb_terminating_stmt (stmt, lhs, rhs))
    return false;

  racc = build_access_from_expr_1 (rhs, stmt, false);
  lacc = build_access_from_expr_1 (lhs, stmt, true);

  if (lacc)
    {
      lacc->grp_assignment_write = 1;
      if (storage_order_barrier_p (rhs))
	lacc->grp_unscalarizable_region = 1;
    }

  if (racc)
    {
      racc->grp_assignment_read = 1;
      if (should_scalarize_away_bitmap && !gimple_has_volatile_ops (stmt)
	  && !is_gimple_reg_type (racc->type))
	bitmap_set_bit (should_scalarize_away_bitmap, DECL_UID (racc->base));
      if (storage_order_barrier_p (lhs))
	racc->grp_unscalarizable_region = 1;
    }

  if (lacc && racc
      && (sra_mode == SRA_MODE_EARLY_INTRA || sra_mode == SRA_MODE_INTRA)
      && !lacc->grp_unscalarizable_region
      && !racc->grp_unscalarizable_region
      && AGGREGATE_TYPE_P (TREE_TYPE (lhs))
      && lacc->size == racc->size
      && useless_type_conversion_p (lacc->type, racc->type))
    {
      struct assign_link *link;

      link = assign_link_pool.allocate ();
      memset (link, 0, sizeof (struct assign_link));

      link->lacc = lacc;
      link->racc = racc;

      add_link_to_rhs (racc, link);
    }

  return lacc || racc;
}

/* Callback of walk_stmt_load_store_addr_ops visit_addr used to determine
   GIMPLE_ASM operands with memory constrains which cannot be scalarized.  */

static bool
asm_visit_addr (gimple *, tree op, tree, void *)
{
  op = get_base_address (op);
  if (op
      && DECL_P (op))
    disqualify_candidate (op, "Non-scalarizable GIMPLE_ASM operand.");

  return false;
}

/* Return true iff callsite CALL has at least as many actual arguments as there
   are formal parameters of the function currently processed by IPA-SRA and
   that their types match.  */

static inline bool
callsite_arguments_match_p (gimple *call)
{
  if (gimple_call_num_args (call) < (unsigned) func_param_count)
    return false;

  tree parm;
  int i;
  for (parm = DECL_ARGUMENTS (current_function_decl), i = 0;
       parm;
       parm = DECL_CHAIN (parm), i++)
    {
      tree arg = gimple_call_arg (call, i);
      if (!useless_type_conversion_p (TREE_TYPE (parm), TREE_TYPE (arg)))
	return false;
    }
  return true;
}

/* Scan function and look for interesting expressions and create access
   structures for them.  Return true iff any access is created.  */

static bool
scan_function (void)
{
  basic_block bb;
  bool ret = false;

  FOR_EACH_BB_FN (bb, cfun)
    {
      gimple_stmt_iterator gsi;
      for (gsi = gsi_start_bb (bb); !gsi_end_p (gsi); gsi_next (&gsi))
	{
	  gimple *stmt = gsi_stmt (gsi);
	  tree t;
	  unsigned i;

	  if (final_bbs && stmt_can_throw_external (stmt))
	    bitmap_set_bit (final_bbs, bb->index);
	  switch (gimple_code (stmt))
	    {
	    case GIMPLE_RETURN:
	      t = gimple_return_retval (as_a <greturn *> (stmt));
	      if (t != NULL_TREE)
		ret |= build_access_from_expr (t, stmt, false);
	      if (final_bbs)
		bitmap_set_bit (final_bbs, bb->index);
	      break;

	    case GIMPLE_ASSIGN:
	      ret |= build_accesses_from_assign (stmt);
	      break;

	    case GIMPLE_CALL:
	      for (i = 0; i < gimple_call_num_args (stmt); i++)
		ret |= build_access_from_expr (gimple_call_arg (stmt, i),
					       stmt, false);

	      if (sra_mode == SRA_MODE_EARLY_IPA)
		{
		  tree dest = gimple_call_fndecl (stmt);
		  int flags = gimple_call_flags (stmt);

		  if (dest)
		    {
		      if (DECL_BUILT_IN_CLASS (dest) == BUILT_IN_NORMAL
			  && DECL_FUNCTION_CODE (dest) == BUILT_IN_APPLY_ARGS)
			encountered_apply_args = true;
		      if (recursive_call_p (current_function_decl, dest))
			{
			  encountered_recursive_call = true;
			  if (!callsite_arguments_match_p (stmt))
			    encountered_unchangable_recursive_call = true;
			}
		    }

		  if (final_bbs
		      && (flags & (ECF_CONST | ECF_PURE)) == 0)
		    bitmap_set_bit (final_bbs, bb->index);
		}

	      t = gimple_call_lhs (stmt);
	      if (t && !disqualify_if_bad_bb_terminating_stmt (stmt, t, NULL))
		ret |= build_access_from_expr (t, stmt, true);
	      break;

	    case GIMPLE_ASM:
	      {
		gasm *asm_stmt = as_a <gasm *> (stmt);
		walk_stmt_load_store_addr_ops (asm_stmt, NULL, NULL, NULL,
					       asm_visit_addr);
		if (final_bbs)
		  bitmap_set_bit (final_bbs, bb->index);

		for (i = 0; i < gimple_asm_ninputs (asm_stmt); i++)
		  {
		    t = TREE_VALUE (gimple_asm_input_op (asm_stmt, i));
		    ret |= build_access_from_expr (t, asm_stmt, false);
		  }
		for (i = 0; i < gimple_asm_noutputs (asm_stmt); i++)
		  {
		    t = TREE_VALUE (gimple_asm_output_op (asm_stmt, i));
		    ret |= build_access_from_expr (t, asm_stmt, true);
		  }
	      }
	      break;

	    default:
	      break;
	    }
	}
    }

  return ret;
}

/* Helper of QSORT function. There are pointers to accesses in the array.  An
   access is considered smaller than another if it has smaller offset or if the
   offsets are the same but is size is bigger. */

static int
compare_access_positions (const void *a, const void *b)
{
  const access_p *fp1 = (const access_p *) a;
  const access_p *fp2 = (const access_p *) b;
  const access_p f1 = *fp1;
  const access_p f2 = *fp2;

  if (f1->offset != f2->offset)
    return f1->offset < f2->offset ? -1 : 1;

  if (f1->size == f2->size)
    {
      if (f1->type == f2->type)
	return 0;
      /* Put any non-aggregate type before any aggregate type.  */
      else if (!is_gimple_reg_type (f1->type)
	  && is_gimple_reg_type (f2->type))
	return 1;
      else if (is_gimple_reg_type (f1->type)
	       && !is_gimple_reg_type (f2->type))
	return -1;
      /* Put any complex or vector type before any other scalar type.  */
      else if (TREE_CODE (f1->type) != COMPLEX_TYPE
	       && TREE_CODE (f1->type) != VECTOR_TYPE
	       && (TREE_CODE (f2->type) == COMPLEX_TYPE
		   || TREE_CODE (f2->type) == VECTOR_TYPE))
	return 1;
      else if ((TREE_CODE (f1->type) == COMPLEX_TYPE
		|| TREE_CODE (f1->type) == VECTOR_TYPE)
	       && TREE_CODE (f2->type) != COMPLEX_TYPE
	       && TREE_CODE (f2->type) != VECTOR_TYPE)
	return -1;
      /* Put the integral type with the bigger precision first.  */
      else if (INTEGRAL_TYPE_P (f1->type)
	       && INTEGRAL_TYPE_P (f2->type))
	return TYPE_PRECISION (f2->type) - TYPE_PRECISION (f1->type);
      /* Put any integral type with non-full precision last.  */
      else if (INTEGRAL_TYPE_P (f1->type)
	       && (TREE_INT_CST_LOW (TYPE_SIZE (f1->type))
		   != TYPE_PRECISION (f1->type)))
	return 1;
      else if (INTEGRAL_TYPE_P (f2->type)
	       && (TREE_INT_CST_LOW (TYPE_SIZE (f2->type))
		   != TYPE_PRECISION (f2->type)))
	return -1;
      /* Stabilize the sort.  */
      return TYPE_UID (f1->type) - TYPE_UID (f2->type);
    }

  /* We want the bigger accesses first, thus the opposite operator in the next
     line: */
  return f1->size > f2->size ? -1 : 1;
}


/* Append a name of the declaration to the name obstack.  A helper function for
   make_fancy_name.  */

static void
make_fancy_decl_name (tree decl)
{
  char buffer[32];

  tree name = DECL_NAME (decl);
  if (name)
    obstack_grow (&name_obstack, IDENTIFIER_POINTER (name),
		  IDENTIFIER_LENGTH (name));
  else
    {
      sprintf (buffer, "D%u", DECL_UID (decl));
      obstack_grow (&name_obstack, buffer, strlen (buffer));
    }
}

/* Helper for make_fancy_name.  */

static void
make_fancy_name_1 (tree expr)
{
  char buffer[32];
  tree index;

  if (DECL_P (expr))
    {
      make_fancy_decl_name (expr);
      return;
    }

  switch (TREE_CODE (expr))
    {
    case COMPONENT_REF:
      make_fancy_name_1 (TREE_OPERAND (expr, 0));
      obstack_1grow (&name_obstack, '$');
      make_fancy_decl_name (TREE_OPERAND (expr, 1));
      break;

    case ARRAY_REF:
      make_fancy_name_1 (TREE_OPERAND (expr, 0));
      obstack_1grow (&name_obstack, '$');
      /* Arrays with only one element may not have a constant as their
	 index. */
      index = TREE_OPERAND (expr, 1);
      if (TREE_CODE (index) != INTEGER_CST)
	break;
      sprintf (buffer, HOST_WIDE_INT_PRINT_DEC, TREE_INT_CST_LOW (index));
      obstack_grow (&name_obstack, buffer, strlen (buffer));
      break;

    case ADDR_EXPR:
      make_fancy_name_1 (TREE_OPERAND (expr, 0));
      break;

    case MEM_REF:
      make_fancy_name_1 (TREE_OPERAND (expr, 0));
      if (!integer_zerop (TREE_OPERAND (expr, 1)))
	{
	  obstack_1grow (&name_obstack, '$');
	  sprintf (buffer, HOST_WIDE_INT_PRINT_DEC,
		   TREE_INT_CST_LOW (TREE_OPERAND (expr, 1)));
	  obstack_grow (&name_obstack, buffer, strlen (buffer));
	}
      break;

    case BIT_FIELD_REF:
    case REALPART_EXPR:
    case IMAGPART_EXPR:
      gcc_unreachable (); 	/* we treat these as scalars.  */
      break;
    default:
      break;
    }
}

/* Create a human readable name for replacement variable of ACCESS.  */

static char *
make_fancy_name (tree expr)
{
  make_fancy_name_1 (expr);
  obstack_1grow (&name_obstack, '\0');
  return XOBFINISH (&name_obstack, char *);
}

/* Construct a MEM_REF that would reference a part of aggregate BASE of type
   EXP_TYPE at the given OFFSET and with storage order REVERSE.  If BASE is
   something for which get_addr_base_and_unit_offset returns NULL, gsi must
   be non-NULL and is used to insert new statements either before or below
   the current one as specified by INSERT_AFTER.  This function is not capable
   of handling bitfields.  */

tree
build_ref_for_offset (location_t loc, tree base, HOST_WIDE_INT offset,
		      bool reverse, tree exp_type, gimple_stmt_iterator *gsi,
		      bool insert_after)
{
  tree prev_base = base;
  tree off;
  tree mem_ref;
  HOST_WIDE_INT base_offset;
  unsigned HOST_WIDE_INT misalign;
  unsigned int align;

  gcc_checking_assert (offset % BITS_PER_UNIT == 0);
  get_object_alignment_1 (base, &align, &misalign);
  base = get_addr_base_and_unit_offset (base, &base_offset);

  /* get_addr_base_and_unit_offset returns NULL for references with a variable
     offset such as array[var_index].  */
  if (!base)
    {
      gassign *stmt;
      tree tmp, addr;

      gcc_checking_assert (gsi);
      tmp = make_ssa_name (build_pointer_type (TREE_TYPE (prev_base)));
      addr = build_fold_addr_expr (unshare_expr (prev_base));
      STRIP_USELESS_TYPE_CONVERSION (addr);
      stmt = gimple_build_assign (tmp, addr);
      gimple_set_location (stmt, loc);
      if (insert_after)
	gsi_insert_after (gsi, stmt, GSI_NEW_STMT);
      else
	gsi_insert_before (gsi, stmt, GSI_SAME_STMT);

      off = build_int_cst (reference_alias_ptr_type (prev_base),
			   offset / BITS_PER_UNIT);
      base = tmp;
    }
  else if (TREE_CODE (base) == MEM_REF)
    {
      off = build_int_cst (TREE_TYPE (TREE_OPERAND (base, 1)),
			   base_offset + offset / BITS_PER_UNIT);
      off = int_const_binop (PLUS_EXPR, TREE_OPERAND (base, 1), off);
      base = unshare_expr (TREE_OPERAND (base, 0));
    }
  else
    {
      off = build_int_cst (reference_alias_ptr_type (base),
			   base_offset + offset / BITS_PER_UNIT);
      base = build_fold_addr_expr (unshare_expr (base));
    }

  misalign = (misalign + offset) & (align - 1);
  if (misalign != 0)
    align = (misalign & -misalign);
  if (align != TYPE_ALIGN (exp_type))
    exp_type = build_aligned_type (exp_type, align);

  mem_ref = fold_build2_loc (loc, MEM_REF, exp_type, base, off);
  REF_REVERSE_STORAGE_ORDER (mem_ref) = reverse;
  if (TREE_THIS_VOLATILE (prev_base))
    TREE_THIS_VOLATILE (mem_ref) = 1;
  if (TREE_SIDE_EFFECTS (prev_base))
    TREE_SIDE_EFFECTS (mem_ref) = 1;
  return mem_ref;
}

/* Construct a memory reference to a part of an aggregate BASE at the given
   OFFSET and of the same type as MODEL.  In case this is a reference to a
   bit-field, the function will replicate the last component_ref of model's
   expr to access it.  GSI and INSERT_AFTER have the same meaning as in
   build_ref_for_offset.  */

static tree
build_ref_for_model (location_t loc, tree base, HOST_WIDE_INT offset,
		     struct access *model, gimple_stmt_iterator *gsi,
		     bool insert_after)
{
  if (TREE_CODE (model->expr) == COMPONENT_REF
      && DECL_BIT_FIELD (TREE_OPERAND (model->expr, 1)))
    {
      /* This access represents a bit-field.  */
      tree t, exp_type, fld = TREE_OPERAND (model->expr, 1);

      offset -= int_bit_position (fld);
      exp_type = TREE_TYPE (TREE_OPERAND (model->expr, 0));
      t = build_ref_for_offset (loc, base, offset, model->reverse, exp_type,
				gsi, insert_after);
      /* The flag will be set on the record type.  */
      REF_REVERSE_STORAGE_ORDER (t) = 0;
      return fold_build3_loc (loc, COMPONENT_REF, TREE_TYPE (fld), t, fld,
			      NULL_TREE);
    }
  else
    return
      build_ref_for_offset (loc, base, offset, model->reverse, model->type,
			    gsi, insert_after);
}

/* Attempt to build a memory reference that we could but into a gimple
   debug_bind statement.  Similar to build_ref_for_model but punts if it has to
   create statements and return s NULL instead.  This function also ignores
   alignment issues and so its results should never end up in non-debug
   statements.  */

static tree
build_debug_ref_for_model (location_t loc, tree base, HOST_WIDE_INT offset,
			   struct access *model)
{
  HOST_WIDE_INT base_offset;
  tree off;

  if (TREE_CODE (model->expr) == COMPONENT_REF
      && DECL_BIT_FIELD (TREE_OPERAND (model->expr, 1)))
    return NULL_TREE;

  base = get_addr_base_and_unit_offset (base, &base_offset);
  if (!base)
    return NULL_TREE;
  if (TREE_CODE (base) == MEM_REF)
    {
      off = build_int_cst (TREE_TYPE (TREE_OPERAND (base, 1)),
			   base_offset + offset / BITS_PER_UNIT);
      off = int_const_binop (PLUS_EXPR, TREE_OPERAND (base, 1), off);
      base = unshare_expr (TREE_OPERAND (base, 0));
    }
  else
    {
      off = build_int_cst (reference_alias_ptr_type (base),
			   base_offset + offset / BITS_PER_UNIT);
      base = build_fold_addr_expr (unshare_expr (base));
    }

  return fold_build2_loc (loc, MEM_REF, model->type, base, off);
}

/* Construct a memory reference consisting of component_refs and array_refs to
   a part of an aggregate *RES (which is of type TYPE).  The requested part
   should have type EXP_TYPE at be the given OFFSET.  This function might not
   succeed, it returns true when it does and only then *RES points to something
   meaningful.  This function should be used only to build expressions that we
   might need to present to user (e.g. in warnings).  In all other situations,
   build_ref_for_model or build_ref_for_offset should be used instead.  */

static bool
build_user_friendly_ref_for_offset (tree *res, tree type, HOST_WIDE_INT offset,
				    tree exp_type)
{
  while (1)
    {
      tree fld;
      tree tr_size, index, minidx;
      HOST_WIDE_INT el_size;

      if (offset == 0 && exp_type
	  && types_compatible_p (exp_type, type))
	return true;

      switch (TREE_CODE (type))
	{
	case UNION_TYPE:
	case QUAL_UNION_TYPE:
	case RECORD_TYPE:
	  for (fld = TYPE_FIELDS (type); fld; fld = DECL_CHAIN (fld))
	    {
	      HOST_WIDE_INT pos, size;
	      tree tr_pos, expr, *expr_ptr;

	      if (TREE_CODE (fld) != FIELD_DECL)
		continue;

	      tr_pos = bit_position (fld);
	      if (!tr_pos || !tree_fits_uhwi_p (tr_pos))
		continue;
	      pos = tree_to_uhwi (tr_pos);
	      gcc_assert (TREE_CODE (type) == RECORD_TYPE || pos == 0);
	      tr_size = DECL_SIZE (fld);
	      if (!tr_size || !tree_fits_uhwi_p (tr_size))
		continue;
	      size = tree_to_uhwi (tr_size);
	      if (size == 0)
		{
		  if (pos != offset)
		    continue;
		}
	      else if (pos > offset || (pos + size) <= offset)
		continue;

	      expr = build3 (COMPONENT_REF, TREE_TYPE (fld), *res, fld,
			     NULL_TREE);
	      expr_ptr = &expr;
	      if (build_user_friendly_ref_for_offset (expr_ptr, TREE_TYPE (fld),
						      offset - pos, exp_type))
		{
		  *res = expr;
		  return true;
		}
	    }
	  return false;

	case ARRAY_TYPE:
	  tr_size = TYPE_SIZE (TREE_TYPE (type));
	  if (!tr_size || !tree_fits_uhwi_p (tr_size))
	    return false;
	  el_size = tree_to_uhwi (tr_size);

	  minidx = TYPE_MIN_VALUE (TYPE_DOMAIN (type));
	  if (TREE_CODE (minidx) != INTEGER_CST || el_size == 0)
	    return false;
	  index = build_int_cst (TYPE_DOMAIN (type), offset / el_size);
	  if (!integer_zerop (minidx))
	    index = int_const_binop (PLUS_EXPR, index, minidx);
	  *res = build4 (ARRAY_REF, TREE_TYPE (type), *res, index,
			 NULL_TREE, NULL_TREE);
	  offset = offset % el_size;
	  type = TREE_TYPE (type);
	  break;

	default:
	  if (offset != 0)
	    return false;

	  if (exp_type)
	    return false;
	  else
	    return true;
	}
    }
}

/* Return true iff TYPE is stdarg va_list type.  */

static inline bool
is_va_list_type (tree type)
{
  return TYPE_MAIN_VARIANT (type) == TYPE_MAIN_VARIANT (va_list_type_node);
}

/* Print message to dump file why a variable was rejected. */

static void
reject (tree var, const char *msg)
{
  if (dump_file && (dump_flags & TDF_DETAILS))
    {
      fprintf (dump_file, "Rejected (%d): %s: ", DECL_UID (var), msg);
      print_generic_expr (dump_file, var, 0);
      fprintf (dump_file, "\n");
    }
}

/* Return true if VAR is a candidate for SRA.  */

static bool
maybe_add_sra_candidate (tree var)
{
  tree type = TREE_TYPE (var);
  const char *msg;
  tree_node **slot;

  if (!AGGREGATE_TYPE_P (type)) 
    {
      reject (var, "not aggregate");
      return false;
    }
  if (needs_to_live_in_memory (var))
    {
      reject (var, "needs to live in memory");
      return false;
    }
  if (TREE_THIS_VOLATILE (var))
    {
      reject (var, "is volatile");
      return false;
    }
  if (!COMPLETE_TYPE_P (type))
    {
      reject (var, "has incomplete type");
      return false;
    }
  if (!tree_fits_uhwi_p (TYPE_SIZE (type)))
    {
      reject (var, "type size not fixed");
      return false;
    }
  if (tree_to_uhwi (TYPE_SIZE (type)) == 0)
    {
      reject (var, "type size is zero");
      return false;
    }
  if (type_internals_preclude_sra_p (type, &msg))
    {
      reject (var, msg);
      return false;
    }
  if (/* Fix for PR 41089.  tree-stdarg.c needs to have va_lists intact but
	 we also want to schedule it rather late.  Thus we ignore it in
	 the early pass. */
      (sra_mode == SRA_MODE_EARLY_INTRA
       && is_va_list_type (type)))
    {
      reject (var, "is va_list");
      return false;
    }

  bitmap_set_bit (candidate_bitmap, DECL_UID (var));
  slot = candidates->find_slot_with_hash (var, DECL_UID (var), INSERT);
  *slot = var;

  if (dump_file && (dump_flags & TDF_DETAILS))
    {
      fprintf (dump_file, "Candidate (%d): ", DECL_UID (var));
      print_generic_expr (dump_file, var, 0);
      fprintf (dump_file, "\n");
    }

  return true;
}

/* The very first phase of intraprocedural SRA.  It marks in candidate_bitmap
   those with type which is suitable for scalarization.  */

static bool
find_var_candidates (void)
{
  tree var, parm;
  unsigned int i;
  bool ret = false;

  for (parm = DECL_ARGUMENTS (current_function_decl);
       parm;
       parm = DECL_CHAIN (parm))
    ret |= maybe_add_sra_candidate (parm);

  FOR_EACH_LOCAL_DECL (cfun, i, var)
    {
      if (TREE_CODE (var) != VAR_DECL)
        continue;

      ret |= maybe_add_sra_candidate (var);
    }

  return ret;
}

/* Sort all accesses for the given variable, check for partial overlaps and
   return NULL if there are any.  If there are none, pick a representative for
   each combination of offset and size and create a linked list out of them.
   Return the pointer to the first representative and make sure it is the first
   one in the vector of accesses.  */

static struct access *
sort_and_splice_var_accesses (tree var)
{
  int i, j, access_count;
  struct access *res, **prev_acc_ptr = &res;
  vec<access_p> *access_vec;
  bool first = true;
  HOST_WIDE_INT low = -1, high = 0;

  access_vec = get_base_access_vector (var);
  if (!access_vec)
    return NULL;
  access_count = access_vec->length ();

  /* Sort by <OFFSET, SIZE>.  */
  access_vec->qsort (compare_access_positions);

  i = 0;
  while (i < access_count)
    {
      struct access *access = (*access_vec)[i];
      bool grp_write = access->write;
      bool grp_read = !access->write;
      bool grp_scalar_write = access->write
	&& is_gimple_reg_type (access->type);
      bool grp_scalar_read = !access->write
	&& is_gimple_reg_type (access->type);
      bool grp_assignment_read = access->grp_assignment_read;
      bool grp_assignment_write = access->grp_assignment_write;
      bool multiple_scalar_reads = false;
      bool total_scalarization = access->grp_total_scalarization;
      bool grp_partial_lhs = access->grp_partial_lhs;
      bool first_scalar = is_gimple_reg_type (access->type);
      bool unscalarizable_region = access->grp_unscalarizable_region;

      if (first || access->offset >= high)
	{
	  first = false;
	  low = access->offset;
	  high = access->offset + access->size;
	}
      else if (access->offset > low && access->offset + access->size > high)
	return NULL;
      else
	gcc_assert (access->offset >= low
		    && access->offset + access->size <= high);

      j = i + 1;
      while (j < access_count)
	{
	  struct access *ac2 = (*access_vec)[j];
	  if (ac2->offset != access->offset || ac2->size != access->size)
	    break;
	  if (ac2->write)
	    {
	      grp_write = true;
	      grp_scalar_write = (grp_scalar_write
				  || is_gimple_reg_type (ac2->type));
	    }
	  else
	    {
	      grp_read = true;
	      if (is_gimple_reg_type (ac2->type))
		{
		  if (grp_scalar_read)
		    multiple_scalar_reads = true;
		  else
		    grp_scalar_read = true;
		}
	    }
	  grp_assignment_read |= ac2->grp_assignment_read;
	  grp_assignment_write |= ac2->grp_assignment_write;
	  grp_partial_lhs |= ac2->grp_partial_lhs;
	  unscalarizable_region |= ac2->grp_unscalarizable_region;
	  total_scalarization |= ac2->grp_total_scalarization;
	  relink_to_new_repr (access, ac2);

	  /* If there are both aggregate-type and scalar-type accesses with
	     this combination of size and offset, the comparison function
	     should have put the scalars first.  */
	  gcc_assert (first_scalar || !is_gimple_reg_type (ac2->type));
	  ac2->group_representative = access;
	  j++;
	}

      i = j;

      access->group_representative = access;
      access->grp_write = grp_write;
      access->grp_read = grp_read;
      access->grp_scalar_read = grp_scalar_read;
      access->grp_scalar_write = grp_scalar_write;
      access->grp_assignment_read = grp_assignment_read;
      access->grp_assignment_write = grp_assignment_write;
      access->grp_hint = multiple_scalar_reads || total_scalarization;
      access->grp_total_scalarization = total_scalarization;
      access->grp_partial_lhs = grp_partial_lhs;
      access->grp_unscalarizable_region = unscalarizable_region;
      if (access->first_link)
	add_access_to_work_queue (access);

      *prev_acc_ptr = access;
      prev_acc_ptr = &access->next_grp;
    }

  gcc_assert (res == (*access_vec)[0]);
  return res;
}

/* Create a variable for the given ACCESS which determines the type, name and a
   few other properties.  Return the variable declaration and store it also to
   ACCESS->replacement.  */

static tree
create_access_replacement (struct access *access)
{
  tree repl;

  if (access->grp_to_be_debug_replaced)
    {
      repl = create_tmp_var_raw (access->type);
      DECL_CONTEXT (repl) = current_function_decl;
    }
  else
    /* Drop any special alignment on the type if it's not on the main
       variant.  This avoids issues with weirdo ABIs like AAPCS.  */
    repl = create_tmp_var (build_qualified_type
			     (TYPE_MAIN_VARIANT (access->type),
			      TYPE_QUALS (access->type)), "SR");
  if (TREE_CODE (access->type) == COMPLEX_TYPE
      || TREE_CODE (access->type) == VECTOR_TYPE)
    {
      if (!access->grp_partial_lhs)
	DECL_GIMPLE_REG_P (repl) = 1;
    }
  else if (access->grp_partial_lhs
	   && is_gimple_reg_type (access->type))
    TREE_ADDRESSABLE (repl) = 1;

  DECL_SOURCE_LOCATION (repl) = DECL_SOURCE_LOCATION (access->base);
  DECL_ARTIFICIAL (repl) = 1;
  DECL_IGNORED_P (repl) = DECL_IGNORED_P (access->base);

  if (DECL_NAME (access->base)
      && !DECL_IGNORED_P (access->base)
      && !DECL_ARTIFICIAL (access->base))
    {
      char *pretty_name = make_fancy_name (access->expr);
      tree debug_expr = unshare_expr_without_location (access->expr), d;
      bool fail = false;

      DECL_NAME (repl) = get_identifier (pretty_name);
      obstack_free (&name_obstack, pretty_name);

      /* Get rid of any SSA_NAMEs embedded in debug_expr,
	 as DECL_DEBUG_EXPR isn't considered when looking for still
	 used SSA_NAMEs and thus they could be freed.  All debug info
	 generation cares is whether something is constant or variable
	 and that get_ref_base_and_extent works properly on the
	 expression.  It cannot handle accesses at a non-constant offset
	 though, so just give up in those cases.  */
      for (d = debug_expr;
	   !fail && (handled_component_p (d) || TREE_CODE (d) == MEM_REF);
	   d = TREE_OPERAND (d, 0))
	switch (TREE_CODE (d))
	  {
	  case ARRAY_REF:
	  case ARRAY_RANGE_REF:
	    if (TREE_OPERAND (d, 1)
		&& TREE_CODE (TREE_OPERAND (d, 1)) != INTEGER_CST)
	      fail = true;
	    if (TREE_OPERAND (d, 3)
		&& TREE_CODE (TREE_OPERAND (d, 3)) != INTEGER_CST)
	      fail = true;
	    /* FALLTHRU */
	  case COMPONENT_REF:
	    if (TREE_OPERAND (d, 2)
		&& TREE_CODE (TREE_OPERAND (d, 2)) != INTEGER_CST)
	      fail = true;
	    break;
	  case MEM_REF:
	    if (TREE_CODE (TREE_OPERAND (d, 0)) != ADDR_EXPR)
	      fail = true;
	    else
	      d = TREE_OPERAND (d, 0);
	    break;
	  default:
	    break;
	  }
      if (!fail)
	{
	  SET_DECL_DEBUG_EXPR (repl, debug_expr);
	  DECL_HAS_DEBUG_EXPR_P (repl) = 1;
	}
      if (access->grp_no_warning)
	TREE_NO_WARNING (repl) = 1;
      else
	TREE_NO_WARNING (repl) = TREE_NO_WARNING (access->base);
    }
  else
    TREE_NO_WARNING (repl) = 1;

  if (dump_file)
    {
      if (access->grp_to_be_debug_replaced)
	{
	  fprintf (dump_file, "Created a debug-only replacement for ");
	  print_generic_expr (dump_file, access->base, 0);
	  fprintf (dump_file, " offset: %u, size: %u\n",
		   (unsigned) access->offset, (unsigned) access->size);
	}
      else
	{
	  fprintf (dump_file, "Created a replacement for ");
	  print_generic_expr (dump_file, access->base, 0);
	  fprintf (dump_file, " offset: %u, size: %u: ",
		   (unsigned) access->offset, (unsigned) access->size);
	  print_generic_expr (dump_file, repl, 0);
	  fprintf (dump_file, "\n");
	}
    }
  sra_stats.replacements++;

  return repl;
}

/* Return ACCESS scalar replacement, which must exist.  */

static inline tree
get_access_replacement (struct access *access)
{
  gcc_checking_assert (access->replacement_decl);
  return access->replacement_decl;
}


/* Build a subtree of accesses rooted in *ACCESS, and move the pointer in the
   linked list along the way.  Stop when *ACCESS is NULL or the access pointed
   to it is not "within" the root.  Return false iff some accesses partially
   overlap.  */

static bool
build_access_subtree (struct access **access)
{
  struct access *root = *access, *last_child = NULL;
  HOST_WIDE_INT limit = root->offset + root->size;

  *access = (*access)->next_grp;
  while  (*access && (*access)->offset + (*access)->size <= limit)
    {
      if (!last_child)
	root->first_child = *access;
      else
	last_child->next_sibling = *access;
      last_child = *access;

      if (!build_access_subtree (access))
	return false;
    }

  if (*access && (*access)->offset < limit)
    return false;

  return true;
}

/* Build a tree of access representatives, ACCESS is the pointer to the first
   one, others are linked in a list by the next_grp field.  Return false iff
   some accesses partially overlap.  */

static bool
build_access_trees (struct access *access)
{
  while (access)
    {
      struct access *root = access;

      if (!build_access_subtree (&access))
	return false;
      root->next_grp = access;
    }
  return true;
}

/* Return true if expr contains some ARRAY_REFs into a variable bounded
   array.  */

static bool
expr_with_var_bounded_array_refs_p (tree expr)
{
  while (handled_component_p (expr))
    {
      if (TREE_CODE (expr) == ARRAY_REF
	  && !tree_fits_shwi_p (array_ref_low_bound (expr)))
	return true;
      expr = TREE_OPERAND (expr, 0);
    }
  return false;
}

/* Analyze the subtree of accesses rooted in ROOT, scheduling replacements when
   both seeming beneficial and when ALLOW_REPLACEMENTS allows it.  Also set all
   sorts of access flags appropriately along the way, notably always set
   grp_read and grp_assign_read according to MARK_READ and grp_write when
   MARK_WRITE is true.

   Creating a replacement for a scalar access is considered beneficial if its
   grp_hint is set (this means we are either attempting total scalarization or
   there is more than one direct read access) or according to the following
   table:

   Access written to through a scalar type (once or more times)
   |
   |	Written to in an assignment statement
   |	|
   |	|	Access read as scalar _once_
   |	|	|
   |   	|	|	Read in an assignment statement
   |	|	|	|
   |   	|	|	|	Scalarize	Comment
-----------------------------------------------------------------------------
   0	0	0	0			No access for the scalar
   0	0	0	1			No access for the scalar
   0	0	1	0	No		Single read - won't help
   0	0	1	1	No		The same case
   0	1	0	0			No access for the scalar
   0	1	0	1			No access for the scalar
   0	1	1	0	Yes		s = *g; return s.i;
   0	1	1	1       Yes		The same case as above
   1	0	0	0	No		Won't help
   1	0	0	1	Yes		s.i = 1; *g = s;
   1	0	1	0	Yes		s.i = 5; g = s.i;
   1	0	1	1	Yes		The same case as above
   1	1	0	0	No		Won't help.
   1	1	0	1	Yes		s.i = 1; *g = s;
   1	1	1	0	Yes		s = *g; return s.i;
   1	1	1	1	Yes		Any of the above yeses  */

static bool
analyze_access_subtree (struct access *root, struct access *parent,
			bool allow_replacements)
{
  struct access *child;
  HOST_WIDE_INT limit = root->offset + root->size;
  HOST_WIDE_INT covered_to = root->offset;
  bool scalar = is_gimple_reg_type (root->type);
  bool hole = false, sth_created = false;

  if (parent)
    {
      if (parent->grp_read)
	root->grp_read = 1;
      if (parent->grp_assignment_read)
	root->grp_assignment_read = 1;
      if (parent->grp_write)
	root->grp_write = 1;
      if (parent->grp_assignment_write)
	root->grp_assignment_write = 1;
      if (parent->grp_total_scalarization)
	root->grp_total_scalarization = 1;
    }

  if (root->grp_unscalarizable_region)
    allow_replacements = false;

  if (allow_replacements && expr_with_var_bounded_array_refs_p (root->expr))
    allow_replacements = false;

  for (child = root->first_child; child; child = child->next_sibling)
    {
      hole |= covered_to < child->offset;
      sth_created |= analyze_access_subtree (child, root,
					     allow_replacements && !scalar);

      root->grp_unscalarized_data |= child->grp_unscalarized_data;
      root->grp_total_scalarization &= child->grp_total_scalarization;
      if (child->grp_covered)
	covered_to += child->size;
      else
	hole = true;
    }

  if (allow_replacements && scalar && !root->first_child
      && (root->grp_hint
	  || ((root->grp_scalar_read || root->grp_assignment_read)
	      && (root->grp_scalar_write || root->grp_assignment_write))))
    {
      /* Always create access replacements that cover the whole access.
         For integral types this means the precision has to match.
	 Avoid assumptions based on the integral type kind, too.  */
      if (INTEGRAL_TYPE_P (root->type)
	  && (TREE_CODE (root->type) != INTEGER_TYPE
	      || TYPE_PRECISION (root->type) != root->size)
	  /* But leave bitfield accesses alone.  */
	  && (TREE_CODE (root->expr) != COMPONENT_REF
	      || !DECL_BIT_FIELD (TREE_OPERAND (root->expr, 1))))
	{
	  tree rt = root->type;
	  gcc_assert ((root->offset % BITS_PER_UNIT) == 0
		      && (root->size % BITS_PER_UNIT) == 0);
	  root->type = build_nonstandard_integer_type (root->size,
						       TYPE_UNSIGNED (rt));
	  root->expr = build_ref_for_offset (UNKNOWN_LOCATION, root->base,
					     root->offset, root->reverse,
					     root->type, NULL, false);

	  if (dump_file && (dump_flags & TDF_DETAILS))
	    {
	      fprintf (dump_file, "Changing the type of a replacement for ");
	      print_generic_expr (dump_file, root->base, 0);
	      fprintf (dump_file, " offset: %u, size: %u ",
		       (unsigned) root->offset, (unsigned) root->size);
	      fprintf (dump_file, " to an integer.\n");
	    }
	}

      root->grp_to_be_replaced = 1;
      root->replacement_decl = create_access_replacement (root);
      sth_created = true;
      hole = false;
    }
  else
    {
      if (allow_replacements
	  && scalar && !root->first_child
	  && (root->grp_scalar_write || root->grp_assignment_write)
	  && !bitmap_bit_p (cannot_scalarize_away_bitmap,
			    DECL_UID (root->base)))
	{
	  gcc_checking_assert (!root->grp_scalar_read
			       && !root->grp_assignment_read);
	  sth_created = true;
	  if (MAY_HAVE_DEBUG_STMTS)
	    {
	      root->grp_to_be_debug_replaced = 1;
	      root->replacement_decl = create_access_replacement (root);
	    }
	}

      if (covered_to < limit)
	hole = true;
      if (scalar)
	root->grp_total_scalarization = 0;
    }

  if (!hole || root->grp_total_scalarization)
    root->grp_covered = 1;
  else if (root->grp_write || TREE_CODE (root->base) == PARM_DECL)
    root->grp_unscalarized_data = 1; /* not covered and written to */
  return sth_created;
}

/* Analyze all access trees linked by next_grp by the means of
   analyze_access_subtree.  */
static bool
analyze_access_trees (struct access *access)
{
  bool ret = false;

  while (access)
    {
      if (analyze_access_subtree (access, NULL, true))
	ret = true;
      access = access->next_grp;
    }

  return ret;
}

/* Return true iff a potential new child of LACC at offset OFFSET and with size
   SIZE would conflict with an already existing one.  If exactly such a child
   already exists in LACC, store a pointer to it in EXACT_MATCH.  */

static bool
child_would_conflict_in_lacc (struct access *lacc, HOST_WIDE_INT norm_offset,
			      HOST_WIDE_INT size, struct access **exact_match)
{
  struct access *child;

  for (child = lacc->first_child; child; child = child->next_sibling)
    {
      if (child->offset == norm_offset && child->size == size)
	{
	  *exact_match = child;
	  return true;
	}

      if (child->offset < norm_offset + size
	  && child->offset + child->size > norm_offset)
	return true;
    }

  return false;
}

/* Create a new child access of PARENT, with all properties just like MODEL
   except for its offset and with its grp_write false and grp_read true.
   Return the new access or NULL if it cannot be created.  Note that this access
   is created long after all splicing and sorting, it's not located in any
   access vector and is automatically a representative of its group.  */

static struct access *
create_artificial_child_access (struct access *parent, struct access *model,
				HOST_WIDE_INT new_offset)
{
  struct access **child;
  tree expr = parent->base;

  gcc_assert (!model->grp_unscalarizable_region);

  struct access *access = access_pool.allocate ();
  memset (access, 0, sizeof (struct access));
  if (!build_user_friendly_ref_for_offset (&expr, TREE_TYPE (expr), new_offset,
					   model->type))
    {
      access->grp_no_warning = true;
      expr = build_ref_for_model (EXPR_LOCATION (parent->base), parent->base,
				  new_offset, model, NULL, false);
    }

  access->base = parent->base;
  access->expr = expr;
  access->offset = new_offset;
  access->size = model->size;
  access->type = model->type;
  access->grp_write = true;
  access->grp_read = false;
  access->reverse = model->reverse;

  child = &parent->first_child;
  while (*child && (*child)->offset < new_offset)
    child = &(*child)->next_sibling;

  access->next_sibling = *child;
  *child = access;

  return access;
}


/* Propagate all subaccesses of RACC across an assignment link to LACC. Return
   true if any new subaccess was created.  Additionally, if RACC is a scalar
   access but LACC is not, change the type of the latter, if possible.  */

static bool
propagate_subaccesses_across_link (struct access *lacc, struct access *racc)
{
  struct access *rchild;
  HOST_WIDE_INT norm_delta = lacc->offset - racc->offset;
  bool ret = false;

  if (is_gimple_reg_type (lacc->type)
      || lacc->grp_unscalarizable_region
      || racc->grp_unscalarizable_region)
    return false;

  if (is_gimple_reg_type (racc->type))
    {
      if (!lacc->first_child && !racc->first_child)
	{
	  tree t = lacc->base;

	  lacc->type = racc->type;
	  if (build_user_friendly_ref_for_offset (&t, TREE_TYPE (t),
						  lacc->offset, racc->type))
	    lacc->expr = t;
	  else
	    {
	      lacc->expr = build_ref_for_model (EXPR_LOCATION (lacc->base),
						lacc->base, lacc->offset,
						racc, NULL, false);
	      lacc->grp_no_warning = true;
	    }
	}
      return false;
    }

  for (rchild = racc->first_child; rchild; rchild = rchild->next_sibling)
    {
      struct access *new_acc = NULL;
      HOST_WIDE_INT norm_offset = rchild->offset + norm_delta;

      if (rchild->grp_unscalarizable_region)
	continue;

      if (child_would_conflict_in_lacc (lacc, norm_offset, rchild->size,
					&new_acc))
	{
	  if (new_acc)
	    {
	      rchild->grp_hint = 1;
	      new_acc->grp_hint |= new_acc->grp_read;
	      if (rchild->first_child)
		ret |= propagate_subaccesses_across_link (new_acc, rchild);
	    }
	  continue;
	}

      rchild->grp_hint = 1;
      new_acc = create_artificial_child_access (lacc, rchild, norm_offset);
      if (new_acc)
	{
	  ret = true;
	  if (racc->first_child)
	    propagate_subaccesses_across_link (new_acc, rchild);
	}
    }

  return ret;
}

/* Propagate all subaccesses across assignment links.  */

static void
propagate_all_subaccesses (void)
{
  while (work_queue_head)
    {
      struct access *racc = pop_access_from_work_queue ();
      struct assign_link *link;

      gcc_assert (racc->first_link);

      for (link = racc->first_link; link; link = link->next)
	{
	  struct access *lacc = link->lacc;

	  if (!bitmap_bit_p (candidate_bitmap, DECL_UID (lacc->base)))
	    continue;
	  lacc = lacc->group_representative;
	  if (propagate_subaccesses_across_link (lacc, racc)
	      && lacc->first_link)
	    add_access_to_work_queue (lacc);
	}
    }
}

/* Go through all accesses collected throughout the (intraprocedural) analysis
   stage, exclude overlapping ones, identify representatives and build trees
   out of them, making decisions about scalarization on the way.  Return true
   iff there are any to-be-scalarized variables after this stage. */

static bool
analyze_all_variable_accesses (void)
{
  int res = 0;
  bitmap tmp = BITMAP_ALLOC (NULL);
  bitmap_iterator bi;
  unsigned i;
  bool optimize_speed_p = !optimize_function_for_size_p (cfun);

  enum compiler_param param = optimize_speed_p
			? PARAM_SRA_MAX_SCALARIZATION_SIZE_SPEED
			: PARAM_SRA_MAX_SCALARIZATION_SIZE_SIZE;

  /* If the user didn't set PARAM_SRA_MAX_SCALARIZATION_SIZE_<...>,
     fall back to a target default.  */
  unsigned HOST_WIDE_INT max_scalarization_size
    = global_options_set.x_param_values[param]
      ? PARAM_VALUE (param)
      : get_move_ratio (optimize_speed_p) * UNITS_PER_WORD;

  max_scalarization_size *= BITS_PER_UNIT;

  EXECUTE_IF_SET_IN_BITMAP (candidate_bitmap, 0, i, bi)
    if (bitmap_bit_p (should_scalarize_away_bitmap, i)
	&& !bitmap_bit_p (cannot_scalarize_away_bitmap, i))
      {
	tree var = candidate (i);

	if (TREE_CODE (var) == VAR_DECL
	    && scalarizable_type_p (TREE_TYPE (var)))
	  {
	    if (tree_to_uhwi (TYPE_SIZE (TREE_TYPE (var)))
		<= max_scalarization_size)
	      {
		create_total_scalarization_access (var);
		completely_scalarize (var, TREE_TYPE (var), 0, var);
		if (dump_file && (dump_flags & TDF_DETAILS))
		  {
		    fprintf (dump_file, "Will attempt to totally scalarize ");
		    print_generic_expr (dump_file, var, 0);
		    fprintf (dump_file, " (UID: %u): \n", DECL_UID (var));
		  }
	      }
	    else if (dump_file && (dump_flags & TDF_DETAILS))
	      {
		fprintf (dump_file, "Too big to totally scalarize: ");
		print_generic_expr (dump_file, var, 0);
		fprintf (dump_file, " (UID: %u)\n", DECL_UID (var));
	      }
	  }
      }

  bitmap_copy (tmp, candidate_bitmap);
  EXECUTE_IF_SET_IN_BITMAP (tmp, 0, i, bi)
    {
      tree var = candidate (i);
      struct access *access;

      access = sort_and_splice_var_accesses (var);
      if (!access || !build_access_trees (access))
	disqualify_candidate (var,
			      "No or inhibitingly overlapping accesses.");
    }

  propagate_all_subaccesses ();

  bitmap_copy (tmp, candidate_bitmap);
  EXECUTE_IF_SET_IN_BITMAP (tmp, 0, i, bi)
    {
      tree var = candidate (i);
      struct access *access = get_first_repr_for_decl (var);

      if (analyze_access_trees (access))
	{
	  res++;
	  if (dump_file && (dump_flags & TDF_DETAILS))
	    {
	      fprintf (dump_file, "\nAccess trees for ");
	      print_generic_expr (dump_file, var, 0);
	      fprintf (dump_file, " (UID: %u): \n", DECL_UID (var));
	      dump_access_tree (dump_file, access);
	      fprintf (dump_file, "\n");
	    }
	}
      else
	disqualify_candidate (var, "No scalar replacements to be created.");
    }

  BITMAP_FREE (tmp);

  if (res)
    {
      statistics_counter_event (cfun, "Scalarized aggregates", res);
      return true;
    }
  else
    return false;
}

/* Generate statements copying scalar replacements of accesses within a subtree
   into or out of AGG.  ACCESS, all its children, siblings and their children
   are to be processed.  AGG is an aggregate type expression (can be a
   declaration but does not have to be, it can for example also be a mem_ref or
   a series of handled components).  TOP_OFFSET is the offset of the processed
   subtree which has to be subtracted from offsets of individual accesses to
   get corresponding offsets for AGG.  If CHUNK_SIZE is non-null, copy only
   replacements in the interval <start_offset, start_offset + chunk_size>,
   otherwise copy all.  GSI is a statement iterator used to place the new
   statements.  WRITE should be true when the statements should write from AGG
   to the replacement and false if vice versa.  if INSERT_AFTER is true, new
   statements will be added after the current statement in GSI, they will be
   added before the statement otherwise.  */

static void
generate_subtree_copies (struct access *access, tree agg,
			 HOST_WIDE_INT top_offset,
			 HOST_WIDE_INT start_offset, HOST_WIDE_INT chunk_size,
			 gimple_stmt_iterator *gsi, bool write,
			 bool insert_after, location_t loc)
{
  do
    {
      if (chunk_size && access->offset >= start_offset + chunk_size)
	return;

      if (access->grp_to_be_replaced
	  && (chunk_size == 0
	      || access->offset + access->size > start_offset))
	{
	  tree expr, repl = get_access_replacement (access);
	  gassign *stmt;

	  expr = build_ref_for_model (loc, agg, access->offset - top_offset,
				      access, gsi, insert_after);

	  if (write)
	    {
	      if (access->grp_partial_lhs)
		expr = force_gimple_operand_gsi (gsi, expr, true, NULL_TREE,
						 !insert_after,
						 insert_after ? GSI_NEW_STMT
						 : GSI_SAME_STMT);
	      stmt = gimple_build_assign (repl, expr);
	    }
	  else
	    {
	      TREE_NO_WARNING (repl) = 1;
	      if (access->grp_partial_lhs)
		repl = force_gimple_operand_gsi (gsi, repl, true, NULL_TREE,
						 !insert_after,
						 insert_after ? GSI_NEW_STMT
						 : GSI_SAME_STMT);
	      stmt = gimple_build_assign (expr, repl);
	    }
	  gimple_set_location (stmt, loc);

	  if (insert_after)
	    gsi_insert_after (gsi, stmt, GSI_NEW_STMT);
	  else
	    gsi_insert_before (gsi, stmt, GSI_SAME_STMT);
	  update_stmt (stmt);
	  sra_stats.subtree_copies++;
	}
      else if (write
	       && access->grp_to_be_debug_replaced
	       && (chunk_size == 0
		   || access->offset + access->size > start_offset))
	{
	  gdebug *ds;
	  tree drhs = build_debug_ref_for_model (loc, agg,
						 access->offset - top_offset,
						 access);
	  ds = gimple_build_debug_bind (get_access_replacement (access),
					drhs, gsi_stmt (*gsi));
	  if (insert_after)
	    gsi_insert_after (gsi, ds, GSI_NEW_STMT);
	  else
	    gsi_insert_before (gsi, ds, GSI_SAME_STMT);
	}

      if (access->first_child)
	generate_subtree_copies (access->first_child, agg, top_offset,
				 start_offset, chunk_size, gsi,
				 write, insert_after, loc);

      access = access->next_sibling;
    }
  while (access);
}

/* Assign zero to all scalar replacements in an access subtree.  ACCESS is the
   the root of the subtree to be processed.  GSI is the statement iterator used
   for inserting statements which are added after the current statement if
   INSERT_AFTER is true or before it otherwise.  */

static void
init_subtree_with_zero (struct access *access, gimple_stmt_iterator *gsi,
			bool insert_after, location_t loc)

{
  struct access *child;

  if (access->grp_to_be_replaced)
    {
      gassign *stmt;

      stmt = gimple_build_assign (get_access_replacement (access),
				  build_zero_cst (access->type));
      if (insert_after)
	gsi_insert_after (gsi, stmt, GSI_NEW_STMT);
      else
	gsi_insert_before (gsi, stmt, GSI_SAME_STMT);
      update_stmt (stmt);
      gimple_set_location (stmt, loc);
    }
  else if (access->grp_to_be_debug_replaced)
    {
      gdebug *ds
	= gimple_build_debug_bind (get_access_replacement (access),
				   build_zero_cst (access->type),
				   gsi_stmt (*gsi));
      if (insert_after)
	gsi_insert_after (gsi, ds, GSI_NEW_STMT);
      else
	gsi_insert_before (gsi, ds, GSI_SAME_STMT);
    }

  for (child = access->first_child; child; child = child->next_sibling)
    init_subtree_with_zero (child, gsi, insert_after, loc);
}

/* Clobber all scalar replacements in an access subtree.  ACCESS is the the
   root of the subtree to be processed.  GSI is the statement iterator used
   for inserting statements which are added after the current statement if
   INSERT_AFTER is true or before it otherwise.  */

static void
clobber_subtree (struct access *access, gimple_stmt_iterator *gsi,
		bool insert_after, location_t loc)

{
  struct access *child;

  if (access->grp_to_be_replaced)
    {
      tree rep = get_access_replacement (access);
      tree clobber = build_constructor (access->type, NULL);
      TREE_THIS_VOLATILE (clobber) = 1;
      gimple *stmt = gimple_build_assign (rep, clobber);

      if (insert_after)
	gsi_insert_after (gsi, stmt, GSI_NEW_STMT);
      else
	gsi_insert_before (gsi, stmt, GSI_SAME_STMT);
      update_stmt (stmt);
      gimple_set_location (stmt, loc);
    }

  for (child = access->first_child; child; child = child->next_sibling)
    clobber_subtree (child, gsi, insert_after, loc);
}

/* Search for an access representative for the given expression EXPR and
   return it or NULL if it cannot be found.  */

static struct access *
get_access_for_expr (tree expr)
{
  HOST_WIDE_INT offset, size, max_size;
  tree base;
  bool reverse;

  /* FIXME: This should not be necessary but Ada produces V_C_Es with a type of
     a different size than the size of its argument and we need the latter
     one.  */
  if (TREE_CODE (expr) == VIEW_CONVERT_EXPR)
    expr = TREE_OPERAND (expr, 0);

  base = get_ref_base_and_extent (expr, &offset, &size, &max_size, &reverse);
  if (max_size == -1 || !DECL_P (base))
    return NULL;

  if (!bitmap_bit_p (candidate_bitmap, DECL_UID (base)))
    return NULL;

  return get_var_base_offset_size_access (base, offset, max_size);
}

/* Replace the expression EXPR with a scalar replacement if there is one and
   generate other statements to do type conversion or subtree copying if
   necessary.  GSI is used to place newly created statements, WRITE is true if
   the expression is being written to (it is on a LHS of a statement or output
   in an assembly statement).  */

static bool
sra_modify_expr (tree *expr, gimple_stmt_iterator *gsi, bool write)
{
  location_t loc;
  struct access *access;
  tree type, bfr, orig_expr;

  if (TREE_CODE (*expr) == BIT_FIELD_REF)
    {
      bfr = *expr;
      expr = &TREE_OPERAND (*expr, 0);
    }
  else
    bfr = NULL_TREE;

  if (TREE_CODE (*expr) == REALPART_EXPR || TREE_CODE (*expr) == IMAGPART_EXPR)
    expr = &TREE_OPERAND (*expr, 0);
  access = get_access_for_expr (*expr);
  if (!access)
    return false;
  type = TREE_TYPE (*expr);
  orig_expr = *expr;

  loc = gimple_location (gsi_stmt (*gsi));
  gimple_stmt_iterator alt_gsi = gsi_none ();
  if (write && stmt_ends_bb_p (gsi_stmt (*gsi)))
    {
      alt_gsi = gsi_start_edge (single_non_eh_succ (gsi_bb (*gsi)));
      gsi = &alt_gsi;
    }

  if (access->grp_to_be_replaced)
    {
      tree repl = get_access_replacement (access);
      /* If we replace a non-register typed access simply use the original
         access expression to extract the scalar component afterwards.
	 This happens if scalarizing a function return value or parameter
	 like in gcc.c-torture/execute/20041124-1.c, 20050316-1.c and
	 gcc.c-torture/compile/20011217-1.c.

         We also want to use this when accessing a complex or vector which can
         be accessed as a different type too, potentially creating a need for
         type conversion (see PR42196) and when scalarized unions are involved
         in assembler statements (see PR42398).  */
      if (!useless_type_conversion_p (type, access->type))
	{
	  tree ref;

	  ref = build_ref_for_model (loc, orig_expr, 0, access, gsi, false);

	  if (write)
	    {
	      gassign *stmt;

	      if (access->grp_partial_lhs)
		ref = force_gimple_operand_gsi (gsi, ref, true, NULL_TREE,
						 false, GSI_NEW_STMT);
	      stmt = gimple_build_assign (repl, ref);
	      gimple_set_location (stmt, loc);
	      gsi_insert_after (gsi, stmt, GSI_NEW_STMT);
	    }
	  else
	    {
	      gassign *stmt;

	      if (access->grp_partial_lhs)
		repl = force_gimple_operand_gsi (gsi, repl, true, NULL_TREE,
						 true, GSI_SAME_STMT);
	      stmt = gimple_build_assign (ref, repl);
	      gimple_set_location (stmt, loc);
	      gsi_insert_before (gsi, stmt, GSI_SAME_STMT);
	    }
	}
      else
	*expr = repl;
      sra_stats.exprs++;
    }
  else if (write && access->grp_to_be_debug_replaced)
    {
      gdebug *ds = gimple_build_debug_bind (get_access_replacement (access),
					    NULL_TREE,
					    gsi_stmt (*gsi));
      gsi_insert_after (gsi, ds, GSI_NEW_STMT);
    }

  if (access->first_child)
    {
      HOST_WIDE_INT start_offset, chunk_size;
      if (bfr
	  && tree_fits_uhwi_p (TREE_OPERAND (bfr, 1))
	  && tree_fits_uhwi_p (TREE_OPERAND (bfr, 2)))
	{
	  chunk_size = tree_to_uhwi (TREE_OPERAND (bfr, 1));
	  start_offset = access->offset
	    + tree_to_uhwi (TREE_OPERAND (bfr, 2));
	}
      else
	start_offset = chunk_size = 0;

      generate_subtree_copies (access->first_child, orig_expr, access->offset,
			       start_offset, chunk_size, gsi, write, write,
			       loc);
    }
  return true;
}

/* Where scalar replacements of the RHS have been written to when a replacement
   of a LHS of an assigments cannot be direclty loaded from a replacement of
   the RHS. */
enum unscalarized_data_handling { SRA_UDH_NONE,  /* Nothing done so far. */
				  SRA_UDH_RIGHT, /* Data flushed to the RHS. */
				  SRA_UDH_LEFT }; /* Data flushed to the LHS. */

struct subreplacement_assignment_data
{
  /* Offset of the access representing the lhs of the assignment.  */
  HOST_WIDE_INT left_offset;

  /* LHS and RHS of the original assignment.  */
  tree assignment_lhs, assignment_rhs;

  /* Access representing the rhs of the whole assignment.  */
  struct access *top_racc;

  /* Stmt iterator used for statement insertions after the original assignment.
   It points to the main GSI used to traverse a BB during function body
   modification.  */
  gimple_stmt_iterator *new_gsi;

  /* Stmt iterator used for statement insertions before the original
   assignment.  Keeps on pointing to the original statement.  */
  gimple_stmt_iterator old_gsi;

  /* Location of the assignment.   */
  location_t loc;

  /* Keeps the information whether we have needed to refresh replacements of
   the LHS and from which side of the assignments this takes place.  */
  enum unscalarized_data_handling refreshed;
};

/* Store all replacements in the access tree rooted in TOP_RACC either to their
   base aggregate if there are unscalarized data or directly to LHS of the
   statement that is pointed to by GSI otherwise.  */

static void
handle_unscalarized_data_in_subtree (struct subreplacement_assignment_data *sad)
{
  tree src;
  if (sad->top_racc->grp_unscalarized_data)
    {
      src = sad->assignment_rhs;
      sad->refreshed = SRA_UDH_RIGHT;
    }
  else
    {
      src = sad->assignment_lhs;
      sad->refreshed = SRA_UDH_LEFT;
    }
  generate_subtree_copies (sad->top_racc->first_child, src,
			   sad->top_racc->offset, 0, 0,
			   &sad->old_gsi, false, false, sad->loc);
}

/* Try to generate statements to load all sub-replacements in an access subtree
   formed by children of LACC from scalar replacements in the SAD->top_racc
   subtree.  If that is not possible, refresh the SAD->top_racc base aggregate
   and load the accesses from it.  */

static void
load_assign_lhs_subreplacements (struct access *lacc,
				 struct subreplacement_assignment_data *sad)
{
  for (lacc = lacc->first_child; lacc; lacc = lacc->next_sibling)
    {
      HOST_WIDE_INT offset;
      offset = lacc->offset - sad->left_offset + sad->top_racc->offset;

      if (lacc->grp_to_be_replaced)
	{
	  struct access *racc;
	  gassign *stmt;
	  tree rhs;

	  racc = find_access_in_subtree (sad->top_racc, offset, lacc->size);
	  if (racc && racc->grp_to_be_replaced)
	    {
	      rhs = get_access_replacement (racc);
	      if (!useless_type_conversion_p (lacc->type, racc->type))
		rhs = fold_build1_loc (sad->loc, VIEW_CONVERT_EXPR,
				       lacc->type, rhs);

	      if (racc->grp_partial_lhs && lacc->grp_partial_lhs)
		rhs = force_gimple_operand_gsi (&sad->old_gsi, rhs, true,
						NULL_TREE, true, GSI_SAME_STMT);
	    }
	  else
	    {
	      /* No suitable access on the right hand side, need to load from
		 the aggregate.  See if we have to update it first... */
	      if (sad->refreshed == SRA_UDH_NONE)
		handle_unscalarized_data_in_subtree (sad);

	      if (sad->refreshed == SRA_UDH_LEFT)
		rhs = build_ref_for_model (sad->loc, sad->assignment_lhs,
					   lacc->offset - sad->left_offset,
					   lacc, sad->new_gsi, true);
	      else
		rhs = build_ref_for_model (sad->loc, sad->assignment_rhs,
					   lacc->offset - sad->left_offset,
					   lacc, sad->new_gsi, true);
	      if (lacc->grp_partial_lhs)
		rhs = force_gimple_operand_gsi (sad->new_gsi,
						rhs, true, NULL_TREE,
						false, GSI_NEW_STMT);
	    }

	  stmt = gimple_build_assign (get_access_replacement (lacc), rhs);
	  gsi_insert_after (sad->new_gsi, stmt, GSI_NEW_STMT);
	  gimple_set_location (stmt, sad->loc);
	  update_stmt (stmt);
	  sra_stats.subreplacements++;
	}
      else
	{
	  if (sad->refreshed == SRA_UDH_NONE
	      && lacc->grp_read && !lacc->grp_covered)
	    handle_unscalarized_data_in_subtree (sad);

	  if (lacc && lacc->grp_to_be_debug_replaced)
	    {
	      gdebug *ds;
	      tree drhs;
	      struct access *racc = find_access_in_subtree (sad->top_racc,
							    offset,
							    lacc->size);

	      if (racc && racc->grp_to_be_replaced)
		{
		  if (racc->grp_write)
		    drhs = get_access_replacement (racc);
		  else
		    drhs = NULL;
		}
	      else if (sad->refreshed == SRA_UDH_LEFT)
		drhs = build_debug_ref_for_model (sad->loc, lacc->base,
						  lacc->offset, lacc);
	      else if (sad->refreshed == SRA_UDH_RIGHT)
		drhs = build_debug_ref_for_model (sad->loc, sad->top_racc->base,
						  offset, lacc);
	      else
		drhs = NULL_TREE;
	      if (drhs
		  && !useless_type_conversion_p (lacc->type, TREE_TYPE (drhs)))
		drhs = fold_build1_loc (sad->loc, VIEW_CONVERT_EXPR,
					lacc->type, drhs);
	      ds = gimple_build_debug_bind (get_access_replacement (lacc),
					    drhs, gsi_stmt (sad->old_gsi));
	      gsi_insert_after (sad->new_gsi, ds, GSI_NEW_STMT);
	    }
	}

      if (lacc->first_child)
	load_assign_lhs_subreplacements (lacc, sad);
    }
}

/* Result code for SRA assignment modification.  */
enum assignment_mod_result { SRA_AM_NONE,       /* nothing done for the stmt */
			     SRA_AM_MODIFIED,  /* stmt changed but not
						  removed */
			     SRA_AM_REMOVED };  /* stmt eliminated */

/* Modify assignments with a CONSTRUCTOR on their RHS.  STMT contains a pointer
   to the assignment and GSI is the statement iterator pointing at it.  Returns
   the same values as sra_modify_assign.  */

static enum assignment_mod_result
sra_modify_constructor_assign (gimple *stmt, gimple_stmt_iterator *gsi)
{
  tree lhs = gimple_assign_lhs (stmt);
  struct access *acc = get_access_for_expr (lhs);
  if (!acc)
    return SRA_AM_NONE;
  location_t loc = gimple_location (stmt);

  if (gimple_clobber_p (stmt))
    {
      /* Clobber the replacement variable.  */
      clobber_subtree (acc, gsi, !acc->grp_covered, loc);
      /* Remove clobbers of fully scalarized variables, they are dead.  */
      if (acc->grp_covered)
	{
	  unlink_stmt_vdef (stmt);
	  gsi_remove (gsi, true);
	  release_defs (stmt);
	  return SRA_AM_REMOVED;
	}
      else
	return SRA_AM_MODIFIED;
    }

  if (vec_safe_length (CONSTRUCTOR_ELTS (gimple_assign_rhs1 (stmt))) > 0)
    {
      /* I have never seen this code path trigger but if it can happen the
	 following should handle it gracefully.  */
      if (access_has_children_p (acc))
	generate_subtree_copies (acc->first_child, lhs, acc->offset, 0, 0, gsi,
				 true, true, loc);
      return SRA_AM_MODIFIED;
    }

  if (acc->grp_covered)
    {
      init_subtree_with_zero (acc, gsi, false, loc);
      unlink_stmt_vdef (stmt);
      gsi_remove (gsi, true);
      release_defs (stmt);
      return SRA_AM_REMOVED;
    }
  else
    {
      init_subtree_with_zero (acc, gsi, true, loc);
      return SRA_AM_MODIFIED;
    }
}

/* Create and return a new suitable default definition SSA_NAME for RACC which
   is an access describing an uninitialized part of an aggregate that is being
   loaded.  */

static tree
get_repl_default_def_ssa_name (struct access *racc)
{
  gcc_checking_assert (!racc->grp_to_be_replaced
		       && !racc->grp_to_be_debug_replaced);
  if (!racc->replacement_decl)
    racc->replacement_decl = create_access_replacement (racc);
  return get_or_create_ssa_default_def (cfun, racc->replacement_decl);
}

/* Return true if REF has an VIEW_CONVERT_EXPR or a COMPONENT_REF with a
   bit-field field declaration somewhere in it.  */

static inline bool
contains_vce_or_bfcref_p (const_tree ref)
{
  while (handled_component_p (ref))
    {
      if (TREE_CODE (ref) == VIEW_CONVERT_EXPR
	  || (TREE_CODE (ref) == COMPONENT_REF
	      && DECL_BIT_FIELD (TREE_OPERAND (ref, 1))))
	return true;
      ref = TREE_OPERAND (ref, 0);
    }

  return false;
}

/* Examine both sides of the assignment statement pointed to by STMT, replace
   them with a scalare replacement if there is one and generate copying of
   replacements if scalarized aggregates have been used in the assignment.  GSI
   is used to hold generated statements for type conversions and subtree
   copying.  */

static enum assignment_mod_result
sra_modify_assign (gimple *stmt, gimple_stmt_iterator *gsi)
{
  struct access *lacc, *racc;
  tree lhs, rhs;
  bool modify_this_stmt = false;
  bool force_gimple_rhs = false;
  location_t loc;
  gimple_stmt_iterator orig_gsi = *gsi;

  if (!gimple_assign_single_p (stmt))
    return SRA_AM_NONE;
  lhs = gimple_assign_lhs (stmt);
  rhs = gimple_assign_rhs1 (stmt);

  if (TREE_CODE (rhs) == CONSTRUCTOR)
    return sra_modify_constructor_assign (stmt, gsi);

  if (TREE_CODE (rhs) == REALPART_EXPR || TREE_CODE (lhs) == REALPART_EXPR
      || TREE_CODE (rhs) == IMAGPART_EXPR || TREE_CODE (lhs) == IMAGPART_EXPR
      || TREE_CODE (rhs) == BIT_FIELD_REF || TREE_CODE (lhs) == BIT_FIELD_REF)
    {
      modify_this_stmt = sra_modify_expr (gimple_assign_rhs1_ptr (stmt),
					  gsi, false);
      modify_this_stmt |= sra_modify_expr (gimple_assign_lhs_ptr (stmt),
					   gsi, true);
      return modify_this_stmt ? SRA_AM_MODIFIED : SRA_AM_NONE;
    }

  lacc = get_access_for_expr (lhs);
  racc = get_access_for_expr (rhs);
  if (!lacc && !racc)
    return SRA_AM_NONE;

  loc = gimple_location (stmt);
  if (lacc && lacc->grp_to_be_replaced)
    {
      lhs = get_access_replacement (lacc);
      gimple_assign_set_lhs (stmt, lhs);
      modify_this_stmt = true;
      if (lacc->grp_partial_lhs)
	force_gimple_rhs = true;
      sra_stats.exprs++;
    }

  if (racc && racc->grp_to_be_replaced)
    {
      rhs = get_access_replacement (racc);
      modify_this_stmt = true;
      if (racc->grp_partial_lhs)
	force_gimple_rhs = true;
      sra_stats.exprs++;
    }
  else if (racc
	   && !racc->grp_unscalarized_data
	   && TREE_CODE (lhs) == SSA_NAME
	   && !access_has_replacements_p (racc))
    {
      rhs = get_repl_default_def_ssa_name (racc);
      modify_this_stmt = true;
      sra_stats.exprs++;
    }

  if (modify_this_stmt)
    {
      if (!useless_type_conversion_p (TREE_TYPE (lhs), TREE_TYPE (rhs)))
	{
	  /* If we can avoid creating a VIEW_CONVERT_EXPR do so.
	     ???  This should move to fold_stmt which we simply should
	     call after building a VIEW_CONVERT_EXPR here.  */
	  if (AGGREGATE_TYPE_P (TREE_TYPE (lhs))
	      && !contains_bitfld_component_ref_p (lhs))
	    {
	      lhs = build_ref_for_model (loc, lhs, 0, racc, gsi, false);
	      gimple_assign_set_lhs (stmt, lhs);
	    }
	  else if (AGGREGATE_TYPE_P (TREE_TYPE (rhs))
		   && !contains_vce_or_bfcref_p (rhs))
	    rhs = build_ref_for_model (loc, rhs, 0, lacc, gsi, false);

	  if (!useless_type_conversion_p (TREE_TYPE (lhs), TREE_TYPE (rhs)))
	    {
	      rhs = fold_build1_loc (loc, VIEW_CONVERT_EXPR, TREE_TYPE (lhs),
				     rhs);
	      if (is_gimple_reg_type (TREE_TYPE (lhs))
		  && TREE_CODE (lhs) != SSA_NAME)
		force_gimple_rhs = true;
	    }
	}
    }

  if (lacc && lacc->grp_to_be_debug_replaced)
    {
      tree dlhs = get_access_replacement (lacc);
      tree drhs = unshare_expr (rhs);
      if (!useless_type_conversion_p (TREE_TYPE (dlhs), TREE_TYPE (drhs)))
	{
	  if (AGGREGATE_TYPE_P (TREE_TYPE (drhs))
	      && !contains_vce_or_bfcref_p (drhs))
	    drhs = build_debug_ref_for_model (loc, drhs, 0, lacc);
	  if (drhs
	      && !useless_type_conversion_p (TREE_TYPE (dlhs),
					     TREE_TYPE (drhs)))
	    drhs = fold_build1_loc (loc, VIEW_CONVERT_EXPR,
				    TREE_TYPE (dlhs), drhs);
	}
      gdebug *ds = gimple_build_debug_bind (dlhs, drhs, stmt);
      gsi_insert_before (gsi, ds, GSI_SAME_STMT);
    }

  /* From this point on, the function deals with assignments in between
     aggregates when at least one has scalar reductions of some of its
     components.  There are three possible scenarios: Both the LHS and RHS have
     to-be-scalarized components, 2) only the RHS has or 3) only the LHS has.

     In the first case, we would like to load the LHS components from RHS
     components whenever possible.  If that is not possible, we would like to
     read it directly from the RHS (after updating it by storing in it its own
     components).  If there are some necessary unscalarized data in the LHS,
     those will be loaded by the original assignment too.  If neither of these
     cases happen, the original statement can be removed.  Most of this is done
     by load_assign_lhs_subreplacements.

     In the second case, we would like to store all RHS scalarized components
     directly into LHS and if they cover the aggregate completely, remove the
     statement too.  In the third case, we want the LHS components to be loaded
     directly from the RHS (DSE will remove the original statement if it
     becomes redundant).

     This is a bit complex but manageable when types match and when unions do
     not cause confusion in a way that we cannot really load a component of LHS
     from the RHS or vice versa (the access representing this level can have
     subaccesses that are accessible only through a different union field at a
     higher level - different from the one used in the examined expression).
     Unions are fun.

     Therefore, I specially handle a fourth case, happening when there is a
     specific type cast or it is impossible to locate a scalarized subaccess on
     the other side of the expression.  If that happens, I simply "refresh" the
     RHS by storing in it is scalarized components leave the original statement
     there to do the copying and then load the scalar replacements of the LHS.
     This is what the first branch does.  */

  if (modify_this_stmt
      || gimple_has_volatile_ops (stmt)
      || contains_vce_or_bfcref_p (rhs)
      || contains_vce_or_bfcref_p (lhs)
      || stmt_ends_bb_p (stmt))
    {
      if (access_has_children_p (racc))
	generate_subtree_copies (racc->first_child, rhs, racc->offset, 0, 0,
				 gsi, false, false, loc);
      if (access_has_children_p (lacc))
	{
	  gimple_stmt_iterator alt_gsi = gsi_none ();
	  if (stmt_ends_bb_p (stmt))
	    {
	      alt_gsi = gsi_start_edge (single_non_eh_succ (gsi_bb (*gsi)));
	      gsi = &alt_gsi;
	    }
	  generate_subtree_copies (lacc->first_child, lhs, lacc->offset, 0, 0,
				   gsi, true, true, loc);
	}
      sra_stats.separate_lhs_rhs_handling++;

      /* This gimplification must be done after generate_subtree_copies,
	 lest we insert the subtree copies in the middle of the gimplified
	 sequence.  */
      if (force_gimple_rhs)
	rhs = force_gimple_operand_gsi (&orig_gsi, rhs, true, NULL_TREE,
					true, GSI_SAME_STMT);
      if (gimple_assign_rhs1 (stmt) != rhs)
	{
	  modify_this_stmt = true;
	  gimple_assign_set_rhs_from_tree (&orig_gsi, rhs);
	  gcc_assert (stmt == gsi_stmt (orig_gsi));
	}

      return modify_this_stmt ? SRA_AM_MODIFIED : SRA_AM_NONE;
    }
  else
    {
      if (access_has_children_p (lacc)
	  && access_has_children_p (racc)
	  /* When an access represents an unscalarizable region, it usually
	     represents accesses with variable offset and thus must not be used
	     to generate new memory accesses.  */
	  && !lacc->grp_unscalarizable_region
	  && !racc->grp_unscalarizable_region)
	{
	  struct subreplacement_assignment_data sad;

	  sad.left_offset = lacc->offset;
	  sad.assignment_lhs = lhs;
	  sad.assignment_rhs = rhs;
	  sad.top_racc = racc;
	  sad.old_gsi = *gsi;
	  sad.new_gsi = gsi;
	  sad.loc = gimple_location (stmt);
	  sad.refreshed = SRA_UDH_NONE;

	  if (lacc->grp_read && !lacc->grp_covered)
	    handle_unscalarized_data_in_subtree (&sad);

	  load_assign_lhs_subreplacements (lacc, &sad);
	  if (sad.refreshed != SRA_UDH_RIGHT)
	    {
	      gsi_next (gsi);
	      unlink_stmt_vdef (stmt);
	      gsi_remove (&sad.old_gsi, true);
	      release_defs (stmt);
	      sra_stats.deleted++;
	      return SRA_AM_REMOVED;
	    }
	}
      else
	{
	  if (access_has_children_p (racc)
	      && !racc->grp_unscalarized_data)
	    {
	      if (dump_file)
		{
		  fprintf (dump_file, "Removing load: ");
		  print_gimple_stmt (dump_file, stmt, 0, 0);
		}
	      generate_subtree_copies (racc->first_child, lhs,
				       racc->offset, 0, 0, gsi,
				       false, false, loc);
	      gcc_assert (stmt == gsi_stmt (*gsi));
	      unlink_stmt_vdef (stmt);
	      gsi_remove (gsi, true);
	      release_defs (stmt);
	      sra_stats.deleted++;
	      return SRA_AM_REMOVED;
	    }
	  /* Restore the aggregate RHS from its components so the
	     prevailing aggregate copy does the right thing.  */
	  if (access_has_children_p (racc))
	    generate_subtree_copies (racc->first_child, rhs, racc->offset, 0, 0,
				     gsi, false, false, loc);
	  /* Re-load the components of the aggregate copy destination.
	     But use the RHS aggregate to load from to expose more
	     optimization opportunities.  */
	  if (access_has_children_p (lacc))
	    generate_subtree_copies (lacc->first_child, rhs, lacc->offset,
				     0, 0, gsi, true, true, loc);
	}

      return SRA_AM_NONE;
    }
}

/* Traverse the function body and all modifications as decided in
   analyze_all_variable_accesses.  Return true iff the CFG has been
   changed.  */

static bool
sra_modify_function_body (void)
{
  bool cfg_changed = false;
  basic_block bb;

  FOR_EACH_BB_FN (bb, cfun)
    {
      gimple_stmt_iterator gsi = gsi_start_bb (bb);
      while (!gsi_end_p (gsi))
	{
	  gimple *stmt = gsi_stmt (gsi);
	  enum assignment_mod_result assign_result;
	  bool modified = false, deleted = false;
	  tree *t;
	  unsigned i;

	  switch (gimple_code (stmt))
	    {
	    case GIMPLE_RETURN:
	      t = gimple_return_retval_ptr (as_a <greturn *> (stmt));
	      if (*t != NULL_TREE)
		modified |= sra_modify_expr (t, &gsi, false);
	      break;

	    case GIMPLE_ASSIGN:
	      assign_result = sra_modify_assign (stmt, &gsi);
	      modified |= assign_result == SRA_AM_MODIFIED;
	      deleted = assign_result == SRA_AM_REMOVED;
	      break;

	    case GIMPLE_CALL:
	      /* Operands must be processed before the lhs.  */
	      for (i = 0; i < gimple_call_num_args (stmt); i++)
		{
		  t = gimple_call_arg_ptr (stmt, i);
		  modified |= sra_modify_expr (t, &gsi, false);
		}

	      if (gimple_call_lhs (stmt))
		{
		  t = gimple_call_lhs_ptr (stmt);
		  modified |= sra_modify_expr (t, &gsi, true);
		}
	      break;

	    case GIMPLE_ASM:
	      {
		gasm *asm_stmt = as_a <gasm *> (stmt);
		for (i = 0; i < gimple_asm_ninputs (asm_stmt); i++)
		  {
		    t = &TREE_VALUE (gimple_asm_input_op (asm_stmt, i));
		    modified |= sra_modify_expr (t, &gsi, false);
		  }
		for (i = 0; i < gimple_asm_noutputs (asm_stmt); i++)
		  {
		    t = &TREE_VALUE (gimple_asm_output_op (asm_stmt, i));
		    modified |= sra_modify_expr (t, &gsi, true);
		  }
	      }
	      break;

	    default:
	      break;
	    }

	  if (modified)
	    {
	      update_stmt (stmt);
	      if (maybe_clean_eh_stmt (stmt)
		  && gimple_purge_dead_eh_edges (gimple_bb (stmt)))
		cfg_changed = true;
	    }
	  if (!deleted)
	    gsi_next (&gsi);
	}
    }

  gsi_commit_edge_inserts ();
  return cfg_changed;
}

/* Generate statements initializing scalar replacements of parts of function
   parameters.  */

static void
initialize_parameter_reductions (void)
{
  gimple_stmt_iterator gsi;
  gimple_seq seq = NULL;
  tree parm;

  gsi = gsi_start (seq);
  for (parm = DECL_ARGUMENTS (current_function_decl);
       parm;
       parm = DECL_CHAIN (parm))
    {
      vec<access_p> *access_vec;
      struct access *access;

      if (!bitmap_bit_p (candidate_bitmap, DECL_UID (parm)))
	continue;
      access_vec = get_base_access_vector (parm);
      if (!access_vec)
	continue;

      for (access = (*access_vec)[0];
	   access;
	   access = access->next_grp)
	generate_subtree_copies (access, parm, 0, 0, 0, &gsi, true, true,
				 EXPR_LOCATION (parm));
    }

  seq = gsi_seq (gsi);
  if (seq)
    gsi_insert_seq_on_edge_immediate (single_succ_edge (ENTRY_BLOCK_PTR_FOR_FN (cfun)), seq);
}

/* The "main" function of intraprocedural SRA passes.  Runs the analysis and if
   it reveals there are components of some aggregates to be scalarized, it runs
   the required transformations.  */
static unsigned int
perform_intra_sra (void)
{
  int ret = 0;
  sra_initialize ();

  if (!find_var_candidates ())
    goto out;

  if (!scan_function ())
    goto out;

  if (!analyze_all_variable_accesses ())
    goto out;

  if (sra_modify_function_body ())
    ret = TODO_update_ssa | TODO_cleanup_cfg;
  else
    ret = TODO_update_ssa;
  initialize_parameter_reductions ();

  statistics_counter_event (cfun, "Scalar replacements created",
			    sra_stats.replacements);
  statistics_counter_event (cfun, "Modified expressions", sra_stats.exprs);
  statistics_counter_event (cfun, "Subtree copy stmts",
			    sra_stats.subtree_copies);
  statistics_counter_event (cfun, "Subreplacement stmts",
			    sra_stats.subreplacements);
  statistics_counter_event (cfun, "Deleted stmts", sra_stats.deleted);
  statistics_counter_event (cfun, "Separate LHS and RHS handling",
			    sra_stats.separate_lhs_rhs_handling);

 out:
  sra_deinitialize ();
  return ret;
}

/* Perform early intraprocedural SRA.  */
static unsigned int
early_intra_sra (void)
{
  sra_mode = SRA_MODE_EARLY_INTRA;
  return perform_intra_sra ();
}

/* Perform "late" intraprocedural SRA.  */
static unsigned int
late_intra_sra (void)
{
  sra_mode = SRA_MODE_INTRA;
  return perform_intra_sra ();
}


static bool
gate_intra_sra (void)
{
  return flag_tree_sra != 0 && dbg_cnt (tree_sra);
}


namespace {

const pass_data pass_data_sra_early =
{
  GIMPLE_PASS, /* type */
  "esra", /* name */
  OPTGROUP_NONE, /* optinfo_flags */
  TV_TREE_SRA, /* tv_id */
  ( PROP_cfg | PROP_ssa ), /* properties_required */
  0, /* properties_provided */
  0, /* properties_destroyed */
  0, /* todo_flags_start */
  TODO_update_ssa, /* todo_flags_finish */
};

class pass_sra_early : public gimple_opt_pass
{
public:
  pass_sra_early (gcc::context *ctxt)
    : gimple_opt_pass (pass_data_sra_early, ctxt)
  {}

  /* opt_pass methods: */
  virtual bool gate (function *) { return gate_intra_sra (); }
  virtual unsigned int execute (function *) { return early_intra_sra (); }

}; // class pass_sra_early

} // anon namespace

gimple_opt_pass *
make_pass_sra_early (gcc::context *ctxt)
{
  return new pass_sra_early (ctxt);
}

namespace {

const pass_data pass_data_sra =
{
  GIMPLE_PASS, /* type */
  "sra", /* name */
  OPTGROUP_NONE, /* optinfo_flags */
  TV_TREE_SRA, /* tv_id */
  ( PROP_cfg | PROP_ssa ), /* properties_required */
  0, /* properties_provided */
  0, /* properties_destroyed */
  TODO_update_address_taken, /* todo_flags_start */
  TODO_update_ssa, /* todo_flags_finish */
};

class pass_sra : public gimple_opt_pass
{
public:
  pass_sra (gcc::context *ctxt)
    : gimple_opt_pass (pass_data_sra, ctxt)
  {}

  /* opt_pass methods: */
  virtual bool gate (function *) { return gate_intra_sra (); }
  virtual unsigned int execute (function *) { return late_intra_sra (); }

}; // class pass_sra

} // anon namespace

gimple_opt_pass *
make_pass_sra (gcc::context *ctxt)
{
  return new pass_sra (ctxt);
}


/* Return true iff PARM (which must be a parm_decl) is an unused scalar
   parameter.  */

static bool
is_unused_scalar_param (tree parm)
{
  tree name;
  return (is_gimple_reg (parm)
	  && (!(name = ssa_default_def (cfun, parm))
	      || has_zero_uses (name)));
}

/* Scan immediate uses of a default definition SSA name of a parameter PARM and
   examine whether there are any direct or otherwise infeasible ones.  If so,
   return true, otherwise return false.  PARM must be a gimple register with a
   non-NULL default definition.  */

static bool
ptr_parm_has_direct_uses (tree parm)
{
  imm_use_iterator ui;
  gimple *stmt;
  tree name = ssa_default_def (cfun, parm);
  bool ret = false;

  FOR_EACH_IMM_USE_STMT (stmt, ui, name)
    {
      int uses_ok = 0;
      use_operand_p use_p;

      if (is_gimple_debug (stmt))
	continue;

      /* Valid uses include dereferences on the lhs and the rhs.  */
      if (gimple_has_lhs (stmt))
	{
	  tree lhs = gimple_get_lhs (stmt);
	  while (handled_component_p (lhs))
	    lhs = TREE_OPERAND (lhs, 0);
	  if (TREE_CODE (lhs) == MEM_REF
	      && TREE_OPERAND (lhs, 0) == name
	      && integer_zerop (TREE_OPERAND (lhs, 1))
	      && types_compatible_p (TREE_TYPE (lhs),
				     TREE_TYPE (TREE_TYPE (name)))
	      && !TREE_THIS_VOLATILE (lhs))
	    uses_ok++;
	}
      if (gimple_assign_single_p (stmt))
	{
	  tree rhs = gimple_assign_rhs1 (stmt);
	  while (handled_component_p (rhs))
	    rhs = TREE_OPERAND (rhs, 0);
	  if (TREE_CODE (rhs) == MEM_REF
	      && TREE_OPERAND (rhs, 0) == name
	      && integer_zerop (TREE_OPERAND (rhs, 1))
	      && types_compatible_p (TREE_TYPE (rhs),
				     TREE_TYPE (TREE_TYPE (name)))
	      && !TREE_THIS_VOLATILE (rhs))
	    uses_ok++;
	}
      else if (is_gimple_call (stmt))
	{
	  unsigned i;
	  for (i = 0; i < gimple_call_num_args (stmt); ++i)
	    {
	      tree arg = gimple_call_arg (stmt, i);
	      while (handled_component_p (arg))
		arg = TREE_OPERAND (arg, 0);
	      if (TREE_CODE (arg) == MEM_REF
		  && TREE_OPERAND (arg, 0) == name
		  && integer_zerop (TREE_OPERAND (arg, 1))
		  && types_compatible_p (TREE_TYPE (arg),
					 TREE_TYPE (TREE_TYPE (name)))
		  && !TREE_THIS_VOLATILE (arg))
		uses_ok++;
	    }
	}

      /* If the number of valid uses does not match the number of
         uses in this stmt there is an unhandled use.  */
      FOR_EACH_IMM_USE_ON_STMT (use_p, ui)
	--uses_ok;

      if (uses_ok != 0)
	ret = true;

      if (ret)
	BREAK_FROM_IMM_USE_STMT (ui);
    }

  return ret;
}

/* Identify candidates for reduction for IPA-SRA based on their type and mark
   them in candidate_bitmap.  Note that these do not necessarily include
   parameter which are unused and thus can be removed.  Return true iff any
   such candidate has been found.  */

static bool
find_param_candidates (void)
{
  tree parm;
  int count = 0;
  bool ret = false;
  const char *msg;

  for (parm = DECL_ARGUMENTS (current_function_decl);
       parm;
       parm = DECL_CHAIN (parm))
    {
      tree type = TREE_TYPE (parm);
      tree_node **slot;

      count++;

      if (TREE_THIS_VOLATILE (parm)
	  || TREE_ADDRESSABLE (parm)
	  || (!is_gimple_reg_type (type) && is_va_list_type (type)))
	continue;

      if (is_unused_scalar_param (parm))
	{
	  ret = true;
	  continue;
	}

      if (POINTER_TYPE_P (type))
	{
	  type = TREE_TYPE (type);

	  if (TREE_CODE (type) == FUNCTION_TYPE
	      || TYPE_VOLATILE (type)
	      || (TREE_CODE (type) == ARRAY_TYPE
		  && TYPE_NONALIASED_COMPONENT (type))
	      || !is_gimple_reg (parm)
	      || is_va_list_type (type)
	      || ptr_parm_has_direct_uses (parm))
	    continue;
	}
      else if (!AGGREGATE_TYPE_P (type))
	continue;

      if (!COMPLETE_TYPE_P (type)
	  || !tree_fits_uhwi_p (TYPE_SIZE (type))
          || tree_to_uhwi (TYPE_SIZE (type)) == 0
	  || (AGGREGATE_TYPE_P (type)
	      && type_internals_preclude_sra_p (type, &msg)))
	continue;

      bitmap_set_bit (candidate_bitmap, DECL_UID (parm));
      slot = candidates->find_slot_with_hash (parm, DECL_UID (parm), INSERT);
      *slot = parm;

      ret = true;
      if (dump_file && (dump_flags & TDF_DETAILS))
	{
	  fprintf (dump_file, "Candidate (%d): ", DECL_UID (parm));
	  print_generic_expr (dump_file, parm, 0);
	  fprintf (dump_file, "\n");
	}
    }

  func_param_count = count;
  return ret;
}

/* Callback of walk_aliased_vdefs, marks the access passed as DATA as
   maybe_modified. */

static bool
mark_maybe_modified (ao_ref *ao ATTRIBUTE_UNUSED, tree vdef ATTRIBUTE_UNUSED,
		     void *data)
{
  struct access *repr = (struct access *) data;

  repr->grp_maybe_modified = 1;
  return true;
}

/* Analyze what representatives (in linked lists accessible from
   REPRESENTATIVES) can be modified by side effects of statements in the
   current function.  */

static void
analyze_modified_params (vec<access_p> representatives)
{
  int i;

  for (i = 0; i < func_param_count; i++)
    {
      struct access *repr;

      for (repr = representatives[i];
	   repr;
	   repr = repr->next_grp)
	{
	  struct access *access;
	  bitmap visited;
	  ao_ref ar;

	  if (no_accesses_p (repr))
	    continue;
	  if (!POINTER_TYPE_P (TREE_TYPE (repr->base))
	      || repr->grp_maybe_modified)
	    continue;

	  ao_ref_init (&ar, repr->expr);
	  visited = BITMAP_ALLOC (NULL);
	  for (access = repr; access; access = access->next_sibling)
	    {
	      /* All accesses are read ones, otherwise grp_maybe_modified would
		 be trivially set.  */
	      walk_aliased_vdefs (&ar, gimple_vuse (access->stmt),
				  mark_maybe_modified, repr, &visited);
	      if (repr->grp_maybe_modified)
		break;
	    }
	  BITMAP_FREE (visited);
	}
    }
}

/* Propagate distances in bb_dereferences in the opposite direction than the
   control flow edges, in each step storing the maximum of the current value
   and the minimum of all successors.  These steps are repeated until the table
   stabilizes.  Note that BBs which might terminate the functions (according to
   final_bbs bitmap) never updated in this way.  */

static void
propagate_dereference_distances (void)
{
  basic_block bb;

  auto_vec<basic_block> queue (last_basic_block_for_fn (cfun));
  queue.quick_push (ENTRY_BLOCK_PTR_FOR_FN (cfun));
  FOR_EACH_BB_FN (bb, cfun)
    {
      queue.quick_push (bb);
      bb->aux = bb;
    }

  while (!queue.is_empty ())
    {
      edge_iterator ei;
      edge e;
      bool change = false;
      int i;

      bb = queue.pop ();
      bb->aux = NULL;

      if (bitmap_bit_p (final_bbs, bb->index))
	continue;

      for (i = 0; i < func_param_count; i++)
	{
	  int idx = bb->index * func_param_count + i;
	  bool first = true;
	  HOST_WIDE_INT inh = 0;

	  FOR_EACH_EDGE (e, ei, bb->succs)
	  {
	    int succ_idx = e->dest->index * func_param_count + i;

	    if (e->src == EXIT_BLOCK_PTR_FOR_FN (cfun))
	      continue;

	    if (first)
	      {
		first = false;
		inh = bb_dereferences [succ_idx];
	      }
	    else if (bb_dereferences [succ_idx] < inh)
	      inh = bb_dereferences [succ_idx];
	  }

	  if (!first && bb_dereferences[idx] < inh)
	    {
	      bb_dereferences[idx] = inh;
	      change = true;
	    }
	}

      if (change && !bitmap_bit_p (final_bbs, bb->index))
	FOR_EACH_EDGE (e, ei, bb->preds)
	  {
	    if (e->src->aux)
	      continue;

	    e->src->aux = e->src;
	    queue.quick_push (e->src);
	  }
    }
}

/* Dump a dereferences TABLE with heading STR to file F.  */

static void
dump_dereferences_table (FILE *f, const char *str, HOST_WIDE_INT *table)
{
  basic_block bb;

  fprintf (dump_file, "%s", str);
  FOR_BB_BETWEEN (bb, ENTRY_BLOCK_PTR_FOR_FN (cfun),
		  EXIT_BLOCK_PTR_FOR_FN (cfun), next_bb)
    {
      fprintf (f, "%4i  %i   ", bb->index, bitmap_bit_p (final_bbs, bb->index));
      if (bb != EXIT_BLOCK_PTR_FOR_FN (cfun))
	{
	  int i;
	  for (i = 0; i < func_param_count; i++)
	    {
	      int idx = bb->index * func_param_count + i;
	      fprintf (f, " %4" HOST_WIDE_INT_PRINT "d", table[idx]);
	    }
	}
      fprintf (f, "\n");
    }
  fprintf (dump_file, "\n");
}

/* Determine what (parts of) parameters passed by reference that are not
   assigned to are not certainly dereferenced in this function and thus the
   dereferencing cannot be safely moved to the caller without potentially
   introducing a segfault.  Mark such REPRESENTATIVES as
   grp_not_necessarilly_dereferenced.

   The dereferenced maximum "distance," i.e. the offset + size of the accessed
   part is calculated rather than simple booleans are calculated for each
   pointer parameter to handle cases when only a fraction of the whole
   aggregate is allocated (see testsuite/gcc.c-torture/execute/ipa-sra-2.c for
   an example).

   The maximum dereference distances for each pointer parameter and BB are
   already stored in bb_dereference.  This routine simply propagates these
   values upwards by propagate_dereference_distances and then compares the
   distances of individual parameters in the ENTRY BB to the equivalent
   distances of each representative of a (fraction of a) parameter.  */

static void
analyze_caller_dereference_legality (vec<access_p> representatives)
{
  int i;

  if (dump_file && (dump_flags & TDF_DETAILS))
    dump_dereferences_table (dump_file,
			     "Dereference table before propagation:\n",
			     bb_dereferences);

  propagate_dereference_distances ();

  if (dump_file && (dump_flags & TDF_DETAILS))
    dump_dereferences_table (dump_file,
			     "Dereference table after propagation:\n",
			     bb_dereferences);

  for (i = 0; i < func_param_count; i++)
    {
      struct access *repr = representatives[i];
      int idx = ENTRY_BLOCK_PTR_FOR_FN (cfun)->index * func_param_count + i;

      if (!repr || no_accesses_p (repr))
	continue;

      do
	{
	  if ((repr->offset + repr->size) > bb_dereferences[idx])
	    repr->grp_not_necessarilly_dereferenced = 1;
	  repr = repr->next_grp;
	}
      while (repr);
    }
}

/* Return the representative access for the parameter declaration PARM if it is
   a scalar passed by reference which is not written to and the pointer value
   is not used directly.  Thus, if it is legal to dereference it in the caller
   and we can rule out modifications through aliases, such parameter should be
   turned into one passed by value.  Return NULL otherwise.  */

static struct access *
unmodified_by_ref_scalar_representative (tree parm)
{
  int i, access_count;
  struct access *repr;
  vec<access_p> *access_vec;

  access_vec = get_base_access_vector (parm);
  gcc_assert (access_vec);
  repr = (*access_vec)[0];
  if (repr->write)
    return NULL;
  repr->group_representative = repr;

  access_count = access_vec->length ();
  for (i = 1; i < access_count; i++)
    {
      struct access *access = (*access_vec)[i];
      if (access->write)
	return NULL;
      access->group_representative = repr;
      access->next_sibling = repr->next_sibling;
      repr->next_sibling = access;
    }

  repr->grp_read = 1;
  repr->grp_scalar_ptr = 1;
  return repr;
}

/* Return true iff this ACCESS precludes IPA-SRA of the parameter it is
   associated with.  REQ_ALIGN is the minimum required alignment.  */

static bool
access_precludes_ipa_sra_p (struct access *access, unsigned int req_align)
{
  unsigned int exp_align;
  /* Avoid issues such as the second simple testcase in PR 42025.  The problem
     is incompatible assign in a call statement (and possibly even in asm
     statements).  This can be relaxed by using a new temporary but only for
     non-TREE_ADDRESSABLE types and is probably not worth the complexity. (In
     intraprocedural SRA we deal with this by keeping the old aggregate around,
     something we cannot do in IPA-SRA.)  */
  if (access->write
      && (is_gimple_call (access->stmt)
	  || gimple_code (access->stmt) == GIMPLE_ASM))
    return true;

  exp_align = get_object_alignment (access->expr);
  if (exp_align < req_align)
    return true;

  return false;
}


/* Sort collected accesses for parameter PARM, identify representatives for
   each accessed region and link them together.  Return NULL if there are
   different but overlapping accesses, return the special ptr value meaning
   there are no accesses for this parameter if that is the case and return the
   first representative otherwise.  Set *RO_GRP if there is a group of accesses
   with only read (i.e. no write) accesses.  */

static struct access *
splice_param_accesses (tree parm, bool *ro_grp)
{
  int i, j, access_count, group_count;
  int agg_size, total_size = 0;
  struct access *access, *res, **prev_acc_ptr = &res;
  vec<access_p> *access_vec;

  access_vec = get_base_access_vector (parm);
  if (!access_vec)
    return &no_accesses_representant;
  access_count = access_vec->length ();

  access_vec->qsort (compare_access_positions);

  i = 0;
  total_size = 0;
  group_count = 0;
  while (i < access_count)
    {
      bool modification;
      tree a1_alias_type;
      access = (*access_vec)[i];
      modification = access->write;
      if (access_precludes_ipa_sra_p (access, TYPE_ALIGN (access->type)))
	return NULL;
      a1_alias_type = reference_alias_ptr_type (access->expr);

      /* Access is about to become group representative unless we find some
	 nasty overlap which would preclude us from breaking this parameter
	 apart. */

      j = i + 1;
      while (j < access_count)
	{
	  struct access *ac2 = (*access_vec)[j];
	  if (ac2->offset != access->offset)
	    {
	      /* All or nothing law for parameters. */
	      if (access->offset + access->size > ac2->offset)
		return NULL;
	      else
		break;
	    }
	  else if (ac2->size != access->size)
	    return NULL;

	  if (access_precludes_ipa_sra_p (ac2, TYPE_ALIGN (access->type))
	      || (ac2->type != access->type
		  && (TREE_ADDRESSABLE (ac2->type)
		      || TREE_ADDRESSABLE (access->type)))
	      || (reference_alias_ptr_type (ac2->expr) != a1_alias_type))
	    return NULL;

	  modification |= ac2->write;
	  ac2->group_representative = access;
	  ac2->next_sibling = access->next_sibling;
	  access->next_sibling = ac2;
	  j++;
	}

      group_count++;
      access->grp_maybe_modified = modification;
      if (!modification)
	*ro_grp = true;
      *prev_acc_ptr = access;
      prev_acc_ptr = &access->next_grp;
      total_size += access->size;
      i = j;
    }

  if (POINTER_TYPE_P (TREE_TYPE (parm)))
    agg_size = tree_to_uhwi (TYPE_SIZE (TREE_TYPE (TREE_TYPE (parm))));
  else
    agg_size = tree_to_uhwi (TYPE_SIZE (TREE_TYPE (parm)));
  if (total_size >= agg_size)
    return NULL;

  gcc_assert (group_count > 0);
  return res;
}

/* Decide whether parameters with representative accesses given by REPR should
   be reduced into components.  */

static int
decide_one_param_reduction (struct access *repr)
{
  int total_size, cur_parm_size, agg_size, new_param_count, parm_size_limit;
  bool by_ref;
  tree parm;

  parm = repr->base;
  cur_parm_size = tree_to_uhwi (TYPE_SIZE (TREE_TYPE (parm)));
  gcc_assert (cur_parm_size > 0);

  if (POINTER_TYPE_P (TREE_TYPE (parm)))
    {
      by_ref = true;
      agg_size = tree_to_uhwi (TYPE_SIZE (TREE_TYPE (TREE_TYPE (parm))));
    }
  else
    {
      by_ref = false;
      agg_size = cur_parm_size;
    }

  if (dump_file)
    {
      struct access *acc;
      fprintf (dump_file, "Evaluating PARAM group sizes for ");
      print_generic_expr (dump_file, parm, 0);
      fprintf (dump_file, " (UID: %u): \n", DECL_UID (parm));
      for (acc = repr; acc; acc = acc->next_grp)
	dump_access (dump_file, acc, true);
    }

  total_size = 0;
  new_param_count = 0;

  for (; repr; repr = repr->next_grp)
    {
      gcc_assert (parm == repr->base);

      /* Taking the address of a non-addressable field is verboten.  */
      if (by_ref && repr->non_addressable)
	return 0;

      /* Do not decompose a non-BLKmode param in a way that would
         create BLKmode params.  Especially for by-reference passing
	 (thus, pointer-type param) this is hardly worthwhile.  */
      if (DECL_MODE (parm) != BLKmode
	  && TYPE_MODE (repr->type) == BLKmode)
	return 0;

      if (!by_ref || (!repr->grp_maybe_modified
		      && !repr->grp_not_necessarilly_dereferenced))
	total_size += repr->size;
      else
	total_size += cur_parm_size;

      new_param_count++;
    }

  gcc_assert (new_param_count > 0);

  if (optimize_function_for_size_p (cfun))
    parm_size_limit = cur_parm_size;
  else
    parm_size_limit = (PARAM_VALUE (PARAM_IPA_SRA_PTR_GROWTH_FACTOR)
                       * cur_parm_size);

  if (total_size < agg_size
      && total_size <= parm_size_limit)
    {
      if (dump_file)
	fprintf (dump_file, "    ....will be split into %i components\n",
		 new_param_count);
      return new_param_count;
    }
  else
    return 0;
}

/* The order of the following enums is important, we need to do extra work for
   UNUSED_PARAMS, BY_VAL_ACCESSES and UNMODIF_BY_REF_ACCESSES.  */
enum ipa_splicing_result { NO_GOOD_ACCESS, UNUSED_PARAMS, BY_VAL_ACCESSES,
			  MODIF_BY_REF_ACCESSES, UNMODIF_BY_REF_ACCESSES };

/* Identify representatives of all accesses to all candidate parameters for
   IPA-SRA.  Return result based on what representatives have been found. */

static enum ipa_splicing_result
splice_all_param_accesses (vec<access_p> &representatives)
{
  enum ipa_splicing_result result = NO_GOOD_ACCESS;
  tree parm;
  struct access *repr;

  representatives.create (func_param_count);

  for (parm = DECL_ARGUMENTS (current_function_decl);
       parm;
       parm = DECL_CHAIN (parm))
    {
      if (is_unused_scalar_param (parm))
	{
	  representatives.quick_push (&no_accesses_representant);
	  if (result == NO_GOOD_ACCESS)
	    result = UNUSED_PARAMS;
	}
      else if (POINTER_TYPE_P (TREE_TYPE (parm))
	       && is_gimple_reg_type (TREE_TYPE (TREE_TYPE (parm)))
	       && bitmap_bit_p (candidate_bitmap, DECL_UID (parm)))
	{
	  repr = unmodified_by_ref_scalar_representative (parm);
	  representatives.quick_push (repr);
	  if (repr)
	    result = UNMODIF_BY_REF_ACCESSES;
	}
      else if (bitmap_bit_p (candidate_bitmap, DECL_UID (parm)))
	{
	  bool ro_grp = false;
	  repr = splice_param_accesses (parm, &ro_grp);
	  representatives.quick_push (repr);

	  if (repr && !no_accesses_p (repr))
	    {
	      if (POINTER_TYPE_P (TREE_TYPE (parm)))
		{
		  if (ro_grp)
		    result = UNMODIF_BY_REF_ACCESSES;
		  else if (result < MODIF_BY_REF_ACCESSES)
		    result = MODIF_BY_REF_ACCESSES;
		}
	      else if (result < BY_VAL_ACCESSES)
		result = BY_VAL_ACCESSES;
	    }
	  else if (no_accesses_p (repr) && (result == NO_GOOD_ACCESS))
	    result = UNUSED_PARAMS;
	}
      else
	representatives.quick_push (NULL);
    }

  if (result == NO_GOOD_ACCESS)
    {
      representatives.release ();
      return NO_GOOD_ACCESS;
    }

  return result;
}

/* Return the index of BASE in PARMS.  Abort if it is not found.  */

static inline int
get_param_index (tree base, vec<tree> parms)
{
  int i, len;

  len = parms.length ();
  for (i = 0; i < len; i++)
    if (parms[i] == base)
      return i;
  gcc_unreachable ();
}

/* Convert the decisions made at the representative level into compact
   parameter adjustments.  REPRESENTATIVES are pointers to first
   representatives of each param accesses, ADJUSTMENTS_COUNT is the expected
   final number of adjustments.  */

static ipa_parm_adjustment_vec
turn_representatives_into_adjustments (vec<access_p> representatives,
				       int adjustments_count)
{
  vec<tree> parms;
  ipa_parm_adjustment_vec adjustments;
  tree parm;
  int i;

  gcc_assert (adjustments_count > 0);
  parms = ipa_get_vector_of_formal_parms (current_function_decl);
  adjustments.create (adjustments_count);
  parm = DECL_ARGUMENTS (current_function_decl);
  for (i = 0; i < func_param_count; i++, parm = DECL_CHAIN (parm))
    {
      struct access *repr = representatives[i];

      if (!repr || no_accesses_p (repr))
	{
	  struct ipa_parm_adjustment adj;

	  memset (&adj, 0, sizeof (adj));
	  adj.base_index = get_param_index (parm, parms);
	  adj.base = parm;
	  if (!repr)
	    adj.op = IPA_PARM_OP_COPY;
	  else
	    adj.op = IPA_PARM_OP_REMOVE;
	  adj.arg_prefix = "ISRA";
	  adjustments.quick_push (adj);
	}
      else
	{
	  struct ipa_parm_adjustment adj;
	  int index = get_param_index (parm, parms);

	  for (; repr; repr = repr->next_grp)
	    {
	      memset (&adj, 0, sizeof (adj));
	      gcc_assert (repr->base == parm);
	      adj.base_index = index;
	      adj.base = repr->base;
	      adj.type = repr->type;
	      adj.alias_ptr_type = reference_alias_ptr_type (repr->expr);
	      adj.offset = repr->offset;
	      adj.reverse = repr->reverse;
	      adj.by_ref = (POINTER_TYPE_P (TREE_TYPE (repr->base))
			    && (repr->grp_maybe_modified
				|| repr->grp_not_necessarilly_dereferenced));
	      adj.arg_prefix = "ISRA";
	      adjustments.quick_push (adj);
	    }
	}
    }
  parms.release ();
  return adjustments;
}

/* Analyze the collected accesses and produce a plan what to do with the
   parameters in the form of adjustments, NULL meaning nothing.  */

static ipa_parm_adjustment_vec
analyze_all_param_acesses (void)
{
  enum ipa_splicing_result repr_state;
  bool proceed = false;
  int i, adjustments_count = 0;
  vec<access_p> representatives;
  ipa_parm_adjustment_vec adjustments;

  repr_state = splice_all_param_accesses (representatives);
  if (repr_state == NO_GOOD_ACCESS)
    return ipa_parm_adjustment_vec ();

  /* If there are any parameters passed by reference which are not modified
     directly, we need to check whether they can be modified indirectly.  */
  if (repr_state == UNMODIF_BY_REF_ACCESSES)
    {
      analyze_caller_dereference_legality (representatives);
      analyze_modified_params (representatives);
    }

  for (i = 0; i < func_param_count; i++)
    {
      struct access *repr = representatives[i];

      if (repr && !no_accesses_p (repr))
	{
	  if (repr->grp_scalar_ptr)
	    {
	      adjustments_count++;
	      if (repr->grp_not_necessarilly_dereferenced
		  || repr->grp_maybe_modified)
		representatives[i] = NULL;
	      else
		{
		  proceed = true;
		  sra_stats.scalar_by_ref_to_by_val++;
		}
	    }
	  else
	    {
	      int new_components = decide_one_param_reduction (repr);

	      if (new_components == 0)
		{
		  representatives[i] = NULL;
		  adjustments_count++;
		}
	      else
		{
		  adjustments_count += new_components;
		  sra_stats.aggregate_params_reduced++;
		  sra_stats.param_reductions_created += new_components;
		  proceed = true;
		}
	    }
	}
      else
	{
	  if (no_accesses_p (repr))
	    {
	      proceed = true;
	      sra_stats.deleted_unused_parameters++;
	    }
	  adjustments_count++;
	}
    }

  if (!proceed && dump_file)
    fprintf (dump_file, "NOT proceeding to change params.\n");

  if (proceed)
    adjustments = turn_representatives_into_adjustments (representatives,
							 adjustments_count);
  else
    adjustments = ipa_parm_adjustment_vec ();

  representatives.release ();
  return adjustments;
}

/* If a parameter replacement identified by ADJ does not yet exist in the form
   of declaration, create it and record it, otherwise return the previously
   created one.  */

static tree
get_replaced_param_substitute (struct ipa_parm_adjustment *adj)
{
  tree repl;
  if (!adj->new_ssa_base)
    {
      char *pretty_name = make_fancy_name (adj->base);

      repl = create_tmp_reg (TREE_TYPE (adj->base), "ISR");
      DECL_NAME (repl) = get_identifier (pretty_name);
      obstack_free (&name_obstack, pretty_name);

      adj->new_ssa_base = repl;
    }
  else
    repl = adj->new_ssa_base;
  return repl;
}

/* Find the first adjustment for a particular parameter BASE in a vector of
   ADJUSTMENTS which is not a copy_param.  Return NULL if there is no such
   adjustment. */

static struct ipa_parm_adjustment *
get_adjustment_for_base (ipa_parm_adjustment_vec adjustments, tree base)
{
  int i, len;

  len = adjustments.length ();
  for (i = 0; i < len; i++)
    {
      struct ipa_parm_adjustment *adj;

      adj = &adjustments[i];
      if (adj->op != IPA_PARM_OP_COPY && adj->base == base)
	return adj;
    }

  return NULL;
}

/* If OLD_NAME, which is being defined by statement STMT, is an SSA_NAME of a
   parameter which is to be removed because its value is not used, create a new
   SSA_NAME relating to a replacement VAR_DECL, replace all uses of the
   original with it and return it.  If there is no need to re-map, return NULL.
   ADJUSTMENTS is a pointer to a vector of IPA-SRA adjustments.  */

static tree
replace_removed_params_ssa_names (tree old_name, gimple *stmt,
				  ipa_parm_adjustment_vec adjustments)
{
  struct ipa_parm_adjustment *adj;
  tree decl, repl, new_name;

  if (TREE_CODE (old_name) != SSA_NAME)
    return NULL;

  decl = SSA_NAME_VAR (old_name);
  if (decl == NULL_TREE
      || TREE_CODE (decl) != PARM_DECL)
    return NULL;

  adj = get_adjustment_for_base (adjustments, decl);
  if (!adj)
    return NULL;

  repl = get_replaced_param_substitute (adj);
  new_name = make_ssa_name (repl, stmt);

  if (dump_file)
    {
      fprintf (dump_file, "replacing an SSA name of a removed param ");
      print_generic_expr (dump_file, old_name, 0);
      fprintf (dump_file, " with ");
      print_generic_expr (dump_file, new_name, 0);
      fprintf (dump_file, "\n");
    }

  replace_uses_by (old_name, new_name);
  return new_name;
}

/* If the statement STMT contains any expressions that need to replaced with a
   different one as noted by ADJUSTMENTS, do so.  Handle any potential type
   incompatibilities (GSI is used to accommodate conversion statements and must
   point to the statement).  Return true iff the statement was modified.  */

static bool
sra_ipa_modify_assign (gimple *stmt, gimple_stmt_iterator *gsi,
		       ipa_parm_adjustment_vec adjustments)
{
  tree *lhs_p, *rhs_p;
  bool any;

  if (!gimple_assign_single_p (stmt))
    return false;

  rhs_p = gimple_assign_rhs1_ptr (stmt);
  lhs_p = gimple_assign_lhs_ptr (stmt);

  any = ipa_modify_expr (rhs_p, false, adjustments);
  any |= ipa_modify_expr (lhs_p, false, adjustments);
  if (any)
    {
      tree new_rhs = NULL_TREE;

      if (!useless_type_conversion_p (TREE_TYPE (*lhs_p), TREE_TYPE (*rhs_p)))
	{
	  if (TREE_CODE (*rhs_p) == CONSTRUCTOR)
	    {
	      /* V_C_Es of constructors can cause trouble (PR 42714).  */
	      if (is_gimple_reg_type (TREE_TYPE (*lhs_p)))
		*rhs_p = build_zero_cst (TREE_TYPE (*lhs_p));
	      else
		*rhs_p = build_constructor (TREE_TYPE (*lhs_p),
					    NULL);
	    }
	  else
	    new_rhs = fold_build1_loc (gimple_location (stmt),
				       VIEW_CONVERT_EXPR, TREE_TYPE (*lhs_p),
				       *rhs_p);
	}
      else if (REFERENCE_CLASS_P (*rhs_p)
	       && is_gimple_reg_type (TREE_TYPE (*lhs_p))
	       && !is_gimple_reg (*lhs_p))
	/* This can happen when an assignment in between two single field
	   structures is turned into an assignment in between two pointers to
	   scalars (PR 42237).  */
	new_rhs = *rhs_p;

      if (new_rhs)
	{
	  tree tmp = force_gimple_operand_gsi (gsi, new_rhs, true, NULL_TREE,
					       true, GSI_SAME_STMT);

	  gimple_assign_set_rhs_from_tree (gsi, tmp);
	}

      return true;
    }

  return false;
}

/* Traverse the function body and all modifications as described in
   ADJUSTMENTS.  Return true iff the CFG has been changed.  */

bool
ipa_sra_modify_function_body (ipa_parm_adjustment_vec adjustments)
{
  bool cfg_changed = false;
  basic_block bb;

  FOR_EACH_BB_FN (bb, cfun)
    {
      gimple_stmt_iterator gsi;

      for (gsi = gsi_start_phis (bb); !gsi_end_p (gsi); gsi_next (&gsi))
	{
	  gphi *phi = as_a <gphi *> (gsi_stmt (gsi));
	  tree new_lhs, old_lhs = gimple_phi_result (phi);
	  new_lhs = replace_removed_params_ssa_names (old_lhs, phi, adjustments);
	  if (new_lhs)
	    {
	      gimple_phi_set_result (phi, new_lhs);
	      release_ssa_name (old_lhs);
	    }
	}

      gsi = gsi_start_bb (bb);
      while (!gsi_end_p (gsi))
	{
	  gimple *stmt = gsi_stmt (gsi);
	  bool modified = false;
	  tree *t;
	  unsigned i;

	  switch (gimple_code (stmt))
	    {
	    case GIMPLE_RETURN:
	      t = gimple_return_retval_ptr (as_a <greturn *> (stmt));
	      if (*t != NULL_TREE)
		modified |= ipa_modify_expr (t, true, adjustments);
	      break;

	    case GIMPLE_ASSIGN:
	      modified |= sra_ipa_modify_assign (stmt, &gsi, adjustments);
	      break;

	    case GIMPLE_CALL:
	      /* Operands must be processed before the lhs.  */
	      for (i = 0; i < gimple_call_num_args (stmt); i++)
		{
		  t = gimple_call_arg_ptr (stmt, i);
		  modified |= ipa_modify_expr (t, true, adjustments);
		}

	      if (gimple_call_lhs (stmt))
		{
		  t = gimple_call_lhs_ptr (stmt);
		  modified |= ipa_modify_expr (t, false, adjustments);
		}
	      break;

	    case GIMPLE_ASM:
	      {
		gasm *asm_stmt = as_a <gasm *> (stmt);
		for (i = 0; i < gimple_asm_ninputs (asm_stmt); i++)
		  {
		    t = &TREE_VALUE (gimple_asm_input_op (asm_stmt, i));
		    modified |= ipa_modify_expr (t, true, adjustments);
		  }
		for (i = 0; i < gimple_asm_noutputs (asm_stmt); i++)
		  {
		    t = &TREE_VALUE (gimple_asm_output_op (asm_stmt, i));
		    modified |= ipa_modify_expr (t, false, adjustments);
		  }
	      }
	      break;

	    default:
	      break;
	    }

	  def_operand_p defp;
	  ssa_op_iter iter;
	  FOR_EACH_SSA_DEF_OPERAND (defp, stmt, iter, SSA_OP_DEF)
	    {
	      tree old_def = DEF_FROM_PTR (defp);
	      if (tree new_def = replace_removed_params_ssa_names (old_def, stmt,
								   adjustments))
		{
		  SET_DEF (defp, new_def);
		  release_ssa_name (old_def);
		  modified = true;
		}
	    }

	  if (modified)
	    {
	      update_stmt (stmt);
	      if (maybe_clean_eh_stmt (stmt)
		  && gimple_purge_dead_eh_edges (gimple_bb (stmt)))
		cfg_changed = true;
	    }
	  gsi_next (&gsi);
	}
    }

  return cfg_changed;
}

/* Call gimple_debug_bind_reset_value on all debug statements describing
   gimple register parameters that are being removed or replaced.  */

static void
sra_ipa_reset_debug_stmts (ipa_parm_adjustment_vec adjustments)
{
  int i, len;
  gimple_stmt_iterator *gsip = NULL, gsi;

  if (MAY_HAVE_DEBUG_STMTS && single_succ_p (ENTRY_BLOCK_PTR_FOR_FN (cfun)))
    {
      gsi = gsi_after_labels (single_succ (ENTRY_BLOCK_PTR_FOR_FN (cfun)));
      gsip = &gsi;
    }
  len = adjustments.length ();
  for (i = 0; i < len; i++)
    {
      struct ipa_parm_adjustment *adj;
      imm_use_iterator ui;
      gimple *stmt;
      gdebug *def_temp;
      tree name, vexpr, copy = NULL_TREE;
      use_operand_p use_p;

      adj = &adjustments[i];
      if (adj->op == IPA_PARM_OP_COPY || !is_gimple_reg (adj->base))
	continue;
      name = ssa_default_def (cfun, adj->base);
      vexpr = NULL;
      if (name)
	FOR_EACH_IMM_USE_STMT (stmt, ui, name)
	  {
	    if (gimple_clobber_p (stmt))
	      {
		gimple_stmt_iterator cgsi = gsi_for_stmt (stmt);
		unlink_stmt_vdef (stmt);
		gsi_remove (&cgsi, true);
		release_defs (stmt);
		continue;
	      }
	    /* All other users must have been removed by
	       ipa_sra_modify_function_body.  */
	    gcc_assert (is_gimple_debug (stmt));
	    if (vexpr == NULL && gsip != NULL)
	      {
		gcc_assert (TREE_CODE (adj->base) == PARM_DECL);
		vexpr = make_node (DEBUG_EXPR_DECL);
		def_temp = gimple_build_debug_source_bind (vexpr, adj->base,
							   NULL);
		DECL_ARTIFICIAL (vexpr) = 1;
		TREE_TYPE (vexpr) = TREE_TYPE (name);
		DECL_MODE (vexpr) = DECL_MODE (adj->base);
		gsi_insert_before (gsip, def_temp, GSI_SAME_STMT);
	      }
	    if (vexpr)
	      {
		FOR_EACH_IMM_USE_ON_STMT (use_p, ui)
		  SET_USE (use_p, vexpr);
	      }
	    else
	      gimple_debug_bind_reset_value (stmt);
	    update_stmt (stmt);
	  }
      /* Create a VAR_DECL for debug info purposes.  */
      if (!DECL_IGNORED_P (adj->base))
	{
	  copy = build_decl (DECL_SOURCE_LOCATION (current_function_decl),
			     VAR_DECL, DECL_NAME (adj->base),
			     TREE_TYPE (adj->base));
	  if (DECL_PT_UID_SET_P (adj->base))
	    SET_DECL_PT_UID (copy, DECL_PT_UID (adj->base));
	  TREE_ADDRESSABLE (copy) = TREE_ADDRESSABLE (adj->base);
	  TREE_READONLY (copy) = TREE_READONLY (adj->base);
	  TREE_THIS_VOLATILE (copy) = TREE_THIS_VOLATILE (adj->base);
	  DECL_GIMPLE_REG_P (copy) = DECL_GIMPLE_REG_P (adj->base);
	  DECL_ARTIFICIAL (copy) = DECL_ARTIFICIAL (adj->base);
	  DECL_IGNORED_P (copy) = DECL_IGNORED_P (adj->base);
	  DECL_ABSTRACT_ORIGIN (copy) = DECL_ORIGIN (adj->base);
	  DECL_SEEN_IN_BIND_EXPR_P (copy) = 1;
	  SET_DECL_RTL (copy, 0);
	  TREE_USED (copy) = 1;
	  DECL_CONTEXT (copy) = current_function_decl;
	  add_local_decl (cfun, copy);
	  DECL_CHAIN (copy) =
	    BLOCK_VARS (DECL_INITIAL (current_function_decl));
	  BLOCK_VARS (DECL_INITIAL (current_function_decl)) = copy;
	}
      if (gsip != NULL && copy && target_for_debug_bind (adj->base))
	{
	  gcc_assert (TREE_CODE (adj->base) == PARM_DECL);
	  if (vexpr)
	    def_temp = gimple_build_debug_bind (copy, vexpr, NULL);
	  else
	    def_temp = gimple_build_debug_source_bind (copy, adj->base,
						       NULL);
	  gsi_insert_before (gsip, def_temp, GSI_SAME_STMT);
	}
    }
}

/* Return false if all callers have at least as many actual arguments as there
   are formal parameters in the current function and that their types
   match.  */

static bool
some_callers_have_mismatched_arguments_p (struct cgraph_node *node,
					  void *data ATTRIBUTE_UNUSED)
{
  struct cgraph_edge *cs;
  for (cs = node->callers; cs; cs = cs->next_caller)
    if (!cs->call_stmt || !callsite_arguments_match_p (cs->call_stmt))
      return true;

  return false;
}

/* Return false if all callers have vuse attached to a call statement.  */

static bool
some_callers_have_no_vuse_p (struct cgraph_node *node,
			     void *data ATTRIBUTE_UNUSED)
{
  struct cgraph_edge *cs;
  for (cs = node->callers; cs; cs = cs->next_caller)
    if (!cs->call_stmt || !gimple_vuse (cs->call_stmt))
      return true;

  return false;
}

/* Convert all callers of NODE.  */

static bool
convert_callers_for_node (struct cgraph_node *node,
		          void *data)
{
  ipa_parm_adjustment_vec *adjustments = (ipa_parm_adjustment_vec *) data;
  bitmap recomputed_callers = BITMAP_ALLOC (NULL);
  struct cgraph_edge *cs;

  for (cs = node->callers; cs; cs = cs->next_caller)
    {
      push_cfun (DECL_STRUCT_FUNCTION (cs->caller->decl));

      if (dump_file)
	fprintf (dump_file, "Adjusting call %s/%i -> %s/%i\n",
		 xstrdup_for_dump (cs->caller->name ()),
		 cs->caller->order,
		 xstrdup_for_dump (cs->callee->name ()),
		 cs->callee->order);

      ipa_modify_call_arguments (cs, cs->call_stmt, *adjustments);

      pop_cfun ();
    }

  for (cs = node->callers; cs; cs = cs->next_caller)
    if (bitmap_set_bit (recomputed_callers, cs->caller->uid)
	&& gimple_in_ssa_p (DECL_STRUCT_FUNCTION (cs->caller->decl)))
      compute_inline_parameters (cs->caller, true);
  BITMAP_FREE (recomputed_callers);

  return true;
}

/* Convert all callers of NODE to pass parameters as given in ADJUSTMENTS.  */

static void
convert_callers (struct cgraph_node *node, tree old_decl,
		 ipa_parm_adjustment_vec adjustments)
{
  basic_block this_block;

  node->call_for_symbol_and_aliases (convert_callers_for_node,
				     &adjustments, false);

  if (!encountered_recursive_call)
    return;

  FOR_EACH_BB_FN (this_block, cfun)
    {
      gimple_stmt_iterator gsi;

      for (gsi = gsi_start_bb (this_block); !gsi_end_p (gsi); gsi_next (&gsi))
        {
	  gcall *stmt;
	  tree call_fndecl;
	  stmt = dyn_cast <gcall *> (gsi_stmt (gsi));
	  if (!stmt)
	    continue;
	  call_fndecl = gimple_call_fndecl (stmt);
	  if (call_fndecl == old_decl)
	    {
	      if (dump_file)
		fprintf (dump_file, "Adjusting recursive call");
	      gimple_call_set_fndecl (stmt, node->decl);
	      ipa_modify_call_arguments (NULL, stmt, adjustments);
	    }
	}
    }

  return;
}

/* Perform all the modification required in IPA-SRA for NODE to have parameters
   as given in ADJUSTMENTS.  Return true iff the CFG has been changed.  */

static bool
modify_function (struct cgraph_node *node, ipa_parm_adjustment_vec adjustments)
{
  struct cgraph_node *new_node;
  bool cfg_changed;

  cgraph_edge::rebuild_edges ();
  free_dominance_info (CDI_DOMINATORS);
  pop_cfun ();

  /* This must be done after rebuilding cgraph edges for node above.
     Otherwise any recursive calls to node that are recorded in
     redirect_callers will be corrupted.  */
  vec<cgraph_edge *> redirect_callers = node->collect_callers ();
  new_node = node->create_version_clone_with_body (redirect_callers, NULL,
						   NULL, false, NULL, NULL,
						   "isra");
  redirect_callers.release ();

  push_cfun (DECL_STRUCT_FUNCTION (new_node->decl));
  ipa_modify_formal_parameters (current_function_decl, adjustments);
  cfg_changed = ipa_sra_modify_function_body (adjustments);
  sra_ipa_reset_debug_stmts (adjustments);
  convert_callers (new_node, node->decl, adjustments);
  new_node->make_local ();
  return cfg_changed;
}

/* Means of communication between ipa_sra_check_caller and
   ipa_sra_preliminary_function_checks.  */

struct ipa_sra_check_caller_data
{
  bool has_callers;
  bool bad_arg_alignment;
  bool has_thunk;
};

/* If NODE has a caller, mark that fact in DATA which is pointer to
   ipa_sra_check_caller_data.  Also check all aggregate arguments in all known
   calls if they are unit aligned and if not, set the appropriate flag in DATA
   too. */

static bool
ipa_sra_check_caller (struct cgraph_node *node, void *data)
{
  if (!node->callers)
    return false;

  struct ipa_sra_check_caller_data *iscc;
  iscc = (struct ipa_sra_check_caller_data *) data;
  iscc->has_callers = true;

  for (cgraph_edge *cs = node->callers; cs; cs = cs->next_caller)
    {
      if (cs->caller->thunk.thunk_p)
	{
	  iscc->has_thunk = true;
	  return true;
	}
      gimple *call_stmt = cs->call_stmt;
      unsigned count = gimple_call_num_args (call_stmt);
      for (unsigned i = 0; i < count; i++)
	{
	  tree arg = gimple_call_arg (call_stmt, i);
	  if (is_gimple_reg (arg))
	      continue;

	  tree offset;
	  HOST_WIDE_INT bitsize, bitpos;
	  machine_mode mode;
	  int unsignedp, reversep, volatilep = 0;
	  get_inner_reference (arg, &bitsize, &bitpos, &offset, &mode,
			       &unsignedp, &reversep, &volatilep, false);
	  if (bitpos % BITS_PER_UNIT)
	    {
	      iscc->bad_arg_alignment = true;
	      return true;
	    }
	}
    }

  return false;
}

/* Return false the function is apparently unsuitable for IPA-SRA based on it's
   attributes, return true otherwise.  NODE is the cgraph node of the current
   function.  */

static bool
ipa_sra_preliminary_function_checks (struct cgraph_node *node)
{
  if (!node->can_be_local_p ())
    {
      if (dump_file)
	fprintf (dump_file, "Function not local to this compilation unit.\n");
      return false;
    }

  if (!node->local.can_change_signature)
    {
      if (dump_file)
	fprintf (dump_file, "Function can not change signature.\n");
      return false;
    }

  if (!tree_versionable_function_p (node->decl))
    {
      if (dump_file)
	fprintf (dump_file, "Function is not versionable.\n");
      return false;
    }

  if (!opt_for_fn (node->decl, optimize)
      || !opt_for_fn (node->decl, flag_ipa_sra))
    {
      if (dump_file)
	fprintf (dump_file, "Function not optimized.\n");
      return false;
    }

  if (DECL_VIRTUAL_P (current_function_decl))
    {
      if (dump_file)
	fprintf (dump_file, "Function is a virtual method.\n");
      return false;
    }

  if ((DECL_ONE_ONLY (node->decl) || DECL_EXTERNAL (node->decl))
      && inline_summaries->get (node)->size >= MAX_INLINE_INSNS_AUTO)
    {
      if (dump_file)
	fprintf (dump_file, "Function too big to be made truly local.\n");
      return false;
    }

  if (cfun->stdarg)
    {
      if (dump_file)
	fprintf (dump_file, "Function uses stdarg. \n");
      return false;
    }

  if (TYPE_ATTRIBUTES (TREE_TYPE (node->decl)))
    return false;

  if (DECL_DISREGARD_INLINE_LIMITS (node->decl))
    {
      if (dump_file)
	fprintf (dump_file, "Always inline function will be inlined "
		 "anyway. \n");
      return false;
    }

  struct ipa_sra_check_caller_data iscc;
  memset (&iscc, 0, sizeof(iscc));
  node->call_for_symbol_and_aliases (ipa_sra_check_caller, &iscc, true);
  if (!iscc.has_callers)
    {
      if (dump_file)
	fprintf (dump_file,
		 "Function has no callers in this compilation unit.\n");
      return false;
    }

  if (iscc.bad_arg_alignment)
    {
      if (dump_file)
	fprintf (dump_file,
		 "A function call has an argument with non-unit alignment.\n");
      return false;
    }

  if (iscc.has_thunk)
    {
      if (dump_file)
	fprintf (dump_file,
		 "A has thunk.\n");
      return false;
    }

  return true;
}

/* Perform early interprocedural SRA.  */

static unsigned int
ipa_early_sra (void)
{
  struct cgraph_node *node = cgraph_node::get (current_function_decl);
  ipa_parm_adjustment_vec adjustments;
  int ret = 0;

  if (!ipa_sra_preliminary_function_checks (node))
    return 0;

  sra_initialize ();
  sra_mode = SRA_MODE_EARLY_IPA;

  if (!find_param_candidates ())
    {
      if (dump_file)
	fprintf (dump_file, "Function has no IPA-SRA candidates.\n");
      goto simple_out;
    }

  if (node->call_for_symbol_and_aliases
       (some_callers_have_mismatched_arguments_p, NULL, true))
    {
      if (dump_file)
	fprintf (dump_file, "There are callers with insufficient number of "
		 "arguments or arguments with type mismatches.\n");
      goto simple_out;
    }

  if (node->call_for_symbol_and_aliases
       (some_callers_have_no_vuse_p, NULL, true))
    {
      if (dump_file)
	fprintf (dump_file, "There are callers with no VUSE attached "
		 "to a call stmt.\n");
      goto simple_out;
    }

  bb_dereferences = XCNEWVEC (HOST_WIDE_INT,
				 func_param_count
				 * last_basic_block_for_fn (cfun));
  final_bbs = BITMAP_ALLOC (NULL);

  scan_function ();
  if (encountered_apply_args)
    {
      if (dump_file)
	fprintf (dump_file, "Function calls  __builtin_apply_args().\n");
      goto out;
    }

  if (encountered_unchangable_recursive_call)
    {
      if (dump_file)
	fprintf (dump_file, "Function calls itself with insufficient "
		 "number of arguments.\n");
      goto out;
    }

  adjustments = analyze_all_param_acesses ();
  if (!adjustments.exists ())
    goto out;
  if (dump_file)
    ipa_dump_param_adjustments (dump_file, adjustments, current_function_decl);

  if (modify_function (node, adjustments))
    ret = TODO_update_ssa | TODO_cleanup_cfg;
  else
    ret = TODO_update_ssa;
  adjustments.release ();

  statistics_counter_event (cfun, "Unused parameters deleted",
			    sra_stats.deleted_unused_parameters);
  statistics_counter_event (cfun, "Scalar parameters converted to by-value",
			    sra_stats.scalar_by_ref_to_by_val);
  statistics_counter_event (cfun, "Aggregate parameters broken up",
			    sra_stats.aggregate_params_reduced);
  statistics_counter_event (cfun, "Aggregate parameter components created",
			    sra_stats.param_reductions_created);

 out:
  BITMAP_FREE (final_bbs);
  free (bb_dereferences);
 simple_out:
  sra_deinitialize ();
  return ret;
}

namespace {

const pass_data pass_data_early_ipa_sra =
{
  GIMPLE_PASS, /* type */
  "eipa_sra", /* name */
  OPTGROUP_NONE, /* optinfo_flags */
  TV_IPA_SRA, /* tv_id */
  0, /* properties_required */
  0, /* properties_provided */
  0, /* properties_destroyed */
  0, /* todo_flags_start */
  TODO_dump_symtab, /* todo_flags_finish */
};

class pass_early_ipa_sra : public gimple_opt_pass
{
public:
  pass_early_ipa_sra (gcc::context *ctxt)
    : gimple_opt_pass (pass_data_early_ipa_sra, ctxt)
  {}

  /* opt_pass methods: */
  virtual bool gate (function *) { return flag_ipa_sra && dbg_cnt (eipa_sra); }
  virtual unsigned int execute (function *) { return ipa_early_sra (); }

}; // class pass_early_ipa_sra

} // anon namespace

gimple_opt_pass *
make_pass_early_ipa_sra (gcc::context *ctxt)
{
  return new pass_early_ipa_sra (ctxt);
}<|MERGE_RESOLUTION|>--- conflicted
+++ resolved
@@ -1028,17 +1028,10 @@
 				    ref,
 				    wide_int_to_tree (domain, idx),
 				    NULL_TREE, NULL_TREE);
-<<<<<<< HEAD
-		int el_off = offset + idx * el_size;
-		scalarize_elem (base, el_off, el_size,
-				TYPE_REVERSE_STORAGE_ORDER (decl_type),
-				nref, elemtype);
-=======
 		scalarize_elem (base, el_off, el_size,
 				TYPE_REVERSE_STORAGE_ORDER (decl_type),
 				nref, elemtype);
 		el_off += el_size;
->>>>>>> b925d25d
 	      }
 	  }
       }
