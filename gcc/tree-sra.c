/* Scalar Replacement of Aggregates (SRA) converts some structure
   references into scalar references, exposing them to the scalar
   optimizers.
   Copyright (C) 2008-2013 Free Software Foundation, Inc.
   Contributed by Martin Jambor <mjambor@suse.cz>

This file is part of GCC.

GCC is free software; you can redistribute it and/or modify it under
the terms of the GNU General Public License as published by the Free
Software Foundation; either version 3, or (at your option) any later
version.

GCC is distributed in the hope that it will be useful, but WITHOUT ANY
WARRANTY; without even the implied warranty of MERCHANTABILITY or
FITNESS FOR A PARTICULAR PURPOSE.  See the GNU General Public License
for more details.

You should have received a copy of the GNU General Public License
along with GCC; see the file COPYING3.  If not see
<http://www.gnu.org/licenses/>.  */

/* This file implements Scalar Reduction of Aggregates (SRA).  SRA is run
   twice, once in the early stages of compilation (early SRA) and once in the
   late stages (late SRA).  The aim of both is to turn references to scalar
   parts of aggregates into uses of independent scalar variables.

   The two passes are nearly identical, the only difference is that early SRA
   does not scalarize unions which are used as the result in a GIMPLE_RETURN
   statement because together with inlining this can lead to weird type
   conversions.

   Both passes operate in four stages:

   1. The declarations that have properties which make them candidates for
      scalarization are identified in function find_var_candidates().  The
      candidates are stored in candidate_bitmap.

   2. The function body is scanned.  In the process, declarations which are
      used in a manner that prevent their scalarization are removed from the
      candidate bitmap.  More importantly, for every access into an aggregate,
      an access structure (struct access) is created by create_access() and
      stored in a vector associated with the aggregate.  Among other
      information, the aggregate declaration, the offset and size of the access
      and its type are stored in the structure.

      On a related note, assign_link structures are created for every assign
      statement between candidate aggregates and attached to the related
      accesses.

   3. The vectors of accesses are analyzed.  They are first sorted according to
      their offset and size and then scanned for partially overlapping accesses
      (i.e. those which overlap but one is not entirely within another).  Such
      an access disqualifies the whole aggregate from being scalarized.

      If there is no such inhibiting overlap, a representative access structure
      is chosen for every unique combination of offset and size.  Afterwards,
      the pass builds a set of trees from these structures, in which children
      of an access are within their parent (in terms of offset and size).

      Then accesses  are propagated  whenever possible (i.e.  in cases  when it
      does not create a partially overlapping access) across assign_links from
      the right hand side to the left hand side.

      Then the set of trees for each declaration is traversed again and those
      accesses which should be replaced by a scalar are identified.

   4. The function is traversed again, and for every reference into an
      aggregate that has some component which is about to be scalarized,
      statements are amended and new statements are created as necessary.
      Finally, if a parameter got scalarized, the scalar replacements are
      initialized with values from respective parameter aggregates.  */

#include "config.h"
#include "system.h"
#include "coretypes.h"
#include "hash-table.h"
#include "alloc-pool.h"
#include "tm.h"
#include "tree.h"
#include "gimple.h"
#include "cgraph.h"
#include "tree-flow.h"
#include "tree-pass.h"
#include "ipa-prop.h"
#include "statistics.h"
#include "params.h"
#include "target.h"
#include "flags.h"
#include "dbgcnt.h"
#include "tree-inline.h"
#include "gimple-pretty-print.h"
#include "ipa-inline.h"

/* Enumeration of all aggregate reductions we can do.  */
enum sra_mode { SRA_MODE_EARLY_IPA,   /* early call regularization */
		SRA_MODE_EARLY_INTRA, /* early intraprocedural SRA */
		SRA_MODE_INTRA };     /* late intraprocedural SRA */

/* Global variable describing which aggregate reduction we are performing at
   the moment.  */
static enum sra_mode sra_mode;

struct assign_link;

/* ACCESS represents each access to an aggregate variable (as a whole or a
   part).  It can also represent a group of accesses that refer to exactly the
   same fragment of an aggregate (i.e. those that have exactly the same offset
   and size).  Such representatives for a single aggregate, once determined,
   are linked in a linked list and have the group fields set.

   Moreover, when doing intraprocedural SRA, a tree is built from those
   representatives (by the means of first_child and next_sibling pointers), in
   which all items in a subtree are "within" the root, i.e. their offset is
   greater or equal to offset of the root and offset+size is smaller or equal
   to offset+size of the root.  Children of an access are sorted by offset.

   Note that accesses to parts of vector and complex number types always
   represented by an access to the whole complex number or a vector.  It is a
   duty of the modifying functions to replace them appropriately.  */

struct access
{
  /* Values returned by  `get_ref_base_and_extent' for each component reference
     If EXPR isn't a component reference  just set `BASE = EXPR', `OFFSET = 0',
     `SIZE = TREE_SIZE (TREE_TYPE (expr))'.  */
  HOST_WIDE_INT offset;
  HOST_WIDE_INT size;
  tree base;

  /* Expression.  It is context dependent so do not use it to create new
     expressions to access the original aggregate.  See PR 42154 for a
     testcase.  */
  tree expr;
  /* Type.  */
  tree type;

  /* The statement this access belongs to.  */
  gimple stmt;

  /* Next group representative for this aggregate. */
  struct access *next_grp;

  /* Pointer to the group representative.  Pointer to itself if the struct is
     the representative.  */
  struct access *group_representative;

  /* If this access has any children (in terms of the definition above), this
     points to the first one.  */
  struct access *first_child;

  /* In intraprocedural SRA, pointer to the next sibling in the access tree as
     described above.  In IPA-SRA this is a pointer to the next access
     belonging to the same group (having the same representative).  */
  struct access *next_sibling;

  /* Pointers to the first and last element in the linked list of assign
     links.  */
  struct assign_link *first_link, *last_link;

  /* Pointer to the next access in the work queue.  */
  struct access *next_queued;

  /* Replacement variable for this access "region."  Never to be accessed
     directly, always only by the means of get_access_replacement() and only
     when grp_to_be_replaced flag is set.  */
  tree replacement_decl;

  /* Is this particular access write access? */
  unsigned write : 1;

  /* Is this access an access to a non-addressable field? */
  unsigned non_addressable : 1;

  /* Is this access made in reverse storage order? */
  unsigned reverse : 1;

  /* Is this access currently in the work queue?  */
  unsigned grp_queued : 1;

  /* Does this group contain a write access?  This flag is propagated down the
     access tree.  */
  unsigned grp_write : 1;

  /* Does this group contain a read access?  This flag is propagated down the
     access tree.  */
  unsigned grp_read : 1;

  /* Does this group contain a read access that comes from an assignment
     statement?  This flag is propagated down the access tree.  */
  unsigned grp_assignment_read : 1;

  /* Does this group contain a write access that comes from an assignment
     statement?  This flag is propagated down the access tree.  */
  unsigned grp_assignment_write : 1;

  /* Does this group contain a read access through a scalar type?  This flag is
     not propagated in the access tree in any direction.  */
  unsigned grp_scalar_read : 1;

  /* Does this group contain a write access through a scalar type?  This flag
     is not propagated in the access tree in any direction.  */
  unsigned grp_scalar_write : 1;

  /* Is this access an artificial one created to scalarize some record
     entirely? */
  unsigned grp_total_scalarization : 1;

  /* Other passes of the analysis use this bit to make function
     analyze_access_subtree create scalar replacements for this group if
     possible.  */
  unsigned grp_hint : 1;

  /* Is the subtree rooted in this access fully covered by scalar
     replacements?  */
  unsigned grp_covered : 1;

  /* If set to true, this access and all below it in an access tree must not be
     scalarized.  */
  unsigned grp_unscalarizable_region : 1;

  /* Whether data have been written to parts of the aggregate covered by this
     access which is not to be scalarized.  This flag is propagated up in the
     access tree.  */
  unsigned grp_unscalarized_data : 1;

  /* Does this access and/or group contain a write access through a
     BIT_FIELD_REF?  */
  unsigned grp_partial_lhs : 1;

  /* Set when a scalar replacement should be created for this variable.  */
  unsigned grp_to_be_replaced : 1;

  /* Set when we want a replacement for the sole purpose of having it in
     generated debug statements.  */
  unsigned grp_to_be_debug_replaced : 1;

  /* Should TREE_NO_WARNING of a replacement be set?  */
  unsigned grp_no_warning : 1;

  /* Is it possible that the group refers to data which might be (directly or
     otherwise) modified?  */
  unsigned grp_maybe_modified : 1;

  /* Set when this is a representative of a pointer to scalar (i.e. by
     reference) parameter which we consider for turning into a plain scalar
     (i.e. a by value parameter).  */
  unsigned grp_scalar_ptr : 1;

  /* Set when we discover that this pointer is not safe to dereference in the
     caller.  */
  unsigned grp_not_necessarilly_dereferenced : 1;
};

typedef struct access *access_p;


/* Alloc pool for allocating access structures.  */
static alloc_pool access_pool;

/* A structure linking lhs and rhs accesses from an aggregate assignment.  They
   are used to propagate subaccesses from rhs to lhs as long as they don't
   conflict with what is already there.  */
struct assign_link
{
  struct access *lacc, *racc;
  struct assign_link *next;
};

/* Alloc pool for allocating assign link structures.  */
static alloc_pool link_pool;

/* Base (tree) -> Vector (vec<access_p> *) map.  */
static struct pointer_map_t *base_access_vec;

/* Candidate hash table helpers.  */

struct uid_decl_hasher : typed_noop_remove <tree_node>
{
  typedef tree_node value_type;
  typedef tree_node compare_type;
  static inline hashval_t hash (const value_type *);
  static inline bool equal (const value_type *, const compare_type *);
};

/* Hash a tree in a uid_decl_map.  */

inline hashval_t
uid_decl_hasher::hash (const value_type *item)
{
  return item->decl_minimal.uid;
}

/* Return true if the DECL_UID in both trees are equal.  */

inline bool
uid_decl_hasher::equal (const value_type *a, const compare_type *b)
{
  return (a->decl_minimal.uid == b->decl_minimal.uid);
}

/* Set of candidates.  */
static bitmap candidate_bitmap;
static hash_table <uid_decl_hasher> candidates;

/* For a candidate UID return the candidates decl.  */

static inline tree
candidate (unsigned uid)
{
 tree_node t;
 t.decl_minimal.uid = uid;
 return candidates.find_with_hash (&t, static_cast <hashval_t> (uid));
}

/* Bitmap of candidates which we should try to entirely scalarize away and
   those which cannot be (because they are and need be used as a whole).  */
static bitmap should_scalarize_away_bitmap, cannot_scalarize_away_bitmap;

/* Obstack for creation of fancy names.  */
static struct obstack name_obstack;

/* Head of a linked list of accesses that need to have its subaccesses
   propagated to their assignment counterparts. */
static struct access *work_queue_head;

/* Number of parameters of the analyzed function when doing early ipa SRA.  */
static int func_param_count;

/* scan_function sets the following to true if it encounters a call to
   __builtin_apply_args.  */
static bool encountered_apply_args;

/* Set by scan_function when it finds a recursive call.  */
static bool encountered_recursive_call;

/* Set by scan_function when it finds a recursive call with less actual
   arguments than formal parameters..  */
static bool encountered_unchangable_recursive_call;

/* This is a table in which for each basic block and parameter there is a
   distance (offset + size) in that parameter which is dereferenced and
   accessed in that BB.  */
static HOST_WIDE_INT *bb_dereferences;
/* Bitmap of BBs that can cause the function to "stop" progressing by
   returning, throwing externally, looping infinitely or calling a function
   which might abort etc.. */
static bitmap final_bbs;

/* Representative of no accesses at all. */
static struct access  no_accesses_representant;

/* Predicate to test the special value.  */

static inline bool
no_accesses_p (struct access *access)
{
  return access == &no_accesses_representant;
}

/* Dump contents of ACCESS to file F in a human friendly way.  If GRP is true,
   representative fields are dumped, otherwise those which only describe the
   individual access are.  */

static struct
{
  /* Number of processed aggregates is readily available in
     analyze_all_variable_accesses and so is not stored here.  */

  /* Number of created scalar replacements.  */
  int replacements;

  /* Number of times sra_modify_expr or sra_modify_assign themselves changed an
     expression.  */
  int exprs;

  /* Number of statements created by generate_subtree_copies.  */
  int subtree_copies;

  /* Number of statements created by load_assign_lhs_subreplacements.  */
  int subreplacements;

  /* Number of times sra_modify_assign has deleted a statement.  */
  int deleted;

  /* Number of times sra_modify_assign has to deal with subaccesses of LHS and
     RHS reparately due to type conversions or nonexistent matching
     references.  */
  int separate_lhs_rhs_handling;

  /* Number of parameters that were removed because they were unused.  */
  int deleted_unused_parameters;

  /* Number of scalars passed as parameters by reference that have been
     converted to be passed by value.  */
  int scalar_by_ref_to_by_val;

  /* Number of aggregate parameters that were replaced by one or more of their
     components.  */
  int aggregate_params_reduced;

  /* Numbber of components created when splitting aggregate parameters.  */
  int param_reductions_created;
} sra_stats;

static void
dump_access (FILE *f, struct access *access, bool grp)
{
  fprintf (f, "access { ");
  fprintf (f, "base = (%d)'", DECL_UID (access->base));
  print_generic_expr (f, access->base, 0);
  fprintf (f, "', offset = " HOST_WIDE_INT_PRINT_DEC, access->offset);
  fprintf (f, ", size = " HOST_WIDE_INT_PRINT_DEC, access->size);
  fprintf (f, ", expr = ");
  print_generic_expr (f, access->expr, 0);
  fprintf (f, ", type = ");
  print_generic_expr (f, access->type, 0);
  if (grp)
    fprintf (f, ", grp_read = %d, grp_write = %d, grp_assignment_read = %d, "
	     "grp_assignment_write = %d, grp_scalar_read = %d, "
	     "grp_scalar_write = %d, grp_total_scalarization = %d, "
	     "grp_hint = %d, grp_covered = %d, "
	     "grp_unscalarizable_region = %d, grp_unscalarized_data = %d, "
	     "grp_partial_lhs = %d, grp_to_be_replaced = %d, "
	     "grp_to_be_debug_replaced = %d, grp_maybe_modified = %d, "
	     "grp_not_necessarilly_dereferenced = %d\n",
	     access->grp_read, access->grp_write, access->grp_assignment_read,
	     access->grp_assignment_write, access->grp_scalar_read,
	     access->grp_scalar_write, access->grp_total_scalarization,
	     access->grp_hint, access->grp_covered,
	     access->grp_unscalarizable_region, access->grp_unscalarized_data,
	     access->grp_partial_lhs, access->grp_to_be_replaced,
	     access->grp_to_be_debug_replaced, access->grp_maybe_modified,
	     access->grp_not_necessarilly_dereferenced);
  else
    fprintf (f, ", write = %d, grp_total_scalarization = %d, "
	     "grp_partial_lhs = %d\n",
	     access->write, access->grp_total_scalarization,
	     access->grp_partial_lhs);
}

/* Dump a subtree rooted in ACCESS to file F, indent by LEVEL.  */

static void
dump_access_tree_1 (FILE *f, struct access *access, int level)
{
  do
    {
      int i;

      for (i = 0; i < level; i++)
	fputs ("* ", dump_file);

      dump_access (f, access, true);

      if (access->first_child)
	dump_access_tree_1 (f, access->first_child, level + 1);

      access = access->next_sibling;
    }
  while (access);
}

/* Dump all access trees for a variable, given the pointer to the first root in
   ACCESS.  */

static void
dump_access_tree (FILE *f, struct access *access)
{
  for (; access; access = access->next_grp)
    dump_access_tree_1 (f, access, 0);
}

/* Return true iff ACC is non-NULL and has subaccesses.  */

static inline bool
access_has_children_p (struct access *acc)
{
  return acc && acc->first_child;
}

/* Return true iff ACC is (partly) covered by at least one replacement.  */

static bool
access_has_replacements_p (struct access *acc)
{
  struct access *child;
  if (acc->grp_to_be_replaced)
    return true;
  for (child = acc->first_child; child; child = child->next_sibling)
    if (access_has_replacements_p (child))
      return true;
  return false;
}

/* Return a vector of pointers to accesses for the variable given in BASE or
   NULL if there is none.  */

static vec<access_p> *
get_base_access_vector (tree base)
{
  void **slot;

  slot = pointer_map_contains (base_access_vec, base);
  if (!slot)
    return NULL;
  else
    return *(vec<access_p> **) slot;
}

/* Find an access with required OFFSET and SIZE in a subtree of accesses rooted
   in ACCESS.  Return NULL if it cannot be found.  */

static struct access *
find_access_in_subtree (struct access *access, HOST_WIDE_INT offset,
			HOST_WIDE_INT size)
{
  while (access && (access->offset != offset || access->size != size))
    {
      struct access *child = access->first_child;

      while (child && (child->offset + child->size <= offset))
	child = child->next_sibling;
      access = child;
    }

  return access;
}

/* Return the first group representative for DECL or NULL if none exists.  */

static struct access *
get_first_repr_for_decl (tree base)
{
  vec<access_p> *access_vec;

  access_vec = get_base_access_vector (base);
  if (!access_vec)
    return NULL;

  return (*access_vec)[0];
}

/* Find an access representative for the variable BASE and given OFFSET and
   SIZE.  Requires that access trees have already been built.  Return NULL if
   it cannot be found.  */

static struct access *
get_var_base_offset_size_access (tree base, HOST_WIDE_INT offset,
				 HOST_WIDE_INT size)
{
  struct access *access;

  access = get_first_repr_for_decl (base);
  while (access && (access->offset + access->size <= offset))
    access = access->next_grp;
  if (!access)
    return NULL;

  return find_access_in_subtree (access, offset, size);
}

/* Add LINK to the linked list of assign links of RACC.  */
static void
add_link_to_rhs (struct access *racc, struct assign_link *link)
{
  gcc_assert (link->racc == racc);

  if (!racc->first_link)
    {
      gcc_assert (!racc->last_link);
      racc->first_link = link;
    }
  else
    racc->last_link->next = link;

  racc->last_link = link;
  link->next = NULL;
}

/* Move all link structures in their linked list in OLD_RACC to the linked list
   in NEW_RACC.  */
static void
relink_to_new_repr (struct access *new_racc, struct access *old_racc)
{
  if (!old_racc->first_link)
    {
      gcc_assert (!old_racc->last_link);
      return;
    }

  if (new_racc->first_link)
    {
      gcc_assert (!new_racc->last_link->next);
      gcc_assert (!old_racc->last_link || !old_racc->last_link->next);

      new_racc->last_link->next = old_racc->first_link;
      new_racc->last_link = old_racc->last_link;
    }
  else
    {
      gcc_assert (!new_racc->last_link);

      new_racc->first_link = old_racc->first_link;
      new_racc->last_link = old_racc->last_link;
    }
  old_racc->first_link = old_racc->last_link = NULL;
}

/* Add ACCESS to the work queue (which is actually a stack).  */

static void
add_access_to_work_queue (struct access *access)
{
  if (!access->grp_queued)
    {
      gcc_assert (!access->next_queued);
      access->next_queued = work_queue_head;
      access->grp_queued = 1;
      work_queue_head = access;
    }
}

/* Pop an access from the work queue, and return it, assuming there is one.  */

static struct access *
pop_access_from_work_queue (void)
{
  struct access *access = work_queue_head;

  work_queue_head = access->next_queued;
  access->next_queued = NULL;
  access->grp_queued = 0;
  return access;
}


/* Allocate necessary structures.  */

static void
sra_initialize (void)
{
  candidate_bitmap = BITMAP_ALLOC (NULL);
  candidates.create (vec_safe_length (cfun->local_decls) / 2);
  should_scalarize_away_bitmap = BITMAP_ALLOC (NULL);
  cannot_scalarize_away_bitmap = BITMAP_ALLOC (NULL);
  gcc_obstack_init (&name_obstack);
  access_pool = create_alloc_pool ("SRA accesses", sizeof (struct access), 16);
  link_pool = create_alloc_pool ("SRA links", sizeof (struct assign_link), 16);
  base_access_vec = pointer_map_create ();
  memset (&sra_stats, 0, sizeof (sra_stats));
  encountered_apply_args = false;
  encountered_recursive_call = false;
  encountered_unchangable_recursive_call = false;
}

/* Hook fed to pointer_map_traverse, deallocate stored vectors.  */

static bool
delete_base_accesses (const void *key ATTRIBUTE_UNUSED, void **value,
		     void *data ATTRIBUTE_UNUSED)
{
  vec<access_p> *access_vec = (vec<access_p> *) *value;
  vec_free (access_vec);
  return true;
}

/* Deallocate all general structures.  */

static void
sra_deinitialize (void)
{
  BITMAP_FREE (candidate_bitmap);
  candidates.dispose ();
  BITMAP_FREE (should_scalarize_away_bitmap);
  BITMAP_FREE (cannot_scalarize_away_bitmap);
  free_alloc_pool (access_pool);
  free_alloc_pool (link_pool);
  obstack_free (&name_obstack, NULL);

  pointer_map_traverse (base_access_vec, delete_base_accesses, NULL);
  pointer_map_destroy (base_access_vec);
}

/* Remove DECL from candidates for SRA and write REASON to the dump file if
   there is one.  */
static void
disqualify_candidate (tree decl, const char *reason)
{
  if (bitmap_clear_bit (candidate_bitmap, DECL_UID (decl)))
    candidates.clear_slot (candidates.find_slot_with_hash (decl,
							   DECL_UID (decl),
							   NO_INSERT));

  if (dump_file && (dump_flags & TDF_DETAILS))
    {
      fprintf (dump_file, "! Disqualifying ");
      print_generic_expr (dump_file, decl, 0);
      fprintf (dump_file, " - %s\n", reason);
    }
}

/* Return true iff the type contains a field or an element which does not allow
   scalarization.  */

static bool
type_internals_preclude_sra_p (tree type, const char **msg)
{
  tree fld;
  tree et;

  switch (TREE_CODE (type))
    {
    case RECORD_TYPE:
    case UNION_TYPE:
    case QUAL_UNION_TYPE:
      for (fld = TYPE_FIELDS (type); fld; fld = DECL_CHAIN (fld))
	if (TREE_CODE (fld) == FIELD_DECL)
	  {
	    tree ft = TREE_TYPE (fld);

	    if (TREE_THIS_VOLATILE (fld))
	      {
		*msg = "volatile structure field";
		return true;
	      }
	    if (!DECL_FIELD_OFFSET (fld))
	      {
		*msg = "no structure field offset";
		return true;
	      }
	    if (!DECL_SIZE (fld))
	      {
		*msg = "zero structure field size";
	        return true;
	      }
	    if (!host_integerp (DECL_FIELD_OFFSET (fld), 1))
	      {
		*msg = "structure field offset not fixed";
		return true;
	      }
	    if (!host_integerp (DECL_SIZE (fld), 1))
	      {
	        *msg = "structure field size not fixed";
		return true;
	      }
	    if (!host_integerp (bit_position (fld), 0))
	      {
	        *msg = "structure field size too big";
		return true;
	      }
	    if (AGGREGATE_TYPE_P (ft)
		    && int_bit_position (fld) % BITS_PER_UNIT != 0)
	      {
		*msg = "structure field is bit field";
	        return true;
	      }

	    if (AGGREGATE_TYPE_P (ft) && type_internals_preclude_sra_p (ft, msg))
	      return true;
	  }

      return false;

    case ARRAY_TYPE:
      et = TREE_TYPE (type);

      if (TYPE_VOLATILE (et))
	{
	  *msg = "element type is volatile";
	  return true;
	}

      if (AGGREGATE_TYPE_P (et) && type_internals_preclude_sra_p (et, msg))
	return true;

      return false;

    default:
      return false;
    }
}

/* If T is an SSA_NAME, return NULL if it is not a default def or return its
   base variable if it is.  Return T if it is not an SSA_NAME.  */

static tree
get_ssa_base_param (tree t)
{
  if (TREE_CODE (t) == SSA_NAME)
    {
      if (SSA_NAME_IS_DEFAULT_DEF (t))
	return SSA_NAME_VAR (t);
      else
	return NULL_TREE;
    }
  return t;
}

/* Mark a dereference of BASE of distance DIST in a basic block tht STMT
   belongs to, unless the BB has already been marked as a potentially
   final.  */

static void
mark_parm_dereference (tree base, HOST_WIDE_INT dist, gimple stmt)
{
  basic_block bb = gimple_bb (stmt);
  int idx, parm_index = 0;
  tree parm;

  if (bitmap_bit_p (final_bbs, bb->index))
    return;

  for (parm = DECL_ARGUMENTS (current_function_decl);
       parm && parm != base;
       parm = DECL_CHAIN (parm))
    parm_index++;

  gcc_assert (parm_index < func_param_count);

  idx = bb->index * func_param_count + parm_index;
  if (bb_dereferences[idx] < dist)
    bb_dereferences[idx] = dist;
}

/* Allocate an access structure for BASE, OFFSET and SIZE, clear it, fill in
   the three fields.  Also add it to the vector of accesses corresponding to
   the base.  Finally, return the new access.  */

static struct access *
create_access_1 (tree base, HOST_WIDE_INT offset, HOST_WIDE_INT size)
{
  vec<access_p> *v;
  struct access *access;
  void **slot;

  access = (struct access *) pool_alloc (access_pool);
  memset (access, 0, sizeof (struct access));
  access->base = base;
  access->offset = offset;
  access->size = size;

  slot = pointer_map_contains (base_access_vec, base);
  if (slot)
    v = (vec<access_p> *) *slot;
  else
    vec_alloc (v, 32);

  v->safe_push (access);

  *((vec<access_p> **)
	pointer_map_insert (base_access_vec, base)) = v;

  return access;
}

/* Create and insert access for EXPR. Return created access, or NULL if it is
   not possible.  */

static struct access *
create_access (tree expr, gimple stmt, bool write)
{
  struct access *access;
  HOST_WIDE_INT offset, size, max_size;
  tree base = expr;
  bool reverse, ptr, unscalarizable_region = false;

  base = get_ref_base_and_extent (expr, &offset, &size, &max_size, &reverse);

  if (sra_mode == SRA_MODE_EARLY_IPA
      && TREE_CODE (base) == MEM_REF)
    {
      base = get_ssa_base_param (TREE_OPERAND (base, 0));
      if (!base)
	return NULL;
      ptr = true;
    }
  else
    ptr = false;

  if (!DECL_P (base) || !bitmap_bit_p (candidate_bitmap, DECL_UID (base)))
    return NULL;

  if (sra_mode == SRA_MODE_EARLY_IPA)
    {
      if (size < 0 || size != max_size)
	{
	  disqualify_candidate (base, "Encountered a variable sized access.");
	  return NULL;
	}
      if (TREE_CODE (expr) == COMPONENT_REF
	  && DECL_BIT_FIELD (TREE_OPERAND (expr, 1)))
	{
	  disqualify_candidate (base, "Encountered a bit-field access.");
	  return NULL;
	}
      gcc_checking_assert ((offset % BITS_PER_UNIT) == 0);

      if (ptr)
	mark_parm_dereference (base, offset + size, stmt);
    }
  else
    {
      if (size != max_size)
	{
	  size = max_size;
	  unscalarizable_region = true;
	}
      if (size < 0)
	{
	  disqualify_candidate (base, "Encountered an unconstrained access.");
	  return NULL;
	}
    }

  access = create_access_1 (base, offset, size);
  access->expr = expr;
  access->type = TREE_TYPE (expr);
  access->write = write;
  access->grp_unscalarizable_region = unscalarizable_region;
  access->stmt = stmt;
  access->reverse = reverse;

  if (TREE_CODE (expr) == COMPONENT_REF
      && DECL_NONADDRESSABLE_P (TREE_OPERAND (expr, 1)))
    access->non_addressable = 1;

  return access;
}


/* Return true iff TYPE is a RECORD_TYPE with fields that are either of gimple
   register types or (recursively) records with only these two kinds of fields.
   It also returns false if any of these records contains a bit-field.  */

static bool
type_consists_of_records_p (tree type)
{
  tree fld;

  if (TREE_CODE (type) != RECORD_TYPE)
    return false;

  for (fld = TYPE_FIELDS (type); fld; fld = DECL_CHAIN (fld))
    if (TREE_CODE (fld) == FIELD_DECL)
      {
	tree ft = TREE_TYPE (fld);

	if (DECL_BIT_FIELD (fld))
	  return false;

	if (!is_gimple_reg_type (ft)
	    && !type_consists_of_records_p (ft))
	  return false;
      }

  return true;
}

/* Create total_scalarization accesses for all scalar type fields in DECL that
   must be of a RECORD_TYPE conforming to type_consists_of_records_p.  BASE
   must be the top-most VAR_DECL representing the variable, OFFSET must be the
   offset of DECL within BASE.  REF must be the memory reference expression for
   the given decl.  */

static void
completely_scalarize_record (tree base, tree decl, HOST_WIDE_INT offset,
			     tree ref)
{
  tree fld, decl_type = TREE_TYPE (decl);

  for (fld = TYPE_FIELDS (decl_type); fld; fld = DECL_CHAIN (fld))
    if (TREE_CODE (fld) == FIELD_DECL)
      {
	HOST_WIDE_INT pos = offset + int_bit_position (fld);
	tree ft = TREE_TYPE (fld);
	tree nref = build3 (COMPONENT_REF, TREE_TYPE (fld), ref, fld,
			    NULL_TREE);

	if (is_gimple_reg_type (ft))
	  {
	    struct access *access;
	    HOST_WIDE_INT size;

	    size = tree_low_cst (DECL_SIZE (fld), 1);
	    access = create_access_1 (base, pos, size);
	    access->expr = nref;
	    access->type = ft;
	    access->grp_total_scalarization = 1;
	    /* Accesses for intraprocedural SRA can have their stmt NULL.  */
	  }
	else
	  completely_scalarize_record (base, fld, pos, nref);
      }
}

/* Create total_scalarization accesses for all scalar type fields in VAR and
   for VAR a a whole.  VAR must be of a RECORD_TYPE conforming to
   type_consists_of_records_p.   */

static void
completely_scalarize_var (tree var)
{
  HOST_WIDE_INT size = tree_low_cst (DECL_SIZE (var), 1);
  struct access *access;

  access = create_access_1 (var, 0, size);
  access->expr = var;
  access->type = TREE_TYPE (var);
  access->grp_total_scalarization = 1;

  completely_scalarize_record (var, var, 0, var);
}

/* Search the given tree for a declaration by skipping handled components and
   exclude it from the candidates.  */

static void
disqualify_base_of_expr (tree t, const char *reason)
{
  t = get_base_address (t);
  if (sra_mode == SRA_MODE_EARLY_IPA
      && TREE_CODE (t) == MEM_REF)
    t = get_ssa_base_param (TREE_OPERAND (t, 0));

  if (t && DECL_P (t))
    disqualify_candidate (t, reason);
}

/* Scan expression EXPR and create access structures for all accesses to
   candidates for scalarization.  Return the created access or NULL if none is
   created.  */

static struct access *
build_access_from_expr_1 (tree expr, gimple stmt, bool write)
{
  struct access *ret = NULL;
  bool partial_ref;

  if (TREE_CODE (expr) == BIT_FIELD_REF
      || TREE_CODE (expr) == IMAGPART_EXPR
      || TREE_CODE (expr) == REALPART_EXPR)
    {
      expr = TREE_OPERAND (expr, 0);
      partial_ref = true;
    }
  else
    partial_ref = false;

  /* We need to dive through V_C_Es in order to get the size of its parameter
     and not the result type.  Ada produces such statements.  We are also
     capable of handling the topmost V_C_E but not any of those buried in other
     handled components.  */
  if (TREE_CODE (expr) == VIEW_CONVERT_EXPR && !storage_order_barrier_p (expr))
    expr = TREE_OPERAND (expr, 0);

  if (contains_view_convert_expr_p (expr))
    {
      disqualify_base_of_expr (expr, "V_C_E under a different handled "
			       "component.");
      return NULL;
    }

  switch (TREE_CODE (expr))
    {
    case MEM_REF:
      if (TREE_CODE (TREE_OPERAND (expr, 0)) != ADDR_EXPR
	  && sra_mode != SRA_MODE_EARLY_IPA)
	return NULL;
      /* fall through */
    case VAR_DECL:
    case PARM_DECL:
    case RESULT_DECL:
    case COMPONENT_REF:
    case ARRAY_REF:
    case ARRAY_RANGE_REF:
      ret = create_access (expr, stmt, write);
      break;

    default:
      break;
    }

  if (write && partial_ref && ret)
    ret->grp_partial_lhs = 1;

  return ret;
}

/* Scan expression EXPR and create access structures for all accesses to
   candidates for scalarization.  Return true if any access has been inserted.
   STMT must be the statement from which the expression is taken, WRITE must be
   true if the expression is a store and false otherwise. */

static bool
build_access_from_expr (tree expr, gimple stmt, bool write)
{
  struct access *access;

  access = build_access_from_expr_1 (expr, stmt, write);
  if (access)
    {
      /* This means the aggregate is accesses as a whole in a way other than an
	 assign statement and thus cannot be removed even if we had a scalar
	 replacement for everything.  */
      if (cannot_scalarize_away_bitmap)
	bitmap_set_bit (cannot_scalarize_away_bitmap, DECL_UID (access->base));
      return true;
    }
  return false;
}

/* Disqualify LHS and RHS for scalarization if STMT must end its basic block in
   modes in which it matters, return true iff they have been disqualified.  RHS
   may be NULL, in that case ignore it.  If we scalarize an aggregate in
   intra-SRA we may need to add statements after each statement.  This is not
   possible if a statement unconditionally has to end the basic block.  */
static bool
disqualify_ops_if_throwing_stmt (gimple stmt, tree lhs, tree rhs)
{
  if ((sra_mode == SRA_MODE_EARLY_INTRA || sra_mode == SRA_MODE_INTRA)
      && (stmt_can_throw_internal (stmt) || stmt_ends_bb_p (stmt)))
    {
      disqualify_base_of_expr (lhs, "LHS of a throwing stmt.");
      if (rhs)
	disqualify_base_of_expr (rhs, "RHS of a throwing stmt.");
      return true;
    }
  return false;
}

/* Scan expressions occurring in STMT, create access structures for all accesses
   to candidates for scalarization and remove those candidates which occur in
   statements or expressions that prevent them from being split apart.  Return
   true if any access has been inserted.  */

static bool
build_accesses_from_assign (gimple stmt)
{
  tree lhs, rhs;
  struct access *lacc, *racc;

  if (!gimple_assign_single_p (stmt)
      /* Scope clobbers don't influence scalarization.  */
      || gimple_clobber_p (stmt))
    return false;

  lhs = gimple_assign_lhs (stmt);
  rhs = gimple_assign_rhs1 (stmt);

  if (disqualify_ops_if_throwing_stmt (stmt, lhs, rhs))
    return false;

  racc = build_access_from_expr_1 (rhs, stmt, false);
  lacc = build_access_from_expr_1 (lhs, stmt, true);

  if (lacc)
    lacc->grp_assignment_write = 1;

  if (racc)
    {
      racc->grp_assignment_read = 1;
      if (should_scalarize_away_bitmap && !gimple_has_volatile_ops (stmt)
	  && !is_gimple_reg_type (racc->type))
	bitmap_set_bit (should_scalarize_away_bitmap, DECL_UID (racc->base));
    }

  if (lacc && racc
      && (sra_mode == SRA_MODE_EARLY_INTRA || sra_mode == SRA_MODE_INTRA)
      && !lacc->grp_unscalarizable_region
      && !racc->grp_unscalarizable_region
      && AGGREGATE_TYPE_P (TREE_TYPE (lhs))
      && lacc->size == racc->size
      && useless_type_conversion_p (lacc->type, racc->type))
    {
      struct assign_link *link;

      link = (struct assign_link *) pool_alloc (link_pool);
      memset (link, 0, sizeof (struct assign_link));

      link->lacc = lacc;
      link->racc = racc;

      add_link_to_rhs (racc, link);
    }

  return lacc || racc;
}

/* Callback of walk_stmt_load_store_addr_ops visit_addr used to determine
   GIMPLE_ASM operands with memory constrains which cannot be scalarized.  */

static bool
asm_visit_addr (gimple stmt ATTRIBUTE_UNUSED, tree op,
		void *data ATTRIBUTE_UNUSED)
{
  op = get_base_address (op);
  if (op
      && DECL_P (op))
    disqualify_candidate (op, "Non-scalarizable GIMPLE_ASM operand.");

  return false;
}

/* Return true iff callsite CALL has at least as many actual arguments as there
   are formal parameters of the function currently processed by IPA-SRA.  */

static inline bool
callsite_has_enough_arguments_p (gimple call)
{
  return gimple_call_num_args (call) >= (unsigned) func_param_count;
}

/* Scan function and look for interesting expressions and create access
   structures for them.  Return true iff any access is created.  */

static bool
scan_function (void)
{
  basic_block bb;
  bool ret = false;

  FOR_EACH_BB (bb)
    {
      gimple_stmt_iterator gsi;
      for (gsi = gsi_start_bb (bb); !gsi_end_p (gsi); gsi_next (&gsi))
	{
	  gimple stmt = gsi_stmt (gsi);
	  tree t;
	  unsigned i;

	  if (final_bbs && stmt_can_throw_external (stmt))
	    bitmap_set_bit (final_bbs, bb->index);
	  switch (gimple_code (stmt))
	    {
	    case GIMPLE_RETURN:
	      t = gimple_return_retval (stmt);
	      if (t != NULL_TREE)
		ret |= build_access_from_expr (t, stmt, false);
	      if (final_bbs)
		bitmap_set_bit (final_bbs, bb->index);
	      break;

	    case GIMPLE_ASSIGN:
	      ret |= build_accesses_from_assign (stmt);
	      break;

	    case GIMPLE_CALL:
	      for (i = 0; i < gimple_call_num_args (stmt); i++)
		ret |= build_access_from_expr (gimple_call_arg (stmt, i),
					       stmt, false);

	      if (sra_mode == SRA_MODE_EARLY_IPA)
		{
		  tree dest = gimple_call_fndecl (stmt);
		  int flags = gimple_call_flags (stmt);

		  if (dest)
		    {
		      if (DECL_BUILT_IN_CLASS (dest) == BUILT_IN_NORMAL
			  && DECL_FUNCTION_CODE (dest) == BUILT_IN_APPLY_ARGS)
			encountered_apply_args = true;
		      if (cgraph_get_node (dest)
			  == cgraph_get_node (current_function_decl))
			{
			  encountered_recursive_call = true;
			  if (!callsite_has_enough_arguments_p (stmt))
			    encountered_unchangable_recursive_call = true;
			}
		    }

		  if (final_bbs
		      && (flags & (ECF_CONST | ECF_PURE)) == 0)
		    bitmap_set_bit (final_bbs, bb->index);
		}

	      t = gimple_call_lhs (stmt);
	      if (t && !disqualify_ops_if_throwing_stmt (stmt, t, NULL))
		ret |= build_access_from_expr (t, stmt, true);
	      break;

	    case GIMPLE_ASM:
	      walk_stmt_load_store_addr_ops (stmt, NULL, NULL, NULL,
					     asm_visit_addr);
	      if (final_bbs)
		bitmap_set_bit (final_bbs, bb->index);

	      for (i = 0; i < gimple_asm_ninputs (stmt); i++)
		{
		  t = TREE_VALUE (gimple_asm_input_op (stmt, i));
		  ret |= build_access_from_expr (t, stmt, false);
		}
	      for (i = 0; i < gimple_asm_noutputs (stmt); i++)
		{
		  t = TREE_VALUE (gimple_asm_output_op (stmt, i));
		  ret |= build_access_from_expr (t, stmt, true);
		}
	      break;

	    default:
	      break;
	    }
	}
    }

  return ret;
}

/* Helper of QSORT function. There are pointers to accesses in the array.  An
   access is considered smaller than another if it has smaller offset or if the
   offsets are the same but is size is bigger. */

static int
compare_access_positions (const void *a, const void *b)
{
  const access_p *fp1 = (const access_p *) a;
  const access_p *fp2 = (const access_p *) b;
  const access_p f1 = *fp1;
  const access_p f2 = *fp2;

  if (f1->offset != f2->offset)
    return f1->offset < f2->offset ? -1 : 1;

  if (f1->size == f2->size)
    {
      if (f1->type == f2->type)
	return 0;
      /* Put any non-aggregate type before any aggregate type.  */
      else if (!is_gimple_reg_type (f1->type)
	  && is_gimple_reg_type (f2->type))
	return 1;
      else if (is_gimple_reg_type (f1->type)
	       && !is_gimple_reg_type (f2->type))
	return -1;
      /* Put any complex or vector type before any other scalar type.  */
      else if (TREE_CODE (f1->type) != COMPLEX_TYPE
	       && TREE_CODE (f1->type) != VECTOR_TYPE
	       && (TREE_CODE (f2->type) == COMPLEX_TYPE
		   || TREE_CODE (f2->type) == VECTOR_TYPE))
	return 1;
      else if ((TREE_CODE (f1->type) == COMPLEX_TYPE
		|| TREE_CODE (f1->type) == VECTOR_TYPE)
	       && TREE_CODE (f2->type) != COMPLEX_TYPE
	       && TREE_CODE (f2->type) != VECTOR_TYPE)
	return -1;
      /* Put the integral type with the bigger precision first.  */
      else if (INTEGRAL_TYPE_P (f1->type)
	       && INTEGRAL_TYPE_P (f2->type))
	return TYPE_PRECISION (f2->type) - TYPE_PRECISION (f1->type);
      /* Put any integral type with non-full precision last.  */
      else if (INTEGRAL_TYPE_P (f1->type)
	       && (TREE_INT_CST_LOW (TYPE_SIZE (f1->type))
		   != TYPE_PRECISION (f1->type)))
	return 1;
      else if (INTEGRAL_TYPE_P (f2->type)
	       && (TREE_INT_CST_LOW (TYPE_SIZE (f2->type))
		   != TYPE_PRECISION (f2->type)))
	return -1;
      /* Stabilize the sort.  */
      return TYPE_UID (f1->type) - TYPE_UID (f2->type);
    }

  /* We want the bigger accesses first, thus the opposite operator in the next
     line: */
  return f1->size > f2->size ? -1 : 1;
}


/* Append a name of the declaration to the name obstack.  A helper function for
   make_fancy_name.  */

static void
make_fancy_decl_name (tree decl)
{
  char buffer[32];

  tree name = DECL_NAME (decl);
  if (name)
    obstack_grow (&name_obstack, IDENTIFIER_POINTER (name),
		  IDENTIFIER_LENGTH (name));
  else
    {
      sprintf (buffer, "D%u", DECL_UID (decl));
      obstack_grow (&name_obstack, buffer, strlen (buffer));
    }
}

/* Helper for make_fancy_name.  */

static void
make_fancy_name_1 (tree expr)
{
  char buffer[32];
  tree index;

  if (DECL_P (expr))
    {
      make_fancy_decl_name (expr);
      return;
    }

  switch (TREE_CODE (expr))
    {
    case COMPONENT_REF:
      make_fancy_name_1 (TREE_OPERAND (expr, 0));
      obstack_1grow (&name_obstack, '$');
      make_fancy_decl_name (TREE_OPERAND (expr, 1));
      break;

    case ARRAY_REF:
      make_fancy_name_1 (TREE_OPERAND (expr, 0));
      obstack_1grow (&name_obstack, '$');
      /* Arrays with only one element may not have a constant as their
	 index. */
      index = TREE_OPERAND (expr, 1);
      if (TREE_CODE (index) != INTEGER_CST)
	break;
      sprintf (buffer, HOST_WIDE_INT_PRINT_DEC, TREE_INT_CST_LOW (index));
      obstack_grow (&name_obstack, buffer, strlen (buffer));
      break;

    case ADDR_EXPR:
      make_fancy_name_1 (TREE_OPERAND (expr, 0));
      break;

    case MEM_REF:
      make_fancy_name_1 (TREE_OPERAND (expr, 0));
      if (!integer_zerop (TREE_OPERAND (expr, 1)))
	{
	  obstack_1grow (&name_obstack, '$');
	  sprintf (buffer, HOST_WIDE_INT_PRINT_DEC,
		   TREE_INT_CST_LOW (TREE_OPERAND (expr, 1)));
	  obstack_grow (&name_obstack, buffer, strlen (buffer));
	}
      break;

    case BIT_FIELD_REF:
    case REALPART_EXPR:
    case IMAGPART_EXPR:
      gcc_unreachable (); 	/* we treat these as scalars.  */
      break;
    default:
      break;
    }
}

/* Create a human readable name for replacement variable of ACCESS.  */

static char *
make_fancy_name (tree expr)
{
  make_fancy_name_1 (expr);
  obstack_1grow (&name_obstack, '\0');
  return XOBFINISH (&name_obstack, char *);
}

/* Construct a MEM_REF that would reference a part of aggregate BASE of type
   EXP_TYPE at the given OFFSET and with storage order REVERSE.  If BASE is
   something for which get_addr_base_and_unit_offset returns NULL, gsi must
   be non-NULL and is used to insert new statements either before or below
   the current one as specified by INSERT_AFTER.  This function is not capable
   of handling bitfields.  */

tree
build_ref_for_offset (location_t loc, tree base, HOST_WIDE_INT offset,
		      bool reverse, tree exp_type, gimple_stmt_iterator *gsi,
		      bool insert_after)
{
  tree prev_base = base;
<<<<<<< HEAD
  tree off, t;
=======
  tree off;
  tree mem_ref;
>>>>>>> 0a3fd7ce
  HOST_WIDE_INT base_offset;
  unsigned HOST_WIDE_INT misalign;
  unsigned int align;

  gcc_checking_assert (offset % BITS_PER_UNIT == 0);
  get_object_alignment_1 (base, &align, &misalign);
  base = get_addr_base_and_unit_offset (base, &base_offset);

  /* get_addr_base_and_unit_offset returns NULL for references with a variable
     offset such as array[var_index].  */
  if (!base)
    {
      gimple stmt;
      tree tmp, addr;

      gcc_checking_assert (gsi);
      tmp = make_ssa_name (build_pointer_type (TREE_TYPE (prev_base)), NULL);
      addr = build_fold_addr_expr (unshare_expr (prev_base));
      STRIP_USELESS_TYPE_CONVERSION (addr);
      stmt = gimple_build_assign (tmp, addr);
      gimple_set_location (stmt, loc);
      if (insert_after)
	gsi_insert_after (gsi, stmt, GSI_NEW_STMT);
      else
	gsi_insert_before (gsi, stmt, GSI_SAME_STMT);

      off = build_int_cst (reference_alias_ptr_type (prev_base),
			   offset / BITS_PER_UNIT);
      base = tmp;
    }
  else if (TREE_CODE (base) == MEM_REF)
    {
      off = build_int_cst (TREE_TYPE (TREE_OPERAND (base, 1)),
			   base_offset + offset / BITS_PER_UNIT);
      off = int_const_binop (PLUS_EXPR, TREE_OPERAND (base, 1), off);
      base = unshare_expr (TREE_OPERAND (base, 0));
    }
  else
    {
      off = build_int_cst (reference_alias_ptr_type (base),
			   base_offset + offset / BITS_PER_UNIT);
      base = build_fold_addr_expr (unshare_expr (base));
    }

  misalign = (misalign + offset) & (align - 1);
  if (misalign != 0)
    align = (misalign & -misalign);
  if (align < TYPE_ALIGN (exp_type))
    exp_type = build_aligned_type (exp_type, align);

<<<<<<< HEAD
  t = fold_build2_loc (loc, MEM_REF, exp_type, base, off);
  REF_REVERSE_STORAGE_ORDER (t) = reverse;
  return t;
=======
  mem_ref = fold_build2_loc (loc, MEM_REF, exp_type, base, off);
  if (TREE_THIS_VOLATILE (prev_base))
    TREE_THIS_VOLATILE (mem_ref) = 1;
  if (TREE_SIDE_EFFECTS (prev_base))
    TREE_SIDE_EFFECTS (mem_ref) = 1;
  return mem_ref;
>>>>>>> 0a3fd7ce
}

/* Construct a memory reference to a part of an aggregate BASE at the given
   OFFSET and of the same type as MODEL.  In case this is a reference to a
   bit-field, the function will replicate the last component_ref of model's
   expr to access it.  GSI and INSERT_AFTER have the same meaning as in
   build_ref_for_offset.  */

static tree
build_ref_for_model (location_t loc, tree base, HOST_WIDE_INT offset,
		     struct access *model, gimple_stmt_iterator *gsi,
		     bool insert_after)
{
  if (TREE_CODE (model->expr) == COMPONENT_REF
      && DECL_BIT_FIELD (TREE_OPERAND (model->expr, 1)))
    {
      /* This access represents a bit-field.  */
      tree t, exp_type, fld = TREE_OPERAND (model->expr, 1);

      offset -= int_bit_position (fld);
      exp_type = TREE_TYPE (TREE_OPERAND (model->expr, 0));
      t = build_ref_for_offset (loc, base, offset, model->reverse, exp_type,
				gsi, insert_after);
      /* The flag will be set on the record type.  */
      REF_REVERSE_STORAGE_ORDER (t) = 0;
      return fold_build3_loc (loc, COMPONENT_REF, TREE_TYPE (fld), t, fld,
			      NULL_TREE);
    }
  else
    return
      build_ref_for_offset (loc, base, offset, model->reverse, model->type,
			    gsi, insert_after);
}

/* Attempt to build a memory reference that we could but into a gimple
   debug_bind statement.  Similar to build_ref_for_model but punts if it has to
   create statements and return s NULL instead.  This function also ignores
   alignment issues and so its results should never end up in non-debug
   statements.  */

static tree
build_debug_ref_for_model (location_t loc, tree base, HOST_WIDE_INT offset,
			   struct access *model)
{
  HOST_WIDE_INT base_offset;
  tree off;

  if (TREE_CODE (model->expr) == COMPONENT_REF
      && DECL_BIT_FIELD (TREE_OPERAND (model->expr, 1)))
    return NULL_TREE;

  base = get_addr_base_and_unit_offset (base, &base_offset);
  if (!base)
    return NULL_TREE;
  if (TREE_CODE (base) == MEM_REF)
    {
      off = build_int_cst (TREE_TYPE (TREE_OPERAND (base, 1)),
			   base_offset + offset / BITS_PER_UNIT);
      off = int_const_binop (PLUS_EXPR, TREE_OPERAND (base, 1), off);
      base = unshare_expr (TREE_OPERAND (base, 0));
    }
  else
    {
      off = build_int_cst (reference_alias_ptr_type (base),
			   base_offset + offset / BITS_PER_UNIT);
      base = build_fold_addr_expr (unshare_expr (base));
    }

  return fold_build2_loc (loc, MEM_REF, model->type, base, off);
}

/* Construct a memory reference consisting of component_refs and array_refs to
   a part of an aggregate *RES (which is of type TYPE).  The requested part
   should have type EXP_TYPE at be the given OFFSET.  This function might not
   succeed, it returns true when it does and only then *RES points to something
   meaningful.  This function should be used only to build expressions that we
   might need to present to user (e.g. in warnings).  In all other situations,
   build_ref_for_model or build_ref_for_offset should be used instead.  */

static bool
build_user_friendly_ref_for_offset (tree *res, tree type, HOST_WIDE_INT offset,
				    tree exp_type)
{
  while (1)
    {
      tree fld;
      tree tr_size, index, minidx;
      HOST_WIDE_INT el_size;

      if (offset == 0 && exp_type
	  && types_compatible_p (exp_type, type))
	return true;

      switch (TREE_CODE (type))
	{
	case UNION_TYPE:
	case QUAL_UNION_TYPE:
	case RECORD_TYPE:
	  for (fld = TYPE_FIELDS (type); fld; fld = DECL_CHAIN (fld))
	    {
	      HOST_WIDE_INT pos, size;
	      tree tr_pos, expr, *expr_ptr;

	      if (TREE_CODE (fld) != FIELD_DECL)
		continue;

	      tr_pos = bit_position (fld);
	      if (!tr_pos || !host_integerp (tr_pos, 1))
		continue;
	      pos = TREE_INT_CST_LOW (tr_pos);
	      gcc_assert (TREE_CODE (type) == RECORD_TYPE || pos == 0);
	      tr_size = DECL_SIZE (fld);
	      if (!tr_size || !host_integerp (tr_size, 1))
		continue;
	      size = TREE_INT_CST_LOW (tr_size);
	      if (size == 0)
		{
		  if (pos != offset)
		    continue;
		}
	      else if (pos > offset || (pos + size) <= offset)
		continue;

	      expr = build3 (COMPONENT_REF, TREE_TYPE (fld), *res, fld,
			     NULL_TREE);
	      expr_ptr = &expr;
	      if (build_user_friendly_ref_for_offset (expr_ptr, TREE_TYPE (fld),
						      offset - pos, exp_type))
		{
		  *res = expr;
		  return true;
		}
	    }
	  return false;

	case ARRAY_TYPE:
	  tr_size = TYPE_SIZE (TREE_TYPE (type));
	  if (!tr_size || !host_integerp (tr_size, 1))
	    return false;
	  el_size = tree_low_cst (tr_size, 1);

	  minidx = TYPE_MIN_VALUE (TYPE_DOMAIN (type));
	  if (TREE_CODE (minidx) != INTEGER_CST || el_size == 0)
	    return false;
	  index = build_int_cst (TYPE_DOMAIN (type), offset / el_size);
	  if (!integer_zerop (minidx))
	    index = int_const_binop (PLUS_EXPR, index, minidx);
	  *res = build4 (ARRAY_REF, TREE_TYPE (type), *res, index,
			 NULL_TREE, NULL_TREE);
	  offset = offset % el_size;
	  type = TREE_TYPE (type);
	  break;

	default:
	  if (offset != 0)
	    return false;

	  if (exp_type)
	    return false;
	  else
	    return true;
	}
    }
}

/* Return true iff TYPE is stdarg va_list type.  */

static inline bool
is_va_list_type (tree type)
{
  return TYPE_MAIN_VARIANT (type) == TYPE_MAIN_VARIANT (va_list_type_node);
}

/* Print message to dump file why a variable was rejected. */

static void
reject (tree var, const char *msg)
{
  if (dump_file && (dump_flags & TDF_DETAILS))
    {
      fprintf (dump_file, "Rejected (%d): %s: ", DECL_UID (var), msg);
      print_generic_expr (dump_file, var, 0);
      fprintf (dump_file, "\n");
    }
}

/* Return true if VAR is a candidate for SRA.  */

static bool
maybe_add_sra_candidate (tree var)
{
  tree type = TREE_TYPE (var);
  const char *msg;
  tree_node **slot;

  if (!AGGREGATE_TYPE_P (type)) 
    {
      reject (var, "not aggregate");
      return false;
    }
  if (needs_to_live_in_memory (var))
    {
      reject (var, "needs to live in memory");
      return false;
    }
  if (TREE_THIS_VOLATILE (var))
    {
      reject (var, "is volatile");
      return false;
    }
  if (!COMPLETE_TYPE_P (type))
    {
      reject (var, "has incomplete type");
      return false;
    }
  if (!host_integerp (TYPE_SIZE (type), 1))
    {
      reject (var, "type size not fixed");
      return false;
    }
  if (tree_low_cst (TYPE_SIZE (type), 1) == 0)
    {
      reject (var, "type size is zero");
      return false;
    }
  if (type_internals_preclude_sra_p (type, &msg))
    {
      reject (var, msg);
      return false;
    }
  if (/* Fix for PR 41089.  tree-stdarg.c needs to have va_lists intact but
	 we also want to schedule it rather late.  Thus we ignore it in
	 the early pass. */
      (sra_mode == SRA_MODE_EARLY_INTRA
       && is_va_list_type (type)))
    {
      reject (var, "is va_list");
      return false;
    }

  bitmap_set_bit (candidate_bitmap, DECL_UID (var));
  slot = candidates.find_slot_with_hash (var, DECL_UID (var), INSERT);
  *slot = var;

  if (dump_file && (dump_flags & TDF_DETAILS))
    {
      fprintf (dump_file, "Candidate (%d): ", DECL_UID (var));
      print_generic_expr (dump_file, var, 0);
      fprintf (dump_file, "\n");
    }

  return true;
}

/* The very first phase of intraprocedural SRA.  It marks in candidate_bitmap
   those with type which is suitable for scalarization.  */

static bool
find_var_candidates (void)
{
  tree var, parm;
  unsigned int i;
  bool ret = false;

  for (parm = DECL_ARGUMENTS (current_function_decl);
       parm;
       parm = DECL_CHAIN (parm))
    ret |= maybe_add_sra_candidate (parm);

  FOR_EACH_LOCAL_DECL (cfun, i, var)
    {
      if (TREE_CODE (var) != VAR_DECL)
        continue;

      ret |= maybe_add_sra_candidate (var);
    }

  return ret;
}

/* Sort all accesses for the given variable, check for partial overlaps and
   return NULL if there are any.  If there are none, pick a representative for
   each combination of offset and size and create a linked list out of them.
   Return the pointer to the first representative and make sure it is the first
   one in the vector of accesses.  */

static struct access *
sort_and_splice_var_accesses (tree var)
{
  int i, j, access_count;
  struct access *res, **prev_acc_ptr = &res;
  vec<access_p> *access_vec;
  bool first = true;
  HOST_WIDE_INT low = -1, high = 0;

  access_vec = get_base_access_vector (var);
  if (!access_vec)
    return NULL;
  access_count = access_vec->length ();

  /* Sort by <OFFSET, SIZE>.  */
  access_vec->qsort (compare_access_positions);

  i = 0;
  while (i < access_count)
    {
      struct access *access = (*access_vec)[i];
      bool grp_write = access->write;
      bool grp_read = !access->write;
      bool grp_scalar_write = access->write
	&& is_gimple_reg_type (access->type);
      bool grp_scalar_read = !access->write
	&& is_gimple_reg_type (access->type);
      bool grp_assignment_read = access->grp_assignment_read;
      bool grp_assignment_write = access->grp_assignment_write;
      bool multiple_scalar_reads = false;
      bool total_scalarization = access->grp_total_scalarization;
      bool grp_partial_lhs = access->grp_partial_lhs;
      bool first_scalar = is_gimple_reg_type (access->type);
      bool unscalarizable_region = access->grp_unscalarizable_region;

      if (first || access->offset >= high)
	{
	  first = false;
	  low = access->offset;
	  high = access->offset + access->size;
	}
      else if (access->offset > low && access->offset + access->size > high)
	return NULL;
      else
	gcc_assert (access->offset >= low
		    && access->offset + access->size <= high);

      j = i + 1;
      while (j < access_count)
	{
	  struct access *ac2 = (*access_vec)[j];
	  if (ac2->offset != access->offset || ac2->size != access->size)
	    break;
	  if (ac2->write)
	    {
	      grp_write = true;
	      grp_scalar_write = (grp_scalar_write
				  || is_gimple_reg_type (ac2->type));
	    }
	  else
	    {
	      grp_read = true;
	      if (is_gimple_reg_type (ac2->type))
		{
		  if (grp_scalar_read)
		    multiple_scalar_reads = true;
		  else
		    grp_scalar_read = true;
		}
	    }
	  grp_assignment_read |= ac2->grp_assignment_read;
	  grp_assignment_write |= ac2->grp_assignment_write;
	  grp_partial_lhs |= ac2->grp_partial_lhs;
	  unscalarizable_region |= ac2->grp_unscalarizable_region;
	  total_scalarization |= ac2->grp_total_scalarization;
	  relink_to_new_repr (access, ac2);

	  /* If there are both aggregate-type and scalar-type accesses with
	     this combination of size and offset, the comparison function
	     should have put the scalars first.  */
	  gcc_assert (first_scalar || !is_gimple_reg_type (ac2->type));
	  ac2->group_representative = access;
	  j++;
	}

      i = j;

      access->group_representative = access;
      access->grp_write = grp_write;
      access->grp_read = grp_read;
      access->grp_scalar_read = grp_scalar_read;
      access->grp_scalar_write = grp_scalar_write;
      access->grp_assignment_read = grp_assignment_read;
      access->grp_assignment_write = grp_assignment_write;
      access->grp_hint = multiple_scalar_reads || total_scalarization;
      access->grp_total_scalarization = total_scalarization;
      access->grp_partial_lhs = grp_partial_lhs;
      access->grp_unscalarizable_region = unscalarizable_region;
      if (access->first_link)
	add_access_to_work_queue (access);

      *prev_acc_ptr = access;
      prev_acc_ptr = &access->next_grp;
    }

  gcc_assert (res == (*access_vec)[0]);
  return res;
}

/* Create a variable for the given ACCESS which determines the type, name and a
   few other properties.  Return the variable declaration and store it also to
   ACCESS->replacement.  */

static tree
create_access_replacement (struct access *access)
{
  tree repl;

  if (access->grp_to_be_debug_replaced)
    {
      repl = create_tmp_var_raw (access->type, NULL);
      DECL_CONTEXT (repl) = current_function_decl;
    }
  else
    repl = create_tmp_var (access->type, "SR");
  if (TREE_CODE (access->type) == COMPLEX_TYPE
      || TREE_CODE (access->type) == VECTOR_TYPE)
    {
      if (!access->grp_partial_lhs)
	DECL_GIMPLE_REG_P (repl) = 1;
    }
  else if (access->grp_partial_lhs
	   && is_gimple_reg_type (access->type))
    TREE_ADDRESSABLE (repl) = 1;

  DECL_SOURCE_LOCATION (repl) = DECL_SOURCE_LOCATION (access->base);
  DECL_ARTIFICIAL (repl) = 1;
  DECL_IGNORED_P (repl) = DECL_IGNORED_P (access->base);

  if (DECL_NAME (access->base)
      && !DECL_IGNORED_P (access->base)
      && !DECL_ARTIFICIAL (access->base))
    {
      char *pretty_name = make_fancy_name (access->expr);
      tree debug_expr = unshare_expr_without_location (access->expr), d;
      bool fail = false;

      DECL_NAME (repl) = get_identifier (pretty_name);
      obstack_free (&name_obstack, pretty_name);

      /* Get rid of any SSA_NAMEs embedded in debug_expr,
	 as DECL_DEBUG_EXPR isn't considered when looking for still
	 used SSA_NAMEs and thus they could be freed.  All debug info
	 generation cares is whether something is constant or variable
	 and that get_ref_base_and_extent works properly on the
	 expression.  It cannot handle accesses at a non-constant offset
	 though, so just give up in those cases.  */
      for (d = debug_expr;
	   !fail && (handled_component_p (d) || TREE_CODE (d) == MEM_REF);
	   d = TREE_OPERAND (d, 0))
	switch (TREE_CODE (d))
	  {
	  case ARRAY_REF:
	  case ARRAY_RANGE_REF:
	    if (TREE_OPERAND (d, 1)
		&& TREE_CODE (TREE_OPERAND (d, 1)) != INTEGER_CST)
	      fail = true;
	    if (TREE_OPERAND (d, 3)
		&& TREE_CODE (TREE_OPERAND (d, 3)) != INTEGER_CST)
	      fail = true;
	    /* FALLTHRU */
	  case COMPONENT_REF:
	    if (TREE_OPERAND (d, 2)
		&& TREE_CODE (TREE_OPERAND (d, 2)) != INTEGER_CST)
	      fail = true;
	    break;
	  case MEM_REF:
	    if (TREE_CODE (TREE_OPERAND (d, 0)) != ADDR_EXPR)
	      fail = true;
	    else
	      d = TREE_OPERAND (d, 0);
	    break;
	  default:
	    break;
	  }
      if (!fail)
	{
	  SET_DECL_DEBUG_EXPR (repl, debug_expr);
	  DECL_HAS_DEBUG_EXPR_P (repl) = 1;
	}
      if (access->grp_no_warning)
	TREE_NO_WARNING (repl) = 1;
      else
	TREE_NO_WARNING (repl) = TREE_NO_WARNING (access->base);
    }
  else
    TREE_NO_WARNING (repl) = 1;

  if (dump_file)
    {
      if (access->grp_to_be_debug_replaced)
	{
	  fprintf (dump_file, "Created a debug-only replacement for ");
	  print_generic_expr (dump_file, access->base, 0);
	  fprintf (dump_file, " offset: %u, size: %u\n",
		   (unsigned) access->offset, (unsigned) access->size);
	}
      else
	{
	  fprintf (dump_file, "Created a replacement for ");
	  print_generic_expr (dump_file, access->base, 0);
	  fprintf (dump_file, " offset: %u, size: %u: ",
		   (unsigned) access->offset, (unsigned) access->size);
	  print_generic_expr (dump_file, repl, 0);
	  fprintf (dump_file, "\n");
	}
    }
  sra_stats.replacements++;

  return repl;
}

/* Return ACCESS scalar replacement, create it if it does not exist yet.  */

static inline tree
get_access_replacement (struct access *access)
{
  gcc_checking_assert (access->replacement_decl);
  return access->replacement_decl;
}


/* Build a subtree of accesses rooted in *ACCESS, and move the pointer in the
   linked list along the way.  Stop when *ACCESS is NULL or the access pointed
   to it is not "within" the root.  Return false iff some accesses partially
   overlap.  */

static bool
build_access_subtree (struct access **access)
{
  struct access *root = *access, *last_child = NULL;
  HOST_WIDE_INT limit = root->offset + root->size;

  *access = (*access)->next_grp;
  while  (*access && (*access)->offset + (*access)->size <= limit)
    {
      if (!last_child)
	root->first_child = *access;
      else
	last_child->next_sibling = *access;
      last_child = *access;

      if (!build_access_subtree (access))
	return false;
    }

  if (*access && (*access)->offset < limit)
    return false;

  return true;
}

/* Build a tree of access representatives, ACCESS is the pointer to the first
   one, others are linked in a list by the next_grp field.  Return false iff
   some accesses partially overlap.  */

static bool
build_access_trees (struct access *access)
{
  while (access)
    {
      struct access *root = access;

      if (!build_access_subtree (&access))
	return false;
      root->next_grp = access;
    }
  return true;
}

/* Return true if expr contains some ARRAY_REFs into a variable bounded
   array.  */

static bool
expr_with_var_bounded_array_refs_p (tree expr)
{
  while (handled_component_p (expr))
    {
      if (TREE_CODE (expr) == ARRAY_REF
	  && !host_integerp (array_ref_low_bound (expr), 0))
	return true;
      expr = TREE_OPERAND (expr, 0);
    }
  return false;
}

/* Analyze the subtree of accesses rooted in ROOT, scheduling replacements when
   both seeming beneficial and when ALLOW_REPLACEMENTS allows it.  Also set all
   sorts of access flags appropriately along the way, notably always set
   grp_read and grp_assign_read according to MARK_READ and grp_write when
   MARK_WRITE is true.

   Creating a replacement for a scalar access is considered beneficial if its
   grp_hint is set (this means we are either attempting total scalarization or
   there is more than one direct read access) or according to the following
   table:

   Access written to through a scalar type (once or more times)
   |
   |	Written to in an assignment statement
   |	|
   |	|	Access read as scalar _once_
   |	|	|
   |   	|	|	Read in an assignment statement
   |	|	|	|
   |   	|	|	|	Scalarize	Comment
-----------------------------------------------------------------------------
   0	0	0	0			No access for the scalar
   0	0	0	1			No access for the scalar
   0	0	1	0	No		Single read - won't help
   0	0	1	1	No		The same case
   0	1	0	0			No access for the scalar
   0	1	0	1			No access for the scalar
   0	1	1	0	Yes		s = *g; return s.i;
   0	1	1	1       Yes		The same case as above
   1	0	0	0	No		Won't help
   1	0	0	1	Yes		s.i = 1; *g = s;
   1	0	1	0	Yes		s.i = 5; g = s.i;
   1	0	1	1	Yes		The same case as above
   1	1	0	0	No		Won't help.
   1	1	0	1	Yes		s.i = 1; *g = s;
   1	1	1	0	Yes		s = *g; return s.i;
   1	1	1	1	Yes		Any of the above yeses  */

static bool
analyze_access_subtree (struct access *root, struct access *parent,
			bool allow_replacements)
{
  struct access *child;
  HOST_WIDE_INT limit = root->offset + root->size;
  HOST_WIDE_INT covered_to = root->offset;
  bool scalar = is_gimple_reg_type (root->type);
  bool hole = false, sth_created = false;

  if (parent)
    {
      if (parent->grp_read)
	root->grp_read = 1;
      if (parent->grp_assignment_read)
	root->grp_assignment_read = 1;
      if (parent->grp_write)
	root->grp_write = 1;
      if (parent->grp_assignment_write)
	root->grp_assignment_write = 1;
      if (parent->grp_total_scalarization)
	root->grp_total_scalarization = 1;
    }

  if (root->grp_unscalarizable_region)
    allow_replacements = false;

  if (allow_replacements && expr_with_var_bounded_array_refs_p (root->expr))
    allow_replacements = false;

  for (child = root->first_child; child; child = child->next_sibling)
    {
      hole |= covered_to < child->offset;
      sth_created |= analyze_access_subtree (child, root,
					     allow_replacements && !scalar);

      root->grp_unscalarized_data |= child->grp_unscalarized_data;
      root->grp_total_scalarization &= child->grp_total_scalarization;
      if (child->grp_covered)
	covered_to += child->size;
      else
	hole = true;
    }

  if (allow_replacements && scalar && !root->first_child
      && (root->grp_hint
	  || ((root->grp_scalar_read || root->grp_assignment_read)
	      && (root->grp_scalar_write || root->grp_assignment_write))))
    {
      /* Always create access replacements that cover the whole access.
         For integral types this means the precision has to match.
	 Avoid assumptions based on the integral type kind, too.  */
      if (INTEGRAL_TYPE_P (root->type)
	  && (TREE_CODE (root->type) != INTEGER_TYPE
	      || TYPE_PRECISION (root->type) != root->size)
	  /* But leave bitfield accesses alone.  */
	  && (TREE_CODE (root->expr) != COMPONENT_REF
	      || !DECL_BIT_FIELD (TREE_OPERAND (root->expr, 1))))
	{
	  tree rt = root->type;
	  gcc_assert ((root->offset % BITS_PER_UNIT) == 0
		      && (root->size % BITS_PER_UNIT) == 0);
	  root->type = build_nonstandard_integer_type (root->size,
						       TYPE_UNSIGNED (rt));
	  root->expr = build_ref_for_offset (UNKNOWN_LOCATION, root->base,
					     root->offset, root->reverse,
					     root->type, NULL, false);

	  if (dump_file && (dump_flags & TDF_DETAILS))
	    {
	      fprintf (dump_file, "Changing the type of a replacement for ");
	      print_generic_expr (dump_file, root->base, 0);
	      fprintf (dump_file, " offset: %u, size: %u ",
		       (unsigned) root->offset, (unsigned) root->size);
	      fprintf (dump_file, " to an integer.\n");
	    }
	}

      root->grp_to_be_replaced = 1;
      root->replacement_decl = create_access_replacement (root);
      sth_created = true;
      hole = false;
    }
  else
    {
      if (allow_replacements
	  && scalar && !root->first_child
	  && (root->grp_scalar_write || root->grp_assignment_write)
	  && !bitmap_bit_p (cannot_scalarize_away_bitmap,
			    DECL_UID (root->base)))
	{
	  gcc_checking_assert (!root->grp_scalar_read
			       && !root->grp_assignment_read);
	  sth_created = true;
	  if (MAY_HAVE_DEBUG_STMTS)
	    {
	      root->grp_to_be_debug_replaced = 1;
	      root->replacement_decl = create_access_replacement (root);
	    }
	}

      if (covered_to < limit)
	hole = true;
      if (scalar)
	root->grp_total_scalarization = 0;
    }

  if (!hole || root->grp_total_scalarization)
    root->grp_covered = 1;
  else if (root->grp_write || TREE_CODE (root->base) == PARM_DECL)
    root->grp_unscalarized_data = 1; /* not covered and written to */
  return sth_created;
}

/* Analyze all access trees linked by next_grp by the means of
   analyze_access_subtree.  */
static bool
analyze_access_trees (struct access *access)
{
  bool ret = false;

  while (access)
    {
      if (analyze_access_subtree (access, NULL, true))
	ret = true;
      access = access->next_grp;
    }

  return ret;
}

/* Return true iff a potential new child of LACC at offset OFFSET and with size
   SIZE would conflict with an already existing one.  If exactly such a child
   already exists in LACC, store a pointer to it in EXACT_MATCH.  */

static bool
child_would_conflict_in_lacc (struct access *lacc, HOST_WIDE_INT norm_offset,
			      HOST_WIDE_INT size, struct access **exact_match)
{
  struct access *child;

  for (child = lacc->first_child; child; child = child->next_sibling)
    {
      if (child->offset == norm_offset && child->size == size)
	{
	  *exact_match = child;
	  return true;
	}

      if (child->offset < norm_offset + size
	  && child->offset + child->size > norm_offset)
	return true;
    }

  return false;
}

/* Create a new child access of PARENT, with all properties just like MODEL
   except for its offset and with its grp_write false and grp_read true.
   Return the new access or NULL if it cannot be created.  Note that this access
   is created long after all splicing and sorting, it's not located in any
   access vector and is automatically a representative of its group.  */

static struct access *
create_artificial_child_access (struct access *parent, struct access *model,
				HOST_WIDE_INT new_offset)
{
  struct access *access;
  struct access **child;
  tree expr = parent->base;

  gcc_assert (!model->grp_unscalarizable_region);

  access = (struct access *) pool_alloc (access_pool);
  memset (access, 0, sizeof (struct access));
  if (!build_user_friendly_ref_for_offset (&expr, TREE_TYPE (expr), new_offset,
					   model->type))
    {
      access->grp_no_warning = true;
      expr = build_ref_for_model (EXPR_LOCATION (parent->base), parent->base,
				  new_offset, model, NULL, false);
    }

  access->base = parent->base;
  access->expr = expr;
  access->offset = new_offset;
  access->size = model->size;
  access->type = model->type;
  access->grp_write = true;
  access->grp_read = false;

  child = &parent->first_child;
  while (*child && (*child)->offset < new_offset)
    child = &(*child)->next_sibling;

  access->next_sibling = *child;
  *child = access;

  return access;
}


/* Propagate all subaccesses of RACC across an assignment link to LACC. Return
   true if any new subaccess was created.  Additionally, if RACC is a scalar
   access but LACC is not, change the type of the latter, if possible.  */

static bool
propagate_subaccesses_across_link (struct access *lacc, struct access *racc)
{
  struct access *rchild;
  HOST_WIDE_INT norm_delta = lacc->offset - racc->offset;
  bool ret = false;

  if (is_gimple_reg_type (lacc->type)
      || lacc->grp_unscalarizable_region
      || racc->grp_unscalarizable_region)
    return false;

  if (is_gimple_reg_type (racc->type))
    {
      if (!lacc->first_child && !racc->first_child)
	{
	  tree t = lacc->base;

	  lacc->type = racc->type;
	  if (build_user_friendly_ref_for_offset (&t, TREE_TYPE (t),
						  lacc->offset, racc->type))
	    lacc->expr = t;
	  else
	    {
	      lacc->expr = build_ref_for_model (EXPR_LOCATION (lacc->base),
						lacc->base, lacc->offset,
						racc, NULL, false);
	      lacc->grp_no_warning = true;
	    }
	}
      return false;
    }

  for (rchild = racc->first_child; rchild; rchild = rchild->next_sibling)
    {
      struct access *new_acc = NULL;
      HOST_WIDE_INT norm_offset = rchild->offset + norm_delta;

      if (rchild->grp_unscalarizable_region)
	continue;

      if (child_would_conflict_in_lacc (lacc, norm_offset, rchild->size,
					&new_acc))
	{
	  if (new_acc)
	    {
	      rchild->grp_hint = 1;
	      new_acc->grp_hint |= new_acc->grp_read;
	      if (rchild->first_child)
		ret |= propagate_subaccesses_across_link (new_acc, rchild);
	    }
	  continue;
	}

      rchild->grp_hint = 1;
      new_acc = create_artificial_child_access (lacc, rchild, norm_offset);
      if (new_acc)
	{
	  ret = true;
	  if (racc->first_child)
	    propagate_subaccesses_across_link (new_acc, rchild);
	}
    }

  return ret;
}

/* Propagate all subaccesses across assignment links.  */

static void
propagate_all_subaccesses (void)
{
  while (work_queue_head)
    {
      struct access *racc = pop_access_from_work_queue ();
      struct assign_link *link;

      gcc_assert (racc->first_link);

      for (link = racc->first_link; link; link = link->next)
	{
	  struct access *lacc = link->lacc;

	  if (!bitmap_bit_p (candidate_bitmap, DECL_UID (lacc->base)))
	    continue;
	  lacc = lacc->group_representative;
	  if (propagate_subaccesses_across_link (lacc, racc)
	      && lacc->first_link)
	    add_access_to_work_queue (lacc);
	}
    }
}

/* Go through all accesses collected throughout the (intraprocedural) analysis
   stage, exclude overlapping ones, identify representatives and build trees
   out of them, making decisions about scalarization on the way.  Return true
   iff there are any to-be-scalarized variables after this stage. */

static bool
analyze_all_variable_accesses (void)
{
  int res = 0;
  bitmap tmp = BITMAP_ALLOC (NULL);
  bitmap_iterator bi;
  unsigned i, max_total_scalarization_size;

  max_total_scalarization_size = UNITS_PER_WORD * BITS_PER_UNIT
    * MOVE_RATIO (optimize_function_for_speed_p (cfun));

  EXECUTE_IF_SET_IN_BITMAP (candidate_bitmap, 0, i, bi)
    if (bitmap_bit_p (should_scalarize_away_bitmap, i)
	&& !bitmap_bit_p (cannot_scalarize_away_bitmap, i))
      {
	tree var = candidate (i);

	if (TREE_CODE (var) == VAR_DECL
	    && type_consists_of_records_p (TREE_TYPE (var)))
	  {
	    if ((unsigned) tree_low_cst (TYPE_SIZE (TREE_TYPE (var)), 1)
		<= max_total_scalarization_size)
	      {
		completely_scalarize_var (var);
		if (dump_file && (dump_flags & TDF_DETAILS))
		  {
		    fprintf (dump_file, "Will attempt to totally scalarize ");
		    print_generic_expr (dump_file, var, 0);
		    fprintf (dump_file, " (UID: %u): \n", DECL_UID (var));
		  }
	      }
	    else if (dump_file && (dump_flags & TDF_DETAILS))
	      {
		fprintf (dump_file, "Too big to totally scalarize: ");
		print_generic_expr (dump_file, var, 0);
		fprintf (dump_file, " (UID: %u)\n", DECL_UID (var));
	      }
	  }
      }

  bitmap_copy (tmp, candidate_bitmap);
  EXECUTE_IF_SET_IN_BITMAP (tmp, 0, i, bi)
    {
      tree var = candidate (i);
      struct access *access;

      access = sort_and_splice_var_accesses (var);
      if (!access || !build_access_trees (access))
	disqualify_candidate (var,
			      "No or inhibitingly overlapping accesses.");
    }

  propagate_all_subaccesses ();

  bitmap_copy (tmp, candidate_bitmap);
  EXECUTE_IF_SET_IN_BITMAP (tmp, 0, i, bi)
    {
      tree var = candidate (i);
      struct access *access = get_first_repr_for_decl (var);

      if (analyze_access_trees (access))
	{
	  res++;
	  if (dump_file && (dump_flags & TDF_DETAILS))
	    {
	      fprintf (dump_file, "\nAccess trees for ");
	      print_generic_expr (dump_file, var, 0);
	      fprintf (dump_file, " (UID: %u): \n", DECL_UID (var));
	      dump_access_tree (dump_file, access);
	      fprintf (dump_file, "\n");
	    }
	}
      else
	disqualify_candidate (var, "No scalar replacements to be created.");
    }

  BITMAP_FREE (tmp);

  if (res)
    {
      statistics_counter_event (cfun, "Scalarized aggregates", res);
      return true;
    }
  else
    return false;
}

/* Generate statements copying scalar replacements of accesses within a subtree
   into or out of AGG.  ACCESS, all its children, siblings and their children
   are to be processed.  AGG is an aggregate type expression (can be a
   declaration but does not have to be, it can for example also be a mem_ref or
   a series of handled components).  TOP_OFFSET is the offset of the processed
   subtree which has to be subtracted from offsets of individual accesses to
   get corresponding offsets for AGG.  If CHUNK_SIZE is non-null, copy only
   replacements in the interval <start_offset, start_offset + chunk_size>,
   otherwise copy all.  GSI is a statement iterator used to place the new
   statements.  WRITE should be true when the statements should write from AGG
   to the replacement and false if vice versa.  if INSERT_AFTER is true, new
   statements will be added after the current statement in GSI, they will be
   added before the statement otherwise.  */

static void
generate_subtree_copies (struct access *access, tree agg,
			 HOST_WIDE_INT top_offset,
			 HOST_WIDE_INT start_offset, HOST_WIDE_INT chunk_size,
			 gimple_stmt_iterator *gsi, bool write,
			 bool insert_after, location_t loc)
{
  do
    {
      if (chunk_size && access->offset >= start_offset + chunk_size)
	return;

      if (access->grp_to_be_replaced
	  && (chunk_size == 0
	      || access->offset + access->size > start_offset))
	{
	  tree expr, repl = get_access_replacement (access);
	  gimple stmt;

	  expr = build_ref_for_model (loc, agg, access->offset - top_offset,
				      access, gsi, insert_after);

	  if (write)
	    {
	      if (access->grp_partial_lhs)
		expr = force_gimple_operand_gsi (gsi, expr, true, NULL_TREE,
						 !insert_after,
						 insert_after ? GSI_NEW_STMT
						 : GSI_SAME_STMT);
	      stmt = gimple_build_assign (repl, expr);
	    }
	  else
	    {
	      TREE_NO_WARNING (repl) = 1;
	      if (access->grp_partial_lhs)
		repl = force_gimple_operand_gsi (gsi, repl, true, NULL_TREE,
						 !insert_after,
						 insert_after ? GSI_NEW_STMT
						 : GSI_SAME_STMT);
	      stmt = gimple_build_assign (expr, repl);
	    }
	  gimple_set_location (stmt, loc);

	  if (insert_after)
	    gsi_insert_after (gsi, stmt, GSI_NEW_STMT);
	  else
	    gsi_insert_before (gsi, stmt, GSI_SAME_STMT);
	  update_stmt (stmt);
	  sra_stats.subtree_copies++;
	}
      else if (write
	       && access->grp_to_be_debug_replaced
	       && (chunk_size == 0
		   || access->offset + access->size > start_offset))
	{
	  gimple ds;
	  tree drhs = build_debug_ref_for_model (loc, agg,
						 access->offset - top_offset,
						 access);
	  ds = gimple_build_debug_bind (get_access_replacement (access),
					drhs, gsi_stmt (*gsi));
	  if (insert_after)
	    gsi_insert_after (gsi, ds, GSI_NEW_STMT);
	  else
	    gsi_insert_before (gsi, ds, GSI_SAME_STMT);
	}

      if (access->first_child)
	generate_subtree_copies (access->first_child, agg, top_offset,
				 start_offset, chunk_size, gsi,
				 write, insert_after, loc);

      access = access->next_sibling;
    }
  while (access);
}

/* Assign zero to all scalar replacements in an access subtree.  ACCESS is the
   the root of the subtree to be processed.  GSI is the statement iterator used
   for inserting statements which are added after the current statement if
   INSERT_AFTER is true or before it otherwise.  */

static void
init_subtree_with_zero (struct access *access, gimple_stmt_iterator *gsi,
			bool insert_after, location_t loc)

{
  struct access *child;

  if (access->grp_to_be_replaced)
    {
      gimple stmt;

      stmt = gimple_build_assign (get_access_replacement (access),
				  build_zero_cst (access->type));
      if (insert_after)
	gsi_insert_after (gsi, stmt, GSI_NEW_STMT);
      else
	gsi_insert_before (gsi, stmt, GSI_SAME_STMT);
      update_stmt (stmt);
      gimple_set_location (stmt, loc);
    }
  else if (access->grp_to_be_debug_replaced)
    {
      gimple ds = gimple_build_debug_bind (get_access_replacement (access),
					   build_zero_cst (access->type),
					   gsi_stmt (*gsi));
      if (insert_after)
	gsi_insert_after (gsi, ds, GSI_NEW_STMT);
      else
	gsi_insert_before (gsi, ds, GSI_SAME_STMT);
    }

  for (child = access->first_child; child; child = child->next_sibling)
    init_subtree_with_zero (child, gsi, insert_after, loc);
}

/* Search for an access representative for the given expression EXPR and
   return it or NULL if it cannot be found.  */

static struct access *
get_access_for_expr (tree expr)
{
  HOST_WIDE_INT offset, size, max_size;
  tree base;
  bool reverse;

  /* FIXME: This should not be necessary but Ada produces V_C_Es with a type of
     a different size than the size of its argument and we need the latter
     one.  */
  if (TREE_CODE (expr) == VIEW_CONVERT_EXPR)
    expr = TREE_OPERAND (expr, 0);

  base = get_ref_base_and_extent (expr, &offset, &size, &max_size, &reverse);
  if (max_size == -1 || !DECL_P (base))
    return NULL;

  if (!bitmap_bit_p (candidate_bitmap, DECL_UID (base)))
    return NULL;

  return get_var_base_offset_size_access (base, offset, max_size);
}

/* Replace the expression EXPR with a scalar replacement if there is one and
   generate other statements to do type conversion or subtree copying if
   necessary.  GSI is used to place newly created statements, WRITE is true if
   the expression is being written to (it is on a LHS of a statement or output
   in an assembly statement).  */

static bool
sra_modify_expr (tree *expr, gimple_stmt_iterator *gsi, bool write)
{
  location_t loc;
  struct access *access;
  tree type, bfr;

  if (TREE_CODE (*expr) == BIT_FIELD_REF)
    {
      bfr = *expr;
      expr = &TREE_OPERAND (*expr, 0);
    }
  else
    bfr = NULL_TREE;

  if (TREE_CODE (*expr) == REALPART_EXPR || TREE_CODE (*expr) == IMAGPART_EXPR)
    expr = &TREE_OPERAND (*expr, 0);
  access = get_access_for_expr (*expr);
  if (!access)
    return false;
  type = TREE_TYPE (*expr);

  loc = gimple_location (gsi_stmt (*gsi));
  if (access->grp_to_be_replaced)
    {
      tree repl = get_access_replacement (access);
      /* If we replace a non-register typed access simply use the original
         access expression to extract the scalar component afterwards.
	 This happens if scalarizing a function return value or parameter
	 like in gcc.c-torture/execute/20041124-1.c, 20050316-1.c and
	 gcc.c-torture/compile/20011217-1.c.

         We also want to use this when accessing a complex or vector which can
         be accessed as a different type too, potentially creating a need for
         type conversion (see PR42196) and when scalarized unions are involved
         in assembler statements (see PR42398).  */
      if (!useless_type_conversion_p (type, access->type))
	{
	  tree ref;

	  ref = build_ref_for_model (loc, access->base, access->offset, access,
				     NULL, false);

	  if (write)
	    {
	      gimple stmt;

	      if (access->grp_partial_lhs)
		ref = force_gimple_operand_gsi (gsi, ref, true, NULL_TREE,
						 false, GSI_NEW_STMT);
	      stmt = gimple_build_assign (repl, ref);
	      gimple_set_location (stmt, loc);
	      gsi_insert_after (gsi, stmt, GSI_NEW_STMT);
	    }
	  else
	    {
	      gimple stmt;

	      if (access->grp_partial_lhs)
		repl = force_gimple_operand_gsi (gsi, repl, true, NULL_TREE,
						 true, GSI_SAME_STMT);
	      stmt = gimple_build_assign (ref, repl);
	      gimple_set_location (stmt, loc);
	      gsi_insert_before (gsi, stmt, GSI_SAME_STMT);
	    }
	}
      else
	*expr = repl;
      sra_stats.exprs++;
    }
  else if (write && access->grp_to_be_debug_replaced)
    {
      gimple ds = gimple_build_debug_bind (get_access_replacement (access),
					   NULL_TREE,
					   gsi_stmt (*gsi));
      gsi_insert_after (gsi, ds, GSI_NEW_STMT);
    }

  if (access->first_child)
    {
      HOST_WIDE_INT start_offset, chunk_size;
      if (bfr
	  && host_integerp (TREE_OPERAND (bfr, 1), 1)
	  && host_integerp (TREE_OPERAND (bfr, 2), 1))
	{
	  chunk_size = tree_low_cst (TREE_OPERAND (bfr, 1), 1);
	  start_offset = access->offset
	    + tree_low_cst (TREE_OPERAND (bfr, 2), 1);
	}
      else
	start_offset = chunk_size = 0;

      generate_subtree_copies (access->first_child, access->base, 0,
			       start_offset, chunk_size, gsi, write, write,
			       loc);
    }
  return true;
}

/* Where scalar replacements of the RHS have been written to when a replacement
   of a LHS of an assigments cannot be direclty loaded from a replacement of
   the RHS. */
enum unscalarized_data_handling { SRA_UDH_NONE,  /* Nothing done so far. */
				  SRA_UDH_RIGHT, /* Data flushed to the RHS. */
				  SRA_UDH_LEFT }; /* Data flushed to the LHS. */

/* Store all replacements in the access tree rooted in TOP_RACC either to their
   base aggregate if there are unscalarized data or directly to LHS of the
   statement that is pointed to by GSI otherwise.  */

static enum unscalarized_data_handling
handle_unscalarized_data_in_subtree (struct access *top_racc,
				     gimple_stmt_iterator *gsi)
{
  if (top_racc->grp_unscalarized_data)
    {
      generate_subtree_copies (top_racc->first_child, top_racc->base, 0, 0, 0,
			       gsi, false, false,
			       gimple_location (gsi_stmt (*gsi)));
      return SRA_UDH_RIGHT;
    }
  else
    {
      tree lhs = gimple_assign_lhs (gsi_stmt (*gsi));
      generate_subtree_copies (top_racc->first_child, lhs, top_racc->offset,
			       0, 0, gsi, false, false,
			       gimple_location (gsi_stmt (*gsi)));
      return SRA_UDH_LEFT;
    }
}


/* Try to generate statements to load all sub-replacements in an access subtree
   formed by children of LACC from scalar replacements in the TOP_RACC subtree.
   If that is not possible, refresh the TOP_RACC base aggregate and load the
   accesses from it.  LEFT_OFFSET is the offset of the left whole subtree being
   copied. NEW_GSI is stmt iterator used for statement insertions after the
   original assignment, OLD_GSI is used to insert statements before the
   assignment.  *REFRESHED keeps the information whether we have needed to
   refresh replacements of the LHS and from which side of the assignments this
   takes place.  */

static void
load_assign_lhs_subreplacements (struct access *lacc, struct access *top_racc,
				 HOST_WIDE_INT left_offset,
				 gimple_stmt_iterator *old_gsi,
				 gimple_stmt_iterator *new_gsi,
				 enum unscalarized_data_handling *refreshed)
{
  location_t loc = gimple_location (gsi_stmt (*old_gsi));
  for (lacc = lacc->first_child; lacc; lacc = lacc->next_sibling)
    {
      HOST_WIDE_INT offset = lacc->offset - left_offset + top_racc->offset;

      if (lacc->grp_to_be_replaced)
	{
	  struct access *racc;
	  gimple stmt;
	  tree rhs;

	  racc = find_access_in_subtree (top_racc, offset, lacc->size);
	  if (racc && racc->grp_to_be_replaced)
	    {
	      rhs = get_access_replacement (racc);
	      if (!useless_type_conversion_p (lacc->type, racc->type))
		rhs = fold_build1_loc (loc, VIEW_CONVERT_EXPR, lacc->type, rhs);

	      if (racc->grp_partial_lhs && lacc->grp_partial_lhs)
		rhs = force_gimple_operand_gsi (old_gsi, rhs, true, NULL_TREE,
						true, GSI_SAME_STMT);
	    }
	  else
	    {
	      /* No suitable access on the right hand side, need to load from
		 the aggregate.  See if we have to update it first... */
	      if (*refreshed == SRA_UDH_NONE)
		*refreshed = handle_unscalarized_data_in_subtree (top_racc,
								  old_gsi);

	      if (*refreshed == SRA_UDH_LEFT)
		rhs = build_ref_for_model (loc, lacc->base, lacc->offset, lacc,
					    new_gsi, true);
	      else
		rhs = build_ref_for_model (loc, top_racc->base, offset, lacc,
					    new_gsi, true);
	      if (lacc->grp_partial_lhs)
		rhs = force_gimple_operand_gsi (new_gsi, rhs, true, NULL_TREE,
						false, GSI_NEW_STMT);
	    }

	  stmt = gimple_build_assign (get_access_replacement (lacc), rhs);
	  gsi_insert_after (new_gsi, stmt, GSI_NEW_STMT);
	  gimple_set_location (stmt, loc);
	  update_stmt (stmt);
	  sra_stats.subreplacements++;
	}
      else
	{
	  if (*refreshed == SRA_UDH_NONE
	      && lacc->grp_read && !lacc->grp_covered)
	    *refreshed = handle_unscalarized_data_in_subtree (top_racc,
							      old_gsi);
	  if (lacc && lacc->grp_to_be_debug_replaced)
	    {
	      gimple ds;
	      tree drhs;
	      struct access *racc = find_access_in_subtree (top_racc, offset,
							    lacc->size);

	      if (racc && racc->grp_to_be_replaced)
		{
		  if (racc->grp_write)
		    drhs = get_access_replacement (racc);
		  else
		    drhs = NULL;
		}
	      else if (*refreshed == SRA_UDH_LEFT)
		drhs = build_debug_ref_for_model (loc, lacc->base, lacc->offset,
						  lacc);
	      else if (*refreshed == SRA_UDH_RIGHT)
		drhs = build_debug_ref_for_model (loc, top_racc->base, offset,
						  lacc);
	      else
		drhs = NULL_TREE;
	      ds = gimple_build_debug_bind (get_access_replacement (lacc),
					    drhs, gsi_stmt (*old_gsi));
	      gsi_insert_after (new_gsi, ds, GSI_NEW_STMT);
	    }
	}

      if (lacc->first_child)
	load_assign_lhs_subreplacements (lacc, top_racc, left_offset,
					 old_gsi, new_gsi, refreshed);
    }
}

/* Result code for SRA assignment modification.  */
enum assignment_mod_result { SRA_AM_NONE,       /* nothing done for the stmt */
			     SRA_AM_MODIFIED,  /* stmt changed but not
						  removed */
			     SRA_AM_REMOVED };  /* stmt eliminated */

/* Modify assignments with a CONSTRUCTOR on their RHS.  STMT contains a pointer
   to the assignment and GSI is the statement iterator pointing at it.  Returns
   the same values as sra_modify_assign.  */

static enum assignment_mod_result
sra_modify_constructor_assign (gimple *stmt, gimple_stmt_iterator *gsi)
{
  tree lhs = gimple_assign_lhs (*stmt);
  struct access *acc;
  location_t loc;

  acc = get_access_for_expr (lhs);
  if (!acc)
    return SRA_AM_NONE;

  if (gimple_clobber_p (*stmt))
    {
      /* Remove clobbers of fully scalarized variables, otherwise
	 do nothing.  */
      if (acc->grp_covered)
	{
	  unlink_stmt_vdef (*stmt);
	  gsi_remove (gsi, true);
	  release_defs (*stmt);
	  return SRA_AM_REMOVED;
	}
      else
	return SRA_AM_NONE;
    }

  loc = gimple_location (*stmt);
  if (vec_safe_length (CONSTRUCTOR_ELTS (gimple_assign_rhs1 (*stmt))) > 0)
    {
      /* I have never seen this code path trigger but if it can happen the
	 following should handle it gracefully.  */
      if (access_has_children_p (acc))
	generate_subtree_copies (acc->first_child, acc->base, 0, 0, 0, gsi,
				 true, true, loc);
      return SRA_AM_MODIFIED;
    }

  if (acc->grp_covered)
    {
      init_subtree_with_zero (acc, gsi, false, loc);
      unlink_stmt_vdef (*stmt);
      gsi_remove (gsi, true);
      release_defs (*stmt);
      return SRA_AM_REMOVED;
    }
  else
    {
      init_subtree_with_zero (acc, gsi, true, loc);
      return SRA_AM_MODIFIED;
    }
}

/* Create and return a new suitable default definition SSA_NAME for RACC which
   is an access describing an uninitialized part of an aggregate that is being
   loaded.  */

static tree
get_repl_default_def_ssa_name (struct access *racc)
{
  gcc_checking_assert (!racc->grp_to_be_replaced
		       && !racc->grp_to_be_debug_replaced);
  if (!racc->replacement_decl)
    racc->replacement_decl = create_access_replacement (racc);
  return get_or_create_ssa_default_def (cfun, racc->replacement_decl);
}

/* Return true if REF has an VIEW_CONVERT_EXPR or a COMPONENT_REF with a
   bit-field field declaration somewhere in it.  */

static inline bool
contains_vce_or_bfcref_p (const_tree ref)
{
  while (handled_component_p (ref))
    {
      if (TREE_CODE (ref) == VIEW_CONVERT_EXPR
	  || (TREE_CODE (ref) == COMPONENT_REF
	      && DECL_BIT_FIELD (TREE_OPERAND (ref, 1))))
	return true;
      ref = TREE_OPERAND (ref, 0);
    }

  return false;
}

/* Examine both sides of the assignment statement pointed to by STMT, replace
   them with a scalare replacement if there is one and generate copying of
   replacements if scalarized aggregates have been used in the assignment.  GSI
   is used to hold generated statements for type conversions and subtree
   copying.  */

static enum assignment_mod_result
sra_modify_assign (gimple *stmt, gimple_stmt_iterator *gsi)
{
  struct access *lacc, *racc;
  tree lhs, rhs;
  bool modify_this_stmt = false;
  bool force_gimple_rhs = false;
  location_t loc;
  gimple_stmt_iterator orig_gsi = *gsi;

  if (!gimple_assign_single_p (*stmt))
    return SRA_AM_NONE;
  lhs = gimple_assign_lhs (*stmt);
  rhs = gimple_assign_rhs1 (*stmt);

  if (TREE_CODE (rhs) == CONSTRUCTOR)
    return sra_modify_constructor_assign (stmt, gsi);

  if (TREE_CODE (rhs) == REALPART_EXPR || TREE_CODE (lhs) == REALPART_EXPR
      || TREE_CODE (rhs) == IMAGPART_EXPR || TREE_CODE (lhs) == IMAGPART_EXPR
      || TREE_CODE (rhs) == BIT_FIELD_REF || TREE_CODE (lhs) == BIT_FIELD_REF)
    {
      modify_this_stmt = sra_modify_expr (gimple_assign_rhs1_ptr (*stmt),
					  gsi, false);
      modify_this_stmt |= sra_modify_expr (gimple_assign_lhs_ptr (*stmt),
					   gsi, true);
      return modify_this_stmt ? SRA_AM_MODIFIED : SRA_AM_NONE;
    }

  lacc = get_access_for_expr (lhs);
  racc = get_access_for_expr (rhs);
  if (!lacc && !racc)
    return SRA_AM_NONE;

  loc = gimple_location (*stmt);
  if (lacc && lacc->grp_to_be_replaced)
    {
      lhs = get_access_replacement (lacc);
      gimple_assign_set_lhs (*stmt, lhs);
      modify_this_stmt = true;
      if (lacc->grp_partial_lhs)
	force_gimple_rhs = true;
      sra_stats.exprs++;
    }

  if (racc && racc->grp_to_be_replaced)
    {
      rhs = get_access_replacement (racc);
      modify_this_stmt = true;
      if (racc->grp_partial_lhs)
	force_gimple_rhs = true;
      sra_stats.exprs++;
    }
  else if (racc
	   && !racc->grp_unscalarized_data
	   && TREE_CODE (lhs) == SSA_NAME
	   && !access_has_replacements_p (racc))
    {
      rhs = get_repl_default_def_ssa_name (racc);
      modify_this_stmt = true;
      sra_stats.exprs++;
    }

  if (modify_this_stmt)
    {
      if (!useless_type_conversion_p (TREE_TYPE (lhs), TREE_TYPE (rhs)))
	{
	  /* If we can avoid creating a VIEW_CONVERT_EXPR do so.
	     ???  This should move to fold_stmt which we simply should
	     call after building a VIEW_CONVERT_EXPR here.  */
	  if (AGGREGATE_TYPE_P (TREE_TYPE (lhs))
	      && !contains_bitfld_component_ref_p (lhs))
	    {
	      lhs = build_ref_for_model (loc, lhs, 0, racc, gsi, false);
	      gimple_assign_set_lhs (*stmt, lhs);
	    }
	  else if (AGGREGATE_TYPE_P (TREE_TYPE (rhs))
		   && !contains_vce_or_bfcref_p (rhs))
	    rhs = build_ref_for_model (loc, rhs, 0, lacc, gsi, false);

	  if (!useless_type_conversion_p (TREE_TYPE (lhs), TREE_TYPE (rhs)))
	    {
	      rhs = fold_build1_loc (loc, VIEW_CONVERT_EXPR, TREE_TYPE (lhs),
				     rhs);
	      if (is_gimple_reg_type (TREE_TYPE (lhs))
		  && TREE_CODE (lhs) != SSA_NAME)
		force_gimple_rhs = true;
	    }
	}
    }

  if (lacc && lacc->grp_to_be_debug_replaced)
    {
      tree dlhs = get_access_replacement (lacc);
      tree drhs = unshare_expr (rhs);
      if (!useless_type_conversion_p (TREE_TYPE (dlhs), TREE_TYPE (drhs)))
	{
	  if (AGGREGATE_TYPE_P (TREE_TYPE (drhs))
	      && !contains_vce_or_bfcref_p (drhs))
	    drhs = build_debug_ref_for_model (loc, drhs, 0, lacc);
	  if (drhs
	      && !useless_type_conversion_p (TREE_TYPE (dlhs),
					     TREE_TYPE (drhs)))
	    drhs = fold_build1_loc (loc, VIEW_CONVERT_EXPR,
				    TREE_TYPE (dlhs), drhs);
	}
      gimple ds = gimple_build_debug_bind (dlhs, drhs, *stmt);
      gsi_insert_before (gsi, ds, GSI_SAME_STMT);
    }

  /* From this point on, the function deals with assignments in between
     aggregates when at least one has scalar reductions of some of its
     components.  There are three possible scenarios: Both the LHS and RHS have
     to-be-scalarized components, 2) only the RHS has or 3) only the LHS has.

     In the first case, we would like to load the LHS components from RHS
     components whenever possible.  If that is not possible, we would like to
     read it directly from the RHS (after updating it by storing in it its own
     components).  If there are some necessary unscalarized data in the LHS,
     those will be loaded by the original assignment too.  If neither of these
     cases happen, the original statement can be removed.  Most of this is done
     by load_assign_lhs_subreplacements.

     In the second case, we would like to store all RHS scalarized components
     directly into LHS and if they cover the aggregate completely, remove the
     statement too.  In the third case, we want the LHS components to be loaded
     directly from the RHS (DSE will remove the original statement if it
     becomes redundant).

     This is a bit complex but manageable when types match and when unions do
     not cause confusion in a way that we cannot really load a component of LHS
     from the RHS or vice versa (the access representing this level can have
     subaccesses that are accessible only through a different union field at a
     higher level - different from the one used in the examined expression).
     Unions are fun.

     Therefore, I specially handle a fourth case, happening when there is a
     specific type cast or it is impossible to locate a scalarized subaccess on
     the other side of the expression.  If that happens, I simply "refresh" the
     RHS by storing in it is scalarized components leave the original statement
     there to do the copying and then load the scalar replacements of the LHS.
     This is what the first branch does.  */

  if (modify_this_stmt
      || gimple_has_volatile_ops (*stmt)
      || contains_vce_or_bfcref_p (rhs)
      || contains_vce_or_bfcref_p (lhs))
    {
      if (access_has_children_p (racc))
	generate_subtree_copies (racc->first_child, racc->base, 0, 0, 0,
				 gsi, false, false, loc);
      if (access_has_children_p (lacc))
	generate_subtree_copies (lacc->first_child, lacc->base, 0, 0, 0,
				 gsi, true, true, loc);
      sra_stats.separate_lhs_rhs_handling++;

      /* This gimplification must be done after generate_subtree_copies,
	 lest we insert the subtree copies in the middle of the gimplified
	 sequence.  */
      if (force_gimple_rhs)
	rhs = force_gimple_operand_gsi (&orig_gsi, rhs, true, NULL_TREE,
					true, GSI_SAME_STMT);
      if (gimple_assign_rhs1 (*stmt) != rhs)
	{
	  modify_this_stmt = true;
	  gimple_assign_set_rhs_from_tree (&orig_gsi, rhs);
	  gcc_assert (*stmt == gsi_stmt (orig_gsi));
	}

      return modify_this_stmt ? SRA_AM_MODIFIED : SRA_AM_NONE;
    }
  else
    {
      if (access_has_children_p (lacc)
	  && access_has_children_p (racc)
	  /* When an access represents an unscalarizable region, it usually
	     represents accesses with variable offset and thus must not be used
	     to generate new memory accesses.  */
	  && !lacc->grp_unscalarizable_region
	  && !racc->grp_unscalarizable_region)
	{
	  gimple_stmt_iterator orig_gsi = *gsi;
	  enum unscalarized_data_handling refreshed;

	  if (lacc->grp_read && !lacc->grp_covered)
	    refreshed = handle_unscalarized_data_in_subtree (racc, gsi);
	  else
	    refreshed = SRA_UDH_NONE;

	  load_assign_lhs_subreplacements (lacc, racc, lacc->offset,
					   &orig_gsi, gsi, &refreshed);
	  if (refreshed != SRA_UDH_RIGHT)
	    {
	      gsi_next (gsi);
	      unlink_stmt_vdef (*stmt);
	      gsi_remove (&orig_gsi, true);
	      release_defs (*stmt);
	      sra_stats.deleted++;
	      return SRA_AM_REMOVED;
	    }
	}
      else
	{
	  if (access_has_children_p (racc)
	      && !racc->grp_unscalarized_data)
	    {
	      if (dump_file)
		{
		  fprintf (dump_file, "Removing load: ");
		  print_gimple_stmt (dump_file, *stmt, 0, 0);
		}
	      generate_subtree_copies (racc->first_child, lhs,
				       racc->offset, 0, 0, gsi,
				       false, false, loc);
	      gcc_assert (*stmt == gsi_stmt (*gsi));
	      unlink_stmt_vdef (*stmt);
	      gsi_remove (gsi, true);
	      release_defs (*stmt);
	      sra_stats.deleted++;
	      return SRA_AM_REMOVED;
	    }
	  /* Restore the aggregate RHS from its components so the
	     prevailing aggregate copy does the right thing.  */
	  if (access_has_children_p (racc))
	    generate_subtree_copies (racc->first_child, racc->base, 0, 0, 0,
				     gsi, false, false, loc);
	  /* Re-load the components of the aggregate copy destination.
	     But use the RHS aggregate to load from to expose more
	     optimization opportunities.  */
	  if (access_has_children_p (lacc))
	    generate_subtree_copies (lacc->first_child, rhs, lacc->offset,
				     0, 0, gsi, true, true, loc);
	}

      return SRA_AM_NONE;
    }
}

/* Traverse the function body and all modifications as decided in
   analyze_all_variable_accesses.  Return true iff the CFG has been
   changed.  */

static bool
sra_modify_function_body (void)
{
  bool cfg_changed = false;
  basic_block bb;

  FOR_EACH_BB (bb)
    {
      gimple_stmt_iterator gsi = gsi_start_bb (bb);
      while (!gsi_end_p (gsi))
	{
	  gimple stmt = gsi_stmt (gsi);
	  enum assignment_mod_result assign_result;
	  bool modified = false, deleted = false;
	  tree *t;
	  unsigned i;

	  switch (gimple_code (stmt))
	    {
	    case GIMPLE_RETURN:
	      t = gimple_return_retval_ptr (stmt);
	      if (*t != NULL_TREE)
		modified |= sra_modify_expr (t, &gsi, false);
	      break;

	    case GIMPLE_ASSIGN:
	      assign_result = sra_modify_assign (&stmt, &gsi);
	      modified |= assign_result == SRA_AM_MODIFIED;
	      deleted = assign_result == SRA_AM_REMOVED;
	      break;

	    case GIMPLE_CALL:
	      /* Operands must be processed before the lhs.  */
	      for (i = 0; i < gimple_call_num_args (stmt); i++)
		{
		  t = gimple_call_arg_ptr (stmt, i);
		  modified |= sra_modify_expr (t, &gsi, false);
		}

	      if (gimple_call_lhs (stmt))
		{
		  t = gimple_call_lhs_ptr (stmt);
		  modified |= sra_modify_expr (t, &gsi, true);
		}
	      break;

	    case GIMPLE_ASM:
	      for (i = 0; i < gimple_asm_ninputs (stmt); i++)
		{
		  t = &TREE_VALUE (gimple_asm_input_op (stmt, i));
		  modified |= sra_modify_expr (t, &gsi, false);
		}
	      for (i = 0; i < gimple_asm_noutputs (stmt); i++)
		{
		  t = &TREE_VALUE (gimple_asm_output_op (stmt, i));
		  modified |= sra_modify_expr (t, &gsi, true);
		}
	      break;

	    default:
	      break;
	    }

	  if (modified)
	    {
	      update_stmt (stmt);
	      if (maybe_clean_eh_stmt (stmt)
		  && gimple_purge_dead_eh_edges (gimple_bb (stmt)))
		cfg_changed = true;
	    }
	  if (!deleted)
	    gsi_next (&gsi);
	}
    }

  return cfg_changed;
}

/* Generate statements initializing scalar replacements of parts of function
   parameters.  */

static void
initialize_parameter_reductions (void)
{
  gimple_stmt_iterator gsi;
  gimple_seq seq = NULL;
  tree parm;

  gsi = gsi_start (seq);
  for (parm = DECL_ARGUMENTS (current_function_decl);
       parm;
       parm = DECL_CHAIN (parm))
    {
      vec<access_p> *access_vec;
      struct access *access;

      if (!bitmap_bit_p (candidate_bitmap, DECL_UID (parm)))
	continue;
      access_vec = get_base_access_vector (parm);
      if (!access_vec)
	continue;

      for (access = (*access_vec)[0];
	   access;
	   access = access->next_grp)
	generate_subtree_copies (access, parm, 0, 0, 0, &gsi, true, true,
				 EXPR_LOCATION (parm));
    }

  seq = gsi_seq (gsi);
  if (seq)
    gsi_insert_seq_on_edge_immediate (single_succ_edge (ENTRY_BLOCK_PTR), seq);
}

/* The "main" function of intraprocedural SRA passes.  Runs the analysis and if
   it reveals there are components of some aggregates to be scalarized, it runs
   the required transformations.  */
static unsigned int
perform_intra_sra (void)
{
  int ret = 0;
  sra_initialize ();

  if (!find_var_candidates ())
    goto out;

  if (!scan_function ())
    goto out;

  if (!analyze_all_variable_accesses ())
    goto out;

  if (sra_modify_function_body ())
    ret = TODO_update_ssa | TODO_cleanup_cfg;
  else
    ret = TODO_update_ssa;
  initialize_parameter_reductions ();

  statistics_counter_event (cfun, "Scalar replacements created",
			    sra_stats.replacements);
  statistics_counter_event (cfun, "Modified expressions", sra_stats.exprs);
  statistics_counter_event (cfun, "Subtree copy stmts",
			    sra_stats.subtree_copies);
  statistics_counter_event (cfun, "Subreplacement stmts",
			    sra_stats.subreplacements);
  statistics_counter_event (cfun, "Deleted stmts", sra_stats.deleted);
  statistics_counter_event (cfun, "Separate LHS and RHS handling",
			    sra_stats.separate_lhs_rhs_handling);

 out:
  sra_deinitialize ();
  return ret;
}

/* Perform early intraprocedural SRA.  */
static unsigned int
early_intra_sra (void)
{
  sra_mode = SRA_MODE_EARLY_INTRA;
  return perform_intra_sra ();
}

/* Perform "late" intraprocedural SRA.  */
static unsigned int
late_intra_sra (void)
{
  sra_mode = SRA_MODE_INTRA;
  return perform_intra_sra ();
}


static bool
gate_intra_sra (void)
{
  return flag_tree_sra != 0 && dbg_cnt (tree_sra);
}


namespace {

const pass_data pass_data_sra_early =
{
  GIMPLE_PASS, /* type */
  "esra", /* name */
  OPTGROUP_NONE, /* optinfo_flags */
  true, /* has_gate */
  true, /* has_execute */
  TV_TREE_SRA, /* tv_id */
  ( PROP_cfg | PROP_ssa ), /* properties_required */
  0, /* properties_provided */
  0, /* properties_destroyed */
  0, /* todo_flags_start */
  ( TODO_update_ssa | TODO_verify_ssa ), /* todo_flags_finish */
};

class pass_sra_early : public gimple_opt_pass
{
public:
  pass_sra_early(gcc::context *ctxt)
    : gimple_opt_pass(pass_data_sra_early, ctxt)
  {}

  /* opt_pass methods: */
  bool gate () { return gate_intra_sra (); }
  unsigned int execute () { return early_intra_sra (); }

}; // class pass_sra_early

} // anon namespace

gimple_opt_pass *
make_pass_sra_early (gcc::context *ctxt)
{
  return new pass_sra_early (ctxt);
}

namespace {

const pass_data pass_data_sra =
{
  GIMPLE_PASS, /* type */
  "sra", /* name */
  OPTGROUP_NONE, /* optinfo_flags */
  true, /* has_gate */
  true, /* has_execute */
  TV_TREE_SRA, /* tv_id */
  ( PROP_cfg | PROP_ssa ), /* properties_required */
  0, /* properties_provided */
  0, /* properties_destroyed */
  TODO_update_address_taken, /* todo_flags_start */
  ( TODO_update_ssa | TODO_verify_ssa ), /* todo_flags_finish */
};

class pass_sra : public gimple_opt_pass
{
public:
  pass_sra(gcc::context *ctxt)
    : gimple_opt_pass(pass_data_sra, ctxt)
  {}

  /* opt_pass methods: */
  bool gate () { return gate_intra_sra (); }
  unsigned int execute () { return late_intra_sra (); }

}; // class pass_sra

} // anon namespace

gimple_opt_pass *
make_pass_sra (gcc::context *ctxt)
{
  return new pass_sra (ctxt);
}


/* Return true iff PARM (which must be a parm_decl) is an unused scalar
   parameter.  */

static bool
is_unused_scalar_param (tree parm)
{
  tree name;
  return (is_gimple_reg (parm)
	  && (!(name = ssa_default_def (cfun, parm))
	      || has_zero_uses (name)));
}

/* Scan immediate uses of a default definition SSA name of a parameter PARM and
   examine whether there are any direct or otherwise infeasible ones.  If so,
   return true, otherwise return false.  PARM must be a gimple register with a
   non-NULL default definition.  */

static bool
ptr_parm_has_direct_uses (tree parm)
{
  imm_use_iterator ui;
  gimple stmt;
  tree name = ssa_default_def (cfun, parm);
  bool ret = false;

  FOR_EACH_IMM_USE_STMT (stmt, ui, name)
    {
      int uses_ok = 0;
      use_operand_p use_p;

      if (is_gimple_debug (stmt))
	continue;

      /* Valid uses include dereferences on the lhs and the rhs.  */
      if (gimple_has_lhs (stmt))
	{
	  tree lhs = gimple_get_lhs (stmt);
	  while (handled_component_p (lhs))
	    lhs = TREE_OPERAND (lhs, 0);
	  if (TREE_CODE (lhs) == MEM_REF
	      && TREE_OPERAND (lhs, 0) == name
	      && integer_zerop (TREE_OPERAND (lhs, 1))
	      && types_compatible_p (TREE_TYPE (lhs),
				     TREE_TYPE (TREE_TYPE (name)))
	      && !TREE_THIS_VOLATILE (lhs))
	    uses_ok++;
	}
      if (gimple_assign_single_p (stmt))
	{
	  tree rhs = gimple_assign_rhs1 (stmt);
	  while (handled_component_p (rhs))
	    rhs = TREE_OPERAND (rhs, 0);
	  if (TREE_CODE (rhs) == MEM_REF
	      && TREE_OPERAND (rhs, 0) == name
	      && integer_zerop (TREE_OPERAND (rhs, 1))
	      && types_compatible_p (TREE_TYPE (rhs),
				     TREE_TYPE (TREE_TYPE (name)))
	      && !TREE_THIS_VOLATILE (rhs))
	    uses_ok++;
	}
      else if (is_gimple_call (stmt))
	{
	  unsigned i;
	  for (i = 0; i < gimple_call_num_args (stmt); ++i)
	    {
	      tree arg = gimple_call_arg (stmt, i);
	      while (handled_component_p (arg))
		arg = TREE_OPERAND (arg, 0);
	      if (TREE_CODE (arg) == MEM_REF
		  && TREE_OPERAND (arg, 0) == name
		  && integer_zerop (TREE_OPERAND (arg, 1))
		  && types_compatible_p (TREE_TYPE (arg),
					 TREE_TYPE (TREE_TYPE (name)))
		  && !TREE_THIS_VOLATILE (arg))
		uses_ok++;
	    }
	}

      /* If the number of valid uses does not match the number of
         uses in this stmt there is an unhandled use.  */
      FOR_EACH_IMM_USE_ON_STMT (use_p, ui)
	--uses_ok;

      if (uses_ok != 0)
	ret = true;

      if (ret)
	BREAK_FROM_IMM_USE_STMT (ui);
    }

  return ret;
}

/* Identify candidates for reduction for IPA-SRA based on their type and mark
   them in candidate_bitmap.  Note that these do not necessarily include
   parameter which are unused and thus can be removed.  Return true iff any
   such candidate has been found.  */

static bool
find_param_candidates (void)
{
  tree parm;
  int count = 0;
  bool ret = false;
  const char *msg;

  for (parm = DECL_ARGUMENTS (current_function_decl);
       parm;
       parm = DECL_CHAIN (parm))
    {
      tree type = TREE_TYPE (parm);
      tree_node **slot;

      count++;

      if (TREE_THIS_VOLATILE (parm)
	  || TREE_ADDRESSABLE (parm)
	  || (!is_gimple_reg_type (type) && is_va_list_type (type)))
	continue;

      if (is_unused_scalar_param (parm))
	{
	  ret = true;
	  continue;
	}

      if (POINTER_TYPE_P (type))
	{
	  type = TREE_TYPE (type);

	  if (TREE_CODE (type) == FUNCTION_TYPE
	      || TYPE_VOLATILE (type)
	      || (TREE_CODE (type) == ARRAY_TYPE
		  && TYPE_NONALIASED_COMPONENT (type))
	      || !is_gimple_reg (parm)
	      || is_va_list_type (type)
	      || ptr_parm_has_direct_uses (parm))
	    continue;
	}
      else if (!AGGREGATE_TYPE_P (type))
	continue;

      if (!COMPLETE_TYPE_P (type)
	  || !host_integerp (TYPE_SIZE (type), 1)
          || tree_low_cst (TYPE_SIZE (type), 1) == 0
	  || (AGGREGATE_TYPE_P (type)
	      && type_internals_preclude_sra_p (type, &msg)))
	continue;

      bitmap_set_bit (candidate_bitmap, DECL_UID (parm));
      slot = candidates.find_slot_with_hash (parm, DECL_UID (parm), INSERT);
      *slot = parm;

      ret = true;
      if (dump_file && (dump_flags & TDF_DETAILS))
	{
	  fprintf (dump_file, "Candidate (%d): ", DECL_UID (parm));
	  print_generic_expr (dump_file, parm, 0);
	  fprintf (dump_file, "\n");
	}
    }

  func_param_count = count;
  return ret;
}

/* Callback of walk_aliased_vdefs, marks the access passed as DATA as
   maybe_modified. */

static bool
mark_maybe_modified (ao_ref *ao ATTRIBUTE_UNUSED, tree vdef ATTRIBUTE_UNUSED,
		     void *data)
{
  struct access *repr = (struct access *) data;

  repr->grp_maybe_modified = 1;
  return true;
}

/* Analyze what representatives (in linked lists accessible from
   REPRESENTATIVES) can be modified by side effects of statements in the
   current function.  */

static void
analyze_modified_params (vec<access_p> representatives)
{
  int i;

  for (i = 0; i < func_param_count; i++)
    {
      struct access *repr;

      for (repr = representatives[i];
	   repr;
	   repr = repr->next_grp)
	{
	  struct access *access;
	  bitmap visited;
	  ao_ref ar;

	  if (no_accesses_p (repr))
	    continue;
	  if (!POINTER_TYPE_P (TREE_TYPE (repr->base))
	      || repr->grp_maybe_modified)
	    continue;

	  ao_ref_init (&ar, repr->expr);
	  visited = BITMAP_ALLOC (NULL);
	  for (access = repr; access; access = access->next_sibling)
	    {
	      /* All accesses are read ones, otherwise grp_maybe_modified would
		 be trivially set.  */
	      walk_aliased_vdefs (&ar, gimple_vuse (access->stmt),
				  mark_maybe_modified, repr, &visited);
	      if (repr->grp_maybe_modified)
		break;
	    }
	  BITMAP_FREE (visited);
	}
    }
}

/* Propagate distances in bb_dereferences in the opposite direction than the
   control flow edges, in each step storing the maximum of the current value
   and the minimum of all successors.  These steps are repeated until the table
   stabilizes.  Note that BBs which might terminate the functions (according to
   final_bbs bitmap) never updated in this way.  */

static void
propagate_dereference_distances (void)
{
  vec<basic_block> queue;
  basic_block bb;

  queue.create (last_basic_block_for_function (cfun));
  queue.quick_push (ENTRY_BLOCK_PTR);
  FOR_EACH_BB (bb)
    {
      queue.quick_push (bb);
      bb->aux = bb;
    }

  while (!queue.is_empty ())
    {
      edge_iterator ei;
      edge e;
      bool change = false;
      int i;

      bb = queue.pop ();
      bb->aux = NULL;

      if (bitmap_bit_p (final_bbs, bb->index))
	continue;

      for (i = 0; i < func_param_count; i++)
	{
	  int idx = bb->index * func_param_count + i;
	  bool first = true;
	  HOST_WIDE_INT inh = 0;

	  FOR_EACH_EDGE (e, ei, bb->succs)
	  {
	    int succ_idx = e->dest->index * func_param_count + i;

	    if (e->src == EXIT_BLOCK_PTR)
	      continue;

	    if (first)
	      {
		first = false;
		inh = bb_dereferences [succ_idx];
	      }
	    else if (bb_dereferences [succ_idx] < inh)
	      inh = bb_dereferences [succ_idx];
	  }

	  if (!first && bb_dereferences[idx] < inh)
	    {
	      bb_dereferences[idx] = inh;
	      change = true;
	    }
	}

      if (change && !bitmap_bit_p (final_bbs, bb->index))
	FOR_EACH_EDGE (e, ei, bb->preds)
	  {
	    if (e->src->aux)
	      continue;

	    e->src->aux = e->src;
	    queue.quick_push (e->src);
	  }
    }

  queue.release ();
}

/* Dump a dereferences TABLE with heading STR to file F.  */

static void
dump_dereferences_table (FILE *f, const char *str, HOST_WIDE_INT *table)
{
  basic_block bb;

  fprintf (dump_file, str);
  FOR_BB_BETWEEN (bb, ENTRY_BLOCK_PTR, EXIT_BLOCK_PTR, next_bb)
    {
      fprintf (f, "%4i  %i   ", bb->index, bitmap_bit_p (final_bbs, bb->index));
      if (bb != EXIT_BLOCK_PTR)
	{
	  int i;
	  for (i = 0; i < func_param_count; i++)
	    {
	      int idx = bb->index * func_param_count + i;
	      fprintf (f, " %4" HOST_WIDE_INT_PRINT "d", table[idx]);
	    }
	}
      fprintf (f, "\n");
    }
  fprintf (dump_file, "\n");
}

/* Determine what (parts of) parameters passed by reference that are not
   assigned to are not certainly dereferenced in this function and thus the
   dereferencing cannot be safely moved to the caller without potentially
   introducing a segfault.  Mark such REPRESENTATIVES as
   grp_not_necessarilly_dereferenced.

   The dereferenced maximum "distance," i.e. the offset + size of the accessed
   part is calculated rather than simple booleans are calculated for each
   pointer parameter to handle cases when only a fraction of the whole
   aggregate is allocated (see testsuite/gcc.c-torture/execute/ipa-sra-2.c for
   an example).

   The maximum dereference distances for each pointer parameter and BB are
   already stored in bb_dereference.  This routine simply propagates these
   values upwards by propagate_dereference_distances and then compares the
   distances of individual parameters in the ENTRY BB to the equivalent
   distances of each representative of a (fraction of a) parameter.  */

static void
analyze_caller_dereference_legality (vec<access_p> representatives)
{
  int i;

  if (dump_file && (dump_flags & TDF_DETAILS))
    dump_dereferences_table (dump_file,
			     "Dereference table before propagation:\n",
			     bb_dereferences);

  propagate_dereference_distances ();

  if (dump_file && (dump_flags & TDF_DETAILS))
    dump_dereferences_table (dump_file,
			     "Dereference table after propagation:\n",
			     bb_dereferences);

  for (i = 0; i < func_param_count; i++)
    {
      struct access *repr = representatives[i];
      int idx = ENTRY_BLOCK_PTR->index * func_param_count + i;

      if (!repr || no_accesses_p (repr))
	continue;

      do
	{
	  if ((repr->offset + repr->size) > bb_dereferences[idx])
	    repr->grp_not_necessarilly_dereferenced = 1;
	  repr = repr->next_grp;
	}
      while (repr);
    }
}

/* Return the representative access for the parameter declaration PARM if it is
   a scalar passed by reference which is not written to and the pointer value
   is not used directly.  Thus, if it is legal to dereference it in the caller
   and we can rule out modifications through aliases, such parameter should be
   turned into one passed by value.  Return NULL otherwise.  */

static struct access *
unmodified_by_ref_scalar_representative (tree parm)
{
  int i, access_count;
  struct access *repr;
  vec<access_p> *access_vec;

  access_vec = get_base_access_vector (parm);
  gcc_assert (access_vec);
  repr = (*access_vec)[0];
  if (repr->write)
    return NULL;
  repr->group_representative = repr;

  access_count = access_vec->length ();
  for (i = 1; i < access_count; i++)
    {
      struct access *access = (*access_vec)[i];
      if (access->write)
	return NULL;
      access->group_representative = repr;
      access->next_sibling = repr->next_sibling;
      repr->next_sibling = access;
    }

  repr->grp_read = 1;
  repr->grp_scalar_ptr = 1;
  return repr;
}

/* Return true iff this ACCESS precludes IPA-SRA of the parameter it is
   associated with.  REQ_ALIGN is the minimum required alignment.  */

static bool
access_precludes_ipa_sra_p (struct access *access, unsigned int req_align)
{
  unsigned int exp_align;
  /* Avoid issues such as the second simple testcase in PR 42025.  The problem
     is incompatible assign in a call statement (and possibly even in asm
     statements).  This can be relaxed by using a new temporary but only for
     non-TREE_ADDRESSABLE types and is probably not worth the complexity. (In
     intraprocedural SRA we deal with this by keeping the old aggregate around,
     something we cannot do in IPA-SRA.)  */
  if (access->write
      && (is_gimple_call (access->stmt)
	  || gimple_code (access->stmt) == GIMPLE_ASM))
    return true;

  exp_align = get_object_alignment (access->expr);
  if (exp_align < req_align)
    return true;

  return false;
}


/* Sort collected accesses for parameter PARM, identify representatives for
   each accessed region and link them together.  Return NULL if there are
   different but overlapping accesses, return the special ptr value meaning
   there are no accesses for this parameter if that is the case and return the
   first representative otherwise.  Set *RO_GRP if there is a group of accesses
   with only read (i.e. no write) accesses.  */

static struct access *
splice_param_accesses (tree parm, bool *ro_grp)
{
  int i, j, access_count, group_count;
  int agg_size, total_size = 0;
  struct access *access, *res, **prev_acc_ptr = &res;
  vec<access_p> *access_vec;

  access_vec = get_base_access_vector (parm);
  if (!access_vec)
    return &no_accesses_representant;
  access_count = access_vec->length ();

  access_vec->qsort (compare_access_positions);

  i = 0;
  total_size = 0;
  group_count = 0;
  while (i < access_count)
    {
      bool modification;
      tree a1_alias_type;
      access = (*access_vec)[i];
      modification = access->write;
      if (access_precludes_ipa_sra_p (access, TYPE_ALIGN (access->type)))
	return NULL;
      a1_alias_type = reference_alias_ptr_type (access->expr);

      /* Access is about to become group representative unless we find some
	 nasty overlap which would preclude us from breaking this parameter
	 apart. */

      j = i + 1;
      while (j < access_count)
	{
	  struct access *ac2 = (*access_vec)[j];
	  if (ac2->offset != access->offset)
	    {
	      /* All or nothing law for parameters. */
	      if (access->offset + access->size > ac2->offset)
		return NULL;
	      else
		break;
	    }
	  else if (ac2->size != access->size)
	    return NULL;

	  if (access_precludes_ipa_sra_p (ac2, TYPE_ALIGN (access->type))
	      || (ac2->type != access->type
		  && (TREE_ADDRESSABLE (ac2->type)
		      || TREE_ADDRESSABLE (access->type)))
	      || (reference_alias_ptr_type (ac2->expr) != a1_alias_type))
	    return NULL;

	  modification |= ac2->write;
	  ac2->group_representative = access;
	  ac2->next_sibling = access->next_sibling;
	  access->next_sibling = ac2;
	  j++;
	}

      group_count++;
      access->grp_maybe_modified = modification;
      if (!modification)
	*ro_grp = true;
      *prev_acc_ptr = access;
      prev_acc_ptr = &access->next_grp;
      total_size += access->size;
      i = j;
    }

  if (POINTER_TYPE_P (TREE_TYPE (parm)))
    agg_size = tree_low_cst (TYPE_SIZE (TREE_TYPE (TREE_TYPE (parm))), 1);
  else
    agg_size = tree_low_cst (TYPE_SIZE (TREE_TYPE (parm)), 1);
  if (total_size >= agg_size)
    return NULL;

  gcc_assert (group_count > 0);
  return res;
}

/* Decide whether parameters with representative accesses given by REPR should
   be reduced into components.  */

static int
decide_one_param_reduction (struct access *repr)
{
  int total_size, cur_parm_size, agg_size, new_param_count, parm_size_limit;
  bool by_ref;
  tree parm;

  parm = repr->base;
  cur_parm_size = tree_low_cst (TYPE_SIZE (TREE_TYPE (parm)), 1);
  gcc_assert (cur_parm_size > 0);

  if (POINTER_TYPE_P (TREE_TYPE (parm)))
    {
      by_ref = true;
      agg_size = tree_low_cst (TYPE_SIZE (TREE_TYPE (TREE_TYPE (parm))), 1);
    }
  else
    {
      by_ref = false;
      agg_size = cur_parm_size;
    }

  if (dump_file)
    {
      struct access *acc;
      fprintf (dump_file, "Evaluating PARAM group sizes for ");
      print_generic_expr (dump_file, parm, 0);
      fprintf (dump_file, " (UID: %u): \n", DECL_UID (parm));
      for (acc = repr; acc; acc = acc->next_grp)
	dump_access (dump_file, acc, true);
    }

  total_size = 0;
  new_param_count = 0;

  for (; repr; repr = repr->next_grp)
    {
      gcc_assert (parm == repr->base);

      /* Taking the address of a non-addressable field is verboten.  */
      if (by_ref && repr->non_addressable)
	return 0;

      /* Do not decompose a non-BLKmode param in a way that would
         create BLKmode params.  Especially for by-reference passing
	 (thus, pointer-type param) this is hardly worthwhile.  */
      if (DECL_MODE (parm) != BLKmode
	  && TYPE_MODE (repr->type) == BLKmode)
	return 0;

      if (!by_ref || (!repr->grp_maybe_modified
		      && !repr->grp_not_necessarilly_dereferenced))
	total_size += repr->size;
      else
	total_size += cur_parm_size;

      new_param_count++;
    }

  gcc_assert (new_param_count > 0);

  if (optimize_function_for_size_p (cfun))
    parm_size_limit = cur_parm_size;
  else
    parm_size_limit = (PARAM_VALUE (PARAM_IPA_SRA_PTR_GROWTH_FACTOR)
                       * cur_parm_size);

  if (total_size < agg_size
      && total_size <= parm_size_limit)
    {
      if (dump_file)
	fprintf (dump_file, "    ....will be split into %i components\n",
		 new_param_count);
      return new_param_count;
    }
  else
    return 0;
}

/* The order of the following enums is important, we need to do extra work for
   UNUSED_PARAMS, BY_VAL_ACCESSES and UNMODIF_BY_REF_ACCESSES.  */
enum ipa_splicing_result { NO_GOOD_ACCESS, UNUSED_PARAMS, BY_VAL_ACCESSES,
			  MODIF_BY_REF_ACCESSES, UNMODIF_BY_REF_ACCESSES };

/* Identify representatives of all accesses to all candidate parameters for
   IPA-SRA.  Return result based on what representatives have been found. */

static enum ipa_splicing_result
splice_all_param_accesses (vec<access_p> &representatives)
{
  enum ipa_splicing_result result = NO_GOOD_ACCESS;
  tree parm;
  struct access *repr;

  representatives.create (func_param_count);

  for (parm = DECL_ARGUMENTS (current_function_decl);
       parm;
       parm = DECL_CHAIN (parm))
    {
      if (is_unused_scalar_param (parm))
	{
	  representatives.quick_push (&no_accesses_representant);
	  if (result == NO_GOOD_ACCESS)
	    result = UNUSED_PARAMS;
	}
      else if (POINTER_TYPE_P (TREE_TYPE (parm))
	       && is_gimple_reg_type (TREE_TYPE (TREE_TYPE (parm)))
	       && bitmap_bit_p (candidate_bitmap, DECL_UID (parm)))
	{
	  repr = unmodified_by_ref_scalar_representative (parm);
	  representatives.quick_push (repr);
	  if (repr)
	    result = UNMODIF_BY_REF_ACCESSES;
	}
      else if (bitmap_bit_p (candidate_bitmap, DECL_UID (parm)))
	{
	  bool ro_grp = false;
	  repr = splice_param_accesses (parm, &ro_grp);
	  representatives.quick_push (repr);

	  if (repr && !no_accesses_p (repr))
	    {
	      if (POINTER_TYPE_P (TREE_TYPE (parm)))
		{
		  if (ro_grp)
		    result = UNMODIF_BY_REF_ACCESSES;
		  else if (result < MODIF_BY_REF_ACCESSES)
		    result = MODIF_BY_REF_ACCESSES;
		}
	      else if (result < BY_VAL_ACCESSES)
		result = BY_VAL_ACCESSES;
	    }
	  else if (no_accesses_p (repr) && (result == NO_GOOD_ACCESS))
	    result = UNUSED_PARAMS;
	}
      else
	representatives.quick_push (NULL);
    }

  if (result == NO_GOOD_ACCESS)
    {
      representatives.release ();
      return NO_GOOD_ACCESS;
    }

  return result;
}

/* Return the index of BASE in PARMS.  Abort if it is not found.  */

static inline int
get_param_index (tree base, vec<tree> parms)
{
  int i, len;

  len = parms.length ();
  for (i = 0; i < len; i++)
    if (parms[i] == base)
      return i;
  gcc_unreachable ();
}

/* Convert the decisions made at the representative level into compact
   parameter adjustments.  REPRESENTATIVES are pointers to first
   representatives of each param accesses, ADJUSTMENTS_COUNT is the expected
   final number of adjustments.  */

static ipa_parm_adjustment_vec
turn_representatives_into_adjustments (vec<access_p> representatives,
				       int adjustments_count)
{
  vec<tree> parms;
  ipa_parm_adjustment_vec adjustments;
  tree parm;
  int i;

  gcc_assert (adjustments_count > 0);
  parms = ipa_get_vector_of_formal_parms (current_function_decl);
  adjustments.create (adjustments_count);
  parm = DECL_ARGUMENTS (current_function_decl);
  for (i = 0; i < func_param_count; i++, parm = DECL_CHAIN (parm))
    {
      struct access *repr = representatives[i];

      if (!repr || no_accesses_p (repr))
	{
	  struct ipa_parm_adjustment adj;

	  memset (&adj, 0, sizeof (adj));
	  adj.base_index = get_param_index (parm, parms);
	  adj.base = parm;
	  if (!repr)
	    adj.copy_param = 1;
	  else
	    adj.remove_param = 1;
	  adjustments.quick_push (adj);
	}
      else
	{
	  struct ipa_parm_adjustment adj;
	  int index = get_param_index (parm, parms);

	  for (; repr; repr = repr->next_grp)
	    {
	      memset (&adj, 0, sizeof (adj));
	      gcc_assert (repr->base == parm);
	      adj.base_index = index;
	      adj.base = repr->base;
	      adj.type = repr->type;
	      adj.alias_ptr_type = reference_alias_ptr_type (repr->expr);
	      adj.offset = repr->offset;
	      adj.reverse = repr->reverse;
	      adj.by_ref = (POINTER_TYPE_P (TREE_TYPE (repr->base))
			    && (repr->grp_maybe_modified
				|| repr->grp_not_necessarilly_dereferenced));
	      adjustments.quick_push (adj);
	    }
	}
    }
  parms.release ();
  return adjustments;
}

/* Analyze the collected accesses and produce a plan what to do with the
   parameters in the form of adjustments, NULL meaning nothing.  */

static ipa_parm_adjustment_vec
analyze_all_param_acesses (void)
{
  enum ipa_splicing_result repr_state;
  bool proceed = false;
  int i, adjustments_count = 0;
  vec<access_p> representatives;
  ipa_parm_adjustment_vec adjustments;

  repr_state = splice_all_param_accesses (representatives);
  if (repr_state == NO_GOOD_ACCESS)
    return ipa_parm_adjustment_vec();

  /* If there are any parameters passed by reference which are not modified
     directly, we need to check whether they can be modified indirectly.  */
  if (repr_state == UNMODIF_BY_REF_ACCESSES)
    {
      analyze_caller_dereference_legality (representatives);
      analyze_modified_params (representatives);
    }

  for (i = 0; i < func_param_count; i++)
    {
      struct access *repr = representatives[i];

      if (repr && !no_accesses_p (repr))
	{
	  if (repr->grp_scalar_ptr)
	    {
	      adjustments_count++;
	      if (repr->grp_not_necessarilly_dereferenced
		  || repr->grp_maybe_modified)
		representatives[i] = NULL;
	      else
		{
		  proceed = true;
		  sra_stats.scalar_by_ref_to_by_val++;
		}
	    }
	  else
	    {
	      int new_components = decide_one_param_reduction (repr);

	      if (new_components == 0)
		{
		  representatives[i] = NULL;
		  adjustments_count++;
		}
	      else
		{
		  adjustments_count += new_components;
		  sra_stats.aggregate_params_reduced++;
		  sra_stats.param_reductions_created += new_components;
		  proceed = true;
		}
	    }
	}
      else
	{
	  if (no_accesses_p (repr))
	    {
	      proceed = true;
	      sra_stats.deleted_unused_parameters++;
	    }
	  adjustments_count++;
	}
    }

  if (!proceed && dump_file)
    fprintf (dump_file, "NOT proceeding to change params.\n");

  if (proceed)
    adjustments = turn_representatives_into_adjustments (representatives,
							 adjustments_count);
  else
    adjustments = ipa_parm_adjustment_vec();

  representatives.release ();
  return adjustments;
}

/* If a parameter replacement identified by ADJ does not yet exist in the form
   of declaration, create it and record it, otherwise return the previously
   created one.  */

static tree
get_replaced_param_substitute (struct ipa_parm_adjustment *adj)
{
  tree repl;
  if (!adj->new_ssa_base)
    {
      char *pretty_name = make_fancy_name (adj->base);

      repl = create_tmp_reg (TREE_TYPE (adj->base), "ISR");
      DECL_NAME (repl) = get_identifier (pretty_name);
      obstack_free (&name_obstack, pretty_name);

      adj->new_ssa_base = repl;
    }
  else
    repl = adj->new_ssa_base;
  return repl;
}

/* Find the first adjustment for a particular parameter BASE in a vector of
   ADJUSTMENTS which is not a copy_param.  Return NULL if there is no such
   adjustment. */

static struct ipa_parm_adjustment *
get_adjustment_for_base (ipa_parm_adjustment_vec adjustments, tree base)
{
  int i, len;

  len = adjustments.length ();
  for (i = 0; i < len; i++)
    {
      struct ipa_parm_adjustment *adj;

      adj = &adjustments[i];
      if (!adj->copy_param && adj->base == base)
	return adj;
    }

  return NULL;
}

/* If the statement STMT defines an SSA_NAME of a parameter which is to be
   removed because its value is not used, replace the SSA_NAME with a one
   relating to a created VAR_DECL together all of its uses and return true.
   ADJUSTMENTS is a pointer to an adjustments vector.  */

static bool
replace_removed_params_ssa_names (gimple stmt,
				  ipa_parm_adjustment_vec adjustments)
{
  struct ipa_parm_adjustment *adj;
  tree lhs, decl, repl, name;

  if (gimple_code (stmt) == GIMPLE_PHI)
    lhs = gimple_phi_result (stmt);
  else if (is_gimple_assign (stmt))
    lhs = gimple_assign_lhs (stmt);
  else if (is_gimple_call (stmt))
    lhs = gimple_call_lhs (stmt);
  else
    gcc_unreachable ();

  if (TREE_CODE (lhs) != SSA_NAME)
    return false;

  decl = SSA_NAME_VAR (lhs);
  if (decl == NULL_TREE
      || TREE_CODE (decl) != PARM_DECL)
    return false;

  adj = get_adjustment_for_base (adjustments, decl);
  if (!adj)
    return false;

  repl = get_replaced_param_substitute (adj);
  name = make_ssa_name (repl, stmt);

  if (dump_file)
    {
      fprintf (dump_file, "replacing an SSA name of a removed param ");
      print_generic_expr (dump_file, lhs, 0);
      fprintf (dump_file, " with ");
      print_generic_expr (dump_file, name, 0);
      fprintf (dump_file, "\n");
    }

  if (is_gimple_assign (stmt))
    gimple_assign_set_lhs (stmt, name);
  else if (is_gimple_call (stmt))
    gimple_call_set_lhs (stmt, name);
  else
    gimple_phi_set_result (stmt, name);

  replace_uses_by (lhs, name);
  release_ssa_name (lhs);
  return true;
}

/* If the expression *EXPR should be replaced by a reduction of a parameter, do
   so.  ADJUSTMENTS is a pointer to a vector of adjustments.  CONVERT
   specifies whether the function should care about type incompatibility the
   current and new expressions.  If it is false, the function will leave
   incompatibility issues to the caller.  Return true iff the expression
   was modified. */

static bool
sra_ipa_modify_expr (tree *expr, bool convert,
		     ipa_parm_adjustment_vec adjustments)
{
  int i, len;
  struct ipa_parm_adjustment *adj, *cand = NULL;
  HOST_WIDE_INT offset, size, max_size;
  tree base, src;
  bool reverse;

  len = adjustments.length ();

  if (TREE_CODE (*expr) == BIT_FIELD_REF
      || TREE_CODE (*expr) == IMAGPART_EXPR
      || TREE_CODE (*expr) == REALPART_EXPR)
    {
      expr = &TREE_OPERAND (*expr, 0);
      convert = true;
    }

  base = get_ref_base_and_extent (*expr, &offset, &size, &max_size, &reverse);
  if (!base || size == -1 || max_size == -1)
    return false;

  if (TREE_CODE (base) == MEM_REF)
    {
      offset += mem_ref_offset (base).low * BITS_PER_UNIT;
      base = TREE_OPERAND (base, 0);
    }

  base = get_ssa_base_param (base);
  if (!base || TREE_CODE (base) != PARM_DECL)
    return false;

  for (i = 0; i < len; i++)
    {
      adj = &adjustments[i];

      if (adj->base == base
	  && (adj->offset == offset || adj->remove_param))
	{
	  cand = adj;
	  break;
	}
    }
  if (!cand || cand->copy_param || cand->remove_param)
    return false;

  if (cand->by_ref)
    src = build_simple_mem_ref (cand->reduction);
  else
    src = cand->reduction;

  if (dump_file && (dump_flags & TDF_DETAILS))
    {
      fprintf (dump_file, "About to replace expr ");
      print_generic_expr (dump_file, *expr, 0);
      fprintf (dump_file, " with ");
      print_generic_expr (dump_file, src, 0);
      fprintf (dump_file, "\n");
    }

  if (convert && !useless_type_conversion_p (TREE_TYPE (*expr), cand->type))
    {
      tree vce = build1 (VIEW_CONVERT_EXPR, TREE_TYPE (*expr), src);
      *expr = vce;
    }
  else
    *expr = src;
  return true;
}

/* If the statement pointed to by STMT_PTR contains any expressions that need
   to replaced with a different one as noted by ADJUSTMENTS, do so.  Handle any
   potential type incompatibilities (GSI is used to accommodate conversion
   statements and must point to the statement).  Return true iff the statement
   was modified.  */

static bool
sra_ipa_modify_assign (gimple *stmt_ptr, gimple_stmt_iterator *gsi,
		       ipa_parm_adjustment_vec adjustments)
{
  gimple stmt = *stmt_ptr;
  tree *lhs_p, *rhs_p;
  bool any;

  if (!gimple_assign_single_p (stmt))
    return false;

  rhs_p = gimple_assign_rhs1_ptr (stmt);
  lhs_p = gimple_assign_lhs_ptr (stmt);

  any = sra_ipa_modify_expr (rhs_p, false, adjustments);
  any |= sra_ipa_modify_expr (lhs_p, false, adjustments);
  if (any)
    {
      tree new_rhs = NULL_TREE;

      if (!useless_type_conversion_p (TREE_TYPE (*lhs_p), TREE_TYPE (*rhs_p)))
	{
	  if (TREE_CODE (*rhs_p) == CONSTRUCTOR)
	    {
	      /* V_C_Es of constructors can cause trouble (PR 42714).  */
	      if (is_gimple_reg_type (TREE_TYPE (*lhs_p)))
		*rhs_p = build_zero_cst (TREE_TYPE (*lhs_p));
	      else
		*rhs_p = build_constructor (TREE_TYPE (*lhs_p),
					    NULL);
	    }
	  else
	    new_rhs = fold_build1_loc (gimple_location (stmt),
				       VIEW_CONVERT_EXPR, TREE_TYPE (*lhs_p),
				       *rhs_p);
	}
      else if (REFERENCE_CLASS_P (*rhs_p)
	       && is_gimple_reg_type (TREE_TYPE (*lhs_p))
	       && !is_gimple_reg (*lhs_p))
	/* This can happen when an assignment in between two single field
	   structures is turned into an assignment in between two pointers to
	   scalars (PR 42237).  */
	new_rhs = *rhs_p;

      if (new_rhs)
	{
	  tree tmp = force_gimple_operand_gsi (gsi, new_rhs, true, NULL_TREE,
					       true, GSI_SAME_STMT);

	  gimple_assign_set_rhs_from_tree (gsi, tmp);
	}

      return true;
    }

  return false;
}

/* Traverse the function body and all modifications as described in
   ADJUSTMENTS.  Return true iff the CFG has been changed.  */

static bool
ipa_sra_modify_function_body (ipa_parm_adjustment_vec adjustments)
{
  bool cfg_changed = false;
  basic_block bb;

  FOR_EACH_BB (bb)
    {
      gimple_stmt_iterator gsi;

      for (gsi = gsi_start_phis (bb); !gsi_end_p (gsi); gsi_next (&gsi))
	replace_removed_params_ssa_names (gsi_stmt (gsi), adjustments);

      gsi = gsi_start_bb (bb);
      while (!gsi_end_p (gsi))
	{
	  gimple stmt = gsi_stmt (gsi);
	  bool modified = false;
	  tree *t;
	  unsigned i;

	  switch (gimple_code (stmt))
	    {
	    case GIMPLE_RETURN:
	      t = gimple_return_retval_ptr (stmt);
	      if (*t != NULL_TREE)
		modified |= sra_ipa_modify_expr (t, true, adjustments);
	      break;

	    case GIMPLE_ASSIGN:
	      modified |= sra_ipa_modify_assign (&stmt, &gsi, adjustments);
	      modified |= replace_removed_params_ssa_names (stmt, adjustments);
	      break;

	    case GIMPLE_CALL:
	      /* Operands must be processed before the lhs.  */
	      for (i = 0; i < gimple_call_num_args (stmt); i++)
		{
		  t = gimple_call_arg_ptr (stmt, i);
		  modified |= sra_ipa_modify_expr (t, true, adjustments);
		}

	      if (gimple_call_lhs (stmt))
		{
		  t = gimple_call_lhs_ptr (stmt);
		  modified |= sra_ipa_modify_expr (t, false, adjustments);
		  modified |= replace_removed_params_ssa_names (stmt,
								adjustments);
		}
	      break;

	    case GIMPLE_ASM:
	      for (i = 0; i < gimple_asm_ninputs (stmt); i++)
		{
		  t = &TREE_VALUE (gimple_asm_input_op (stmt, i));
		  modified |= sra_ipa_modify_expr (t, true, adjustments);
		}
	      for (i = 0; i < gimple_asm_noutputs (stmt); i++)
		{
		  t = &TREE_VALUE (gimple_asm_output_op (stmt, i));
		  modified |= sra_ipa_modify_expr (t, false, adjustments);
		}
	      break;

	    default:
	      break;
	    }

	  if (modified)
	    {
	      update_stmt (stmt);
	      if (maybe_clean_eh_stmt (stmt)
		  && gimple_purge_dead_eh_edges (gimple_bb (stmt)))
		cfg_changed = true;
	    }
	  gsi_next (&gsi);
	}
    }

  return cfg_changed;
}

/* Call gimple_debug_bind_reset_value on all debug statements describing
   gimple register parameters that are being removed or replaced.  */

static void
sra_ipa_reset_debug_stmts (ipa_parm_adjustment_vec adjustments)
{
  int i, len;
  gimple_stmt_iterator *gsip = NULL, gsi;

  if (MAY_HAVE_DEBUG_STMTS && single_succ_p (ENTRY_BLOCK_PTR))
    {
      gsi = gsi_after_labels (single_succ (ENTRY_BLOCK_PTR));
      gsip = &gsi;
    }
  len = adjustments.length ();
  for (i = 0; i < len; i++)
    {
      struct ipa_parm_adjustment *adj;
      imm_use_iterator ui;
      gimple stmt, def_temp;
      tree name, vexpr, copy = NULL_TREE;
      use_operand_p use_p;

      adj = &adjustments[i];
      if (adj->copy_param || !is_gimple_reg (adj->base))
	continue;
      name = ssa_default_def (cfun, adj->base);
      vexpr = NULL;
      if (name)
	FOR_EACH_IMM_USE_STMT (stmt, ui, name)
	  {
	    if (gimple_clobber_p (stmt))
	      {
		gimple_stmt_iterator cgsi = gsi_for_stmt (stmt);
		unlink_stmt_vdef (stmt);
		gsi_remove (&cgsi, true);
		release_defs (stmt);
		continue;
	      }
	    /* All other users must have been removed by
	       ipa_sra_modify_function_body.  */
	    gcc_assert (is_gimple_debug (stmt));
	    if (vexpr == NULL && gsip != NULL)
	      {
		gcc_assert (TREE_CODE (adj->base) == PARM_DECL);
		vexpr = make_node (DEBUG_EXPR_DECL);
		def_temp = gimple_build_debug_source_bind (vexpr, adj->base,
							   NULL);
		DECL_ARTIFICIAL (vexpr) = 1;
		TREE_TYPE (vexpr) = TREE_TYPE (name);
		DECL_MODE (vexpr) = DECL_MODE (adj->base);
		gsi_insert_before (gsip, def_temp, GSI_SAME_STMT);
	      }
	    if (vexpr)
	      {
		FOR_EACH_IMM_USE_ON_STMT (use_p, ui)
		  SET_USE (use_p, vexpr);
	      }
	    else
	      gimple_debug_bind_reset_value (stmt);
	    update_stmt (stmt);
	  }
      /* Create a VAR_DECL for debug info purposes.  */
      if (!DECL_IGNORED_P (adj->base))
	{
	  copy = build_decl (DECL_SOURCE_LOCATION (current_function_decl),
			     VAR_DECL, DECL_NAME (adj->base),
			     TREE_TYPE (adj->base));
	  if (DECL_PT_UID_SET_P (adj->base))
	    SET_DECL_PT_UID (copy, DECL_PT_UID (adj->base));
	  TREE_ADDRESSABLE (copy) = TREE_ADDRESSABLE (adj->base);
	  TREE_READONLY (copy) = TREE_READONLY (adj->base);
	  TREE_THIS_VOLATILE (copy) = TREE_THIS_VOLATILE (adj->base);
	  DECL_GIMPLE_REG_P (copy) = DECL_GIMPLE_REG_P (adj->base);
	  DECL_ARTIFICIAL (copy) = DECL_ARTIFICIAL (adj->base);
	  DECL_IGNORED_P (copy) = DECL_IGNORED_P (adj->base);
	  DECL_ABSTRACT_ORIGIN (copy) = DECL_ORIGIN (adj->base);
	  DECL_SEEN_IN_BIND_EXPR_P (copy) = 1;
	  SET_DECL_RTL (copy, 0);
	  TREE_USED (copy) = 1;
	  DECL_CONTEXT (copy) = current_function_decl;
	  add_local_decl (cfun, copy);
	  DECL_CHAIN (copy) =
	    BLOCK_VARS (DECL_INITIAL (current_function_decl));
	  BLOCK_VARS (DECL_INITIAL (current_function_decl)) = copy;
	}
      if (gsip != NULL && copy && target_for_debug_bind (adj->base))
	{
	  gcc_assert (TREE_CODE (adj->base) == PARM_DECL);
	  if (vexpr)
	    def_temp = gimple_build_debug_bind (copy, vexpr, NULL);
	  else
	    def_temp = gimple_build_debug_source_bind (copy, adj->base,
						       NULL);
	  gsi_insert_before (gsip, def_temp, GSI_SAME_STMT);
	}
    }
}

/* Return false iff all callers have at least as many actual arguments as there
   are formal parameters in the current function.  */

static bool
not_all_callers_have_enough_arguments_p (struct cgraph_node *node,
					 void *data ATTRIBUTE_UNUSED)
{
  struct cgraph_edge *cs;
  for (cs = node->callers; cs; cs = cs->next_caller)
    if (!callsite_has_enough_arguments_p (cs->call_stmt))
      return true;

  return false;
}

/* Convert all callers of NODE.  */

static bool
convert_callers_for_node (struct cgraph_node *node,
		          void *data)
{
  ipa_parm_adjustment_vec *adjustments = (ipa_parm_adjustment_vec *) data;
  bitmap recomputed_callers = BITMAP_ALLOC (NULL);
  struct cgraph_edge *cs;

  for (cs = node->callers; cs; cs = cs->next_caller)
    {
      push_cfun (DECL_STRUCT_FUNCTION (cs->caller->symbol.decl));

      if (dump_file)
	fprintf (dump_file, "Adjusting call %s/%i -> %s/%i\n",
		 xstrdup (cgraph_node_name (cs->caller)),
		 cs->caller->symbol.order,
		 xstrdup (cgraph_node_name (cs->callee)),
		 cs->callee->symbol.order);

      ipa_modify_call_arguments (cs, cs->call_stmt, *adjustments);

      pop_cfun ();
    }

  for (cs = node->callers; cs; cs = cs->next_caller)
    if (bitmap_set_bit (recomputed_callers, cs->caller->uid)
	&& gimple_in_ssa_p (DECL_STRUCT_FUNCTION (cs->caller->symbol.decl)))
      compute_inline_parameters (cs->caller, true);
  BITMAP_FREE (recomputed_callers);

  return true;
}

/* Convert all callers of NODE to pass parameters as given in ADJUSTMENTS.  */

static void
convert_callers (struct cgraph_node *node, tree old_decl,
		 ipa_parm_adjustment_vec adjustments)
{
  basic_block this_block;

  cgraph_for_node_and_aliases (node, convert_callers_for_node,
			       &adjustments, false);

  if (!encountered_recursive_call)
    return;

  FOR_EACH_BB (this_block)
    {
      gimple_stmt_iterator gsi;

      for (gsi = gsi_start_bb (this_block); !gsi_end_p (gsi); gsi_next (&gsi))
        {
	  gimple stmt = gsi_stmt (gsi);
	  tree call_fndecl;
	  if (gimple_code (stmt) != GIMPLE_CALL)
	    continue;
	  call_fndecl = gimple_call_fndecl (stmt);
	  if (call_fndecl == old_decl)
	    {
	      if (dump_file)
		fprintf (dump_file, "Adjusting recursive call");
	      gimple_call_set_fndecl (stmt, node->symbol.decl);
	      ipa_modify_call_arguments (NULL, stmt, adjustments);
	    }
	}
    }

  return;
}

/* Perform all the modification required in IPA-SRA for NODE to have parameters
   as given in ADJUSTMENTS.  Return true iff the CFG has been changed.  */

static bool
modify_function (struct cgraph_node *node, ipa_parm_adjustment_vec adjustments)
{
  struct cgraph_node *new_node;
  bool cfg_changed;
  vec<cgraph_edge_p> redirect_callers = collect_callers_of_node (node);

  rebuild_cgraph_edges ();
  free_dominance_info (CDI_DOMINATORS);
  pop_cfun ();

  new_node = cgraph_function_versioning (node, redirect_callers,
					 NULL,
					 NULL, false, NULL, NULL, "isra");
  redirect_callers.release ();

  push_cfun (DECL_STRUCT_FUNCTION (new_node->symbol.decl));
  ipa_modify_formal_parameters (current_function_decl, adjustments, "ISRA");
  cfg_changed = ipa_sra_modify_function_body (adjustments);
  sra_ipa_reset_debug_stmts (adjustments);
  convert_callers (new_node, node->symbol.decl, adjustments);
  cgraph_make_node_local (new_node);
  return cfg_changed;
}

/* Return false the function is apparently unsuitable for IPA-SRA based on it's
   attributes, return true otherwise.  NODE is the cgraph node of the current
   function.  */

static bool
ipa_sra_preliminary_function_checks (struct cgraph_node *node)
{
  if (!cgraph_node_can_be_local_p (node))
    {
      if (dump_file)
	fprintf (dump_file, "Function not local to this compilation unit.\n");
      return false;
    }

  if (!node->local.can_change_signature)
    {
      if (dump_file)
	fprintf (dump_file, "Function can not change signature.\n");
      return false;
    }

  if (!tree_versionable_function_p (node->symbol.decl))
    {
      if (dump_file)
	fprintf (dump_file, "Function is not versionable.\n");
      return false;
    }

  if (DECL_VIRTUAL_P (current_function_decl))
    {
      if (dump_file)
	fprintf (dump_file, "Function is a virtual method.\n");
      return false;
    }

  if ((DECL_COMDAT (node->symbol.decl) || DECL_EXTERNAL (node->symbol.decl))
      && inline_summary(node)->size >= MAX_INLINE_INSNS_AUTO)
    {
      if (dump_file)
	fprintf (dump_file, "Function too big to be made truly local.\n");
      return false;
    }

  if (!node->callers)
    {
      if (dump_file)
	fprintf (dump_file,
		 "Function has no callers in this compilation unit.\n");
      return false;
    }

  if (cfun->stdarg)
    {
      if (dump_file)
	fprintf (dump_file, "Function uses stdarg. \n");
      return false;
    }

  if (TYPE_ATTRIBUTES (TREE_TYPE (node->symbol.decl)))
    return false;

  return true;
}

/* Perform early interprocedural SRA.  */

static unsigned int
ipa_early_sra (void)
{
  struct cgraph_node *node = cgraph_get_node (current_function_decl);
  ipa_parm_adjustment_vec adjustments;
  int ret = 0;

  if (!ipa_sra_preliminary_function_checks (node))
    return 0;

  sra_initialize ();
  sra_mode = SRA_MODE_EARLY_IPA;

  if (!find_param_candidates ())
    {
      if (dump_file)
	fprintf (dump_file, "Function has no IPA-SRA candidates.\n");
      goto simple_out;
    }

  if (cgraph_for_node_and_aliases (node, not_all_callers_have_enough_arguments_p,
				   NULL, true))
    {
      if (dump_file)
	fprintf (dump_file, "There are callers with insufficient number of "
		 "arguments.\n");
      goto simple_out;
    }

  bb_dereferences = XCNEWVEC (HOST_WIDE_INT,
				 func_param_count
				 * last_basic_block_for_function (cfun));
  final_bbs = BITMAP_ALLOC (NULL);

  scan_function ();
  if (encountered_apply_args)
    {
      if (dump_file)
	fprintf (dump_file, "Function calls  __builtin_apply_args().\n");
      goto out;
    }

  if (encountered_unchangable_recursive_call)
    {
      if (dump_file)
	fprintf (dump_file, "Function calls itself with insufficient "
		 "number of arguments.\n");
      goto out;
    }

  adjustments = analyze_all_param_acesses ();
  if (!adjustments.exists ())
    goto out;
  if (dump_file)
    ipa_dump_param_adjustments (dump_file, adjustments, current_function_decl);

  if (modify_function (node, adjustments))
    ret = TODO_update_ssa | TODO_cleanup_cfg;
  else
    ret = TODO_update_ssa;
  adjustments.release ();

  statistics_counter_event (cfun, "Unused parameters deleted",
			    sra_stats.deleted_unused_parameters);
  statistics_counter_event (cfun, "Scalar parameters converted to by-value",
			    sra_stats.scalar_by_ref_to_by_val);
  statistics_counter_event (cfun, "Aggregate parameters broken up",
			    sra_stats.aggregate_params_reduced);
  statistics_counter_event (cfun, "Aggregate parameter components created",
			    sra_stats.param_reductions_created);

 out:
  BITMAP_FREE (final_bbs);
  free (bb_dereferences);
 simple_out:
  sra_deinitialize ();
  return ret;
}

/* Return if early ipa sra shall be performed.  */
static bool
ipa_early_sra_gate (void)
{
  return flag_ipa_sra && dbg_cnt (eipa_sra);
}

namespace {

const pass_data pass_data_early_ipa_sra =
{
  GIMPLE_PASS, /* type */
  "eipa_sra", /* name */
  OPTGROUP_NONE, /* optinfo_flags */
  true, /* has_gate */
  true, /* has_execute */
  TV_IPA_SRA, /* tv_id */
  0, /* properties_required */
  0, /* properties_provided */
  0, /* properties_destroyed */
  0, /* todo_flags_start */
  TODO_dump_symtab, /* todo_flags_finish */
};

class pass_early_ipa_sra : public gimple_opt_pass
{
public:
  pass_early_ipa_sra(gcc::context *ctxt)
    : gimple_opt_pass(pass_data_early_ipa_sra, ctxt)
  {}

  /* opt_pass methods: */
  bool gate () { return ipa_early_sra_gate (); }
  unsigned int execute () { return ipa_early_sra (); }

}; // class pass_early_ipa_sra

} // anon namespace

gimple_opt_pass *
make_pass_early_ipa_sra (gcc::context *ctxt)
{
  return new pass_early_ipa_sra (ctxt);
}<|MERGE_RESOLUTION|>--- conflicted
+++ resolved
@@ -1467,12 +1467,8 @@
 		      bool insert_after)
 {
   tree prev_base = base;
-<<<<<<< HEAD
-  tree off, t;
-=======
   tree off;
   tree mem_ref;
->>>>>>> 0a3fd7ce
   HOST_WIDE_INT base_offset;
   unsigned HOST_WIDE_INT misalign;
   unsigned int align;
@@ -1523,18 +1519,13 @@
   if (align < TYPE_ALIGN (exp_type))
     exp_type = build_aligned_type (exp_type, align);
 
-<<<<<<< HEAD
-  t = fold_build2_loc (loc, MEM_REF, exp_type, base, off);
-  REF_REVERSE_STORAGE_ORDER (t) = reverse;
-  return t;
-=======
   mem_ref = fold_build2_loc (loc, MEM_REF, exp_type, base, off);
+  REF_REVERSE_STORAGE_ORDER (mem_ref) = reverse;
   if (TREE_THIS_VOLATILE (prev_base))
     TREE_THIS_VOLATILE (mem_ref) = 1;
   if (TREE_SIDE_EFFECTS (prev_base))
     TREE_SIDE_EFFECTS (mem_ref) = 1;
   return mem_ref;
->>>>>>> 0a3fd7ce
 }
 
 /* Construct a memory reference to a part of an aggregate BASE at the given
