/* LTO symbol table.
   Copyright 2009 Free Software Foundation, Inc.
   Contributed by CodeSourcery, Inc.

This file is part of GCC.

GCC is free software; you can redistribute it and/or modify it under
the terms of the GNU General Public License as published by the Free
Software Foundation; either version 3, or (at your option) any later
version.

GCC is distributed in the hope that it will be useful, but WITHOUT ANY
WARRANTY; without even the implied warranty of MERCHANTABILITY or
FITNESS FOR A PARTICULAR PURPOSE.  See the GNU General Public License
for more details.

You should have received a copy of the GNU General Public License
along with GCC; see the file COPYING3.  If not see
<http://www.gnu.org/licenses/>.  */

#include "config.h"
#include "system.h"
#include "coretypes.h"
#include "diagnostic-core.h"
#include "toplev.h"
#include "tree.h"
#include "gimple.h"
#include "ggc.h"
#include "lambda.h"	/* gcd */
#include "hashtab.h"
#include "plugin-api.h"
#include "lto-streamer.h"

/* Vector to keep track of external variables we've seen so far.  */
VEC(tree,gc) *lto_global_var_decls;

/* Symbol table entry.  */

struct GTY(()) lto_symtab_entry_def
{
  /* The symbol table entry key, an IDENTIFIER.  */
  tree id;
  /* The symbol table entry, a DECL.  */
  tree decl;
  /* The cgraph node if decl is a function decl.  Filled in during the
     merging process.  */
  struct cgraph_node *node;
  /* The varpool node if decl is a variable decl.  Filled in during the
     merging process.  */
  struct varpool_node *vnode;
  /* LTO file-data and symbol resolution for this decl.  */
  struct lto_file_decl_data * GTY((skip (""))) file_data;
  enum ld_plugin_symbol_resolution resolution;
  /* Pointer to the next entry with the same key.  Before decl merging
     this links all symbols from the different TUs.  After decl merging
     this links merged but incompatible decls, thus all prevailing ones
     remaining.  */
  struct lto_symtab_entry_def *next;
};
typedef struct lto_symtab_entry_def *lto_symtab_entry_t;

/* A poor man's symbol table. This hashes identifier to prevailing DECL
   if there is one. */

static GTY ((if_marked ("lto_symtab_entry_marked_p"),
	     param_is (struct lto_symtab_entry_def)))
  htab_t lto_symtab_identifiers;

/* Free symtab hashtable.  */

void
lto_symtab_free (void)
{
  htab_delete (lto_symtab_identifiers);
  lto_symtab_identifiers = NULL;
}

/* Return the hash value of an lto_symtab_entry_t object pointed to by P.  */

static hashval_t
lto_symtab_entry_hash (const void *p)
{
  const struct lto_symtab_entry_def *base =
    (const struct lto_symtab_entry_def *) p;
  return IDENTIFIER_HASH_VALUE (base->id);
}

/* Return non-zero if P1 and P2 points to lto_symtab_entry_def structs
   corresponding to the same symbol.  */

static int
lto_symtab_entry_eq (const void *p1, const void *p2)
{
  const struct lto_symtab_entry_def *base1 =
     (const struct lto_symtab_entry_def *) p1;
  const struct lto_symtab_entry_def *base2 =
     (const struct lto_symtab_entry_def *) p2;
  return (base1->id == base2->id);
}

/* Returns non-zero if P points to an lto_symtab_entry_def struct that needs
   to be marked for GC.  */

static int
lto_symtab_entry_marked_p (const void *p)
{
  const struct lto_symtab_entry_def *base =
     (const struct lto_symtab_entry_def *) p;

  /* Keep this only if the common IDENTIFIER_NODE of the symtab chain
     is marked which it will be if at least one of the DECLs in the
     chain is marked.  */
  return ggc_marked_p (base->id);
}

/* Lazily initialize resolution hash tables.  */

static void
lto_symtab_maybe_init_hash_table (void)
{
  if (lto_symtab_identifiers)
    return;

  lto_symtab_identifiers =
    htab_create_ggc (1021, lto_symtab_entry_hash,
		     lto_symtab_entry_eq, NULL);
}

/* Registers DECL with the LTO symbol table as having resolution RESOLUTION
   and read from FILE_DATA. */

void
lto_symtab_register_decl (tree decl,
			  ld_plugin_symbol_resolution_t resolution,
			  struct lto_file_decl_data *file_data)
{
  lto_symtab_entry_t new_entry;
  void **slot;

  /* Check that declarations reaching this function do not have
     properties inconsistent with having external linkage.  If any of
     these asertions fail, then the object file reader has failed to
     detect these cases and issue appropriate error messages.  */
  gcc_assert (decl
	      && TREE_PUBLIC (decl)
	      && (TREE_CODE (decl) == VAR_DECL
		  || TREE_CODE (decl) == FUNCTION_DECL)
	      && DECL_ASSEMBLER_NAME_SET_P (decl));
  if (TREE_CODE (decl) == VAR_DECL
      && DECL_INITIAL (decl))
    gcc_assert (!DECL_EXTERNAL (decl)
		|| (TREE_STATIC (decl) && TREE_READONLY (decl)));
  if (TREE_CODE (decl) == FUNCTION_DECL)
    gcc_assert (!DECL_ABSTRACT (decl));

  new_entry = ggc_alloc_cleared_lto_symtab_entry_def ();
  new_entry->id = DECL_ASSEMBLER_NAME (decl);
  new_entry->decl = decl;
  new_entry->resolution = resolution;
  new_entry->file_data = file_data;

  lto_symtab_maybe_init_hash_table ();
  slot = htab_find_slot (lto_symtab_identifiers, new_entry, INSERT);
  new_entry->next = (lto_symtab_entry_t) *slot;
  *slot = new_entry;
}

/* Get the lto_symtab_entry_def struct associated with ID
   if there is one.  */

static lto_symtab_entry_t
lto_symtab_get (tree id)
{
  struct lto_symtab_entry_def temp;
  void **slot;

  lto_symtab_maybe_init_hash_table ();
  temp.id = id;
  slot = htab_find_slot (lto_symtab_identifiers, &temp, NO_INSERT);
  return slot ? (lto_symtab_entry_t) *slot : NULL;
}

/* Get the linker resolution for DECL.  */

enum ld_plugin_symbol_resolution
lto_symtab_get_resolution (tree decl)
{
  lto_symtab_entry_t e;

  gcc_assert (DECL_ASSEMBLER_NAME_SET_P (decl));

  e = lto_symtab_get (DECL_ASSEMBLER_NAME (decl));
  while (e && e->decl != decl)
    e = e->next;
  if (!e)
    return LDPR_UNKNOWN;

  return e->resolution;
}


/* Replace the cgraph node NODE with PREVAILING_NODE in the cgraph, merging
   all edges and removing the old node.  */

static void
lto_cgraph_replace_node (struct cgraph_node *node,
			 struct cgraph_node *prevailing_node)
{
  struct cgraph_edge *e, *next;
  bool no_aliases_please = false;

  if (cgraph_dump_file)
    {
      fprintf (cgraph_dump_file, "Replacing cgraph node %s/%i by %s/%i"
 	       " for symbol %s\n",
	       cgraph_node_name (node), node->uid,
	       cgraph_node_name (prevailing_node),
	       prevailing_node->uid,
	       IDENTIFIER_POINTER (DECL_ASSEMBLER_NAME (node->decl)));
    }

  if (prevailing_node->same_body_alias)
    {
      if (prevailing_node->thunk.thunk_p)
	no_aliases_please = true;
      prevailing_node = prevailing_node->same_body;
    }

  /* Merge node flags.  */
  if (node->needed)
    cgraph_mark_needed_node (prevailing_node);
  if (node->reachable)
    cgraph_mark_reachable_node (prevailing_node);
  if (node->address_taken)
    {
      gcc_assert (!prevailing_node->global.inlined_to);
      cgraph_mark_address_taken_node (prevailing_node);
    }

  /* Redirect all incoming edges.  */
  for (e = node->callers; e; e = next)
    {
      next = e->next_caller;
      cgraph_redirect_edge_callee (e, prevailing_node);
    }
  /* Redirect incomming references.  */
  ipa_clone_refering (prevailing_node, NULL, &node->ref_list);

  /* If we have aliases, redirect them to the prevailing node.  */
  if (!node->same_body_alias && node->same_body)
    {
      struct cgraph_node *alias, *last;
      /* We prevail aliases/tunks by a thunk.  This is doable but
         would need thunk combination.  Hopefully no ABI changes will
         every be crazy enough.  */
      gcc_assert (!no_aliases_please);

      for (alias = node->same_body; alias; alias = alias->next)
	{
	  last = alias;
	  gcc_assert (alias->same_body_alias);
	  alias->same_body = prevailing_node;
	  alias->thunk.alias = prevailing_node->decl;
	}
      last->next = prevailing_node->same_body;
      /* Node with aliases is prevailed by alias.
	 We could handle this, but combining thunks together will be tricky.
	 Hopefully this does not happen.  */
      if (prevailing_node->same_body)
	prevailing_node->same_body->previous = last;
      prevailing_node->same_body = node->same_body;
      node->same_body = NULL;
    }

  /* Finally remove the replaced node.  */
  if (node->same_body_alias)
    cgraph_remove_same_body_alias (node);
  else
    cgraph_remove_node (node);
}

/* Replace the cgraph node NODE with PREVAILING_NODE in the cgraph, merging
   all edges and removing the old node.  */

static void
lto_varpool_replace_node (struct varpool_node *vnode,
			  struct varpool_node *prevailing_node)
{
  /* Merge node flags.  */
  if (vnode->needed)
    {
      gcc_assert (!vnode->analyzed || prevailing_node->analyzed);
      varpool_mark_needed_node (prevailing_node);
    }
  /* Relink aliases.  */
  if (vnode->extra_name && !vnode->alias)
    {
      struct varpool_node *alias, *last;
      for (alias = vnode->extra_name;
	   alias; alias = alias->next)
	{
	  last = alias;
	  alias->extra_name = prevailing_node;
	}

      if (prevailing_node->extra_name)
	{
	  last->next = prevailing_node->extra_name;
	  prevailing_node->extra_name->prev = last;
	}
      prevailing_node->extra_name = vnode->extra_name;
      vnode->extra_name = NULL;
    }
  gcc_assert (!vnode->finalized || prevailing_node->finalized);
  gcc_assert (!vnode->analyzed || prevailing_node->analyzed);

  /* When replacing by an alias, the references goes to the original
     variable.  */
  if (prevailing_node->alias && prevailing_node->extra_name)
    prevailing_node = prevailing_node->extra_name;
  ipa_clone_refering (NULL, prevailing_node, &vnode->ref_list);

  /* Be sure we can garbage collect the initializer.  */
  if (DECL_INITIAL (vnode->decl))
    DECL_INITIAL (vnode->decl) = error_mark_node;
  /* Finally remove the replaced node.  */
  varpool_remove_node (vnode);
}

/* Merge two variable or function symbol table entries PREVAILING and ENTRY.
   Return false if the symbols are not fully compatible and a diagnostic
   should be emitted.  */

static bool
lto_symtab_merge (lto_symtab_entry_t prevailing, lto_symtab_entry_t entry)
{
  tree prevailing_decl = prevailing->decl;
  tree decl = entry->decl;
  tree prevailing_type, type;

  /* Merge decl state in both directions, we may still end up using
     the new decl.  */
  TREE_ADDRESSABLE (prevailing_decl) |= TREE_ADDRESSABLE (decl);
  TREE_ADDRESSABLE (decl) |= TREE_ADDRESSABLE (prevailing_decl);

  /* The linker may ask us to combine two incompatible symbols.
     Detect this case and notify the caller of required diagnostics.  */

  if (TREE_CODE (decl) == FUNCTION_DECL)
    {
      if (!gimple_types_compatible_p (TREE_TYPE (prevailing_decl),
				      TREE_TYPE (decl), GTC_DIAG))
	/* If we don't have a merged type yet...sigh.  The linker
	   wouldn't complain if the types were mismatched, so we
	   probably shouldn't either.  Just use the type from
	   whichever decl appears to be associated with the
	   definition.  If for some odd reason neither decl is, the
	   older one wins.  */
	(void) 0;

      return true;
    }

  /* Now we exclusively deal with VAR_DECLs.  */

  /* Sharing a global symbol is a strong hint that two types are
     compatible.  We could use this information to complete
     incomplete pointed-to types more aggressively here, ignoring
     mismatches in both field and tag names.  It's difficult though
     to guarantee that this does not have side-effects on merging
     more compatible types from other translation units though.  */

  /* We can tolerate differences in type qualification, the
     qualification of the prevailing definition will prevail.
     ???  In principle we might want to only warn for structurally
     incompatible types here, but unless we have protective measures
     for TBAA in place that would hide useful information.  */
  prevailing_type = TYPE_MAIN_VARIANT (TREE_TYPE (prevailing_decl));
  type = TYPE_MAIN_VARIANT (TREE_TYPE (decl));

  /* We have to register and fetch canonical types here as the global
     fixup process didn't yet run.  */
  prevailing_type = gimple_register_type (prevailing_type);
  type = gimple_register_type (type);
  if (!gimple_types_compatible_p (prevailing_type, type, GTC_DIAG))
    {
      if (COMPLETE_TYPE_P (type))
	return false;

      /* If type is incomplete then avoid warnings in the cases
	 that TBAA handles just fine.  */

      if (TREE_CODE (prevailing_type) != TREE_CODE (type))
	return false;

      if (TREE_CODE (prevailing_type) == ARRAY_TYPE)
	{
	  tree tem1 = TREE_TYPE (prevailing_type);
	  tree tem2 = TREE_TYPE (type);
	  while (TREE_CODE (tem1) == ARRAY_TYPE
		 && TREE_CODE (tem2) == ARRAY_TYPE)
	    {
	      tem1 = TREE_TYPE (tem1);
	      tem2 = TREE_TYPE (tem2);
	    }

	  if (TREE_CODE (tem1) != TREE_CODE (tem2))
	    return false;

	  if (!gimple_types_compatible_p (gimple_register_type (tem1),
					  gimple_register_type (tem2),
					  GTC_DIAG))
	    return false;
	}

      /* Fallthru.  Compatible enough.  */
    }

  /* ???  We might want to emit a warning here if type qualification
     differences were spotted.  Do not do this unconditionally though.  */

  /* There is no point in comparing too many details of the decls here.
     The type compatibility checks or the completing of types has properly
     dealt with most issues.  */

  /* The following should all not invoke fatal errors as in non-LTO
     mode the linker wouldn't complain either.  Just emit warnings.  */

  /* Report a warning if user-specified alignments do not match.  */
  if ((DECL_USER_ALIGN (prevailing_decl) && DECL_USER_ALIGN (decl))
      && DECL_ALIGN (prevailing_decl) < DECL_ALIGN (decl))
    return false;

  return true;
}

/* Return true if the symtab entry E can be replaced by another symtab
   entry.  */

static bool
lto_symtab_resolve_replaceable_p (lto_symtab_entry_t e)
{
  if (DECL_EXTERNAL (e->decl)
      || DECL_COMDAT (e->decl)
      || DECL_WEAK (e->decl))
    return true;

  if (TREE_CODE (e->decl) == VAR_DECL)
    return (DECL_COMMON (e->decl)
	    || (!flag_no_common && !DECL_INITIAL (e->decl)));

  return false;
}

/* Return true if the symtab entry E can be the prevailing one.  */

static bool
lto_symtab_resolve_can_prevail_p (lto_symtab_entry_t e)
{
  /* The C++ frontend ends up neither setting TREE_STATIC nor
     DECL_EXTERNAL on virtual methods but only TREE_PUBLIC.
     So do not reject !TREE_STATIC here but only DECL_EXTERNAL.  */
  if (DECL_EXTERNAL (e->decl))
    return false;

  /* For functions we need a non-discarded body.  */
  if (TREE_CODE (e->decl) == FUNCTION_DECL)
    return (e->node
	    && (e->node->analyzed
	        || (e->node->same_body_alias && e->node->same_body->analyzed)));

  /* A variable should have a size.  */
  else if (TREE_CODE (e->decl) == VAR_DECL)
    {
      if (!e->vnode)
	return false;
      if (e->vnode->finalized)
	return true;
      return e->vnode->alias && e->vnode->extra_name->finalized;
    }

  gcc_unreachable ();
}

/* Resolve the symbol with the candidates in the chain *SLOT and store
   their resolutions.  */

static void
lto_symtab_resolve_symbols (void **slot)
{
  lto_symtab_entry_t e;
  lto_symtab_entry_t prevailing = NULL;

  /* Always set e->node so that edges are updated to reflect decl merging. */
  for (e = (lto_symtab_entry_t) *slot; e; e = e->next)
    {
      if (TREE_CODE (e->decl) == FUNCTION_DECL)
	e->node = cgraph_get_node_or_alias (e->decl);
      else if (TREE_CODE (e->decl) == VAR_DECL)
	e->vnode = varpool_get_node (e->decl);
    }

  e = (lto_symtab_entry_t) *slot;

  /* If the chain is already resolved there is nothing else to do.  */
  if (e->resolution != LDPR_UNKNOWN)
    return;

  /* Find the single non-replaceable prevailing symbol and
     diagnose ODR violations.  */
  for (e = (lto_symtab_entry_t) *slot; e; e = e->next)
    {
      if (!lto_symtab_resolve_can_prevail_p (e))
	{
	  e->resolution = LDPR_RESOLVED_IR;
	  continue;
	}

      /* Set a default resolution - the final prevailing one will get
         adjusted later.  */
      e->resolution = LDPR_PREEMPTED_IR;
      if (!lto_symtab_resolve_replaceable_p (e))
	{
	  if (prevailing)
	    {
	      error_at (DECL_SOURCE_LOCATION (e->decl),
			"%qD has already been defined", e->decl);
	      inform (DECL_SOURCE_LOCATION (prevailing->decl),
		      "previously defined here");
	    }
	  prevailing = e;
	}
    }
  if (prevailing)
    goto found;

  /* Do a second round choosing one from the replaceable prevailing decls.  */
  for (e = (lto_symtab_entry_t) *slot; e; e = e->next)
    {
      if (e->resolution != LDPR_PREEMPTED_IR)
	continue;

      /* Choose the first function that can prevail as prevailing.  */
      if (TREE_CODE (e->decl) == FUNCTION_DECL)
	{
	  prevailing = e;
	  break;
	}

      /* From variables that can prevail choose the largest one.  */
      if (!prevailing
	  || tree_int_cst_lt (DECL_SIZE (prevailing->decl),
			      DECL_SIZE (e->decl)))
	prevailing = e;
    }

  if (!prevailing)
    return;

found:
  /* If current lto files represent the whole program,
    it is correct to use LDPR_PREVALING_DEF_IRONLY.
    If current lto files are part of whole program, internal
    resolver doesn't know if it is LDPR_PREVAILING_DEF
    or LDPR_PREVAILING_DEF_IRONLY.  Use IRONLY conforms to
    using -fwhole-program.  Otherwise, it doesn't
    matter using either LDPR_PREVAILING_DEF or
    LDPR_PREVAILING_DEF_IRONLY
    
    FIXME: above workaround due to gold plugin makes some
    variables IRONLY, which are indeed PREVAILING_DEF in
    resolution file.  These variables still need manual
    externally_visible attribute.  */
    prevailing->resolution = LDPR_PREVAILING_DEF_IRONLY;
}

/* Merge all decls in the symbol table chain to the prevailing decl and
   issue diagnostics about type mismatches.  */

static void
lto_symtab_merge_decls_2 (void **slot)
{
  lto_symtab_entry_t prevailing, e;
  VEC(tree, heap) *mismatches = NULL;
  unsigned i;
  tree decl;
  bool diagnosed_p = false;

  /* Nothing to do for a single entry.  */
  prevailing = (lto_symtab_entry_t) *slot;
  if (!prevailing->next)
    return;

  /* Try to merge each entry with the prevailing one.  */
  for (e = prevailing->next; e; e = e->next)
    {
      if (!lto_symtab_merge (prevailing, e))
	VEC_safe_push (tree, heap, mismatches, e->decl);
    }
  if (VEC_empty (tree, mismatches))
    return;

  /* Diagnose all mismatched re-declarations.  */
  for (i = 0; VEC_iterate (tree, mismatches, i, decl); ++i)
    {
      if (!gimple_types_compatible_p (TREE_TYPE (prevailing->decl),
				      TREE_TYPE (decl), GTC_DIAG))
	diagnosed_p |= warning_at (DECL_SOURCE_LOCATION (decl), 0,
				   "type of %qD does not match original "
				   "declaration", decl);

      else if ((DECL_USER_ALIGN (prevailing->decl) && DECL_USER_ALIGN (decl))
	       && DECL_ALIGN (prevailing->decl) < DECL_ALIGN (decl))
	{
	  diagnosed_p |= warning_at (DECL_SOURCE_LOCATION (decl), 0,
				     "alignment of %qD is bigger than "
				     "original declaration", decl);
	}
    }
  if (diagnosed_p)
    inform (DECL_SOURCE_LOCATION (prevailing->decl),
	    "previously declared here");

  VEC_free (tree, heap, mismatches);
}

/* Helper to process the decl chain for the symbol table entry *SLOT.  */

static int
lto_symtab_merge_decls_1 (void **slot, void *data ATTRIBUTE_UNUSED)
{
  lto_symtab_entry_t e, prevailing;
  bool diagnosed_p = false;

  /* Compute the symbol resolutions.  This is a no-op when using the
     linker plugin.  */
  lto_symtab_resolve_symbols (slot);

  /* Find the prevailing decl.  */
  for (prevailing = (lto_symtab_entry_t) *slot;
       prevailing
       && prevailing->resolution != LDPR_PREVAILING_DEF_IRONLY
       && prevailing->resolution != LDPR_PREVAILING_DEF;
       prevailing = prevailing->next)
    ;

  /* Assert it's the only one.  */
  if (prevailing)
    for (e = prevailing->next; e; e = e->next)
      {
	if (e->resolution == LDPR_PREVAILING_DEF_IRONLY
	    || e->resolution == LDPR_PREVAILING_DEF)
	  fatal_error ("multiple prevailing defs for %qE",
		       DECL_NAME (prevailing->decl));
      }

  /* If there's not a prevailing symbol yet it's an external reference.
     Happens a lot during ltrans.  Choose the first symbol with a
     cgraph or a varpool node.  */
  if (!prevailing)
    {
      prevailing = (lto_symtab_entry_t) *slot;
      /* For functions choose one with a cgraph node.  */
      if (TREE_CODE (prevailing->decl) == FUNCTION_DECL)
	while (!prevailing->node
	       && prevailing->next)
	  prevailing = prevailing->next;
      /* For variables chose with a priority variant with vnode
	 attached (i.e. from unit where external declaration of
	 variable is actually used).
	 When there are multiple variants, chose one with size.
	 This is needed for C++ typeinfos, for example in
	 lto/20081204-1 there are typeifos in both units, just
	 one of them do have size.  */
      if (TREE_CODE (prevailing->decl) == VAR_DECL)
	{
	  for (e = prevailing->next; e; e = e->next)
	    if ((!prevailing->vnode && e->vnode)
		|| ((prevailing->vnode != NULL) == (e->vnode != NULL)
		    && !COMPLETE_TYPE_P (TREE_TYPE (prevailing->decl))
		    && COMPLETE_TYPE_P (TREE_TYPE (e->decl))))
	      prevailing = e;
	}
    }

  /* Move it first in the list.  */
  if ((lto_symtab_entry_t) *slot != prevailing)
    {
      for (e = (lto_symtab_entry_t) *slot; e->next != prevailing; e = e->next)
	;
      e->next = prevailing->next;
      prevailing->next = (lto_symtab_entry_t) *slot;
      *slot = (void *) prevailing;
    }

  /* Record the prevailing variable.  */
  if (TREE_CODE (prevailing->decl) == VAR_DECL)
    VEC_safe_push (tree, gc, lto_global_var_decls, prevailing->decl);

  /* Diagnose mismatched objects.  */
  for (e = prevailing->next; e; e = e->next)
    {
      if (TREE_CODE (prevailing->decl) == TREE_CODE (e->decl))
	continue;

      switch (TREE_CODE (prevailing->decl))
	{
	case VAR_DECL:
	  gcc_assert (TREE_CODE (e->decl) == FUNCTION_DECL);
	  error_at (DECL_SOURCE_LOCATION (e->decl),
		    "variable %qD redeclared as function", prevailing->decl);
	  break;

	case FUNCTION_DECL:
	  gcc_assert (TREE_CODE (e->decl) == VAR_DECL);
	  error_at (DECL_SOURCE_LOCATION (e->decl),
		    "function %qD redeclared as variable", prevailing->decl);
	  break;

	default:
	  gcc_unreachable ();
	}

      diagnosed_p = true;
    }
  if (diagnosed_p)
      inform (DECL_SOURCE_LOCATION (prevailing->decl),
	      "previously declared here");

  /* Register and adjust types of the entries.  */
  for (e = (lto_symtab_entry_t) *slot; e; e = e->next)
    TREE_TYPE (e->decl) = gimple_register_type (TREE_TYPE (e->decl));

  /* Merge the chain to the single prevailing decl and diagnose
     mismatches.  */
  lto_symtab_merge_decls_2 (slot);

  /* Drop all but the prevailing decl from the symtab.  */
  if (TREE_CODE (prevailing->decl) != FUNCTION_DECL
      && TREE_CODE (prevailing->decl) != VAR_DECL)
    prevailing->next = NULL;

<<<<<<< HEAD
  /* Set externally_visible flags for declaration of LDPR_PREVAILING_DEF */
  if (flag_whole_program)
    {
      if (prevailing->resolution == LDPR_PREVAILING_DEF)
        {
          if (TREE_CODE (prevailing->decl) == FUNCTION_DECL)
            prevailing->node->local.used_from_object_file = true;
          else
            prevailing->vnode->used_from_object_file = true;
        }
      else if (prevailing->resolution == LDPR_PREVAILING_DEF_IRONLY)
        {
          if (TREE_CODE (prevailing->decl) == FUNCTION_DECL)
            prevailing->node->local.used_from_object_file = false;
          else
            prevailing->vnode->used_from_object_file = false;
        }
=======
  /* Set used_from_object_file flags.  */
  if (prevailing->resolution == LDPR_PREVAILING_DEF
      || prevailing->resolution == LDPR_PREEMPTED_REG
      || prevailing->resolution == LDPR_RESOLVED_EXEC
      || prevailing->resolution == LDPR_RESOLVED_DYN)
    {
      if (TREE_CODE (prevailing->decl) == FUNCTION_DECL)
	{
	  if (prevailing->node->same_body_alias)
	    prevailing->node->same_body->local.used_from_object_file = true;
	  else
	    prevailing->node->local.used_from_object_file = true;
	}
      else
	{
	  if (prevailing->vnode->alias)
	    prevailing->vnode->extra_name->used_from_object_file = true;
	  else
	    prevailing->vnode->used_from_object_file = true;
	}
>>>>>>> e8da5f64
    }
  return 1;
}

/* Resolve and merge all symbol table chains to a prevailing decl.  */

void
lto_symtab_merge_decls (void)
{
  lto_symtab_maybe_init_hash_table ();
  htab_traverse (lto_symtab_identifiers, lto_symtab_merge_decls_1, NULL);
}

/* Helper to process the decl chain for the symbol table entry *SLOT.  */

static int
lto_symtab_merge_cgraph_nodes_1 (void **slot, void *data ATTRIBUTE_UNUSED)
{
  lto_symtab_entry_t e, prevailing = (lto_symtab_entry_t) *slot;

  if (!prevailing->next)
    return 1;

  /* Replace the cgraph node of each entry with the prevailing one.  */
  for (e = prevailing->next; e; e = e->next)
    {
      if (e->node != NULL)
	lto_cgraph_replace_node (e->node, prevailing->node);
      if (e->vnode != NULL)
	lto_varpool_replace_node (e->vnode, prevailing->vnode);
    }

  /* Drop all but the prevailing decl from the symtab.  */
  prevailing->next = NULL;

  return 1;
}

/* Merge cgraph nodes according to the symbol merging done by
   lto_symtab_merge_decls.  */

void
lto_symtab_merge_cgraph_nodes (void)
{
  lto_symtab_maybe_init_hash_table ();
  htab_traverse (lto_symtab_identifiers, lto_symtab_merge_cgraph_nodes_1, NULL);
}

/* Given the decl DECL, return the prevailing decl with the same name. */

tree
lto_symtab_prevailing_decl (tree decl)
{
  lto_symtab_entry_t ret;

  /* Builtins and local symbols are their own prevailing decl.  */
  if (!TREE_PUBLIC (decl) || is_builtin_fn (decl))
    return decl;

  /* DECL_ABSTRACTs are their own prevailng decl.  */
  if (TREE_CODE (decl) == FUNCTION_DECL && DECL_ABSTRACT (decl))
    return decl;

  /* Ensure DECL_ASSEMBLER_NAME will not set assembler name.  */
  gcc_assert (DECL_ASSEMBLER_NAME_SET_P (decl));

  /* Walk through the list of candidates and return the one we merged to.  */
  ret = lto_symtab_get (DECL_ASSEMBLER_NAME (decl));
  if (!ret)
    return NULL_TREE;

  return ret->decl;
}

#include "gt-lto-symtab.h"<|MERGE_RESOLUTION|>--- conflicted
+++ resolved
@@ -740,25 +740,6 @@
       && TREE_CODE (prevailing->decl) != VAR_DECL)
     prevailing->next = NULL;
 
-<<<<<<< HEAD
-  /* Set externally_visible flags for declaration of LDPR_PREVAILING_DEF */
-  if (flag_whole_program)
-    {
-      if (prevailing->resolution == LDPR_PREVAILING_DEF)
-        {
-          if (TREE_CODE (prevailing->decl) == FUNCTION_DECL)
-            prevailing->node->local.used_from_object_file = true;
-          else
-            prevailing->vnode->used_from_object_file = true;
-        }
-      else if (prevailing->resolution == LDPR_PREVAILING_DEF_IRONLY)
-        {
-          if (TREE_CODE (prevailing->decl) == FUNCTION_DECL)
-            prevailing->node->local.used_from_object_file = false;
-          else
-            prevailing->vnode->used_from_object_file = false;
-        }
-=======
   /* Set used_from_object_file flags.  */
   if (prevailing->resolution == LDPR_PREVAILING_DEF
       || prevailing->resolution == LDPR_PREEMPTED_REG
@@ -779,7 +760,6 @@
 	  else
 	    prevailing->vnode->used_from_object_file = true;
 	}
->>>>>>> e8da5f64
     }
   return 1;
 }
