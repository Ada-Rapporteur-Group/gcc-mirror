/* C-compiler utilities for types and variables storage layout
   Copyright (C) 1987-2017 Free Software Foundation, Inc.

This file is part of GCC.

GCC is free software; you can redistribute it and/or modify it under
the terms of the GNU General Public License as published by the Free
Software Foundation; either version 3, or (at your option) any later
version.

GCC is distributed in the hope that it will be useful, but WITHOUT ANY
WARRANTY; without even the implied warranty of MERCHANTABILITY or
FITNESS FOR A PARTICULAR PURPOSE.  See the GNU General Public License
for more details.

You should have received a copy of the GNU General Public License
along with GCC; see the file COPYING3.  If not see
<http://www.gnu.org/licenses/>.  */


#include "config.h"
#include "system.h"
#include "coretypes.h"
#include "target.h"
#include "function.h"
#include "rtl.h"
#include "tree.h"
#include "memmodel.h"
#include "tm_p.h"
#include "stringpool.h"
#include "regs.h"
#include "emit-rtl.h"
#include "cgraph.h"
#include "diagnostic-core.h"
#include "fold-const.h"
#include "stor-layout.h"
#include "varasm.h"
#include "print-tree.h"
#include "langhooks.h"
#include "tree-inline.h"
#include "dumpfile.h"
#include "gimplify.h"
#include "debug.h"

/* Data type for the expressions representing sizes of data types.
   It is the first integer type laid out.  */
tree sizetype_tab[(int) stk_type_kind_last];

/* If nonzero, this is an upper limit on alignment of structure fields.
   The value is measured in bits.  */
unsigned int maximum_field_alignment = TARGET_DEFAULT_PACK_STRUCT * BITS_PER_UNIT;

static tree self_referential_size (tree);
static void finalize_record_size (record_layout_info);
static void finalize_type_size (tree);
static void place_union_field (record_layout_info, tree);
static int excess_unit_span (HOST_WIDE_INT, HOST_WIDE_INT, HOST_WIDE_INT,
			     HOST_WIDE_INT, tree);
extern void debug_rli (record_layout_info);

/* Given a size SIZE that may not be a constant, return a SAVE_EXPR
   to serve as the actual size-expression for a type or decl.  */

tree
variable_size (tree size)
{
  /* Obviously.  */
  if (TREE_CONSTANT (size))
    return size;

  /* If the size is self-referential, we can't make a SAVE_EXPR (see
     save_expr for the rationale).  But we can do something else.  */
  if (CONTAINS_PLACEHOLDER_P (size))
    return self_referential_size (size);

  /* If we are in the global binding level, we can't make a SAVE_EXPR
     since it may end up being shared across functions, so it is up
     to the front-end to deal with this case.  */
  if (lang_hooks.decls.global_bindings_p ())
    return size;

  return save_expr (size);
}

/* An array of functions used for self-referential size computation.  */
static GTY(()) vec<tree, va_gc> *size_functions;

/* Return true if T is a self-referential component reference.  */

static bool
self_referential_component_ref_p (tree t)
{
  if (TREE_CODE (t) != COMPONENT_REF)
    return false;

  while (REFERENCE_CLASS_P (t))
    t = TREE_OPERAND (t, 0);

  return (TREE_CODE (t) == PLACEHOLDER_EXPR);
}

/* Similar to copy_tree_r but do not copy component references involving
   PLACEHOLDER_EXPRs.  These nodes are spotted in find_placeholder_in_expr
   and substituted in substitute_in_expr.  */

static tree
copy_self_referential_tree_r (tree *tp, int *walk_subtrees, void *data)
{
  enum tree_code code = TREE_CODE (*tp);

  /* Stop at types, decls, constants like copy_tree_r.  */
  if (TREE_CODE_CLASS (code) == tcc_type
      || TREE_CODE_CLASS (code) == tcc_declaration
      || TREE_CODE_CLASS (code) == tcc_constant)
    {
      *walk_subtrees = 0;
      return NULL_TREE;
    }

  /* This is the pattern built in ada/make_aligning_type.  */
  else if (code == ADDR_EXPR
	   && TREE_CODE (TREE_OPERAND (*tp, 0)) == PLACEHOLDER_EXPR)
    {
      *walk_subtrees = 0;
      return NULL_TREE;
    }

  /* Default case: the component reference.  */
  else if (self_referential_component_ref_p (*tp))
    {
      *walk_subtrees = 0;
      return NULL_TREE;
    }

  /* We're not supposed to have them in self-referential size trees
     because we wouldn't properly control when they are evaluated.
     However, not creating superfluous SAVE_EXPRs requires accurate
     tracking of readonly-ness all the way down to here, which we
     cannot always guarantee in practice.  So punt in this case.  */
  else if (code == SAVE_EXPR)
    return error_mark_node;

  else if (code == STATEMENT_LIST)
    gcc_unreachable ();

  return copy_tree_r (tp, walk_subtrees, data);
}

/* Given a SIZE expression that is self-referential, return an equivalent
   expression to serve as the actual size expression for a type.  */

static tree
self_referential_size (tree size)
{
  static unsigned HOST_WIDE_INT fnno = 0;
  vec<tree> self_refs = vNULL;
  tree param_type_list = NULL, param_decl_list = NULL;
  tree t, ref, return_type, fntype, fnname, fndecl;
  unsigned int i;
  char buf[128];
  vec<tree, va_gc> *args = NULL;

  /* Do not factor out simple operations.  */
  t = skip_simple_constant_arithmetic (size);
  if (TREE_CODE (t) == CALL_EXPR || self_referential_component_ref_p (t))
    return size;

  /* Collect the list of self-references in the expression.  */
  find_placeholder_in_expr (size, &self_refs);
  gcc_assert (self_refs.length () > 0);

  /* Obtain a private copy of the expression.  */
  t = size;
  if (walk_tree (&t, copy_self_referential_tree_r, NULL, NULL) != NULL_TREE)
    return size;
  size = t;

  /* Build the parameter and argument lists in parallel; also
     substitute the former for the latter in the expression.  */
  vec_alloc (args, self_refs.length ());
  FOR_EACH_VEC_ELT (self_refs, i, ref)
    {
      tree subst, param_name, param_type, param_decl;

      if (DECL_P (ref))
	{
	  /* We shouldn't have true variables here.  */
	  gcc_assert (TREE_READONLY (ref));
	  subst = ref;
	}
      /* This is the pattern built in ada/make_aligning_type.  */
      else if (TREE_CODE (ref) == ADDR_EXPR)
        subst = ref;
      /* Default case: the component reference.  */
      else
	subst = TREE_OPERAND (ref, 1);

      sprintf (buf, "p%d", i);
      param_name = get_identifier (buf);
      param_type = TREE_TYPE (ref);
      param_decl
	= build_decl (input_location, PARM_DECL, param_name, param_type);
      DECL_ARG_TYPE (param_decl) = param_type;
      DECL_ARTIFICIAL (param_decl) = 1;
      TREE_READONLY (param_decl) = 1;

      size = substitute_in_expr (size, subst, param_decl);

      param_type_list = tree_cons (NULL_TREE, param_type, param_type_list);
      param_decl_list = chainon (param_decl, param_decl_list);
      args->quick_push (ref);
    }

  self_refs.release ();

  /* Append 'void' to indicate that the number of parameters is fixed.  */
  param_type_list = tree_cons (NULL_TREE, void_type_node, param_type_list);

  /* The 3 lists have been created in reverse order.  */
  param_type_list = nreverse (param_type_list);
  param_decl_list = nreverse (param_decl_list);

  /* Build the function type.  */
  return_type = TREE_TYPE (size);
  fntype = build_function_type (return_type, param_type_list);

  /* Build the function declaration.  */
  sprintf (buf, "SZ" HOST_WIDE_INT_PRINT_UNSIGNED, fnno++);
  fnname = get_file_function_name (buf);
  fndecl = build_decl (input_location, FUNCTION_DECL, fnname, fntype);
  for (t = param_decl_list; t; t = DECL_CHAIN (t))
    DECL_CONTEXT (t) = fndecl;
  DECL_ARGUMENTS (fndecl) = param_decl_list;
  DECL_RESULT (fndecl)
    = build_decl (input_location, RESULT_DECL, 0, return_type);
  DECL_CONTEXT (DECL_RESULT (fndecl)) = fndecl;

  /* The function has been created by the compiler and we don't
     want to emit debug info for it.  */
  DECL_ARTIFICIAL (fndecl) = 1;
  DECL_IGNORED_P (fndecl) = 1;

  /* It is supposed to be "const" and never throw.  */
  TREE_READONLY (fndecl) = 1;
  TREE_NOTHROW (fndecl) = 1;

  /* We want it to be inlined when this is deemed profitable, as
     well as discarded if every call has been integrated.  */
  DECL_DECLARED_INLINE_P (fndecl) = 1;

  /* It is made up of a unique return statement.  */
  DECL_INITIAL (fndecl) = make_node (BLOCK);
  BLOCK_SUPERCONTEXT (DECL_INITIAL (fndecl)) = fndecl;
  t = build2 (MODIFY_EXPR, return_type, DECL_RESULT (fndecl), size);
  DECL_SAVED_TREE (fndecl) = build1 (RETURN_EXPR, void_type_node, t);
  TREE_STATIC (fndecl) = 1;

  /* Put it onto the list of size functions.  */
  vec_safe_push (size_functions, fndecl);

  /* Replace the original expression with a call to the size function.  */
  return build_call_expr_loc_vec (UNKNOWN_LOCATION, fndecl, args);
}

/* Take, queue and compile all the size functions.  It is essential that
   the size functions be gimplified at the very end of the compilation
   in order to guarantee transparent handling of self-referential sizes.
   Otherwise the GENERIC inliner would not be able to inline them back
   at each of their call sites, thus creating artificial non-constant
   size expressions which would trigger nasty problems later on.  */

void
finalize_size_functions (void)
{
  unsigned int i;
  tree fndecl;

  for (i = 0; size_functions && size_functions->iterate (i, &fndecl); i++)
    {
      allocate_struct_function (fndecl, false);
      set_cfun (NULL);
      dump_function (TDI_original, fndecl);

      /* As these functions are used to describe the layout of variable-length
         structures, debug info generation needs their implementation.  */
      debug_hooks->size_function (fndecl);
      gimplify_function_tree (fndecl);
      cgraph_node::finalize_function (fndecl, false);
    }

  vec_free (size_functions);
}

<<<<<<< HEAD
/* Return the machine mode to use for a nonscalar of SIZE bits.  The
   mode must be in class MCLASS, and have exactly that many value bits;
   it may have padding as well.  If LIMIT is nonzero, modes wider than
   MAX_FIXED_MODE_SIZE will not be used.  */

machine_mode
mode_for_size (poly_int64 size, enum mode_class mclass, int limit)
=======
/* Return a machine mode of class MCLASS with SIZE bits of precision,
   if one exists.  The mode may have padding bits as well the SIZE
   value bits.  If LIMIT is nonzero, disregard modes wider than
   MAX_FIXED_MODE_SIZE.  */

opt_machine_mode
mode_for_size (unsigned int size, enum mode_class mclass, int limit)
>>>>>>> 5eeb7162
{
  machine_mode mode;
  int i;

<<<<<<< HEAD
  if (limit && may_gt (size, MAX_FIXED_MODE_SIZE))
    return BLKmode;
=======
  if (limit && size > MAX_FIXED_MODE_SIZE)
    return opt_machine_mode ();
>>>>>>> 5eeb7162

  /* Get the first mode which has this size, in the specified class.  */
  FOR_EACH_MODE_IN_CLASS (mode, mclass)
    if (must_eq (GET_MODE_PRECISION (mode), size))
      return mode;

  if (mclass == MODE_INT || mclass == MODE_PARTIAL_INT)
    for (i = 0; i < NUM_INT_N_ENTS; i ++)
      if (must_eq (int_n_data[i].bitsize, size)
	  && int_n_enabled_p[i])
	return int_n_data[i].m;

  return opt_machine_mode ();
}

/* Similar, except passed a tree node.  */

opt_machine_mode
mode_for_size_tree (const_tree size, enum mode_class mclass, int limit)
{
  unsigned HOST_WIDE_INT uhwi;
  unsigned int ui;

  if (!tree_fits_uhwi_p (size))
    return opt_machine_mode ();
  uhwi = tree_to_uhwi (size);
  ui = uhwi;
  if (uhwi != ui)
    return opt_machine_mode ();
  return mode_for_size (ui, mclass, limit);
}

/* Return the narrowest mode of class MCLASS that contains at least
   SIZE bits.  Abort if no such mode exists.  */

machine_mode
smallest_mode_for_size (poly_int64 size, enum mode_class mclass)
{
  machine_mode mode = VOIDmode;
  int i;

  /* Get the first mode which has at least this size, in the
     specified class.  */
  FOR_EACH_MODE_IN_CLASS (mode, mclass)
    if (must_ge (GET_MODE_PRECISION (mode), size))
      break;

  gcc_assert (mode != VOIDmode);

  if (mclass == MODE_INT || mclass == MODE_PARTIAL_INT)
    for (i = 0; i < NUM_INT_N_ENTS; i ++)
      if (must_ge (int_n_data[i].bitsize, size)
	  && must_lt (int_n_data[i].bitsize, GET_MODE_PRECISION (mode))
	  && int_n_enabled_p[i])
	mode = int_n_data[i].m;

  return mode;
}

/* Return an integer mode of exactly the same size as MODE, if one exists.  */

opt_scalar_int_mode
int_mode_for_mode (machine_mode mode)
{
  switch (GET_MODE_CLASS (mode))
    {
    case MODE_INT:
    case MODE_PARTIAL_INT:
      return as_a <scalar_int_mode> (mode);

    case MODE_COMPLEX_INT:
    case MODE_COMPLEX_FLOAT:
    case MODE_FLOAT:
    case MODE_DECIMAL_FLOAT:
    case MODE_FRACT:
    case MODE_ACCUM:
    case MODE_UFRACT:
    case MODE_UACCUM:
    case MODE_VECTOR_BOOL:
    case MODE_VECTOR_INT:
    case MODE_VECTOR_FLOAT:
    case MODE_VECTOR_FRACT:
    case MODE_VECTOR_ACCUM:
    case MODE_VECTOR_UFRACT:
    case MODE_VECTOR_UACCUM:
    case MODE_POINTER_BOUNDS:
      return int_mode_for_size (GET_MODE_BITSIZE (mode), 0);

    case MODE_RANDOM:
      if (mode == BLKmode)
	return opt_scalar_int_mode ();

      /* fall through */

    case MODE_CC:
    default:
      gcc_unreachable ();
    }
}

/* Find a mode that can be used for efficient bitwise operations on MODE,
   if one exists.  */

opt_machine_mode
bitwise_mode_for_mode (machine_mode mode)
{
  /* Quick exit if we already have a suitable mode.  */
  scalar_int_mode int_mode;
  if (is_a <scalar_int_mode> (mode, &int_mode)
      && GET_MODE_BITSIZE (int_mode) <= MAX_FIXED_MODE_SIZE)
    return int_mode;

  /* Reuse the sanity checks from int_mode_for_mode.  */
  gcc_checking_assert ((int_mode_for_mode (mode), true));

  poly_int64 bitsize = GET_MODE_BITSIZE (mode);

  /* Try to replace complex modes with complex modes.  In general we
     expect both components to be processed independently, so we only
     care whether there is a register for the inner mode.  */
  if (COMPLEX_MODE_P (mode))
    {
      machine_mode trial = mode;
      if ((GET_MODE_CLASS (trial) == MODE_COMPLEX_INT
	   || mode_for_size (bitsize, MODE_COMPLEX_INT, false).exists (&trial))
	  && have_regs_of_mode[GET_MODE_INNER (trial)])
	return trial;
    }

  /* Try to replace vector modes with vector modes.  Also try using vector
     modes if an integer mode would be too big.  */
  if (VECTOR_MODE_P (mode)
      || may_gt (bitsize, MAX_FIXED_MODE_SIZE))
    {
      machine_mode trial = mode;
      if ((GET_MODE_CLASS (trial) == MODE_VECTOR_INT
	   || mode_for_size (bitsize, MODE_VECTOR_INT, 0).exists (&trial))
	  && have_regs_of_mode[trial]
	  && targetm.vector_mode_supported_p (trial))
	return trial;
    }

  /* Otherwise fall back on integers while honoring MAX_FIXED_MODE_SIZE.  */
  return mode_for_size (bitsize, MODE_INT, true);
}

/* Find a type that can be used for efficient bitwise operations on MODE.
   Return null if no such mode exists.  */

tree
bitwise_type_for_mode (machine_mode mode)
{
  if (!bitwise_mode_for_mode (mode).exists (&mode))
    return NULL_TREE;

  unsigned int inner_size = GET_MODE_UNIT_BITSIZE (mode);
  tree inner_type = build_nonstandard_integer_type (inner_size, true);

  if (VECTOR_MODE_P (mode))
    return build_vector_type_for_mode (inner_type, mode);

  if (COMPLEX_MODE_P (mode))
    return build_complex_type (inner_type);

  gcc_checking_assert (GET_MODE_INNER (mode) == mode);
  return inner_type;
}

/* Find a mode that is suitable for representing a vector with NUNITS
   elements of mode INNERMODE, if one exists.  The returned mode can be
   either an integer mode or a vector mode.  */

<<<<<<< HEAD
machine_mode
mode_for_vector (scalar_mode innermode, poly_int64 nunits)
=======
opt_machine_mode
mode_for_vector (scalar_mode innermode, unsigned nunits)
>>>>>>> 5eeb7162
{
  machine_mode mode;

  /* First, look for a supported vector type.  */
  if (SCALAR_FLOAT_MODE_P (innermode))
    mode = MIN_MODE_VECTOR_FLOAT;
  else if (SCALAR_FRACT_MODE_P (innermode))
    mode = MIN_MODE_VECTOR_FRACT;
  else if (SCALAR_UFRACT_MODE_P (innermode))
    mode = MIN_MODE_VECTOR_UFRACT;
  else if (SCALAR_ACCUM_MODE_P (innermode))
    mode = MIN_MODE_VECTOR_ACCUM;
  else if (SCALAR_UACCUM_MODE_P (innermode))
    mode = MIN_MODE_VECTOR_UACCUM;
  else
    mode = MIN_MODE_VECTOR_INT;

  /* Do not check vector_mode_supported_p here.  We'll do that
     later in vector_type_mode.  */
  FOR_EACH_MODE_FROM (mode, mode)
    if (must_eq (GET_MODE_NUNITS (mode), nunits)
	&& GET_MODE_INNER (mode) == innermode)
      return mode;

  /* For integers, try mapping it to a same-sized scalar mode.  */
  if (GET_MODE_CLASS (innermode) == MODE_INT)
    {
      unsigned int nbits = nunits * GET_MODE_BITSIZE (innermode);
      if (int_mode_for_size (nbits, 0).exists (&mode)
	  && have_regs_of_mode[mode])
	return mode;
    }

  return opt_machine_mode ();
}

/* Return the mode for a vector that has NUNITS integer elements of
   INT_BITS bits each, if such a mode exists.  The mode can be either
   an integer mode or a vector mode.  */

opt_machine_mode
mode_for_int_vector (unsigned int int_bits, unsigned int nunits)
{
  scalar_int_mode int_mode;
  machine_mode vec_mode;
  if (int_mode_for_size (int_bits, 0).exists (&int_mode)
      && mode_for_vector (int_mode, nunits).exists (&vec_mode))
    return vec_mode;
  return opt_machine_mode ();
}

/* Return the alignment of MODE. This will be bounded by 1 and
   BIGGEST_ALIGNMENT.  */

unsigned int
get_mode_alignment (machine_mode mode)
{
  return MIN (BIGGEST_ALIGNMENT, MAX (1, mode_base_align[mode]*BITS_PER_UNIT));
}

/* Return the natural mode of an array, given that it is SIZE bytes in
   total and has elements of type ELEM_TYPE.  */

static machine_mode
mode_for_array (tree elem_type, tree size)
{
  tree elem_size;
  poly_uint64 int_size, int_elem_size;
  unsigned HOST_WIDE_INT num_elems;
  bool limit_p;

  /* One-element arrays get the component type's mode.  */
  elem_size = TYPE_SIZE (elem_type);
  if (simple_cst_equal (size, elem_size))
    return TYPE_MODE (elem_type);

  limit_p = true;
  if (poly_tree_p (size, &int_size)
      && poly_tree_p (elem_size, &int_elem_size)
      && may_ne (int_elem_size, 0U)
      && constant_multiple_p (int_size, int_elem_size, &num_elems))
    {
      machine_mode elem_mode = TYPE_MODE (elem_type);
      machine_mode mode = targetm.array_mode (elem_mode, num_elems);
      if (mode != BLKmode)
	return mode;
      if (targetm.array_mode_supported_p (elem_mode, num_elems))
	limit_p = false;
    }
  return mode_for_size_tree (size, MODE_INT, limit_p).else_blk ();
}

/* Subroutine of layout_decl: Force alignment required for the data type.
   But if the decl itself wants greater alignment, don't override that.  */

static inline void
do_type_align (tree type, tree decl)
{
  if (TYPE_ALIGN (type) > DECL_ALIGN (decl))
    {
      SET_DECL_ALIGN (decl, TYPE_ALIGN (type));
      if (TREE_CODE (decl) == FIELD_DECL)
	DECL_USER_ALIGN (decl) = TYPE_USER_ALIGN (type);
    }
  if (TYPE_WARN_IF_NOT_ALIGN (type) > DECL_WARN_IF_NOT_ALIGN (decl))
    SET_DECL_WARN_IF_NOT_ALIGN (decl, TYPE_WARN_IF_NOT_ALIGN (type));
}

/* Set the size, mode and alignment of a ..._DECL node.
   TYPE_DECL does need this for C++.
   Note that LABEL_DECL and CONST_DECL nodes do not need this,
   and FUNCTION_DECL nodes have them set up in a special (and simple) way.
   Don't call layout_decl for them.

   KNOWN_ALIGN is the amount of alignment we can assume this
   decl has with no special effort.  It is relevant only for FIELD_DECLs
   and depends on the previous fields.
   All that matters about KNOWN_ALIGN is which powers of 2 divide it.
   If KNOWN_ALIGN is 0, it means, "as much alignment as you like":
   the record will be aligned to suit.  */

void
layout_decl (tree decl, unsigned int known_align)
{
  tree type = TREE_TYPE (decl);
  enum tree_code code = TREE_CODE (decl);
  rtx rtl = NULL_RTX;
  location_t loc = DECL_SOURCE_LOCATION (decl);

  if (code == CONST_DECL)
    return;

  gcc_assert (code == VAR_DECL || code == PARM_DECL || code == RESULT_DECL
	      || code == TYPE_DECL || code == FIELD_DECL);

  rtl = DECL_RTL_IF_SET (decl);

  if (type == error_mark_node)
    type = void_type_node;

  /* Usually the size and mode come from the data type without change,
     however, the front-end may set the explicit width of the field, so its
     size may not be the same as the size of its type.  This happens with
     bitfields, of course (an `int' bitfield may be only 2 bits, say), but it
     also happens with other fields.  For example, the C++ front-end creates
     zero-sized fields corresponding to empty base classes, and depends on
     layout_type setting DECL_FIELD_BITPOS correctly for the field.  Set the
     size in bytes from the size in bits.  If we have already set the mode,
     don't set it again since we can be called twice for FIELD_DECLs.  */

  DECL_UNSIGNED (decl) = TYPE_UNSIGNED (type);
  if (DECL_MODE (decl) == VOIDmode)
    SET_DECL_MODE (decl, TYPE_MODE (type));

  if (DECL_SIZE (decl) == 0)
    {
      DECL_SIZE (decl) = TYPE_SIZE (type);
      DECL_SIZE_UNIT (decl) = TYPE_SIZE_UNIT (type);
    }
  else if (DECL_SIZE_UNIT (decl) == 0)
    DECL_SIZE_UNIT (decl)
      = fold_convert_loc (loc, sizetype,
			  size_binop_loc (loc, CEIL_DIV_EXPR, DECL_SIZE (decl),
					  bitsize_unit_node));

  if (code != FIELD_DECL)
    /* For non-fields, update the alignment from the type.  */
    do_type_align (type, decl);
  else
    /* For fields, it's a bit more complicated...  */
    {
      bool old_user_align = DECL_USER_ALIGN (decl);
      bool zero_bitfield = false;
      bool packed_p = DECL_PACKED (decl);
      unsigned int mfa;

      if (DECL_BIT_FIELD (decl))
	{
	  DECL_BIT_FIELD_TYPE (decl) = type;

	  /* A zero-length bit-field affects the alignment of the next
	     field.  In essence such bit-fields are not influenced by
	     any packing due to #pragma pack or attribute packed.  */
	  if (integer_zerop (DECL_SIZE (decl))
	      && ! targetm.ms_bitfield_layout_p (DECL_FIELD_CONTEXT (decl)))
	    {
	      zero_bitfield = true;
	      packed_p = false;
	      if (PCC_BITFIELD_TYPE_MATTERS)
		do_type_align (type, decl);
	      else
		{
#ifdef EMPTY_FIELD_BOUNDARY
		  if (EMPTY_FIELD_BOUNDARY > DECL_ALIGN (decl))
		    {
		      SET_DECL_ALIGN (decl, EMPTY_FIELD_BOUNDARY);
		      DECL_USER_ALIGN (decl) = 0;
		    }
#endif
		}
	    }

	  /* See if we can use an ordinary integer mode for a bit-field.
	     Conditions are: a fixed size that is correct for another mode,
	     occupying a complete byte or bytes on proper boundary.  */
	  if (TYPE_SIZE (type) != 0
	      && TREE_CODE (TYPE_SIZE (type)) == INTEGER_CST
	      && GET_MODE_CLASS (TYPE_MODE (type)) == MODE_INT)
	    {
	      machine_mode xmode;
	      if (mode_for_size_tree (DECL_SIZE (decl),
				      MODE_INT, 1).exists (&xmode))
		{
		  unsigned int xalign = GET_MODE_ALIGNMENT (xmode);
		  if (!(xalign > BITS_PER_UNIT && DECL_PACKED (decl))
		      && (known_align == 0 || known_align >= xalign))
		    {
		      SET_DECL_ALIGN (decl, MAX (xalign, DECL_ALIGN (decl)));
		      SET_DECL_MODE (decl, xmode);
		      DECL_BIT_FIELD (decl) = 0;
		    }
		}
	    }

	  /* Turn off DECL_BIT_FIELD if we won't need it set.  */
	  if (TYPE_MODE (type) == BLKmode && DECL_MODE (decl) == BLKmode
	      && known_align >= TYPE_ALIGN (type)
	      && DECL_ALIGN (decl) >= TYPE_ALIGN (type))
	    DECL_BIT_FIELD (decl) = 0;
	}
      else if (packed_p && DECL_USER_ALIGN (decl))
	/* Don't touch DECL_ALIGN.  For other packed fields, go ahead and
	   round up; we'll reduce it again below.  We want packing to
	   supersede USER_ALIGN inherited from the type, but defer to
	   alignment explicitly specified on the field decl.  */;
      else
	do_type_align (type, decl);

      /* If the field is packed and not explicitly aligned, give it the
	 minimum alignment.  Note that do_type_align may set
	 DECL_USER_ALIGN, so we need to check old_user_align instead.  */
      if (packed_p
	  && !old_user_align)
	SET_DECL_ALIGN (decl, MIN (DECL_ALIGN (decl), BITS_PER_UNIT));

      if (! packed_p && ! DECL_USER_ALIGN (decl))
	{
	  /* Some targets (i.e. i386, VMS) limit struct field alignment
	     to a lower boundary than alignment of variables unless
	     it was overridden by attribute aligned.  */
#ifdef BIGGEST_FIELD_ALIGNMENT
	  SET_DECL_ALIGN (decl, MIN (DECL_ALIGN (decl),
				     (unsigned) BIGGEST_FIELD_ALIGNMENT));
#endif
#ifdef ADJUST_FIELD_ALIGN
	  SET_DECL_ALIGN (decl, ADJUST_FIELD_ALIGN (decl, TREE_TYPE (decl),
						    DECL_ALIGN (decl)));
#endif
	}

      if (zero_bitfield)
        mfa = initial_max_fld_align * BITS_PER_UNIT;
      else
	mfa = maximum_field_alignment;
      /* Should this be controlled by DECL_USER_ALIGN, too?  */
      if (mfa != 0)
	SET_DECL_ALIGN (decl, MIN (DECL_ALIGN (decl), mfa));
    }

  /* Evaluate nonconstant size only once, either now or as soon as safe.  */
  if (DECL_SIZE (decl) != 0 && TREE_CODE (DECL_SIZE (decl)) != INTEGER_CST)
    DECL_SIZE (decl) = variable_size (DECL_SIZE (decl));
  if (DECL_SIZE_UNIT (decl) != 0
      && TREE_CODE (DECL_SIZE_UNIT (decl)) != INTEGER_CST)
    DECL_SIZE_UNIT (decl) = variable_size (DECL_SIZE_UNIT (decl));

  /* If requested, warn about definitions of large data objects.  */
  if (warn_larger_than
      && (code == VAR_DECL || code == PARM_DECL)
      && ! DECL_EXTERNAL (decl))
    {
      tree size = DECL_SIZE_UNIT (decl);

      if (size != 0 && TREE_CODE (size) == INTEGER_CST
	  && compare_tree_int (size, larger_than_size) > 0)
	{
	  int size_as_int = TREE_INT_CST_LOW (size);

	  if (compare_tree_int (size, size_as_int) == 0)
	    warning (OPT_Wlarger_than_, "size of %q+D is %d bytes", decl, size_as_int);
	  else
	    warning (OPT_Wlarger_than_, "size of %q+D is larger than %wd bytes",
                     decl, larger_than_size);
	}
    }

  /* If the RTL was already set, update its mode and mem attributes.  */
  if (rtl)
    {
      PUT_MODE (rtl, DECL_MODE (decl));
      SET_DECL_RTL (decl, 0);
      if (MEM_P (rtl))
	set_mem_attributes (rtl, decl, 1);
      SET_DECL_RTL (decl, rtl);
    }
}

/* Given a VAR_DECL, PARM_DECL, RESULT_DECL, or FIELD_DECL, clears the
   results of a previous call to layout_decl and calls it again.  */

void
relayout_decl (tree decl)
{
  DECL_SIZE (decl) = DECL_SIZE_UNIT (decl) = 0;
  SET_DECL_MODE (decl, VOIDmode);
  if (!DECL_USER_ALIGN (decl))
    SET_DECL_ALIGN (decl, 0);
  if (DECL_RTL_SET_P (decl))
    SET_DECL_RTL (decl, 0);

  layout_decl (decl, 0);
}

/* Begin laying out type T, which may be a RECORD_TYPE, UNION_TYPE, or
   QUAL_UNION_TYPE.  Return a pointer to a struct record_layout_info which
   is to be passed to all other layout functions for this record.  It is the
   responsibility of the caller to call `free' for the storage returned.
   Note that garbage collection is not permitted until we finish laying
   out the record.  */

record_layout_info
start_record_layout (tree t)
{
  record_layout_info rli = XNEW (struct record_layout_info_s);

  rli->t = t;

  /* If the type has a minimum specified alignment (via an attribute
     declaration, for example) use it -- otherwise, start with a
     one-byte alignment.  */
  rli->record_align = MAX (BITS_PER_UNIT, TYPE_ALIGN (t));
  rli->unpacked_align = rli->record_align;
  rli->offset_align = MAX (rli->record_align, BIGGEST_ALIGNMENT);

#ifdef STRUCTURE_SIZE_BOUNDARY
  /* Packed structures don't need to have minimum size.  */
  if (! TYPE_PACKED (t))
    {
      unsigned tmp;

      /* #pragma pack overrides STRUCTURE_SIZE_BOUNDARY.  */
      tmp = (unsigned) STRUCTURE_SIZE_BOUNDARY;
      if (maximum_field_alignment != 0)
	tmp = MIN (tmp, maximum_field_alignment);
      rli->record_align = MAX (rli->record_align, tmp);
    }
#endif

  rli->offset = size_zero_node;
  rli->bitpos = bitsize_zero_node;
  rli->prev_field = 0;
  rli->pending_statics = 0;
  rli->packed_maybe_necessary = 0;
  rli->remaining_in_alignment = 0;

  return rli;
}

/* Fold sizetype value X to bitsizetype, given that X represents a type
   size or offset.  */

static tree
bits_from_bytes (tree x)
{
  if (TREE_CODE (x) == POLY_CST)
    {
      /* The runtime calculation isn't allowed to overflow sizetype;
	 increasing the runtime values must always increase the size
	 or offset of the object.  This means that the object imposes
	 a maximum value on the runtime parameters, but we don't record
	 what that is.  */
      tree res[NUM_POLY_INT_COEFFS];
      for (unsigned int i = 0; i < NUM_POLY_INT_COEFFS; ++i)
	res[i] = bits_from_bytes (POLY_CST_ELT (x, i));
      return build_poly_cst (bitsizetype, res);
    }
  x = fold_convert (bitsizetype, x);
  gcc_checking_assert (x);
  return x;
}

/* Return the combined bit position for the byte offset OFFSET and the
   bit position BITPOS.

   These functions operate on byte and bit positions present in FIELD_DECLs
   and assume that these expressions result in no (intermediate) overflow.
   This assumption is necessary to fold the expressions as much as possible,
   so as to avoid creating artificially variable-sized types in languages
   supporting variable-sized types like Ada.  */

tree
bit_from_pos (tree offset, tree bitpos)
{
  if (TREE_CODE (offset) == PLUS_EXPR)
    offset = size_binop (PLUS_EXPR,
			 bits_from_bytes (TREE_OPERAND (offset, 0)),
			 bits_from_bytes (TREE_OPERAND (offset, 1)));
  else
    offset = bits_from_bytes (offset);
  return size_binop (PLUS_EXPR, bitpos,
		     size_binop (MULT_EXPR, offset, bitsize_unit_node));
}

/* Return the combined truncated byte position for the byte offset OFFSET and
   the bit position BITPOS.  */

tree
byte_from_pos (tree offset, tree bitpos)
{
  tree bytepos;
  if (TREE_CODE (bitpos) == MULT_EXPR
      && tree_int_cst_equal (TREE_OPERAND (bitpos, 1), bitsize_unit_node))
    bytepos = TREE_OPERAND (bitpos, 0);
  else
    bytepos = size_binop (TRUNC_DIV_EXPR, bitpos, bitsize_unit_node);
  return size_binop (PLUS_EXPR, offset, fold_convert (sizetype, bytepos));
}

/* Split the bit position POS into a byte offset *POFFSET and a bit
   position *PBITPOS with the byte offset aligned to OFF_ALIGN bits.  */

void
pos_from_bit (tree *poffset, tree *pbitpos, unsigned int off_align,
	      tree pos)
{
  tree toff_align = bitsize_int (off_align);
  if (TREE_CODE (pos) == MULT_EXPR
      && tree_int_cst_equal (TREE_OPERAND (pos, 1), toff_align))
    {
      *poffset = size_binop (MULT_EXPR,
			     fold_convert (sizetype, TREE_OPERAND (pos, 0)),
			     size_int (off_align / BITS_PER_UNIT));
      *pbitpos = bitsize_zero_node;
    }
  else
    {
      *poffset = size_binop (MULT_EXPR,
			     fold_convert (sizetype,
					   size_binop (FLOOR_DIV_EXPR, pos,
						       toff_align)),
			     size_int (off_align / BITS_PER_UNIT));
      *pbitpos = size_binop (FLOOR_MOD_EXPR, pos, toff_align);
    }
}

/* Given a pointer to bit and byte offsets and an offset alignment,
   normalize the offsets so they are within the alignment.  */

void
normalize_offset (tree *poffset, tree *pbitpos, unsigned int off_align)
{
  /* If the bit position is now larger than it should be, adjust it
     downwards.  */
  if (compare_tree_int (*pbitpos, off_align) >= 0)
    {
      tree offset, bitpos;
      pos_from_bit (&offset, &bitpos, off_align, *pbitpos);
      *poffset = size_binop (PLUS_EXPR, *poffset, offset);
      *pbitpos = bitpos;
    }
}

/* Print debugging information about the information in RLI.  */

DEBUG_FUNCTION void
debug_rli (record_layout_info rli)
{
  print_node_brief (stderr, "type", rli->t, 0);
  print_node_brief (stderr, "\noffset", rli->offset, 0);
  print_node_brief (stderr, " bitpos", rli->bitpos, 0);

  fprintf (stderr, "\naligns: rec = %u, unpack = %u, off = %u\n",
	   rli->record_align, rli->unpacked_align,
	   rli->offset_align);

  /* The ms_struct code is the only that uses this.  */
  if (targetm.ms_bitfield_layout_p (rli->t))
    fprintf (stderr, "remaining in alignment = %u\n", rli->remaining_in_alignment);

  if (rli->packed_maybe_necessary)
    fprintf (stderr, "packed may be necessary\n");

  if (!vec_safe_is_empty (rli->pending_statics))
    {
      fprintf (stderr, "pending statics:\n");
      debug_vec_tree (rli->pending_statics);
    }
}

/* Given an RLI with a possibly-incremented BITPOS, adjust OFFSET and
   BITPOS if necessary to keep BITPOS below OFFSET_ALIGN.  */

void
normalize_rli (record_layout_info rli)
{
  normalize_offset (&rli->offset, &rli->bitpos, rli->offset_align);
}

/* Returns the size in bytes allocated so far.  */

tree
rli_size_unit_so_far (record_layout_info rli)
{
  return byte_from_pos (rli->offset, rli->bitpos);
}

/* Returns the size in bits allocated so far.  */

tree
rli_size_so_far (record_layout_info rli)
{
  return bit_from_pos (rli->offset, rli->bitpos);
}

/* FIELD is about to be added to RLI->T.  The alignment (in bits) of
   the next available location within the record is given by KNOWN_ALIGN.
   Update the variable alignment fields in RLI, and return the alignment
   to give the FIELD.  */

unsigned int
update_alignment_for_field (record_layout_info rli, tree field,
			    unsigned int known_align)
{
  /* The alignment required for FIELD.  */
  unsigned int desired_align;
  /* The type of this field.  */
  tree type = TREE_TYPE (field);
  /* True if the field was explicitly aligned by the user.  */
  bool user_align;
  bool is_bitfield;

  /* Do not attempt to align an ERROR_MARK node */
  if (TREE_CODE (type) == ERROR_MARK)
    return 0;

  /* Lay out the field so we know what alignment it needs.  */
  layout_decl (field, known_align);
  desired_align = DECL_ALIGN (field);
  user_align = DECL_USER_ALIGN (field);

  is_bitfield = (type != error_mark_node
		 && DECL_BIT_FIELD_TYPE (field)
		 && ! integer_zerop (TYPE_SIZE (type)));

  /* Record must have at least as much alignment as any field.
     Otherwise, the alignment of the field within the record is
     meaningless.  */
  if (targetm.ms_bitfield_layout_p (rli->t))
    {
      /* Here, the alignment of the underlying type of a bitfield can
	 affect the alignment of a record; even a zero-sized field
	 can do this.  The alignment should be to the alignment of
	 the type, except that for zero-size bitfields this only
	 applies if there was an immediately prior, nonzero-size
	 bitfield.  (That's the way it is, experimentally.) */
      if ((!is_bitfield && !DECL_PACKED (field))
	  || ((DECL_SIZE (field) == NULL_TREE
	       || !integer_zerop (DECL_SIZE (field)))
	      ? !DECL_PACKED (field)
	      : (rli->prev_field
		 && DECL_BIT_FIELD_TYPE (rli->prev_field)
		 && ! integer_zerop (DECL_SIZE (rli->prev_field)))))
	{
	  unsigned int type_align = TYPE_ALIGN (type);
	  type_align = MAX (type_align, desired_align);
	  if (maximum_field_alignment != 0)
	    type_align = MIN (type_align, maximum_field_alignment);
	  rli->record_align = MAX (rli->record_align, type_align);
	  rli->unpacked_align = MAX (rli->unpacked_align, TYPE_ALIGN (type));
	}
    }
  else if (is_bitfield && PCC_BITFIELD_TYPE_MATTERS)
    {
      /* Named bit-fields cause the entire structure to have the
	 alignment implied by their type.  Some targets also apply the same
	 rules to unnamed bitfields.  */
      if (DECL_NAME (field) != 0
	  || targetm.align_anon_bitfield ())
	{
	  unsigned int type_align = TYPE_ALIGN (type);

#ifdef ADJUST_FIELD_ALIGN
	  if (! TYPE_USER_ALIGN (type))
	    type_align = ADJUST_FIELD_ALIGN (field, type, type_align);
#endif

	  /* Targets might chose to handle unnamed and hence possibly
	     zero-width bitfield.  Those are not influenced by #pragmas
	     or packed attributes.  */
	  if (integer_zerop (DECL_SIZE (field)))
	    {
	      if (initial_max_fld_align)
	        type_align = MIN (type_align,
				  initial_max_fld_align * BITS_PER_UNIT);
	    }
	  else if (maximum_field_alignment != 0)
	    type_align = MIN (type_align, maximum_field_alignment);
	  else if (DECL_PACKED (field))
	    type_align = MIN (type_align, BITS_PER_UNIT);

	  /* The alignment of the record is increased to the maximum
	     of the current alignment, the alignment indicated on the
	     field (i.e., the alignment specified by an __aligned__
	     attribute), and the alignment indicated by the type of
	     the field.  */
	  rli->record_align = MAX (rli->record_align, desired_align);
	  rli->record_align = MAX (rli->record_align, type_align);

	  if (warn_packed)
	    rli->unpacked_align = MAX (rli->unpacked_align, TYPE_ALIGN (type));
	  user_align |= TYPE_USER_ALIGN (type);
	}
    }
  else
    {
      rli->record_align = MAX (rli->record_align, desired_align);
      rli->unpacked_align = MAX (rli->unpacked_align, TYPE_ALIGN (type));
    }

  TYPE_USER_ALIGN (rli->t) |= user_align;

  return desired_align;
}

/* Issue a warning if the record alignment, RECORD_ALIGN, is less than
   the field alignment of FIELD or FIELD isn't aligned. */

static void
handle_warn_if_not_align (tree field, unsigned int record_align)
{
  tree type = TREE_TYPE (field);

  if (type == error_mark_node)
    return;

  unsigned int warn_if_not_align = 0;

  int opt_w = 0;

  if (warn_if_not_aligned)
    {
      warn_if_not_align = DECL_WARN_IF_NOT_ALIGN (field);
      if (!warn_if_not_align)
	warn_if_not_align = TYPE_WARN_IF_NOT_ALIGN (type);
      if (warn_if_not_align)
	opt_w = OPT_Wif_not_aligned;
    }

  if (!warn_if_not_align
      && warn_packed_not_aligned
      && TYPE_USER_ALIGN (type))
    {
      warn_if_not_align = TYPE_ALIGN (type);
      opt_w = OPT_Wpacked_not_aligned;
    }

  if (!warn_if_not_align)
    return;

  tree context = DECL_CONTEXT (field);

  warn_if_not_align /= BITS_PER_UNIT;
  record_align /= BITS_PER_UNIT;
  if ((record_align % warn_if_not_align) != 0)
    warning (opt_w, "alignment %u of %qT is less than %u",
	     record_align, context, warn_if_not_align);

  unsigned HOST_WIDE_INT off
    = (tree_to_uhwi (DECL_FIELD_OFFSET (field))
       + tree_to_uhwi (DECL_FIELD_BIT_OFFSET (field)) / BITS_PER_UNIT);
  if ((off % warn_if_not_align) != 0)
    warning (opt_w, "%q+D offset %wu in %qT isn't aligned to %u",
	     field, off, context, warn_if_not_align);
}

/* Called from place_field to handle unions.  */

static void
place_union_field (record_layout_info rli, tree field)
{
  update_alignment_for_field (rli, field, /*known_align=*/0);

  DECL_FIELD_OFFSET (field) = size_zero_node;
  DECL_FIELD_BIT_OFFSET (field) = bitsize_zero_node;
  SET_DECL_OFFSET_ALIGN (field, BIGGEST_ALIGNMENT);
  handle_warn_if_not_align (field, rli->record_align);

  /* If this is an ERROR_MARK return *after* having set the
     field at the start of the union. This helps when parsing
     invalid fields. */
  if (TREE_CODE (TREE_TYPE (field)) == ERROR_MARK)
    return;

  if (AGGREGATE_TYPE_P (TREE_TYPE (field))
      && TYPE_TYPELESS_STORAGE (TREE_TYPE (field)))
    TYPE_TYPELESS_STORAGE (rli->t) = 1;

  /* We assume the union's size will be a multiple of a byte so we don't
     bother with BITPOS.  */
  if (TREE_CODE (rli->t) == UNION_TYPE)
    rli->offset = size_binop (MAX_EXPR, rli->offset, DECL_SIZE_UNIT (field));
  else if (TREE_CODE (rli->t) == QUAL_UNION_TYPE)
    rli->offset = fold_build3 (COND_EXPR, sizetype, DECL_QUALIFIER (field),
			       DECL_SIZE_UNIT (field), rli->offset);
}

/* A bitfield of SIZE with a required access alignment of ALIGN is allocated
   at BYTE_OFFSET / BIT_OFFSET.  Return nonzero if the field would span more
   units of alignment than the underlying TYPE.  */
static int
excess_unit_span (HOST_WIDE_INT byte_offset, HOST_WIDE_INT bit_offset,
		  HOST_WIDE_INT size, HOST_WIDE_INT align, tree type)
{
  /* Note that the calculation of OFFSET might overflow; we calculate it so
     that we still get the right result as long as ALIGN is a power of two.  */
  unsigned HOST_WIDE_INT offset = byte_offset * BITS_PER_UNIT + bit_offset;

  offset = offset % align;
  return ((offset + size + align - 1) / align
	  > tree_to_uhwi (TYPE_SIZE (type)) / align);
}

/* RLI contains information about the layout of a RECORD_TYPE.  FIELD
   is a FIELD_DECL to be added after those fields already present in
   T.  (FIELD is not actually added to the TYPE_FIELDS list here;
   callers that desire that behavior must manually perform that step.)  */

void
place_field (record_layout_info rli, tree field)
{
  /* The alignment required for FIELD.  */
  unsigned int desired_align;
  /* The alignment FIELD would have if we just dropped it into the
     record as it presently stands.  */
  unsigned int known_align;
  unsigned int actual_align;
  /* The type of this field.  */
  tree type = TREE_TYPE (field);

  gcc_assert (TREE_CODE (field) != ERROR_MARK);

  /* If FIELD is static, then treat it like a separate variable, not
     really like a structure field.  If it is a FUNCTION_DECL, it's a
     method.  In both cases, all we do is lay out the decl, and we do
     it *after* the record is laid out.  */
  if (VAR_P (field))
    {
      vec_safe_push (rli->pending_statics, field);
      return;
    }

  /* Enumerators and enum types which are local to this class need not
     be laid out.  Likewise for initialized constant fields.  */
  else if (TREE_CODE (field) != FIELD_DECL)
    return;

  /* Unions are laid out very differently than records, so split
     that code off to another function.  */
  else if (TREE_CODE (rli->t) != RECORD_TYPE)
    {
      place_union_field (rli, field);
      return;
    }

  else if (TREE_CODE (type) == ERROR_MARK)
    {
      /* Place this field at the current allocation position, so we
	 maintain monotonicity.  */
      DECL_FIELD_OFFSET (field) = rli->offset;
      DECL_FIELD_BIT_OFFSET (field) = rli->bitpos;
      SET_DECL_OFFSET_ALIGN (field, rli->offset_align);
      handle_warn_if_not_align (field, rli->record_align);
      return;
    }

  if (AGGREGATE_TYPE_P (type)
      && TYPE_TYPELESS_STORAGE (type))
    TYPE_TYPELESS_STORAGE (rli->t) = 1;

  /* Work out the known alignment so far.  Note that A & (-A) is the
     value of the least-significant bit in A that is one.  */
  if (! integer_zerop (rli->bitpos))
    known_align = least_bit_hwi (tree_to_uhwi (rli->bitpos));
  else if (integer_zerop (rli->offset))
    known_align = 0;
  else if (tree_fits_uhwi_p (rli->offset))
    known_align = (BITS_PER_UNIT
		   * least_bit_hwi (tree_to_uhwi (rli->offset)));
  else
    known_align = rli->offset_align;

  desired_align = update_alignment_for_field (rli, field, known_align);
  if (known_align == 0)
    known_align = MAX (BIGGEST_ALIGNMENT, rli->record_align);

  if (warn_packed && DECL_PACKED (field))
    {
      if (known_align >= TYPE_ALIGN (type))
	{
	  if (TYPE_ALIGN (type) > desired_align)
	    {
	      if (STRICT_ALIGNMENT)
		warning (OPT_Wattributes, "packed attribute causes "
                         "inefficient alignment for %q+D", field);
	      /* Don't warn if DECL_PACKED was set by the type.  */
	      else if (!TYPE_PACKED (rli->t))
		warning (OPT_Wattributes, "packed attribute is "
			 "unnecessary for %q+D", field);
	    }
	}
      else
	rli->packed_maybe_necessary = 1;
    }

  /* Does this field automatically have alignment it needs by virtue
     of the fields that precede it and the record's own alignment?  */
  if (known_align < desired_align)
    {
      /* No, we need to skip space before this field.
	 Bump the cumulative size to multiple of field alignment.  */

      if (!targetm.ms_bitfield_layout_p (rli->t)
          && DECL_SOURCE_LOCATION (field) != BUILTINS_LOCATION)
	warning (OPT_Wpadded, "padding struct to align %q+D", field);

      /* If the alignment is still within offset_align, just align
	 the bit position.  */
      if (desired_align < rli->offset_align)
	rli->bitpos = round_up (rli->bitpos, desired_align);
      else
	{
	  /* First adjust OFFSET by the partial bits, then align.  */
	  rli->offset
	    = size_binop (PLUS_EXPR, rli->offset,
			  fold_convert (sizetype,
					size_binop (CEIL_DIV_EXPR, rli->bitpos,
						    bitsize_unit_node)));
	  rli->bitpos = bitsize_zero_node;

	  rli->offset = round_up (rli->offset, desired_align / BITS_PER_UNIT);
	}

      if (! TREE_CONSTANT (rli->offset))
	rli->offset_align = desired_align;
      if (targetm.ms_bitfield_layout_p (rli->t))
	rli->prev_field = NULL;
    }

  /* Handle compatibility with PCC.  Note that if the record has any
     variable-sized fields, we need not worry about compatibility.  */
  if (PCC_BITFIELD_TYPE_MATTERS
      && ! targetm.ms_bitfield_layout_p (rli->t)
      && TREE_CODE (field) == FIELD_DECL
      && type != error_mark_node
      && DECL_BIT_FIELD (field)
      && (! DECL_PACKED (field)
	  /* Enter for these packed fields only to issue a warning.  */
	  || TYPE_ALIGN (type) <= BITS_PER_UNIT)
      && maximum_field_alignment == 0
      && ! integer_zerop (DECL_SIZE (field))
      && tree_fits_uhwi_p (DECL_SIZE (field))
      && tree_fits_uhwi_p (rli->offset)
      && tree_fits_uhwi_p (TYPE_SIZE (type)))
    {
      unsigned int type_align = TYPE_ALIGN (type);
      tree dsize = DECL_SIZE (field);
      HOST_WIDE_INT field_size = tree_to_uhwi (dsize);
      HOST_WIDE_INT offset = tree_to_uhwi (rli->offset);
      HOST_WIDE_INT bit_offset = tree_to_shwi (rli->bitpos);

#ifdef ADJUST_FIELD_ALIGN
      if (! TYPE_USER_ALIGN (type))
	type_align = ADJUST_FIELD_ALIGN (field, type, type_align);
#endif

      /* A bit field may not span more units of alignment of its type
	 than its type itself.  Advance to next boundary if necessary.  */
      if (excess_unit_span (offset, bit_offset, field_size, type_align, type))
	{
	  if (DECL_PACKED (field))
	    {
	      if (warn_packed_bitfield_compat == 1)
		inform
		  (input_location,
		   "offset of packed bit-field %qD has changed in GCC 4.4",
		   field);
	    }
	  else
	    rli->bitpos = round_up (rli->bitpos, type_align);
	}

      if (! DECL_PACKED (field))
	TYPE_USER_ALIGN (rli->t) |= TYPE_USER_ALIGN (type);

      SET_TYPE_WARN_IF_NOT_ALIGN (rli->t,
				  TYPE_WARN_IF_NOT_ALIGN (type));
    }

#ifdef BITFIELD_NBYTES_LIMITED
  if (BITFIELD_NBYTES_LIMITED
      && ! targetm.ms_bitfield_layout_p (rli->t)
      && TREE_CODE (field) == FIELD_DECL
      && type != error_mark_node
      && DECL_BIT_FIELD_TYPE (field)
      && ! DECL_PACKED (field)
      && ! integer_zerop (DECL_SIZE (field))
      && tree_fits_uhwi_p (DECL_SIZE (field))
      && tree_fits_uhwi_p (rli->offset)
      && tree_fits_uhwi_p (TYPE_SIZE (type)))
    {
      unsigned int type_align = TYPE_ALIGN (type);
      tree dsize = DECL_SIZE (field);
      HOST_WIDE_INT field_size = tree_to_uhwi (dsize);
      HOST_WIDE_INT offset = tree_to_uhwi (rli->offset);
      HOST_WIDE_INT bit_offset = tree_to_shwi (rli->bitpos);

#ifdef ADJUST_FIELD_ALIGN
      if (! TYPE_USER_ALIGN (type))
	type_align = ADJUST_FIELD_ALIGN (field, type, type_align);
#endif

      if (maximum_field_alignment != 0)
	type_align = MIN (type_align, maximum_field_alignment);
      /* ??? This test is opposite the test in the containing if
	 statement, so this code is unreachable currently.  */
      else if (DECL_PACKED (field))
	type_align = MIN (type_align, BITS_PER_UNIT);

      /* A bit field may not span the unit of alignment of its type.
	 Advance to next boundary if necessary.  */
      if (excess_unit_span (offset, bit_offset, field_size, type_align, type))
	rli->bitpos = round_up (rli->bitpos, type_align);

      TYPE_USER_ALIGN (rli->t) |= TYPE_USER_ALIGN (type);
      SET_TYPE_WARN_IF_NOT_ALIGN (rli->t,
				  TYPE_WARN_IF_NOT_ALIGN (type));
    }
#endif

  /* See the docs for TARGET_MS_BITFIELD_LAYOUT_P for details.
     A subtlety:
	When a bit field is inserted into a packed record, the whole
	size of the underlying type is used by one or more same-size
	adjacent bitfields.  (That is, if its long:3, 32 bits is
	used in the record, and any additional adjacent long bitfields are
	packed into the same chunk of 32 bits. However, if the size
	changes, a new field of that size is allocated.)  In an unpacked
	record, this is the same as using alignment, but not equivalent
	when packing.

     Note: for compatibility, we use the type size, not the type alignment
     to determine alignment, since that matches the documentation */

  if (targetm.ms_bitfield_layout_p (rli->t))
    {
      tree prev_saved = rli->prev_field;
      tree prev_type = prev_saved ? DECL_BIT_FIELD_TYPE (prev_saved) : NULL;

      /* This is a bitfield if it exists.  */
      if (rli->prev_field)
	{
	  /* If both are bitfields, nonzero, and the same size, this is
	     the middle of a run.  Zero declared size fields are special
	     and handled as "end of run". (Note: it's nonzero declared
	     size, but equal type sizes!) (Since we know that both
	     the current and previous fields are bitfields by the
	     time we check it, DECL_SIZE must be present for both.) */
	  if (DECL_BIT_FIELD_TYPE (field)
	      && !integer_zerop (DECL_SIZE (field))
	      && !integer_zerop (DECL_SIZE (rli->prev_field))
	      && tree_fits_shwi_p (DECL_SIZE (rli->prev_field))
	      && tree_fits_uhwi_p (TYPE_SIZE (type))
	      && simple_cst_equal (TYPE_SIZE (type), TYPE_SIZE (prev_type)))
	    {
	      /* We're in the middle of a run of equal type size fields; make
		 sure we realign if we run out of bits.  (Not decl size,
		 type size!) */
	      HOST_WIDE_INT bitsize = tree_to_uhwi (DECL_SIZE (field));

	      if (rli->remaining_in_alignment < bitsize)
		{
		  HOST_WIDE_INT typesize = tree_to_uhwi (TYPE_SIZE (type));

		  /* out of bits; bump up to next 'word'.  */
		  rli->bitpos
		    = size_binop (PLUS_EXPR, rli->bitpos,
				  bitsize_int (rli->remaining_in_alignment));
		  rli->prev_field = field;
		  if (typesize < bitsize)
		    rli->remaining_in_alignment = 0;
		  else
		    rli->remaining_in_alignment = typesize - bitsize;
		}
	      else
		rli->remaining_in_alignment -= bitsize;
	    }
	  else
	    {
	      /* End of a run: if leaving a run of bitfields of the same type
		 size, we have to "use up" the rest of the bits of the type
		 size.

		 Compute the new position as the sum of the size for the prior
		 type and where we first started working on that type.
		 Note: since the beginning of the field was aligned then
		 of course the end will be too.  No round needed.  */

	      if (!integer_zerop (DECL_SIZE (rli->prev_field)))
		{
		  rli->bitpos
		    = size_binop (PLUS_EXPR, rli->bitpos,
				  bitsize_int (rli->remaining_in_alignment));
		}
	      else
		/* We "use up" size zero fields; the code below should behave
		   as if the prior field was not a bitfield.  */
		prev_saved = NULL;

	      /* Cause a new bitfield to be captured, either this time (if
		 currently a bitfield) or next time we see one.  */
	      if (!DECL_BIT_FIELD_TYPE (field)
		  || integer_zerop (DECL_SIZE (field)))
		rli->prev_field = NULL;
	    }

	  normalize_rli (rli);
        }

      /* If we're starting a new run of same type size bitfields
	 (or a run of non-bitfields), set up the "first of the run"
	 fields.

	 That is, if the current field is not a bitfield, or if there
	 was a prior bitfield the type sizes differ, or if there wasn't
	 a prior bitfield the size of the current field is nonzero.

	 Note: we must be sure to test ONLY the type size if there was
	 a prior bitfield and ONLY for the current field being zero if
	 there wasn't.  */

      if (!DECL_BIT_FIELD_TYPE (field)
	  || (prev_saved != NULL
	      ? !simple_cst_equal (TYPE_SIZE (type), TYPE_SIZE (prev_type))
	      : !integer_zerop (DECL_SIZE (field)) ))
	{
	  /* Never smaller than a byte for compatibility.  */
	  unsigned int type_align = BITS_PER_UNIT;

	  /* (When not a bitfield), we could be seeing a flex array (with
	     no DECL_SIZE).  Since we won't be using remaining_in_alignment
	     until we see a bitfield (and come by here again) we just skip
	     calculating it.  */
	  if (DECL_SIZE (field) != NULL
	      && tree_fits_uhwi_p (TYPE_SIZE (TREE_TYPE (field)))
	      && tree_fits_uhwi_p (DECL_SIZE (field)))
	    {
	      unsigned HOST_WIDE_INT bitsize
		= tree_to_uhwi (DECL_SIZE (field));
	      unsigned HOST_WIDE_INT typesize
		= tree_to_uhwi (TYPE_SIZE (TREE_TYPE (field)));

	      if (typesize < bitsize)
		rli->remaining_in_alignment = 0;
	      else
		rli->remaining_in_alignment = typesize - bitsize;
	    }

	  /* Now align (conventionally) for the new type.  */
	  type_align = TYPE_ALIGN (TREE_TYPE (field));

	  if (maximum_field_alignment != 0)
	    type_align = MIN (type_align, maximum_field_alignment);

	  rli->bitpos = round_up (rli->bitpos, type_align);

          /* If we really aligned, don't allow subsequent bitfields
	     to undo that.  */
	  rli->prev_field = NULL;
	}
    }

  /* Offset so far becomes the position of this field after normalizing.  */
  normalize_rli (rli);
  DECL_FIELD_OFFSET (field) = rli->offset;
  DECL_FIELD_BIT_OFFSET (field) = rli->bitpos;
  SET_DECL_OFFSET_ALIGN (field, rli->offset_align);
  handle_warn_if_not_align (field, rli->record_align);

  /* Evaluate nonconstant offsets only once, either now or as soon as safe.  */
  if (TREE_CODE (DECL_FIELD_OFFSET (field)) != INTEGER_CST)
    DECL_FIELD_OFFSET (field) = variable_size (DECL_FIELD_OFFSET (field));

  /* If this field ended up more aligned than we thought it would be (we
     approximate this by seeing if its position changed), lay out the field
     again; perhaps we can use an integral mode for it now.  */
  if (! integer_zerop (DECL_FIELD_BIT_OFFSET (field)))
    actual_align = least_bit_hwi (tree_to_uhwi (DECL_FIELD_BIT_OFFSET (field)));
  else if (integer_zerop (DECL_FIELD_OFFSET (field)))
    actual_align = MAX (BIGGEST_ALIGNMENT, rli->record_align);
  else if (tree_fits_uhwi_p (DECL_FIELD_OFFSET (field)))
    actual_align = (BITS_PER_UNIT
		    * least_bit_hwi (tree_to_uhwi (DECL_FIELD_OFFSET (field))));
  else
    actual_align = DECL_OFFSET_ALIGN (field);
  /* ACTUAL_ALIGN is still the actual alignment *within the record* .
     store / extract bit field operations will check the alignment of the
     record against the mode of bit fields.  */

  if (known_align != actual_align)
    layout_decl (field, actual_align);

  if (rli->prev_field == NULL && DECL_BIT_FIELD_TYPE (field))
    rli->prev_field = field;

  /* Now add size of this field to the size of the record.  If the size is
     not constant, treat the field as being a multiple of bytes and just
     adjust the offset, resetting the bit position.  Otherwise, apportion the
     size amongst the bit position and offset.  First handle the case of an
     unspecified size, which can happen when we have an invalid nested struct
     definition, such as struct j { struct j { int i; } }.  The error message
     is printed in finish_struct.  */
  if (DECL_SIZE (field) == 0)
    /* Do nothing.  */;
  else if (TREE_CODE (DECL_SIZE (field)) != INTEGER_CST
	   || TREE_OVERFLOW (DECL_SIZE (field)))
    {
      rli->offset
	= size_binop (PLUS_EXPR, rli->offset,
		      fold_convert (sizetype,
				    size_binop (CEIL_DIV_EXPR, rli->bitpos,
						bitsize_unit_node)));
      rli->offset
	= size_binop (PLUS_EXPR, rli->offset, DECL_SIZE_UNIT (field));
      rli->bitpos = bitsize_zero_node;
      rli->offset_align = MIN (rli->offset_align, desired_align);
    }
  else if (targetm.ms_bitfield_layout_p (rli->t))
    {
      rli->bitpos = size_binop (PLUS_EXPR, rli->bitpos, DECL_SIZE (field));

      /* If we ended a bitfield before the full length of the type then
	 pad the struct out to the full length of the last type.  */
      if ((DECL_CHAIN (field) == NULL
	   || TREE_CODE (DECL_CHAIN (field)) != FIELD_DECL)
	  && DECL_BIT_FIELD_TYPE (field)
	  && !integer_zerop (DECL_SIZE (field)))
	rli->bitpos = size_binop (PLUS_EXPR, rli->bitpos,
				  bitsize_int (rli->remaining_in_alignment));

      normalize_rli (rli);
    }
  else
    {
      rli->bitpos = size_binop (PLUS_EXPR, rli->bitpos, DECL_SIZE (field));
      normalize_rli (rli);
    }
}

/* Assuming that all the fields have been laid out, this function uses
   RLI to compute the final TYPE_SIZE, TYPE_ALIGN, etc. for the type
   indicated by RLI.  */

static void
finalize_record_size (record_layout_info rli)
{
  tree unpadded_size, unpadded_size_unit;

  /* Now we want just byte and bit offsets, so set the offset alignment
     to be a byte and then normalize.  */
  rli->offset_align = BITS_PER_UNIT;
  normalize_rli (rli);

  /* Determine the desired alignment.  */
#ifdef ROUND_TYPE_ALIGN
  SET_TYPE_ALIGN (rli->t, ROUND_TYPE_ALIGN (rli->t, TYPE_ALIGN (rli->t),
					    rli->record_align));
#else
  SET_TYPE_ALIGN (rli->t, MAX (TYPE_ALIGN (rli->t), rli->record_align));
#endif

  /* Compute the size so far.  Be sure to allow for extra bits in the
     size in bytes.  We have guaranteed above that it will be no more
     than a single byte.  */
  unpadded_size = rli_size_so_far (rli);
  unpadded_size_unit = rli_size_unit_so_far (rli);
  if (! integer_zerop (rli->bitpos))
    unpadded_size_unit
      = size_binop (PLUS_EXPR, unpadded_size_unit, size_one_node);

  /* Round the size up to be a multiple of the required alignment.  */
  TYPE_SIZE (rli->t) = round_up (unpadded_size, TYPE_ALIGN (rli->t));
  TYPE_SIZE_UNIT (rli->t)
    = round_up (unpadded_size_unit, TYPE_ALIGN_UNIT (rli->t));

  if (TREE_CONSTANT (unpadded_size)
      && simple_cst_equal (unpadded_size, TYPE_SIZE (rli->t)) == 0
      && input_location != BUILTINS_LOCATION)
    warning (OPT_Wpadded, "padding struct size to alignment boundary");

  if (warn_packed && TREE_CODE (rli->t) == RECORD_TYPE
      && TYPE_PACKED (rli->t) && ! rli->packed_maybe_necessary
      && TREE_CONSTANT (unpadded_size))
    {
      tree unpacked_size;

#ifdef ROUND_TYPE_ALIGN
      rli->unpacked_align
	= ROUND_TYPE_ALIGN (rli->t, TYPE_ALIGN (rli->t), rli->unpacked_align);
#else
      rli->unpacked_align = MAX (TYPE_ALIGN (rli->t), rli->unpacked_align);
#endif

      unpacked_size = round_up (TYPE_SIZE (rli->t), rli->unpacked_align);
      if (simple_cst_equal (unpacked_size, TYPE_SIZE (rli->t)))
	{
	  if (TYPE_NAME (rli->t))
	    {
	      tree name;

	      if (TREE_CODE (TYPE_NAME (rli->t)) == IDENTIFIER_NODE)
		name = TYPE_NAME (rli->t);
	      else
		name = DECL_NAME (TYPE_NAME (rli->t));

	      if (STRICT_ALIGNMENT)
		warning (OPT_Wpacked, "packed attribute causes inefficient "
			 "alignment for %qE", name);
	      else
		warning (OPT_Wpacked,
			 "packed attribute is unnecessary for %qE", name);
	    }
	  else
	    {
	      if (STRICT_ALIGNMENT)
		warning (OPT_Wpacked,
			 "packed attribute causes inefficient alignment");
	      else
		warning (OPT_Wpacked, "packed attribute is unnecessary");
	    }
	}
    }
}

/* Compute the TYPE_MODE for the TYPE (which is a RECORD_TYPE).  */

void
compute_record_mode (tree type)
{
  tree field;
  machine_mode mode = VOIDmode;

  /* Most RECORD_TYPEs have BLKmode, so we start off assuming that.
     However, if possible, we use a mode that fits in a register
     instead, in order to allow for better optimization down the
     line.  */
  SET_TYPE_MODE (type, BLKmode);

  if (! tree_fits_uhwi_p (TYPE_SIZE (type)))
    return;

  /* A record which has any BLKmode members must itself be
     BLKmode; it can't go in a register.  Unless the member is
     BLKmode only because it isn't aligned.  */
  for (field = TYPE_FIELDS (type); field; field = DECL_CHAIN (field))
    {
      if (TREE_CODE (field) != FIELD_DECL)
	continue;

      if (TREE_CODE (TREE_TYPE (field)) == ERROR_MARK
	  || (TYPE_MODE (TREE_TYPE (field)) == BLKmode
	      && ! TYPE_NO_FORCE_BLK (TREE_TYPE (field))
	      && !(TYPE_SIZE (TREE_TYPE (field)) != 0
		   && integer_zerop (TYPE_SIZE (TREE_TYPE (field)))))
	  || ! tree_fits_uhwi_p (bit_position (field))
	  || DECL_SIZE (field) == 0
	  || ! tree_fits_uhwi_p (DECL_SIZE (field)))
	return;

      /* If this field is the whole struct, remember its mode so
	 that, say, we can put a double in a class into a DF
	 register instead of forcing it to live in the stack.  */
      if (simple_cst_equal (TYPE_SIZE (type), DECL_SIZE (field)))
	mode = DECL_MODE (field);

      /* With some targets, it is sub-optimal to access an aligned
	 BLKmode structure as a scalar.  */
      if (targetm.member_type_forces_blk (field, mode))
	return;
    }

  /* If we only have one real field; use its mode if that mode's size
     matches the type's size.  This only applies to RECORD_TYPE.  This
     does not apply to unions.  */
<<<<<<< HEAD
  poly_uint64 type_size;
  if (TREE_CODE (type) == RECORD_TYPE
      && mode != VOIDmode
      && poly_tree_p (TYPE_SIZE (type), &type_size)
      && must_eq (GET_MODE_BITSIZE (mode), type_size))
    SET_TYPE_MODE (type, mode);
=======
  if (TREE_CODE (type) == RECORD_TYPE && mode != VOIDmode
      && tree_fits_uhwi_p (TYPE_SIZE (type))
      && GET_MODE_BITSIZE (mode) == tree_to_uhwi (TYPE_SIZE (type)))
    ;
>>>>>>> 5eeb7162
  else
    mode = mode_for_size_tree (TYPE_SIZE (type), MODE_INT, 1).else_blk ();

  /* If structure's known alignment is less than what the scalar
     mode would need, and it matters, then stick with BLKmode.  */
  if (mode != BLKmode
      && STRICT_ALIGNMENT
      && ! (TYPE_ALIGN (type) >= BIGGEST_ALIGNMENT
	    || TYPE_ALIGN (type) >= GET_MODE_ALIGNMENT (mode)))
    {
      /* If this is the only reason this type is BLKmode, then
	 don't force containing types to be BLKmode.  */
      TYPE_NO_FORCE_BLK (type) = 1;
      mode = BLKmode;
    }

  SET_TYPE_MODE (type, mode);
}

/* Compute TYPE_SIZE and TYPE_ALIGN for TYPE, once it has been laid
   out.  */

static void
finalize_type_size (tree type)
{
  /* Normally, use the alignment corresponding to the mode chosen.
     However, where strict alignment is not required, avoid
     over-aligning structures, since most compilers do not do this
     alignment.  */
  if (TYPE_MODE (type) != BLKmode
      && TYPE_MODE (type) != VOIDmode
      && (STRICT_ALIGNMENT || !AGGREGATE_TYPE_P (type)))
    {
      unsigned mode_align = GET_MODE_ALIGNMENT (TYPE_MODE (type));

      /* Don't override a larger alignment requirement coming from a user
	 alignment of one of the fields.  */
      if (mode_align >= TYPE_ALIGN (type))
	{
	  SET_TYPE_ALIGN (type, mode_align);
	  TYPE_USER_ALIGN (type) = 0;
	}
    }

  /* Do machine-dependent extra alignment.  */
#ifdef ROUND_TYPE_ALIGN
  SET_TYPE_ALIGN (type,
                  ROUND_TYPE_ALIGN (type, TYPE_ALIGN (type), BITS_PER_UNIT));
#endif

  /* If we failed to find a simple way to calculate the unit size
     of the type, find it by division.  */
  if (TYPE_SIZE_UNIT (type) == 0 && TYPE_SIZE (type) != 0)
    /* TYPE_SIZE (type) is computed in bitsizetype.  After the division, the
       result will fit in sizetype.  We will get more efficient code using
       sizetype, so we force a conversion.  */
    TYPE_SIZE_UNIT (type)
      = fold_convert (sizetype,
		      size_binop (FLOOR_DIV_EXPR, TYPE_SIZE (type),
				  bitsize_unit_node));

  if (TYPE_SIZE (type) != 0)
    {
      TYPE_SIZE (type) = round_up (TYPE_SIZE (type), TYPE_ALIGN (type));
      TYPE_SIZE_UNIT (type)
	= round_up (TYPE_SIZE_UNIT (type), TYPE_ALIGN_UNIT (type));
    }

  /* Evaluate nonconstant sizes only once, either now or as soon as safe.  */
  if (TYPE_SIZE (type) != 0 && TREE_CODE (TYPE_SIZE (type)) != INTEGER_CST)
    TYPE_SIZE (type) = variable_size (TYPE_SIZE (type));
  if (TYPE_SIZE_UNIT (type) != 0
      && TREE_CODE (TYPE_SIZE_UNIT (type)) != INTEGER_CST)
    TYPE_SIZE_UNIT (type) = variable_size (TYPE_SIZE_UNIT (type));

  /* Also layout any other variants of the type.  */
  if (TYPE_NEXT_VARIANT (type)
      || type != TYPE_MAIN_VARIANT (type))
    {
      tree variant;
      /* Record layout info of this variant.  */
      tree size = TYPE_SIZE (type);
      tree size_unit = TYPE_SIZE_UNIT (type);
      unsigned int align = TYPE_ALIGN (type);
      unsigned int precision = TYPE_PRECISION (type);
      unsigned int user_align = TYPE_USER_ALIGN (type);
      machine_mode mode = TYPE_MODE (type);

      /* Copy it into all variants.  */
      for (variant = TYPE_MAIN_VARIANT (type);
	   variant != 0;
	   variant = TYPE_NEXT_VARIANT (variant))
	{
	  TYPE_SIZE (variant) = size;
	  TYPE_SIZE_UNIT (variant) = size_unit;
	  unsigned valign = align;
	  if (TYPE_USER_ALIGN (variant))
	    valign = MAX (valign, TYPE_ALIGN (variant));
	  else
	    TYPE_USER_ALIGN (variant) = user_align;
	  SET_TYPE_ALIGN (variant, valign);
	  TYPE_PRECISION (variant) = precision;
	  SET_TYPE_MODE (variant, mode);
	}
    }
}

/* Return a new underlying object for a bitfield started with FIELD.  */

static tree
start_bitfield_representative (tree field)
{
  tree repr = make_node (FIELD_DECL);
  DECL_FIELD_OFFSET (repr) = DECL_FIELD_OFFSET (field);
  /* Force the representative to begin at a BITS_PER_UNIT aligned
     boundary - C++ may use tail-padding of a base object to
     continue packing bits so the bitfield region does not start
     at bit zero (see g++.dg/abi/bitfield5.C for example).
     Unallocated bits may happen for other reasons as well,
     for example Ada which allows explicit bit-granular structure layout.  */
  DECL_FIELD_BIT_OFFSET (repr)
    = size_binop (BIT_AND_EXPR,
		  DECL_FIELD_BIT_OFFSET (field),
		  bitsize_int (~(BITS_PER_UNIT - 1)));
  SET_DECL_OFFSET_ALIGN (repr, DECL_OFFSET_ALIGN (field));
  DECL_SIZE (repr) = DECL_SIZE (field);
  DECL_SIZE_UNIT (repr) = DECL_SIZE_UNIT (field);
  DECL_PACKED (repr) = DECL_PACKED (field);
  DECL_CONTEXT (repr) = DECL_CONTEXT (field);
  /* There are no indirect accesses to this field.  If we introduce
     some then they have to use the record alias set.  This makes
     sure to properly conflict with [indirect] accesses to addressable
     fields of the bitfield group.  */
  DECL_NONADDRESSABLE_P (repr) = 1;
  return repr;
}

/* Finish up a bitfield group that was started by creating the underlying
   object REPR with the last field in the bitfield group FIELD.  */

static void
finish_bitfield_representative (tree repr, tree field)
{
  unsigned HOST_WIDE_INT bitsize, maxbitsize;
  tree nextf, size;

  size = size_diffop (DECL_FIELD_OFFSET (field),
		      DECL_FIELD_OFFSET (repr));
  while (TREE_CODE (size) == COMPOUND_EXPR)
    size = TREE_OPERAND (size, 1);
  gcc_assert (tree_fits_uhwi_p (size));
  bitsize = (tree_to_uhwi (size) * BITS_PER_UNIT
	     + tree_to_uhwi (DECL_FIELD_BIT_OFFSET (field))
	     - tree_to_uhwi (DECL_FIELD_BIT_OFFSET (repr))
	     + tree_to_uhwi (DECL_SIZE (field)));

  /* Round up bitsize to multiples of BITS_PER_UNIT.  */
  bitsize = (bitsize + BITS_PER_UNIT - 1) & ~(BITS_PER_UNIT - 1);

  /* Now nothing tells us how to pad out bitsize ...  */
  nextf = DECL_CHAIN (field);
  while (nextf && TREE_CODE (nextf) != FIELD_DECL)
    nextf = DECL_CHAIN (nextf);
  if (nextf)
    {
      tree maxsize;
      /* If there was an error, the field may be not laid out
         correctly.  Don't bother to do anything.  */
      if (TREE_TYPE (nextf) == error_mark_node)
	return;
      maxsize = size_diffop (DECL_FIELD_OFFSET (nextf),
			     DECL_FIELD_OFFSET (repr));
      if (tree_fits_uhwi_p (maxsize))
	{
	  maxbitsize = (tree_to_uhwi (maxsize) * BITS_PER_UNIT
			+ tree_to_uhwi (DECL_FIELD_BIT_OFFSET (nextf))
			- tree_to_uhwi (DECL_FIELD_BIT_OFFSET (repr)));
	  /* If the group ends within a bitfield nextf does not need to be
	     aligned to BITS_PER_UNIT.  Thus round up.  */
	  maxbitsize = (maxbitsize + BITS_PER_UNIT - 1) & ~(BITS_PER_UNIT - 1);
	}
      else
	maxbitsize = bitsize;
    }
  else
    {
      /* Note that if the C++ FE sets up tail-padding to be re-used it
         creates a as-base variant of the type with TYPE_SIZE adjusted
	 accordingly.  So it is safe to include tail-padding here.  */
      tree aggsize = lang_hooks.types.unit_size_without_reusable_padding
							(DECL_CONTEXT (field));
      tree maxsize = size_diffop (aggsize, DECL_FIELD_OFFSET (repr));
      /* We cannot generally rely on maxsize to fold to an integer constant,
	 so use bitsize as fallback for this case.  */
      if (tree_fits_uhwi_p (maxsize))
	maxbitsize = (tree_to_uhwi (maxsize) * BITS_PER_UNIT
		      - tree_to_uhwi (DECL_FIELD_BIT_OFFSET (repr)));
      else
	maxbitsize = bitsize;
    }

  /* Only if we don't artificially break up the representative in
     the middle of a large bitfield with different possibly
     overlapping representatives.  And all representatives start
     at byte offset.  */
  gcc_assert (maxbitsize % BITS_PER_UNIT == 0);

  /* Find the smallest nice mode to use.  */
  opt_scalar_int_mode mode_iter;
  FOR_EACH_MODE_IN_CLASS (mode_iter, MODE_INT)
    if (GET_MODE_BITSIZE (mode_iter.require ()) >= bitsize)
      break;

  scalar_int_mode mode;
  if (!mode_iter.exists (&mode)
      || GET_MODE_BITSIZE (mode) > maxbitsize
      || GET_MODE_BITSIZE (mode) > MAX_FIXED_MODE_SIZE)
    {
      /* We really want a BLKmode representative only as a last resort,
         considering the member b in
	   struct { int a : 7; int b : 17; int c; } __attribute__((packed));
	 Otherwise we simply want to split the representative up
	 allowing for overlaps within the bitfield region as required for
	   struct { int a : 7; int b : 7;
		    int c : 10; int d; } __attribute__((packed));
	 [0, 15] HImode for a and b, [8, 23] HImode for c.  */
      DECL_SIZE (repr) = bitsize_int (bitsize);
      DECL_SIZE_UNIT (repr) = size_int (bitsize / BITS_PER_UNIT);
      SET_DECL_MODE (repr, BLKmode);
      TREE_TYPE (repr) = build_array_type_nelts (unsigned_char_type_node,
						 bitsize / BITS_PER_UNIT);
    }
  else
    {
      unsigned HOST_WIDE_INT modesize = GET_MODE_BITSIZE (mode);
      DECL_SIZE (repr) = bitsize_int (modesize);
      DECL_SIZE_UNIT (repr) = size_int (modesize / BITS_PER_UNIT);
      SET_DECL_MODE (repr, mode);
      TREE_TYPE (repr) = lang_hooks.types.type_for_mode (mode, 1);
    }

  /* Remember whether the bitfield group is at the end of the
     structure or not.  */
  DECL_CHAIN (repr) = nextf;
}

/* Compute and set FIELD_DECLs for the underlying objects we should
   use for bitfield access for the structure T.  */

void
finish_bitfield_layout (tree t)
{
  tree field, prev;
  tree repr = NULL_TREE;

  /* Unions would be special, for the ease of type-punning optimizations
     we could use the underlying type as hint for the representative
     if the bitfield would fit and the representative would not exceed
     the union in size.  */
  if (TREE_CODE (t) != RECORD_TYPE)
    return;

  for (prev = NULL_TREE, field = TYPE_FIELDS (t);
       field; field = DECL_CHAIN (field))
    {
      if (TREE_CODE (field) != FIELD_DECL)
	continue;

      /* In the C++ memory model, consecutive bit fields in a structure are
	 considered one memory location and updating a memory location
	 may not store into adjacent memory locations.  */
      if (!repr
	  && DECL_BIT_FIELD_TYPE (field))
	{
	  /* Start new representative.  */
	  repr = start_bitfield_representative (field);
	}
      else if (repr
	       && ! DECL_BIT_FIELD_TYPE (field))
	{
	  /* Finish off new representative.  */
	  finish_bitfield_representative (repr, prev);
	  repr = NULL_TREE;
	}
      else if (DECL_BIT_FIELD_TYPE (field))
	{
	  gcc_assert (repr != NULL_TREE);

	  /* Zero-size bitfields finish off a representative and
	     do not have a representative themselves.  This is
	     required by the C++ memory model.  */
	  if (integer_zerop (DECL_SIZE (field)))
	    {
	      finish_bitfield_representative (repr, prev);
	      repr = NULL_TREE;
	    }

	  /* We assume that either DECL_FIELD_OFFSET of the representative
	     and each bitfield member is a constant or they are equal.
	     This is because we need to be able to compute the bit-offset
	     of each field relative to the representative in get_bit_range
	     during RTL expansion.
	     If these constraints are not met, simply force a new
	     representative to be generated.  That will at most
	     generate worse code but still maintain correctness with
	     respect to the C++ memory model.  */
	  else if (!((tree_fits_uhwi_p (DECL_FIELD_OFFSET (repr))
		      && tree_fits_uhwi_p (DECL_FIELD_OFFSET (field)))
		     || operand_equal_p (DECL_FIELD_OFFSET (repr),
					 DECL_FIELD_OFFSET (field), 0)))
	    {
	      finish_bitfield_representative (repr, prev);
	      repr = start_bitfield_representative (field);
	    }
	}
      else
	continue;

      if (repr)
	DECL_BIT_FIELD_REPRESENTATIVE (field) = repr;

      prev = field;
    }

  if (repr)
    finish_bitfield_representative (repr, prev);
}

/* Do all of the work required to layout the type indicated by RLI,
   once the fields have been laid out.  This function will call `free'
   for RLI, unless FREE_P is false.  Passing a value other than false
   for FREE_P is bad practice; this option only exists to support the
   G++ 3.2 ABI.  */

void
finish_record_layout (record_layout_info rli, int free_p)
{
  tree variant;

  /* Compute the final size.  */
  finalize_record_size (rli);

  /* Compute the TYPE_MODE for the record.  */
  compute_record_mode (rli->t);

  /* Perform any last tweaks to the TYPE_SIZE, etc.  */
  finalize_type_size (rli->t);

  /* Compute bitfield representatives.  */
  finish_bitfield_layout (rli->t);

  /* Propagate TYPE_PACKED and TYPE_REVERSE_STORAGE_ORDER to variants.
     With C++ templates, it is too early to do this when the attribute
     is being parsed.  */
  for (variant = TYPE_NEXT_VARIANT (rli->t); variant;
       variant = TYPE_NEXT_VARIANT (variant))
    {
      TYPE_PACKED (variant) = TYPE_PACKED (rli->t);
      TYPE_REVERSE_STORAGE_ORDER (variant)
	= TYPE_REVERSE_STORAGE_ORDER (rli->t);
    }

  /* Lay out any static members.  This is done now because their type
     may use the record's type.  */
  while (!vec_safe_is_empty (rli->pending_statics))
    layout_decl (rli->pending_statics->pop (), 0);

  /* Clean up.  */
  if (free_p)
    {
      vec_free (rli->pending_statics);
      free (rli);
    }
}


/* Finish processing a builtin RECORD_TYPE type TYPE.  It's name is
   NAME, its fields are chained in reverse on FIELDS.

   If ALIGN_TYPE is non-null, it is given the same alignment as
   ALIGN_TYPE.  */

void
finish_builtin_struct (tree type, const char *name, tree fields,
		       tree align_type)
{
  tree tail, next;

  for (tail = NULL_TREE; fields; tail = fields, fields = next)
    {
      DECL_FIELD_CONTEXT (fields) = type;
      next = DECL_CHAIN (fields);
      DECL_CHAIN (fields) = tail;
    }
  TYPE_FIELDS (type) = tail;

  if (align_type)
    {
      SET_TYPE_ALIGN (type, TYPE_ALIGN (align_type));
      TYPE_USER_ALIGN (type) = TYPE_USER_ALIGN (align_type);
      SET_TYPE_WARN_IF_NOT_ALIGN (type,
				  TYPE_WARN_IF_NOT_ALIGN (align_type));
    }

  layout_type (type);
#if 0 /* not yet, should get fixed properly later */
  TYPE_NAME (type) = make_type_decl (get_identifier (name), type);
#else
  TYPE_NAME (type) = build_decl (BUILTINS_LOCATION,
				 TYPE_DECL, get_identifier (name), type);
#endif
  TYPE_STUB_DECL (type) = TYPE_NAME (type);
  layout_decl (TYPE_NAME (type), 0);
}

/* Calculate the mode, size, and alignment for TYPE.
   For an array type, calculate the element separation as well.
   Record TYPE on the chain of permanent or temporary types
   so that dbxout will find out about it.

   TYPE_SIZE of a type is nonzero if the type has been laid out already.
   layout_type does nothing on such a type.

   If the type is incomplete, its TYPE_SIZE remains zero.  */

void
layout_type (tree type)
{
  gcc_assert (type);

  if (type == error_mark_node)
    return;

  /* We don't want finalize_type_size to copy an alignment attribute to
     variants that don't have it.  */
  type = TYPE_MAIN_VARIANT (type);

  /* Do nothing if type has been laid out before.  */
  if (TYPE_SIZE (type))
    return;

  switch (TREE_CODE (type))
    {
    case LANG_TYPE:
      /* This kind of type is the responsibility
	 of the language-specific code.  */
      gcc_unreachable ();

    case BOOLEAN_TYPE:
    case INTEGER_TYPE:
    case ENUMERAL_TYPE:
      {
	scalar_int_mode mode
	  = smallest_int_mode_for_size (TYPE_PRECISION (type));
	SET_TYPE_MODE (type, mode);
	TYPE_SIZE (type) = bitsize_int (GET_MODE_BITSIZE (mode));
	/* Don't set TYPE_PRECISION here, as it may be set by a bitfield.  */
	TYPE_SIZE_UNIT (type) = size_int (GET_MODE_SIZE (mode));
	break;
      }

    case REAL_TYPE:
      {
	/* Allow the caller to choose the type mode, which is how decimal
	   floats are distinguished from binary ones.  */
	if (TYPE_MODE (type) == VOIDmode)
	  SET_TYPE_MODE
	    (type, float_mode_for_size (TYPE_PRECISION (type)).require ());
	scalar_float_mode mode = as_a <scalar_float_mode> (TYPE_MODE (type));
	TYPE_SIZE (type) = bitsize_int (GET_MODE_BITSIZE (mode));
	TYPE_SIZE_UNIT (type) = size_int (GET_MODE_SIZE (mode));
	break;
      }

   case FIXED_POINT_TYPE:
     {
       /* TYPE_MODE (type) has been set already.  */
       scalar_mode mode = SCALAR_TYPE_MODE (type);
       TYPE_SIZE (type) = bitsize_int (GET_MODE_BITSIZE (mode));
       TYPE_SIZE_UNIT (type) = size_int (GET_MODE_SIZE (mode));
       break;
     }

    case COMPLEX_TYPE:
      TYPE_UNSIGNED (type) = TYPE_UNSIGNED (TREE_TYPE (type));
      SET_TYPE_MODE (type,
		     GET_MODE_COMPLEX_MODE (TYPE_MODE (TREE_TYPE (type))));

      TYPE_SIZE (type) = bitsize_int (GET_MODE_BITSIZE (TYPE_MODE (type)));
      TYPE_SIZE_UNIT (type) = size_int (GET_MODE_SIZE (TYPE_MODE (type)));
      break;

    case VECTOR_TYPE:
      {
	poly_uint64 nunits = TYPE_VECTOR_SUBPARTS (type);
	tree innertype = TREE_TYPE (type);

	/* Find an appropriate mode for the vector type.  */
	if (TYPE_MODE (type) == VOIDmode)
	  SET_TYPE_MODE (type,
			 mode_for_vector (SCALAR_TYPE_MODE (innertype),
					  nunits).else_blk ());

	TYPE_SATURATING (type) = TYPE_SATURATING (TREE_TYPE (type));
        TYPE_UNSIGNED (type) = TYPE_UNSIGNED (TREE_TYPE (type));
	/* Several boolean vector elements may fit in a single unit.  */
	if (VECTOR_BOOLEAN_TYPE_P (type)
	    && type->type_common.mode != BLKmode)
	  TYPE_SIZE_UNIT (type)
	    = size_int (GET_MODE_SIZE (type->type_common.mode));
	else
	  TYPE_SIZE_UNIT (type) = int_const_binop (MULT_EXPR,
						   TYPE_SIZE_UNIT (innertype),
						   size_int (nunits));
	TYPE_SIZE (type) = int_const_binop
	  (MULT_EXPR,
	   bits_from_bytes (TYPE_SIZE_UNIT (type)),
	   bitsize_int (BITS_PER_UNIT));

	/* For vector types, we do not default to the mode's alignment.
	   Instead, query a target hook, defaulting to natural alignment.
	   This prevents ABI changes depending on whether or not native
	   vector modes are supported.  */
	SET_TYPE_ALIGN (type, targetm.vector_alignment (type));

	/* However, if the underlying mode requires a bigger alignment than
	   what the target hook provides, we cannot use the mode.  For now,
	   simply reject that case.  */
	gcc_assert (TYPE_ALIGN (type)
		    >= GET_MODE_ALIGNMENT (TYPE_MODE (type)));
        break;
      }

    case VOID_TYPE:
      /* This is an incomplete type and so doesn't have a size.  */
      SET_TYPE_ALIGN (type, 1);
      TYPE_USER_ALIGN (type) = 0;
      SET_TYPE_MODE (type, VOIDmode);
      break;

    case POINTER_BOUNDS_TYPE:
      TYPE_SIZE (type) = bitsize_int (GET_MODE_BITSIZE (TYPE_MODE (type)));
      TYPE_SIZE_UNIT (type) = size_int (GET_MODE_SIZE (TYPE_MODE (type)));
      break;

    case OFFSET_TYPE:
      TYPE_SIZE (type) = bitsize_int (POINTER_SIZE);
      TYPE_SIZE_UNIT (type) = size_int (POINTER_SIZE_UNITS);
      /* A pointer might be MODE_PARTIAL_INT, but ptrdiff_t must be
	 integral, which may be an __intN.  */
      SET_TYPE_MODE (type, int_mode_for_size (POINTER_SIZE, 0).require ());
      TYPE_PRECISION (type) = POINTER_SIZE;
      break;

    case FUNCTION_TYPE:
    case METHOD_TYPE:
      /* It's hard to see what the mode and size of a function ought to
	 be, but we do know the alignment is FUNCTION_BOUNDARY, so
	 make it consistent with that.  */
      SET_TYPE_MODE (type,
		     int_mode_for_size (FUNCTION_BOUNDARY, 0).else_blk ());
      TYPE_SIZE (type) = bitsize_int (FUNCTION_BOUNDARY);
      TYPE_SIZE_UNIT (type) = size_int (FUNCTION_BOUNDARY / BITS_PER_UNIT);
      break;

    case POINTER_TYPE:
    case REFERENCE_TYPE:
      {
	scalar_int_mode mode = SCALAR_INT_TYPE_MODE (type);
	TYPE_SIZE (type) = bitsize_int (GET_MODE_BITSIZE (mode));
	TYPE_SIZE_UNIT (type) = size_int (GET_MODE_SIZE (mode));
	TYPE_UNSIGNED (type) = 1;
	TYPE_PRECISION (type) = GET_MODE_PRECISION (mode);
      }
      break;

    case ARRAY_TYPE:
      {
	tree index = TYPE_DOMAIN (type);
	tree element = TREE_TYPE (type);

	/* We need to know both bounds in order to compute the size.  */
	if (index && TYPE_MAX_VALUE (index) && TYPE_MIN_VALUE (index)
	    && TYPE_SIZE (element))
	  {
	    tree ub = TYPE_MAX_VALUE (index);
	    tree lb = TYPE_MIN_VALUE (index);
	    tree element_size = TYPE_SIZE (element);
	    tree length;

	    /* Make sure that an array of zero-sized element is zero-sized
	       regardless of its extent.  */
	    if (integer_zerop (element_size))
	      length = size_zero_node;

	    /* The computation should happen in the original signedness so
	       that (possible) negative values are handled appropriately
	       when determining overflow.  */
	    else
	      {
		/* ???  When it is obvious that the range is signed
		   represent it using ssizetype.  */
		if (TREE_CODE (lb) == INTEGER_CST
		    && TREE_CODE (ub) == INTEGER_CST
		    && TYPE_UNSIGNED (TREE_TYPE (lb))
		    && tree_int_cst_lt (ub, lb))
		  {
		    lb = wide_int_to_tree (ssizetype,
					   offset_int::from (lb, SIGNED));
		    ub = wide_int_to_tree (ssizetype,
					   offset_int::from (ub, SIGNED));
		  }
		length
		  = fold_convert (sizetype,
				  size_binop (PLUS_EXPR,
					      build_int_cst (TREE_TYPE (lb), 1),
					      size_binop (MINUS_EXPR, ub, lb)));
	      }

	    /* ??? We have no way to distinguish a null-sized array from an
	       array spanning the whole sizetype range, so we arbitrarily
	       decide that [0, -1] is the only valid representation.  */
	    if (integer_zerop (length)
	        && TREE_OVERFLOW (length)
		&& integer_zerop (lb))
	      length = size_zero_node;

	    TYPE_SIZE (type) = size_binop (MULT_EXPR, element_size,
					   bits_from_bytes (length));

	    /* If we know the size of the element, calculate the total size
	       directly, rather than do some division thing below.  This
	       optimization helps Fortran assumed-size arrays (where the
	       size of the array is determined at runtime) substantially.  */
	    if (TYPE_SIZE_UNIT (element))
	      TYPE_SIZE_UNIT (type)
		= size_binop (MULT_EXPR, TYPE_SIZE_UNIT (element), length);
	  }

	/* Now round the alignment and size,
	   using machine-dependent criteria if any.  */

	unsigned align = TYPE_ALIGN (element);
	if (TYPE_USER_ALIGN (type))
	  align = MAX (align, TYPE_ALIGN (type));
	else
	  TYPE_USER_ALIGN (type) = TYPE_USER_ALIGN (element);
	if (!TYPE_WARN_IF_NOT_ALIGN (type))
	  SET_TYPE_WARN_IF_NOT_ALIGN (type,
				      TYPE_WARN_IF_NOT_ALIGN (element));
#ifdef ROUND_TYPE_ALIGN
	align = ROUND_TYPE_ALIGN (type, align, BITS_PER_UNIT);
#else
	align = MAX (align, BITS_PER_UNIT);
#endif
	SET_TYPE_ALIGN (type, align);
	SET_TYPE_MODE (type, BLKmode);
	if (TYPE_SIZE (type) != 0
	    && ! targetm.member_type_forces_blk (type, VOIDmode)
	    /* BLKmode elements force BLKmode aggregate;
	       else extract/store fields may lose.  */
	    && (TYPE_MODE (TREE_TYPE (type)) != BLKmode
		|| TYPE_NO_FORCE_BLK (TREE_TYPE (type))))
	  {
	    SET_TYPE_MODE (type, mode_for_array (TREE_TYPE (type),
						 TYPE_SIZE (type)));
	    if (TYPE_MODE (type) != BLKmode
		&& STRICT_ALIGNMENT && TYPE_ALIGN (type) < BIGGEST_ALIGNMENT
		&& TYPE_ALIGN (type) < GET_MODE_ALIGNMENT (TYPE_MODE (type)))
	      {
		TYPE_NO_FORCE_BLK (type) = 1;
		SET_TYPE_MODE (type, BLKmode);
	      }
	  }
	if (AGGREGATE_TYPE_P (element))
	  TYPE_TYPELESS_STORAGE (type) = TYPE_TYPELESS_STORAGE (element);
	/* When the element size is constant, check that it is at least as
	   large as the element alignment.  */
	if (TYPE_SIZE_UNIT (element)
	    && TREE_CODE (TYPE_SIZE_UNIT (element)) == INTEGER_CST
	    /* If TYPE_SIZE_UNIT overflowed, then it is certainly larger than
	       TYPE_ALIGN_UNIT.  */
	    && !TREE_OVERFLOW (TYPE_SIZE_UNIT (element))
	    && !integer_zerop (TYPE_SIZE_UNIT (element))
	    && compare_tree_int (TYPE_SIZE_UNIT (element),
			  	 TYPE_ALIGN_UNIT (element)) < 0)
	  error ("alignment of array elements is greater than element size");
	break;
      }

    case RECORD_TYPE:
    case UNION_TYPE:
    case QUAL_UNION_TYPE:
      {
	tree field;
	record_layout_info rli;

	/* Initialize the layout information.  */
	rli = start_record_layout (type);

	/* If this is a QUAL_UNION_TYPE, we want to process the fields
	   in the reverse order in building the COND_EXPR that denotes
	   its size.  We reverse them again later.  */
	if (TREE_CODE (type) == QUAL_UNION_TYPE)
	  TYPE_FIELDS (type) = nreverse (TYPE_FIELDS (type));

	/* Place all the fields.  */
	for (field = TYPE_FIELDS (type); field; field = DECL_CHAIN (field))
	  place_field (rli, field);

	if (TREE_CODE (type) == QUAL_UNION_TYPE)
	  TYPE_FIELDS (type) = nreverse (TYPE_FIELDS (type));

	/* Finish laying out the record.  */
	finish_record_layout (rli, /*free_p=*/true);
      }
      break;

    default:
      gcc_unreachable ();
    }

  /* Compute the final TYPE_SIZE, TYPE_ALIGN, etc. for TYPE.  For
     records and unions, finish_record_layout already called this
     function.  */
  if (!RECORD_OR_UNION_TYPE_P (type))
    finalize_type_size (type);

  /* We should never see alias sets on incomplete aggregates.  And we
     should not call layout_type on not incomplete aggregates.  */
  if (AGGREGATE_TYPE_P (type))
    gcc_assert (!TYPE_ALIAS_SET_KNOWN_P (type));
}

/* Return the least alignment required for type TYPE.  */

unsigned int
min_align_of_type (tree type)
{
  unsigned int align = TYPE_ALIGN (type);
  if (!TYPE_USER_ALIGN (type))
    {
      align = MIN (align, BIGGEST_ALIGNMENT);
#ifdef BIGGEST_FIELD_ALIGNMENT
      align = MIN (align, BIGGEST_FIELD_ALIGNMENT);
#endif
      unsigned int field_align = align;
#ifdef ADJUST_FIELD_ALIGN
      field_align = ADJUST_FIELD_ALIGN (NULL_TREE, type, field_align);
#endif
      align = MIN (align, field_align);
    }
  return align / BITS_PER_UNIT;
}

/* Create and return a type for signed integers of PRECISION bits.  */

tree
make_signed_type (int precision)
{
  tree type = make_node (INTEGER_TYPE);

  TYPE_PRECISION (type) = precision;

  fixup_signed_type (type);
  return type;
}

/* Create and return a type for unsigned integers of PRECISION bits.  */

tree
make_unsigned_type (int precision)
{
  tree type = make_node (INTEGER_TYPE);

  TYPE_PRECISION (type) = precision;

  fixup_unsigned_type (type);
  return type;
}

/* Create and return a type for fract of PRECISION bits, UNSIGNEDP,
   and SATP.  */

tree
make_fract_type (int precision, int unsignedp, int satp)
{
  tree type = make_node (FIXED_POINT_TYPE);

  TYPE_PRECISION (type) = precision;

  if (satp)
    TYPE_SATURATING (type) = 1;

  /* Lay out the type: set its alignment, size, etc.  */
  TYPE_UNSIGNED (type) = unsignedp;
  enum mode_class mclass = unsignedp ? MODE_UFRACT : MODE_FRACT;
  SET_TYPE_MODE (type, mode_for_size (precision, mclass, 0).require ());
  layout_type (type);

  return type;
}

/* Create and return a type for accum of PRECISION bits, UNSIGNEDP,
   and SATP.  */

tree
make_accum_type (int precision, int unsignedp, int satp)
{
  tree type = make_node (FIXED_POINT_TYPE);

  TYPE_PRECISION (type) = precision;

  if (satp)
    TYPE_SATURATING (type) = 1;

  /* Lay out the type: set its alignment, size, etc.  */
  TYPE_UNSIGNED (type) = unsignedp;
  enum mode_class mclass = unsignedp ? MODE_UACCUM : MODE_ACCUM;
  SET_TYPE_MODE (type, mode_for_size (precision, mclass, 0).require ());
  layout_type (type);

  return type;
}

/* Initialize sizetypes so layout_type can use them.  */

void
initialize_sizetypes (void)
{
  int precision, bprecision;

  /* Get sizetypes precision from the SIZE_TYPE target macro.  */
  if (strcmp (SIZETYPE, "unsigned int") == 0)
    precision = INT_TYPE_SIZE;
  else if (strcmp (SIZETYPE, "long unsigned int") == 0)
    precision = LONG_TYPE_SIZE;
  else if (strcmp (SIZETYPE, "long long unsigned int") == 0)
    precision = LONG_LONG_TYPE_SIZE;
  else if (strcmp (SIZETYPE, "short unsigned int") == 0)
    precision = SHORT_TYPE_SIZE;
  else
    {
      int i;

      precision = -1;
      for (i = 0; i < NUM_INT_N_ENTS; i++)
	if (int_n_enabled_p[i])
	  {
	    char name[50];
	    sprintf (name, "__int%d unsigned", int_n_data[i].bitsize);

	    if (strcmp (name, SIZETYPE) == 0)
	      {
		precision = int_n_data[i].bitsize;
	      }
	  }
      if (precision == -1)
	gcc_unreachable ();
    }

  bprecision
    = MIN (precision + LOG2_BITS_PER_UNIT + 1, MAX_FIXED_MODE_SIZE);
  bprecision = GET_MODE_PRECISION (smallest_int_mode_for_size (bprecision));
  if (bprecision > HOST_BITS_PER_DOUBLE_INT)
    bprecision = HOST_BITS_PER_DOUBLE_INT;

  /* Create stubs for sizetype and bitsizetype so we can create constants.  */
  sizetype = make_node (INTEGER_TYPE);
  TYPE_NAME (sizetype) = get_identifier ("sizetype");
  TYPE_PRECISION (sizetype) = precision;
  TYPE_UNSIGNED (sizetype) = 1;
  bitsizetype = make_node (INTEGER_TYPE);
  TYPE_NAME (bitsizetype) = get_identifier ("bitsizetype");
  TYPE_PRECISION (bitsizetype) = bprecision;
  TYPE_UNSIGNED (bitsizetype) = 1;

  /* Now layout both types manually.  */
  scalar_int_mode mode = smallest_int_mode_for_size (precision);
  SET_TYPE_MODE (sizetype, mode);
  SET_TYPE_ALIGN (sizetype, GET_MODE_ALIGNMENT (TYPE_MODE (sizetype)));
  TYPE_SIZE (sizetype) = bitsize_int (precision);
  TYPE_SIZE_UNIT (sizetype) = size_int (GET_MODE_SIZE (mode));
  set_min_and_max_values_for_integral_type (sizetype, precision, UNSIGNED);

  mode = smallest_int_mode_for_size (bprecision);
  SET_TYPE_MODE (bitsizetype, mode);
  SET_TYPE_ALIGN (bitsizetype, GET_MODE_ALIGNMENT (TYPE_MODE (bitsizetype)));
  TYPE_SIZE (bitsizetype) = bitsize_int (bprecision);
  TYPE_SIZE_UNIT (bitsizetype) = size_int (GET_MODE_SIZE (mode));
  set_min_and_max_values_for_integral_type (bitsizetype, bprecision, UNSIGNED);

  /* Create the signed variants of *sizetype.  */
  ssizetype = make_signed_type (TYPE_PRECISION (sizetype));
  TYPE_NAME (ssizetype) = get_identifier ("ssizetype");
  sbitsizetype = make_signed_type (TYPE_PRECISION (bitsizetype));
  TYPE_NAME (sbitsizetype) = get_identifier ("sbitsizetype");
}

/* TYPE is an integral type, i.e., an INTEGRAL_TYPE, ENUMERAL_TYPE
   or BOOLEAN_TYPE.  Set TYPE_MIN_VALUE and TYPE_MAX_VALUE
   for TYPE, based on the PRECISION and whether or not the TYPE
   IS_UNSIGNED.  PRECISION need not correspond to a width supported
   natively by the hardware; for example, on a machine with 8-bit,
   16-bit, and 32-bit register modes, PRECISION might be 7, 23, or
   61.  */

void
set_min_and_max_values_for_integral_type (tree type,
					  int precision,
					  signop sgn)
{
  /* For bitfields with zero width we end up creating integer types
     with zero precision.  Don't assign any minimum/maximum values
     to those types, they don't have any valid value.  */
  if (precision < 1)
    return;

  TYPE_MIN_VALUE (type)
    = wide_int_to_tree (type, wi::min_value (precision, sgn));
  TYPE_MAX_VALUE (type)
    = wide_int_to_tree (type, wi::max_value (precision, sgn));
}

/* Set the extreme values of TYPE based on its precision in bits,
   then lay it out.  Used when make_signed_type won't do
   because the tree code is not INTEGER_TYPE.  */

void
fixup_signed_type (tree type)
{
  int precision = TYPE_PRECISION (type);

  set_min_and_max_values_for_integral_type (type, precision, SIGNED);

  /* Lay out the type: set its alignment, size, etc.  */
  layout_type (type);
}

/* Set the extreme values of TYPE based on its precision in bits,
   then lay it out.  This is used both in `make_unsigned_type'
   and for enumeral types.  */

void
fixup_unsigned_type (tree type)
{
  int precision = TYPE_PRECISION (type);

  TYPE_UNSIGNED (type) = 1;

  set_min_and_max_values_for_integral_type (type, precision, UNSIGNED);

  /* Lay out the type: set its alignment, size, etc.  */
  layout_type (type);
}

/* Construct an iterator for a bitfield that spans BITSIZE bits,
   starting at BITPOS.

   BITREGION_START is the bit position of the first bit in this
   sequence of bit fields.  BITREGION_END is the last bit in this
   sequence.  If these two fields are non-zero, we should restrict the
   memory access to that range.  Otherwise, we are allowed to touch
   any adjacent non bit-fields.

   ALIGN is the alignment of the underlying object in bits.
   VOLATILEP says whether the bitfield is volatile.  */

bit_field_mode_iterator
::bit_field_mode_iterator (HOST_WIDE_INT bitsize, HOST_WIDE_INT bitpos,
			   poly_int64 bitregion_start,
			   poly_int64 bitregion_end,
			   unsigned int align, bool volatilep)
: m_mode (NARROWEST_INT_MODE), m_bitsize (bitsize),
  m_bitpos (bitpos), m_bitregion_start (bitregion_start),
  m_bitregion_end (bitregion_end), m_align (align),
  m_volatilep (volatilep), m_count (0)
{
  if (must_eq (m_bitregion_end, 0))
    {
      /* We can assume that any aligned chunk of ALIGN bits that overlaps
	 the bitfield is mapped and won't trap, provided that ALIGN isn't
	 too large.  The cap is the biggest required alignment for data,
	 or at least the word size.  And force one such chunk at least.  */
      unsigned HOST_WIDE_INT units
	= MIN (align, MAX (BIGGEST_ALIGNMENT, BITS_PER_WORD));
      if (bitsize <= 0)
	bitsize = 1;
      HOST_WIDE_INT end = bitpos + bitsize + units - 1;
      m_bitregion_end = end - end % units - 1;
    }
}

/* Calls to this function return successively larger modes that can be used
   to represent the bitfield.  Return true if another bitfield mode is
   available, storing it in *OUT_MODE if so.  */

bool
bit_field_mode_iterator::next_mode (scalar_int_mode *out_mode)
{
  scalar_int_mode mode;
  for (; m_mode.exists (&mode); m_mode = GET_MODE_WIDER_MODE (mode))
    {
      unsigned int unit = GET_MODE_BITSIZE (mode);

      /* Skip modes that don't have full precision.  */
      if (unit != GET_MODE_PRECISION (mode))
	continue;

      /* Stop if the mode is too wide to handle efficiently.  */
      if (unit > MAX_FIXED_MODE_SIZE)
	break;

      /* Don't deliver more than one multiword mode; the smallest one
	 should be used.  */
      if (m_count > 0 && unit > BITS_PER_WORD)
	break;

      /* Skip modes that are too small.  */
      unsigned HOST_WIDE_INT substart = (unsigned HOST_WIDE_INT) m_bitpos % unit;
      unsigned HOST_WIDE_INT subend = substart + m_bitsize;
      if (subend > unit)
	continue;

      /* Stop if the mode goes outside the bitregion.  */
      HOST_WIDE_INT start = m_bitpos - substart;
      if (may_ne (m_bitregion_start, 0)
	  && may_lt (start, m_bitregion_start))
	break;
      HOST_WIDE_INT end = start + unit;
      if (may_gt (end, m_bitregion_end + 1))
	break;

      /* Stop if the mode requires too much alignment.  */
      if (GET_MODE_ALIGNMENT (mode) > m_align
	  && targetm.slow_unaligned_access (mode, m_align))
	break;

      *out_mode = mode;
      m_mode = GET_MODE_WIDER_MODE (mode);
      m_count++;
      return true;
    }
  return false;
}

/* Return true if smaller modes are generally preferred for this kind
   of bitfield.  */

bool
bit_field_mode_iterator::prefer_smaller_modes ()
{
  return (m_volatilep
	  ? targetm.narrow_volatile_bitfield ()
	  : !SLOW_BYTE_ACCESS);
}

/* Find the best machine mode to use when referencing a bit field of length
   BITSIZE bits starting at BITPOS.

   BITREGION_START is the bit position of the first bit in this
   sequence of bit fields.  BITREGION_END is the last bit in this
   sequence.  If these two fields are non-zero, we should restrict the
   memory access to that range.  Otherwise, we are allowed to touch
   any adjacent non bit-fields.

   The chosen mode must have no more than LARGEST_MODE_BITSIZE bits.
   INT_MAX is a suitable value for LARGEST_MODE_BITSIZE if the caller
   doesn't want to apply a specific limit.

   If no mode meets all these conditions, we return VOIDmode.

   The underlying object is known to be aligned to a boundary of ALIGN bits.

   If VOLATILEP is false and SLOW_BYTE_ACCESS is false, we return the
   smallest mode meeting these conditions.

   If VOLATILEP is false and SLOW_BYTE_ACCESS is true, we return the
   largest mode (but a mode no wider than UNITS_PER_WORD) that meets
   all the conditions.

   If VOLATILEP is true the narrow_volatile_bitfields target hook is used to
   decide which of the above modes should be used.  */

bool
get_best_mode (int bitsize, int bitpos,
	       poly_uint64 bitregion_start, poly_uint64 bitregion_end,
	       unsigned int align,
	       unsigned HOST_WIDE_INT largest_mode_bitsize, bool volatilep,
	       scalar_int_mode *best_mode)
{
  bit_field_mode_iterator iter (bitsize, bitpos, bitregion_start,
				bitregion_end, align, volatilep);
  scalar_int_mode mode;
  bool found = false;
  while (iter.next_mode (&mode)
	 /* ??? For historical reasons, reject modes that would normally
	    receive greater alignment, even if unaligned accesses are
	    acceptable.  This has both advantages and disadvantages.
	    Removing this check means that something like:

	       struct s { unsigned int x; unsigned int y; };
	       int f (struct s *s) { return s->x == 0 && s->y == 0; }

	    can be implemented using a single load and compare on
	    64-bit machines that have no alignment restrictions.
	    For example, on powerpc64-linux-gnu, we would generate:

		    ld 3,0(3)
		    cntlzd 3,3
		    srdi 3,3,6
		    blr

	    rather than:

		    lwz 9,0(3)
		    cmpwi 7,9,0
		    bne 7,.L3
		    lwz 3,4(3)
		    cntlzw 3,3
		    srwi 3,3,5
		    extsw 3,3
		    blr
		    .p2align 4,,15
	    .L3:
		    li 3,0
		    blr

	    However, accessing more than one field can make life harder
	    for the gimple optimizers.  For example, gcc.dg/vect/bb-slp-5.c
	    has a series of unsigned short copies followed by a series of
	    unsigned short comparisons.  With this check, both the copies
	    and comparisons remain 16-bit accesses and FRE is able
	    to eliminate the latter.  Without the check, the comparisons
	    can be done using 2 64-bit operations, which FRE isn't able
	    to handle in the same way.

	    Either way, it would probably be worth disabling this check
	    during expand.  One particular example where removing the
	    check would help is the get_best_mode call in store_bit_field.
	    If we are given a memory bitregion of 128 bits that is aligned
	    to a 64-bit boundary, and the bitfield we want to modify is
	    in the second half of the bitregion, this check causes
	    store_bitfield to turn the memory into a 64-bit reference
	    to the _first_ half of the region.  We later use
	    adjust_bitfield_address to get a reference to the correct half,
	    but doing so looks to adjust_bitfield_address as though we are
	    moving past the end of the original object, so it drops the
	    associated MEM_EXPR and MEM_OFFSET.  Removing the check
	    causes store_bit_field to keep a 128-bit memory reference,
	    so that the final bitfield reference still has a MEM_EXPR
	    and MEM_OFFSET.  */
	 && GET_MODE_ALIGNMENT (mode) <= align
	 && GET_MODE_BITSIZE (mode) <= largest_mode_bitsize)
    {
      *best_mode = mode;
      found = true;
      if (iter.prefer_smaller_modes ())
	break;
    }

  return found;
}

/* Gets minimal and maximal values for MODE (signed or unsigned depending on
   SIGN).  The returned constants are made to be usable in TARGET_MODE.  */

void
get_mode_bounds (scalar_int_mode mode, int sign,
		 scalar_int_mode target_mode,
		 rtx *mmin, rtx *mmax)
{
  unsigned size = GET_MODE_PRECISION (mode);
  unsigned HOST_WIDE_INT min_val, max_val;

  gcc_assert (size <= HOST_BITS_PER_WIDE_INT);

  /* Special case BImode, which has values 0 and STORE_FLAG_VALUE.  */
  if (mode == BImode)
    {
      if (STORE_FLAG_VALUE < 0)
	{
	  min_val = STORE_FLAG_VALUE;
	  max_val = 0;
	}
      else
	{
	  min_val = 0;
	  max_val = STORE_FLAG_VALUE;
	}
    }
  else if (sign)
    {
      min_val = -(HOST_WIDE_INT_1U << (size - 1));
      max_val = (HOST_WIDE_INT_1U << (size - 1)) - 1;
    }
  else
    {
      min_val = 0;
      max_val = (HOST_WIDE_INT_1U << (size - 1) << 1) - 1;
    }

  *mmin = gen_int_mode (min_val, target_mode);
  *mmax = gen_int_mode (max_val, target_mode);
}

#include "gt-stor-layout.h"<|MERGE_RESOLUTION|>--- conflicted
+++ resolved
@@ -293,34 +293,19 @@
 }
  
-<<<<<<< HEAD
-/* Return the machine mode to use for a nonscalar of SIZE bits.  The
-   mode must be in class MCLASS, and have exactly that many value bits;
-   it may have padding as well.  If LIMIT is nonzero, modes wider than
-   MAX_FIXED_MODE_SIZE will not be used.  */
-
-machine_mode
-mode_for_size (poly_int64 size, enum mode_class mclass, int limit)
-=======
 /* Return a machine mode of class MCLASS with SIZE bits of precision,
    if one exists.  The mode may have padding bits as well the SIZE
    value bits.  If LIMIT is nonzero, disregard modes wider than
    MAX_FIXED_MODE_SIZE.  */
 
 opt_machine_mode
-mode_for_size (unsigned int size, enum mode_class mclass, int limit)
->>>>>>> 5eeb7162
+mode_for_size (poly_uint64 size, enum mode_class mclass, int limit)
 {
   machine_mode mode;
   int i;
 
-<<<<<<< HEAD
   if (limit && may_gt (size, MAX_FIXED_MODE_SIZE))
-    return BLKmode;
-=======
-  if (limit && size > MAX_FIXED_MODE_SIZE)
     return opt_machine_mode ();
->>>>>>> 5eeb7162
 
   /* Get the first mode which has this size, in the specified class.  */
   FOR_EACH_MODE_IN_CLASS (mode, mclass)
@@ -357,7 +342,7 @@
    SIZE bits.  Abort if no such mode exists.  */
 
 machine_mode
-smallest_mode_for_size (poly_int64 size, enum mode_class mclass)
+smallest_mode_for_size (poly_uint64 size, enum mode_class mclass)
 {
   machine_mode mode = VOIDmode;
   int i;
@@ -493,13 +478,8 @@
    elements of mode INNERMODE, if one exists.  The returned mode can be
    either an integer mode or a vector mode.  */
 
-<<<<<<< HEAD
-machine_mode
-mode_for_vector (scalar_mode innermode, poly_int64 nunits)
-=======
 opt_machine_mode
-mode_for_vector (scalar_mode innermode, unsigned nunits)
->>>>>>> 5eeb7162
+mode_for_vector (scalar_mode innermode, poly_uint64 nunits)
 {
   machine_mode mode;
 
@@ -527,7 +507,7 @@
   /* For integers, try mapping it to a same-sized scalar mode.  */
   if (GET_MODE_CLASS (innermode) == MODE_INT)
     {
-      unsigned int nbits = nunits * GET_MODE_BITSIZE (innermode);
+      poly_uint64 nbits = nunits * GET_MODE_BITSIZE (innermode);
       if (int_mode_for_size (nbits, 0).exists (&mode)
 	  && have_regs_of_mode[mode])
 	return mode;
@@ -541,7 +521,7 @@
    an integer mode or a vector mode.  */
 
 opt_machine_mode
-mode_for_int_vector (unsigned int int_bits, unsigned int nunits)
+mode_for_int_vector (unsigned int int_bits, poly_uint64 nunits)
 {
   scalar_int_mode int_mode;
   machine_mode vec_mode;
@@ -583,8 +563,8 @@
       && constant_multiple_p (int_size, int_elem_size, &num_elems))
     {
       machine_mode elem_mode = TYPE_MODE (elem_type);
-      machine_mode mode = targetm.array_mode (elem_mode, num_elems);
-      if (mode != BLKmode)
+      machine_mode mode;
+      if (targetm.array_mode (elem_mode, num_elems).exists (&mode))
 	return mode;
       if (targetm.array_mode_supported_p (elem_mode, num_elems))
 	limit_p = false;
@@ -1805,19 +1785,12 @@
   /* If we only have one real field; use its mode if that mode's size
      matches the type's size.  This only applies to RECORD_TYPE.  This
      does not apply to unions.  */
-<<<<<<< HEAD
   poly_uint64 type_size;
   if (TREE_CODE (type) == RECORD_TYPE
       && mode != VOIDmode
       && poly_tree_p (TYPE_SIZE (type), &type_size)
       && must_eq (GET_MODE_BITSIZE (mode), type_size))
-    SET_TYPE_MODE (type, mode);
-=======
-  if (TREE_CODE (type) == RECORD_TYPE && mode != VOIDmode
-      && tree_fits_uhwi_p (TYPE_SIZE (type))
-      && GET_MODE_BITSIZE (mode) == tree_to_uhwi (TYPE_SIZE (type)))
     ;
->>>>>>> 5eeb7162
   else
     mode = mode_for_size_tree (TYPE_SIZE (type), MODE_INT, 1).else_blk ();
 
