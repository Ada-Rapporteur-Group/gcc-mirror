/* Struct-reorg optimization.
   Copyright (C) 2007, 2008, 2009, 2010 Free Software Foundation, Inc.
   Contributed by Olga Golovanevsky <olga@il.ibm.com>
   (Initial version of this code was developed
   by Caroline Tice and Mostafa Hagog.)

This file is part of GCC.

GCC is free software; you can redistribute it and/or modify it under
the terms of the GNU General Public License as published by the Free
Software Foundation; either version 3, or (at your option) any later
version.

GCC is distributed in the hope that it will be useful, but WITHOUT ANY
WARRANTY; without even the implied warranty of MERCHANTABILITY or
FITNESS FOR A PARTICULAR PURPOSE.  See the GNU General Public License
for more details.

You should have received a copy of the GNU General Public License
along with GCC; see the file COPYING3.  If not see
<http://www.gnu.org/licenses/>.  */

#include "config.h"
#include "system.h"
#include "coretypes.h"
#include "tm.h"
#include "ggc.h"
#include "tree.h"
#include "rtl.h"
#include "gimple.h"
#include "tree-inline.h"
#include "tree-flow.h"
#include "tree-flow-inline.h"
#include "langhooks.h"
#include "pointer-set.h"
#include "hashtab.h"
<<<<<<< HEAD
#include "toplev.h"
=======
>>>>>>> 03d20231
#include "flags.h"
#include "debug.h"
#include "target.h"
#include "cgraph.h"
#include "diagnostic.h"
#include "tree-pretty-print.h"
#include "gimple-pretty-print.h"
#include "timevar.h"
#include "params.h"
#include "fibheap.h"
#include "intl.h"
#include "function.h"
#include "basic-block.h"
#include "tree-iterator.h"
#include "tree-pass.h"
#include "ipa-struct-reorg.h"
#include "opts.h"
#include "ipa-type-escape.h"
#include "tree-dump.h"
#include "gimple.h"

/* This optimization implements structure peeling.

   For example, given a structure type:
   typedef struct
   {
     int a;
     float b;
     int c;
   }str_t;

   it can be peeled into two structure types as follows:

   typedef struct  and  typedef struct
   {                    {
     int a;               float b;
     int c;             } str_t_1;
   }str_t_0;

   or can be fully peeled:

   typedef struct
   {
     int a;
   }str_t_0;

   typedef struct
   {
     float b;
   }str_t_1;

   typedef struct
   {
     int c;
   }str_t_2;

   When structure type is peeled all instances and their accesses
   in the program are updated accordingly. For example, if there is
   array of structures:

   str_t A[N];

   and structure type str_t was peeled into two structures str_t_0
   and str_t_1 as it was shown above, then array A will be replaced
   by two arrays as follows:

   str_t_0 A_0[N];
   str_t_1 A_1[N];

   The field access of field a of element i of array A: A[i].a will be
   replaced by an access to field a of element i of array A_0: A_0[i].a.

   This optimization also supports dynamically allocated arrays.
   If array of structures was allocated by malloc function:

   str_t * p = (str_t *) malloc (sizeof (str_t) * N)

   the allocation site will be replaced to reflect new structure types:

   str_t_0 * p_0 = (str_t_0 *) malloc (sizeof (str_t_0) * N)
   str_t_1 * p_1 = (str_t_1 *) malloc (sizeof (str_t_1) * N)

   The field access through the pointer p[i].a will be changed by p_0[i].a.

   The goal of structure peeling is to improve spatial locality.
   For example, if one of the fields of a structure is accessed frequently
   in the loop:

   for (i = 0; i < N; i++)
   {
     ... = A[i].a;
   }

   the allocation of field a of str_t contiguously in memory will
   increase the chances of fetching the field from cache.

   The analysis part of this optimization is based on the frequency of
   field accesses, which are collected all over the program.
   Then the fields with the frequencies that satisfy the following condition
   get peeled out of the structure:

   freq(f) > C * max_field_freq_in_struct

   where max_field_freq_in_struct is the maximum field frequency
   in the structure. C is a constant defining which portion of
   max_field_freq_in_struct the fields should have in order to be peeled.

   If profiling information is provided, it is used to calculate the
   frequency of field accesses. Otherwise, the structure is fully peeled.

   IPA type-escape analysis is used to determine when it is safe
   to peel a structure.

   The optimization is activated by flag -fipa-struct-reorg.  */

/* New variables created by this optimization.
   When doing struct peeling, each variable of
   the original struct type will be replaced by
   the set of new variables corresponding to
   the new structure types.  */
struct new_var_data {
  /* VAR_DECL for original struct type.  */
  tree orig_var;
  /* Vector of new variables.  */
  VEC(tree, heap) *new_vars;
};

typedef struct new_var_data *new_var;
typedef const struct new_var_data *const_new_var;

/* This structure represents allocation site of the structure.  */
typedef struct alloc_site
{
  gimple stmt;
  d_str str;
} alloc_site_t;

DEF_VEC_O (alloc_site_t);
DEF_VEC_ALLOC_O (alloc_site_t, heap);

/* Allocation sites that belong to the same function.  */
struct func_alloc_sites
{
  tree func;
  /* Vector of allocation sites for function.  */
  VEC (alloc_site_t, heap) *allocs;
};

typedef struct func_alloc_sites *fallocs_t;
typedef const struct func_alloc_sites *const_fallocs_t;

/* All allocation sites in the program.  */
htab_t alloc_sites = NULL;

/* New global variables. Generated once for whole program.  */
htab_t new_global_vars;

/* New local variables. Generated per-function.  */
htab_t new_local_vars;

/* Vector of structures to be transformed.  */
typedef struct data_structure structure;
DEF_VEC_O (structure);
DEF_VEC_ALLOC_O (structure, heap);
VEC (structure, heap) *structures;

/* Forward declarations.  */
static bool is_equal_types (tree, tree);

/* Strip structure TYPE from pointers and arrays.  */

static inline tree
strip_type (tree type)
{
  gcc_assert (TYPE_P (type));

  while (POINTER_TYPE_P (type)
	 || TREE_CODE (type) == ARRAY_TYPE)
    type = TREE_TYPE (type);

  return  type;
}

/* This function returns type of VAR.  */

static inline tree
get_type_of_var (tree var)
{
  if (!var)
    return NULL;

  if (TREE_CODE (var) == PARM_DECL)
      return DECL_ARG_TYPE (var);
  else
    return TREE_TYPE (var);
}

/* Set of actions we do for each newly generated STMT.  */

static inline void
finalize_stmt (gimple stmt)
{
  update_stmt (stmt);
  mark_symbols_for_renaming (stmt);
}

/* This function finalizes STMT and appends it to the list STMTS.  */

static inline void
finalize_stmt_and_append (gimple_seq *stmts, gimple stmt)
{
  gimple_seq_add_stmt (stmts, stmt);
  finalize_stmt (stmt);
}

/* This function returns true if two fields FIELD1 and FIELD2 are 
   semantically equal, and false otherwise.  */

static bool
compare_fields (tree field1, tree field2)
{
  if (DECL_NAME (field1) && DECL_NAME (field2))
    {
      const char *name1 = IDENTIFIER_POINTER (DECL_NAME (field1));
      const char *name2 = IDENTIFIER_POINTER (DECL_NAME (field2));

      gcc_assert (name1 && name2);

      if (strcmp (name1, name2))
	return false;
	
    }
  else if (DECL_NAME (field1) || DECL_NAME (field2))
    return false;

  if (!is_equal_types (TREE_TYPE (field1), TREE_TYPE (field2)))
    return false;

  return true;
}

/* Given structure type SRT_TYPE and field FIELD,
   this function is looking for a field with the same name
   and type as FIELD in STR_TYPE. It returns it if found,
   or NULL_TREE otherwise.  */

static tree
find_field_in_struct_1 (tree str_type, tree field)
{
  tree str_field;

  if (!DECL_NAME (field))
    return NULL;

  for (str_field = TYPE_FIELDS (str_type); str_field;
       str_field = TREE_CHAIN (str_field))
    {

      if (!DECL_NAME (str_field))
	continue;

      if (compare_fields (field, str_field))
	return str_field;
    }

  return NULL_TREE;
}

/* Given a field declaration FIELD_DECL, this function
   returns corresponding field entry in structure STR.  */

static struct field_entry *
find_field_in_struct (d_str str, tree field_decl)
{
  int i;

  tree field = find_field_in_struct_1 (str->decl, field_decl);

  for (i = 0; i < str->num_fields; i++)
    if (str->fields[i].decl == field)
      return &(str->fields[i]);

  return NULL;
}

/* This function checks whether ARG is a result of multiplication
   of some number by STRUCT_SIZE. If yes, the function returns true
   and this number is filled into NUM.  */

static bool
is_result_of_mult (tree arg, tree *num, tree struct_size)
{
  gimple size_def_stmt = SSA_NAME_DEF_STMT (arg);

  /* If the allocation statement was of the form
     D.2229_10 = <alloc_func> (D.2228_9);
     then size_def_stmt can be D.2228_9 = num.3_8 * 8;  */

  if (size_def_stmt && is_gimple_assign (size_def_stmt))
    {
      tree lhs = gimple_assign_lhs (size_def_stmt);

      /* We expect temporary here.  */
      if (!is_gimple_reg (lhs))
	return false;

      if (gimple_assign_rhs_code (size_def_stmt) == MULT_EXPR)
	{
	  tree arg0 = gimple_assign_rhs1 (size_def_stmt);
	  tree arg1 = gimple_assign_rhs2 (size_def_stmt);

	  if (operand_equal_p (arg0, struct_size, OEP_ONLY_CONST))
	    {
	      *num = arg1;
	      return true;
	    }

	  if (operand_equal_p (arg1, struct_size, OEP_ONLY_CONST))
	    {
	      *num = arg0;
	      return true;
	    }
	}
    }

  *num = NULL_TREE;
  return false;
}


/* This function returns true if access ACC corresponds to the pattern
   generated by compiler when an address of element i of an array
   of structures STR_DECL (pointed by p) is calculated (p[i]). If this
   pattern is recognized correctly, this function returns true
   and fills missing fields in ACC. Otherwise it returns false.  */

static bool
decompose_indirect_ref_acc (tree str_decl, struct field_access_site *acc)
{
  tree ref_var;
  tree struct_size, op0, op1;
  tree before_cast;
  enum tree_code rhs_code;

  ref_var = TREE_OPERAND (acc->ref, 0);

  if (TREE_CODE (ref_var) != SSA_NAME)
    return false;

  acc->ref_def_stmt = SSA_NAME_DEF_STMT (ref_var);
  if (!(acc->ref_def_stmt)
      || (gimple_code (acc->ref_def_stmt) != GIMPLE_ASSIGN))
    return false;

  rhs_code = gimple_assign_rhs_code (acc->ref_def_stmt);

  if (rhs_code != PLUS_EXPR
      && rhs_code != MINUS_EXPR
      && rhs_code != POINTER_PLUS_EXPR)
    return false;

  op0 = gimple_assign_rhs1 (acc->ref_def_stmt);
  op1 = gimple_assign_rhs2 (acc->ref_def_stmt);

  if (!is_array_access_through_pointer_and_index (rhs_code, op0, op1,
						 &acc->base, &acc->offset,
						 &acc->cast_stmt))
    return false;

  if (acc->cast_stmt)
    before_cast = SINGLE_SSA_TREE_OPERAND (acc->cast_stmt, SSA_OP_USE);
  else
    before_cast = acc->offset;

  if (!before_cast)
    return false;


  if (SSA_NAME_IS_DEFAULT_DEF (before_cast))
    return false;

  struct_size = TYPE_SIZE_UNIT (str_decl);

  if (!is_result_of_mult (before_cast, &acc->num, struct_size))
    return false;

  /* ???  Add TREE_OPERAND (acc->ref, 1) to acc->offset.  */
  if (!integer_zerop (TREE_OPERAND (acc->ref, 1)))
    return false;

  return true;
}


/* This function checks whether the access ACC of structure type STR
   is of the form suitable for transformation. If yes, it returns true.
   False otherwise.  */

static bool
decompose_access (tree str_decl, struct field_access_site *acc)
{
  gcc_assert (acc->ref);

  if (TREE_CODE (acc->ref) == MEM_REF)
    return decompose_indirect_ref_acc (str_decl, acc);
  else if (TREE_CODE (acc->ref) == ARRAY_REF)
    return true;
  else if (TREE_CODE (acc->ref) == VAR_DECL)
    return true;

  return false;
}

/* This function creates empty field_access_site node.  */

static inline struct field_access_site *
make_field_acc_node (void)
{
  return XCNEW (struct field_access_site);
}

/* This function returns the structure field access, defined by STMT,
   if it is already in hashtable of function accesses F_ACCS.  */

static struct field_access_site *
is_in_field_accs (gimple stmt, htab_t f_accs)
{
  return (struct field_access_site *)
    htab_find_with_hash (f_accs, stmt, htab_hash_pointer (stmt));
}

/* This function adds an access ACC to the hashtable
   F_ACCS of field accesses.  */

static void
add_field_acc_to_acc_sites (struct field_access_site *acc,
			    htab_t f_accs)
{
  void **slot;

  gcc_assert (!is_in_field_accs (acc->stmt, f_accs));
  slot = htab_find_slot_with_hash (f_accs, acc->stmt,
				   htab_hash_pointer (acc->stmt),
				   INSERT);
  *slot = acc;
}

/* This function adds the VAR to vector of variables of
   an access site defined by statement STMT. If access entry
   with statement STMT does not exist in hashtable of
   accesses ACCS, this function creates it.  */

static void
add_access_to_acc_sites (gimple stmt, tree var, htab_t accs)
{
   struct access_site *acc;

   acc = (struct access_site *)
     htab_find_with_hash (accs,	stmt, htab_hash_pointer (stmt));

   if (!acc)
     {
       void **slot;

       acc = XNEW (struct access_site);
       acc->stmt = stmt;
       if (!is_gimple_debug (stmt))
	 acc->vars = VEC_alloc (tree, heap, 10);
       else
	 acc->vars = NULL;
       slot = htab_find_slot_with_hash (accs, stmt,
					htab_hash_pointer (stmt), INSERT);
       *slot = acc;
     }
   if (!is_gimple_debug (stmt))
     VEC_safe_push (tree, heap, acc->vars, var);
}

/* This function adds NEW_DECL to function
   referenced vars, and marks it for renaming.  */

static void
finalize_var_creation (tree new_decl)
{
  add_referenced_var (new_decl);
  mark_sym_for_renaming (new_decl);
}

/* This function finalizes VAR creation if it is a global VAR_DECL.  */

static void
finalize_global_creation (tree var)
{
  if (TREE_CODE (var) == VAR_DECL
      && is_global_var (var))
    finalize_var_creation (var);
}

/* This function inserts NEW_DECL to varpool.  */

static inline void
insert_global_to_varpool (tree new_decl)
{
  struct varpool_node *new_node;

  new_node = varpool_node (new_decl);
  notice_global_symbol (new_decl);
  varpool_mark_needed_node (new_node);
  varpool_finalize_decl (new_decl);
}

/* This function finalizes the creation of new variables,
   defined by *SLOT->new_vars.  */

static int
finalize_new_vars_creation (void **slot, void *data ATTRIBUTE_UNUSED)
{
  new_var n_var = *(new_var *) slot;
  unsigned i;
  tree var;

  FOR_EACH_VEC_ELT (tree, n_var->new_vars, i, var)
    finalize_var_creation (var);
  return 1;
}

/* This function looks for the variable of NEW_TYPE type, stored in VAR.
   It returns it, if found, and NULL_TREE otherwise.  */

static tree
find_var_in_new_vars_vec (new_var var, tree new_type)
{
  tree n_var;
  unsigned i;

  FOR_EACH_VEC_ELT (tree, var->new_vars, i, n_var)
    {
      tree type = strip_type(get_type_of_var (n_var));
      gcc_assert (type);

      if (type == new_type)
	return n_var;
    }

  return NULL_TREE;
}

/* This function returns new_var node, the orig_var of which is DECL.
   It looks for new_var's in NEW_VARS_HTAB. If not found,
   the function returns NULL.  */

static new_var
is_in_new_vars_htab (tree decl, htab_t new_vars_htab)
{
  return (new_var) htab_find_with_hash (new_vars_htab, decl,
					DECL_UID (decl));
}

/* Given original variable ORIG_VAR, this function returns
   new variable corresponding to it of NEW_TYPE type. */

static tree
find_new_var_of_type (tree orig_var, tree new_type)
{
  new_var var;
  gcc_assert (orig_var && new_type);

  if (TREE_CODE (orig_var) == SSA_NAME)
    orig_var = SSA_NAME_VAR (orig_var);

  var = is_in_new_vars_htab (orig_var, new_global_vars);
  if (!var)
    var = is_in_new_vars_htab (orig_var, new_local_vars);
  gcc_assert (var);
  return find_var_in_new_vars_vec (var, new_type);
}

/* This function generates stmt:
   res = NUM * sizeof(TYPE) and returns it.
   res is filled into RES.  */

static gimple
gen_size (tree num, tree type, tree *res)
{
  tree struct_size = TYPE_SIZE_UNIT (type);
  HOST_WIDE_INT struct_size_int = TREE_INT_CST_LOW (struct_size);
  gimple new_stmt;

  *res = create_tmp_var (TREE_TYPE (num), NULL);

  if (*res)
    add_referenced_var (*res);

  if (exact_log2 (struct_size_int) == -1)
    {
      tree size = build_int_cst (TREE_TYPE (num), struct_size_int);
      new_stmt = gimple_build_assign (*res, fold_build2 (MULT_EXPR,
							 TREE_TYPE (num),
							 num, size));
    }
  else
    {
      tree C = build_int_cst (TREE_TYPE (num), exact_log2 (struct_size_int));

      new_stmt = gimple_build_assign (*res, fold_build2 (LSHIFT_EXPR,
							 TREE_TYPE (num),
							 num, C));
    }

  finalize_stmt (new_stmt);
  return new_stmt;
}

/* This function generates and returns a statement, that cast variable
   BEFORE_CAST to NEW_TYPE. The cast result variable is stored
   into RES_P. ORIG_CAST_STMT is the original cast statement.  */

static gimple
gen_cast_stmt (tree before_cast, tree new_type, gimple orig_cast_stmt,
	       tree *res_p)
{
  tree lhs, new_lhs;
  gimple new_stmt;

  lhs = gimple_assign_lhs (orig_cast_stmt);
  new_lhs = find_new_var_of_type (lhs, new_type);
  gcc_assert (new_lhs);

  new_stmt = gimple_build_assign_with_ops (NOP_EXPR, new_lhs, before_cast, 0);
  finalize_stmt (new_stmt);
  *res_p = new_lhs;
  return new_stmt;
}

/* This function builds an edge between BB and E->dest and updates
   phi nodes of E->dest. It returns newly created edge.  */

static edge
make_edge_and_fix_phis_of_dest (basic_block bb, edge e)
{
  edge new_e;
  tree arg;
  gimple_stmt_iterator si;

  new_e = make_edge (bb, e->dest, e->flags);

  for (si = gsi_start_phis (new_e->dest); !gsi_end_p (si); gsi_next (&si))
    {
      gimple phi = gsi_stmt (si);
      arg = PHI_ARG_DEF_FROM_EDGE (phi, e);
      add_phi_arg (phi, arg, new_e, gimple_phi_arg_location_from_edge (phi, e));
    }

  return new_e;
}

/* This function inserts NEW_STMT before STMT.  */

static void
insert_before_stmt (gimple stmt, gimple new_stmt)
{
  gimple_stmt_iterator bsi;

  if (!stmt || !new_stmt)
    return;

  bsi = gsi_for_stmt (stmt);
  gsi_insert_before (&bsi, new_stmt, GSI_SAME_STMT);
}

/* Insert NEW_STMTS after STMT.  */

static void
insert_seq_after_stmt (gimple stmt, gimple_seq new_stmts)
{
  gimple_stmt_iterator bsi;

  if (!stmt || !new_stmts)
    return;

  bsi = gsi_for_stmt (stmt);
  gsi_insert_seq_after (&bsi, new_stmts, GSI_SAME_STMT);
}

/* Insert NEW_STMT after STMT.  */

static void
insert_after_stmt (gimple stmt, gimple new_stmt)
{
  gimple_stmt_iterator bsi;

  if (!stmt || !new_stmt)
    return;

  bsi = gsi_for_stmt (stmt);
  gsi_insert_after (&bsi, new_stmt, GSI_SAME_STMT);
}

/* This function returns vector of allocation sites
   that appear in function FN_DECL.  */

static fallocs_t
get_fallocs (tree fn_decl)
{
  return (fallocs_t) htab_find_with_hash (alloc_sites, fn_decl,
					 htab_hash_pointer (fn_decl));
}

/* If ALLOC_STMT is D.2225_7 = <alloc_func> (D.2224_6);
   and it is a part of allocation of a structure,
   then it is usually followed by a cast stmt
   p_8 = (struct str_t *) D.2225_7;
   which is returned by this function.  */

static gimple
get_final_alloc_stmt (gimple alloc_stmt)
{
  gimple final_stmt;
  use_operand_p use_p;
  tree alloc_res;

  if (!alloc_stmt)
    return NULL;

  if (!is_gimple_call (alloc_stmt))
    return NULL;

  alloc_res = gimple_get_lhs (alloc_stmt);

  if (TREE_CODE (alloc_res) != SSA_NAME)
    return NULL;

  if (!single_imm_use (alloc_res, &use_p, &final_stmt))
    return NULL;
  else
    return final_stmt;
}

/* This function returns true if STMT is one of allocation
   sites of function FN_DECL. It returns false otherwise.  */

static bool
is_part_of_malloc (gimple stmt, tree fn_decl)
{
  fallocs_t fallocs = get_fallocs (fn_decl);

  if (fallocs)
    {
      alloc_site_t *call;
      unsigned i;

      FOR_EACH_VEC_ELT (alloc_site_t, fallocs->allocs, i, call)
	if (call->stmt == stmt
	    || get_final_alloc_stmt (call->stmt) == stmt)
	  return true;
    }
  return false;
}

/* Auxiliary structure for a lookup over field accesses. */
struct find_stmt_data
{
  bool found;
  gimple stmt;
};

/* This function looks for DATA->stmt among
   the statements involved in the field access,
   defined by SLOT. It stops when it's found. */

static int
find_in_field_accs (void **slot, void *data)
{
  struct field_access_site *f_acc = *(struct field_access_site **) slot;
  gimple stmt = ((struct find_stmt_data *)data)->stmt;

  if (f_acc->stmt == stmt
      || f_acc->ref_def_stmt == stmt
      || f_acc->cast_stmt == stmt)
    {
      ((struct find_stmt_data *)data)->found = true;
      return 0;
    }
  else
    return 1;
}

/* This function checks whether STMT is part of field
   accesses of structure STR. It returns true, if found,
   and false otherwise.  */

static bool
is_part_of_field_access (gimple stmt, d_str str)
{
  int i;

  for (i = 0; i < str->num_fields; i++)
    {
      struct find_stmt_data data;
      data.found = false;
      data.stmt = stmt;

      if (str->fields[i].acc_sites)
	htab_traverse (str->fields[i].acc_sites, find_in_field_accs, &data);

      if (data.found)
	return true;
    }

  return false;
}

/* Auxiliary data for exclude_from_accs function.  */

struct exclude_data
{
  tree fn_decl;
  d_str str;
};

/* This function returns component_ref with the BASE and
   field named FIELD_ID from structure TYPE.  */

static inline tree
build_comp_ref (tree base, tree field_id, tree type)
{
  tree field;
  bool found = false;


  /* Find field of structure type with the same name as field_id. */
  for (field = TYPE_FIELDS (type); field; field = TREE_CHAIN (field))
    {
      if (DECL_NAME (field) == field_id)
	{
	  found = true;
	  break;
	}
    }

  gcc_assert (found);

  return build3 (COMPONENT_REF, TREE_TYPE (field), base, field, NULL_TREE);
}


/* This struct represent data used for walk_tree
   called from function find_pos_in_stmt.
   - ref is a tree to be found,
   - and pos is a pointer that points to ref in stmt.  */
struct ref_pos
{
  tree *pos;
  tree ref;
  tree container;
};


/* This is a callback function for walk_tree, called from
   collect_accesses_in_bb function. DATA is a pointer to ref_pos structure.
   When *TP is equal to DATA->ref, the walk_tree stops,
   and found position, equal to TP, is assigned to DATA->pos.  */

static tree
find_pos_in_stmt_1 (tree *tp, int *walk_subtrees, void * data)
{
  struct walk_stmt_info *wi = (struct walk_stmt_info *) data;
  struct ref_pos *r_pos = (struct ref_pos *) wi->info;
  tree ref = r_pos->ref;
  tree t = *tp;

  if (t == ref || (TREE_CODE (t) == SSA_NAME && SSA_NAME_VAR (t) == ref))
    {
      r_pos->pos = tp;
      return t;
    }

  r_pos->container = t;
  *walk_subtrees = 1;
  return NULL_TREE;
}


/* This function looks for the pointer of REF in STMT,
   It returns it, if found, and NULL otherwise.  */

static tree *
find_pos_in_stmt (gimple stmt, tree ref, struct ref_pos * r_pos)
{
  struct walk_stmt_info wi;

  r_pos->ref = ref;
  r_pos->pos = NULL;
  r_pos->container = NULL_TREE;
  memset (&wi, 0, sizeof (wi));
  wi.info = r_pos;
  walk_gimple_op (stmt, find_pos_in_stmt_1, &wi);

  return r_pos->pos;
}

/* This structure is used to represent array
   or pointer-to wrappers of structure type.
   For example, if type1 is structure type,
   then for type1 ** we generate two type_wrapper
   structures with wrap = 0 each one.
   It's used to unwind the original type up to
   structure type, replace it with the new structure type
   and wrap it back in the opposite order.  */

typedef struct type_wrapper
{
  /* 0 stand for pointer wrapper, and 1 for array wrapper.  */
  bool wrap;

  /* Relevant for arrays as domain or index.  */
  tree domain;
}type_wrapper_t;

DEF_VEC_O (type_wrapper_t);
DEF_VEC_ALLOC_O (type_wrapper_t, heap);

/* This function replace field access ACC by the new
   field access of structure type NEW_TYPE.  */

static void
replace_field_acc (struct field_access_site *acc, tree new_type)
{
  tree ref_var = acc->ref;
  tree new_ref;
  tree lhs, rhs;
  tree *pos;
  tree new_acc;
  tree field_id = DECL_NAME (acc->field_decl);
  VEC (type_wrapper_t, heap) *wrapper = VEC_alloc (type_wrapper_t, heap, 10);
  type_wrapper_t *wr_p = NULL;
  struct ref_pos r_pos;

<<<<<<< HEAD
  while (TREE_CODE (ref_var) == INDIRECT_REF
=======
  while (TREE_CODE (ref_var) == MEM_REF
>>>>>>> 03d20231
	 || TREE_CODE (ref_var) == ARRAY_REF)
    {
      type_wrapper_t wr;

      if (TREE_CODE (ref_var) == MEM_REF)
	{
	  wr.wrap = 0;
	  wr.domain = 0;
	}
      else
	{
	  wr.wrap = 1;
	  wr.domain = TREE_OPERAND (ref_var, 1);
	}

      VEC_safe_push (type_wrapper_t, heap, wrapper, &wr);
      ref_var = TREE_OPERAND (ref_var, 0);
    }

  new_ref = find_new_var_of_type (ref_var, new_type);
  finalize_global_creation (new_ref);

  while (VEC_length (type_wrapper_t, wrapper) != 0)
    {
      tree type = TREE_TYPE (TREE_TYPE (new_ref));

      wr_p = VEC_last (type_wrapper_t, wrapper);
      if (wr_p->wrap) /* Array.  */
	new_ref = build4 (ARRAY_REF, type, new_ref,
			  wr_p->domain, NULL_TREE, NULL_TREE);
      else /* Pointer.  */
	new_ref = build_simple_mem_ref (new_ref);
      VEC_pop (type_wrapper_t, wrapper);
    }

  new_acc = build_comp_ref (new_ref, field_id, new_type);
  VEC_free (type_wrapper_t, heap, wrapper);

  if (is_gimple_assign (acc->stmt))
    {
      lhs = gimple_assign_lhs (acc->stmt);
      rhs = gimple_assign_rhs1 (acc->stmt);

      if (lhs == acc->comp_ref)
	gimple_assign_set_lhs (acc->stmt, new_acc);
      else if (rhs == acc->comp_ref)
	gimple_assign_set_rhs1 (acc->stmt, new_acc);
      else
	{
	  pos = find_pos_in_stmt (acc->stmt, acc->comp_ref, &r_pos);
	  gcc_assert (pos);
	  *pos = new_acc;
	}
    }
  else
    {
      pos = find_pos_in_stmt (acc->stmt, acc->comp_ref, &r_pos);
      gcc_assert (pos);
      *pos = new_acc;
    }

  finalize_stmt (acc->stmt);
}

/* This function replace field access ACC by a new field access
   of structure type NEW_TYPE.  */

static void
replace_field_access_stmt (struct field_access_site *acc, tree new_type)
{

  if (TREE_CODE (acc->ref) == MEM_REF
      ||TREE_CODE (acc->ref) == ARRAY_REF
      ||TREE_CODE (acc->ref) == VAR_DECL)
    replace_field_acc (acc, new_type);
  else
    gcc_unreachable ();
}

/* This function looks for d_str, represented by TYPE, in the structures
   vector. If found, it returns an index of found structure. Otherwise
   it returns a length of the structures vector.  */

static unsigned
find_structure (tree type)
{
  d_str str;
  unsigned i;

  type = TYPE_MAIN_VARIANT (type);

  FOR_EACH_VEC_ELT (structure, structures, i, str)
    if (is_equal_types (str->decl, type))
      return i;

  return VEC_length (structure, structures);
}

/* In this function we create new statements that have the same
   form as ORIG_STMT, but of type NEW_TYPE. The statements
   treated by this function are simple assignments,
   like assignments:  p.8_7 = p; or statements with rhs of
   tree codes PLUS_EXPR and MINUS_EXPR.  */

static gimple
create_base_plus_offset (gimple orig_stmt, tree new_type, tree offset)
{
  tree lhs;
  tree new_lhs;
  gimple new_stmt;
  tree new_op0 = NULL_TREE, new_op1 = NULL_TREE;

  lhs = gimple_assign_lhs (orig_stmt);

  gcc_assert (TREE_CODE (lhs) == VAR_DECL
	      || TREE_CODE (lhs) == SSA_NAME);

  new_lhs = find_new_var_of_type (lhs, new_type);
  gcc_assert (new_lhs);
  finalize_var_creation (new_lhs);

  switch (gimple_assign_rhs_code (orig_stmt))
    {
    case PLUS_EXPR:
    case MINUS_EXPR:
    case POINTER_PLUS_EXPR:
      {
	tree op0 = gimple_assign_rhs1 (orig_stmt);
	tree op1 = gimple_assign_rhs2 (orig_stmt);
	unsigned str0, str1;
	unsigned length = VEC_length (structure, structures);


	str0 = find_structure (strip_type (get_type_of_var (op0)));
	str1 = find_structure (strip_type (get_type_of_var (op1)));
	gcc_assert ((str0 != length) || (str1 != length));

	if (str0 != length)
	  new_op0 = find_new_var_of_type (op0, new_type);
	if (str1 != length)
	  new_op1 = find_new_var_of_type (op1, new_type);

	if (!new_op0)
	  new_op0 = offset;
	if (!new_op1)
	  new_op1 = offset;
      }
      break;

    default:
      gcc_unreachable();
    }

  new_stmt = gimple_build_assign_with_ops (gimple_assign_rhs_code (orig_stmt),
                                           new_lhs, new_op0, new_op1);
  finalize_stmt (new_stmt);

  return new_stmt;
}

/* Given a field access F_ACC of the FIELD, this function
   replaces it by the new field access.  */

static void
create_new_field_access (struct field_access_site *f_acc,
			 struct field_entry field)
{
  tree new_type = field.field_mapping;
  gimple new_stmt;
  tree size_res;
  gimple mult_stmt;
  gimple cast_stmt;
  tree cast_res = NULL;

  if (f_acc->num)
    {
      mult_stmt = gen_size (f_acc->num, new_type, &size_res);
      insert_before_stmt (f_acc->ref_def_stmt, mult_stmt);
    }

  if (f_acc->cast_stmt)
    {
      cast_stmt = gen_cast_stmt (size_res, new_type,
				 f_acc->cast_stmt, &cast_res);
      insert_after_stmt (f_acc->cast_stmt, cast_stmt);
    }

  if (f_acc->ref_def_stmt)
    {
      tree offset;
      if (cast_res)
	offset = cast_res;
      else
	offset = size_res;

      new_stmt = create_base_plus_offset (f_acc->ref_def_stmt,
					  new_type, offset);
      insert_after_stmt (f_acc->ref_def_stmt, new_stmt);
    }

  /* In stmt D.2163_19 = D.2162_18->b; we replace variable
   D.2162_18 by an appropriate variable of new_type type.  */
  replace_field_access_stmt (f_acc, new_type);
}

/* This function creates a new condition statement
   corresponding to the original COND_STMT, adds new basic block
   and redirects condition edges. NEW_VAR is a new condition
   variable located in the condition statement at the position POS.  */

static void
create_new_stmts_for_cond_expr_1 (tree new_var, gimple cond_stmt, unsigned pos)
{
  gimple new_stmt;
  edge true_e = NULL, false_e = NULL;
  basic_block new_bb;
  gimple_stmt_iterator si;

  extract_true_false_edges_from_block (gimple_bb (cond_stmt),
				       &true_e, &false_e);

  new_stmt = gimple_build_cond (gimple_cond_code (cond_stmt),
			       pos == 0 ? new_var : gimple_cond_lhs (cond_stmt),
			       pos == 1 ? new_var : gimple_cond_rhs (cond_stmt),
			       NULL_TREE,
			       NULL_TREE);

  finalize_stmt (new_stmt);

  /* Create new basic block after bb.  */
  new_bb = create_empty_bb (gimple_bb (cond_stmt));

  /* Add new condition stmt to the new_bb.  */
  si = gsi_start_bb (new_bb);
  gsi_insert_after (&si, new_stmt, GSI_NEW_STMT);

  /* Create false and true edges from new_bb.  */
  make_edge_and_fix_phis_of_dest (new_bb, true_e);
  make_edge_and_fix_phis_of_dest (new_bb, false_e);

  /* Redirect one of original edges to point to new_bb.  */
  if (gimple_cond_code (cond_stmt) == NE_EXPR)
    redirect_edge_succ (true_e, new_bb);
  else
    redirect_edge_succ (false_e, new_bb);
}

/* This function creates new condition statements corresponding
   to original condition STMT, one for each new type, and
   recursively redirect edges to newly generated basic blocks.  */

static void
create_new_stmts_for_cond_expr (gimple stmt)
{
  tree arg0, arg1, arg;
  unsigned str0, str1;
  bool s0, s1;
  d_str str;
  tree type;
  unsigned pos;
  int i;
  unsigned length = VEC_length (structure, structures);

  gcc_assert (gimple_cond_code (stmt) == EQ_EXPR
	      || gimple_cond_code (stmt) == NE_EXPR);

  arg0 = gimple_cond_lhs (stmt);
  arg1 = gimple_cond_rhs (stmt);

  str0 = find_structure (strip_type (get_type_of_var (arg0)));
  str1 = find_structure (strip_type (get_type_of_var (arg1)));

  s0 = (str0 != length) ? true : false;
  s1 = (str1 != length) ? true : false;

  gcc_assert (s0 || s1);
  /* For now we allow only comparison with 0 or NULL.  */
  gcc_assert (integer_zerop (arg0) || integer_zerop (arg1));

  str = integer_zerop (arg0) ?
    VEC_index (structure, structures, str1):
    VEC_index (structure, structures, str0);
  arg = integer_zerop (arg0) ? arg1 : arg0;
  pos = integer_zerop (arg0) ? 1 : 0;

<<<<<<< HEAD
  for (i = 0; VEC_iterate (tree, str->new_types, i, type); i++)
=======
  FOR_EACH_VEC_ELT (tree, str->new_types, i, type)
>>>>>>> 03d20231
    {
      tree new_arg;

      new_arg = find_new_var_of_type (arg, type);
      create_new_stmts_for_cond_expr_1 (new_arg, stmt, pos);
    }
}

/* This function looks for VAR in STMT, and replace it with NEW_VAR.
   If needed, it wraps NEW_VAR in pointers and indirect references
   before insertion.  */

static void
insert_new_var_in_stmt (gimple stmt, tree var, tree new_var)
{
  struct ref_pos r_pos;
  tree *pos;

  pos = find_pos_in_stmt (stmt, var, &r_pos);
  gcc_assert (pos);

<<<<<<< HEAD
  while (r_pos.container && (TREE_CODE(r_pos.container) == INDIRECT_REF
			     || TREE_CODE(r_pos.container) == ADDR_EXPR))
    {
      tree type = TREE_TYPE (TREE_TYPE (new_var));

      if (TREE_CODE(r_pos.container) == INDIRECT_REF)
	new_var = build1 (INDIRECT_REF, type, new_var);
=======
  while (r_pos.container && (TREE_CODE(r_pos.container) == MEM_REF
			     || TREE_CODE(r_pos.container) == ADDR_EXPR))
    {
      if (TREE_CODE(r_pos.container) == MEM_REF)
	new_var = build_simple_mem_ref (new_var);
>>>>>>> 03d20231
      else
	new_var = build_fold_addr_expr (new_var);
      pos = find_pos_in_stmt (stmt, r_pos.container, &r_pos);
    }

  *pos = new_var;
}


/* Create a new general access to replace original access ACC
   for structure type NEW_TYPE.  */

static gimple
create_general_new_stmt (struct access_site *acc, tree new_type)
{
  gimple old_stmt = acc->stmt;
  tree var;
  gimple new_stmt = gimple_copy (old_stmt);
  unsigned i;

  /* We are really building a new stmt, clear the virtual operands.  */
  if (gimple_has_mem_ops (new_stmt))
    {
      gimple_set_vuse (new_stmt, NULL_TREE);
      gimple_set_vdef (new_stmt, NULL_TREE);
    }

<<<<<<< HEAD
  for (i = 0; VEC_iterate (tree, acc->vars, i, var); i++)
=======
  FOR_EACH_VEC_ELT (tree, acc->vars, i, var)
>>>>>>> 03d20231
    {
      tree new_var = find_new_var_of_type (var, new_type);
      tree lhs, rhs = NULL_TREE;

      gcc_assert (new_var);
      finalize_var_creation (new_var);

      if (is_gimple_assign (new_stmt))
	{
	  lhs = gimple_assign_lhs (new_stmt);

	  if (TREE_CODE (lhs) == SSA_NAME)
	    lhs = SSA_NAME_VAR (lhs);
	  if (gimple_assign_rhs_code (new_stmt) == SSA_NAME)
	    rhs = SSA_NAME_VAR (gimple_assign_rhs1 (new_stmt));

	  /* It can happen that rhs is a constructor.
	   Then we have to replace it to be of new_type.  */
	  if (gimple_assign_rhs_code (new_stmt) == CONSTRUCTOR)
	    {
	      /* Dealing only with empty constructors right now.  */
	      gcc_assert (VEC_empty (constructor_elt,
				     CONSTRUCTOR_ELTS (rhs)));
	      rhs = build_constructor (new_type, 0);
	      gimple_assign_set_rhs1 (new_stmt, rhs);
	    }

	  if (lhs == var)
	    gimple_assign_set_lhs (new_stmt, new_var);
	  else if (rhs == var)
	    gimple_assign_set_rhs1 (new_stmt, new_var);
	  else
	    insert_new_var_in_stmt (new_stmt, var, new_var);
	}
      else
	insert_new_var_in_stmt (new_stmt, var, new_var);
    }

  finalize_stmt (new_stmt);
  return new_stmt;
}

/* For each new type in STR this function creates new general accesses
   corresponding to the original access ACC.  */

static void
create_new_stmts_for_general_acc (struct access_site *acc, d_str str)
{
  tree type;
  gimple stmt = acc->stmt;
  unsigned i;

  FOR_EACH_VEC_ELT (tree, str->new_types, i, type)
    {
      gimple new_stmt;

      new_stmt = create_general_new_stmt (acc, type);
      insert_after_stmt (stmt, new_stmt);
    }
}

/* This function creates a new general access of structure STR
   to replace the access ACC.  */

static void
create_new_general_access (struct access_site *acc, d_str str)
{
  gimple stmt = acc->stmt;
  switch (gimple_code (stmt))
    {
    case GIMPLE_COND:
      create_new_stmts_for_cond_expr (stmt);
      break;

    case GIMPLE_DEBUG:
      /* It is very hard to maintain usable debug info after struct peeling,
	 for now just reset all debug stmts referencing objects that have
	 been peeled.  */
      gimple_debug_bind_reset_value (stmt);
      update_stmt (stmt);
      break;

    default:
      create_new_stmts_for_general_acc (acc, str);
    }
}

/* Auxiliary data for creation of accesses.  */
struct create_acc_data
{
  basic_block bb;
  d_str str;
  int field_index;
};

/* This function creates a new general access, defined by SLOT.
   DATA is a pointer to create_acc_data structure.  */

static int
create_new_acc (void **slot, void *data)
{
  struct access_site *acc = *(struct access_site **) slot;
  basic_block bb = ((struct create_acc_data *)data)->bb;
  d_str str = ((struct create_acc_data *)data)->str;

  if (gimple_bb (acc->stmt) == bb)
    create_new_general_access (acc, str);
  return 1;
}

/* This function creates a new field access, defined by SLOT.
   DATA is a pointer to create_acc_data structure.  */

static int
create_new_field_acc (void **slot, void *data)
{
  struct field_access_site *f_acc = *(struct field_access_site **) slot;
  basic_block bb = ((struct create_acc_data *)data)->bb;
  d_str str = ((struct create_acc_data *)data)->str;
  int i = ((struct create_acc_data *)data)->field_index;

  if (gimple_bb (f_acc->stmt) == bb)
    create_new_field_access (f_acc, str->fields[i]);
  return 1;
}

/* This function creates new accesses for the structure
   type STR in basic block BB.  */

static void
create_new_accs_for_struct (d_str str, basic_block bb)
{
  int i;
  struct create_acc_data dt;

  dt.str = str;
  dt.bb = bb;
  dt.field_index = -1;

  for (i = 0; i < str->num_fields; i++)
    {
      dt.field_index = i;

      if (str->fields[i].acc_sites)
	htab_traverse (str->fields[i].acc_sites,
		       create_new_field_acc, &dt);
    }
  if (str->accs)
    htab_traverse (str->accs, create_new_acc, &dt);
}

/* This function inserts new variables from new_var,
   defined by SLOT, into varpool.  */

static int
update_varpool_with_new_var (void **slot, void *data ATTRIBUTE_UNUSED)
{
  new_var n_var = *(new_var *) slot;
  tree var;
  unsigned i;

  FOR_EACH_VEC_ELT (tree, n_var->new_vars, i, var)
    insert_global_to_varpool (var);
  return 1;
}

/* This function prints a field access site, defined by SLOT.  */

static int
dump_field_acc (void **slot, void *data ATTRIBUTE_UNUSED)
{
  struct field_access_site *f_acc =
    *(struct field_access_site **) slot;

  fprintf(dump_file, "\n");
  if (f_acc->stmt)
    print_gimple_stmt (dump_file, f_acc->stmt, 0, 0);
  if (f_acc->ref_def_stmt)
    print_gimple_stmt (dump_file, f_acc->ref_def_stmt, 0, 0);
  if (f_acc->cast_stmt)
    print_gimple_stmt (dump_file, f_acc->cast_stmt, 0, 0);
  return 1;
}

/* Print field accesses from hashtable F_ACCS.  */

static void
dump_field_acc_sites (htab_t f_accs)
{
  if (!dump_file)
    return;

  if (f_accs)
    htab_traverse (f_accs, dump_field_acc, NULL);
}

/* Hash value for fallocs_t.  */

static hashval_t
malloc_hash (const void *x)
{
  return htab_hash_pointer (((const_fallocs_t)x)->func);
}

/* This function returns nonzero if function of func_alloc_sites' X
   is equal to Y.  */

static int
malloc_eq (const void *x, const void *y)
{
  return ((const_fallocs_t)x)->func == (const_tree)y;
}

/* This function is a callback for traversal over a structure accesses.
   It frees an access represented by SLOT.  */

static int
free_accs (void **slot, void *data ATTRIBUTE_UNUSED)
{
  struct access_site * acc = *(struct access_site **) slot;

  VEC_free (tree, heap, acc->vars);
  free (acc);
  return 1;
}

/* This is a callback function for traversal over field accesses.
   It frees a field access represented by SLOT.  */

static int
free_field_accs (void **slot, void *data ATTRIBUTE_UNUSED)
{
  struct field_access_site *f_acc = *(struct field_access_site **) slot;

  free (f_acc);
  return 1;
}

/* This function inserts TYPE into vector of UNSUITABLE_TYPES,
   if it is not there yet.  */

static void
add_unsuitable_type (VEC (tree, heap) **unsuitable_types, tree type)
{
  unsigned i;
  tree t;

  if (!type)
    return;

  type = TYPE_MAIN_VARIANT (type);

  FOR_EACH_VEC_ELT (tree, *unsuitable_types, i, t)
    if (is_equal_types (t, type))
      break;

  if (i == VEC_length (tree, *unsuitable_types))
    VEC_safe_push (tree, heap, *unsuitable_types, type);
}

/* Given a type TYPE, this function returns the name of the type.  */

static const char *
get_type_name (tree type)
{
  if (! TYPE_NAME (type))
    return NULL;

  if (TREE_CODE (TYPE_NAME (type)) == IDENTIFIER_NODE)
    return IDENTIFIER_POINTER (TYPE_NAME (type));
  else if (TREE_CODE (TYPE_NAME (type)) == TYPE_DECL
	   && DECL_NAME (TYPE_NAME (type)))
    return IDENTIFIER_POINTER (DECL_NAME (TYPE_NAME (type)));
  else
    return NULL;
}

/* This function is a temporary hack to overcome the types problem.
   When several compilation units are compiled together
   with -combine, the TYPE_MAIN_VARIANT of the same type
   can appear differently in different compilation units.
   Therefore this function first compares type names.
   If there are no names, structure bodies are recursively
   compared.  */

static bool
is_equal_types (tree type1, tree type2)
{
  const char * name1,* name2;

  if ((!type1 && type2)
      ||(!type2 && type1))
    return false;

  if (!type1 && !type2)
    return true;

  if (TREE_CODE (type1) != TREE_CODE (type2))
    return false;

  if (type1 == type2)
      return true;

  if (TYPE_MAIN_VARIANT (type1) == TYPE_MAIN_VARIANT (type2))
      return true;

  name1 = get_type_name (type1);
  name2 = get_type_name (type2);

  if (name1 && name2)
    return strcmp (name1, name2) == 0;

  switch (TREE_CODE (type1))
    {
    case POINTER_TYPE:
    case REFERENCE_TYPE:
      {
	return is_equal_types (TREE_TYPE (type1), TREE_TYPE (type2));
      }
      break;

    case RECORD_TYPE:
    case UNION_TYPE:
    case QUAL_UNION_TYPE:
    case ENUMERAL_TYPE:
      {
	tree field1, field2;

	/* Compare fields of structure.  */
	for (field1 = TYPE_FIELDS (type1), field2 = TYPE_FIELDS (type2);
	     field1 && field2;
	     field1 = TREE_CHAIN (field1), field2 = TREE_CHAIN (field2))
	  {
	    if (!compare_fields (field1, field2))
	      return false;
	  }
	if (field1 || field2)
	  return false;
	else
	  return true;
      }
      break;

    case INTEGER_TYPE:
      {
	if (TYPE_UNSIGNED (type1) == TYPE_UNSIGNED (type2)
	    && TYPE_PRECISION (type1) == TYPE_PRECISION (type2))
	  return true;
      }
      break;

    case ARRAY_TYPE:
      {
	tree d1, d2;
	tree max1, min1, max2, min2;

	if (!is_equal_types (TREE_TYPE (type1), TREE_TYPE (type2)))
	  return false;

	d1 = TYPE_DOMAIN (type1);
	d2 = TYPE_DOMAIN (type2);

	if (!d1 || !d2)
	  return false;

	max1 = TYPE_MAX_VALUE (d1);
	max2 = TYPE_MAX_VALUE (d2);
	min1 = TYPE_MIN_VALUE (d1);
	min2 = TYPE_MIN_VALUE (d2);

	if (max1 && max2 && min1 && min2
	    && TREE_CODE (max1) == TREE_CODE (max2)
	    && TREE_CODE (max1) == INTEGER_CST
	    && TREE_CODE (min1) == TREE_CODE (min2)
	    && TREE_CODE (min1) == INTEGER_CST
	    && tree_int_cst_equal (max1, max2)
	    && tree_int_cst_equal (min1, min2))
	  return true;
      }
      break;

    default:
	gcc_unreachable();
    }

  return false;
}

/* This function free non-field accesses from hashtable ACCS.  */

static void
free_accesses (htab_t accs)
{
  if (accs)
    htab_traverse (accs, free_accs, NULL);
  htab_delete (accs);
}

/* This function free field accesses hashtable F_ACCS.  */

static void
free_field_accesses (htab_t f_accs)
{
  if (f_accs)
    htab_traverse (f_accs, free_field_accs, NULL);
  htab_delete (f_accs);
}

/* Update call graph with new edge generated by new MALLOC_STMT.
   The edge origin is CONTEXT function.  */

static void
update_cgraph_with_malloc_call (gimple malloc_stmt, tree context)
{
  struct cgraph_node *src, *dest;
  tree malloc_fn_decl;

  if (!malloc_stmt)
    return;

  malloc_fn_decl = gimple_call_fndecl (malloc_stmt);

  src = cgraph_node (context);
  dest = cgraph_node (malloc_fn_decl);
  cgraph_create_edge (src, dest, malloc_stmt,
		      gimple_bb (malloc_stmt)->count,
		      compute_call_stmt_bb_frequency
		        (context, gimple_bb (malloc_stmt)),
		      gimple_bb (malloc_stmt)->loop_depth);
}

/* This function generates set of statements required
   to allocate number NUM of structures of type NEW_TYPE.
   The statements are stored in NEW_STMTS. The statement that contain
   call to malloc is returned. MALLOC_STMT is an original call to malloc.  */

static gimple
create_new_malloc (gimple malloc_stmt, tree new_type, gimple_seq *new_stmts,
		   tree num)
{
  tree new_malloc_size;
  tree malloc_fn_decl;
  gimple new_stmt;
  tree malloc_res;
  gimple call_stmt, final_stmt;
  tree cast_res;

  gcc_assert (num && malloc_stmt && new_type);
  *new_stmts = gimple_seq_alloc ();

  /* Generate argument to malloc as multiplication of num
     and size of new_type.  */
  new_stmt = gen_size (num, new_type, &new_malloc_size);
  gimple_seq_add_stmt (new_stmts, new_stmt);

  /* Generate new call for malloc.  */
  malloc_res = create_tmp_var (ptr_type_node, NULL);
  add_referenced_var (malloc_res);

  malloc_fn_decl = gimple_call_fndecl (malloc_stmt);
  call_stmt = gimple_build_call (malloc_fn_decl, 1, new_malloc_size);
  gimple_call_set_lhs (call_stmt, malloc_res);
  finalize_stmt_and_append (new_stmts, call_stmt);

  /* Create new cast statement. */
  final_stmt = get_final_alloc_stmt (malloc_stmt);
  gcc_assert (final_stmt);
  new_stmt = gen_cast_stmt (malloc_res, new_type, final_stmt, &cast_res);
  gimple_seq_add_stmt (new_stmts, new_stmt);

  return call_stmt;
}

/* This function returns a tree representing
   the number of instances of structure STR_DECL allocated
   by allocation STMT. If new statements are generated,
   they are filled into NEW_STMTS_P.  */

static tree
gen_num_of_structs_in_malloc (gimple stmt, tree str_decl,
			      gimple_seq *new_stmts_p)
{
  tree arg;
  tree struct_size;
  HOST_WIDE_INT struct_size_int;

  if (!stmt)
    return NULL_TREE;

  /* Get malloc argument.  */
  if (!is_gimple_call (stmt))
    return NULL_TREE;

  arg = gimple_call_arg (stmt, 0);

  if (TREE_CODE (arg) != SSA_NAME
      && !TREE_CONSTANT (arg))
    return NULL_TREE;

  struct_size = TYPE_SIZE_UNIT (str_decl);
  struct_size_int = TREE_INT_CST_LOW (struct_size);

  gcc_assert (struct_size);

  if (TREE_CODE (arg) == SSA_NAME)
    {
      tree num;
      gimple div_stmt;

      if (is_result_of_mult (arg, &num, struct_size))
	  return num;

      num = create_tmp_var (integer_type_node, NULL);

      if (num)
	add_referenced_var (num);

      if (exact_log2 (struct_size_int) == -1)
	div_stmt = gimple_build_assign_with_ops (TRUNC_DIV_EXPR, num, arg,
						 struct_size);
      else
	{
	  tree C =  build_int_cst (integer_type_node,
				   exact_log2 (struct_size_int));

	  div_stmt = gimple_build_assign_with_ops (RSHIFT_EXPR, num, arg, C);
	}
      gimple_seq_add_stmt (new_stmts_p, div_stmt);
      finalize_stmt (div_stmt);
      return num;
    }

  if (CONSTANT_CLASS_P (arg)
      && multiple_of_p (TREE_TYPE (struct_size), arg, struct_size))
    return int_const_binop (TRUNC_DIV_EXPR, arg, struct_size, 0);

  return NULL_TREE;
}

/* This function is a callback for traversal on new_var's hashtable.
   SLOT is a pointer to new_var. This function prints to dump_file
   an original variable and all new variables from the new_var
   pointed by *SLOT.  */

static int
dump_new_var (void **slot, void *data ATTRIBUTE_UNUSED)
{
  new_var n_var = *(new_var *) slot;
  tree var_type;
  tree var;
  unsigned i;

  var_type = get_type_of_var (n_var->orig_var);

  fprintf (dump_file, "\nOrig var: ");
  print_generic_expr (dump_file, n_var->orig_var, 0);
  fprintf (dump_file, " of type ");
  print_generic_expr (dump_file, var_type, 0);
  fprintf (dump_file, "\n");

  for (i = 0;
       VEC_iterate (tree, n_var->new_vars, i, var); i++)
    {
      var_type = get_type_of_var (var);

      fprintf (dump_file, "      ");
      print_generic_expr (dump_file, var, 0);
      fprintf (dump_file, " of type ");
      print_generic_expr (dump_file, var_type, 0);
      fprintf (dump_file, "\n");
    }
  return 1;
}

/* This function copies attributes form ORIG_DECL to NEW_DECL.  */

static inline void
copy_decl_attributes (tree new_decl, tree orig_decl)
{

  DECL_ARTIFICIAL (new_decl) = 1;
  DECL_EXTERNAL (new_decl) = DECL_EXTERNAL (orig_decl);
  TREE_STATIC (new_decl) = TREE_STATIC (orig_decl);
  TREE_PUBLIC (new_decl) = TREE_PUBLIC (orig_decl);
  TREE_USED (new_decl) = TREE_USED (orig_decl);
  DECL_CONTEXT (new_decl) = DECL_CONTEXT (orig_decl);
  TREE_THIS_VOLATILE (new_decl) = TREE_THIS_VOLATILE (orig_decl);
  TREE_ADDRESSABLE (new_decl) = TREE_ADDRESSABLE (orig_decl);

  if (TREE_CODE (orig_decl) == VAR_DECL)
    {
      TREE_READONLY (new_decl) = TREE_READONLY (orig_decl);
      DECL_TLS_MODEL (new_decl) = DECL_TLS_MODEL (orig_decl);
    }
}

/* This function wraps NEW_STR_TYPE in pointers or arrays wrapper
   the same way as a structure type is wrapped in DECL.
   It returns the generated type.  */

static inline tree
gen_struct_type (tree decl, tree new_str_type)
{
  tree type_orig = get_type_of_var (decl);
  tree new_type = new_str_type;
  VEC (type_wrapper_t, heap) *wrapper = VEC_alloc (type_wrapper_t, heap, 10);
  type_wrapper_t wr;
  type_wrapper_t *wr_p;

  while (POINTER_TYPE_P (type_orig)
	 || TREE_CODE (type_orig) == ARRAY_TYPE)
    {
      if (POINTER_TYPE_P (type_orig))
	{
	  wr.wrap = 0;
	  wr.domain = NULL_TREE;
	}
      else
	{
	  gcc_assert (TREE_CODE (type_orig) == ARRAY_TYPE);
	  wr.wrap = 1;
	  wr.domain = TYPE_DOMAIN (type_orig);
	}
      VEC_safe_push (type_wrapper_t, heap, wrapper, &wr);
      type_orig = TREE_TYPE (type_orig);
    }

  while (VEC_length (type_wrapper_t, wrapper) != 0)
    {
      wr_p = VEC_last (type_wrapper_t, wrapper);

      if (wr_p->wrap) /* Array.  */
	new_type = build_array_type (new_type, wr_p->domain);
      else /* Pointer.  */
	new_type = build_pointer_type (new_type);

      VEC_pop (type_wrapper_t, wrapper);
    }

  VEC_free (type_wrapper_t, heap, wrapper);
  return new_type;
}

/* This function generates and returns new variable name based on
   ORIG_DECL name, combined with index I.
   The form of the new name is <orig_name>.<I> .  */

static tree
gen_var_name (tree orig_decl, unsigned HOST_WIDE_INT i)
{
  const char *old_name;
  char *prefix;
  char *new_name;

  if (!DECL_NAME (orig_decl)
      || !IDENTIFIER_POINTER (DECL_NAME (orig_decl)))
     return NULL;

  /* If the original variable has a name, create an
     appropriate new name for the new variable.  */

  old_name = IDENTIFIER_POINTER (DECL_NAME (orig_decl));
  prefix = XALLOCAVEC (char, strlen (old_name) + 1);
  strcpy (prefix, old_name);
  ASM_FORMAT_PRIVATE_NAME (new_name, prefix, i);
  return get_identifier (new_name);
}

/* This function adds NEW_NODE to hashtable of new_var's NEW_VARS_HTAB. */

static void
add_to_new_vars_htab (new_var new_node, htab_t new_vars_htab)
{
  void **slot;

  slot = htab_find_slot_with_hash (new_vars_htab, new_node->orig_var,
				   DECL_UID (new_node->orig_var),
				   INSERT);
  *slot = new_node;
}

/* This function creates and returns new_var_data node
   with empty new_vars and orig_var equal to VAR.  */

static new_var
create_new_var_node (tree var, d_str str)
{
  new_var node;

  node = XNEW (struct new_var_data);
  node->orig_var = var;
  node->new_vars = VEC_alloc (tree, heap, VEC_length (tree, str->new_types));
  return node;
}

/* Check whether the type of VAR is potential candidate for peeling.
   Returns true if yes, false otherwise.  If yes, TYPE_P will contain
   candidate type. If VAR is initialized, the type of VAR will be added
   to UNSUITABLE_TYPES.  */

static bool
is_candidate (tree var, tree *type_p, VEC (tree, heap) **unsuitable_types)
{
  tree type;
  bool initialized = false;

  *type_p = NULL;

  if (!var)
    return false;

  /* There is no support of initialized vars.  */
  if (TREE_CODE (var) == VAR_DECL
      && DECL_INITIAL (var) != NULL_TREE)
    initialized = true;

  type = get_type_of_var (var);

  if (type)
    {
      type = TYPE_MAIN_VARIANT (strip_type (type));
      if (TREE_CODE (type) != RECORD_TYPE)
	  return false;
      else
	{
	  if (initialized && unsuitable_types && *unsuitable_types)
	    {
	      if (dump_file)
		{
		  fprintf (dump_file, "The type ");
		  print_generic_expr (dump_file, type, 0);
		  fprintf (dump_file, " is initialized...Excluded.");
		}
	      add_unsuitable_type (unsuitable_types, type);
	    }
	  *type_p = type;
	  return true;
      }
    }
  else
    return false;
}

/* Hash value for field_access_site.  */

static hashval_t
field_acc_hash (const void *x)
{
  return htab_hash_pointer (((const struct field_access_site *)x)->stmt);
}

/* This function returns nonzero if stmt of field_access_site X
   is equal to Y.  */

static int
field_acc_eq (const void *x, const void *y)
{
  return ((const struct field_access_site *)x)->stmt == (const_gimple)y;
}

/* This function prints an access site, defined by SLOT.  */

static int
dump_acc (void **slot, void *data ATTRIBUTE_UNUSED)
{
  struct access_site *acc = *(struct access_site **) slot;
  tree var;
  unsigned i;

  fprintf(dump_file, "\n");
  if (acc->stmt)
    print_gimple_stmt (dump_file, acc->stmt, 0, 0);
  fprintf(dump_file, " : ");

  FOR_EACH_VEC_ELT (tree, acc->vars, i, var)
    {
      print_generic_expr (dump_file, var, 0);
      fprintf(dump_file, ", ");
    }
  return 1;
}

/* This function frees memory allocated for structure clusters,
   starting from CLUSTER.  */

static void
free_struct_cluster (struct field_cluster* cluster)
{
  if (cluster)
    {
      if (cluster->fields_in_cluster)
	sbitmap_free (cluster->fields_in_cluster);
      if (cluster->sibling)
	free_struct_cluster (cluster->sibling);
      free (cluster);
    }
}

/* Free all allocated memory under the structure node pointed by D_NODE.  */

static void
free_data_struct (d_str d_node)
{
  int i;

  if (!d_node)
    return;

  if (dump_file)
    {
      fprintf (dump_file, "\nRemoving data structure \"");
      print_generic_expr (dump_file, d_node->decl, 0);
      fprintf (dump_file, "\" from data_struct_list.");
    }

  /* Free all space under d_node.  */
  if (d_node->fields)
    {
      for (i = 0; i < d_node->num_fields; i++)
	free_field_accesses (d_node->fields[i].acc_sites);
      free (d_node->fields);
    }

  if (d_node->accs)
     free_accesses (d_node->accs);

  if (d_node->struct_clustering)
    free_struct_cluster (d_node->struct_clustering);

  if (d_node->new_types)
    VEC_free (tree, heap, d_node->new_types);
}

/* This function creates new general and field accesses in BB.  */

static void
create_new_accesses_in_bb (basic_block bb)
{
  d_str str;
  unsigned i;

  FOR_EACH_VEC_ELT (structure, structures, i, str)
    create_new_accs_for_struct (str, bb);
}

/* This function adds allocation sites for peeled structures.
   M_DATA is vector of allocation sites of function CONTEXT.  */

static void
create_new_alloc_sites (fallocs_t m_data, tree context)
{
  alloc_site_t *call;
  unsigned j;

<<<<<<< HEAD
  for (j = 0; VEC_iterate (alloc_site_t, m_data->allocs, j, call); j++)
=======
  FOR_EACH_VEC_ELT (alloc_site_t, m_data->allocs, j, call)
>>>>>>> 03d20231
    {
      gimple stmt = call->stmt;
      d_str str = call->str;
      tree num;
      gimple_seq new_stmts = NULL;
      gimple last_stmt = get_final_alloc_stmt (stmt);
      unsigned i;
      tree type;

      num = gen_num_of_structs_in_malloc (stmt, str->decl, &new_stmts);
      if (new_stmts)
	{
	  gimple last_stmt_tmp = gimple_seq_last_stmt (new_stmts);
	  insert_seq_after_stmt (last_stmt, new_stmts);
	  last_stmt = last_stmt_tmp;
	}

      /* Generate an allocation sites for each new structure type.  */
<<<<<<< HEAD
      for (i = 0; VEC_iterate (tree, str->new_types, i, type); i++)
=======
      FOR_EACH_VEC_ELT (tree, str->new_types, i, type)
>>>>>>> 03d20231
	{
	  gimple new_malloc_stmt = NULL;
	  gimple last_stmt_tmp = NULL;

	  new_stmts = NULL;
	  new_malloc_stmt = create_new_malloc (stmt, type, &new_stmts, num);
	  last_stmt_tmp = gimple_seq_last_stmt (new_stmts);
	  insert_seq_after_stmt (last_stmt, new_stmts);
	  update_cgraph_with_malloc_call (new_malloc_stmt, context);
	  last_stmt = last_stmt_tmp;
	}
    }
}

/* This function prints new variables from hashtable
   NEW_VARS_HTAB to dump_file.  */

static void
dump_new_vars (htab_t new_vars_htab)
{
  if (!dump_file)
    return;

  if (new_vars_htab)
    htab_traverse (new_vars_htab, dump_new_var, NULL);
}

/* Given an original variable ORIG_DECL of structure type STR,
   this function generates new variables of the types defined
   by STR->new_type. Generated types are saved in new_var node NODE.
   ORIG_DECL should has VAR_DECL tree_code.  */

static void
create_new_var_1 (tree orig_decl, d_str str, new_var node)
{
  unsigned i;
  tree type;

  for (i = 0;
       VEC_iterate (tree, str->new_types, i, type); i++)
    {
      tree new_decl = NULL;
      tree new_name;

      new_name = gen_var_name (orig_decl, i);
      type = gen_struct_type (orig_decl, type);

      if (is_global_var (orig_decl))
	new_decl = build_decl (DECL_SOURCE_LOCATION (orig_decl),
			       VAR_DECL, new_name, type);
      else
	{
	  const char *name = new_name ? IDENTIFIER_POINTER (new_name) : NULL;
	  new_decl = create_tmp_var (type, name);
	}

      copy_decl_attributes (new_decl, orig_decl);
      VEC_safe_push (tree, heap, node->new_vars, new_decl);
    }
}

/* This function creates new variables to
   substitute the original variable VAR_DECL and adds
   them to the new_var's hashtable NEW_VARS_HTAB.  */

static void
create_new_var (tree var_decl, htab_t new_vars_htab)
{
  new_var node;
  d_str str;
  tree type;
  unsigned i;

  if (!var_decl || is_in_new_vars_htab (var_decl, new_vars_htab))
    return;

  if (!is_candidate (var_decl, &type, NULL))
    return;

  i = find_structure (type);
  if (i == VEC_length (structure, structures))
    return;

  str = VEC_index (structure, structures, i);
  node = create_new_var_node (var_decl, str);
  create_new_var_1 (var_decl, str, node);
  add_to_new_vars_htab (node, new_vars_htab);
}

/* Hash value for new_var.  */

static hashval_t
new_var_hash (const void *x)
{
  return DECL_UID (((const_new_var)x)->orig_var);
}

/* This function returns nonzero if orig_var of new_var X 
   and tree Y have equal UIDs.  */

static int
new_var_eq (const void *x, const void *y)
{
  if (DECL_P ((const_tree)y))
    return DECL_UID (((const_new_var)x)->orig_var) == DECL_UID ((const_tree)y);
  else
    return 0;
}

/* This function check whether a structure type represented by STR
   escapes due to ipa-type-escape analysis. If yes, this type is added
   to UNSUITABLE_TYPES vector.  */

static void
check_type_escape (d_str str, VEC (tree, heap) **unsuitable_types)
{
  tree type = str->decl;

  if (!ipa_type_escape_type_contained_p (type))
    {
      if (dump_file)
	{
	  fprintf (dump_file, "\nEscaping type is ");
	  print_generic_expr (dump_file, type, 0);
	}
      add_unsuitable_type (unsuitable_types, type);
    }
}

/* Hash value for access_site.  */

static hashval_t
acc_hash (const void *x)
{
  return htab_hash_pointer (((const struct access_site *)x)->stmt);
}

/* Return nonzero if stmt of access_site X is equal to Y.  */

static int
acc_eq (const void *x, const void *y)
{
  return ((const struct access_site *)x)->stmt == (const_gimple)y;
}

/* Given a structure declaration STRUCT_DECL, and number of fields
   in the structure NUM_FIELDS, this function creates and returns
   corresponding field_entry's.  */

static struct field_entry *
get_fields (tree struct_decl, int num_fields)
{
  struct field_entry *list;
  tree t = TYPE_FIELDS (struct_decl);
  int idx = 0;

  list = XNEWVEC (struct field_entry, num_fields);

  for (idx = 0 ; t; t = TREE_CHAIN (t), idx++)
    if (TREE_CODE (t) == FIELD_DECL)
      {
	list[idx].index = idx;
	list[idx].decl = t;
	list[idx].acc_sites =
	  htab_create (32, field_acc_hash, field_acc_eq, NULL);
	list[idx].count = 0;
	list[idx].field_mapping = NULL_TREE;
      }

  return list;
}

/* Print non-field accesses from hashtable ACCS of structure.  */

static void
dump_access_sites (htab_t accs)
{
  if (!dump_file)
    return;

  if (accs)
    htab_traverse (accs, dump_acc, NULL);
}

/* This function is a callback for alloc_sites hashtable
   traversal. SLOT is a pointer to fallocs_t. This function
   removes all allocations of the structure defined by DATA.  */

static int
remove_str_allocs_in_func (void **slot, void *data)
{
  fallocs_t fallocs = *(fallocs_t *) slot;
  unsigned i = 0;
  alloc_site_t *call;

  while (VEC_iterate (alloc_site_t, fallocs->allocs, i, call))
    {
      if (call->str == (d_str) data)
	VEC_ordered_remove (alloc_site_t, fallocs->allocs, i);
      else
	i++;
    }

  return 1;
}

/* This function remove all entries corresponding to the STR structure
   from alloc_sites hashtable.   */

static void
remove_str_allocs (d_str str)
{
  if (!str)
    return;

  if (alloc_sites)
    htab_traverse (alloc_sites, remove_str_allocs_in_func, str);
}

/* This function removes the structure with index I from structures vector.  */

static void
remove_structure (unsigned i)
{
  d_str str;

  if (i >= VEC_length (structure, structures))
    return;

  str = VEC_index (structure, structures, i);

  /* Before removing the structure str, we have to remove its
     allocations from alloc_sites hashtable.  */
  remove_str_allocs (str);
  free_data_struct (str);
  VEC_ordered_remove (structure, structures, i);
}

/* Currently we support only EQ_EXPR or NE_EXPR conditions.
   COND_STMT is a condition statement to check.  */

static bool
is_safe_cond_expr (gimple cond_stmt)
{
  tree arg0, arg1;
  unsigned str0, str1;
  bool s0, s1;
  unsigned length = VEC_length (structure, structures);

  if (gimple_cond_code (cond_stmt) != EQ_EXPR
      && gimple_cond_code (cond_stmt) != NE_EXPR)
    return false;

  arg0 = gimple_cond_lhs (cond_stmt);
  arg1 = gimple_cond_rhs (cond_stmt);

  str0 = find_structure (strip_type (get_type_of_var (arg0)));
  str1 = find_structure (strip_type (get_type_of_var (arg1)));

  s0 = (str0 != length) ? true : false;
  s1 = (str1 != length) ? true : false;

  if (!s0 && !s1)
    return false;

  /* For now we allow only comparison with 0 or NULL.  */
  if (!integer_zerop (arg0) && !integer_zerop (arg1))
    return false;

  return true;
}

/* This function excludes statements, that are
   part of allocation sites or field accesses, from the
   hashtable of general accesses. SLOT represents general
   access that will be checked. DATA is a pointer to
   exclude_data structure.  */

static int
exclude_from_accs (void **slot, void *data)
{
  struct access_site *acc = *(struct access_site **) slot;
  tree fn_decl = ((struct exclude_data *)data)->fn_decl;
  d_str str = ((struct exclude_data *)data)->str;

  if (is_part_of_malloc (acc->stmt, fn_decl)
      || is_part_of_field_access (acc->stmt, str))
    {
      VEC_free (tree, heap, acc->vars);
      free (acc);
      htab_clear_slot (str->accs, slot);
    }
  return 1;
}

/* Callback function for walk_tree called from collect_accesses_in_bb
   function. DATA is the statement which is analyzed.  */

static tree
get_stmt_accesses (tree *tp, int *walk_subtrees, void *data)
{
  struct walk_stmt_info *wi = (struct walk_stmt_info *) data;
  gimple stmt = (gimple) wi->info;
  tree t = *tp;

  if (!t)
    return NULL;

  switch (TREE_CODE (t))
    {
    case BIT_FIELD_REF:
      {
	tree var = TREE_OPERAND(t, 0);
	tree type = TYPE_MAIN_VARIANT (strip_type (get_type_of_var (var)));
	unsigned i = find_structure (type);

	if (i != VEC_length (structure, structures))
	  {
	    if (is_gimple_debug (stmt))
	      {
		d_str str;

		str = VEC_index (structure, structures, i);
		add_access_to_acc_sites (stmt, NULL, str->accs);
		*walk_subtrees = 0;
		break;
	      }
	    if (dump_file)
	      {
		fprintf (dump_file, "\nThe type ");
		print_generic_expr (dump_file, type, 0);
		fprintf (dump_file, " has bitfield.");
	      }
	    remove_structure (i);
	  }
      }
      break;

    case COMPONENT_REF:
      {
	tree ref = TREE_OPERAND (t, 0);
	tree field_decl = TREE_OPERAND (t, 1);


	if ((TREE_CODE (ref) == MEM_REF
	     || TREE_CODE (ref) == ARRAY_REF
	     || TREE_CODE (ref) == VAR_DECL)
	    && TREE_CODE (field_decl) == FIELD_DECL)
	  {
	    tree type = TYPE_MAIN_VARIANT (TREE_TYPE (ref));
	    unsigned i = find_structure (type);

	    if (i != VEC_length (structure, structures))
	      {
		d_str str = VEC_index (structure, structures, i);
		struct field_entry * field =
		  find_field_in_struct (str, field_decl);

		if (is_gimple_debug (stmt))
		  {
		    add_access_to_acc_sites (stmt, NULL, str->accs);
		    *walk_subtrees = 0;
		    break;
		  }

		if (field)
		  {
		    struct field_access_site *acc = make_field_acc_node ();

		    gcc_assert (acc);

		    acc->stmt = stmt;
		    acc->comp_ref = t;
		    acc->ref = ref;
		    acc->field_decl = field_decl;

		    /* Check whether the access is of the form
		       we can deal with.  */
		    if (!decompose_access (str->decl, acc))
		      {
			if (dump_file)
			  {
			    fprintf (dump_file, "\nThe type ");
			    print_generic_expr (dump_file, type, 0);
			    fprintf (dump_file,
				     " has complicate access in statement ");
			    print_gimple_stmt (dump_file, stmt, 0, 0);
			  }

			remove_structure (i);
			free (acc);
		      }
		    else
		      {
			/* Increase count of field.  */
			basic_block bb = gimple_bb (stmt);
			field->count += bb->count;

			/* Add stmt to the acc_sites of field.  */
			add_field_acc_to_acc_sites (acc, field->acc_sites);
		      }
		    *walk_subtrees = 0;
		  }
	      }
	  }
      }
      break;

    case COND_EXPR:
      {
	tree cond = COND_EXPR_COND (t);
	int i;
	for (i = 0; i < TREE_CODE_LENGTH (TREE_CODE (cond)); i++)
	  {
	    tree t = TREE_OPERAND (cond, i);

	    *walk_subtrees = 1;
	    walk_tree (&t, get_stmt_accesses, data, NULL);
	  }
	*walk_subtrees = 0;
      }
      break;

    case VAR_DECL:
    case SSA_NAME:
      {
	unsigned i;

	if (TREE_CODE (t) == SSA_NAME)
	  t = SSA_NAME_VAR (t);

	i = find_structure (strip_type (get_type_of_var (t)));
	if (i != VEC_length (structure, structures))
	  {
	    d_str str;

	    str = VEC_index (structure, structures, i);
	    add_access_to_acc_sites (stmt, t, str->accs);
	  }
	*walk_subtrees = 0;
      }
      break;

    default:
      return NULL;
    }

  return NULL;
}

/* Free structures hashtable.  */

static void
free_structures (void)
{
  d_str str;
  unsigned i;

  FOR_EACH_VEC_ELT (structure, structures, i, str)
    free_data_struct (str);

  VEC_free (structure, heap, structures);
  structures = NULL;
}

/* This function is a callback for traversal over new_var's hashtable.
   SLOT is a pointer to new_var. This function frees memory allocated
   for new_var and pointed by *SLOT.  */

static int
free_new_var (void **slot, void *data ATTRIBUTE_UNUSED)
{
  new_var n_var = *(new_var *) slot;

  /* Free vector of new_vars.  */
  VEC_free (tree, heap, n_var->new_vars);
  free (n_var);
  return 1;
}

/* Free new_vars hashtable NEW_VARS_HTAB.  */

static void
free_new_vars_htab (htab_t new_vars_htab)
{
  if (new_vars_htab)
    htab_traverse (new_vars_htab, free_new_var, NULL);
  htab_delete (new_vars_htab);
  new_vars_htab = NULL;
}

/* This function creates new general and field accesses that appear in cfun.  */

static void
create_new_accesses_for_func (void)
{
  basic_block bb;

  FOR_EACH_BB_FN (bb, cfun)
    create_new_accesses_in_bb (bb);
}

/* Create new allocation sites for the function represented by NODE.  */

static void
create_new_alloc_sites_for_func (struct cgraph_node *node)
{
  fallocs_t fallocs = get_fallocs (node->decl);

  if (fallocs)
    create_new_alloc_sites (fallocs, node->decl);
}

/* For each local variable of structure type from the vector of structures
   this function generates new variable(s) to replace it.  */

static void
create_new_local_vars (void)
{
  tree var;
  referenced_var_iterator rvi;

  new_local_vars = htab_create (num_referenced_vars,
				new_var_hash, new_var_eq, NULL);

  FOR_EACH_REFERENCED_VAR (cfun, var, rvi)
    {
      if (!is_global_var (var))
	create_new_var (var, new_local_vars);
    }

  if (new_local_vars)
    htab_traverse (new_local_vars, finalize_new_vars_creation, NULL);
  dump_new_vars (new_local_vars);
}

/* This function prints the SHIFT number of spaces to the DUMP_FILE.  */

static inline void
print_shift (unsigned HOST_WIDE_INT shift)
{
  unsigned HOST_WIDE_INT sh = shift;

  while (sh--)
    fprintf (dump_file, " ");
}

/* This function updates field_mapping of FIELDS in CLUSTER with NEW_TYPE.  */

static inline void
update_fields_mapping (struct field_cluster *cluster, tree new_type,
		       struct field_entry * fields, int num_fields)
{
  int i;

  for (i = 0; i < num_fields; i++)
    if (TEST_BIT (cluster->fields_in_cluster, i))
	fields[i].field_mapping = new_type;
}

/* This functions builds structure with FIELDS,
   NAME and attributes similar to ORIG_STRUCT.
   It returns the newly created structure.  */

static tree
build_basic_struct (tree fields, tree name, tree orig_struct)
{
  tree attributes = NULL_TREE;
  tree ref = 0;
  tree x;

  if (TYPE_ATTRIBUTES (orig_struct))
    attributes = unshare_expr (TYPE_ATTRIBUTES (orig_struct));
  ref = make_node (RECORD_TYPE);
  TYPE_SIZE (ref) = 0;
  decl_attributes (&ref, attributes, (int) ATTR_FLAG_TYPE_IN_PLACE);
  TYPE_PACKED (ref) = TYPE_PACKED (orig_struct);
  for (x = fields; x; x = TREE_CHAIN (x))
    {
      DECL_CONTEXT (x) = ref;
      DECL_PACKED (x) |= TYPE_PACKED (ref);
    }
  TYPE_FIELDS (ref) = fields;
  layout_type (ref);
  TYPE_NAME (ref) = name;

  return ref;
}

/* This function copies FIELDS from CLUSTER into TREE_CHAIN as part
   of preparation for new structure building. NUM_FIELDS is a total
   number of fields in the structure. The function returns newly
   generated fields.  */

static tree
create_fields (struct field_cluster * cluster,
	       struct field_entry * fields, int num_fields)
{
  int i;
  tree new_types = NULL_TREE;
  tree last = NULL_TREE;

  for (i = 0; i < num_fields; i++)
    if (TEST_BIT (cluster->fields_in_cluster, i))
      {
	tree new_decl = unshare_expr (fields[i].decl);

	if (!new_types)
	  new_types = new_decl;
	else
	  TREE_CHAIN (last) = new_decl;
	last = new_decl;
      }

  TREE_CHAIN (last) = NULL_TREE;
  return new_types;

}

/* This function creates a cluster name. The name is based on
   the original structure name, if it is present. It has a form:

   <original_struct_name>_sub.<CLUST_NUM>

   The original structure name is taken from the type of DECL.
   If an original structure name is not present, it's generated to be:

   struct.<STR_NUM>

   The function returns identifier of the new cluster name.  */

static inline tree
gen_cluster_name (tree decl, int clust_num, int str_num)
{
  const char * orig_name = get_type_name (decl);
  char * tmp_name = NULL;
  char * prefix;
  char * new_name;
  size_t len;

  if (!orig_name)
    ASM_FORMAT_PRIVATE_NAME(tmp_name, "struct", str_num);

  len = strlen (tmp_name ? tmp_name : orig_name) + strlen ("_sub");
  prefix = XALLOCAVEC (char, len + 1);
  memcpy (prefix, tmp_name ? tmp_name : orig_name,
	  strlen (tmp_name ? tmp_name : orig_name));
  strcpy (prefix + strlen (tmp_name ? tmp_name : orig_name), "_sub");

  ASM_FORMAT_PRIVATE_NAME (new_name, prefix, clust_num);
  return get_identifier (new_name);
}

/* This function checks whether the structure STR has bitfields.
   If yes, this structure type is added to UNSUITABLE_TYPES vector.  */

static void
check_bitfields (d_str str, VEC (tree, heap) **unsuitable_types)
{
  tree type = str->decl;
  int i;

  for (i = 0; i < str->num_fields; i++)
    if (DECL_BIT_FIELD (str->fields[i].decl))
      {
	add_unsuitable_type (unsuitable_types, type);
	if (dump_file)
	{
	  fprintf (dump_file, "\nType ");
	  print_generic_expr (dump_file, type, 0);
	  fprintf (dump_file, "\nescapes due to bitfield ");
	  print_generic_expr (dump_file, str->fields[i].decl, 0);
	}
	break;
      }
}

/* This function adds to UNSUITABLE_TYPES those types that escape
   due to results of ipa-type-escape analysis. See ipa-type-escape.[c,h].  */

static void
exclude_escaping_types_1 (VEC (tree, heap) **unsuitable_types)
{
  d_str str;
  unsigned i;

  FOR_EACH_VEC_ELT (structure, structures, i, str)
    check_type_escape (str, unsuitable_types);
}

/* If a structure type is a return type of any function,
   we cannot transform it. Such type is added to UNSUITABLE_TYPES vector.  */

static void
exclude_returned_types (VEC (tree, heap) **unsuitable_types)
{
  struct cgraph_node *c_node;

  for (c_node = cgraph_nodes; c_node; c_node = c_node->next)
    {
      tree ret_t = TREE_TYPE (TREE_TYPE (c_node->decl));

      if (ret_t)
	{
	  ret_t = strip_type (ret_t);
	  if (TREE_CODE (ret_t) == RECORD_TYPE)
	    {
	      add_unsuitable_type (unsuitable_types, TYPE_MAIN_VARIANT (ret_t));
	      if (dump_file)
		{
		  fprintf (dump_file, "\nThe type \"");
		  print_generic_expr (dump_file, ret_t, 0);
		  fprintf (dump_file,
			   "\" is return type of function...Excluded.");
		}
	    }
	}
    }
}

/* This function looks for parameters of local functions
   which are of structure types, or derived from them (arrays
   of structures, pointers to structures, or their combinations).
   We are not handling peeling of such structures right now.
   The found structures types are added to UNSUITABLE_TYPES vector.  */

static void
exclude_types_passed_to_local_func (VEC (tree, heap) **unsuitable_types)
{
  struct cgraph_node *c_node;

  for (c_node = cgraph_nodes; c_node; c_node = c_node->next)
    if (cgraph_function_body_availability (c_node) == AVAIL_LOCAL)
      {
	tree fn = c_node->decl;
	tree arg;

<<<<<<< HEAD
	for (arg = DECL_ARGUMENTS (fn); arg; arg = TREE_CHAIN (arg))
=======
	for (arg = DECL_ARGUMENTS (fn); arg; arg = DECL_CHAIN (arg))
>>>>>>> 03d20231
	  {
	    tree type = TREE_TYPE (arg);

	    type = strip_type (type);
	    if (TREE_CODE (type) == RECORD_TYPE)
	      {
		add_unsuitable_type (unsuitable_types,
				     TYPE_MAIN_VARIANT (type));
		if (dump_file)
		  {
		    fprintf (dump_file, "\nPointer to type \"");
		    print_generic_expr (dump_file, type, 0);
		    fprintf (dump_file,
			     "\" is passed to local function...Excluded.");
		  }
	      }
	  }
      }
}

/* This function analyzes structure form of structures
   potential for transformation. If we are not capable to transform
   structure of some form, we remove it from the structures hashtable.
   Right now we cannot handle nested structs, when nesting is
   through any level of pointers or arrays.

   TBD: release these constrains in future.

   Note, that in this function we suppose that all structures
   in the program are members of the structures hashtable right now,
   without excluding escaping types.  */

static void
check_struct_form (d_str str, VEC (tree, heap) **unsuitable_types)
{
  int i;

  for (i = 0; i < str->num_fields; i++)
    {
      tree f_type = strip_type(TREE_TYPE (str->fields[i].decl));

      if (TREE_CODE (f_type) == RECORD_TYPE)
	{
	  add_unsuitable_type (unsuitable_types, TYPE_MAIN_VARIANT (f_type));
	  add_unsuitable_type (unsuitable_types, str->decl);
	  if (dump_file)
	    {
	      fprintf (dump_file, "\nType ");
	      print_generic_expr (dump_file, f_type, 0);
	      fprintf (dump_file, " is a field in the structure ");
	      print_generic_expr (dump_file, str->decl, 0);
	      fprintf (dump_file, ". Escaping...");
	    }
	}
    }
}

/* This function adds a structure TYPE to the vector of structures,
   if it's not already there.  */

static void
add_structure (tree type)
{
  struct data_structure node;
  unsigned i;
  int num_fields;

  type = TYPE_MAIN_VARIANT (type);

  i = find_structure (type);

  if (i != VEC_length (structure, structures))
    return;

  num_fields = fields_length (type);
  node.decl = type;
  node.num_fields = num_fields;
  node.fields = get_fields (type, num_fields);
  node.struct_clustering = NULL;
  node.accs = htab_create (32, acc_hash, acc_eq, NULL);
  node.new_types = VEC_alloc (tree, heap, num_fields);
  node.count = 0;

  VEC_safe_push (structure, heap, structures, &node);

  if (dump_file)
    {
      fprintf (dump_file, "\nAdding data structure \"");
      print_generic_expr (dump_file, type, 0);
      fprintf (dump_file, "\" to data_struct_list.");
    }
}

/* This function adds an allocation site to alloc_sites hashtable.
   The allocation site appears in STMT of function FN_DECL and
   allocates the structure represented by STR.  */

static void
add_alloc_site (tree fn_decl, gimple stmt, d_str str)
{
  fallocs_t fallocs = NULL;
  alloc_site_t m_call;

  m_call.stmt = stmt;
  m_call.str = str;

  fallocs =
    (fallocs_t) htab_find_with_hash (alloc_sites,
				     fn_decl, htab_hash_pointer (fn_decl));

  if (!fallocs)
    {
      void **slot;

      fallocs = XNEW (struct func_alloc_sites);
      fallocs->func = fn_decl;
      fallocs->allocs = VEC_alloc (alloc_site_t, heap, 1);
      slot = htab_find_slot_with_hash (alloc_sites, fn_decl,
				      htab_hash_pointer (fn_decl), INSERT);
      *slot = fallocs;
    }
  VEC_safe_push (alloc_site_t, heap,
		 fallocs->allocs, &m_call);

  if (dump_file)
    {
      fprintf (dump_file, "\nAdding stmt ");
      print_gimple_stmt (dump_file, stmt, 0, 0);
      fprintf (dump_file, " to list of mallocs.");
    }
}

/* This function returns true if the result of STMT, that contains a call
   to an allocation function, is cast to one of the structure types.
   STMT should be of the form:    T.2 = <alloc_func> (T.1);
   If true, I_P contains an index of an allocated structure.
   Otherwise I_P contains the length of the vector of structures.  */

static bool
is_alloc_of_struct (gimple stmt, unsigned *i_p)
{
  tree lhs;
  tree type;
  gimple final_stmt;

  final_stmt = get_final_alloc_stmt (stmt);

  if (!final_stmt)
    return false;

  /* final_stmt should be of the form:
     T.3 = (struct_type *) T.2; */

  if (gimple_code (final_stmt) != GIMPLE_ASSIGN)
    return false;

  lhs = gimple_assign_lhs (final_stmt);

  type = get_type_of_var (lhs);

  if (!type)
    return false;

  if (!POINTER_TYPE_P (type)
      || TREE_CODE (strip_type (type)) != RECORD_TYPE)
    return false;

  *i_p = find_structure (strip_type (type));

  if (*i_p == VEC_length (structure, structures))
    return false;

  return true;
}

/* This function prints non-field and field accesses
   of the structure STR.  */

static void
dump_accs (d_str str)
{
  int i;

  fprintf (dump_file, "\nAccess sites of struct ");
  print_generic_expr (dump_file, str->decl, 0);

  for (i = 0; i < str->num_fields; i++)
    {
      fprintf (dump_file, "\nAccess site of field ");
      print_generic_expr (dump_file, str->fields[i].decl, 0);
      dump_field_acc_sites (str->fields[i].acc_sites);
      fprintf (dump_file, ":\n");
    }
  fprintf (dump_file, "\nGeneral access sites\n");
  dump_access_sites (str->accs);
}

/* This function checks whether an access statement, pointed by SLOT,
   is a condition we are capable to transform.  It returns false if not,
   setting bool *DATA to false.  */

static int
safe_cond_expr_check (void **slot, void *data)
{
  struct access_site *acc = *(struct access_site **) slot;

  if (gimple_code (acc->stmt) == GIMPLE_COND
      && !is_safe_cond_expr (acc->stmt))
    {
      if (dump_file)
	{
	  fprintf (dump_file, "\nUnsafe conditional statement ");
	  print_gimple_stmt (dump_file, acc->stmt, 0, 0);
	}
      *(bool *) data = false;
      return 0;
    }
  return 1;
}

/* This function excludes statements that are part of allocation sites and
   field accesses from the hashtable of general accesses of the structure
   type STR. Only accesses that belong to the function represented by
   NODE are treated.  */

static void
exclude_alloc_and_field_accs_1 (d_str str, struct cgraph_node *node)
{
  struct exclude_data dt;
  dt.str = str;
  dt.fn_decl = node->decl;

  if (dt.str->accs)
    htab_traverse (dt.str->accs, exclude_from_accs, &dt);
}

/* Collect accesses to the structure types that appear in basic block BB.  */

static void
collect_accesses_in_bb (basic_block bb)
{
  gimple_stmt_iterator bsi;
  struct walk_stmt_info wi;

  memset (&wi, 0, sizeof (wi));

  for (bsi = gsi_start_bb (bb); !gsi_end_p (bsi); gsi_next (&bsi))
    {
      gimple stmt = gsi_stmt (bsi);

      /* In asm stmt we cannot always track the arguments,
	 so we just give up.  */
      if (gimple_code (stmt) == GIMPLE_ASM)
	{
	  free_structures ();
	  break;
	}

      wi.info = (void *) stmt;
      walk_gimple_op (stmt, get_stmt_accesses, &wi);
    }
}

/* This function generates cluster substructure that contains FIELDS.
   The cluster added to the set of clusters of the structure STR.  */

static void
gen_cluster (sbitmap fields, d_str str)
{
  struct field_cluster *crr_cluster = XCNEW (struct field_cluster);

  crr_cluster->sibling = str->struct_clustering;
  str->struct_clustering = crr_cluster;
  crr_cluster->fields_in_cluster = fields;
}

/* This function peels a field with the index I from the structure DS.  */

static void
peel_field (int i, d_str ds)
{
  struct field_cluster *crr_cluster = XCNEW (struct field_cluster);

  crr_cluster->sibling = ds->struct_clustering;
  ds->struct_clustering = crr_cluster;
  crr_cluster->fields_in_cluster =
    sbitmap_alloc ((unsigned int) ds->num_fields);
  sbitmap_zero (crr_cluster->fields_in_cluster);
  SET_BIT (crr_cluster->fields_in_cluster, i);
}

/* This function calculates maximum field count in
   the structure STR.  */

static gcov_type
get_max_field_count (d_str str)
{
  gcov_type max = 0;
  int i;

  for (i = 0; i < str->num_fields; i++)
    if (str->fields[i].count > max)
      max = str->fields[i].count;

  return max;
}

/* Do struct-reorg transformation for individual function
   represented by NODE. All structure types relevant
   for this function are transformed.  */

static void
do_reorg_for_func (struct cgraph_node *node)
{
  create_new_local_vars ();
  create_new_alloc_sites_for_func (node);
  create_new_accesses_for_func ();
  update_ssa (TODO_update_ssa);
  cleanup_tree_cfg ();
  cgraph_rebuild_references ();

  /* Free auxiliary data representing local variables.  */
  free_new_vars_htab (new_local_vars);
}

/* Print structure TYPE, its name, if it exists, and body.
   INDENT defines the level of indentation (similar
   to the option -i of indent command). SHIFT parameter
   defines a number of spaces by which a structure will
   be shifted right.  */

static void
dump_struct_type (tree type, unsigned HOST_WIDE_INT indent,
		   unsigned HOST_WIDE_INT shift)
{
  const char *struct_name;
  tree field;

  if (!type || !dump_file)
    return;

  if (TREE_CODE (type) != RECORD_TYPE)
    {
      print_generic_expr (dump_file, type, 0);
      return;
    }

  print_shift (shift);
  struct_name = get_type_name (type);
  fprintf (dump_file, "struct ");
  if (struct_name)
    fprintf (dump_file, "%s\n",struct_name);
  print_shift (shift);
  fprintf (dump_file, "{\n");

  for (field = TYPE_FIELDS (type); field;
       field = TREE_CHAIN (field))
    {
      unsigned HOST_WIDE_INT s = indent;
      tree f_type = TREE_TYPE (field);

      print_shift (shift);
      while (s--)
	fprintf (dump_file, " ");
      dump_struct_type (f_type, indent, shift + indent);
      fprintf(dump_file, " ");
      print_generic_expr (dump_file, field, 0);
      fprintf(dump_file, ";\n");
    }
  print_shift (shift);
  fprintf (dump_file, "}\n");
}

/* This function creates new structure types to replace original type,
   indicated by STR->decl. The names of the new structure types are
   derived from the original structure type. If the original structure
   type has no name, we assume that its name is 'struct.<STR_NUM>'.  */

static void
create_new_type (d_str str, int *str_num)
{
  int cluster_num = 0;

  struct field_cluster *cluster = str->struct_clustering;
  while (cluster)
    {
      tree  name = gen_cluster_name (str->decl, cluster_num,
				     *str_num);
      tree fields;
      tree new_type;
      cluster_num++;

      fields = create_fields (cluster, str->fields,
			      str->num_fields);
      new_type = build_basic_struct (fields, name, str->decl);

      update_fields_mapping (cluster, new_type,
			     str->fields, str->num_fields);

      VEC_safe_push (tree, heap, str->new_types, new_type);
      cluster = cluster->sibling;
    }
  (*str_num)++;
}

/* This function is a callback for alloc_sites hashtable
   traversal. SLOT is a pointer to fallocs_t.
   This function frees memory pointed by *SLOT.  */

static int
free_falloc_sites (void **slot, void *data ATTRIBUTE_UNUSED)
{
  fallocs_t fallocs = *(fallocs_t *) slot;

  VEC_free (alloc_site_t, heap, fallocs->allocs);
  free (fallocs);
  return 1;
}

/* Remove structures collected in UNSUITABLE_TYPES
   from structures vector.  */

static void
remove_unsuitable_types (VEC (tree, heap) *unsuitable_types)
{
  d_str str;
  tree type;
  unsigned i, j;

  FOR_EACH_VEC_ELT (tree, unsuitable_types, j, type)
    FOR_EACH_VEC_ELT (structure, structures, i, str)
      if (is_equal_types (str->decl, type))
	{
	  remove_structure (i);
	  break;
	}
}

/* Exclude structure types with bitfields.
   We would not want to interfere with other optimizations
   that can be done in this case. The structure types with
   bitfields are added to UNSUITABLE_TYPES vector.  */

static void
exclude_types_with_bit_fields (VEC (tree, heap) **unsuitable_types)
{
  d_str str;
  unsigned i;

  FOR_EACH_VEC_ELT (structure, structures, i, str)
    check_bitfields (str, unsuitable_types);
}

/* This function checks three types of escape. A structure type escapes:

   1. if it's a type of parameter of a local function.
   2. if it's a type of function return value.
   3. if it escapes as a result of ipa-type-escape analysis.

  The escaping structure types are added to UNSUITABLE_TYPES vector.  */

static void
exclude_escaping_types (VEC (tree, heap) **unsuitable_types)
{
  exclude_types_passed_to_local_func (unsuitable_types);
  exclude_returned_types (unsuitable_types);
  exclude_escaping_types_1 (unsuitable_types);
}

/* This function analyzes whether the form of
   structure is such that we are capable to transform it.
   Nested structures are checked here. Unsuitable structure
   types are added to UNSUITABLE_TYPE vector.  */

static void
analyze_struct_form (VEC (tree, heap) **unsuitable_types)
{
  d_str str;
  unsigned i;

  FOR_EACH_VEC_ELT (structure, structures, i, str)
    check_struct_form (str, unsuitable_types);
}

/* This function looks for structure types instantiated in the program.
   The candidate types are added to the structures vector.
   Unsuitable types are collected into UNSUITABLE_TYPES vector.  */

static void
build_data_structure (VEC (tree, heap) **unsuitable_types)
{
  tree var, type;
  struct varpool_node *current_varpool;
  struct cgraph_node *c_node;

  /* Check global variables.  */
  FOR_EACH_STATIC_VARIABLE (current_varpool)
    {
      var = current_varpool->decl;
      if (is_candidate (var, &type, unsuitable_types))
	add_structure (type);
    }

  /* Now add structures that are types of function parameters and
     local variables.  */
  for (c_node = cgraph_nodes; c_node; c_node = c_node->next)
    {
      enum availability avail =
	cgraph_function_body_availability (c_node);

      /* We need AVAIL_AVAILABLE for main function.  */
      if (avail == AVAIL_LOCAL || avail == AVAIL_AVAILABLE)
	{
	  struct function *fn = DECL_STRUCT_FUNCTION (c_node->decl);
	  unsigned ix;

	  for (var = DECL_ARGUMENTS (c_node->decl); var;
	       var = TREE_CHAIN (var))
	      if (is_candidate (var, &type, unsuitable_types))
		add_structure (type);

	  if (fn == NULL)
<<<<<<< HEAD
	    {
	      /* Skip cones that haven't been materialized yet.  */
	      gcc_assert (c_node->clone_of
			  && c_node->clone_of->decl != c_node->decl);
	      continue;
	    }

	  /* Check function local variables.  */
	  for (var_list = fn->local_decls; var_list;
	       var_list = TREE_CHAIN (var_list))
=======
>>>>>>> 03d20231
	    {
	      /* Skip cones that haven't been materialized yet.  */
	      gcc_assert (c_node->clone_of
			  && c_node->clone_of->decl != c_node->decl);
	      continue;
	    }

	  /* Check function local variables.  */
	  FOR_EACH_LOCAL_DECL (fn, ix, var)
	    if (is_candidate (var, &type, unsuitable_types))
	      add_structure (type);
	}
    }
}

/* This function returns true if the program contains
   a call to user defined allocation function, or other
   functions that can interfere with struct-reorg optimizations.  */

static bool
program_redefines_malloc_p (void)
{
  struct cgraph_node *c_node;
  struct cgraph_node *c_node2;
  struct cgraph_edge *c_edge;
  tree fndecl2;

  for (c_node = cgraph_nodes; c_node; c_node = c_node->next)
    {
      for (c_edge = c_node->callees; c_edge; c_edge = c_edge->next_callee)
	{
	  c_node2 = c_edge->callee;
	  fndecl2 = c_node2->decl;
	  if (is_gimple_call (c_edge->call_stmt))
	    {
	      const char * fname = get_name (fndecl2);

	      if ((gimple_call_flags (c_edge->call_stmt) & ECF_MALLOC)
		  && (DECL_FUNCTION_CODE (fndecl2) != BUILT_IN_MALLOC)
		  && (DECL_FUNCTION_CODE (fndecl2) != BUILT_IN_CALLOC)
		  && (DECL_FUNCTION_CODE (fndecl2) != BUILT_IN_ALLOCA))
		return true;

	      /* Check that there is no __builtin_object_size,
	       __builtin_offsetof, or realloc's in the program.  */
	      if (DECL_FUNCTION_CODE (fndecl2) == BUILT_IN_OBJECT_SIZE
		  || !strcmp (fname, "__builtin_offsetof")
		  || !strcmp (fname, "realloc"))
		return true;
	    }
	}
    }

  return false;
}

/* In this function we assume that an allocation statement

   var = (type_cast) malloc (size);

   is converted into the following set of statements:

   T.1 = size;
   T.2 = malloc (T.1);
   T.3 = (type_cast) T.2;
   var = T.3;

   In this function we collect into alloc_sites the allocation
   sites of variables of structure types that are present
   in structures vector.  */

static void
collect_alloc_sites (void)
{
  struct cgraph_node *node;
  struct cgraph_edge *cs;

  for (node = cgraph_nodes; node; node = node->next)
    if (node->analyzed && node->decl)
      {
	for (cs = node->callees; cs; cs = cs->next_callee)
	  {
	    gimple stmt = cs->call_stmt;

	    if (stmt)
	      {
		tree decl;

		if (is_gimple_call (stmt)
		    && (decl = gimple_call_fndecl (stmt))
		    && gimple_call_lhs (stmt))
		  {
		    unsigned i;

		    if (is_alloc_of_struct (stmt, &i))
		      {
			/* We support only malloc now.  */
			if (DECL_FUNCTION_CODE (decl) == BUILT_IN_MALLOC)
			  {
			    d_str str;

			    str = VEC_index (structure, structures, i);
			    add_alloc_site (node->decl, stmt, str);
			  }
			else
			  {
			    if (dump_file)
			      {
				fprintf (dump_file,
					 "\nUnsupported allocation function ");
				print_gimple_stmt (dump_file, stmt, 0, 0);
			      }
			    remove_structure (i);
			  }
		      }
		  }
	      }
	  }
      }
}

/* Print collected accesses.  */

static void
dump_accesses (void)
{
  d_str str;
  unsigned i;

  if (!dump_file)
    return;

  FOR_EACH_VEC_ELT (structure, structures, i, str)
    dump_accs (str);
}

/* This function checks whether the accesses of structures in condition
   expressions are of the kind we are capable to transform.
   If not, such structures are removed from the vector of structures.  */

static void
check_cond_exprs (void)
{
  d_str str;
  unsigned i;

  i = 0;
  while (VEC_iterate (structure, structures, i, str))
    {
      bool safe_p = true;

      if (str->accs)
	htab_traverse (str->accs, safe_cond_expr_check, &safe_p);
      if (!safe_p)
	remove_structure (i);
      else
	i++;
    }
}

/* We exclude from non-field accesses of the structure
   all statements that will be treated as part of the structure
   allocation sites or field accesses.  */

static void
exclude_alloc_and_field_accs (struct cgraph_node *node)
{
  d_str str;
  unsigned i;

  FOR_EACH_VEC_ELT (structure, structures, i, str)
    exclude_alloc_and_field_accs_1 (str, node);
}

/* This function collects accesses of the fields of the structures
   that appear at function FN.  */

static void
collect_accesses_in_func (struct function *fn)
{
  basic_block bb;

  if (! fn)
    return;

  /* Collect accesses for each basic blocks separately.  */
  FOR_EACH_BB_FN (bb, fn)
    collect_accesses_in_bb (bb);
}

/* This function summarizes counts of the fields into the structure count.  */

static void
sum_counts (d_str str, gcov_type *hottest)
{
  int i;

  str->count = 0;
  for (i = 0; i < str->num_fields; i++)
    {
      if (dump_file)
	{
	  fprintf (dump_file, "\nCounter of field \"");
	  print_generic_expr (dump_file, str->fields[i].decl, 0);
	  fprintf (dump_file, "\" is " HOST_WIDEST_INT_PRINT_DEC,
		   str->fields[i].count);
	}
      str->count += str->fields[i].count;
    }

  if (dump_file)
    {
      fprintf (dump_file, "\nCounter of struct \"");
      print_generic_expr (dump_file, str->decl, 0);
      fprintf (dump_file, "\" is " HOST_WIDEST_INT_PRINT_DEC, str->count);
    }

  if (str->count > *hottest)
    *hottest = str->count;
}

/* This function peels the field into separate structure if it's
   sufficiently hot, i.e. if its count provides at least 90% of
   the maximum field count in the structure.  */

static void
peel_hot_fields (d_str str)
{
  gcov_type max_field_count;
  sbitmap fields_left = sbitmap_alloc (str->num_fields);
  int i;

  sbitmap_ones (fields_left);
  max_field_count =
    (gcov_type) (get_max_field_count (str)/100)*90;

  str->struct_clustering = NULL;

  for (i = 0; i < str->num_fields; i++)
    {
      if (str->count >= max_field_count)
	{
	  RESET_BIT (fields_left, i);
	  peel_field (i, str);
	}
    }

  i = sbitmap_first_set_bit (fields_left);
  if (i != -1)
    gen_cluster (fields_left, str);
  else
    sbitmap_free (fields_left);
}

/* This function is a helper for do_reorg. It goes over
   functions in call graph and performs actual transformation
   on them.  */

static void
do_reorg_1 (void)
{
  struct cgraph_node *node;

  /* Initialize the default bitmap obstack.  */
  bitmap_obstack_initialize (NULL);

  for (node = cgraph_nodes; node; node = node->next)
    if (node->analyzed && node->decl)
      {
	push_cfun (DECL_STRUCT_FUNCTION (node->decl));
	current_function_decl = node->decl;
	if (dump_file)
	  fprintf (dump_file, "\nFunction to do reorg is %s: \n",
		   (const char *) IDENTIFIER_POINTER (DECL_NAME (node->decl)));
	do_reorg_for_func (node);
	free_dominance_info (CDI_DOMINATORS);
	free_dominance_info (CDI_POST_DOMINATORS);
	current_function_decl = NULL;
	pop_cfun ();
      }

  set_cfun (NULL);
  bitmap_obstack_release (NULL);
}

/* This function creates new global struct variables.
   For each original variable, the set of new variables
   is created with the new structure types corresponding
   to the structure type of original variable.
   Only VAR_DECL variables are treated by this function.  */

static void
create_new_global_vars (void)
{
  struct varpool_node *current_varpool;
  unsigned HOST_WIDE_INT i;
  unsigned HOST_WIDE_INT varpool_size = 0;

  for (i = 0; i < 2; i++)
    {
      if (i)
	new_global_vars = htab_create (varpool_size,
				       new_var_hash, new_var_eq, NULL);
      FOR_EACH_STATIC_VARIABLE(current_varpool)
	{
	  tree  var_decl = current_varpool->decl;

	  if (!var_decl || TREE_CODE (var_decl) != VAR_DECL)
	    continue;
	  if (!i)
	    varpool_size++;
	  else
	    create_new_var (var_decl, new_global_vars);
	}
    }

  if (new_global_vars)
    htab_traverse (new_global_vars, update_varpool_with_new_var, NULL);
}

/* Dump all new types generated by this optimization.  */

static void
dump_new_types (void)
{
  d_str str;
  tree type;
  unsigned i, j;

  if (!dump_file)
    return;

  fprintf (dump_file, "\nThe following are the new types generated by"
	   " this optimization:\n");

  FOR_EACH_VEC_ELT (structure, structures, i, str)
    {
      if (dump_file)
	{
	  fprintf (dump_file, "\nFor type ");
	  dump_struct_type (str->decl, 2, 0);
	  fprintf (dump_file, "\nthe number of new types is %d\n",
		   VEC_length (tree, str->new_types));
	}
<<<<<<< HEAD
      for (j = 0; VEC_iterate (tree, str->new_types, j, type); j++)
=======
      FOR_EACH_VEC_ELT (tree, str->new_types, j, type)
>>>>>>> 03d20231
	dump_struct_type (type, 2, 0);
    }
}

/* This function creates new types to replace old structure types.  */

static void
create_new_types (void)
{
  d_str str;
  unsigned i;
  int str_num = 0;

  FOR_EACH_VEC_ELT (structure, structures, i, str)
    create_new_type (str, &str_num);
}

/* Free allocation sites hashtable.  */

static void
free_alloc_sites (void)
{
  if (alloc_sites)
    htab_traverse (alloc_sites, free_falloc_sites, NULL);
  htab_delete (alloc_sites);
  alloc_sites = NULL;
}

/* This function collects structures potential
   for peeling transformation, and inserts
   them into structures hashtable.  */

static void
collect_structures (void)
{
  VEC (tree, heap) *unsuitable_types = VEC_alloc (tree, heap, 32);

  structures = VEC_alloc (structure, heap, 32);

  /* If program contains user defined mallocs, we give up.  */
  if (program_redefines_malloc_p ())
     return;

  /* Build data structures hashtable of all data structures
     in the program.  */
  build_data_structure (&unsuitable_types);

  /* This function analyzes whether the form of
     structure is such that we are capable to transform it.
     Nested structures are checked here.  */
  analyze_struct_form (&unsuitable_types);

  /* This function excludes those structure types
     that escape compilation unit.  */
  exclude_escaping_types (&unsuitable_types);

  /* We do not want to change data layout of the structures with bitfields.  */
  exclude_types_with_bit_fields (&unsuitable_types);

  remove_unsuitable_types (unsuitable_types);
  VEC_free (tree, heap, unsuitable_types);
}

/* Collect structure allocation sites. In case of arrays
   we have nothing to do.  */

static void
collect_allocation_sites (void)
{
  alloc_sites = htab_create (32, malloc_hash, malloc_eq, NULL);
  collect_alloc_sites ();
}

/* This function collects data accesses for the
   structures to be transformed. For each structure
   field it updates the count field in field_entry.  */

static void
collect_data_accesses (void)
{
  struct cgraph_node *c_node;

  for (c_node = cgraph_nodes; c_node; c_node = c_node->next)
    {
      enum availability avail = cgraph_function_body_availability (c_node);

      if (avail == AVAIL_LOCAL || avail == AVAIL_AVAILABLE)
	{
	  struct function *func = DECL_STRUCT_FUNCTION (c_node->decl);

	  collect_accesses_in_func (func);
	  exclude_alloc_and_field_accs (c_node);
	}
    }

  check_cond_exprs ();
  /* Print collected accesses.  */
  dump_accesses ();
}

/* We do not bother to transform cold structures.
   Coldness of the structure is defined relatively
   to the highest structure count among the structures
   to be transformed. It's triggered by the compiler parameter

   --param struct-reorg-cold-struct-ratio=<value>

   where <value> ranges from 0 to 100. Structures with count ratios
   that are less than this parameter are considered to be cold.  */

static void
exclude_cold_structs (void)
{
  gcov_type hottest = 0;
  unsigned i;
  d_str str;

  /* We summarize counts of fields of a structure into the structure count.  */
  FOR_EACH_VEC_ELT (structure, structures, i, str)
    sum_counts (str, &hottest);

  /* Remove cold structures from structures vector.  */
  i = 0;
  while (VEC_iterate (structure, structures, i, str))
    if (str->count * 100 < (hottest * STRUCT_REORG_COLD_STRUCT_RATIO))
      {
	if (dump_file)
	  {
	    fprintf (dump_file, "\nThe structure ");
	    print_generic_expr (dump_file, str->decl, 0);
	    fprintf (dump_file, " is cold.");
	  }
	remove_structure (i);
      }
    else
      i++;
}

/* This function decomposes original structure into substructures,
   i.e.clusters.  */

static void
peel_structs (void)
{
  d_str str;
  unsigned i;

  FOR_EACH_VEC_ELT (structure, structures, i, str)
    peel_hot_fields (str);
}

/* Stage 3.  */
/* Do the actual transformation for each structure
   from the structures hashtable.  */

static void
do_reorg (void)
{
  /* Check that there is a work to do.  */
  if (!VEC_length (structure, structures))
    {
      if (dump_file)
	fprintf (dump_file, "\nNo structures to transform. Exiting...");
      return;
    }
  else
    {
      if (dump_file)
	{
	  fprintf (dump_file, "\nNumber of structures to transform is %d",
		   VEC_length (structure, structures));
	}
    }

  /* Generate new types.  */
  create_new_types ();
  dump_new_types ();

  /* Create new global variables.  */
  create_new_global_vars ();
  dump_new_vars (new_global_vars);

  /* Decompose structures for each function separately.  */
  do_reorg_1 ();

  /* Free auxiliary data collected for global variables.  */
  free_new_vars_htab (new_global_vars);
}

/* Free all auxiliary data used by this optimization.  */

static void
free_data_structs (void)
{
  free_structures ();
  free_alloc_sites ();
}

/* Perform structure decomposition (peeling).  */

static void
reorg_structs (void)
{

  /* Stage1.  */
  /* Collect structure types.  */
  collect_structures ();

  /* Collect structure allocation sites.  */
  collect_allocation_sites ();

  /* Collect structure accesses.  */
  collect_data_accesses ();

  /* We transform only hot structures.  */
  exclude_cold_structs ();

  /* Stage2.  */
  /* Decompose structures into substructures, i.e. clusters.  */
  peel_structs ();

  /* Stage3. */
  /* Do the actual transformation for each structure
     from the structures hashtable.  */
  do_reorg ();

  /* Free all auxiliary data used by this optimization.  */
  free_data_structs ();
}

/* Struct-reorg optimization entry point function.  */

static unsigned int
reorg_structs_drive (void)
{
  /* IPA struct-reorg is completely broken - its analysis phase is
     non-conservative (which is not the only reason it is broken).  */
  if (0)
    reorg_structs ();
  return 0;
}

/* Struct-reorg optimization gate function.  */

static bool
struct_reorg_gate (void)
{
  return flag_ipa_struct_reorg
	 && flag_whole_program
	 && (optimize > 0);
}

struct simple_ipa_opt_pass pass_ipa_struct_reorg =
{
 {
  SIMPLE_IPA_PASS,
  "ipa_struct_reorg",	 	  /* name */
  struct_reorg_gate,		  /* gate */
  reorg_structs_drive,		  /* execute */
  NULL,				  /* sub */
  NULL,				  /* next */
  0,				  /* static_pass_number */
  TV_INTEGRATION,		  /* tv_id */
  0,	                          /* properties_required */
  0,				  /* properties_provided */
  0,				  /* properties_destroyed */
  TODO_verify_ssa,		  /* todo_flags_start */
  TODO_dump_func | TODO_verify_ssa	/* todo_flags_finish */
 }
};<|MERGE_RESOLUTION|>--- conflicted
+++ resolved
@@ -34,10 +34,6 @@
 #include "langhooks.h"
 #include "pointer-set.h"
 #include "hashtab.h"
-<<<<<<< HEAD
-#include "toplev.h"
-=======
->>>>>>> 03d20231
 #include "flags.h"
 #include "debug.h"
 #include "target.h"
@@ -976,11 +972,7 @@
   type_wrapper_t *wr_p = NULL;
   struct ref_pos r_pos;
 
-<<<<<<< HEAD
-  while (TREE_CODE (ref_var) == INDIRECT_REF
-=======
   while (TREE_CODE (ref_var) == MEM_REF
->>>>>>> 03d20231
 	 || TREE_CODE (ref_var) == ARRAY_REF)
     {
       type_wrapper_t wr;
@@ -1266,11 +1258,7 @@
   arg = integer_zerop (arg0) ? arg1 : arg0;
   pos = integer_zerop (arg0) ? 1 : 0;
 
-<<<<<<< HEAD
-  for (i = 0; VEC_iterate (tree, str->new_types, i, type); i++)
-=======
   FOR_EACH_VEC_ELT (tree, str->new_types, i, type)
->>>>>>> 03d20231
     {
       tree new_arg;
 
@@ -1292,21 +1280,11 @@
   pos = find_pos_in_stmt (stmt, var, &r_pos);
   gcc_assert (pos);
 
-<<<<<<< HEAD
-  while (r_pos.container && (TREE_CODE(r_pos.container) == INDIRECT_REF
-			     || TREE_CODE(r_pos.container) == ADDR_EXPR))
-    {
-      tree type = TREE_TYPE (TREE_TYPE (new_var));
-
-      if (TREE_CODE(r_pos.container) == INDIRECT_REF)
-	new_var = build1 (INDIRECT_REF, type, new_var);
-=======
   while (r_pos.container && (TREE_CODE(r_pos.container) == MEM_REF
 			     || TREE_CODE(r_pos.container) == ADDR_EXPR))
     {
       if (TREE_CODE(r_pos.container) == MEM_REF)
 	new_var = build_simple_mem_ref (new_var);
->>>>>>> 03d20231
       else
 	new_var = build_fold_addr_expr (new_var);
       pos = find_pos_in_stmt (stmt, r_pos.container, &r_pos);
@@ -1334,11 +1312,7 @@
       gimple_set_vdef (new_stmt, NULL_TREE);
     }
 
-<<<<<<< HEAD
-  for (i = 0; VEC_iterate (tree, acc->vars, i, var); i++)
-=======
   FOR_EACH_VEC_ELT (tree, acc->vars, i, var)
->>>>>>> 03d20231
     {
       tree new_var = find_new_var_of_type (var, new_type);
       tree lhs, rhs = NULL_TREE;
@@ -2193,11 +2167,7 @@
   alloc_site_t *call;
   unsigned j;
 
-<<<<<<< HEAD
-  for (j = 0; VEC_iterate (alloc_site_t, m_data->allocs, j, call); j++)
-=======
   FOR_EACH_VEC_ELT (alloc_site_t, m_data->allocs, j, call)
->>>>>>> 03d20231
     {
       gimple stmt = call->stmt;
       d_str str = call->str;
@@ -2216,11 +2186,7 @@
 	}
 
       /* Generate an allocation sites for each new structure type.  */
-<<<<<<< HEAD
-      for (i = 0; VEC_iterate (tree, str->new_types, i, type); i++)
-=======
       FOR_EACH_VEC_ELT (tree, str->new_types, i, type)
->>>>>>> 03d20231
 	{
 	  gimple new_malloc_stmt = NULL;
 	  gimple last_stmt_tmp = NULL;
@@ -2958,11 +2924,7 @@
 	tree fn = c_node->decl;
 	tree arg;
 
-<<<<<<< HEAD
-	for (arg = DECL_ARGUMENTS (fn); arg; arg = TREE_CHAIN (arg))
-=======
 	for (arg = DECL_ARGUMENTS (fn); arg; arg = DECL_CHAIN (arg))
->>>>>>> 03d20231
 	  {
 	    tree type = TREE_TYPE (arg);
 
@@ -3485,19 +3447,6 @@
 		add_structure (type);
 
 	  if (fn == NULL)
-<<<<<<< HEAD
-	    {
-	      /* Skip cones that haven't been materialized yet.  */
-	      gcc_assert (c_node->clone_of
-			  && c_node->clone_of->decl != c_node->decl);
-	      continue;
-	    }
-
-	  /* Check function local variables.  */
-	  for (var_list = fn->local_decls; var_list;
-	       var_list = TREE_CHAIN (var_list))
-=======
->>>>>>> 03d20231
 	    {
 	      /* Skip cones that haven't been materialized yet.  */
 	      gcc_assert (c_node->clone_of
@@ -3842,11 +3791,7 @@
 	  fprintf (dump_file, "\nthe number of new types is %d\n",
 		   VEC_length (tree, str->new_types));
 	}
-<<<<<<< HEAD
-      for (j = 0; VEC_iterate (tree, str->new_types, j, type); j++)
-=======
       FOR_EACH_VEC_ELT (tree, str->new_types, j, type)
->>>>>>> 03d20231
 	dump_struct_type (type, 2, 0);
     }
 }
