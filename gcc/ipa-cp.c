--- conflicted
+++ resolved
@@ -1207,16 +1207,11 @@
   if (dump_file && (dump_flags & TDF_DETAILS)
       && !node->alias && !node->thunk.thunk_p)
     {
-<<<<<<< HEAD
       fprintf (dump_file, "Initializing lattices of %s\n",
 	       node->dump_name ());
       if (disable || variable)
 	fprintf (dump_file, "  Marking all lattices as %s\n",
 		 disable ? "BOTTOM" : "VARIABLE");
-=======
-      class ipcp_param_lattices *plats = ipa_get_parm_lattices (info, i);
-      plats->m_value_range.init ();
->>>>>>> 7b0d7c79
     }
 
   auto_vec<bool, 16> surviving_params;
@@ -1237,13 +1232,8 @@
       if (dump_file && (dump_flags & TDF_DETAILS)
 	  && !node->alias && !node->thunk.thunk_p)
 	{
-<<<<<<< HEAD
 	  bool first = true;
 	  for (int j = 0; j < ipa_get_param_count (info); j++)
-=======
-	  class ipcp_param_lattices *plats = ipa_get_parm_lattices (info, i);
-	  if (disable)
->>>>>>> 7b0d7c79
 	    {
 	      if (j < (int) surviving_params.length ()
 		  && surviving_params[j])
@@ -1263,7 +1253,7 @@
 
   for (i = 0; i < ipa_get_param_count (info); i++)
     {
-      struct ipcp_param_lattices *plats = ipa_get_parm_lattices (info, i);
+      ipcp_param_lattices *plats = ipa_get_parm_lattices (info, i);
       if (disable
 	  || (pre_modified && (surviving_params.length () <= (unsigned) i
 			       || !surviving_params[i])))
