--- conflicted
+++ resolved
@@ -22,11 +22,7 @@
 #include "coretypes.h"
 #include "tm.h"
 #include "tree.h"
-<<<<<<< HEAD
-#include "toplev.h"
-=======
 #include "diagnostic-core.h"
->>>>>>> 155d23aa
 
 /* Compare two fixed objects for bitwise identity.  */
 
