--- conflicted
+++ resolved
@@ -35,16 +35,6 @@
 #include "pointer-set.h"
 #include "output.h"
 
-<<<<<<< HEAD
-/* Ratio of frequencies of edges so that one of more latch edges is
-   considered to belong to inner loop with same header.  */
-#define HEAVY_EDGE_RATIO 8
-
-#define HEADER_BLOCK(B) (* (int *) (B)->aux)
-#define LATCH_EDGE(E) (*(int *) (E)->aux)
-
-=======
->>>>>>> 1177f497
 static void flow_loops_cfg_dump (FILE *);
 static void establish_preds (struct loop *);
 @@ -130,10 +120,6 @@
 
   fprintf (file, ";;\n;; Loop %d\n", loop->num);
 
-<<<<<<< HEAD
-  fprintf (file, ";;  header %d, latch %d\n",
-	   loop->header->index, loop->latch->index);
-=======
   fprintf (file, ";;  header %d, ", loop->header->index);
   if (loop->latch)
     fprintf (file, "latch %d\n", loop->latch->index);
@@ -147,7 +133,6 @@
       fprintf (file, "\n");
     }
 
->>>>>>> 1177f497
   fprintf (file, ";;  depth %d, outer %ld\n",
 	   loop->depth, (long) (loop->outer ? loop->outer->num : -1));
 
@@ -168,32 +153,16 @@
 void
 flow_loops_dump (FILE *file, void (*loop_dump_aux) (const struct loop *, FILE *, int), int verbose)
 {
-<<<<<<< HEAD
-  unsigned i;
-=======
   loop_iterator li;
   struct loop *loop;
->>>>>>> 1177f497
 
   if (!current_loops || ! file)
     return;
 
-<<<<<<< HEAD
-  fprintf (file, ";; %d loops found\n", current_loops->num);
-
-  for (i = 0; i < current_loops->num; i++)
-    {
-      struct loop *loop = current_loops->parray[i];
-
-      if (!loop)
-	continue;
-
-=======
   fprintf (file, ";; %d loops found\n", number_of_loops ());
 
   FOR_EACH_LOOP (li, loop, LI_INCLUDE_ROOT)
     {
->>>>>>> 1177f497
       flow_loop_dump (loop, file, loop_dump_aux, verbose);
     }
 
@@ -243,13 +212,8 @@
 	  flow_loop_free (loop);
 	}
 
-<<<<<<< HEAD
-      free (loops->parray);
-      loops->parray = NULL;
-=======
       VEC_free (loop_p, heap, loops->larray);
       loops->larray = NULL;
->>>>>>> 1177f497
     }
 }
 
@@ -299,74 +263,10 @@
 		}
 	    }
 	}
-<<<<<<< HEAD
-      free (stack);
-    }
+    }
+  VEC_free (basic_block, heap, stack);
+
   return num_nodes;
-}
-
-/* For each loop that has just a single exit, record the exit edge.  */
-
-void
-mark_single_exit_loops (void)
-{
-  basic_block bb;
-  edge e;
-  struct loop *loop;
-  unsigned i;
-
-  for (i = 1; i < current_loops->num; i++)
-    {
-      loop = current_loops->parray[i];
-      if (loop)
-	set_single_exit (loop, NULL);
-    }
-
-  FOR_EACH_BB (bb)
-    {
-      edge_iterator ei;
-      if (bb->loop_father == current_loops->tree_root)
-	continue;
-      FOR_EACH_EDGE (e, ei, bb->succs)
-	{
-	  if (e->dest == EXIT_BLOCK_PTR)
-	    continue;
-
-	  if (flow_bb_inside_loop_p (bb->loop_father, e->dest))
-	    continue;
-
-	  for (loop = bb->loop_father;
-	       loop != e->dest->loop_father;
-	       loop = loop->outer)
-	    {
-	      /* If we have already seen an exit, mark this by the edge that
-		 surely does not occur as any exit.  */
-	      if (single_exit (loop))
-		set_single_exit (loop, single_succ_edge (ENTRY_BLOCK_PTR));
-	      else
-		set_single_exit (loop, e);
-	    }
-	}
-=======
->>>>>>> 1177f497
-    }
-  VEC_free (basic_block, heap, stack);
-
-<<<<<<< HEAD
-  for (i = 1; i < current_loops->num; i++)
-    {
-      loop = current_loops->parray[i];
-      if (!loop)
-	continue;
-
-      if (single_exit (loop) == single_succ_edge (ENTRY_BLOCK_PTR))
-	set_single_exit (loop, NULL);
-    }
-
-  current_loops->state |= LOOPS_HAVE_MARKED_SINGLE_EXITS;
-=======
-  return num_nodes;
->>>>>>> 1177f497
 }
 
 static void
@@ -427,161 +327,7 @@
   loop->pred = NULL;
 }
 
-<<<<<<< HEAD
-/* A callback to update latch and header info for basic block JUMP created
-   by redirecting an edge.  */
-
-static void
-update_latch_info (basic_block jump)
-{
-  alloc_aux_for_block (jump, sizeof (int));
-  HEADER_BLOCK (jump) = 0;
-  alloc_aux_for_edge (single_pred_edge (jump), sizeof (int));
-  LATCH_EDGE (single_pred_edge (jump)) = 0;
-  set_immediate_dominator (CDI_DOMINATORS, jump, single_pred (jump));
-}
-
-/* A callback for make_forwarder block, to redirect all edges except for
-   MFB_KJ_EDGE to the entry part.  E is the edge for that we should decide
-   whether to redirect it.  */
-
-static edge mfb_kj_edge;
-static bool
-mfb_keep_just (edge e)
-{
-  return e != mfb_kj_edge;
-}
-
-/* A callback for make_forwarder block, to redirect the latch edges into an
-   entry part.  E is the edge for that we should decide whether to redirect
-   it.  */
-
-static bool
-mfb_keep_nonlatch (edge e)
-{
-  return LATCH_EDGE (e);
-}
-
-/* Takes care of merging natural loops with shared headers.  */
-
-static void
-canonicalize_loop_headers (void)
-{
-  basic_block header;
-  edge e;
-
-  alloc_aux_for_blocks (sizeof (int));
-  alloc_aux_for_edges (sizeof (int));
-
-  /* Split blocks so that each loop has only single latch.  */
-  FOR_EACH_BB (header)
-    {
-      edge_iterator ei;
-      int num_latches = 0;
-      int have_abnormal_edge = 0;
-
-      FOR_EACH_EDGE (e, ei, header->preds)
-	{
-	  basic_block latch = e->src;
-
-	  if (e->flags & EDGE_ABNORMAL)
-	    have_abnormal_edge = 1;
-
-	  if (latch != ENTRY_BLOCK_PTR
-	      && dominated_by_p (CDI_DOMINATORS, latch, header))
-	    {
-	      num_latches++;
-	      LATCH_EDGE (e) = 1;
-	    }
-	}
-      if (have_abnormal_edge)
-	HEADER_BLOCK (header) = 0;
-      else
-	HEADER_BLOCK (header) = num_latches;
-    }
-
-  if (HEADER_BLOCK (single_succ (ENTRY_BLOCK_PTR)))
-    {
-      basic_block bb;
-
-      /* We could not redirect edges freely here. On the other hand,
-	 we can simply split the edge from entry block.  */
-      bb = split_edge (single_succ_edge (ENTRY_BLOCK_PTR));
-
-      alloc_aux_for_edge (single_succ_edge (bb), sizeof (int));
-      LATCH_EDGE (single_succ_edge (bb)) = 0;
-      alloc_aux_for_block (bb, sizeof (int));
-      HEADER_BLOCK (bb) = 0;
-    }
-
-  FOR_EACH_BB (header)
-    {
-      int max_freq, is_heavy;
-      edge heavy, tmp_edge;
-      edge_iterator ei;
-
-      if (HEADER_BLOCK (header) <= 1)
-	continue;
-
-      /* Find a heavy edge.  */
-      is_heavy = 1;
-      heavy = NULL;
-      max_freq = 0;
-      FOR_EACH_EDGE (e, ei, header->preds)
-	if (LATCH_EDGE (e) &&
-	    EDGE_FREQUENCY (e) > max_freq)
-	  max_freq = EDGE_FREQUENCY (e);
-      FOR_EACH_EDGE (e, ei, header->preds)
-	if (LATCH_EDGE (e) &&
-	    EDGE_FREQUENCY (e) >= max_freq / HEAVY_EDGE_RATIO)
-	  {
-	    if (heavy)
-	      {
-		is_heavy = 0;
-		break;
-	      }
-	    else
-	      heavy = e;
-	  }
-
-      if (is_heavy)
-	{
-	  /* Split out the heavy edge, and create inner loop for it.  */
-	  mfb_kj_edge = heavy;
-	  tmp_edge = make_forwarder_block (header, mfb_keep_just,
-					   update_latch_info);
-	  alloc_aux_for_block (tmp_edge->dest, sizeof (int));
-	  HEADER_BLOCK (tmp_edge->dest) = 1;
-	  alloc_aux_for_edge (tmp_edge, sizeof (int));
-	  LATCH_EDGE (tmp_edge) = 0;
-	  HEADER_BLOCK (header)--;
-	}
-
-      if (HEADER_BLOCK (header) > 1)
-	{
-	  /* Create a new latch block.  */
-	  tmp_edge = make_forwarder_block (header, mfb_keep_nonlatch,
-					   update_latch_info);
-	  alloc_aux_for_block (tmp_edge->dest, sizeof (int));
-	  HEADER_BLOCK (tmp_edge->src) = 0;
-	  HEADER_BLOCK (tmp_edge->dest) = 1;
-	  alloc_aux_for_edge (tmp_edge, sizeof (int));
-	  LATCH_EDGE (tmp_edge) = 1;
-	}
-    }
-
-  free_aux_for_blocks ();
-  free_aux_for_edges ();
-
-#ifdef ENABLE_CHECKING
-  verify_dominators (CDI_DOMINATORS);
-#endif
-}
-
-/* Initialize all the parallel_p fields of the loops structure to true.  */
-=======
 /* Allocates and returns new loop structure.  */
->>>>>>> 1177f497
 
 struct loop *
 alloc_loop (void)
@@ -737,12 +483,6 @@
 	    }
 	}
 
-<<<<<<< HEAD
-      loops->num = num_loops;
-      initialize_loops_parallel_p (loops);
-
-=======
->>>>>>> 1177f497
       free (dfs_order);
       free (rc_order);
     }
@@ -751,9 +491,6 @@
 
   loops->exits = NULL;
   loops->state = 0;
-<<<<<<< HEAD
-  return loops->num;
-=======
   return VEC_length (loop_p, loops->larray);
 }
 
@@ -1013,7 +750,6 @@
       if (!loop->latch)
 	disambiguate_multiple_latches (loop);
     }
->>>>>>> 1177f497
 }
 
 /* Return nonzero if basic block BB belongs to LOOP.  */
@@ -1188,13 +924,6 @@
   return blocks;
 }
 
-<<<<<<< HEAD
-/* Returns the list of the exit edges of a LOOP.  */
-
-VEC (edge, heap) *
-get_loop_exit_edges (const struct loop *loop)
-{
-=======
 /* Hash function for struct loop_exit.  */
 
 static hashval_t
@@ -1378,7 +1107,6 @@
 VEC (edge, heap) *
 get_loop_exit_edges (const struct loop *loop)
 {
->>>>>>> 1177f497
   VEC (edge, heap) *edges = NULL;
   edge e;
   unsigned i;
@@ -1388,14 +1116,6 @@
 
   gcc_assert (loop->latch != EXIT_BLOCK_PTR);
 
-<<<<<<< HEAD
-  body = get_loop_body (loop);
-  for (i = 0; i < loop->num_nodes; i++)
-    FOR_EACH_EDGE (e, ei, body[i]->succs)
-      if (!flow_bb_inside_loop_p (loop, e->dest))
-	VEC_safe_push (edge, heap, edges, e);
-  free (body);
-=======
   /* If we maintain the lists of exits, use them.  Otherwise we must
      scan the body of the loop.  */
   if (current_loops->state & LOOPS_HAVE_RECORDED_EXITS)
@@ -1414,7 +1134,6 @@
 	  }
       free (body);
     }
->>>>>>> 1177f497
 
   return edges;
 }
@@ -1447,14 +1166,6 @@
   edge_iterator ei;
   edge e;
 
-<<<<<<< HEAD
-   gcc_assert (bb->loop_father == NULL);
-   bb->loop_father = loop;
-   bb->loop_depth = loop->depth;
-   loop->num_nodes++;
-   for (i = 0; i < loop->depth; i++)
-     loop->pred[i]->num_nodes++;
-=======
   gcc_assert (bb->loop_father == NULL);
   bb->loop_father = loop;
   bb->loop_depth = loop->depth;
@@ -1470,24 +1181,12 @@
     {
       rescan_loop_exit (e, true, false);
     }
->>>>>>> 1177f497
 }
 
 /* Remove basic block BB from loops.  */
 void
 remove_bb_from_loops (basic_block bb)
 {
-<<<<<<< HEAD
-   int i;
-   struct loop *loop = bb->loop_father;
-
-   gcc_assert (loop != NULL);
-   loop->num_nodes--;
-   for (i = 0; i < loop->depth; i++)
-     loop->pred[i]->num_nodes--;
-   bb->loop_father = NULL;
-   bb->loop_depth = 0;
-=======
   int i;
   struct loop *loop = bb->loop_father;
   edge_iterator ei;
@@ -1508,7 +1207,6 @@
     {
       rescan_loop_exit (e, false, true);
     }
->>>>>>> 1177f497
 }
 
 /* Finds nearest common ancestor in loop tree for given loops.  */
@@ -1561,18 +1259,7 @@
   for (i = 0; i < loop->num_nodes; i++)
     bbs[i]->loop_father = loop->outer;
 
-<<<<<<< HEAD
-  /* Remove the loop from structure.  */
-  flow_loop_tree_node_remove (loop);
-
-  /* Remove loop from loops array.  */
-  current_loops->parray[loop->num] = NULL;
-
-  /* Free loop data.  */
-  flow_loop_free (loop);
-=======
   delete_loop (loop);
->>>>>>> 1177f497
 }
 
 /* Cancels LOOP and all its subloops.  */
@@ -1605,28 +1292,13 @@
   struct loop_exit *exit, *mexit;
 
   /* Check sizes.  */
-<<<<<<< HEAD
-  sizes = XCNEWVEC (unsigned, current_loops->num);
-=======
   sizes = XCNEWVEC (unsigned, num);
->>>>>>> 1177f497
   sizes[0] = 2;
 
   FOR_EACH_BB (bb)
     for (loop = bb->loop_father; loop; loop = loop->outer)
       sizes[loop->num]++;
 
-<<<<<<< HEAD
-  for (i = 0; i < current_loops->num; i++)
-    {
-      if (!current_loops->parray[i])
-	continue;
-
-      if (current_loops->parray[i]->num_nodes != sizes[i])
-	{
-	  error ("size of loop %d should be %d, not %d",
-		   i, sizes[i], current_loops->parray[i]->num_nodes);
-=======
   FOR_EACH_LOOP (li, loop, LI_INCLUDE_ROOT)
     {
       i = loop->num;
@@ -1635,22 +1307,13 @@
 	{
 	  error ("size of loop %d should be %d, not %d",
 		   i, sizes[i], loop->num_nodes);
->>>>>>> 1177f497
 	  err = 1;
 	}
     }
 
   /* Check get_loop_body.  */
-<<<<<<< HEAD
-  for (i = 1; i < current_loops->num; i++)
-    {
-      loop = current_loops->parray[i];
-      if (!loop)
-	continue;
-=======
   FOR_EACH_LOOP (li, loop, 0)
     {
->>>>>>> 1177f497
       bbs = get_loop_body (loop);
 
       for (j = 0; j < loop->num_nodes; j++)
@@ -1664,17 +1327,9 @@
     }
 
   /* Check headers and latches.  */
-<<<<<<< HEAD
-  for (i = 1; i < current_loops->num; i++)
-    {
-      loop = current_loops->parray[i];
-      if (!loop)
-	continue;
-=======
   FOR_EACH_LOOP (li, loop, 0)
     {
       i = loop->num;
->>>>>>> 1177f497
 
       if ((current_loops->state & LOOPS_HAVE_PREHEADERS)
 	  && EDGE_COUNT (loop->header->preds) != 2)
@@ -1772,12 +1427,6 @@
       free (irreds);
     }
 
-<<<<<<< HEAD
-  /* Check the single_exit.  */
-  if (current_loops->state & LOOPS_HAVE_MARKED_SINGLE_EXITS)
-    {
-      memset (sizes, 0, sizeof (unsigned) * current_loops->num);
-=======
   /* Check the recorded loop exits.  */
   FOR_EACH_LOOP (li, loop, 0)
     {
@@ -1822,7 +1471,6 @@
       unsigned n_exits = 0, eloops;
 
       memset (sizes, 0, sizeof (unsigned) * num);
->>>>>>> 1177f497
       FOR_EACH_BB (bb)
 	{
 	  edge_iterator ei;
@@ -1851,43 +1499,6 @@
 		{
 		  eloops--;
 		  sizes[loop->num]++;
-<<<<<<< HEAD
-		  if (single_exit (loop)
-		      && single_exit (loop) != e)
-		    {
-		      error ("wrong single exit %d->%d recorded for loop %d",
-			     single_exit (loop)->src->index,
-			     single_exit (loop)->dest->index,
-			     loop->num);
-		      error ("right exit is %d->%d",
-			     e->src->index, e->dest->index);
-		      err = 1;
-		    }
-		}
-	    }
-	}
-
-      for (i = 1; i < current_loops->num; i++)
-	{
-	  loop = current_loops->parray[i];
-	  if (!loop)
-	    continue;
-
-	  if (sizes[i] == 1
-	      && !single_exit (loop))
-	    {
-	      error ("single exit not recorded for loop %d", loop->num);
-	      err = 1;
-	    }
-
-	  if (sizes[i] != 1
-	      && single_exit (loop))
-	    {
-	      error ("loop %d should not have single exit (%d -> %d)",
-		     loop->num,
-		     single_exit (loop)->src->index,
-		     single_exit (loop)->dest->index);
-=======
 		}
 
 	      if (eloops != 0)
@@ -1914,7 +1525,6 @@
 	    {
 	      error ("%d exits recorded for loop %d (having %d exits)",
 		     eloops, loop->num, sizes[loop->num]);
->>>>>>> 1177f497
 	      err = 1;
 	    }
 	}
@@ -1958,27 +1568,12 @@
 }
 
 /* Returns the single exit edge of LOOP, or NULL if LOOP has either no exit
-<<<<<<< HEAD
-   or more than one exit.  */
-=======
    or more than one exit.  If loops do not have the exits recorded, NULL
    is returned always.  */
->>>>>>> 1177f497
 
 edge
 single_exit (const struct loop *loop)
 {
-<<<<<<< HEAD
-  return loop->single_exit_;
-}
-
-/* Records E as a single exit edge of LOOP.  */
-
-void
-set_single_exit (struct loop *loop, edge e)
-{
-  loop->single_exit_ = e;
-=======
   struct loop_exit *exit = loop->exits.next;
 
   if ((current_loops->state & LOOPS_HAVE_RECORDED_EXITS) == 0)
@@ -1988,5 +1583,4 @@
     return exit->e;
   else
     return NULL;
->>>>>>> 1177f497
 }