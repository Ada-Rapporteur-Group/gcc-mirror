/* Natural loop discovery code for GNU compiler.
   Copyright (C) 2000, 2001, 2003, 2004, 2005 Free Software Foundation, Inc.

This file is part of GCC.

GCC is free software; you can redistribute it and/or modify it under
the terms of the GNU General Public License as published by the Free
Software Foundation; either version 2, or (at your option) any later
version.

GCC is distributed in the hope that it will be useful, but WITHOUT ANY
WARRANTY; without even the implied warranty of MERCHANTABILITY or
FITNESS FOR A PARTICULAR PURPOSE.  See the GNU General Public License
for more details.

You should have received a copy of the GNU General Public License
along with GCC; see the file COPYING.  If not, write to the Free
Software Foundation, 51 Franklin Street, Fifth Floor, Boston, MA
02110-1301, USA.  */

#include "config.h"
#include "system.h"
#include "coretypes.h"
#include "tm.h"
#include "rtl.h"
#include "hard-reg-set.h"
#include "obstack.h"
#include "function.h"
#include "basic-block.h"
#include "toplev.h"
#include "cfgloop.h"
#include "flags.h"
#include "tree.h"
#include "tree-flow.h"

/* Ratio of frequencies of edges so that one of more latch edges is
   considered to belong to inner loop with same header.  */
#define HEAVY_EDGE_RATIO 8

#define HEADER_BLOCK(B) (* (int *) (B)->aux)
#define LATCH_EDGE(E) (*(int *) (E)->aux)

static void flow_loops_cfg_dump (FILE *);
static void establish_preds (struct loop *);
static void canonicalize_loop_headers (void);
static bool glb_enum_p (basic_block, void *);

/* Dump loop related CFG information.  */

static void
flow_loops_cfg_dump (FILE *file)
{
  basic_block bb;

  if (!file)
    return;

  FOR_EACH_BB (bb)
    {
      edge succ;
      edge_iterator ei;

      fprintf (file, ";; %d succs { ", bb->index);
      FOR_EACH_EDGE (succ, ei, bb->succs)
	fprintf (file, "%d ", succ->dest->index);
      fprintf (file, "}\n");
    }
<<<<<<< HEAD

  /* Dump the DFS node order.  */
  if (loops->cfg.dfs_order)
    {
      fputs (";; DFS order: ", file);
      for (i = NUM_FIXED_BLOCKS; i < n_basic_blocks; i++)
	fprintf (file, "%d ", loops->cfg.dfs_order[i]);

      fputs ("\n", file);
    }

  /* Dump the reverse completion node order.  */
  if (loops->cfg.rc_order)
    {
      fputs (";; RC order: ", file);
      for (i = NUM_FIXED_BLOCKS; i < n_basic_blocks; i++)
	fprintf (file, "%d ", loops->cfg.rc_order[i]);

      fputs ("\n", file);
    }
=======
>>>>>>> f8383f28
}

/* Return nonzero if the nodes of LOOP are a subset of OUTER.  */

bool
flow_loop_nested_p (const struct loop *outer, const struct loop *loop)
{
  return (loop->depth > outer->depth
	 && loop->pred[outer->depth] == outer);
}

/* Returns the loop such that LOOP is nested DEPTH (indexed from zero)
   loops within LOOP.  */

struct loop *
superloop_at_depth (struct loop *loop, unsigned depth)
{
  gcc_assert (depth <= (unsigned) loop->depth);

  if (depth == (unsigned) loop->depth)
    return loop;

  return loop->pred[depth];
}

/* Dump the loop information specified by LOOP to the stream FILE
   using auxiliary dump callback function LOOP_DUMP_AUX if non null.  */

void
flow_loop_dump (const struct loop *loop, FILE *file,
		void (*loop_dump_aux) (const struct loop *, FILE *, int),
		int verbose)
{
  basic_block *bbs;
  unsigned i;

  if (! loop || ! loop->header)
    return;

  fprintf (file, ";;\n;; Loop %d\n", loop->num);

  fprintf (file, ";;  header %d, latch %d\n",
	   loop->header->index, loop->latch->index);
  fprintf (file, ";;  depth %d, outer %ld\n",
	   loop->depth, (long) (loop->outer ? loop->outer->num : -1));

  fprintf (file, ";;  nodes:");
  bbs = get_loop_body (loop);
  for (i = 0; i < loop->num_nodes; i++)
    fprintf (file, " %d", bbs[i]->index);
  free (bbs);
  fprintf (file, "\n");

  if (loop_dump_aux)
    loop_dump_aux (loop, file, verbose);
}

/* Dump the loop information about loops to the stream FILE,
   using auxiliary dump callback function LOOP_DUMP_AUX if non null.  */

void
flow_loops_dump (FILE *file, void (*loop_dump_aux) (const struct loop *, FILE *, int), int verbose)
{
  unsigned i;

  if (!current_loops || ! file)
    return;

  fprintf (file, ";; %d loops found\n", current_loops->num);

  for (i = 0; i < current_loops->num; i++)
    {
      struct loop *loop = current_loops->parray[i];

      if (!loop)
	continue;

      flow_loop_dump (loop, file, loop_dump_aux, verbose);
    }

  if (verbose)
    flow_loops_cfg_dump (file);
}

/* Free data allocated for LOOP.  */
void
flow_loop_free (struct loop *loop)
{
  if (loop->pred)
    free (loop->pred);
  free (loop);
}

/* Free all the memory allocated for LOOPS.  */

void
flow_loops_free (struct loops *loops)
{
  if (loops->parray)
    {
      unsigned i;

      gcc_assert (loops->num);

      /* Free the loop descriptors.  */
      for (i = 0; i < loops->num; i++)
	{
	  struct loop *loop = loops->parray[i];

	  if (!loop)
	    continue;

	  flow_loop_free (loop);
	}

      free (loops->parray);
      loops->parray = NULL;
    }
}

/* Find the nodes contained within the LOOP with header HEADER.
   Return the number of nodes within the loop.  */

int
flow_loop_nodes_find (basic_block header, struct loop *loop)
{
  basic_block *stack;
  int sp;
  int num_nodes = 1;

  header->loop_father = loop;
  header->loop_depth = loop->depth;

  if (loop->latch->loop_father != loop)
    {
      stack = XNEWVEC (basic_block, n_basic_blocks);
      sp = 0;
      num_nodes++;
      stack[sp++] = loop->latch;
      loop->latch->loop_father = loop;
      loop->latch->loop_depth = loop->depth;

      while (sp)
	{
	  basic_block node;
	  edge e;
	  edge_iterator ei;

	  node = stack[--sp];

	  FOR_EACH_EDGE (e, ei, node->preds)
	    {
	      basic_block ancestor = e->src;

	      if (ancestor != ENTRY_BLOCK_PTR
		  && ancestor->loop_father != loop)
		{
		  ancestor->loop_father = loop;
		  ancestor->loop_depth = loop->depth;
		  num_nodes++;
		  stack[sp++] = ancestor;
		}
	    }
	}
      free (stack);
    }
  return num_nodes;
}

/* For each loop that has just a single exit, record the exit edge.  */

void
mark_single_exit_loops (void)
{
  basic_block bb;
  edge e;
  struct loop *loop;
  unsigned i;

  for (i = 1; i < current_loops->num; i++)
    {
      loop = current_loops->parray[i];
      if (loop)
	set_single_exit (loop, NULL);
    }

  FOR_EACH_BB (bb)
    {
      edge_iterator ei;
      if (bb->loop_father == current_loops->tree_root)
	continue;
      FOR_EACH_EDGE (e, ei, bb->succs)
	{
	  if (e->dest == EXIT_BLOCK_PTR)
	    continue;

	  if (flow_bb_inside_loop_p (bb->loop_father, e->dest))
	    continue;

	  for (loop = bb->loop_father;
	       loop != e->dest->loop_father;
	       loop = loop->outer)
	    {
	      /* If we have already seen an exit, mark this by the edge that
		 surely does not occur as any exit.  */
	      if (single_exit (loop))
		set_single_exit (loop, single_succ_edge (ENTRY_BLOCK_PTR));
	      else
		set_single_exit (loop, e);
	    }
	}
    }

  for (i = 1; i < current_loops->num; i++)
    {
      loop = current_loops->parray[i];
      if (!loop)
	continue;

      if (single_exit (loop) == single_succ_edge (ENTRY_BLOCK_PTR))
	set_single_exit (loop, NULL);
    }

  current_loops->state |= LOOPS_HAVE_MARKED_SINGLE_EXITS;
}

static void
establish_preds (struct loop *loop)
{
  struct loop *ploop, *father = loop->outer;

  loop->depth = father->depth + 1;

  /* Remember the current loop depth if it is the largest seen so far.  */
  cfun->max_loop_depth = MAX (cfun->max_loop_depth, loop->depth);

  if (loop->pred)
    free (loop->pred);
  loop->pred = XNEWVEC (struct loop *, loop->depth);
  memcpy (loop->pred, father->pred, sizeof (struct loop *) * father->depth);
  loop->pred[father->depth] = father;

  for (ploop = loop->inner; ploop; ploop = ploop->next)
    establish_preds (ploop);
}

/* Add LOOP to the loop hierarchy tree where FATHER is father of the
   added loop.  If LOOP has some children, take care of that their
   pred field will be initialized correctly.  */

void
flow_loop_tree_node_add (struct loop *father, struct loop *loop)
{
  loop->next = father->inner;
  father->inner = loop;
  loop->outer = father;

  establish_preds (loop);
}

/* Remove LOOP from the loop hierarchy tree.  */

void
flow_loop_tree_node_remove (struct loop *loop)
{
  struct loop *prev, *father;

  father = loop->outer;
  loop->outer = NULL;

  /* Remove loop from the list of sons.  */
  if (father->inner == loop)
    father->inner = loop->next;
  else
    {
      for (prev = father->inner; prev->next != loop; prev = prev->next);
      prev->next = loop->next;
    }

  loop->depth = -1;
  free (loop->pred);
  loop->pred = NULL;
}

/* A callback to update latch and header info for basic block JUMP created
   by redirecting an edge.  */

static void
update_latch_info (basic_block jump)
{
  alloc_aux_for_block (jump, sizeof (int));
  HEADER_BLOCK (jump) = 0;
  alloc_aux_for_edge (single_pred_edge (jump), sizeof (int));
  LATCH_EDGE (single_pred_edge (jump)) = 0;
  set_immediate_dominator (CDI_DOMINATORS, jump, single_pred (jump));
}

/* A callback for make_forwarder block, to redirect all edges except for
   MFB_KJ_EDGE to the entry part.  E is the edge for that we should decide
   whether to redirect it.  */

static edge mfb_kj_edge;
static bool
mfb_keep_just (edge e)
{
  return e != mfb_kj_edge;
}

/* A callback for make_forwarder block, to redirect the latch edges into an
   entry part.  E is the edge for that we should decide whether to redirect
   it.  */

static bool
mfb_keep_nonlatch (edge e)
{
  return LATCH_EDGE (e);
}

/* Takes care of merging natural loops with shared headers.  */

static void
canonicalize_loop_headers (void)
{
  basic_block header;
  edge e;

  alloc_aux_for_blocks (sizeof (int));
  alloc_aux_for_edges (sizeof (int));

  /* Split blocks so that each loop has only single latch.  */
  FOR_EACH_BB (header)
    {
      edge_iterator ei;
      int num_latches = 0;
      int have_abnormal_edge = 0;

      FOR_EACH_EDGE (e, ei, header->preds)
	{
	  basic_block latch = e->src;

	  if (e->flags & EDGE_ABNORMAL)
	    have_abnormal_edge = 1;

	  if (latch != ENTRY_BLOCK_PTR
	      && dominated_by_p (CDI_DOMINATORS, latch, header))
	    {
	      num_latches++;
	      LATCH_EDGE (e) = 1;
	    }
	}
      if (have_abnormal_edge)
	HEADER_BLOCK (header) = 0;
      else
	HEADER_BLOCK (header) = num_latches;
    }

  if (HEADER_BLOCK (single_succ (ENTRY_BLOCK_PTR)))
    {
      basic_block bb;

      /* We could not redirect edges freely here. On the other hand,
	 we can simply split the edge from entry block.  */
      bb = split_edge (single_succ_edge (ENTRY_BLOCK_PTR));

      alloc_aux_for_edge (single_succ_edge (bb), sizeof (int));
      LATCH_EDGE (single_succ_edge (bb)) = 0;
      alloc_aux_for_block (bb, sizeof (int));
      HEADER_BLOCK (bb) = 0;
    }

  FOR_EACH_BB (header)
    {
      int max_freq, is_heavy;
      edge heavy, tmp_edge;
      edge_iterator ei;

      if (HEADER_BLOCK (header) <= 1)
	continue;

      /* Find a heavy edge.  */
      is_heavy = 1;
      heavy = NULL;
      max_freq = 0;
      FOR_EACH_EDGE (e, ei, header->preds)
	if (LATCH_EDGE (e) &&
	    EDGE_FREQUENCY (e) > max_freq)
	  max_freq = EDGE_FREQUENCY (e);
      FOR_EACH_EDGE (e, ei, header->preds)
	if (LATCH_EDGE (e) &&
	    EDGE_FREQUENCY (e) >= max_freq / HEAVY_EDGE_RATIO)
	  {
	    if (heavy)
	      {
		is_heavy = 0;
		break;
	      }
	    else
	      heavy = e;
	  }

      if (is_heavy)
	{
	  /* Split out the heavy edge, and create inner loop for it.  */
	  mfb_kj_edge = heavy;
	  tmp_edge = make_forwarder_block (header, mfb_keep_just,
					   update_latch_info);
	  alloc_aux_for_block (tmp_edge->dest, sizeof (int));
	  HEADER_BLOCK (tmp_edge->dest) = 1;
	  alloc_aux_for_edge (tmp_edge, sizeof (int));
	  LATCH_EDGE (tmp_edge) = 0;
	  HEADER_BLOCK (header)--;
	}

      if (HEADER_BLOCK (header) > 1)
	{
	  /* Create a new latch block.  */
	  tmp_edge = make_forwarder_block (header, mfb_keep_nonlatch,
					   update_latch_info);
	  alloc_aux_for_block (tmp_edge->dest, sizeof (int));
	  HEADER_BLOCK (tmp_edge->src) = 0;
	  HEADER_BLOCK (tmp_edge->dest) = 1;
	  alloc_aux_for_edge (tmp_edge, sizeof (int));
	  LATCH_EDGE (tmp_edge) = 1;
	}
    }

  free_aux_for_blocks ();
  free_aux_for_edges ();

#ifdef ENABLE_CHECKING
  verify_dominators (CDI_DOMINATORS);
#endif
}

/* Initialize all the parallel_p fields of the loops structure to true.  */

static void
initialize_loops_parallel_p (struct loops *loops)
{
  unsigned int i;

  for (i = 0; i < loops->num; i++)
    {
      struct loop *loop = loops->parray[i];
      loop->parallel_p = true;
    }
}

/* Find all the natural loops in the function and save in LOOPS structure and
   recalculate loop_depth information in basic block structures.
   Return the number of natural loops found.  */

int
flow_loops_find (struct loops *loops)
{
  int b;
  int num_loops;
  edge e;
  sbitmap headers;
  int *dfs_order;
  int *rc_order;
  basic_block header;
  basic_block bb;

  memset (loops, 0, sizeof *loops);

  /* We are going to recount the maximum loop depth,
     so throw away the last count.  */
  cfun->max_loop_depth = 0;

  /* Taking care of this degenerate case makes the rest of
     this code simpler.  */
  if (n_basic_blocks == NUM_FIXED_BLOCKS)
    return 0;

  dfs_order = NULL;
  rc_order = NULL;

  /* Ensure that the dominators are computed.  */
  calculate_dominance_info (CDI_DOMINATORS);

  /* Join loops with shared headers.  */
  canonicalize_loop_headers ();

  /* Count the number of loop headers.  This should be the
     same as the number of natural loops.  */
  headers = sbitmap_alloc (last_basic_block);
  sbitmap_zero (headers);

  num_loops = 0;
  FOR_EACH_BB (header)
    {
      edge_iterator ei;
      int more_latches = 0;

      header->loop_depth = 0;

      /* If we have an abnormal predecessor, do not consider the
	 loop (not worth the problems).  */
      FOR_EACH_EDGE (e, ei, header->preds)
	if (e->flags & EDGE_ABNORMAL)
	  break;
      if (e)
	continue;

      FOR_EACH_EDGE (e, ei, header->preds)
	{
	  basic_block latch = e->src;

	  gcc_assert (!(e->flags & EDGE_ABNORMAL));

	  /* Look for back edges where a predecessor is dominated
	     by this block.  A natural loop has a single entry
	     node (header) that dominates all the nodes in the
	     loop.  It also has single back edge to the header
	     from a latch node.  */
	  if (latch != ENTRY_BLOCK_PTR
	      && dominated_by_p (CDI_DOMINATORS, latch, header))
	    {
	      /* Shared headers should be eliminated by now.  */
	      gcc_assert (!more_latches);
	      more_latches = 1;
	      SET_BIT (headers, header->index);
	      num_loops++;
	    }
	}
    }

  /* Allocate loop structures.  */
  loops->parray = XCNEWVEC (struct loop *, num_loops + 1);

  /* Dummy loop containing whole function.  */
  loops->parray[0] = XCNEW (struct loop);
  loops->parray[0]->next = NULL;
  loops->parray[0]->inner = NULL;
  loops->parray[0]->outer = NULL;
  loops->parray[0]->depth = 0;
  loops->parray[0]->pred = NULL;
  loops->parray[0]->num_nodes = n_basic_blocks;
  loops->parray[0]->latch = EXIT_BLOCK_PTR;
  loops->parray[0]->header = ENTRY_BLOCK_PTR;
  ENTRY_BLOCK_PTR->loop_father = loops->parray[0];
  EXIT_BLOCK_PTR->loop_father = loops->parray[0];

  loops->tree_root = loops->parray[0];

  /* Find and record information about all the natural loops
     in the CFG.  */
  loops->num = 1;
  FOR_EACH_BB (bb)
    bb->loop_father = loops->tree_root;

  if (num_loops)
    {
      /* Compute depth first search order of the CFG so that outer
	 natural loops will be found before inner natural loops.  */
      dfs_order = XNEWVEC (int, n_basic_blocks);
      rc_order = XNEWVEC (int, n_basic_blocks);
      pre_and_rev_post_order_compute (dfs_order, rc_order, false);
<<<<<<< HEAD

      /* Save CFG derived information to avoid recomputing it.  */
      loops->cfg.dfs_order = dfs_order;
      loops->cfg.rc_order = rc_order;
=======
>>>>>>> f8383f28

      num_loops = 1;

      for (b = 0; b < n_basic_blocks - NUM_FIXED_BLOCKS; b++)
	{
	  struct loop *loop;
	  edge_iterator ei;

	  /* Search the nodes of the CFG in reverse completion order
	     so that we can find outer loops first.  */
	  if (!TEST_BIT (headers, rc_order[b]))
	    continue;

	  header = BASIC_BLOCK (rc_order[b]);

	  loop = loops->parray[num_loops] = XCNEW (struct loop);

	  loop->header = header;
	  loop->num = num_loops;
	  num_loops++;

	  /* Look for the latch for this header block.  */
	  FOR_EACH_EDGE (e, ei, header->preds)
	    {
	      basic_block latch = e->src;

	      if (latch != ENTRY_BLOCK_PTR
		  && dominated_by_p (CDI_DOMINATORS, latch, header))
		{
		  loop->latch = latch;
		  break;
		}
	    }

	  flow_loop_tree_node_add (header->loop_father, loop);
	  loop->num_nodes = flow_loop_nodes_find (loop->header, loop);
	}

      loops->num = num_loops;
      initialize_loops_parallel_p (loops);

      free (dfs_order);
      free (rc_order);
    }

  sbitmap_free (headers);

  loops->state = 0;
  return loops->num;
}

/* Return nonzero if basic block BB belongs to LOOP.  */
bool
flow_bb_inside_loop_p (const struct loop *loop, const basic_block bb)
{
  struct loop *source_loop;

  if (bb == ENTRY_BLOCK_PTR || bb == EXIT_BLOCK_PTR)
    return 0;

  source_loop = bb->loop_father;
  return loop == source_loop || flow_loop_nested_p (loop, source_loop);
}

/* Enumeration predicate for get_loop_body.  */
static bool
glb_enum_p (basic_block bb, void *glb_header)
{
  return bb != (basic_block) glb_header;
}

/* Gets basic blocks of a LOOP.  Header is the 0-th block, rest is in dfs
   order against direction of edges from latch.  Specially, if
   header != latch, latch is the 1-st block.  */
basic_block *
get_loop_body (const struct loop *loop)
{
  basic_block *tovisit, bb;
  unsigned tv = 0;

  gcc_assert (loop->num_nodes);

  tovisit = XCNEWVEC (basic_block, loop->num_nodes);
  tovisit[tv++] = loop->header;

  if (loop->latch == EXIT_BLOCK_PTR)
    {
      /* There may be blocks unreachable from EXIT_BLOCK.  */
      gcc_assert (loop->num_nodes == (unsigned) n_basic_blocks);
      FOR_EACH_BB (bb)
	tovisit[tv++] = bb;
      tovisit[tv++] = EXIT_BLOCK_PTR;
    }
  else if (loop->latch != loop->header)
    {
      tv = dfs_enumerate_from (loop->latch, 1, glb_enum_p,
			       tovisit + 1, loop->num_nodes - 1,
			       loop->header) + 1;
    }

  gcc_assert (tv == loop->num_nodes);
  return tovisit;
}

/* Fills dominance descendants inside LOOP of the basic block BB into
   array TOVISIT from index *TV.  */

static void
fill_sons_in_loop (const struct loop *loop, basic_block bb,
		   basic_block *tovisit, int *tv)
{
  basic_block son, postpone = NULL;

  tovisit[(*tv)++] = bb;
  for (son = first_dom_son (CDI_DOMINATORS, bb);
       son;
       son = next_dom_son (CDI_DOMINATORS, son))
    {
      if (!flow_bb_inside_loop_p (loop, son))
	continue;

      if (dominated_by_p (CDI_DOMINATORS, loop->latch, son))
	{
	  postpone = son;
	  continue;
	}
      fill_sons_in_loop (loop, son, tovisit, tv);
    }

  if (postpone)
    fill_sons_in_loop (loop, postpone, tovisit, tv);
}

/* Gets body of a LOOP (that must be different from the outermost loop)
   sorted by dominance relation.  Additionally, if a basic block s dominates
   the latch, then only blocks dominated by s are be after it.  */

basic_block *
get_loop_body_in_dom_order (const struct loop *loop)
{
  basic_block *tovisit;
  int tv;

  gcc_assert (loop->num_nodes);

  tovisit = XCNEWVEC (basic_block, loop->num_nodes);

  gcc_assert (loop->latch != EXIT_BLOCK_PTR);

  tv = 0;
  fill_sons_in_loop (loop, loop->header, tovisit, &tv);

  gcc_assert (tv == (int) loop->num_nodes);

  return tovisit;
}

/* Get body of a LOOP in breadth first sort order.  */

basic_block *
get_loop_body_in_bfs_order (const struct loop *loop)
{
  basic_block *blocks;
  basic_block bb;
  bitmap visited;
  unsigned int i = 0;
  unsigned int vc = 1;

  gcc_assert (loop->num_nodes);
  gcc_assert (loop->latch != EXIT_BLOCK_PTR);

  blocks = XCNEWVEC (basic_block, loop->num_nodes);
  visited = BITMAP_ALLOC (NULL);

  bb = loop->header;
  while (i < loop->num_nodes)
    {
      edge e;
      edge_iterator ei;

      if (!bitmap_bit_p (visited, bb->index))
	{
	  /* This basic block is now visited */
	  bitmap_set_bit (visited, bb->index);
	  blocks[i++] = bb;
	}

      FOR_EACH_EDGE (e, ei, bb->succs)
	{
	  if (flow_bb_inside_loop_p (loop, e->dest))
	    {
	      if (!bitmap_bit_p (visited, e->dest->index))
		{
		  bitmap_set_bit (visited, e->dest->index);
		  blocks[i++] = e->dest;
		}
	    }
	}

      gcc_assert (i >= vc);

      bb = blocks[vc++];
    }

  BITMAP_FREE (visited);
  return blocks;
}

/* Returns the list of the exit edges of a LOOP.  */

VEC (edge, heap) *
get_loop_exit_edges (const struct loop *loop)
{
  VEC (edge, heap) *edges = NULL;
  edge e;
  unsigned i;
  basic_block *body;
  edge_iterator ei;

  gcc_assert (loop->latch != EXIT_BLOCK_PTR);

  body = get_loop_body (loop);
  for (i = 0; i < loop->num_nodes; i++)
    FOR_EACH_EDGE (e, ei, body[i]->succs)
      if (!flow_bb_inside_loop_p (loop, e->dest))
<<<<<<< HEAD
	n++;
  edges = XNEWVEC (edge, n);
  *num_edges = n;
  n = 0;
  for (i = 0; i < loop->num_nodes; i++)
    FOR_EACH_EDGE (e, ei, body[i]->succs)
      if (!flow_bb_inside_loop_p (loop, e->dest))
	edges[n++] = e;
=======
	VEC_safe_push (edge, heap, edges, e);
>>>>>>> f8383f28
  free (body);

  return edges;
}

/* Counts the number of conditional branches inside LOOP.  */

unsigned
num_loop_branches (const struct loop *loop)
{
  unsigned i, n;
  basic_block * body;

  gcc_assert (loop->latch != EXIT_BLOCK_PTR);

  body = get_loop_body (loop);
  n = 0;
  for (i = 0; i < loop->num_nodes; i++)
    if (EDGE_COUNT (body[i]->succs) >= 2)
      n++;
  free (body);

  return n;
}

/* Adds basic block BB to LOOP.  */
void
add_bb_to_loop (basic_block bb, struct loop *loop)
{
   int i;

   gcc_assert (bb->loop_father == NULL);
   bb->loop_father = loop;
   bb->loop_depth = loop->depth;
   loop->num_nodes++;
   for (i = 0; i < loop->depth; i++)
     loop->pred[i]->num_nodes++;
}

/* Remove basic block BB from loops.  */
void
remove_bb_from_loops (basic_block bb)
{
   int i;
   struct loop *loop = bb->loop_father;

   gcc_assert (loop != NULL);
   loop->num_nodes--;
   for (i = 0; i < loop->depth; i++)
     loop->pred[i]->num_nodes--;
   bb->loop_father = NULL;
   bb->loop_depth = 0;
}

/* Finds nearest common ancestor in loop tree for given loops.  */
struct loop *
find_common_loop (struct loop *loop_s, struct loop *loop_d)
{
  if (!loop_s) return loop_d;
  if (!loop_d) return loop_s;

  if (loop_s->depth < loop_d->depth)
    loop_d = loop_d->pred[loop_s->depth];
  else if (loop_s->depth > loop_d->depth)
    loop_s = loop_s->pred[loop_d->depth];

  while (loop_s != loop_d)
    {
      loop_s = loop_s->outer;
      loop_d = loop_d->outer;
    }
  return loop_s;
}

/* Cancels the LOOP; it must be innermost one.  */

static void
<<<<<<< HEAD
cancel_loop (struct loops *loops, struct loop *loop)
=======
cancel_loop (struct loop *loop)
>>>>>>> f8383f28
{
  basic_block *bbs;
  unsigned i;

  gcc_assert (!loop->inner);

  /* Move blocks up one level (they should be removed as soon as possible).  */
  bbs = get_loop_body (loop);
  for (i = 0; i < loop->num_nodes; i++)
    bbs[i]->loop_father = loop->outer;

  /* Remove the loop from structure.  */
  flow_loop_tree_node_remove (loop);

  /* Remove loop from loops array.  */
  current_loops->parray[loop->num] = NULL;

  /* Free loop data.  */
  flow_loop_free (loop);
}

/* Cancels LOOP and all its subloops.  */
void
cancel_loop_tree (struct loop *loop)
{
  while (loop->inner)
    cancel_loop_tree (loop->inner);
  cancel_loop (loop);
}

/* Checks that information about loops is correct
     -- sizes of loops are all right
     -- results of get_loop_body really belong to the loop
     -- loop header have just single entry edge and single latch edge
     -- loop latches have only single successor that is header of their loop
     -- irreducible loops are correctly marked
  */
void
verify_loop_structure (void)
{
  unsigned *sizes, i, j;
  sbitmap irreds;
  basic_block *bbs, bb;
  struct loop *loop;
  int err = 0;
  edge e;

  /* Check sizes.  */
<<<<<<< HEAD
  sizes = XCNEWVEC (unsigned, loops->num);
=======
  sizes = XCNEWVEC (unsigned, current_loops->num);
>>>>>>> f8383f28
  sizes[0] = 2;

  FOR_EACH_BB (bb)
    for (loop = bb->loop_father; loop; loop = loop->outer)
      sizes[loop->num]++;

  for (i = 0; i < current_loops->num; i++)
    {
      if (!current_loops->parray[i])
	continue;

      if (current_loops->parray[i]->num_nodes != sizes[i])
	{
	  error ("size of loop %d should be %d, not %d",
		   i, sizes[i], current_loops->parray[i]->num_nodes);
	  err = 1;
	}
    }

  /* Check get_loop_body.  */
  for (i = 1; i < current_loops->num; i++)
    {
      loop = current_loops->parray[i];
      if (!loop)
	continue;
      bbs = get_loop_body (loop);

      for (j = 0; j < loop->num_nodes; j++)
	if (!flow_bb_inside_loop_p (loop, bbs[j]))
	  {
	    error ("bb %d do not belong to loop %d",
		    bbs[j]->index, i);
	    err = 1;
	  }
      free (bbs);
    }

  /* Check headers and latches.  */
  for (i = 1; i < current_loops->num; i++)
    {
      loop = current_loops->parray[i];
      if (!loop)
	continue;

      if ((current_loops->state & LOOPS_HAVE_PREHEADERS)
	  && EDGE_COUNT (loop->header->preds) != 2)
	{
	  error ("loop %d's header does not have exactly 2 entries", i);
	  err = 1;
	}
      if (current_loops->state & LOOPS_HAVE_SIMPLE_LATCHES)
	{
	  if (!single_succ_p (loop->latch))
	    {
	      error ("loop %d's latch does not have exactly 1 successor", i);
	      err = 1;
	    }
	  if (single_succ (loop->latch) != loop->header)
	    {
	      error ("loop %d's latch does not have header as successor", i);
	      err = 1;
	    }
	  if (loop->latch->loop_father != loop)
	    {
	      error ("loop %d's latch does not belong directly to it", i);
	      err = 1;
	    }
	}
      if (loop->header->loop_father != loop)
	{
	  error ("loop %d's header does not belong directly to it", i);
	  err = 1;
	}
      if ((current_loops->state & LOOPS_HAVE_MARKED_IRREDUCIBLE_REGIONS)
	  && (loop_latch_edge (loop)->flags & EDGE_IRREDUCIBLE_LOOP))
	{
	  error ("loop %d's latch is marked as part of irreducible region", i);
	  err = 1;
	}
    }

  /* Check irreducible loops.  */
  if (current_loops->state & LOOPS_HAVE_MARKED_IRREDUCIBLE_REGIONS)
    {
      /* Record old info.  */
      irreds = sbitmap_alloc (last_basic_block);
      FOR_EACH_BB (bb)
	{
	  edge_iterator ei;
	  if (bb->flags & BB_IRREDUCIBLE_LOOP)
	    SET_BIT (irreds, bb->index);
	  else
	    RESET_BIT (irreds, bb->index);
	  FOR_EACH_EDGE (e, ei, bb->succs)
	    if (e->flags & EDGE_IRREDUCIBLE_LOOP)
	      e->flags |= EDGE_ALL_FLAGS + 1;
	}

      /* Recount it.  */
      mark_irreducible_loops ();

      /* Compare.  */
      FOR_EACH_BB (bb)
	{
	  edge_iterator ei;

	  if ((bb->flags & BB_IRREDUCIBLE_LOOP)
	      && !TEST_BIT (irreds, bb->index))
	    {
	      error ("basic block %d should be marked irreducible", bb->index);
	      err = 1;
	    }
	  else if (!(bb->flags & BB_IRREDUCIBLE_LOOP)
	      && TEST_BIT (irreds, bb->index))
	    {
	      error ("basic block %d should not be marked irreducible", bb->index);
	      err = 1;
	    }
	  FOR_EACH_EDGE (e, ei, bb->succs)
	    {
	      if ((e->flags & EDGE_IRREDUCIBLE_LOOP)
		  && !(e->flags & (EDGE_ALL_FLAGS + 1)))
		{
		  error ("edge from %d to %d should be marked irreducible",
			 e->src->index, e->dest->index);
		  err = 1;
		}
	      else if (!(e->flags & EDGE_IRREDUCIBLE_LOOP)
		       && (e->flags & (EDGE_ALL_FLAGS + 1)))
		{
		  error ("edge from %d to %d should not be marked irreducible",
			 e->src->index, e->dest->index);
		  err = 1;
		}
	      e->flags &= ~(EDGE_ALL_FLAGS + 1);
	    }
	}
      free (irreds);
    }

  /* Check the single_exit.  */
  if (current_loops->state & LOOPS_HAVE_MARKED_SINGLE_EXITS)
    {
      memset (sizes, 0, sizeof (unsigned) * current_loops->num);
      FOR_EACH_BB (bb)
	{
	  edge_iterator ei;
	  if (bb->loop_father == current_loops->tree_root)
	    continue;
	  FOR_EACH_EDGE (e, ei, bb->succs)
	    {
	      if (e->dest == EXIT_BLOCK_PTR)
		continue;

	      if (flow_bb_inside_loop_p (bb->loop_father, e->dest))
		continue;

	      for (loop = bb->loop_father;
		   loop != e->dest->loop_father;
		   loop = loop->outer)
		{
		  sizes[loop->num]++;
		  if (single_exit (loop)
		      && single_exit (loop) != e)
		    {
		      error ("wrong single exit %d->%d recorded for loop %d",
			     single_exit (loop)->src->index,
			     single_exit (loop)->dest->index,
			     loop->num);
		      error ("right exit is %d->%d",
			     e->src->index, e->dest->index);
		      err = 1;
		    }
		}
	    }
	}

      for (i = 1; i < current_loops->num; i++)
	{
	  loop = current_loops->parray[i];
	  if (!loop)
	    continue;

	  if (sizes[i] == 1
	      && !single_exit (loop))
	    {
	      error ("single exit not recorded for loop %d", loop->num);
	      err = 1;
	    }

	  if (sizes[i] != 1
	      && single_exit (loop))
	    {
	      error ("loop %d should not have single exit (%d -> %d)",
		     loop->num,
		     single_exit (loop)->src->index,
		     single_exit (loop)->dest->index);
	      err = 1;
	    }
	}
    }

  gcc_assert (!err);

  free (sizes);
}

/* Returns latch edge of LOOP.  */
edge
loop_latch_edge (const struct loop *loop)
{
  return find_edge (loop->latch, loop->header);
}

/* Returns preheader edge of LOOP.  */
edge
loop_preheader_edge (const struct loop *loop)
{
  edge e;
  edge_iterator ei;

  FOR_EACH_EDGE (e, ei, loop->header->preds)
    if (e->src != loop->latch)
      break;

  return e;
}

/* Returns true if E is an exit of LOOP.  */

bool
loop_exit_edge_p (const struct loop *loop, edge e)
{
  return (flow_bb_inside_loop_p (loop, e->src)
	  && !flow_bb_inside_loop_p (loop, e->dest));
}

/* Returns the single exit edge of LOOP, or NULL if LOOP has either no exit
   or more than one exit.  */

edge
single_exit (const struct loop *loop)
{
  return loop->single_exit_;
}

/* Records E as a single exit edge of LOOP.  */

void
set_single_exit (struct loop *loop, edge e)
{
  loop->single_exit_ = e;
}<|MERGE_RESOLUTION|>--- conflicted
+++ resolved
@@ -66,29 +66,6 @@
 	fprintf (file, "%d ", succ->dest->index);
       fprintf (file, "}\n");
     }
-<<<<<<< HEAD
-
-  /* Dump the DFS node order.  */
-  if (loops->cfg.dfs_order)
-    {
-      fputs (";; DFS order: ", file);
-      for (i = NUM_FIXED_BLOCKS; i < n_basic_blocks; i++)
-	fprintf (file, "%d ", loops->cfg.dfs_order[i]);
-
-      fputs ("\n", file);
-    }
-
-  /* Dump the reverse completion node order.  */
-  if (loops->cfg.rc_order)
-    {
-      fputs (";; RC order: ", file);
-      for (i = NUM_FIXED_BLOCKS; i < n_basic_blocks; i++)
-	fprintf (file, "%d ", loops->cfg.rc_order[i]);
-
-      fputs ("\n", file);
-    }
-=======
->>>>>>> f8383f28
 }
 
 /* Return nonzero if the nodes of LOOP are a subset of OUTER.  */
@@ -648,13 +625,6 @@
       dfs_order = XNEWVEC (int, n_basic_blocks);
       rc_order = XNEWVEC (int, n_basic_blocks);
       pre_and_rev_post_order_compute (dfs_order, rc_order, false);
-<<<<<<< HEAD
-
-      /* Save CFG derived information to avoid recomputing it.  */
-      loops->cfg.dfs_order = dfs_order;
-      loops->cfg.rc_order = rc_order;
-=======
->>>>>>> f8383f28
 
       num_loops = 1;
 
@@ -880,18 +850,7 @@
   for (i = 0; i < loop->num_nodes; i++)
     FOR_EACH_EDGE (e, ei, body[i]->succs)
       if (!flow_bb_inside_loop_p (loop, e->dest))
-<<<<<<< HEAD
-	n++;
-  edges = XNEWVEC (edge, n);
-  *num_edges = n;
-  n = 0;
-  for (i = 0; i < loop->num_nodes; i++)
-    FOR_EACH_EDGE (e, ei, body[i]->succs)
-      if (!flow_bb_inside_loop_p (loop, e->dest))
-	edges[n++] = e;
-=======
 	VEC_safe_push (edge, heap, edges, e);
->>>>>>> f8383f28
   free (body);
 
   return edges;
@@ -969,11 +928,7 @@
 /* Cancels the LOOP; it must be innermost one.  */
 
 static void
-<<<<<<< HEAD
-cancel_loop (struct loops *loops, struct loop *loop)
-=======
 cancel_loop (struct loop *loop)
->>>>>>> f8383f28
 {
   basic_block *bbs;
   unsigned i;
@@ -1022,11 +977,7 @@
   edge e;
 
   /* Check sizes.  */
-<<<<<<< HEAD
-  sizes = XCNEWVEC (unsigned, loops->num);
-=======
   sizes = XCNEWVEC (unsigned, current_loops->num);
->>>>>>> f8383f28
   sizes[0] = 2;
 
   FOR_EACH_BB (bb)
