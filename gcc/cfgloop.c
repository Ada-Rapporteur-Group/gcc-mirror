--- conflicted
+++ resolved
@@ -421,42 +421,6 @@
 flow_loops_level_compute (struct loops *loops)
 {
   flow_loop_level_compute (loops->tree_root);
-<<<<<<< HEAD
-}
-
-/* Scan a single natural loop specified by LOOP collecting information
-   about it specified by FLAGS.  */
-
-int
-flow_loop_scan (struct loop *loop, int flags)
-{
-  if (flags & LOOP_ENTRY_EDGES)
-    {
-      /* Find edges which enter the loop header.
-	 Note that the entry edges should only
-	 enter the header of a natural loop.  */
-      flow_loop_entry_edges_find (loop);
-    }
-
-  if (flags & LOOP_EXIT_EDGES)
-    {
-      /* Find edges which exit the loop.  */
-      flow_loop_exit_edges_find (loop);
-    }
-
-  if (flags & LOOP_PRE_HEADER)
-    {
-      /* Look to see if the loop has a pre-header node.  */
-      loop->pre_header = flow_loop_pre_header_find (loop->header);
-
-      /* Find the blocks within the extended basic block of
-	 the loop pre-header.  */
-      flow_loop_pre_header_scan (loop);
-    }
-
-  return 1;
-=======
->>>>>>> 8c044a9c
 }
 
 /* A callback to update latch and header info for basic block JUMP created
@@ -779,13 +743,6 @@
       /* Assign the loop nesting depth and enclosed loop level for each
 	 loop.  */
       flow_loops_level_compute (loops);
-<<<<<<< HEAD
-
-      /* Scan the loops.  */
-      for (i = 1; i < num_loops; i++)
-	flow_loop_scan (loops->parray[i], flags);
-=======
->>>>>>> 8c044a9c
 
       loops->num = num_loops;
       initialize_loops_parallel_p (loops);
