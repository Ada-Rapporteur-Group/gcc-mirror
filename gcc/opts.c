/* Command line option handling.
   Copyright (C) 2002-2014 Free Software Foundation, Inc.
   Contributed by Neil Booth.

This file is part of GCC.

GCC is free software; you can redistribute it and/or modify it under
the terms of the GNU General Public License as published by the Free
Software Foundation; either version 3, or (at your option) any later
version.

GCC is distributed in the hope that it will be useful, but WITHOUT ANY
WARRANTY; without even the implied warranty of MERCHANTABILITY or
FITNESS FOR A PARTICULAR PURPOSE.  See the GNU General Public License
for more details.

You should have received a copy of the GNU General Public License
along with GCC; see the file COPYING3.  If not see
<http://www.gnu.org/licenses/>.  */

#include "config.h"
#include "system.h"
#include "intl.h"
#include "coretypes.h"
#include "opts.h"
#include "options.h"
#include "tm.h" /* For STACK_CHECK_BUILTIN,
		   STACK_CHECK_STATIC_BUILTIN, DEFAULT_GDB_EXTENSIONS,
		   DWARF2_DEBUGGING_INFO and DBX_DEBUGGING_INFO.  */
#include "flags.h"
#include "params.h"
#include "diagnostic.h"
#include "diagnostic-color.h"
#include "opts-diagnostic.h"
#include "insn-attr-common.h"
#include "common/common-target.h"

static void set_Wstrict_aliasing (struct gcc_options *opts, int onoff);

/* Indexed by enum debug_info_type.  */
const char *const debug_type_names[] =
{
  "none", "stabs", "coff", "dwarf-2", "xcoff", "vms"
};

/* Parse the -femit-struct-debug-detailed option value
   and set the flag variables. */

#define MATCH( prefix, string ) \
  ((strncmp (prefix, string, sizeof prefix - 1) == 0) \
   ? ((string += sizeof prefix - 1), 1) : 0)

void
set_struct_debug_option (struct gcc_options *opts, location_t loc,
			 const char *spec)
{
  /* various labels for comparison */
  static const char dfn_lbl[] = "dfn:", dir_lbl[] = "dir:", ind_lbl[] = "ind:";
  static const char ord_lbl[] = "ord:", gen_lbl[] = "gen:";
  static const char none_lbl[] = "none", any_lbl[] = "any";
  static const char base_lbl[] = "base", sys_lbl[] = "sys";

  enum debug_struct_file files = DINFO_STRUCT_FILE_ANY;
  /* Default is to apply to as much as possible. */
  enum debug_info_usage usage = DINFO_USAGE_NUM_ENUMS;
  int ord = 1, gen = 1;

  /* What usage? */
  if (MATCH (dfn_lbl, spec))
    usage = DINFO_USAGE_DFN;
  else if (MATCH (dir_lbl, spec))
    usage = DINFO_USAGE_DIR_USE;
  else if (MATCH (ind_lbl, spec))
    usage = DINFO_USAGE_IND_USE;

  /* Generics or not? */
  if (MATCH (ord_lbl, spec))
    gen = 0;
  else if (MATCH (gen_lbl, spec))
    ord = 0;

  /* What allowable environment? */
  if (MATCH (none_lbl, spec))
    files = DINFO_STRUCT_FILE_NONE;
  else if (MATCH (any_lbl, spec))
    files = DINFO_STRUCT_FILE_ANY;
  else if (MATCH (sys_lbl, spec))
    files = DINFO_STRUCT_FILE_SYS;
  else if (MATCH (base_lbl, spec))
    files = DINFO_STRUCT_FILE_BASE;
  else
    error_at (loc,
	      "argument %qs to %<-femit-struct-debug-detailed%> "
	      "not recognized",
	      spec);

  /* Effect the specification. */
  if (usage == DINFO_USAGE_NUM_ENUMS)
    {
      if (ord)
        {
          opts->x_debug_struct_ordinary[DINFO_USAGE_DFN] = files;
          opts->x_debug_struct_ordinary[DINFO_USAGE_DIR_USE] = files;
          opts->x_debug_struct_ordinary[DINFO_USAGE_IND_USE] = files;
        }
      if (gen)
        {
          opts->x_debug_struct_generic[DINFO_USAGE_DFN] = files;
          opts->x_debug_struct_generic[DINFO_USAGE_DIR_USE] = files;
          opts->x_debug_struct_generic[DINFO_USAGE_IND_USE] = files;
        }
    }
  else
    {
      if (ord)
        opts->x_debug_struct_ordinary[usage] = files;
      if (gen)
        opts->x_debug_struct_generic[usage] = files;
    }

  if (*spec == ',')
    set_struct_debug_option (opts, loc, spec+1);
  else
    {
      /* No more -femit-struct-debug-detailed specifications.
         Do final checks. */
      if (*spec != '\0')
	error_at (loc,
		  "argument %qs to %<-femit-struct-debug-detailed%> unknown",
		  spec);
      if (opts->x_debug_struct_ordinary[DINFO_USAGE_DIR_USE]
		< opts->x_debug_struct_ordinary[DINFO_USAGE_IND_USE]
	  || opts->x_debug_struct_generic[DINFO_USAGE_DIR_USE]
		< opts->x_debug_struct_generic[DINFO_USAGE_IND_USE])
	error_at (loc,
		  "%<-femit-struct-debug-detailed=dir:...%> must allow "
		  "at least as much as "
		  "%<-femit-struct-debug-detailed=ind:...%>");
    }
}

/* Strip off a legitimate source ending from the input string NAME of
   length LEN.  Rather than having to know the names used by all of
   our front ends, we strip off an ending of a period followed by
   up to five characters.  (Java uses ".class".)  */

void
strip_off_ending (char *name, int len)
{
  int i;
  for (i = 2; i < 6 && len > i; i++)
    {
      if (name[len - i] == '.')
	{
	  name[len - i] = '\0';
	  break;
	}
    }
}

/* Find the base name of a path, stripping off both directories and
   a single final extension. */
int
base_of_path (const char *path, const char **base_out)
{
  const char *base = path;
  const char *dot = 0;
  const char *p = path;
  char c = *p;
  while (c)
    {
      if (IS_DIR_SEPARATOR (c))
        {
          base = p + 1;
          dot = 0;
        }
      else if (c == '.')
        dot = p;
      c = *++p;
    }
  if (!dot)
    dot = p;
  *base_out = base;
  return dot - base;
}

/* What to print when a switch has no documentation.  */
static const char undocumented_msg[] = N_("This switch lacks documentation");

typedef char *char_p; /* For DEF_VEC_P.  */

static void handle_param (struct gcc_options *opts,
			  struct gcc_options *opts_set, location_t loc,
			  const char *carg);
static void set_debug_level (enum debug_info_type type, int extended,
			     const char *arg, struct gcc_options *opts,
			     struct gcc_options *opts_set,
			     location_t loc);
static void set_fast_math_flags (struct gcc_options *opts, int set);
static void decode_d_option (const char *arg, struct gcc_options *opts,
			     location_t loc, diagnostic_context *dc);
static void set_unsafe_math_optimizations_flags (struct gcc_options *opts,
						 int set);
static void enable_warning_as_error (const char *arg, int value,
				     unsigned int lang_mask,
				     const struct cl_option_handlers *handlers,
				     struct gcc_options *opts,
				     struct gcc_options *opts_set,
				     location_t loc,
				     diagnostic_context *dc);

/* Handle a back-end option; arguments and return value as for
   handle_option.  */

bool
target_handle_option (struct gcc_options *opts,
		      struct gcc_options *opts_set,
		      const struct cl_decoded_option *decoded,
		      unsigned int lang_mask ATTRIBUTE_UNUSED, int kind,
		      location_t loc,
		      const struct cl_option_handlers *handlers ATTRIBUTE_UNUSED,
		      diagnostic_context *dc)
{
  gcc_assert (dc == global_dc);
  gcc_assert (kind == DK_UNSPECIFIED);
  return targetm_common.handle_option (opts, opts_set, decoded, loc);
}

/* Add comma-separated strings to a char_p vector.  */

static void
add_comma_separated_to_vector (void **pvec, const char *arg)
{
  char *tmp;
  char *r;
  char *w;
  char *token_start;
  vec<char_p> *v = (vec<char_p> *) *pvec;
  
  vec_check_alloc (v, 1);

  /* We never free this string.  */
  tmp = xstrdup (arg);

  r = tmp;
  w = tmp;
  token_start = tmp;

  while (*r != '\0')
    {
      if (*r == ',')
	{
	  *w++ = '\0';
	  ++r;
	  v->safe_push (token_start);
	  token_start = w;
	}
      if (*r == '\\' && r[1] == ',')
	{
	  *w++ = ',';
	  r += 2;
	}
      else
	*w++ = *r++;
    }
  if (*token_start != '\0')
    v->safe_push (token_start);

  *pvec = v;
}

/* Initialize OPTS and OPTS_SET before using them in parsing options.  */

void
init_options_struct (struct gcc_options *opts, struct gcc_options *opts_set)
{
  size_t num_params = get_num_compiler_params ();

  gcc_obstack_init (&opts_obstack);

  *opts = global_options_init;

  if (opts_set)
    memset (opts_set, 0, sizeof (*opts_set));

  opts->x_param_values = XNEWVEC (int, num_params);

  if (opts_set)
    opts_set->x_param_values = XCNEWVEC (int, num_params);

  init_param_values (opts->x_param_values);

  /* Initialize whether `char' is signed.  */
  opts->x_flag_signed_char = DEFAULT_SIGNED_CHAR;
  /* Set this to a special "uninitialized" value.  The actual default
     is set after target options have been processed.  */
  opts->x_flag_short_enums = 2;

  /* Initialize target_flags before default_options_optimization
     so the latter can modify it.  */
  opts->x_target_flags = targetm_common.default_target_flags;

  /* Some targets have ABI-specified unwind tables.  */
  opts->x_flag_unwind_tables = targetm_common.unwind_tables_default;

  /* Some targets have other target-specific initialization.  */
  targetm_common.option_init_struct (opts);
}

/* If indicated by the optimization level LEVEL (-Os if SIZE is set,
   -Ofast if FAST is set, -Og if DEBUG is set), apply the option DEFAULT_OPT
   to OPTS and OPTS_SET, diagnostic context DC, location LOC, with language
   mask LANG_MASK and option handlers HANDLERS.  */

static void
maybe_default_option (struct gcc_options *opts,
		      struct gcc_options *opts_set,
		      const struct default_options *default_opt,
		      int level, bool size, bool fast, bool debug,
		      unsigned int lang_mask,
		      const struct cl_option_handlers *handlers,
		      location_t loc,
		      diagnostic_context *dc)
{
  const struct cl_option *option = &cl_options[default_opt->opt_index];
  bool enabled;

  if (size)
    gcc_assert (level == 2);
  if (fast)
    gcc_assert (level == 3);
  if (debug)
    gcc_assert (level == 1);

  switch (default_opt->levels)
    {
    case OPT_LEVELS_ALL:
      enabled = true;
      break;

    case OPT_LEVELS_0_ONLY:
      enabled = (level == 0);
      break;

    case OPT_LEVELS_1_PLUS:
      enabled = (level >= 1);
      break;

    case OPT_LEVELS_1_PLUS_SPEED_ONLY:
      enabled = (level >= 1 && !size && !debug);
      break;

    case OPT_LEVELS_1_PLUS_NOT_DEBUG:
      enabled = (level >= 1 && !debug);
      break;

    case OPT_LEVELS_2_PLUS:
      enabled = (level >= 2);
      break;

    case OPT_LEVELS_2_PLUS_SPEED_ONLY:
      enabled = (level >= 2 && !size && !debug);
      break;

    case OPT_LEVELS_3_PLUS:
      enabled = (level >= 3);
      break;

    case OPT_LEVELS_3_PLUS_AND_SIZE:
      enabled = (level >= 3 || size);
      break;

    case OPT_LEVELS_SIZE:
      enabled = size;
      break;

    case OPT_LEVELS_FAST:
      enabled = fast;
      break;

    case OPT_LEVELS_NONE:
    default:
      gcc_unreachable ();
    }

  if (enabled)
    handle_generated_option (opts, opts_set, default_opt->opt_index,
			     default_opt->arg, default_opt->value,
			     lang_mask, DK_UNSPECIFIED, loc,
			     handlers, dc);
  else if (default_opt->arg == NULL
	   && !option->cl_reject_negative)
    handle_generated_option (opts, opts_set, default_opt->opt_index,
			     default_opt->arg, !default_opt->value,
			     lang_mask, DK_UNSPECIFIED, loc,
			     handlers, dc);
}

/* As indicated by the optimization level LEVEL (-Os if SIZE is set,
   -Ofast if FAST is set), apply the options in array DEFAULT_OPTS to
   OPTS and OPTS_SET, diagnostic context DC, location LOC, with
   language mask LANG_MASK and option handlers HANDLERS.  */

static void
maybe_default_options (struct gcc_options *opts,
		       struct gcc_options *opts_set,
		       const struct default_options *default_opts,
		       int level, bool size, bool fast, bool debug,
		       unsigned int lang_mask,
		       const struct cl_option_handlers *handlers,
		       location_t loc,
		       diagnostic_context *dc)
{
  size_t i;

  for (i = 0; default_opts[i].levels != OPT_LEVELS_NONE; i++)
    maybe_default_option (opts, opts_set, &default_opts[i],
			  level, size, fast, debug,
			  lang_mask, handlers, loc, dc);
}

/* Table of options enabled by default at different levels.  */

static const struct default_options default_options_table[] =
  {
    /* -O1 optimizations.  */
    { OPT_LEVELS_1_PLUS, OPT_fdefer_pop, NULL, 1 },
#ifdef DELAY_SLOTS
    { OPT_LEVELS_1_PLUS, OPT_fdelayed_branch, NULL, 1 },
#endif
    { OPT_LEVELS_1_PLUS, OPT_fguess_branch_probability, NULL, 1 },
    { OPT_LEVELS_1_PLUS, OPT_fcprop_registers, NULL, 1 },
    { OPT_LEVELS_1_PLUS, OPT_fforward_propagate, NULL, 1 },
    { OPT_LEVELS_1_PLUS_NOT_DEBUG, OPT_fif_conversion, NULL, 1 },
    { OPT_LEVELS_1_PLUS_NOT_DEBUG, OPT_fif_conversion2, NULL, 1 },
    { OPT_LEVELS_1_PLUS, OPT_fipa_pure_const, NULL, 1 },
    { OPT_LEVELS_1_PLUS, OPT_fipa_reference, NULL, 1 },
    { OPT_LEVELS_1_PLUS, OPT_fipa_profile, NULL, 1 },
    { OPT_LEVELS_1_PLUS, OPT_fmerge_constants, NULL, 1 },
    { OPT_LEVELS_1_PLUS, OPT_fshrink_wrap, NULL, 1 },
    { OPT_LEVELS_1_PLUS, OPT_fsplit_wide_types, NULL, 1 },
    { OPT_LEVELS_1_PLUS, OPT_ftree_ccp, NULL, 1 },
    { OPT_LEVELS_1_PLUS_NOT_DEBUG, OPT_ftree_bit_ccp, NULL, 1 },
    { OPT_LEVELS_1_PLUS, OPT_ftree_dce, NULL, 1 },
    { OPT_LEVELS_1_PLUS, OPT_ftree_dominator_opts, NULL, 1 },
    { OPT_LEVELS_1_PLUS, OPT_ftree_dse, NULL, 1 },
    { OPT_LEVELS_1_PLUS, OPT_ftree_ter, NULL, 1 },
    { OPT_LEVELS_1_PLUS_NOT_DEBUG, OPT_ftree_sra, NULL, 1 },
    { OPT_LEVELS_1_PLUS, OPT_ftree_copyrename, NULL, 1 },
    { OPT_LEVELS_1_PLUS, OPT_ftree_fre, NULL, 1 },
    { OPT_LEVELS_1_PLUS, OPT_ftree_copy_prop, NULL, 1 },
    { OPT_LEVELS_1_PLUS, OPT_ftree_sink, NULL, 1 },
    { OPT_LEVELS_1_PLUS, OPT_ftree_ch, NULL, 1 },
    { OPT_LEVELS_1_PLUS, OPT_fcombine_stack_adjustments, NULL, 1 },
    { OPT_LEVELS_1_PLUS, OPT_fcompare_elim, NULL, 1 },
    { OPT_LEVELS_1_PLUS, OPT_ftree_slsr, NULL, 1 },
    { OPT_LEVELS_1_PLUS_NOT_DEBUG, OPT_fbranch_count_reg, NULL, 1 },
    { OPT_LEVELS_1_PLUS_NOT_DEBUG, OPT_fmove_loop_invariants, NULL, 1 },
    { OPT_LEVELS_1_PLUS_NOT_DEBUG, OPT_ftree_pta, NULL, 1 },
    { OPT_LEVELS_1_PLUS_NOT_DEBUG, OPT_fssa_phiopt, NULL, 1 },

    /* -O2 optimizations.  */
    { OPT_LEVELS_2_PLUS, OPT_finline_small_functions, NULL, 1 },
    { OPT_LEVELS_2_PLUS, OPT_findirect_inlining, NULL, 1 },
    { OPT_LEVELS_2_PLUS, OPT_fpartial_inlining, NULL, 1 },
    { OPT_LEVELS_2_PLUS, OPT_fthread_jumps, NULL, 1 },
    { OPT_LEVELS_2_PLUS, OPT_fcrossjumping, NULL, 1 },
    { OPT_LEVELS_2_PLUS, OPT_foptimize_sibling_calls, NULL, 1 },
    { OPT_LEVELS_2_PLUS, OPT_fcse_follow_jumps, NULL, 1 },
    { OPT_LEVELS_2_PLUS, OPT_fgcse, NULL, 1 },
    { OPT_LEVELS_2_PLUS, OPT_fexpensive_optimizations, NULL, 1 },
    { OPT_LEVELS_2_PLUS, OPT_frerun_cse_after_loop, NULL, 1 },
    { OPT_LEVELS_2_PLUS, OPT_fcaller_saves, NULL, 1 },
    { OPT_LEVELS_2_PLUS, OPT_fpeephole2, NULL, 1 },
#ifdef INSN_SCHEDULING
  /* Only run the pre-regalloc scheduling pass if optimizing for speed.  */
    { OPT_LEVELS_2_PLUS_SPEED_ONLY, OPT_fschedule_insns, NULL, 1 },
    { OPT_LEVELS_2_PLUS, OPT_fschedule_insns2, NULL, 1 },
#endif
    { OPT_LEVELS_2_PLUS, OPT_fstrict_aliasing, NULL, 1 },
    { OPT_LEVELS_2_PLUS, OPT_fstrict_overflow, NULL, 1 },
    { OPT_LEVELS_2_PLUS, OPT_freorder_blocks, NULL, 1 },
    { OPT_LEVELS_2_PLUS, OPT_freorder_functions, NULL, 1 },
    { OPT_LEVELS_2_PLUS, OPT_ftree_vrp, NULL, 1 },
    { OPT_LEVELS_2_PLUS, OPT_ftree_builtin_call_dce, NULL, 1 },
    { OPT_LEVELS_2_PLUS, OPT_ftree_pre, NULL, 1 },
    { OPT_LEVELS_2_PLUS, OPT_ftree_switch_conversion, NULL, 1 },
    { OPT_LEVELS_2_PLUS, OPT_fipa_cp, NULL, 1 },
    { OPT_LEVELS_2_PLUS, OPT_fdevirtualize, NULL, 1 },
    { OPT_LEVELS_2_PLUS, OPT_fdevirtualize_speculatively, NULL, 1 },
    { OPT_LEVELS_2_PLUS, OPT_fipa_sra, NULL, 1 },
    { OPT_LEVELS_2_PLUS, OPT_falign_loops, NULL, 1 },
    { OPT_LEVELS_2_PLUS, OPT_falign_jumps, NULL, 1 },
    { OPT_LEVELS_2_PLUS, OPT_falign_labels, NULL, 1 },
    { OPT_LEVELS_2_PLUS, OPT_falign_functions, NULL, 1 },
    { OPT_LEVELS_2_PLUS, OPT_ftree_tail_merge, NULL, 1 },
    { OPT_LEVELS_2_PLUS, OPT_fvect_cost_model_, NULL, VECT_COST_MODEL_CHEAP },
    { OPT_LEVELS_2_PLUS_SPEED_ONLY, OPT_foptimize_strlen, NULL, 1 },
    { OPT_LEVELS_2_PLUS, OPT_fhoist_adjacent_loads, NULL, 1 },
#if 0
    { OPT_LEVELS_2_PLUS, OPT_fipa_icf, NULL, 1 },
#endif
    { OPT_LEVELS_2_PLUS, OPT_fisolate_erroneous_paths_dereference, NULL, 1 },
    { OPT_LEVELS_2_PLUS, OPT_fmerge_const_bfstores, NULL, 1 },
    { OPT_LEVELS_2_PLUS, OPT_fuse_caller_save, NULL, 1 },
<<<<<<< HEAD
    { OPT_LEVELS_2_PLUS, OPT_fmerge_bitfields, NULL, 1 },
=======
    { OPT_LEVELS_2_PLUS, OPT_flra_remat, NULL, 1 },
>>>>>>> b5f8bff0

    /* -O3 optimizations.  */
    { OPT_LEVELS_3_PLUS, OPT_ftree_loop_distribute_patterns, NULL, 1 },
    { OPT_LEVELS_3_PLUS, OPT_fpredictive_commoning, NULL, 1 },
    /* Inlining of functions reducing size is a good idea with -Os
       regardless of them being declared inline.  */
    { OPT_LEVELS_3_PLUS_AND_SIZE, OPT_finline_functions, NULL, 1 },
    { OPT_LEVELS_1_PLUS_NOT_DEBUG, OPT_finline_functions_called_once, NULL, 1 },
    { OPT_LEVELS_3_PLUS, OPT_funswitch_loops, NULL, 1 },
    { OPT_LEVELS_3_PLUS, OPT_fgcse_after_reload, NULL, 1 },
    { OPT_LEVELS_3_PLUS, OPT_ftree_loop_vectorize, NULL, 1 },
    { OPT_LEVELS_3_PLUS, OPT_ftree_slp_vectorize, NULL, 1 },
    { OPT_LEVELS_3_PLUS, OPT_fvect_cost_model_, NULL, VECT_COST_MODEL_DYNAMIC },
    { OPT_LEVELS_3_PLUS, OPT_fipa_cp_clone, NULL, 1 },
    { OPT_LEVELS_3_PLUS, OPT_ftree_partial_pre, NULL, 1 },
    { OPT_LEVELS_3_PLUS, OPT_funroll_loops, NULL, 1 },

    /* -Ofast adds optimizations to -O3.  */
    { OPT_LEVELS_FAST, OPT_ffast_math, NULL, 1 },

    { OPT_LEVELS_NONE, 0, NULL, 0 }
  };

/* Default the options in OPTS and OPTS_SET based on the optimization
   settings in DECODED_OPTIONS and DECODED_OPTIONS_COUNT.  */
void
default_options_optimization (struct gcc_options *opts,
			      struct gcc_options *opts_set,
			      struct cl_decoded_option *decoded_options,
			      unsigned int decoded_options_count,
			      location_t loc,
			      unsigned int lang_mask,
			      const struct cl_option_handlers *handlers,
			      diagnostic_context *dc)
{
  unsigned int i;
  int opt2;

  /* Scan to see what optimization level has been specified.  That will
     determine the default value of many flags.  */
  for (i = 1; i < decoded_options_count; i++)
    {
      struct cl_decoded_option *opt = &decoded_options[i];
      switch (opt->opt_index)
	{
	case OPT_O:
	  if (*opt->arg == '\0')
	    {
	      opts->x_optimize = 1;
	      opts->x_optimize_size = 0;
	      opts->x_optimize_fast = 0;
	      opts->x_optimize_debug = 0;
	    }
	  else
	    {
	      const int optimize_val = integral_argument (opt->arg);
	      if (optimize_val == -1)
		error_at (loc, "argument to %<-O%> should be a non-negative "
			       "integer, %<g%>, %<s%> or %<fast%>");
	      else
		{
		  opts->x_optimize = optimize_val;
		  if ((unsigned int) opts->x_optimize > 255)
		    opts->x_optimize = 255;
		  opts->x_optimize_size = 0;
		  opts->x_optimize_fast = 0;
		  opts->x_optimize_debug = 0;
		}
	    }
	  break;

	case OPT_Os:
	  opts->x_optimize_size = 1;

	  /* Optimizing for size forces optimize to be 2.  */
	  opts->x_optimize = 2;
	  opts->x_optimize_fast = 0;
	  opts->x_optimize_debug = 0;
	  break;

	case OPT_Ofast:
	  /* -Ofast only adds flags to -O3.  */
	  opts->x_optimize_size = 0;
	  opts->x_optimize = 3;
	  opts->x_optimize_fast = 1;
	  opts->x_optimize_debug = 0;
	  break;

	case OPT_Og:
	  /* -Og selects optimization level 1.  */
	  opts->x_optimize_size = 0;
	  opts->x_optimize = 1;
	  opts->x_optimize_fast = 0;
	  opts->x_optimize_debug = 1;
	  break;

	default:
	  /* Ignore other options in this prescan.  */
	  break;
	}
    }

  maybe_default_options (opts, opts_set, default_options_table,
			 opts->x_optimize, opts->x_optimize_size,
			 opts->x_optimize_fast, opts->x_optimize_debug,
			 lang_mask, handlers, loc, dc);

  /* -O2 param settings.  */
  opt2 = (opts->x_optimize >= 2);

  /* Track fields in field-sensitive alias analysis.  */
  maybe_set_param_value
    (PARAM_MAX_FIELDS_FOR_FIELD_SENSITIVE,
     opt2 ? 100 : default_param_value (PARAM_MAX_FIELDS_FOR_FIELD_SENSITIVE),
     opts->x_param_values, opts_set->x_param_values);

  /* For -O1 only do loop invariant motion for very small loops.  */
  maybe_set_param_value
    (PARAM_LOOP_INVARIANT_MAX_BBS_IN_LOOP,
     opt2 ? default_param_value (PARAM_LOOP_INVARIANT_MAX_BBS_IN_LOOP) : 1000,
     opts->x_param_values, opts_set->x_param_values);

  /* At -Ofast, allow store motion to introduce potential race conditions.  */
  maybe_set_param_value
    (PARAM_ALLOW_STORE_DATA_RACES,
     opts->x_optimize_fast ? 1
     : default_param_value (PARAM_ALLOW_STORE_DATA_RACES),
     opts->x_param_values, opts_set->x_param_values);

  if (opts->x_optimize_size)
    /* We want to crossjump as much as possible.  */
    maybe_set_param_value (PARAM_MIN_CROSSJUMP_INSNS, 1,
			   opts->x_param_values, opts_set->x_param_values);
  else
    maybe_set_param_value (PARAM_MIN_CROSSJUMP_INSNS,
			   default_param_value (PARAM_MIN_CROSSJUMP_INSNS),
			   opts->x_param_values, opts_set->x_param_values);

  /* Restrict the amount of work combine does at -Og while retaining
     most of its useful transforms.  */
  if (opts->x_optimize_debug)
    maybe_set_param_value (PARAM_MAX_COMBINE_INSNS, 2,
			   opts->x_param_values, opts_set->x_param_values);

  /* Allow default optimizations to be specified on a per-machine basis.  */
  maybe_default_options (opts, opts_set,
			 targetm_common.option_optimization_table,
			 opts->x_optimize, opts->x_optimize_size,
			 opts->x_optimize_fast, opts->x_optimize_debug,
			 lang_mask, handlers, loc, dc);
}

/* After all options at LOC have been read into OPTS and OPTS_SET,
   finalize settings of those options and diagnose incompatible
   combinations.  */
void
finish_options (struct gcc_options *opts, struct gcc_options *opts_set,
		location_t loc)
{
  enum unwind_info_type ui_except;

  if (opts->x_dump_base_name
      && ! IS_ABSOLUTE_PATH (opts->x_dump_base_name)
      && ! opts->x_dump_base_name_prefixed)
    {
      /* First try to make OPTS->X_DUMP_BASE_NAME relative to the
	 OPTS->X_DUMP_DIR_NAME directory.  Then try to make
	 OPTS->X_DUMP_BASE_NAME relative to the OPTS->X_AUX_BASE_NAME
	 directory, typically the directory to contain the object
	 file.  */
      if (opts->x_dump_dir_name)
	opts->x_dump_base_name = opts_concat (opts->x_dump_dir_name,
					      opts->x_dump_base_name, NULL);
      else if (opts->x_aux_base_name
	       && strcmp (opts->x_aux_base_name, HOST_BIT_BUCKET) != 0)
	{
	  const char *aux_base;

	  base_of_path (opts->x_aux_base_name, &aux_base);
	  if (opts->x_aux_base_name != aux_base)
	    {
	      int dir_len = aux_base - opts->x_aux_base_name;
	      char *new_dump_base_name
		= XOBNEWVEC (&opts_obstack, char,
			     strlen (opts->x_dump_base_name) + dir_len + 1);

	      /* Copy directory component from OPTS->X_AUX_BASE_NAME.  */
	      memcpy (new_dump_base_name, opts->x_aux_base_name, dir_len);
	      /* Append existing OPTS->X_DUMP_BASE_NAME.  */
	      strcpy (new_dump_base_name + dir_len, opts->x_dump_base_name);
	      opts->x_dump_base_name = new_dump_base_name;
	    }
	}
	opts->x_dump_base_name_prefixed = true;
    }

  /* Handle related options for unit-at-a-time, toplevel-reorder, and
     section-anchors.  */
  if (!opts->x_flag_unit_at_a_time)
    {
      if (opts->x_flag_section_anchors && opts_set->x_flag_section_anchors)
	error_at (loc, "section anchors must be disabled when unit-at-a-time "
		  "is disabled");
      opts->x_flag_section_anchors = 0;
      if (opts->x_flag_toplevel_reorder == 1)
	error_at (loc, "toplevel reorder must be disabled when unit-at-a-time "
		  "is disabled");
      opts->x_flag_toplevel_reorder = 0;
    }

  if (opts->x_flag_tm && opts->x_flag_non_call_exceptions)
    sorry ("transactional memory is not supported with non-call exceptions");

  /* Unless the user has asked for section anchors, we disable toplevel
     reordering at -O0 to disable transformations that might be surprising
     to end users and to get -fno-toplevel-reorder tested.  */
  if (!opts->x_optimize
      && opts->x_flag_toplevel_reorder == 2
      && !(opts->x_flag_section_anchors && opts_set->x_flag_section_anchors))
    {
      opts->x_flag_toplevel_reorder = 0;
      opts->x_flag_section_anchors = 0;
    }
  if (!opts->x_flag_toplevel_reorder)
    {
      if (opts->x_flag_section_anchors && opts_set->x_flag_section_anchors)
	error_at (loc, "section anchors must be disabled when toplevel reorder"
		  " is disabled");
      opts->x_flag_section_anchors = 0;
    }

  if (!opts->x_flag_opts_finished)
    {
      if (opts->x_flag_pie)
	opts->x_flag_pic = opts->x_flag_pie;
      if (opts->x_flag_pic && !opts->x_flag_pie)
	opts->x_flag_shlib = 1;
      opts->x_flag_opts_finished = true;
    }

  if (opts->x_optimize == 0)
    {
      /* Inlining does not work if not optimizing,
	 so force it not to be done.  */
      opts->x_warn_inline = 0;
      opts->x_flag_no_inline = 1;
    }

  /* The optimization to partition hot and cold basic blocks into separate
     sections of the .o and executable files does not work (currently)
     with exception handling.  This is because there is no support for
     generating unwind info.  If opts->x_flag_exceptions is turned on
     we need to turn off the partitioning optimization.  */

  ui_except = targetm_common.except_unwind_info (opts);

  if (opts->x_flag_exceptions
      && opts->x_flag_reorder_blocks_and_partition
      && (ui_except == UI_SJLJ || ui_except >= UI_TARGET))
    {
      if (opts_set->x_flag_reorder_blocks_and_partition)
        inform (loc,
                "-freorder-blocks-and-partition does not work "
                "with exceptions on this architecture");
      opts->x_flag_reorder_blocks_and_partition = 0;
      opts->x_flag_reorder_blocks = 1;
    }

  /* If user requested unwind info, then turn off the partitioning
     optimization.  */

  if (opts->x_flag_unwind_tables
      && !targetm_common.unwind_tables_default
      && opts->x_flag_reorder_blocks_and_partition
      && (ui_except == UI_SJLJ || ui_except >= UI_TARGET))
    {
      if (opts_set->x_flag_reorder_blocks_and_partition)
        inform (loc,
                "-freorder-blocks-and-partition does not support "
                "unwind info on this architecture");
      opts->x_flag_reorder_blocks_and_partition = 0;
      opts->x_flag_reorder_blocks = 1;
    }

  /* If the target requested unwind info, then turn off the partitioning
     optimization with a different message.  Likewise, if the target does not
     support named sections.  */

  if (opts->x_flag_reorder_blocks_and_partition
      && (!targetm_common.have_named_sections
	  || (opts->x_flag_unwind_tables
	      && targetm_common.unwind_tables_default
	      && (ui_except == UI_SJLJ || ui_except >= UI_TARGET))))
    {
      if (opts_set->x_flag_reorder_blocks_and_partition)
        inform (loc,
                "-freorder-blocks-and-partition does not work "
                "on this architecture");
      opts->x_flag_reorder_blocks_and_partition = 0;
      opts->x_flag_reorder_blocks = 1;
    }

  if (opts->x_flag_reorder_blocks_and_partition
      && !opts_set->x_flag_reorder_functions)
    opts->x_flag_reorder_functions = 1;

  /* Pipelining of outer loops is only possible when general pipelining
     capabilities are requested.  */
  if (!opts->x_flag_sel_sched_pipelining)
    opts->x_flag_sel_sched_pipelining_outer_loops = 0;

  if (opts->x_flag_conserve_stack)
    {
      maybe_set_param_value (PARAM_LARGE_STACK_FRAME, 100,
			     opts->x_param_values, opts_set->x_param_values);
      maybe_set_param_value (PARAM_STACK_FRAME_GROWTH, 40,
			     opts->x_param_values, opts_set->x_param_values);
    }

  if (opts->x_flag_lto)
    {
#ifdef ENABLE_LTO
      opts->x_flag_generate_lto = 1;

      /* When generating IL, do not operate in whole-program mode.
	 Otherwise, symbols will be privatized too early, causing link
	 errors later.  */
      opts->x_flag_whole_program = 0;
#else
      error_at (loc, "LTO support has not been enabled in this configuration");
#endif
      if (!opts->x_flag_fat_lto_objects
	  && (!HAVE_LTO_PLUGIN
	      || (opts_set->x_flag_use_linker_plugin
		  && !opts->x_flag_use_linker_plugin)))
	{
	  if (opts_set->x_flag_fat_lto_objects)
            error_at (loc, "-fno-fat-lto-objects are supported only with linker plugin");
	  opts->x_flag_fat_lto_objects = 1;
	}
    }

  /* We initialize opts->x_flag_split_stack to -1 so that targets can set a
     default value if they choose based on other options.  */
  if (opts->x_flag_split_stack == -1)
    opts->x_flag_split_stack = 0;
  else if (opts->x_flag_split_stack)
    {
      if (!targetm_common.supports_split_stack (true, opts))
	{
	  error_at (loc, "%<-fsplit-stack%> is not supported by "
		    "this compiler configuration");
	  opts->x_flag_split_stack = 0;
	}
    }

  /* Tune vectorization related parametees according to cost model.  */
  if (opts->x_flag_vect_cost_model == VECT_COST_MODEL_CHEAP)
    {
      maybe_set_param_value (PARAM_VECT_MAX_VERSION_FOR_ALIAS_CHECKS,
            6, opts->x_param_values, opts_set->x_param_values);
      maybe_set_param_value (PARAM_VECT_MAX_VERSION_FOR_ALIGNMENT_CHECKS,
            0, opts->x_param_values, opts_set->x_param_values);
      maybe_set_param_value (PARAM_VECT_MAX_PEELING_FOR_ALIGNMENT,
            0, opts->x_param_values, opts_set->x_param_values);
    }

  /* Set PARAM_MAX_STORES_TO_SINK to 0 if either vectorization or if-conversion
     is disabled.  */
  if ((!opts->x_flag_tree_loop_vectorize && !opts->x_flag_tree_slp_vectorize)
       || !opts->x_flag_tree_loop_if_convert)
    maybe_set_param_value (PARAM_MAX_STORES_TO_SINK, 0,
                           opts->x_param_values, opts_set->x_param_values);

  /* The -gsplit-dwarf option requires -ggnu-pubnames.  */
  if (opts->x_dwarf_split_debug_info)
    opts->x_debug_generate_pub_sections = 2;

  /* Userspace and kernel ASan conflict with each other.  */

  if ((opts->x_flag_sanitize & SANITIZE_USER_ADDRESS)
      && (opts->x_flag_sanitize & SANITIZE_KERNEL_ADDRESS))
    error_at (loc,
	      "-fsanitize=address is incompatible with "
	      "-fsanitize=kernel-address");

  /* And with TSan.  */

  if ((opts->x_flag_sanitize & SANITIZE_ADDRESS)
      && (opts->x_flag_sanitize & SANITIZE_THREAD))
    error_at (loc,
	      "-fsanitize=address and -fsanitize=kernel-address "
	      "are incompatible with -fsanitize=thread");

  /* Error recovery is not allowed for ASan and TSan.  */

  if (opts->x_flag_sanitize_recover & SANITIZE_USER_ADDRESS)
    error_at (loc, "-fsanitize-recover=address is not supported");

  if (opts->x_flag_sanitize_recover & SANITIZE_THREAD)
    error_at (loc, "-fsanitize-recover=thread is not supported");

  if (opts->x_flag_sanitize_recover & SANITIZE_LEAK)
    error_at (loc, "-fsanitize-recover=leak is not supported");
}

#define LEFT_COLUMN	27

/* Output ITEM, of length ITEM_WIDTH, in the left column,
   followed by word-wrapped HELP in a second column.  */
static void
wrap_help (const char *help,
	   const char *item,
	   unsigned int item_width,
	   unsigned int columns)
{
  unsigned int col_width = LEFT_COLUMN;
  unsigned int remaining, room, len;

  remaining = strlen (help);

  do
    {
      room = columns - 3 - MAX (col_width, item_width);
      if (room > columns)
	room = 0;
      len = remaining;

      if (room < len)
	{
	  unsigned int i;

	  for (i = 0; help[i]; i++)
	    {
	      if (i >= room && len != remaining)
		break;
	      if (help[i] == ' ')
		len = i;
	      else if ((help[i] == '-' || help[i] == '/')
		       && help[i + 1] != ' '
		       && i > 0 && ISALPHA (help[i - 1]))
		len = i + 1;
	    }
	}

      printf ("  %-*.*s %.*s\n", col_width, item_width, item, len, help);
      item_width = 0;
      while (help[len] == ' ')
	len++;
      help += len;
      remaining -= len;
    }
  while (remaining);
}

/* Print help for a specific front-end, etc.  */
static void
print_filtered_help (unsigned int include_flags,
		     unsigned int exclude_flags,
		     unsigned int any_flags,
		     unsigned int columns,
		     struct gcc_options *opts,
		     unsigned int lang_mask)
{
  unsigned int i;
  const char *help;
  bool found = false;
  bool displayed = false;
  char new_help[128];

  if (include_flags == CL_PARAMS)
    {
      for (i = 0; i < LAST_PARAM; i++)
	{
	  const char *param = compiler_params[i].option;

	  help = compiler_params[i].help;
	  if (help == NULL || *help == '\0')
	    {
	      if (exclude_flags & CL_UNDOCUMENTED)
		continue;
	      help = undocumented_msg;
	    }

	  /* Get the translation.  */
	  help = _(help);

	  if (!opts->x_quiet_flag)
	    {
	      snprintf (new_help, sizeof (new_help),
			_("default %d minimum %d maximum %d"),
			compiler_params[i].default_value,
			compiler_params[i].min_value,
			compiler_params[i].max_value);
	      help = new_help;
	    }
	  wrap_help (help, param, strlen (param), columns);
	}
      putchar ('\n');
      return;
    }

  if (!opts->x_help_printed)
    opts->x_help_printed = XCNEWVAR (char, cl_options_count);

  if (!opts->x_help_enum_printed)
    opts->x_help_enum_printed = XCNEWVAR (char, cl_enums_count);

  for (i = 0; i < cl_options_count; i++)
    {
      const struct cl_option *option = cl_options + i;
      unsigned int len;
      const char *opt;
      const char *tab;

      if (include_flags == 0
	  || ((option->flags & include_flags) != include_flags))
	{
	  if ((option->flags & any_flags) == 0)
	    continue;
	}

      /* Skip unwanted switches.  */
      if ((option->flags & exclude_flags) != 0)
	continue;

      /* The driver currently prints its own help text.  */
      if ((option->flags & CL_DRIVER) != 0
	  && (option->flags & (((1U << cl_lang_count) - 1)
			       | CL_COMMON | CL_TARGET)) == 0)
	continue;

      found = true;
      /* Skip switches that have already been printed.  */
      if (opts->x_help_printed[i])
	continue;

      opts->x_help_printed[i] = true;

      help = option->help;
      if (help == NULL)
	{
	  if (exclude_flags & CL_UNDOCUMENTED)
	    continue;
	  help = undocumented_msg;
	}

      /* Get the translation.  */
      help = _(help);

      /* Find the gap between the name of the
	 option and its descriptive text.  */
      tab = strchr (help, '\t');
      if (tab)
	{
	  len = tab - help;
	  opt = help;
	  help = tab + 1;
	}
      else
	{
	  opt = option->opt_text;
	  len = strlen (opt);
	}

      /* With the -Q option enabled we change the descriptive text associated
	 with an option to be an indication of its current setting.  */
      if (!opts->x_quiet_flag)
	{
	  void *flag_var = option_flag_var (i, opts);

	  if (len < (LEFT_COLUMN + 2))
	    strcpy (new_help, "\t\t");
	  else
	    strcpy (new_help, "\t");

	  if (flag_var != NULL
	      && option->var_type != CLVC_DEFER)
	    {
	      if (option->flags & CL_JOINED)
		{
		  if (option->var_type == CLVC_STRING)
		    {
		      if (* (const char **) flag_var != NULL)
			snprintf (new_help + strlen (new_help),
				  sizeof (new_help) - strlen (new_help),
				  * (const char **) flag_var);
		    }
		  else if (option->var_type == CLVC_ENUM)
		    {
		      const struct cl_enum *e = &cl_enums[option->var_enum];
		      int value;
		      const char *arg = NULL;

		      value = e->get (flag_var);
		      enum_value_to_arg (e->values, &arg, value, lang_mask);
		      if (arg == NULL)
			arg = _("[default]");
		      snprintf (new_help + strlen (new_help),
				sizeof (new_help) - strlen (new_help),
				arg);
		    }
		  else
		    sprintf (new_help + strlen (new_help),
			     "%#x", * (int *) flag_var);
		}
	      else
		strcat (new_help, option_enabled (i, opts)
			? _("[enabled]") : _("[disabled]"));
	    }

	  help = new_help;
	}

      wrap_help (help, opt, len, columns);
      displayed = true;

      if (option->var_type == CLVC_ENUM
	  && opts->x_help_enum_printed[option->var_enum] != 2)
	opts->x_help_enum_printed[option->var_enum] = 1;
    }

  if (! found)
    {
      unsigned int langs = include_flags & CL_LANG_ALL;

      if (langs == 0)
	printf (_(" No options with the desired characteristics were found\n"));
      else
	{
	  unsigned int i;

	  /* PR 31349: Tell the user how to see all of the
	     options supported by a specific front end.  */
	  for (i = 0; (1U << i) < CL_LANG_ALL; i ++)
	    if ((1U << i) & langs)
	      printf (_(" None found.  Use --help=%s to show *all* the options supported by the %s front-end\n"),
		      lang_names[i], lang_names[i]);
	}

    }
  else if (! displayed)
    printf (_(" All options with the desired characteristics have already been displayed\n"));

  putchar ('\n');

  /* Print details of enumerated option arguments, if those
     enumerations have help text headings provided.  If no help text
     is provided, presume that the possible values are listed in the
     help text for the relevant options.  */
  for (i = 0; i < cl_enums_count; i++)
    {
      unsigned int j, pos;

      if (opts->x_help_enum_printed[i] != 1)
	continue;
      if (cl_enums[i].help == NULL)
	continue;
      printf ("  %s\n    ", _(cl_enums[i].help));
      pos = 4;
      for (j = 0; cl_enums[i].values[j].arg != NULL; j++)
	{
	  unsigned int len = strlen (cl_enums[i].values[j].arg);

	  if (pos > 4 && pos + 1 + len <= columns)
	    {
	      printf (" %s", cl_enums[i].values[j].arg);
	      pos += 1 + len;
	    }
	  else
	    {
	      if (pos > 4)
		{
		  printf ("\n    ");
		  pos = 4;
		}
	      printf ("%s", cl_enums[i].values[j].arg);
	      pos += len;
	    }
	}
      printf ("\n\n");
      opts->x_help_enum_printed[i] = 2;
    }
}

/* Display help for a specified type of option.
   The options must have ALL of the INCLUDE_FLAGS set
   ANY of the flags in the ANY_FLAGS set
   and NONE of the EXCLUDE_FLAGS set.  The current option state is in
   OPTS; LANG_MASK is used for interpreting enumerated option state.  */
static void
print_specific_help (unsigned int include_flags,
		     unsigned int exclude_flags,
		     unsigned int any_flags,
		     struct gcc_options *opts,
		     unsigned int lang_mask)
{
  unsigned int all_langs_mask = (1U << cl_lang_count) - 1;
  const char * description = NULL;
  const char * descrip_extra = "";
  size_t i;
  unsigned int flag;

  /* Sanity check: Make sure that we do not have more
     languages than we have bits available to enumerate them.  */
  gcc_assert ((1U << cl_lang_count) <= CL_MIN_OPTION_CLASS);

  /* If we have not done so already, obtain
     the desired maximum width of the output.  */
  if (opts->x_help_columns == 0)
    {
      const char *p;

      p = getenv ("COLUMNS");
      if (p != NULL)
	{
	  int value = atoi (p);

	  if (value > 0)
	    opts->x_help_columns = value;
	}

      if (opts->x_help_columns == 0)
	/* Use a reasonable default.  */
	opts->x_help_columns = 80;
    }

  /* Decide upon the title for the options that we are going to display.  */
  for (i = 0, flag = 1; flag <= CL_MAX_OPTION_CLASS; flag <<= 1, i ++)
    {
      switch (flag & include_flags)
	{
	case 0:
	case CL_DRIVER:
	  break;

	case CL_TARGET:
	  description = _("The following options are target specific");
	  break;
	case CL_WARNING:
	  description = _("The following options control compiler warning messages");
	  break;
	case CL_OPTIMIZATION:
	  description = _("The following options control optimizations");
	  break;
	case CL_COMMON:
	  description = _("The following options are language-independent");
	  break;
	case CL_PARAMS:
	  description = _("The --param option recognizes the following as parameters");
	  break;
	default:
	  if (i >= cl_lang_count)
	    break;
	  if (exclude_flags & all_langs_mask)
	    description = _("The following options are specific to just the language ");
	  else
	    description = _("The following options are supported by the language ");
	  descrip_extra = lang_names [i];
	  break;
	}
    }

  if (description == NULL)
    {
      if (any_flags == 0)
	{
	  if (include_flags & CL_UNDOCUMENTED)
	    description = _("The following options are not documented");
	  else if (include_flags & CL_SEPARATE)
	    description = _("The following options take separate arguments");
	  else if (include_flags & CL_JOINED)
	    description = _("The following options take joined arguments");
	  else
	    {
	      internal_error ("unrecognized include_flags 0x%x passed to print_specific_help",
			      include_flags);
	      return;
	    }
	}
      else
	{
	  if (any_flags & all_langs_mask)
	    description = _("The following options are language-related");
	  else
	    description = _("The following options are language-independent");
	}
    }

  printf ("%s%s:\n", description, descrip_extra);
  print_filtered_help (include_flags, exclude_flags, any_flags,
		       opts->x_help_columns, opts, lang_mask);
}

/* Enable FDO-related flags.  */

static void
enable_fdo_optimizations (struct gcc_options *opts,
			  struct gcc_options *opts_set,
			  int value)
{
  if (!opts_set->x_flag_branch_probabilities)
    opts->x_flag_branch_probabilities = value;
  if (!opts_set->x_flag_profile_values)
    opts->x_flag_profile_values = value;
  if (!opts_set->x_flag_unroll_loops)
    opts->x_flag_unroll_loops = value;
  if (!opts_set->x_flag_peel_loops)
    opts->x_flag_peel_loops = value;
  if (!opts_set->x_flag_tracer)
    opts->x_flag_tracer = value;
  if (!opts_set->x_flag_value_profile_transformations)
    opts->x_flag_value_profile_transformations = value;
  if (!opts_set->x_flag_inline_functions)
    opts->x_flag_inline_functions = value;
  if (!opts_set->x_flag_ipa_cp)
    opts->x_flag_ipa_cp = value;
  if (!opts_set->x_flag_ipa_cp_clone
      && value && opts->x_flag_ipa_cp)
    opts->x_flag_ipa_cp_clone = value;
  if (!opts_set->x_flag_predictive_commoning)
    opts->x_flag_predictive_commoning = value;
  if (!opts_set->x_flag_unswitch_loops)
    opts->x_flag_unswitch_loops = value;
  if (!opts_set->x_flag_gcse_after_reload)
    opts->x_flag_gcse_after_reload = value;
  if (!opts_set->x_flag_tree_loop_vectorize
      && !opts_set->x_flag_tree_vectorize)
    opts->x_flag_tree_loop_vectorize = value;
  if (!opts_set->x_flag_tree_slp_vectorize
      && !opts_set->x_flag_tree_vectorize)
    opts->x_flag_tree_slp_vectorize = value;
  if (!opts_set->x_flag_vect_cost_model)
    opts->x_flag_vect_cost_model = VECT_COST_MODEL_DYNAMIC;
  if (!opts_set->x_flag_tree_loop_distribute_patterns)
    opts->x_flag_tree_loop_distribute_patterns = value;
}

/* Handle target- and language-independent options.  Return zero to
   generate an "unknown option" message.  Only options that need
   extra handling need to be listed here; if you simply want
   DECODED->value assigned to a variable, it happens automatically.  */

bool
common_handle_option (struct gcc_options *opts,
		      struct gcc_options *opts_set,
		      const struct cl_decoded_option *decoded,
		      unsigned int lang_mask, int kind ATTRIBUTE_UNUSED,
		      location_t loc,
		      const struct cl_option_handlers *handlers,
		      diagnostic_context *dc)
{
  size_t scode = decoded->opt_index;
  const char *arg = decoded->arg;
  int value = decoded->value;
  enum opt_code code = (enum opt_code) scode;

  gcc_assert (decoded->canonical_option_num_elements <= 2);

  switch (code)
    {
    case OPT__param:
      handle_param (opts, opts_set, loc, arg);
      break;

    case OPT__help:
      {
	unsigned int all_langs_mask = (1U << cl_lang_count) - 1;
	unsigned int undoc_mask;
	unsigned int i;

	if (lang_mask == CL_DRIVER)
	  break;;

	undoc_mask = ((opts->x_verbose_flag | opts->x_extra_warnings)
		      ? 0
		      : CL_UNDOCUMENTED);
	/* First display any single language specific options.  */
	for (i = 0; i < cl_lang_count; i++)
	  print_specific_help
	    (1U << i, (all_langs_mask & (~ (1U << i))) | undoc_mask, 0, opts,
	     lang_mask);
	/* Next display any multi language specific options.  */
	print_specific_help (0, undoc_mask, all_langs_mask, opts, lang_mask);
	/* Then display any remaining, non-language options.  */
	for (i = CL_MIN_OPTION_CLASS; i <= CL_MAX_OPTION_CLASS; i <<= 1)
	  if (i != CL_DRIVER)
	    print_specific_help (i, undoc_mask, 0, opts, lang_mask);
	opts->x_exit_after_options = true;
	break;
      }

    case OPT__target_help:
      if (lang_mask == CL_DRIVER)
	break;

      print_specific_help (CL_TARGET, CL_UNDOCUMENTED, 0, opts, lang_mask);
      opts->x_exit_after_options = true;
      break;

    case OPT__help_:
      {
	const char * a = arg;
	unsigned int include_flags = 0;
	/* Note - by default we include undocumented options when listing
	   specific classes.  If you only want to see documented options
	   then add ",^undocumented" to the --help= option.  E.g.:

	   --help=target,^undocumented  */
	unsigned int exclude_flags = 0;

	if (lang_mask == CL_DRIVER)
	  break;

	/* Walk along the argument string, parsing each word in turn.
	   The format is:
	   arg = [^]{word}[,{arg}]
	   word = {optimizers|target|warnings|undocumented|
		   params|common|<language>}  */
	while (* a != 0)
	  {
	    static const struct
	    {
	      const char * string;
	      unsigned int flag;
	    }
	    specifics[] =
	    {
	      { "optimizers", CL_OPTIMIZATION },
	      { "target", CL_TARGET },
	      { "warnings", CL_WARNING },
	      { "undocumented", CL_UNDOCUMENTED },
	      { "params", CL_PARAMS },
	      { "joined", CL_JOINED },
	      { "separate", CL_SEPARATE },
	      { "common", CL_COMMON },
	      { NULL, 0 }
	    };
	    unsigned int * pflags;
	    const char * comma;
	    unsigned int lang_flag, specific_flag;
	    unsigned int len;
	    unsigned int i;

	    if (* a == '^')
	      {
		++ a;
		pflags = & exclude_flags;
	      }
	    else
	      pflags = & include_flags;

	    comma = strchr (a, ',');
	    if (comma == NULL)
	      len = strlen (a);
	    else
	      len = comma - a;
	    if (len == 0)
	      {
		a = comma + 1;
		continue;
	      }

	    /* Check to see if the string matches an option class name.  */
	    for (i = 0, specific_flag = 0; specifics[i].string != NULL; i++)
	      if (strncasecmp (a, specifics[i].string, len) == 0)
		{
		  specific_flag = specifics[i].flag;
		  break;
		}

	    /* Check to see if the string matches a language name.
	       Note - we rely upon the alpha-sorted nature of the entries in
	       the lang_names array, specifically that shorter names appear
	       before their longer variants.  (i.e. C before C++).  That way
	       when we are attempting to match --help=c for example we will
	       match with C first and not C++.  */
	    for (i = 0, lang_flag = 0; i < cl_lang_count; i++)
	      if (strncasecmp (a, lang_names[i], len) == 0)
		{
		  lang_flag = 1U << i;
		  break;
		}

	    if (specific_flag != 0)
	      {
		if (lang_flag == 0)
		  * pflags |= specific_flag;
		else
		  {
		    /* The option's argument matches both the start of a
		       language name and the start of an option class name.
		       We have a special case for when the user has
		       specified "--help=c", but otherwise we have to issue
		       a warning.  */
		    if (strncasecmp (a, "c", len) == 0)
		      * pflags |= lang_flag;
		    else
		      warning_at (loc, 0,
				  "--help argument %q.*s is ambiguous, "
				  "please be more specific",
				  len, a);
		  }
	      }
	    else if (lang_flag != 0)
	      * pflags |= lang_flag;
	    else
	      warning_at (loc, 0,
			  "unrecognized argument to --help= option: %q.*s",
			  len, a);

	    if (comma == NULL)
	      break;
	    a = comma + 1;
	  }

	if (include_flags)
	  print_specific_help (include_flags, exclude_flags, 0, opts,
			       lang_mask);
	opts->x_exit_after_options = true;
	break;
      }

    case OPT__version:
      if (lang_mask == CL_DRIVER)
	break;

      opts->x_exit_after_options = true;
      break;

    case OPT_fsanitize_:
    case OPT_fsanitize_recover_:
      {
	const char *p = arg;
	unsigned int *flag
	  = code == OPT_fsanitize_ ? &opts->x_flag_sanitize
	  : &opts->x_flag_sanitize_recover;
	while (*p != 0)
	  {
	    static const struct
	    {
	      const char *const name;
	      unsigned int flag;
	      size_t len;
	    } spec[] =
	    {
	      { "address", SANITIZE_ADDRESS | SANITIZE_USER_ADDRESS,
		sizeof "address" - 1 },
	      { "kernel-address", SANITIZE_ADDRESS | SANITIZE_KERNEL_ADDRESS,
		sizeof "kernel-address" - 1 },
	      { "thread", SANITIZE_THREAD, sizeof "thread" - 1 },
	      { "leak", SANITIZE_LEAK, sizeof "leak" - 1 },
	      { "shift", SANITIZE_SHIFT, sizeof "shift" - 1 },
	      { "integer-divide-by-zero", SANITIZE_DIVIDE,
		sizeof "integer-divide-by-zero" - 1 },
	      { "undefined", SANITIZE_UNDEFINED, sizeof "undefined" - 1 },
	      { "unreachable", SANITIZE_UNREACHABLE,
		sizeof "unreachable" - 1 },
	      { "vla-bound", SANITIZE_VLA, sizeof "vla-bound" - 1 },
	      { "return", SANITIZE_RETURN, sizeof "return" - 1 },
	      { "null", SANITIZE_NULL, sizeof "null" - 1 },
	      { "signed-integer-overflow", SANITIZE_SI_OVERFLOW,
		sizeof "signed-integer-overflow" -1 },
	      { "bool", SANITIZE_BOOL, sizeof "bool" - 1 },
	      { "enum", SANITIZE_ENUM, sizeof "enum" - 1 },
	      { "float-divide-by-zero", SANITIZE_FLOAT_DIVIDE,
		sizeof "float-divide-by-zero" - 1 },
	      { "float-cast-overflow", SANITIZE_FLOAT_CAST,
		sizeof "float-cast-overflow" - 1 },
	      { "bounds", SANITIZE_BOUNDS, sizeof "bounds" - 1 },
	      { "alignment", SANITIZE_ALIGNMENT, sizeof "alignment" - 1 },
	      { "nonnull-attribute", SANITIZE_NONNULL_ATTRIBUTE,
		sizeof "nonnull-attribute" - 1 },
	      { "returns-nonnull-attribute",
		SANITIZE_RETURNS_NONNULL_ATTRIBUTE,
		sizeof "returns-nonnull-attribute" - 1 },
	      { "object-size", SANITIZE_OBJECT_SIZE,
		sizeof "object-size" - 1 },
	      { NULL, 0, 0 }
	    };
	    const char *comma;
	    size_t len, i;
	    bool found = false;

	    comma = strchr (p, ',');
	    if (comma == NULL)
	      len = strlen (p);
	    else
	      len = comma - p;
	    if (len == 0)
	      {
		p = comma + 1;
		continue;
	      }

	    /* Check to see if the string matches an option class name.  */
	    for (i = 0; spec[i].name != NULL; ++i)
	      if (len == spec[i].len
		  && memcmp (p, spec[i].name, len) == 0)
		{
		  /* Handle both -fsanitize and -fno-sanitize cases.  */
		  if (value)
		    *flag |= spec[i].flag;
		  else
		    *flag &= ~spec[i].flag;
		  found = true;
		  break;
		}

	    if (! found)
	      error_at (loc,
			"unrecognized argument to -fsanitize%s= option: %q.*s",
			code == OPT_fsanitize_ ? "" : "-recover", (int) len, p);

	    if (comma == NULL)
	      break;
	    p = comma + 1;
	  }

	if (code != OPT_fsanitize_)
	  break;

	/* When instrumenting the pointers, we don't want to remove
	   the null pointer checks.  */
	if (opts->x_flag_sanitize & (SANITIZE_NULL | SANITIZE_NONNULL_ATTRIBUTE
				     | SANITIZE_RETURNS_NONNULL_ATTRIBUTE))
	  opts->x_flag_delete_null_pointer_checks = 0;

	/* Kernel ASan implies normal ASan but does not yet support
	   all features.  */
	if (opts->x_flag_sanitize & SANITIZE_KERNEL_ADDRESS)
	  {
	    maybe_set_param_value (PARAM_ASAN_INSTRUMENTATION_WITH_CALL_THRESHOLD, 0,
				   opts->x_param_values,
				   opts_set->x_param_values);
	    maybe_set_param_value (PARAM_ASAN_GLOBALS, 0,
				   opts->x_param_values,
				   opts_set->x_param_values);
	    maybe_set_param_value (PARAM_ASAN_STACK, 0,
				   opts->x_param_values,
				   opts_set->x_param_values);
	    maybe_set_param_value (PARAM_ASAN_USE_AFTER_RETURN, 0,
				   opts->x_param_values,
				   opts_set->x_param_values);
	  }

	break;
      }

    case OPT_fasan_shadow_offset_:
      /* Deferred.  */
      break;

    case OPT_fsanitize_recover:
      if (value)
	opts->x_flag_sanitize_recover
	  |= SANITIZE_UNDEFINED | SANITIZE_NONDEFAULT;
      else
	opts->x_flag_sanitize_recover
	  &= ~(SANITIZE_UNDEFINED | SANITIZE_NONDEFAULT);
      break;

    case OPT_O:
    case OPT_Os:
    case OPT_Ofast:
    case OPT_Og:
      /* Currently handled in a prescan.  */
      break;

    case OPT_Werror:
      dc->warning_as_error_requested = value;
      break;

    case OPT_Werror_:
      if (lang_mask == CL_DRIVER)
	break;

      enable_warning_as_error (arg, value, lang_mask, handlers,
			       opts, opts_set, loc, dc);
      break;

    case OPT_Wlarger_than_:
      opts->x_larger_than_size = value;
      opts->x_warn_larger_than = value != -1;
      break;

    case OPT_Wfatal_errors:
      dc->fatal_errors = value;
      break;

    case OPT_Wframe_larger_than_:
      opts->x_frame_larger_than_size = value;
      opts->x_warn_frame_larger_than = value != -1;
      break;

    case OPT_Wstack_usage_:
      opts->x_warn_stack_usage = value;
      opts->x_flag_stack_usage_info = value != -1;
      break;

    case OPT_Wstrict_aliasing:
      set_Wstrict_aliasing (opts, value);
      break;

    case OPT_Wstrict_overflow:
      opts->x_warn_strict_overflow = (value
				      ? (int) WARN_STRICT_OVERFLOW_CONDITIONAL
				      : 0);
      break;

    case OPT_Wsystem_headers:
      dc->dc_warn_system_headers = value;
      break;

    case OPT_aux_info:
      opts->x_flag_gen_aux_info = 1;
      break;

    case OPT_auxbase_strip:
      {
	char *tmp = xstrdup (arg);
	strip_off_ending (tmp, strlen (tmp));
	if (tmp[0])
	  opts->x_aux_base_name = tmp;
	else
	  free (tmp);
      }
      break;

    case OPT_d:
      decode_d_option (arg, opts, loc, dc);
      break;

    case OPT_fcall_used_:
    case OPT_fcall_saved_:
      /* Deferred.  */
      break;

    case OPT_fdbg_cnt_:
    case OPT_fdbg_cnt_list:
      /* Deferred.  */
      break;

    case OPT_fdebug_prefix_map_:
      /* Deferred.  */
      break;

    case OPT_fdiagnostics_show_location_:
      diagnostic_prefixing_rule (dc) = (diagnostic_prefixing_rule_t) value;
      break;
 
    case OPT_fdiagnostics_show_caret:
      dc->show_caret = value;
      break;

    case OPT_fdiagnostics_color_:
      pp_show_color (dc->printer)
	= colorize_init ((diagnostic_color_rule_t) value);
      break;

    case OPT_fdiagnostics_show_option:
      dc->show_option_requested = value;
      break;

    case OPT_fdump_:
      /* Deferred.  */
      break;

    case OPT_ffast_math:
      set_fast_math_flags (opts, value);
      break;

    case OPT_funsafe_math_optimizations:
      set_unsafe_math_optimizations_flags (opts, value);
      break;

    case OPT_ffixed_:
      /* Deferred.  */
      break;

    case OPT_finline_limit_:
      set_param_value ("max-inline-insns-single", value / 2,
		       opts->x_param_values, opts_set->x_param_values);
      set_param_value ("max-inline-insns-auto", value / 2,
		       opts->x_param_values, opts_set->x_param_values);
      break;

    case OPT_finstrument_functions_exclude_function_list_:
      add_comma_separated_to_vector
	(&opts->x_flag_instrument_functions_exclude_functions, arg);
      break;

    case OPT_finstrument_functions_exclude_file_list_:
      add_comma_separated_to_vector
	(&opts->x_flag_instrument_functions_exclude_files, arg);
      break;

    case OPT_fmessage_length_:
      pp_set_line_maximum_length (dc->printer, value);
      diagnostic_set_caret_max_width (dc, value);
      break;

    case OPT_fopt_info:
    case OPT_fopt_info_:
      /* Deferred.  */
      break;

    case OPT_foffload_:
      /* Deferred.  */
      break;

#ifndef ACCEL_COMPILER
    case OPT_foffload_abi_:
      error_at (loc, "-foffload-abi option can be specified only for "
		"offload compiler");
      break;
#endif

    case OPT_fpack_struct_:
      if (value <= 0 || (value & (value - 1)) || value > 16)
	error_at (loc,
		  "structure alignment must be a small power of two, not %d",
		  value);
      else
	opts->x_initial_max_fld_align = value;
      break;

    case OPT_fplugin_:
    case OPT_fplugin_arg_:
      /* Deferred.  */
      break;

    case OPT_fprofile_use_:
      opts->x_profile_data_prefix = xstrdup (arg);
      opts->x_flag_profile_use = true;
      value = true;
      /* No break here - do -fprofile-use processing. */
    case OPT_fprofile_use:
      enable_fdo_optimizations (opts, opts_set, value);
      if (!opts_set->x_flag_profile_reorder_functions)
	  opts->x_flag_profile_reorder_functions = value;
	/* Indirect call profiling should do all useful transformations
	   speculative devirtualization does.  */
      if (!opts_set->x_flag_devirtualize_speculatively
	  && opts->x_flag_value_profile_transformations)
	opts->x_flag_devirtualize_speculatively = false;
      break;

    case OPT_fauto_profile_:
      opts->x_auto_profile_file = xstrdup (arg);
      opts->x_flag_auto_profile = true;
      value = true;
      /* No break here - do -fauto-profile processing. */
    case OPT_fauto_profile:
      enable_fdo_optimizations (opts, opts_set, value);
      if (!opts_set->x_flag_profile_correction)
	opts->x_flag_profile_correction = value;
      maybe_set_param_value (
	PARAM_EARLY_INLINER_MAX_ITERATIONS, 10,
	opts->x_param_values, opts_set->x_param_values);
      break;

    case OPT_fprofile_generate_:
      opts->x_profile_data_prefix = xstrdup (arg);
      value = true;
      /* No break here - do -fprofile-generate processing. */
    case OPT_fprofile_generate:
      if (!opts_set->x_profile_arc_flag)
	opts->x_profile_arc_flag = value;
      if (!opts_set->x_flag_profile_values)
	opts->x_flag_profile_values = value;
      if (!opts_set->x_flag_inline_functions)
	opts->x_flag_inline_functions = value;
      /* FIXME: Instrumentation we insert makes ipa-reference bitmaps
	 quadratic.  Disable the pass until better memory representation
	 is done.  */
      if (!opts_set->x_flag_ipa_reference)
        opts->x_flag_ipa_reference = false;
      break;

    case OPT_ftree_vectorize:
      if (!opts_set->x_flag_tree_loop_vectorize)
        opts->x_flag_tree_loop_vectorize = value;
      if (!opts_set->x_flag_tree_slp_vectorize)
        opts->x_flag_tree_slp_vectorize = value;
      break;
    case OPT_fshow_column:
      dc->show_column = value;
      break;

    case OPT_frandom_seed:
      /* The real switch is -fno-random-seed.  */
      if (value)
	return false;
      /* Deferred.  */
      break;

    case OPT_frandom_seed_:
      /* Deferred.  */
      break;

    case OPT_fsched_verbose_:
#ifdef INSN_SCHEDULING
      /* Handled with Var in common.opt.  */
      break;
#else
      return false;
#endif

    case OPT_fsched_stalled_insns_:
      opts->x_flag_sched_stalled_insns = value;
      if (opts->x_flag_sched_stalled_insns == 0)
	opts->x_flag_sched_stalled_insns = -1;
      break;

    case OPT_fsched_stalled_insns_dep_:
      opts->x_flag_sched_stalled_insns_dep = value;
      break;

    case OPT_fstack_check_:
      if (!strcmp (arg, "no"))
	opts->x_flag_stack_check = NO_STACK_CHECK;
      else if (!strcmp (arg, "generic"))
	/* This is the old stack checking method.  */
	opts->x_flag_stack_check = STACK_CHECK_BUILTIN
			   ? FULL_BUILTIN_STACK_CHECK
			   : GENERIC_STACK_CHECK;
      else if (!strcmp (arg, "specific"))
	/* This is the new stack checking method.  */
	opts->x_flag_stack_check = STACK_CHECK_BUILTIN
			   ? FULL_BUILTIN_STACK_CHECK
			   : STACK_CHECK_STATIC_BUILTIN
			     ? STATIC_BUILTIN_STACK_CHECK
			     : GENERIC_STACK_CHECK;
      else
	warning_at (loc, 0, "unknown stack check parameter %qs", arg);
      break;

    case OPT_fstack_limit:
      /* The real switch is -fno-stack-limit.  */
      if (value)
	return false;
      /* Deferred.  */
      break;

    case OPT_fstack_limit_register_:
    case OPT_fstack_limit_symbol_:
      /* Deferred.  */
      break;

    case OPT_fstack_usage:
      opts->x_flag_stack_usage = value;
      opts->x_flag_stack_usage_info = value != 0;
      break;

    case OPT_g:
      set_debug_level (NO_DEBUG, DEFAULT_GDB_EXTENSIONS, arg, opts, opts_set,
                       loc);
      break;

    case OPT_gcoff:
      set_debug_level (SDB_DEBUG, false, arg, opts, opts_set, loc);
      break;

    case OPT_gdwarf:
      if (arg && strlen (arg) != 0)
        {
          error_at (loc, "%<-gdwarf%s%> is ambiguous; "
                    "use %<-gdwarf-%s%> for DWARF version "
                    "or %<-gdwarf -g%s%> for debug level", arg, arg, arg);
          break;
        }
      else
        value = opts->x_dwarf_version;
      
      /* FALLTHRU */
    case OPT_gdwarf_:
      if (value < 2 || value > 4)
	error_at (loc, "dwarf version %d is not supported", value);
      else
	opts->x_dwarf_version = value;
      set_debug_level (DWARF2_DEBUG, false, "", opts, opts_set, loc);
      break;

    case OPT_gsplit_dwarf:
      set_debug_level (NO_DEBUG, DEFAULT_GDB_EXTENSIONS, "", opts, opts_set,
		       loc);
      break;

    case OPT_ggdb:
      set_debug_level (NO_DEBUG, 2, arg, opts, opts_set, loc);
      break;

    case OPT_gstabs:
    case OPT_gstabs_:
      set_debug_level (DBX_DEBUG, code == OPT_gstabs_, arg, opts, opts_set,
		       loc);
      break;

    case OPT_gvms:
      set_debug_level (VMS_DEBUG, false, arg, opts, opts_set, loc);
      break;

    case OPT_gxcoff:
    case OPT_gxcoff_:
      set_debug_level (XCOFF_DEBUG, code == OPT_gxcoff_, arg, opts, opts_set,
		       loc);
      break;

    case OPT_gz:
    case OPT_gz_:
      /* Handled completely via specs.  */
      break;

    case OPT_pedantic_errors:
      dc->pedantic_errors = 1;
      control_warning_option (OPT_Wpedantic, DK_ERROR, value,
			      loc, lang_mask,
			      handlers, opts, opts_set,
                              dc);
      break;

    case OPT_flto:
      opts->x_flag_lto = value ? "" : NULL;
      break;

    case OPT_w:
      dc->dc_inhibit_warnings = true;
      break;

    case OPT_fmax_errors_:
      dc->max_errors = value;
      break;

    case OPT_fuse_ld_bfd:
    case OPT_fuse_ld_gold:
    case OPT_fuse_linker_plugin:
      /* No-op. Used by the driver and passed to us because it starts with f.*/
      break;

    case OPT_fwrapv:
      if (value)
	opts->x_flag_trapv = 0;
      break;

    case OPT_ftrapv:
      if (value)
	opts->x_flag_wrapv = 0;
      break;

    case OPT_fipa_icf:
      opts->x_flag_ipa_icf_functions = value;
      opts->x_flag_ipa_icf_variables = value;
      break;

    default:
      /* If the flag was handled in a standard way, assume the lack of
	 processing here is intentional.  */
      gcc_assert (option_flag_var (scode, opts));
      break;
    }

  common_handle_option_auto (opts, opts_set, decoded, lang_mask, kind,
                             loc, handlers, dc);
  return true;
}

/* Handle --param NAME=VALUE.  */
static void
handle_param (struct gcc_options *opts, struct gcc_options *opts_set,
	      location_t loc, const char *carg)
{
  char *equal, *arg;
  int value;

  arg = xstrdup (carg);
  equal = strchr (arg, '=');
  if (!equal)
    error_at (loc, "%s: --param arguments should be of the form NAME=VALUE",
	      arg);
  else
    {
      value = integral_argument (equal + 1);
      if (value == -1)
	error_at (loc, "invalid --param value %qs", equal + 1);
      else
	{
	  *equal = '\0';
	  set_param_value (arg, value,
			   opts->x_param_values, opts_set->x_param_values);
	}
    }

  free (arg);
}

/* Used to set the level of strict aliasing warnings in OPTS,
   when no level is specified (i.e., when -Wstrict-aliasing, and not
   -Wstrict-aliasing=level was given).
   ONOFF is assumed to take value 1 when -Wstrict-aliasing is specified,
   and 0 otherwise.  After calling this function, wstrict_aliasing will be
   set to the default value of -Wstrict_aliasing=level, currently 3.  */
static void
set_Wstrict_aliasing (struct gcc_options *opts, int onoff)
{
  gcc_assert (onoff == 0 || onoff == 1);
  if (onoff != 0)
    opts->x_warn_strict_aliasing = 3;
  else
    opts->x_warn_strict_aliasing = 0;
}

/* The following routines are useful in setting all the flags that
   -ffast-math and -fno-fast-math imply.  */
static void
set_fast_math_flags (struct gcc_options *opts, int set)
{
  if (!opts->frontend_set_flag_unsafe_math_optimizations)
    {
      opts->x_flag_unsafe_math_optimizations = set;
      set_unsafe_math_optimizations_flags (opts, set);
    }
  if (!opts->frontend_set_flag_finite_math_only)
    opts->x_flag_finite_math_only = set;
  if (!opts->frontend_set_flag_errno_math)
    opts->x_flag_errno_math = !set;
  if (set)
    {
      if (!opts->frontend_set_flag_signaling_nans)
	opts->x_flag_signaling_nans = 0;
      if (!opts->frontend_set_flag_rounding_math)
	opts->x_flag_rounding_math = 0;
      if (!opts->frontend_set_flag_cx_limited_range)
	opts->x_flag_cx_limited_range = 1;
    }
}

/* When -funsafe-math-optimizations is set the following
   flags are set as well.  */
static void
set_unsafe_math_optimizations_flags (struct gcc_options *opts, int set)
{
  if (!opts->frontend_set_flag_trapping_math)
    opts->x_flag_trapping_math = !set;
  if (!opts->frontend_set_flag_signed_zeros)
    opts->x_flag_signed_zeros = !set;
  if (!opts->frontend_set_flag_associative_math)
    opts->x_flag_associative_math = set;
  if (!opts->frontend_set_flag_reciprocal_math)
    opts->x_flag_reciprocal_math = set;
}

/* Return true iff flags in OPTS are set as if -ffast-math.  */
bool
fast_math_flags_set_p (const struct gcc_options *opts)
{
  return (!opts->x_flag_trapping_math
	  && opts->x_flag_unsafe_math_optimizations
	  && opts->x_flag_finite_math_only
	  && !opts->x_flag_signed_zeros
	  && !opts->x_flag_errno_math);
}

/* Return true iff flags are set as if -ffast-math but using the flags stored
   in the struct cl_optimization structure.  */
bool
fast_math_flags_struct_set_p (struct cl_optimization *opt)
{
  return (!opt->x_flag_trapping_math
	  && opt->x_flag_unsafe_math_optimizations
	  && opt->x_flag_finite_math_only
	  && !opt->x_flag_signed_zeros
	  && !opt->x_flag_errno_math);
}

/* Handle a debug output -g switch for options OPTS
   (OPTS_SET->x_write_symbols storing whether a debug type was passed
   explicitly), location LOC.  EXTENDED is true or false to support
   extended output (2 is special and means "-ggdb" was given).  */
static void
set_debug_level (enum debug_info_type type, int extended, const char *arg,
		 struct gcc_options *opts, struct gcc_options *opts_set,
		 location_t loc)
{
  opts->x_use_gnu_debug_info_extensions = extended;

  if (type == NO_DEBUG)
    {
      if (opts->x_write_symbols == NO_DEBUG)
	{
	  opts->x_write_symbols = PREFERRED_DEBUGGING_TYPE;

	  if (extended == 2)
	    {
#ifdef DWARF2_DEBUGGING_INFO
	      opts->x_write_symbols = DWARF2_DEBUG;
#elif defined DBX_DEBUGGING_INFO
	      opts->x_write_symbols = DBX_DEBUG;
#endif
	    }

	  if (opts->x_write_symbols == NO_DEBUG)
	    warning_at (loc, 0, "target system does not support debug output");
	}
    }
  else
    {
      /* Does it conflict with an already selected type?  */
      if (opts_set->x_write_symbols != NO_DEBUG
	  && opts->x_write_symbols != NO_DEBUG
	  && type != opts->x_write_symbols)
	error_at (loc, "debug format %qs conflicts with prior selection",
		  debug_type_names[type]);
      opts->x_write_symbols = type;
      opts_set->x_write_symbols = type;
    }

  /* A debug flag without a level defaults to level 2.
     If off or at level 1, set it to level 2, but if already
     at level 3, don't lower it.  */ 
  if (*arg == '\0')
    {
      if (opts->x_debug_info_level < DINFO_LEVEL_NORMAL)
	opts->x_debug_info_level = DINFO_LEVEL_NORMAL;
    }
  else
    {
      int argval = integral_argument (arg);
      if (argval == -1)
	error_at (loc, "unrecognised debug output level %qs", arg);
      else if (argval > 3)
	error_at (loc, "debug output level %qs is too high", arg);
      else
	opts->x_debug_info_level = (enum debug_info_levels) argval;
    }
}

/* Arrange to dump core on error for diagnostic context DC.  (The
   regular error message is still printed first, except in the case of
   abort ().)  */

static void
setup_core_dumping (diagnostic_context *dc)
{
#ifdef SIGABRT
  signal (SIGABRT, SIG_DFL);
#endif
#if defined(HAVE_SETRLIMIT)
  {
    struct rlimit rlim;
    if (getrlimit (RLIMIT_CORE, &rlim) != 0)
      fatal_error ("getting core file size maximum limit: %m");
    rlim.rlim_cur = rlim.rlim_max;
    if (setrlimit (RLIMIT_CORE, &rlim) != 0)
      fatal_error ("setting core file size limit to maximum: %m");
  }
#endif
  diagnostic_abort_on_error (dc);
}

/* Parse a -d<ARG> command line switch for OPTS, location LOC,
   diagnostic context DC.  */

static void
decode_d_option (const char *arg, struct gcc_options *opts,
		 location_t loc, diagnostic_context *dc)
{
  int c;

  while (*arg)
    switch (c = *arg++)
      {
      case 'A':
	opts->x_flag_debug_asm = 1;
	break;
      case 'p':
	opts->x_flag_print_asm_name = 1;
	break;
      case 'P':
	opts->x_flag_dump_rtl_in_asm = 1;
	opts->x_flag_print_asm_name = 1;
	break;
      case 'x':
	opts->x_rtl_dump_and_exit = 1;
	break;
      case 'D':	/* These are handled by the preprocessor.  */
      case 'I':
      case 'M':
      case 'N':
      case 'U':
	break;
      case 'H':
	setup_core_dumping (dc);
	break;
      case 'a':
	opts->x_flag_dump_all_passed = true;
	break;

      default:
	  warning_at (loc, 0, "unrecognized gcc debugging option: %c", c);
	break;
      }
}

/* Enable (or disable if VALUE is 0) a warning option ARG (language
   mask LANG_MASK, option handlers HANDLERS) as an error for option
   structures OPTS and OPTS_SET, diagnostic context DC (possibly
   NULL), location LOC.  This is used by -Werror=.  */

static void
enable_warning_as_error (const char *arg, int value, unsigned int lang_mask,
			 const struct cl_option_handlers *handlers,
			 struct gcc_options *opts,
			 struct gcc_options *opts_set,
			 location_t loc, diagnostic_context *dc)
{
  char *new_option;
  int option_index;

  new_option = XNEWVEC (char, strlen (arg) + 2);
  new_option[0] = 'W';
  strcpy (new_option + 1, arg);
  option_index = find_opt (new_option, lang_mask);
  if (option_index == OPT_SPECIAL_unknown)
    {
      error_at (loc, "-Werror=%s: no option -%s", arg, new_option);
    }
  else
    {
      const diagnostic_t kind = value ? DK_ERROR : DK_WARNING;

      control_warning_option (option_index, (int) kind, value,
			      loc, lang_mask,
			      handlers, opts, opts_set, dc);
    }
  free (new_option);
}

/* Return malloced memory for the name of the option OPTION_INDEX
   which enabled a diagnostic (context CONTEXT), originally of type
   ORIG_DIAG_KIND but possibly converted to DIAG_KIND by options such
   as -Werror.  */

char *
option_name (diagnostic_context *context, int option_index,
	     diagnostic_t orig_diag_kind, diagnostic_t diag_kind)
{
  if (option_index)
    {
      /* A warning classified as an error.  */
      if ((orig_diag_kind == DK_WARNING || orig_diag_kind == DK_PEDWARN)
	  && diag_kind == DK_ERROR)
	return concat (cl_options[OPT_Werror_].opt_text,
		       /* Skip over "-W".  */
		       cl_options[option_index].opt_text + 2,
		       NULL);
      /* A warning with option.  */
      else
	return xstrdup (cl_options[option_index].opt_text);
    }
  /* A warning without option classified as an error.  */
  else if ((orig_diag_kind == DK_WARNING || orig_diag_kind == DK_PEDWARN
	    || diag_kind == DK_WARNING)
	   && context->warning_as_error_requested)
    return xstrdup (cl_options[OPT_Werror].opt_text);
  else
    return NULL;
}<|MERGE_RESOLUTION|>--- conflicted
+++ resolved
@@ -503,11 +503,8 @@
     { OPT_LEVELS_2_PLUS, OPT_fisolate_erroneous_paths_dereference, NULL, 1 },
     { OPT_LEVELS_2_PLUS, OPT_fmerge_const_bfstores, NULL, 1 },
     { OPT_LEVELS_2_PLUS, OPT_fuse_caller_save, NULL, 1 },
-<<<<<<< HEAD
     { OPT_LEVELS_2_PLUS, OPT_fmerge_bitfields, NULL, 1 },
-=======
     { OPT_LEVELS_2_PLUS, OPT_flra_remat, NULL, 1 },
->>>>>>> b5f8bff0
 
     /* -O3 optimizations.  */
     { OPT_LEVELS_3_PLUS, OPT_ftree_loop_distribute_patterns, NULL, 1 },
