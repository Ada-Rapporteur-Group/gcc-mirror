/* Command line option handling.
   Copyright (C) 2002-2014 Free Software Foundation, Inc.
   Contributed by Neil Booth.

This file is part of GCC.

GCC is free software; you can redistribute it and/or modify it under
the terms of the GNU General Public License as published by the Free
Software Foundation; either version 3, or (at your option) any later
version.

GCC is distributed in the hope that it will be useful, but WITHOUT ANY
WARRANTY; without even the implied warranty of MERCHANTABILITY or
FITNESS FOR A PARTICULAR PURPOSE.  See the GNU General Public License
for more details.

You should have received a copy of the GNU General Public License
along with GCC; see the file COPYING3.  If not see
<http://www.gnu.org/licenses/>.  */

#include "config.h"
#include "system.h"
#include "intl.h"
#include "coretypes.h"
#include "opts.h"
#include "options.h"
#include "tm.h" /* For STACK_CHECK_BUILTIN,
		   STACK_CHECK_STATIC_BUILTIN, DEFAULT_GDB_EXTENSIONS,
		   DWARF2_DEBUGGING_INFO and DBX_DEBUGGING_INFO.  */
#include "flags.h"
#include "params.h"
#include "diagnostic.h"
#include "diagnostic-color.h"
#include "opts-diagnostic.h"
#include "insn-attr-common.h"
#include "common/common-target.h"

static void set_Wstrict_aliasing (struct gcc_options *opts, int onoff);

/* Indexed by enum debug_info_type.  */
const char *const debug_type_names[] =
{
  "none", "stabs", "coff", "dwarf-2", "xcoff", "vms"
};

/* Parse the -femit-struct-debug-detailed option value
   and set the flag variables. */

#define MATCH( prefix, string ) \
  ((strncmp (prefix, string, sizeof prefix - 1) == 0) \
   ? ((string += sizeof prefix - 1), 1) : 0)

void
set_struct_debug_option (struct gcc_options *opts, location_t loc,
			 const char *spec)
{
  /* various labels for comparison */
  static const char dfn_lbl[] = "dfn:", dir_lbl[] = "dir:", ind_lbl[] = "ind:";
  static const char ord_lbl[] = "ord:", gen_lbl[] = "gen:";
  static const char none_lbl[] = "none", any_lbl[] = "any";
  static const char base_lbl[] = "base", sys_lbl[] = "sys";

  enum debug_struct_file files = DINFO_STRUCT_FILE_ANY;
  /* Default is to apply to as much as possible. */
  enum debug_info_usage usage = DINFO_USAGE_NUM_ENUMS;
  int ord = 1, gen = 1;

  /* What usage? */
  if (MATCH (dfn_lbl, spec))
    usage = DINFO_USAGE_DFN;
  else if (MATCH (dir_lbl, spec))
    usage = DINFO_USAGE_DIR_USE;
  else if (MATCH (ind_lbl, spec))
    usage = DINFO_USAGE_IND_USE;

  /* Generics or not? */
  if (MATCH (ord_lbl, spec))
    gen = 0;
  else if (MATCH (gen_lbl, spec))
    ord = 0;

  /* What allowable environment? */
  if (MATCH (none_lbl, spec))
    files = DINFO_STRUCT_FILE_NONE;
  else if (MATCH (any_lbl, spec))
    files = DINFO_STRUCT_FILE_ANY;
  else if (MATCH (sys_lbl, spec))
    files = DINFO_STRUCT_FILE_SYS;
  else if (MATCH (base_lbl, spec))
    files = DINFO_STRUCT_FILE_BASE;
  else
    error_at (loc,
	      "argument %qs to %<-femit-struct-debug-detailed%> "
	      "not recognized",
	      spec);

  /* Effect the specification. */
  if (usage == DINFO_USAGE_NUM_ENUMS)
    {
      if (ord)
        {
          opts->x_debug_struct_ordinary[DINFO_USAGE_DFN] = files;
          opts->x_debug_struct_ordinary[DINFO_USAGE_DIR_USE] = files;
          opts->x_debug_struct_ordinary[DINFO_USAGE_IND_USE] = files;
        }
      if (gen)
        {
          opts->x_debug_struct_generic[DINFO_USAGE_DFN] = files;
          opts->x_debug_struct_generic[DINFO_USAGE_DIR_USE] = files;
          opts->x_debug_struct_generic[DINFO_USAGE_IND_USE] = files;
        }
    }
  else
    {
      if (ord)
        opts->x_debug_struct_ordinary[usage] = files;
      if (gen)
        opts->x_debug_struct_generic[usage] = files;
    }

  if (*spec == ',')
    set_struct_debug_option (opts, loc, spec+1);
  else
    {
      /* No more -femit-struct-debug-detailed specifications.
         Do final checks. */
      if (*spec != '\0')
	error_at (loc,
		  "argument %qs to %<-femit-struct-debug-detailed%> unknown",
		  spec);
      if (opts->x_debug_struct_ordinary[DINFO_USAGE_DIR_USE]
		< opts->x_debug_struct_ordinary[DINFO_USAGE_IND_USE]
	  || opts->x_debug_struct_generic[DINFO_USAGE_DIR_USE]
		< opts->x_debug_struct_generic[DINFO_USAGE_IND_USE])
	error_at (loc,
		  "%<-femit-struct-debug-detailed=dir:...%> must allow "
		  "at least as much as "
		  "%<-femit-struct-debug-detailed=ind:...%>");
    }
}

/* Strip off a legitimate source ending from the input string NAME of
   length LEN.  Rather than having to know the names used by all of
   our front ends, we strip off an ending of a period followed by
   up to five characters.  (Java uses ".class".)  */

void
strip_off_ending (char *name, int len)
{
  int i;
  for (i = 2; i < 6 && len > i; i++)
    {
      if (name[len - i] == '.')
	{
	  name[len - i] = '\0';
	  break;
	}
    }
}

/* Find the base name of a path, stripping off both directories and
   a single final extension. */
int
base_of_path (const char *path, const char **base_out)
{
  const char *base = path;
  const char *dot = 0;
  const char *p = path;
  char c = *p;
  while (c)
    {
      if (IS_DIR_SEPARATOR (c))
        {
          base = p + 1;
          dot = 0;
        }
      else if (c == '.')
        dot = p;
      c = *++p;
    }
  if (!dot)
    dot = p;
  *base_out = base;
  return dot - base;
}

/* What to print when a switch has no documentation.  */
static const char undocumented_msg[] = N_("This switch lacks documentation");

typedef char *char_p; /* For DEF_VEC_P.  */

static void handle_param (struct gcc_options *opts,
			  struct gcc_options *opts_set, location_t loc,
			  const char *carg);
static void set_debug_level (enum debug_info_type type, int extended,
			     const char *arg, struct gcc_options *opts,
			     struct gcc_options *opts_set,
			     location_t loc);
static void set_fast_math_flags (struct gcc_options *opts, int set);
static void decode_d_option (const char *arg, struct gcc_options *opts,
			     location_t loc, diagnostic_context *dc);
static void set_unsafe_math_optimizations_flags (struct gcc_options *opts,
						 int set);
static void enable_warning_as_error (const char *arg, int value,
				     unsigned int lang_mask,
				     const struct cl_option_handlers *handlers,
				     struct gcc_options *opts,
				     struct gcc_options *opts_set,
				     location_t loc,
				     diagnostic_context *dc);

/* Handle a back-end option; arguments and return value as for
   handle_option.  */

bool
target_handle_option (struct gcc_options *opts,
		      struct gcc_options *opts_set,
		      const struct cl_decoded_option *decoded,
		      unsigned int lang_mask ATTRIBUTE_UNUSED, int kind,
		      location_t loc,
		      const struct cl_option_handlers *handlers ATTRIBUTE_UNUSED,
		      diagnostic_context *dc)
{
  gcc_assert (dc == global_dc);
  gcc_assert (kind == DK_UNSPECIFIED);
  return targetm_common.handle_option (opts, opts_set, decoded, loc);
}

/* Add comma-separated strings to a char_p vector.  */

static void
add_comma_separated_to_vector (void **pvec, const char *arg)
{
  char *tmp;
  char *r;
  char *w;
  char *token_start;
  vec<char_p> *v = (vec<char_p> *) *pvec;
  
  vec_check_alloc (v, 1);

  /* We never free this string.  */
  tmp = xstrdup (arg);

  r = tmp;
  w = tmp;
  token_start = tmp;

  while (*r != '\0')
    {
      if (*r == ',')
	{
	  *w++ = '\0';
	  ++r;
	  v->safe_push (token_start);
	  token_start = w;
	}
      if (*r == '\\' && r[1] == ',')
	{
	  *w++ = ',';
	  r += 2;
	}
      else
	*w++ = *r++;
    }
  if (*token_start != '\0')
    v->safe_push (token_start);

  *pvec = v;
}

/* Initialize OPTS and OPTS_SET before using them in parsing options.  */

void
init_options_struct (struct gcc_options *opts, struct gcc_options *opts_set)
{
  size_t num_params = get_num_compiler_params ();

  gcc_obstack_init (&opts_obstack);

  *opts = global_options_init;

  if (opts_set)
    memset (opts_set, 0, sizeof (*opts_set));

  opts->x_param_values = XNEWVEC (int, num_params);

  if (opts_set)
    opts_set->x_param_values = XCNEWVEC (int, num_params);

  init_param_values (opts->x_param_values);

  /* Initialize whether `char' is signed.  */
  opts->x_flag_signed_char = DEFAULT_SIGNED_CHAR;
  /* Set this to a special "uninitialized" value.  The actual default
     is set after target options have been processed.  */
  opts->x_flag_short_enums = 2;

  /* Initialize target_flags before default_options_optimization
     so the latter can modify it.  */
  opts->x_target_flags = targetm_common.default_target_flags;

  /* Some targets have ABI-specified unwind tables.  */
  opts->x_flag_unwind_tables = targetm_common.unwind_tables_default;

  /* Some targets have other target-specific initialization.  */
  targetm_common.option_init_struct (opts);
}

/* If indicated by the optimization level LEVEL (-Os if SIZE is set,
   -Ofast if FAST is set, -Og if DEBUG is set), apply the option DEFAULT_OPT
   to OPTS and OPTS_SET, diagnostic context DC, location LOC, with language
   mask LANG_MASK and option handlers HANDLERS.  */

static void
maybe_default_option (struct gcc_options *opts,
		      struct gcc_options *opts_set,
		      const struct default_options *default_opt,
		      int level, bool size, bool fast, bool debug,
		      unsigned int lang_mask,
		      const struct cl_option_handlers *handlers,
		      location_t loc,
		      diagnostic_context *dc)
{
  const struct cl_option *option = &cl_options[default_opt->opt_index];
  bool enabled;

  if (size)
    gcc_assert (level == 2);
  if (fast)
    gcc_assert (level == 3);
  if (debug)
    gcc_assert (level == 1);

  switch (default_opt->levels)
    {
    case OPT_LEVELS_ALL:
      enabled = true;
      break;

    case OPT_LEVELS_0_ONLY:
      enabled = (level == 0);
      break;

    case OPT_LEVELS_1_PLUS:
      enabled = (level >= 1);
      break;

    case OPT_LEVELS_1_PLUS_SPEED_ONLY:
      enabled = (level >= 1 && !size && !debug);
      break;

    case OPT_LEVELS_1_PLUS_NOT_DEBUG:
      enabled = (level >= 1 && !debug);
      break;

    case OPT_LEVELS_2_PLUS:
      enabled = (level >= 2);
      break;

    case OPT_LEVELS_2_PLUS_SPEED_ONLY:
      enabled = (level >= 2 && !size && !debug);
      break;

    case OPT_LEVELS_3_PLUS:
      enabled = (level >= 3);
      break;

    case OPT_LEVELS_3_PLUS_AND_SIZE:
      enabled = (level >= 3 || size);
      break;

    case OPT_LEVELS_SIZE:
      enabled = size;
      break;

    case OPT_LEVELS_FAST:
      enabled = fast;
      break;

    case OPT_LEVELS_NONE:
    default:
      gcc_unreachable ();
    }

  if (enabled)
    handle_generated_option (opts, opts_set, default_opt->opt_index,
			     default_opt->arg, default_opt->value,
			     lang_mask, DK_UNSPECIFIED, loc,
			     handlers, dc);
  else if (default_opt->arg == NULL
	   && !option->cl_reject_negative)
    handle_generated_option (opts, opts_set, default_opt->opt_index,
			     default_opt->arg, !default_opt->value,
			     lang_mask, DK_UNSPECIFIED, loc,
			     handlers, dc);
}

/* As indicated by the optimization level LEVEL (-Os if SIZE is set,
   -Ofast if FAST is set), apply the options in array DEFAULT_OPTS to
   OPTS and OPTS_SET, diagnostic context DC, location LOC, with
   language mask LANG_MASK and option handlers HANDLERS.  */

static void
maybe_default_options (struct gcc_options *opts,
		       struct gcc_options *opts_set,
		       const struct default_options *default_opts,
		       int level, bool size, bool fast, bool debug,
		       unsigned int lang_mask,
		       const struct cl_option_handlers *handlers,
		       location_t loc,
		       diagnostic_context *dc)
{
  size_t i;

  for (i = 0; default_opts[i].levels != OPT_LEVELS_NONE; i++)
    maybe_default_option (opts, opts_set, &default_opts[i],
			  level, size, fast, debug,
			  lang_mask, handlers, loc, dc);
}

/* Table of options enabled by default at different levels.  */

static const struct default_options default_options_table[] =
  {
    /* -O1 optimizations.  */
    { OPT_LEVELS_1_PLUS, OPT_fdefer_pop, NULL, 1 },
#ifdef DELAY_SLOTS
    { OPT_LEVELS_1_PLUS, OPT_fdelayed_branch, NULL, 1 },
#endif
    { OPT_LEVELS_1_PLUS, OPT_fguess_branch_probability, NULL, 1 },
    { OPT_LEVELS_1_PLUS, OPT_fcprop_registers, NULL, 1 },
    { OPT_LEVELS_1_PLUS, OPT_fforward_propagate, NULL, 1 },
    { OPT_LEVELS_1_PLUS_NOT_DEBUG, OPT_fif_conversion, NULL, 1 },
    { OPT_LEVELS_1_PLUS_NOT_DEBUG, OPT_fif_conversion2, NULL, 1 },
    { OPT_LEVELS_1_PLUS, OPT_fipa_pure_const, NULL, 1 },
    { OPT_LEVELS_1_PLUS, OPT_fipa_reference, NULL, 1 },
    { OPT_LEVELS_1_PLUS, OPT_fipa_profile, NULL, 1 },
    { OPT_LEVELS_1_PLUS, OPT_fmerge_constants, NULL, 1 },
    { OPT_LEVELS_1_PLUS, OPT_fshrink_wrap, NULL, 1 },
    { OPT_LEVELS_1_PLUS, OPT_fsplit_wide_types, NULL, 1 },
    { OPT_LEVELS_1_PLUS, OPT_ftree_ccp, NULL, 1 },
    { OPT_LEVELS_1_PLUS, OPT_ftree_bit_ccp, NULL, 1 },
    { OPT_LEVELS_1_PLUS, OPT_ftree_dce, NULL, 1 },
    { OPT_LEVELS_1_PLUS, OPT_ftree_dominator_opts, NULL, 1 },
    { OPT_LEVELS_1_PLUS, OPT_ftree_dse, NULL, 1 },
    { OPT_LEVELS_1_PLUS, OPT_ftree_ter, NULL, 1 },
    { OPT_LEVELS_1_PLUS_NOT_DEBUG, OPT_ftree_sra, NULL, 1 },
    { OPT_LEVELS_1_PLUS, OPT_ftree_copyrename, NULL, 1 },
    { OPT_LEVELS_1_PLUS, OPT_ftree_fre, NULL, 1 },
    { OPT_LEVELS_1_PLUS, OPT_ftree_copy_prop, NULL, 1 },
    { OPT_LEVELS_1_PLUS, OPT_ftree_sink, NULL, 1 },
    { OPT_LEVELS_1_PLUS, OPT_ftree_ch, NULL, 1 },
    { OPT_LEVELS_1_PLUS, OPT_fcombine_stack_adjustments, NULL, 1 },
    { OPT_LEVELS_1_PLUS, OPT_fcompare_elim, NULL, 1 },
    { OPT_LEVELS_1_PLUS, OPT_ftree_slsr, NULL, 1 },
    { OPT_LEVELS_1_PLUS_NOT_DEBUG, OPT_fbranch_count_reg, NULL, 1 },
    { OPT_LEVELS_1_PLUS_NOT_DEBUG, OPT_fmove_loop_invariants, NULL, 1 },
    { OPT_LEVELS_1_PLUS_NOT_DEBUG, OPT_ftree_pta, NULL, 1 },

    /* -O2 optimizations.  */
    { OPT_LEVELS_2_PLUS, OPT_finline_small_functions, NULL, 1 },
    { OPT_LEVELS_2_PLUS, OPT_findirect_inlining, NULL, 1 },
    { OPT_LEVELS_2_PLUS, OPT_fpartial_inlining, NULL, 1 },
    { OPT_LEVELS_2_PLUS, OPT_fthread_jumps, NULL, 1 },
    { OPT_LEVELS_2_PLUS, OPT_fcrossjumping, NULL, 1 },
    { OPT_LEVELS_2_PLUS, OPT_foptimize_sibling_calls, NULL, 1 },
    { OPT_LEVELS_2_PLUS, OPT_fcse_follow_jumps, NULL, 1 },
    { OPT_LEVELS_2_PLUS, OPT_fgcse, NULL, 1 },
    { OPT_LEVELS_2_PLUS, OPT_fexpensive_optimizations, NULL, 1 },
    { OPT_LEVELS_2_PLUS, OPT_frerun_cse_after_loop, NULL, 1 },
    { OPT_LEVELS_2_PLUS, OPT_fcaller_saves, NULL, 1 },
    { OPT_LEVELS_2_PLUS, OPT_fpeephole2, NULL, 1 },
#ifdef INSN_SCHEDULING
  /* Only run the pre-regalloc scheduling pass if optimizing for speed.  */
    { OPT_LEVELS_2_PLUS_SPEED_ONLY, OPT_fschedule_insns, NULL, 1 },
    { OPT_LEVELS_2_PLUS, OPT_fschedule_insns2, NULL, 1 },
#endif
    { OPT_LEVELS_2_PLUS, OPT_fstrict_aliasing, NULL, 1 },
    { OPT_LEVELS_2_PLUS, OPT_fstrict_overflow, NULL, 1 },
    { OPT_LEVELS_2_PLUS, OPT_freorder_blocks, NULL, 1 },
    { OPT_LEVELS_2_PLUS, OPT_freorder_functions, NULL, 1 },
    { OPT_LEVELS_2_PLUS, OPT_ftree_vrp, NULL, 1 },
    { OPT_LEVELS_2_PLUS, OPT_ftree_builtin_call_dce, NULL, 1 },
    { OPT_LEVELS_2_PLUS, OPT_ftree_pre, NULL, 1 },
    { OPT_LEVELS_2_PLUS, OPT_ftree_switch_conversion, NULL, 1 },
    { OPT_LEVELS_2_PLUS, OPT_fipa_cp, NULL, 1 },
    { OPT_LEVELS_2_PLUS, OPT_fdevirtualize, NULL, 1 },
    { OPT_LEVELS_2_PLUS, OPT_fdevirtualize_speculatively, NULL, 1 },
    { OPT_LEVELS_2_PLUS, OPT_fipa_sra, NULL, 1 },
    { OPT_LEVELS_2_PLUS, OPT_falign_loops, NULL, 1 },
    { OPT_LEVELS_2_PLUS, OPT_falign_jumps, NULL, 1 },
    { OPT_LEVELS_2_PLUS, OPT_falign_labels, NULL, 1 },
    { OPT_LEVELS_2_PLUS, OPT_falign_functions, NULL, 1 },
    { OPT_LEVELS_2_PLUS, OPT_ftree_tail_merge, NULL, 1 },
    { OPT_LEVELS_2_PLUS, OPT_fvect_cost_model_, NULL, VECT_COST_MODEL_CHEAP },
    { OPT_LEVELS_2_PLUS_SPEED_ONLY, OPT_foptimize_strlen, NULL, 1 },
    { OPT_LEVELS_2_PLUS, OPT_fhoist_adjacent_loads, NULL, 1 },
    { OPT_LEVELS_2_PLUS, OPT_fisolate_erroneous_paths_dereference, NULL, 1 },
    { OPT_LEVELS_2_PLUS, OPT_fuse_caller_save, NULL, 1 },

    /* -O3 optimizations.  */
    { OPT_LEVELS_3_PLUS, OPT_ftree_loop_distribute_patterns, NULL, 1 },
    { OPT_LEVELS_3_PLUS, OPT_fpredictive_commoning, NULL, 1 },
    /* Inlining of functions reducing size is a good idea with -Os
       regardless of them being declared inline.  */
    { OPT_LEVELS_3_PLUS_AND_SIZE, OPT_finline_functions, NULL, 1 },
    { OPT_LEVELS_1_PLUS_NOT_DEBUG, OPT_finline_functions_called_once, NULL, 1 },
    { OPT_LEVELS_3_PLUS, OPT_funswitch_loops, NULL, 1 },
    { OPT_LEVELS_3_PLUS, OPT_fgcse_after_reload, NULL, 1 },
    { OPT_LEVELS_3_PLUS, OPT_ftree_loop_vectorize, NULL, 1 },
    { OPT_LEVELS_3_PLUS, OPT_ftree_slp_vectorize, NULL, 1 },
    { OPT_LEVELS_3_PLUS, OPT_fvect_cost_model_, NULL, VECT_COST_MODEL_DYNAMIC },
    { OPT_LEVELS_3_PLUS, OPT_fipa_cp_clone, NULL, 1 },
    { OPT_LEVELS_3_PLUS, OPT_ftree_partial_pre, NULL, 1 },

    /* -Ofast adds optimizations to -O3.  */
    { OPT_LEVELS_FAST, OPT_ffast_math, NULL, 1 },

    { OPT_LEVELS_NONE, 0, NULL, 0 }
  };

/* Default the options in OPTS and OPTS_SET based on the optimization
   settings in DECODED_OPTIONS and DECODED_OPTIONS_COUNT.  */
void
default_options_optimization (struct gcc_options *opts,
			      struct gcc_options *opts_set,
			      struct cl_decoded_option *decoded_options,
			      unsigned int decoded_options_count,
			      location_t loc,
			      unsigned int lang_mask,
			      const struct cl_option_handlers *handlers,
			      diagnostic_context *dc)
{
  unsigned int i;
  int opt2;

  /* Scan to see what optimization level has been specified.  That will
     determine the default value of many flags.  */
  for (i = 1; i < decoded_options_count; i++)
    {
      struct cl_decoded_option *opt = &decoded_options[i];
      switch (opt->opt_index)
	{
	case OPT_O:
	  if (*opt->arg == '\0')
	    {
	      opts->x_optimize = 1;
	      opts->x_optimize_size = 0;
	      opts->x_optimize_fast = 0;
	      opts->x_optimize_debug = 0;
	    }
	  else
	    {
	      const int optimize_val = integral_argument (opt->arg);
	      if (optimize_val == -1)
		error_at (loc, "argument to %<-O%> should be a non-negative "
			       "integer, %<g%>, %<s%> or %<fast%>");
	      else
		{
		  opts->x_optimize = optimize_val;
		  if ((unsigned int) opts->x_optimize > 255)
		    opts->x_optimize = 255;
		  opts->x_optimize_size = 0;
		  opts->x_optimize_fast = 0;
		  opts->x_optimize_debug = 0;
		}
	    }
	  break;

	case OPT_Os:
	  opts->x_optimize_size = 1;

	  /* Optimizing for size forces optimize to be 2.  */
	  opts->x_optimize = 2;
	  opts->x_optimize_fast = 0;
	  opts->x_optimize_debug = 0;
	  break;

	case OPT_Ofast:
	  /* -Ofast only adds flags to -O3.  */
	  opts->x_optimize_size = 0;
	  opts->x_optimize = 3;
	  opts->x_optimize_fast = 1;
	  opts->x_optimize_debug = 0;
	  break;

	case OPT_Og:
	  /* -Og selects optimization level 1.  */
	  opts->x_optimize_size = 0;
	  opts->x_optimize = 1;
	  opts->x_optimize_fast = 0;
	  opts->x_optimize_debug = 1;
	  break;

	default:
	  /* Ignore other options in this prescan.  */
	  break;
	}
    }

  maybe_default_options (opts, opts_set, default_options_table,
			 opts->x_optimize, opts->x_optimize_size,
			 opts->x_optimize_fast, opts->x_optimize_debug,
			 lang_mask, handlers, loc, dc);

  /* -O2 param settings.  */
  opt2 = (opts->x_optimize >= 2);

  /* Track fields in field-sensitive alias analysis.  */
  maybe_set_param_value
    (PARAM_MAX_FIELDS_FOR_FIELD_SENSITIVE,
     opt2 ? 100 : default_param_value (PARAM_MAX_FIELDS_FOR_FIELD_SENSITIVE),
     opts->x_param_values, opts_set->x_param_values);

  /* For -O1 only do loop invariant motion for very small loops.  */
  maybe_set_param_value
    (PARAM_LOOP_INVARIANT_MAX_BBS_IN_LOOP,
     opt2 ? default_param_value (PARAM_LOOP_INVARIANT_MAX_BBS_IN_LOOP) : 1000,
     opts->x_param_values, opts_set->x_param_values);

  if (opts->x_optimize_size)
    /* We want to crossjump as much as possible.  */
    maybe_set_param_value (PARAM_MIN_CROSSJUMP_INSNS, 1,
			   opts->x_param_values, opts_set->x_param_values);
  else
    maybe_set_param_value (PARAM_MIN_CROSSJUMP_INSNS,
			   default_param_value (PARAM_MIN_CROSSJUMP_INSNS),
			   opts->x_param_values, opts_set->x_param_values);

  /* Allow default optimizations to be specified on a per-machine basis.  */
  maybe_default_options (opts, opts_set,
			 targetm_common.option_optimization_table,
			 opts->x_optimize, opts->x_optimize_size,
			 opts->x_optimize_fast, opts->x_optimize_debug,
			 lang_mask, handlers, loc, dc);
}

/* After all options at LOC have been read into OPTS and OPTS_SET,
   finalize settings of those options and diagnose incompatible
   combinations.  */
void
finish_options (struct gcc_options *opts, struct gcc_options *opts_set,
		location_t loc)
{
  enum unwind_info_type ui_except;

  if (opts->x_dump_base_name
      && ! IS_ABSOLUTE_PATH (opts->x_dump_base_name)
      && ! opts->x_dump_base_name_prefixed)
    {
      /* First try to make OPTS->X_DUMP_BASE_NAME relative to the
	 OPTS->X_DUMP_DIR_NAME directory.  Then try to make
	 OPTS->X_DUMP_BASE_NAME relative to the OPTS->X_AUX_BASE_NAME
	 directory, typically the directory to contain the object
	 file.  */
      if (opts->x_dump_dir_name)
	opts->x_dump_base_name = opts_concat (opts->x_dump_dir_name,
					      opts->x_dump_base_name, NULL);
      else if (opts->x_aux_base_name
	       && strcmp (opts->x_aux_base_name, HOST_BIT_BUCKET) != 0)
	{
	  const char *aux_base;

	  base_of_path (opts->x_aux_base_name, &aux_base);
	  if (opts->x_aux_base_name != aux_base)
	    {
	      int dir_len = aux_base - opts->x_aux_base_name;
	      char *new_dump_base_name
		= XOBNEWVEC (&opts_obstack, char,
			     strlen (opts->x_dump_base_name) + dir_len + 1);

	      /* Copy directory component from OPTS->X_AUX_BASE_NAME.  */
	      memcpy (new_dump_base_name, opts->x_aux_base_name, dir_len);
	      /* Append existing OPTS->X_DUMP_BASE_NAME.  */
	      strcpy (new_dump_base_name + dir_len, opts->x_dump_base_name);
	      opts->x_dump_base_name = new_dump_base_name;
	    }
	}
	opts->x_dump_base_name_prefixed = true;
    }

  /* Handle related options for unit-at-a-time, toplevel-reorder, and
     section-anchors.  */
  if (!opts->x_flag_unit_at_a_time)
    {
      if (opts->x_flag_section_anchors && opts_set->x_flag_section_anchors)
	error_at (loc, "section anchors must be disabled when unit-at-a-time "
		  "is disabled");
      opts->x_flag_section_anchors = 0;
      if (opts->x_flag_toplevel_reorder == 1)
	error_at (loc, "toplevel reorder must be disabled when unit-at-a-time "
		  "is disabled");
      opts->x_flag_toplevel_reorder = 0;
    }

  if (opts->x_flag_tm && opts->x_flag_non_call_exceptions)
    sorry ("transactional memory is not supported with non-call exceptions");

  /* Unless the user has asked for section anchors, we disable toplevel
     reordering at -O0 to disable transformations that might be surprising
     to end users and to get -fno-toplevel-reorder tested.  */
  if (!opts->x_optimize
      && opts->x_flag_toplevel_reorder == 2
      && !(opts->x_flag_section_anchors && opts_set->x_flag_section_anchors))
    {
      opts->x_flag_toplevel_reorder = 0;
      opts->x_flag_section_anchors = 0;
    }
  if (!opts->x_flag_toplevel_reorder)
    {
      if (opts->x_flag_section_anchors && opts_set->x_flag_section_anchors)
	error_at (loc, "section anchors must be disabled when toplevel reorder"
		  " is disabled");
      opts->x_flag_section_anchors = 0;
    }

  if (!opts->x_flag_opts_finished)
    {
      if (opts->x_flag_pie)
	opts->x_flag_pic = opts->x_flag_pie;
      if (opts->x_flag_pic && !opts->x_flag_pie)
	opts->x_flag_shlib = 1;
      opts->x_flag_opts_finished = true;
    }

  if (opts->x_optimize == 0)
    {
      /* Inlining does not work if not optimizing,
	 so force it not to be done.  */
      opts->x_warn_inline = 0;
      opts->x_flag_no_inline = 1;
    }

  /* The optimization to partition hot and cold basic blocks into separate
     sections of the .o and executable files does not work (currently)
     with exception handling.  This is because there is no support for
     generating unwind info.  If opts->x_flag_exceptions is turned on
     we need to turn off the partitioning optimization.  */

  ui_except = targetm_common.except_unwind_info (opts);

  if (opts->x_flag_exceptions
      && opts->x_flag_reorder_blocks_and_partition
      && (ui_except == UI_SJLJ || ui_except >= UI_TARGET))
    {
      if (opts_set->x_flag_reorder_blocks_and_partition)
        inform (loc,
                "-freorder-blocks-and-partition does not work "
                "with exceptions on this architecture");
      opts->x_flag_reorder_blocks_and_partition = 0;
      opts->x_flag_reorder_blocks = 1;
    }

  /* If user requested unwind info, then turn off the partitioning
     optimization.  */

  if (opts->x_flag_unwind_tables
      && !targetm_common.unwind_tables_default
      && opts->x_flag_reorder_blocks_and_partition
      && (ui_except == UI_SJLJ || ui_except >= UI_TARGET))
    {
      if (opts_set->x_flag_reorder_blocks_and_partition)
        inform (loc,
                "-freorder-blocks-and-partition does not support "
                "unwind info on this architecture");
      opts->x_flag_reorder_blocks_and_partition = 0;
      opts->x_flag_reorder_blocks = 1;
    }

  /* If the target requested unwind info, then turn off the partitioning
     optimization with a different message.  Likewise, if the target does not
     support named sections.  */

  if (opts->x_flag_reorder_blocks_and_partition
      && (!targetm_common.have_named_sections
	  || (opts->x_flag_unwind_tables
	      && targetm_common.unwind_tables_default
	      && (ui_except == UI_SJLJ || ui_except >= UI_TARGET))))
    {
      if (opts_set->x_flag_reorder_blocks_and_partition)
        inform (loc,
                "-freorder-blocks-and-partition does not work "
                "on this architecture");
      opts->x_flag_reorder_blocks_and_partition = 0;
      opts->x_flag_reorder_blocks = 1;
    }

  if (opts->x_flag_reorder_blocks_and_partition
      && !opts_set->x_flag_reorder_functions)
    opts->x_flag_reorder_functions = 1;

  /* Pipelining of outer loops is only possible when general pipelining
     capabilities are requested.  */
  if (!opts->x_flag_sel_sched_pipelining)
    opts->x_flag_sel_sched_pipelining_outer_loops = 0;

  if (opts->x_flag_conserve_stack)
    {
      maybe_set_param_value (PARAM_LARGE_STACK_FRAME, 100,
			     opts->x_param_values, opts_set->x_param_values);
      maybe_set_param_value (PARAM_STACK_FRAME_GROWTH, 40,
			     opts->x_param_values, opts_set->x_param_values);
    }

  if (opts->x_flag_lto)
    {
#ifdef ENABLE_LTO
      opts->x_flag_generate_lto = 1;

      /* When generating IL, do not operate in whole-program mode.
	 Otherwise, symbols will be privatized too early, causing link
	 errors later.  */
      opts->x_flag_whole_program = 0;
#else
      error_at (loc, "LTO support has not been enabled in this configuration");
#endif
      if (!opts->x_flag_fat_lto_objects
	  && (!HAVE_LTO_PLUGIN
	      || (opts_set->x_flag_use_linker_plugin
		  && !opts->x_flag_use_linker_plugin)))
	{
	  if (opts_set->x_flag_fat_lto_objects)
            error_at (loc, "-fno-fat-lto-objects are supported only with linker plugin");
	  opts->x_flag_fat_lto_objects = 1;
	}
    }

  /* We initialize opts->x_flag_split_stack to -1 so that targets can set a
     default value if they choose based on other options.  */
  if (opts->x_flag_split_stack == -1)
    opts->x_flag_split_stack = 0;
  else if (opts->x_flag_split_stack)
    {
      if (!targetm_common.supports_split_stack (true, opts))
	{
	  error_at (loc, "%<-fsplit-stack%> is not supported by "
		    "this compiler configuration");
	  opts->x_flag_split_stack = 0;
	}
    }

  /* Tune vectorization related parametees according to cost model.  */
  if (opts->x_flag_vect_cost_model == VECT_COST_MODEL_CHEAP)
    {
      maybe_set_param_value (PARAM_VECT_MAX_VERSION_FOR_ALIAS_CHECKS,
            6, opts->x_param_values, opts_set->x_param_values);
      maybe_set_param_value (PARAM_VECT_MAX_VERSION_FOR_ALIGNMENT_CHECKS,
            0, opts->x_param_values, opts_set->x_param_values);
      maybe_set_param_value (PARAM_VECT_MAX_PEELING_FOR_ALIGNMENT,
            0, opts->x_param_values, opts_set->x_param_values);
    }

  /* Set PARAM_MAX_STORES_TO_SINK to 0 if either vectorization or if-conversion
     is disabled.  */
  if ((!opts->x_flag_tree_loop_vectorize && !opts->x_flag_tree_slp_vectorize)
       || !opts->x_flag_tree_loop_if_convert)
    maybe_set_param_value (PARAM_MAX_STORES_TO_SINK, 0,
                           opts->x_param_values, opts_set->x_param_values);

  /* The -gsplit-dwarf option requires -ggnu-pubnames.  */
  if (opts->x_dwarf_split_debug_info)
    opts->x_debug_generate_pub_sections = 2;
}

#define LEFT_COLUMN	27

/* Output ITEM, of length ITEM_WIDTH, in the left column,
   followed by word-wrapped HELP in a second column.  */
static void
wrap_help (const char *help,
	   const char *item,
	   unsigned int item_width,
	   unsigned int columns)
{
  unsigned int col_width = LEFT_COLUMN;
  unsigned int remaining, room, len;

  remaining = strlen (help);

  do
    {
      room = columns - 3 - MAX (col_width, item_width);
      if (room > columns)
	room = 0;
      len = remaining;

      if (room < len)
	{
	  unsigned int i;

	  for (i = 0; help[i]; i++)
	    {
	      if (i >= room && len != remaining)
		break;
	      if (help[i] == ' ')
		len = i;
	      else if ((help[i] == '-' || help[i] == '/')
		       && help[i + 1] != ' '
		       && i > 0 && ISALPHA (help[i - 1]))
		len = i + 1;
	    }
	}

      printf ("  %-*.*s %.*s\n", col_width, item_width, item, len, help);
      item_width = 0;
      while (help[len] == ' ')
	len++;
      help += len;
      remaining -= len;
    }
  while (remaining);
}

/* Print help for a specific front-end, etc.  */
static void
print_filtered_help (unsigned int include_flags,
		     unsigned int exclude_flags,
		     unsigned int any_flags,
		     unsigned int columns,
		     struct gcc_options *opts,
		     unsigned int lang_mask)
{
  unsigned int i;
  const char *help;
  bool found = false;
  bool displayed = false;

  if (include_flags == CL_PARAMS)
    {
      for (i = 0; i < LAST_PARAM; i++)
	{
	  const char *param = compiler_params[i].option;

	  help = compiler_params[i].help;
	  if (help == NULL || *help == '\0')
	    {
	      if (exclude_flags & CL_UNDOCUMENTED)
		continue;
	      help = undocumented_msg;
	    }

	  /* Get the translation.  */
	  help = _(help);

	  wrap_help (help, param, strlen (param), columns);
	}
      putchar ('\n');
      return;
    }

  if (!opts->x_help_printed)
    opts->x_help_printed = XCNEWVAR (char, cl_options_count);

  if (!opts->x_help_enum_printed)
    opts->x_help_enum_printed = XCNEWVAR (char, cl_enums_count);

  for (i = 0; i < cl_options_count; i++)
    {
      char new_help[128];
      const struct cl_option *option = cl_options + i;
      unsigned int len;
      const char *opt;
      const char *tab;

      if (include_flags == 0
	  || ((option->flags & include_flags) != include_flags))
	{
	  if ((option->flags & any_flags) == 0)
	    continue;
	}

      /* Skip unwanted switches.  */
      if ((option->flags & exclude_flags) != 0)
	continue;

      /* The driver currently prints its own help text.  */
      if ((option->flags & CL_DRIVER) != 0
	  && (option->flags & (((1U << cl_lang_count) - 1)
			       | CL_COMMON | CL_TARGET)) == 0)
	continue;

      found = true;
      /* Skip switches that have already been printed.  */
      if (opts->x_help_printed[i])
	continue;

      opts->x_help_printed[i] = true;

      help = option->help;
      if (help == NULL)
	{
	  if (exclude_flags & CL_UNDOCUMENTED)
	    continue;
	  help = undocumented_msg;
	}

      /* Get the translation.  */
      help = _(help);

      /* Find the gap between the name of the
	 option and its descriptive text.  */
      tab = strchr (help, '\t');
      if (tab)
	{
	  len = tab - help;
	  opt = help;
	  help = tab + 1;
	}
      else
	{
	  opt = option->opt_text;
	  len = strlen (opt);
	}

      /* With the -Q option enabled we change the descriptive text associated
	 with an option to be an indication of its current setting.  */
      if (!opts->x_quiet_flag)
	{
	  void *flag_var = option_flag_var (i, opts);

	  if (len < (LEFT_COLUMN + 2))
	    strcpy (new_help, "\t\t");
	  else
	    strcpy (new_help, "\t");

	  if (flag_var != NULL
	      && option->var_type != CLVC_DEFER)
	    {
	      if (option->flags & CL_JOINED)
		{
		  if (option->var_type == CLVC_STRING)
		    {
		      if (* (const char **) flag_var != NULL)
			snprintf (new_help + strlen (new_help),
				  sizeof (new_help) - strlen (new_help),
				  * (const char **) flag_var);
		    }
		  else if (option->var_type == CLVC_ENUM)
		    {
		      const struct cl_enum *e = &cl_enums[option->var_enum];
		      int value;
		      const char *arg = NULL;

		      value = e->get (flag_var);
		      enum_value_to_arg (e->values, &arg, value, lang_mask);
		      if (arg == NULL)
			arg = _("[default]");
		      snprintf (new_help + strlen (new_help),
				sizeof (new_help) - strlen (new_help),
				arg);
		    }
		  else
		    sprintf (new_help + strlen (new_help),
			     "%#x", * (int *) flag_var);
		}
	      else
		strcat (new_help, option_enabled (i, opts)
			? _("[enabled]") : _("[disabled]"));
	    }

	  help = new_help;
	}

      wrap_help (help, opt, len, columns);
      displayed = true;

      if (option->var_type == CLVC_ENUM
	  && opts->x_help_enum_printed[option->var_enum] != 2)
	opts->x_help_enum_printed[option->var_enum] = 1;
    }

  if (! found)
    {
      unsigned int langs = include_flags & CL_LANG_ALL;

      if (langs == 0)
	printf (_(" No options with the desired characteristics were found\n"));
      else
	{
	  unsigned int i;

	  /* PR 31349: Tell the user how to see all of the
	     options supported by a specific front end.  */
	  for (i = 0; (1U << i) < CL_LANG_ALL; i ++)
	    if ((1U << i) & langs)
	      printf (_(" None found.  Use --help=%s to show *all* the options supported by the %s front-end\n"),
		      lang_names[i], lang_names[i]);
	}

    }
  else if (! displayed)
    printf (_(" All options with the desired characteristics have already been displayed\n"));

  putchar ('\n');

  /* Print details of enumerated option arguments, if those
     enumerations have help text headings provided.  If no help text
     is provided, presume that the possible values are listed in the
     help text for the relevant options.  */
  for (i = 0; i < cl_enums_count; i++)
    {
      unsigned int j, pos;

      if (opts->x_help_enum_printed[i] != 1)
	continue;
      if (cl_enums[i].help == NULL)
	continue;
      printf ("  %s\n    ", _(cl_enums[i].help));
      pos = 4;
      for (j = 0; cl_enums[i].values[j].arg != NULL; j++)
	{
	  unsigned int len = strlen (cl_enums[i].values[j].arg);

	  if (pos > 4 && pos + 1 + len <= columns)
	    {
	      printf (" %s", cl_enums[i].values[j].arg);
	      pos += 1 + len;
	    }
	  else
	    {
	      if (pos > 4)
		{
		  printf ("\n    ");
		  pos = 4;
		}
	      printf ("%s", cl_enums[i].values[j].arg);
	      pos += len;
	    }
	}
      printf ("\n\n");
      opts->x_help_enum_printed[i] = 2;
    }
}

/* Display help for a specified type of option.
   The options must have ALL of the INCLUDE_FLAGS set
   ANY of the flags in the ANY_FLAGS set
   and NONE of the EXCLUDE_FLAGS set.  The current option state is in
   OPTS; LANG_MASK is used for interpreting enumerated option state.  */
static void
print_specific_help (unsigned int include_flags,
		     unsigned int exclude_flags,
		     unsigned int any_flags,
		     struct gcc_options *opts,
		     unsigned int lang_mask)
{
  unsigned int all_langs_mask = (1U << cl_lang_count) - 1;
  const char * description = NULL;
  const char * descrip_extra = "";
  size_t i;
  unsigned int flag;

  /* Sanity check: Make sure that we do not have more
     languages than we have bits available to enumerate them.  */
  gcc_assert ((1U << cl_lang_count) <= CL_MIN_OPTION_CLASS);

  /* If we have not done so already, obtain
     the desired maximum width of the output.  */
  if (opts->x_help_columns == 0)
    {
      const char *p;

      p = getenv ("COLUMNS");
      if (p != NULL)
	{
	  int value = atoi (p);

	  if (value > 0)
	    opts->x_help_columns = value;
	}

      if (opts->x_help_columns == 0)
	/* Use a reasonable default.  */
	opts->x_help_columns = 80;
    }

  /* Decide upon the title for the options that we are going to display.  */
  for (i = 0, flag = 1; flag <= CL_MAX_OPTION_CLASS; flag <<= 1, i ++)
    {
      switch (flag & include_flags)
	{
	case 0:
	case CL_DRIVER:
	  break;

	case CL_TARGET:
	  description = _("The following options are target specific");
	  break;
	case CL_WARNING:
	  description = _("The following options control compiler warning messages");
	  break;
	case CL_OPTIMIZATION:
	  description = _("The following options control optimizations");
	  break;
	case CL_COMMON:
	  description = _("The following options are language-independent");
	  break;
	case CL_PARAMS:
	  description = _("The --param option recognizes the following as parameters");
	  break;
	default:
	  if (i >= cl_lang_count)
	    break;
	  if (exclude_flags & all_langs_mask)
	    description = _("The following options are specific to just the language ");
	  else
	    description = _("The following options are supported by the language ");
	  descrip_extra = lang_names [i];
	  break;
	}
    }

  if (description == NULL)
    {
      if (any_flags == 0)
	{
	  if (include_flags & CL_UNDOCUMENTED)
	    description = _("The following options are not documented");
	  else if (include_flags & CL_SEPARATE)
	    description = _("The following options take separate arguments");
	  else if (include_flags & CL_JOINED)
	    description = _("The following options take joined arguments");
	  else
	    {
	      internal_error ("unrecognized include_flags 0x%x passed to print_specific_help",
			      include_flags);
	      return;
	    }
	}
      else
	{
	  if (any_flags & all_langs_mask)
	    description = _("The following options are language-related");
	  else
	    description = _("The following options are language-independent");
	}
    }

  printf ("%s%s:\n", description, descrip_extra);
  print_filtered_help (include_flags, exclude_flags, any_flags,
		       opts->x_help_columns, opts, lang_mask);
}

/* Handle target- and language-independent options.  Return zero to
   generate an "unknown option" message.  Only options that need
   extra handling need to be listed here; if you simply want
   DECODED->value assigned to a variable, it happens automatically.  */

bool
common_handle_option (struct gcc_options *opts,
		      struct gcc_options *opts_set,
		      const struct cl_decoded_option *decoded,
		      unsigned int lang_mask, int kind ATTRIBUTE_UNUSED,
		      location_t loc,
		      const struct cl_option_handlers *handlers,
		      diagnostic_context *dc)
{
  size_t scode = decoded->opt_index;
  const char *arg = decoded->arg;
  int value = decoded->value;
  enum opt_code code = (enum opt_code) scode;

  gcc_assert (decoded->canonical_option_num_elements <= 2);

  switch (code)
    {
    case OPT__param:
      handle_param (opts, opts_set, loc, arg);
      break;

    case OPT__help:
      {
	unsigned int all_langs_mask = (1U << cl_lang_count) - 1;
	unsigned int undoc_mask;
	unsigned int i;

	if (lang_mask == CL_DRIVER)
	  break;;

	undoc_mask = ((opts->x_verbose_flag | opts->x_extra_warnings)
		      ? 0
		      : CL_UNDOCUMENTED);
	/* First display any single language specific options.  */
	for (i = 0; i < cl_lang_count; i++)
	  print_specific_help
	    (1U << i, (all_langs_mask & (~ (1U << i))) | undoc_mask, 0, opts,
	     lang_mask);
	/* Next display any multi language specific options.  */
	print_specific_help (0, undoc_mask, all_langs_mask, opts, lang_mask);
	/* Then display any remaining, non-language options.  */
	for (i = CL_MIN_OPTION_CLASS; i <= CL_MAX_OPTION_CLASS; i <<= 1)
	  if (i != CL_DRIVER)
	    print_specific_help (i, undoc_mask, 0, opts, lang_mask);
	opts->x_exit_after_options = true;
	break;
      }

    case OPT__target_help:
      if (lang_mask == CL_DRIVER)
	break;

      print_specific_help (CL_TARGET, CL_UNDOCUMENTED, 0, opts, lang_mask);
      opts->x_exit_after_options = true;
      break;

    case OPT__help_:
      {
	const char * a = arg;
	unsigned int include_flags = 0;
	/* Note - by default we include undocumented options when listing
	   specific classes.  If you only want to see documented options
	   then add ",^undocumented" to the --help= option.  E.g.:

	   --help=target,^undocumented  */
	unsigned int exclude_flags = 0;

	if (lang_mask == CL_DRIVER)
	  break;

	/* Walk along the argument string, parsing each word in turn.
	   The format is:
	   arg = [^]{word}[,{arg}]
	   word = {optimizers|target|warnings|undocumented|
		   params|common|<language>}  */
	while (* a != 0)
	  {
	    static const struct
	    {
	      const char * string;
	      unsigned int flag;
	    }
	    specifics[] =
	    {
	      { "optimizers", CL_OPTIMIZATION },
	      { "target", CL_TARGET },
	      { "warnings", CL_WARNING },
	      { "undocumented", CL_UNDOCUMENTED },
	      { "params", CL_PARAMS },
	      { "joined", CL_JOINED },
	      { "separate", CL_SEPARATE },
	      { "common", CL_COMMON },
	      { NULL, 0 }
	    };
	    unsigned int * pflags;
	    const char * comma;
	    unsigned int lang_flag, specific_flag;
	    unsigned int len;
	    unsigned int i;

	    if (* a == '^')
	      {
		++ a;
		pflags = & exclude_flags;
	      }
	    else
	      pflags = & include_flags;

	    comma = strchr (a, ',');
	    if (comma == NULL)
	      len = strlen (a);
	    else
	      len = comma - a;
	    if (len == 0)
	      {
		a = comma + 1;
		continue;
	      }

	    /* Check to see if the string matches an option class name.  */
	    for (i = 0, specific_flag = 0; specifics[i].string != NULL; i++)
	      if (strncasecmp (a, specifics[i].string, len) == 0)
		{
		  specific_flag = specifics[i].flag;
		  break;
		}

	    /* Check to see if the string matches a language name.
	       Note - we rely upon the alpha-sorted nature of the entries in
	       the lang_names array, specifically that shorter names appear
	       before their longer variants.  (i.e. C before C++).  That way
	       when we are attempting to match --help=c for example we will
	       match with C first and not C++.  */
	    for (i = 0, lang_flag = 0; i < cl_lang_count; i++)
	      if (strncasecmp (a, lang_names[i], len) == 0)
		{
		  lang_flag = 1U << i;
		  break;
		}

	    if (specific_flag != 0)
	      {
		if (lang_flag == 0)
		  * pflags |= specific_flag;
		else
		  {
		    /* The option's argument matches both the start of a
		       language name and the start of an option class name.
		       We have a special case for when the user has
		       specified "--help=c", but otherwise we have to issue
		       a warning.  */
		    if (strncasecmp (a, "c", len) == 0)
		      * pflags |= lang_flag;
		    else
		      warning_at (loc, 0,
				  "--help argument %q.*s is ambiguous, "
				  "please be more specific",
				  len, a);
		  }
	      }
	    else if (lang_flag != 0)
	      * pflags |= lang_flag;
	    else
	      warning_at (loc, 0,
			  "unrecognized argument to --help= option: %q.*s",
			  len, a);

	    if (comma == NULL)
	      break;
	    a = comma + 1;
	  }

	if (include_flags)
	  print_specific_help (include_flags, exclude_flags, 0, opts,
			       lang_mask);
	opts->x_exit_after_options = true;
	break;
      }

    case OPT__version:
      if (lang_mask == CL_DRIVER)
	break;

      opts->x_exit_after_options = true;
      break;

    case OPT_fsanitize_:
      {
	const char *p = arg;
	while (*p != 0)
	  {
	    static const struct
	    {
	      const char *const name;
	      unsigned int flag;
	      size_t len;
	    } spec[] =
	    {
	      { "address", SANITIZE_ADDRESS, sizeof "address" - 1 },
	      { "thread", SANITIZE_THREAD, sizeof "thread" - 1 },
	      { "leak", SANITIZE_LEAK, sizeof "leak" - 1 },
	      { "shift", SANITIZE_SHIFT, sizeof "shift" - 1 },
	      { "integer-divide-by-zero", SANITIZE_DIVIDE,
		sizeof "integer-divide-by-zero" - 1 },
	      { "undefined", SANITIZE_UNDEFINED, sizeof "undefined" - 1 },
	      { "unreachable", SANITIZE_UNREACHABLE,
		sizeof "unreachable" - 1 },
	      { "vla-bound", SANITIZE_VLA, sizeof "vla-bound" - 1 },
	      { "return", SANITIZE_RETURN, sizeof "return" - 1 },
	      { "null", SANITIZE_NULL, sizeof "null" - 1 },
	      { "signed-integer-overflow", SANITIZE_SI_OVERFLOW,
		sizeof "signed-integer-overflow" -1 },
	      { "bool", SANITIZE_BOOL, sizeof "bool" - 1 },
	      { "enum", SANITIZE_ENUM, sizeof "enum" - 1 },
	      { "float-divide-by-zero", SANITIZE_FLOAT_DIVIDE,
		sizeof "float-divide-by-zero" - 1 },
<<<<<<< HEAD
=======
	      { "float-cast-overflow", SANITIZE_FLOAT_CAST,
		sizeof "float-cast-overflow" - 1 },
>>>>>>> 331c6259
	      { NULL, 0, 0 }
	    };
	    const char *comma;
	    size_t len, i;
	    bool found = false;

	    comma = strchr (p, ',');
	    if (comma == NULL)
	      len = strlen (p);
	    else
	      len = comma - p;
	    if (len == 0)
	      {
		p = comma + 1;
		continue;
	      }

	    /* Check to see if the string matches an option class name.  */
	    for (i = 0; spec[i].name != NULL; ++i)
	      if (len == spec[i].len
		  && memcmp (p, spec[i].name, len) == 0)
		{
		  /* Handle both -fsanitize and -fno-sanitize cases.  */
		  if (value)
		    flag_sanitize |= spec[i].flag;
		  else
		    flag_sanitize &= ~spec[i].flag;
		  found = true;
		  break;
		}

	    if (! found)
	      error_at (loc,
			"unrecognized argument to -fsanitize= option: %q.*s",
			(int) len, p);

	    if (comma == NULL)
	      break;
	    p = comma + 1;
	  }

	/* When instrumenting the pointers, we don't want to remove
	   the null pointer checks.  */
	if (flag_sanitize & SANITIZE_NULL)
	  opts->x_flag_delete_null_pointer_checks = 0;
	break;
      }

    case OPT_O:
    case OPT_Os:
    case OPT_Ofast:
    case OPT_Og:
      /* Currently handled in a prescan.  */
      break;

    case OPT_Werror:
      dc->warning_as_error_requested = value;
      break;

    case OPT_Werror_:
      if (lang_mask == CL_DRIVER)
	break;

      enable_warning_as_error (arg, value, lang_mask, handlers,
			       opts, opts_set, loc, dc);
      break;

    case OPT_Wlarger_than_:
      opts->x_larger_than_size = value;
      opts->x_warn_larger_than = value != -1;
      break;

    case OPT_Wfatal_errors:
      dc->fatal_errors = value;
      break;

    case OPT_Wframe_larger_than_:
      opts->x_frame_larger_than_size = value;
      opts->x_warn_frame_larger_than = value != -1;
      break;

    case OPT_Wstack_usage_:
      opts->x_warn_stack_usage = value;
      opts->x_flag_stack_usage_info = value != -1;
      break;

    case OPT_Wstrict_aliasing:
      set_Wstrict_aliasing (opts, value);
      break;

    case OPT_Wstrict_overflow:
      opts->x_warn_strict_overflow = (value
				      ? (int) WARN_STRICT_OVERFLOW_CONDITIONAL
				      : 0);
      break;

    case OPT_Wsystem_headers:
      dc->dc_warn_system_headers = value;
      break;

    case OPT_aux_info:
      opts->x_flag_gen_aux_info = 1;
      break;

    case OPT_auxbase_strip:
      {
	char *tmp = xstrdup (arg);
	strip_off_ending (tmp, strlen (tmp));
	if (tmp[0])
	  opts->x_aux_base_name = tmp;
	else
	  free (tmp);
      }
      break;

    case OPT_d:
      decode_d_option (arg, opts, loc, dc);
      break;

    case OPT_fcall_used_:
    case OPT_fcall_saved_:
      /* Deferred.  */
      break;

    case OPT_fdbg_cnt_:
    case OPT_fdbg_cnt_list:
      /* Deferred.  */
      break;

    case OPT_fdebug_prefix_map_:
      /* Deferred.  */
      break;

    case OPT_fdiagnostics_show_location_:
      diagnostic_prefixing_rule (dc) = (diagnostic_prefixing_rule_t) value;
      break;
 
    case OPT_fdiagnostics_show_caret:
      dc->show_caret = value;
      break;

    case OPT_fdiagnostics_color_:
      pp_show_color (dc->printer)
	= colorize_init ((diagnostic_color_rule_t) value);
      break;

    case OPT_fdiagnostics_show_option:
      dc->show_option_requested = value;
      break;

    case OPT_fdump_:
      /* Deferred.  */
      break;

    case OPT_ffast_math:
      set_fast_math_flags (opts, value);
      break;

    case OPT_funsafe_math_optimizations:
      set_unsafe_math_optimizations_flags (opts, value);
      break;

    case OPT_ffixed_:
      /* Deferred.  */
      break;

    case OPT_finline_limit_:
      set_param_value ("max-inline-insns-single", value / 2,
		       opts->x_param_values, opts_set->x_param_values);
      set_param_value ("max-inline-insns-auto", value / 2,
		       opts->x_param_values, opts_set->x_param_values);
      break;

    case OPT_finstrument_functions_exclude_function_list_:
      add_comma_separated_to_vector
	(&opts->x_flag_instrument_functions_exclude_functions, arg);
      break;

    case OPT_finstrument_functions_exclude_file_list_:
      add_comma_separated_to_vector
	(&opts->x_flag_instrument_functions_exclude_files, arg);
      break;

    case OPT_fmessage_length_:
      pp_set_line_maximum_length (dc->printer, value);
      diagnostic_set_caret_max_width (dc, value);
      break;

    case OPT_fopt_info:
    case OPT_fopt_info_:
      /* Deferred.  */
      break;

    case OPT_fpack_struct_:
      if (value <= 0 || (value & (value - 1)) || value > 16)
	error_at (loc,
		  "structure alignment must be a small power of two, not %d",
		  value);
      else
	opts->x_initial_max_fld_align = value;
      break;

    case OPT_fplugin_:
    case OPT_fplugin_arg_:
      /* Deferred.  */
      break;

    case OPT_fprofile_use_:
      opts->x_profile_data_prefix = xstrdup (arg);
      opts->x_flag_profile_use = true;
      value = true;
      /* No break here - do -fprofile-use processing. */
    case OPT_fprofile_use:
      if (!opts_set->x_flag_branch_probabilities)
	opts->x_flag_branch_probabilities = value;
      if (!opts_set->x_flag_profile_values)
	opts->x_flag_profile_values = value;
      if (!opts_set->x_flag_unroll_loops)
	opts->x_flag_unroll_loops = value;
      if (!opts_set->x_flag_peel_loops)
	opts->x_flag_peel_loops = value;
      if (!opts_set->x_flag_tracer)
	opts->x_flag_tracer = value;
      if (!opts_set->x_flag_value_profile_transformations)
	opts->x_flag_value_profile_transformations = value;
      if (!opts_set->x_flag_inline_functions)
	opts->x_flag_inline_functions = value;
      if (!opts_set->x_flag_ipa_cp)
	opts->x_flag_ipa_cp = value;
      if (!opts_set->x_flag_ipa_cp_clone
	  && value && opts->x_flag_ipa_cp)
	opts->x_flag_ipa_cp_clone = value;
      if (!opts_set->x_flag_predictive_commoning)
	opts->x_flag_predictive_commoning = value;
      if (!opts_set->x_flag_unswitch_loops)
	opts->x_flag_unswitch_loops = value;
      if (!opts_set->x_flag_gcse_after_reload)
	opts->x_flag_gcse_after_reload = value;
      if (!opts_set->x_flag_tree_loop_vectorize
          && !opts_set->x_flag_tree_vectorize)
	opts->x_flag_tree_loop_vectorize = value;
      if (!opts_set->x_flag_tree_slp_vectorize
          && !opts_set->x_flag_tree_vectorize)
	opts->x_flag_tree_slp_vectorize = value;
      if (!opts_set->x_flag_vect_cost_model)
	opts->x_flag_vect_cost_model = VECT_COST_MODEL_DYNAMIC;
      if (!opts_set->x_flag_tree_loop_distribute_patterns)
	opts->x_flag_tree_loop_distribute_patterns = value;
      if (!opts_set->x_flag_profile_reorder_functions)
	opts->x_flag_profile_reorder_functions = value;
      /* Indirect call profiling should do all useful transformations
 	 speculative devirtualization does.  */
      if (!opts_set->x_flag_devirtualize_speculatively
	  && opts->x_flag_value_profile_transformations)
	opts->x_flag_devirtualize_speculatively = false;
      break;

    case OPT_fprofile_generate_:
      opts->x_profile_data_prefix = xstrdup (arg);
      value = true;
      /* No break here - do -fprofile-generate processing. */
    case OPT_fprofile_generate:
      if (!opts_set->x_profile_arc_flag)
	opts->x_profile_arc_flag = value;
      if (!opts_set->x_flag_profile_values)
	opts->x_flag_profile_values = value;
      if (!opts_set->x_flag_inline_functions)
	opts->x_flag_inline_functions = value;
      /* FIXME: Instrumentation we insert makes ipa-reference bitmaps
	 quadratic.  Disable the pass until better memory representation
	 is done.  */
      if (!opts_set->x_flag_ipa_reference)
        opts->x_flag_ipa_reference = false;
      break;

    case OPT_ftree_vectorize:
      if (!opts_set->x_flag_tree_loop_vectorize)
        opts->x_flag_tree_loop_vectorize = value;
      if (!opts_set->x_flag_tree_slp_vectorize)
        opts->x_flag_tree_slp_vectorize = value;
      break;
    case OPT_fshow_column:
      dc->show_column = value;
      break;

    case OPT_frandom_seed:
      /* The real switch is -fno-random-seed.  */
      if (value)
	return false;
      /* Deferred.  */
      break;

    case OPT_frandom_seed_:
      /* Deferred.  */
      break;

    case OPT_fsched_verbose_:
#ifdef INSN_SCHEDULING
      /* Handled with Var in common.opt.  */
      break;
#else
      return false;
#endif

    case OPT_fsched_stalled_insns_:
      opts->x_flag_sched_stalled_insns = value;
      if (opts->x_flag_sched_stalled_insns == 0)
	opts->x_flag_sched_stalled_insns = -1;
      break;

    case OPT_fsched_stalled_insns_dep_:
      opts->x_flag_sched_stalled_insns_dep = value;
      break;

    case OPT_fstack_check_:
      if (!strcmp (arg, "no"))
	opts->x_flag_stack_check = NO_STACK_CHECK;
      else if (!strcmp (arg, "generic"))
	/* This is the old stack checking method.  */
	opts->x_flag_stack_check = STACK_CHECK_BUILTIN
			   ? FULL_BUILTIN_STACK_CHECK
			   : GENERIC_STACK_CHECK;
      else if (!strcmp (arg, "specific"))
	/* This is the new stack checking method.  */
	opts->x_flag_stack_check = STACK_CHECK_BUILTIN
			   ? FULL_BUILTIN_STACK_CHECK
			   : STACK_CHECK_STATIC_BUILTIN
			     ? STATIC_BUILTIN_STACK_CHECK
			     : GENERIC_STACK_CHECK;
      else
	warning_at (loc, 0, "unknown stack check parameter \"%s\"", arg);
      break;

    case OPT_fstack_limit:
      /* The real switch is -fno-stack-limit.  */
      if (value)
	return false;
      /* Deferred.  */
      break;

    case OPT_fstack_limit_register_:
    case OPT_fstack_limit_symbol_:
      /* Deferred.  */
      break;

    case OPT_fstack_usage:
      opts->x_flag_stack_usage = value;
      opts->x_flag_stack_usage_info = value != 0;
      break;

    case OPT_g:
      set_debug_level (NO_DEBUG, DEFAULT_GDB_EXTENSIONS, arg, opts, opts_set,
                       loc);
      break;

    case OPT_gcoff:
      set_debug_level (SDB_DEBUG, false, arg, opts, opts_set, loc);
      break;

    case OPT_gdwarf:
      if (arg && strlen (arg) != 0)
        {
          error_at (loc, "%<-gdwarf%s%> is ambiguous; "
                    "use %<-gdwarf-%s%> for DWARF version "
                    "or %<-gdwarf -g%s%> for debug level", arg, arg, arg);
          break;
        }
      else
        value = opts->x_dwarf_version;
      
      /* FALLTHRU */
    case OPT_gdwarf_:
      if (value < 2 || value > 4)
	error_at (loc, "dwarf version %d is not supported", value);
      else
	opts->x_dwarf_version = value;
      set_debug_level (DWARF2_DEBUG, false, "", opts, opts_set, loc);
      break;

    case OPT_gsplit_dwarf:
      set_debug_level (NO_DEBUG, DEFAULT_GDB_EXTENSIONS, "", opts, opts_set,
		       loc);
      break;

    case OPT_ggdb:
      set_debug_level (NO_DEBUG, 2, arg, opts, opts_set, loc);
      break;

    case OPT_gstabs:
    case OPT_gstabs_:
      set_debug_level (DBX_DEBUG, code == OPT_gstabs_, arg, opts, opts_set,
		       loc);
      break;

    case OPT_gvms:
      set_debug_level (VMS_DEBUG, false, arg, opts, opts_set, loc);
      break;

    case OPT_gxcoff:
    case OPT_gxcoff_:
      set_debug_level (XCOFF_DEBUG, code == OPT_gxcoff_, arg, opts, opts_set,
		       loc);
      break;

    case OPT_pedantic_errors:
      dc->pedantic_errors = 1;
      control_warning_option (OPT_Wpedantic, DK_ERROR, value,
			      loc, lang_mask,
			      handlers, opts, opts_set,
                              dc);
      break;

    case OPT_flto:
      opts->x_flag_lto = value ? "" : NULL;
      break;

    case OPT_w:
      dc->dc_inhibit_warnings = true;
      break;

    case OPT_fmax_errors_:
      dc->max_errors = value;
      break;

    case OPT_fuse_ld_bfd:
    case OPT_fuse_ld_gold:
    case OPT_fuse_linker_plugin:
      /* No-op. Used by the driver and passed to us because it starts with f.*/
      break;

    case OPT_fwrapv:
      if (value)
	opts->x_flag_trapv = 0;
      break;

    case OPT_ftrapv:
      if (value)
	opts->x_flag_wrapv = 0;
      break;

    default:
      /* If the flag was handled in a standard way, assume the lack of
	 processing here is intentional.  */
      gcc_assert (option_flag_var (scode, opts));
      break;
    }

  common_handle_option_auto (opts, opts_set, decoded, lang_mask, kind,
                             loc, handlers, dc);
  return true;
}

/* Handle --param NAME=VALUE.  */
static void
handle_param (struct gcc_options *opts, struct gcc_options *opts_set,
	      location_t loc, const char *carg)
{
  char *equal, *arg;
  int value;

  arg = xstrdup (carg);
  equal = strchr (arg, '=');
  if (!equal)
    error_at (loc, "%s: --param arguments should be of the form NAME=VALUE",
	      arg);
  else
    {
      value = integral_argument (equal + 1);
      if (value == -1)
	error_at (loc, "invalid --param value %qs", equal + 1);
      else
	{
	  *equal = '\0';
	  set_param_value (arg, value,
			   opts->x_param_values, opts_set->x_param_values);
	}
    }

  free (arg);
}

/* Used to set the level of strict aliasing warnings in OPTS,
   when no level is specified (i.e., when -Wstrict-aliasing, and not
   -Wstrict-aliasing=level was given).
   ONOFF is assumed to take value 1 when -Wstrict-aliasing is specified,
   and 0 otherwise.  After calling this function, wstrict_aliasing will be
   set to the default value of -Wstrict_aliasing=level, currently 3.  */
static void
set_Wstrict_aliasing (struct gcc_options *opts, int onoff)
{
  gcc_assert (onoff == 0 || onoff == 1);
  if (onoff != 0)
    opts->x_warn_strict_aliasing = 3;
  else
    opts->x_warn_strict_aliasing = 0;
}

/* The following routines are useful in setting all the flags that
   -ffast-math and -fno-fast-math imply.  */
static void
set_fast_math_flags (struct gcc_options *opts, int set)
{
  if (!opts->frontend_set_flag_unsafe_math_optimizations)
    {
      opts->x_flag_unsafe_math_optimizations = set;
      set_unsafe_math_optimizations_flags (opts, set);
    }
  if (!opts->frontend_set_flag_finite_math_only)
    opts->x_flag_finite_math_only = set;
  if (!opts->frontend_set_flag_errno_math)
    opts->x_flag_errno_math = !set;
  if (set)
    {
      if (!opts->frontend_set_flag_signaling_nans)
	opts->x_flag_signaling_nans = 0;
      if (!opts->frontend_set_flag_rounding_math)
	opts->x_flag_rounding_math = 0;
      if (!opts->frontend_set_flag_cx_limited_range)
	opts->x_flag_cx_limited_range = 1;
    }
}

/* When -funsafe-math-optimizations is set the following
   flags are set as well.  */
static void
set_unsafe_math_optimizations_flags (struct gcc_options *opts, int set)
{
  if (!opts->frontend_set_flag_trapping_math)
    opts->x_flag_trapping_math = !set;
  if (!opts->frontend_set_flag_signed_zeros)
    opts->x_flag_signed_zeros = !set;
  if (!opts->frontend_set_flag_associative_math)
    opts->x_flag_associative_math = set;
  if (!opts->frontend_set_flag_reciprocal_math)
    opts->x_flag_reciprocal_math = set;
}

/* Return true iff flags in OPTS are set as if -ffast-math.  */
bool
fast_math_flags_set_p (const struct gcc_options *opts)
{
  return (!opts->x_flag_trapping_math
	  && opts->x_flag_unsafe_math_optimizations
	  && opts->x_flag_finite_math_only
	  && !opts->x_flag_signed_zeros
	  && !opts->x_flag_errno_math);
}

/* Return true iff flags are set as if -ffast-math but using the flags stored
   in the struct cl_optimization structure.  */
bool
fast_math_flags_struct_set_p (struct cl_optimization *opt)
{
  return (!opt->x_flag_trapping_math
	  && opt->x_flag_unsafe_math_optimizations
	  && opt->x_flag_finite_math_only
	  && !opt->x_flag_signed_zeros
	  && !opt->x_flag_errno_math);
}

/* Handle a debug output -g switch for options OPTS
   (OPTS_SET->x_write_symbols storing whether a debug type was passed
   explicitly), location LOC.  EXTENDED is true or false to support
   extended output (2 is special and means "-ggdb" was given).  */
static void
set_debug_level (enum debug_info_type type, int extended, const char *arg,
		 struct gcc_options *opts, struct gcc_options *opts_set,
		 location_t loc)
{
  opts->x_use_gnu_debug_info_extensions = extended;

  if (type == NO_DEBUG)
    {
      if (opts->x_write_symbols == NO_DEBUG)
	{
	  opts->x_write_symbols = PREFERRED_DEBUGGING_TYPE;

	  if (extended == 2)
	    {
#ifdef DWARF2_DEBUGGING_INFO
	      opts->x_write_symbols = DWARF2_DEBUG;
#elif defined DBX_DEBUGGING_INFO
	      opts->x_write_symbols = DBX_DEBUG;
#endif
	    }

	  if (opts->x_write_symbols == NO_DEBUG)
	    warning_at (loc, 0, "target system does not support debug output");
	}
    }
  else
    {
      /* Does it conflict with an already selected type?  */
      if (opts_set->x_write_symbols != NO_DEBUG
	  && opts->x_write_symbols != NO_DEBUG
	  && type != opts->x_write_symbols)
	error_at (loc, "debug format \"%s\" conflicts with prior selection",
		  debug_type_names[type]);
      opts->x_write_symbols = type;
      opts_set->x_write_symbols = type;
    }

  /* A debug flag without a level defaults to level 2.
     If off or at level 1, set it to level 2, but if already
     at level 3, don't lower it.  */ 
  if (*arg == '\0')
    {
      if (opts->x_debug_info_level < DINFO_LEVEL_NORMAL)
	opts->x_debug_info_level = DINFO_LEVEL_NORMAL;
    }
  else
    {
      int argval = integral_argument (arg);
      if (argval == -1)
	error_at (loc, "unrecognised debug output level \"%s\"", arg);
      else if (argval > 3)
	error_at (loc, "debug output level %s is too high", arg);
      else
	opts->x_debug_info_level = (enum debug_info_levels) argval;
    }
}

/* Arrange to dump core on error for diagnostic context DC.  (The
   regular error message is still printed first, except in the case of
   abort ().)  */

static void
setup_core_dumping (diagnostic_context *dc)
{
#ifdef SIGABRT
  signal (SIGABRT, SIG_DFL);
#endif
#if defined(HAVE_SETRLIMIT)
  {
    struct rlimit rlim;
    if (getrlimit (RLIMIT_CORE, &rlim) != 0)
      fatal_error ("getting core file size maximum limit: %m");
    rlim.rlim_cur = rlim.rlim_max;
    if (setrlimit (RLIMIT_CORE, &rlim) != 0)
      fatal_error ("setting core file size limit to maximum: %m");
  }
#endif
  diagnostic_abort_on_error (dc);
}

/* Parse a -d<ARG> command line switch for OPTS, location LOC,
   diagnostic context DC.  */

static void
decode_d_option (const char *arg, struct gcc_options *opts,
		 location_t loc, diagnostic_context *dc)
{
  int c;

  while (*arg)
    switch (c = *arg++)
      {
      case 'A':
	opts->x_flag_debug_asm = 1;
	break;
      case 'p':
	opts->x_flag_print_asm_name = 1;
	break;
      case 'P':
	opts->x_flag_dump_rtl_in_asm = 1;
	opts->x_flag_print_asm_name = 1;
	break;
      case 'x':
	opts->x_rtl_dump_and_exit = 1;
	break;
      case 'D':	/* These are handled by the preprocessor.  */
      case 'I':
      case 'M':
      case 'N':
      case 'U':
	break;
      case 'H':
	setup_core_dumping (dc);
	break;
      case 'a':
	opts->x_flag_dump_all_passed = true;
	break;

      default:
	  warning_at (loc, 0, "unrecognized gcc debugging option: %c", c);
	break;
      }
}

/* Enable (or disable if VALUE is 0) a warning option ARG (language
   mask LANG_MASK, option handlers HANDLERS) as an error for option
   structures OPTS and OPTS_SET, diagnostic context DC (possibly
   NULL), location LOC.  This is used by -Werror=.  */

static void
enable_warning_as_error (const char *arg, int value, unsigned int lang_mask,
			 const struct cl_option_handlers *handlers,
			 struct gcc_options *opts,
			 struct gcc_options *opts_set,
			 location_t loc, diagnostic_context *dc)
{
  char *new_option;
  int option_index;

  new_option = XNEWVEC (char, strlen (arg) + 2);
  new_option[0] = 'W';
  strcpy (new_option + 1, arg);
  option_index = find_opt (new_option, lang_mask);
  if (option_index == OPT_SPECIAL_unknown)
    {
      error_at (loc, "-Werror=%s: no option -%s", arg, new_option);
    }
  else
    {
      const diagnostic_t kind = value ? DK_ERROR : DK_WARNING;

      control_warning_option (option_index, (int) kind, value,
			      loc, lang_mask,
			      handlers, opts, opts_set, dc);
    }
  free (new_option);
}

/* Return malloced memory for the name of the option OPTION_INDEX
   which enabled a diagnostic (context CONTEXT), originally of type
   ORIG_DIAG_KIND but possibly converted to DIAG_KIND by options such
   as -Werror.  */

char *
option_name (diagnostic_context *context, int option_index,
	     diagnostic_t orig_diag_kind, diagnostic_t diag_kind)
{
  if (option_index)
    {
      /* A warning classified as an error.  */
      if ((orig_diag_kind == DK_WARNING || orig_diag_kind == DK_PEDWARN)
	  && diag_kind == DK_ERROR)
	return concat (cl_options[OPT_Werror_].opt_text,
		       /* Skip over "-W".  */
		       cl_options[option_index].opt_text + 2,
		       NULL);
      /* A warning with option.  */
      else
	return xstrdup (cl_options[option_index].opt_text);
    }
  /* A warning without option classified as an error.  */
  else if ((orig_diag_kind == DK_WARNING || orig_diag_kind == DK_PEDWARN
	    || diag_kind == DK_WARNING)
	   && context->warning_as_error_requested)
    return xstrdup (cl_options[OPT_Werror].opt_text);
  else
    return NULL;
}<|MERGE_RESOLUTION|>--- conflicted
+++ resolved
@@ -1464,11 +1464,8 @@
 	      { "enum", SANITIZE_ENUM, sizeof "enum" - 1 },
 	      { "float-divide-by-zero", SANITIZE_FLOAT_DIVIDE,
 		sizeof "float-divide-by-zero" - 1 },
-<<<<<<< HEAD
-=======
 	      { "float-cast-overflow", SANITIZE_FLOAT_CAST,
 		sizeof "float-cast-overflow" - 1 },
->>>>>>> 331c6259
 	      { NULL, 0, 0 }
 	    };
 	    const char *comma;
