/* Process source files and output type information.
   Copyright (C) 2002-2013 Free Software Foundation, Inc.

   This file is part of GCC.

   GCC is free software; you can redistribute it and/or modify it under
   the terms of the GNU General Public License as published by the Free
   Software Foundation; either version 3, or (at your option) any later
   version.

   GCC is distributed in the hope that it will be useful, but WITHOUT ANY
   WARRANTY; without even the implied warranty of MERCHANTABILITY or
   FITNESS FOR A PARTICULAR PURPOSE.  See the GNU General Public License
   for more details.

   You should have received a copy of the GNU General Public License
   along with GCC; see the file COPYING3.  If not see
   <http://www.gnu.org/licenses/>.  */

#ifdef GENERATOR_FILE
#include "bconfig.h"
#else
#include "config.h"
#endif
#include "system.h"
#include "errors.h"		/* for fatal */
#include "getopt.h"
#include "double-int.h"
#include "version.h"		/* for version_string & pkgversion_string.  */
#include "hashtab.h"
#include "xregex.h"
#include "obstack.h"
#include "gengtype.h"
#include "filenames.h"

/* Data types, macros, etc. used only in this file.  */


/* The list of output files.  */
outf_p output_files;

/* The output header file that is included into pretty much every
   source file.  */
outf_p header_file;


/* The name of the file containing the list of input files.  */
static char *inputlist;

/* The plugin input files and their number; in that case only
   a single file is produced.  */
static input_file **plugin_files;
static size_t nb_plugin_files;

/* The generated plugin output file and name.  */
static outf_p plugin_output;
static char *plugin_output_filename;

/* Our source directory and its length.  */
const char *srcdir;
size_t srcdir_len;

/* Variables used for reading and writing the state.  */
const char *read_state_filename;
const char *write_state_filename;

/* Variables to help debugging.  */
int do_dump;
int do_debug;

/* Level for verbose messages.  */
int verbosity_level;

/* We have a type count and use it to set the state_number of newly
   allocated types to some unique negative number.  */
static int type_count;

/* The backup directory should be in the same file system as the
   generated files, otherwise the rename(2) system call would fail.
   If NULL, no backup is made when overwriting a generated file.  */
static const char* backup_dir;	/* (-B) program option.  */


static outf_p create_file (const char *, const char *);

static const char *get_file_basename (const input_file *);
static const char *get_file_realbasename (const input_file *);

static int get_prefix_langdir_index (const char *);
static const char *get_file_langdir (const input_file *);

static void dump_pair (int indent, pair_p p);
static void dump_type (int indent, type_p p);
static void dump_type_list (int indent, type_p p);


/* Nonzero iff an error has occurred.  */
bool hit_error = false;

static void gen_rtx_next (void);
static void write_rtx_next (void);
static void open_base_files (void);
static void close_output_files (void);

/* Report an error at POS, printing MSG.  */

void
error_at_line (const struct fileloc *pos, const char *msg, ...)
{
  va_list ap;

  gcc_assert (pos != NULL && pos->file != NULL);
  va_start (ap, msg);

  fprintf (stderr, "%s:%d: ", get_input_file_name (pos->file), pos->line);
  vfprintf (stderr, msg, ap);
  fputc ('\n', stderr);
  hit_error = true;

  va_end (ap);
}

/* asprintf, but produces fatal message on out-of-memory.  */
char *
xasprintf (const char *format, ...)
{
  int n;
  char *result;
  va_list ap;

  va_start (ap, format);
  n = vasprintf (&result, format, ap);
  if (result == NULL || n < 0)
    fatal ("out of memory");
  va_end (ap);

  return result;
}

/* Locate the ultimate base class of struct S.  */

static const_type_p
get_ultimate_base_class (const_type_p s)
{
  while (s->u.s.base_class)
    s = s->u.s.base_class;
  return s;
}

/* Input file handling. */

/* Table of all input files.  */
const input_file **gt_files;
size_t num_gt_files;

/* A number of places use the name of this "gengtype.c" file for a
   location for things that we can't rely on the source to define.
   Make sure we can still use pointer comparison on filenames.  */
input_file* this_file;
/* The "system.h" file is likewise specially useful.  */
input_file* system_h_file;

/* Vector of per-language directories.  */
const char **lang_dir_names;
size_t num_lang_dirs;

/* An array of output files suitable for definitions.  There is one
   BASE_FILES entry for each language.  */
static outf_p *base_files;



#if ENABLE_CHECKING
/* Utility debugging function, printing the various type counts within
   a list of types.  Called through the DBGPRINT_COUNT_TYPE macro.  */
void
dbgprint_count_type_at (const char *fil, int lin, const char *msg, type_p t)
{
  int nb_types = 0, nb_scalar = 0, nb_string = 0;
  int nb_struct = 0, nb_union = 0, nb_array = 0, nb_pointer = 0;
  int nb_lang_struct = 0, nb_param_struct = 0;
  int nb_user_struct = 0, nb_undefined = 0;
  type_p p = NULL;
  for (p = t; p; p = p->next)
    {
      nb_types++;
      switch (p->kind)
	{
	case TYPE_UNDEFINED:
	  nb_undefined++;
	case TYPE_SCALAR:
	  nb_scalar++;
	  break;
	case TYPE_STRING:
	  nb_string++;
	  break;
	case TYPE_STRUCT:
	  nb_struct++;
	  break;
	case TYPE_USER_STRUCT:
	  nb_user_struct++;
	  break;
	case TYPE_UNION:
	  nb_union++;
	  break;
	case TYPE_POINTER:
	  nb_pointer++;
	  break;
	case TYPE_ARRAY:
	  nb_array++;
	  break;
	case TYPE_LANG_STRUCT:
	  nb_lang_struct++;
	  break;
	case TYPE_PARAM_STRUCT:
	  nb_param_struct++;
	  break;
	case TYPE_NONE:
	  gcc_unreachable ();
	}
    }
  fprintf (stderr, "\n" "%s:%d: %s: @@%%@@ %d types ::\n",
	   lbasename (fil), lin, msg, nb_types);
  if (nb_scalar > 0 || nb_string > 0)
    fprintf (stderr, "@@%%@@ %d scalars, %d strings\n", nb_scalar, nb_string);
  if (nb_struct > 0 || nb_union > 0)
    fprintf (stderr, "@@%%@@ %d structs, %d unions\n", nb_struct, nb_union);
  if (nb_pointer > 0 || nb_array > 0)
    fprintf (stderr, "@@%%@@ %d pointers, %d arrays\n", nb_pointer, nb_array);
  if (nb_lang_struct > 0 || nb_param_struct > 0)
    fprintf (stderr, "@@%%@@ %d lang_structs, %d param_structs\n",
	     nb_lang_struct, nb_param_struct);
  if (nb_user_struct > 0)
    fprintf (stderr, "@@%%@@ %d user_structs\n", nb_user_struct);
  if (nb_undefined > 0)
    fprintf (stderr, "@@%%@@ %d undefined types\n", nb_undefined);
  fprintf (stderr, "\n");
}
#endif /* ENABLE_CHECKING */

/* Scan the input file, LIST, and determine how much space we need to
   store strings in.  Also, count the number of language directories
   and files.  The numbers returned are overestimates as they does not
   consider repeated files.  */
static size_t
measure_input_list (FILE *list)
{
  size_t n = 0;
  int c;
  bool atbol = true;
  num_lang_dirs = 0;
  num_gt_files = plugin_files ? nb_plugin_files : 0;
  while ((c = getc (list)) != EOF)
    {
      n++;
      if (atbol)
	{
	  if (c == '[')
	    num_lang_dirs++;
	  else
	    {
	      /* Add space for a lang_bitmap before the input file name.  */
	      n += sizeof (lang_bitmap);
	      num_gt_files++;
	    }
	  atbol = false;
	}

      if (c == '\n')
	atbol = true;
    }

  rewind (list);
  return n;
}

/* Read one input line from LIST to HEREP (which is updated).  A
   pointer to the string is returned via LINEP.  If it was a language
   subdirectory in square brackets, strip off the square brackets and
   return true.  Otherwise, leave space before the string for a
   lang_bitmap, and return false.  At EOF, returns false, does not
   touch *HEREP, and sets *LINEP to NULL.  POS is used for
   diagnostics.  */
static bool
read_input_line (FILE *list, char **herep, char **linep, struct fileloc *pos)
{
  char *here = *herep;
  char *line;
  int c = getc (list);

  /* Read over whitespace.  */
  while (c == '\n' || c == ' ')
    c = getc (list);

  if (c == EOF)
    {
      *linep = 0;
      return false;
    }
  else if (c == '[')
    {
      /* No space for a lang_bitmap is necessary.  Discard the '['. */
      c = getc (list);
      line = here;
      while (c != ']' && c != '\n' && c != EOF)
	{
	  *here++ = c;
	  c = getc (list);
	}
      *here++ = '\0';

      if (c == ']')
	{
	  c = getc (list);	/* eat what should be a newline */
	  if (c != '\n' && c != EOF)
	    error_at_line (pos, "junk on line after language tag [%s]", line);
	}
      else
	error_at_line (pos, "missing close bracket for language tag [%s",
		       line);

      *herep = here;
      *linep = line;
      return true;
    }
  else
    {
      /* Leave space for a lang_bitmap.  */
      memset (here, 0, sizeof (lang_bitmap));
      here += sizeof (lang_bitmap);
      line = here;
      do
	{
	  *here++ = c;
	  c = getc (list);
	}
      while (c != EOF && c != '\n');
      *here++ = '\0';
      *herep = here;
      *linep = line;
      return false;
    }
}

/* Read the list of input files from LIST and compute all of the
   relevant tables.  There is one file per line of the list.  At
   first, all the files on the list are language-generic, but
   eventually a line will appear which is the name of a language
   subdirectory in square brackets, like this: [cp].  All subsequent
   files are specific to that language, until another language
   subdirectory tag appears.  Files can appear more than once, if
   they apply to more than one language.  */
static void
read_input_list (const char *listname)
{
  FILE *list = fopen (listname, "r");
  if (!list)
    fatal ("cannot open %s: %s", listname, xstrerror (errno));
  else
    {
      struct fileloc epos;
      size_t bufsz = measure_input_list (list);
      char *buf = XNEWVEC (char, bufsz);
      char *here = buf;
      char *committed = buf;
      char *limit = buf + bufsz;
      char *line;
      bool is_language;
      size_t langno = 0;
      size_t nfiles = 0;
      lang_bitmap curlangs = (1 << num_lang_dirs) - 1;

      epos.file = input_file_by_name (listname);
      epos.line = 0;

      lang_dir_names = XNEWVEC (const char *, num_lang_dirs);
      gt_files = XNEWVEC (const input_file *, num_gt_files);

      for (;;)
	{
	next_line:
	  epos.line++;
	  committed = here;
	  is_language = read_input_line (list, &here, &line, &epos);
	  gcc_assert (here <= limit);
	  if (line == 0)
	    break;
	  else if (is_language)
	    {
	      size_t i;
	      gcc_assert (langno <= num_lang_dirs);
	      for (i = 0; i < langno; i++)
		if (strcmp (lang_dir_names[i], line) == 0)
		  {
		    error_at_line (&epos, "duplicate language tag [%s]",
				   line);
		    curlangs = 1 << i;
		    here = committed;
		    goto next_line;
		  }

	      curlangs = 1 << langno;
	      lang_dir_names[langno++] = line;
	    }
	  else
	    {
	      size_t i;
	      input_file *inpf = input_file_by_name (line);
	      gcc_assert (nfiles <= num_gt_files);
	      for (i = 0; i < nfiles; i++)
		/* Since the input_file-s are uniquely hash-consed, we
		   can just compare pointers! */
		if (gt_files[i] == inpf)
		  {
		    /* Throw away the string we just read, and add the
		       current language to the existing string's bitmap.  */
		    lang_bitmap bmap = get_lang_bitmap (inpf);
		    if (bmap & curlangs)
		      error_at_line (&epos,
				     "file %s specified more than once "
				     "for language %s", line,
				     langno ==
				     0 ? "(all)" : lang_dir_names[langno -
								  1]);

		    bmap |= curlangs;
		    set_lang_bitmap (inpf, bmap);
		    here = committed;
		    goto next_line;
		  }

	      set_lang_bitmap (inpf, curlangs);
	      gt_files[nfiles++] = inpf;
	    }
	}
      /* Update the global counts now that we know accurately how many
         things there are.  (We do not bother resizing the arrays down.)  */
      num_lang_dirs = langno;
      /* Add the plugin files if provided.  */
      if (plugin_files)
	{
	  size_t i;
	  for (i = 0; i < nb_plugin_files; i++)
	    gt_files[nfiles++] = plugin_files[i];
	}
      num_gt_files = nfiles;
    }

  /* Sanity check: any file that resides in a language subdirectory
     (e.g. 'cp') ought to belong to the corresponding language.
     ??? Still true if for instance ObjC++ is enabled and C++ isn't?
     (Can you even do that?  Should you be allowed to?)  */
  {
    size_t f;
    for (f = 0; f < num_gt_files; f++)
      {
	lang_bitmap bitmap = get_lang_bitmap (gt_files[f]);
	const char *basename = get_file_basename (gt_files[f]);
	const char *slashpos = strchr (basename, '/');
#ifdef HAVE_DOS_BASED_FILE_SYSTEM
	const char *slashpos2 = strchr (basename, '\\');

	if (!slashpos || (slashpos2 && slashpos2 < slashpos))
	  slashpos = slashpos2;
#endif

	if (slashpos)
	  {
	    size_t l;
	    for (l = 0; l < num_lang_dirs; l++)
	      if ((size_t) (slashpos - basename) == strlen (lang_dir_names[l])
		  && memcmp (basename, lang_dir_names[l],
			     strlen (lang_dir_names[l])) == 0)
		{
		  if (!(bitmap & (1 << l)))
		    error ("%s is in language directory '%s' but is not "
			   "tagged for that language",
			   basename, lang_dir_names[l]);
		  break;
		}
	  }
      }
  }

  if (ferror (list))
    fatal ("error reading %s: %s", listname, xstrerror (errno));

  fclose (list);
}



/* The one and only TYPE_STRING.  */

struct type string_type = {
  TYPE_STRING, 0, 0, 0, GC_USED, {0}
};

/* The two and only TYPE_SCALARs.  Their u.scalar_is_char flags are
   set early in main.  */

struct type scalar_nonchar = {
  TYPE_SCALAR, 0, 0, 0, GC_USED, {0}
};

struct type scalar_char = {
  TYPE_SCALAR, 0, 0, 0, GC_USED, {0}
};

/* Lists of various things.  */

pair_p typedefs = NULL;
type_p structures = NULL;
type_p param_structs = NULL;
pair_p variables = NULL;

static type_p find_param_structure (type_p t, type_p param[NUM_PARAM]);
static type_p adjust_field_tree_exp (type_p t, options_p opt);
static type_p adjust_field_rtx_def (type_p t, options_p opt);

/* Define S as a typedef to T at POS.  */

void
do_typedef (const char *s, type_p t, struct fileloc *pos)
{
  pair_p p;

  /* temporary kludge - gengtype doesn't handle conditionals or
     macros.  Ignore any attempt to typedef CUMULATIVE_ARGS, unless it
     is coming from this file (main() sets them up with safe dummy
     definitions).  */
  if (!strcmp (s, "CUMULATIVE_ARGS") && pos->file != this_file)
    return;

  for (p = typedefs; p != NULL; p = p->next)
    if (strcmp (p->name, s) == 0)
      {
	if (p->type != t)
	  {
	    error_at_line (pos, "type `%s' previously defined", s);
	    error_at_line (&p->line, "previously defined here");
	  }
	return;
      }

  p = XNEW (struct pair);
  p->next = typedefs;
  p->name = s;
  p->type = t;
  p->line = *pos;
  p->opt = NULL;
  typedefs = p;
}

/* Define S as a typename of a scalar.  Cannot be used to define
   typedefs of 'char'.  Note: is also used for pointer-to-function
   typedefs (which are therefore not treated as pointers).  */

void
do_scalar_typedef (const char *s, struct fileloc *pos)
{
  do_typedef (s, &scalar_nonchar, pos);
}


/* Define TYPE_NAME to be a user defined type at location POS.  */

type_p
create_user_defined_type (const char *type_name, struct fileloc *pos)
{
  type_p ty = find_structure (type_name, TYPE_USER_STRUCT);

  /* We might have already seen an incomplete decl of the given type,
     in which case we won't have yet seen a GTY((user)), and the type will
     only have kind "TYPE_STRUCT".  Mark it as a user struct.  */
  ty->kind = TYPE_USER_STRUCT;

  ty->u.s.line = *pos;
  ty->u.s.bitmap = get_lang_bitmap (pos->file);
  do_typedef (type_name, ty, pos);

  /* If TYPE_NAME specifies a template, create references to the types
     in the template by pretending that each type is a field of TY.
     This is needed to make sure that the types referenced by the
     template are marked as used.  */
  char *str = xstrdup (type_name);
  char *open_bracket = strchr (str, '<');
  if (open_bracket)
    {
      /* We only accept simple template declarations (see
	 require_template_declaration), so we only need to parse a
	 comma-separated list of strings, implicitly assumed to
	 be type names.  */
      char *arg = open_bracket + 1;
      char *type_id = strtok (arg, ",>");
      pair_p fields = 0;
      while (type_id)
	{
	  /* Create a new field for every type found inside the template
	     parameter list.  */
	  const char *field_name = xstrdup (type_id);
	  type_p arg_type = resolve_typedef (field_name, pos);
	  fields = create_field_at (fields, arg_type, field_name, 0, pos);
	  type_id = strtok (0, ",>");
	}

      /* Associate the field list to TY.  */
      ty->u.s.fields = fields;
    }
  free (str);

  return ty;
}


/* Given a typedef name S, return its associated type.  Return NULL if
   S is not a registered type name.  */

static type_p
type_for_name (const char *s)
{
  pair_p p;

  /* Special-case support for types within a "gcc::" namespace.  Rather
     than fully-supporting namespaces, simply strip off the "gcc::" prefix
     where present.  This allows us to have GTY roots of this form:
         extern GTY(()) gcc::some_type *some_ptr;
     where the autogenerated functions will refer to simply "some_type",
     where they can be resolved into their namespace.  */
  if (0 == strncmp (s, "gcc::", 5))
    s += 5;

  for (p = typedefs; p != NULL; p = p->next)
    if (strcmp (p->name, s) == 0)
      return p->type;
  return NULL;
}


/* Create an undefined type with name S and location POS.  Return the
   newly created type.  */

static type_p
create_undefined_type (const char *s, struct fileloc *pos)
{
  type_p ty = find_structure (s, TYPE_UNDEFINED);
  ty->u.s.line = *pos;
  ty->u.s.bitmap = get_lang_bitmap (pos->file);
  do_typedef (s, ty, pos);
  return ty;
}


/* Return the type previously defined for S.  Use POS to report errors.  */

type_p
resolve_typedef (const char *s, struct fileloc *pos)
{
  bool is_template_instance = (strchr (s, '<') != NULL);
  type_p p = type_for_name (s);

  /* If we did not find a typedef registered, generate a TYPE_UNDEFINED
     type for regular type identifiers.  If the type identifier S is a
     template instantiation, however, we treat it as a user defined
     type.

     FIXME, this is actually a limitation in gengtype.  Supporting
     template types and their instances would require keeping separate
     track of the basic types definition and its instances.  This
     essentially forces all template classes in GC to be marked
     GTY((user)).  */
  if (!p)
    p = (is_template_instance)
	? create_user_defined_type (s, pos)
	: create_undefined_type (s, pos);

  return p;
}

/* Add SUBCLASS to head of linked list of BASE's subclasses.  */

void add_subclass (type_p base, type_p subclass)
{
  gcc_assert (union_or_struct_p (base));
  gcc_assert (union_or_struct_p (subclass));

  subclass->u.s.next_sibling_class = base->u.s.first_subclass;
  base->u.s.first_subclass = subclass;
}

/* Create and return a new structure with tag NAME at POS with fields
   FIELDS and options O.  The KIND of structure must be one of
   TYPE_STRUCT, TYPE_UNION or TYPE_USER_STRUCT.  */

type_p
new_structure (const char *name, enum typekind kind, struct fileloc *pos,
	       pair_p fields, options_p o, type_p base_class)
{
  type_p si;
  type_p s = NULL;
  lang_bitmap bitmap = get_lang_bitmap (pos->file);
  bool isunion = (kind == TYPE_UNION);

  gcc_assert (union_or_struct_p (kind));

  for (si = structures; si != NULL; si = si->next)
    if (strcmp (name, si->u.s.tag) == 0 && UNION_P (si) == isunion)
      {
	type_p ls = NULL;
	if (si->kind == TYPE_LANG_STRUCT)
	  {
	    ls = si;

	    for (si = ls->u.s.lang_struct; si != NULL; si = si->next)
	      if (si->u.s.bitmap == bitmap)
		s = si;
	  }
	else if (si->u.s.line.file != NULL && si->u.s.bitmap != bitmap)
	  {
	    ls = si;
	    type_count++;
	    si = XCNEW (struct type);
	    memcpy (si, ls, sizeof (struct type));
	    ls->kind = TYPE_LANG_STRUCT;
	    ls->u.s.lang_struct = si;
	    ls->u.s.fields = NULL;
	    si->next = NULL;
	    si->state_number = -type_count;
	    si->pointer_to = NULL;
	    si->u.s.lang_struct = ls;
	  }
	else
	  s = si;

	if (ls != NULL && s == NULL)
	  {
	    type_count++;
	    s = XCNEW (struct type);
	    s->state_number = -type_count;
	    s->next = ls->u.s.lang_struct;
	    ls->u.s.lang_struct = s;
	    s->u.s.lang_struct = ls;
	  }
	break;
      }

  if (s == NULL)
    {
      type_count++;
      s = XCNEW (struct type);
      s->state_number = -type_count;
      s->next = structures;
      structures = s;
    }

  if (s->u.s.lang_struct && (s->u.s.lang_struct->u.s.bitmap & bitmap))
    {
      error_at_line (pos, "duplicate definition of '%s %s'",
		     isunion ? "union" : "struct", s->u.s.tag);
      error_at_line (&s->u.s.line, "previous definition here");
    }

  s->kind = kind;
  s->u.s.tag = name;
  s->u.s.line = *pos;
  s->u.s.fields = fields;
  s->u.s.opt = o;
  s->u.s.bitmap = bitmap;
  if (s->u.s.lang_struct)
    s->u.s.lang_struct->u.s.bitmap |= bitmap;
  s->u.s.base_class = base_class;
  if (base_class)
    add_subclass (base_class, s);

  return s;
}

/* Return the previously-defined structure or union with tag NAME,
   or a new empty structure or union if none was defined previously.
   The KIND of structure must be one of TYPE_STRUCT, TYPE_UNION or
   TYPE_USER_STRUCT.  */

type_p
find_structure (const char *name, enum typekind kind)
{
  type_p s;
  bool isunion = (kind == TYPE_UNION);

  gcc_assert (kind == TYPE_UNDEFINED || union_or_struct_p (kind));

  for (s = structures; s != NULL; s = s->next)
    if (strcmp (name, s->u.s.tag) == 0 && UNION_P (s) == isunion)
      return s;

  type_count++;
  s = XCNEW (struct type);
  s->next = structures;
  s->state_number = -type_count;
  structures = s;
  s->kind = kind;
  s->u.s.tag = name;
  structures = s;
  return s;
}

/* Return the previously-defined parameterized structure for structure
   T and parameters PARAM, or a new parameterized empty structure or
   union if none was defined previously.  */

static type_p
find_param_structure (type_p t, type_p param[NUM_PARAM])
{
  type_p res;

  for (res = param_structs; res; res = res->next)
    if (res->u.param_struct.stru == t
	&& memcmp (res->u.param_struct.param, param,
		   sizeof (type_p) * NUM_PARAM) == 0)
      break;
  if (res == NULL)
    {
      type_count++;
      res = XCNEW (struct type);
      res->kind = TYPE_PARAM_STRUCT;
      res->next = param_structs;
      res->state_number = -type_count;
      param_structs = res;
      res->u.param_struct.stru = t;
      memcpy (res->u.param_struct.param, param, sizeof (type_p) * NUM_PARAM);
    }
  return res;
}

/* Return a scalar type with name NAME.  */

type_p
create_scalar_type (const char *name)
{
  if (!strcmp (name, "char") || !strcmp (name, "unsigned char"))
    return &scalar_char;
  else
    return &scalar_nonchar;
}


/* Return a pointer to T.  */

type_p
create_pointer (type_p t)
{
  if (!t->pointer_to)
    {
      type_p r = XCNEW (struct type);
      type_count++;
      r->state_number = -type_count;
      r->kind = TYPE_POINTER;
      r->u.p = t;
      t->pointer_to = r;
    }
  return t->pointer_to;
}

/* Return an array of length LEN.  */

type_p
create_array (type_p t, const char *len)
{
  type_p v;

  type_count++;
  v = XCNEW (struct type);
  v->kind = TYPE_ARRAY;
  v->state_number = -type_count;
  v->u.a.p = t;
  v->u.a.len = len;
  return v;
}

/* Return a string options structure with name NAME and info INFO.
   NEXT is the next option in the chain.  */
options_p
create_string_option (options_p next, const char *name, const char *info)
{
  options_p o = XNEW (struct options);
  o->kind = OPTION_STRING;
  o->next = next;
  o->name = name;
  o->info.string = info;
  return o;
}

/* Create a type options structure with name NAME and info INFO.  NEXT
   is the next option in the chain.  */
options_p
create_type_option (options_p next, const char* name, type_p info)
{
  options_p o = XNEW (struct options);
  o->next = next;
  o->name = name;
  o->kind = OPTION_TYPE;
  o->info.type = info;
  return o;
}

/* Create a nested pointer options structure with name NAME and info
   INFO.  NEXT is the next option in the chain.  */
options_p
create_nested_option (options_p next, const char* name,
                      struct nested_ptr_data* info)
{
  options_p o;
  o = XNEW (struct options);
  o->next = next;
  o->name = name;
  o->kind = OPTION_NESTED;
  o->info.nested = info;
  return o;
}

/* Return an options structure for a "nested_ptr" option.  */
options_p
create_nested_ptr_option (options_p next, type_p t,
			  const char *to, const char *from)
{
  struct nested_ptr_data *d = XNEW (struct nested_ptr_data);

  d->type = adjust_field_type (t, 0);
  d->convert_to = to;
  d->convert_from = from;
  return create_nested_option (next, "nested_ptr", d);
}

/* Add a variable named S of type T with options O defined at POS,
   to `variables'.  */
void
note_variable (const char *s, type_p t, options_p o, struct fileloc *pos)
{
  pair_p n;
  n = XNEW (struct pair);
  n->name = s;
  n->type = t;
  n->line = *pos;
  n->opt = o;
  n->next = variables;
  variables = n;
}

/* Most-general structure field creator.  */
static pair_p
create_field_all (pair_p next, type_p type, const char *name, options_p opt,
		  const input_file *inpf, int line)
{
  pair_p field;

  field = XNEW (struct pair);
  field->next = next;
  field->type = type;
  field->name = name;
  field->opt = opt;
  field->line.file = inpf;
  field->line.line = line;
  return field;
}

/* Create a field that came from the source code we are scanning,
   i.e. we have a 'struct fileloc', and possibly options; also,
   adjust_field_type should be called.  */
pair_p
create_field_at (pair_p next, type_p type, const char *name, options_p opt,
		 struct fileloc *pos)
{
  return create_field_all (next, adjust_field_type (type, opt),
			   name, opt, pos->file, pos->line);
}

/* Create a fake field with the given type and name.  NEXT is the next
   field in the chain.  */
#define create_field(next,type,name) \
    create_field_all (next,type,name, 0, this_file, __LINE__)

/* Like create_field, but the field is only valid when condition COND
   is true.  */

static pair_p
create_optional_field_ (pair_p next, type_p type, const char *name,
			const char *cond, int line)
{
  static int id = 1;
  pair_p union_fields;
  type_p union_type;

  /* Create a fake union type with a single nameless field of type TYPE.
     The field has a tag of "1".  This allows us to make the presence
     of a field of type TYPE depend on some boolean "desc" being true.  */
  union_fields = create_field (NULL, type, "");
  union_fields->opt = 
    create_string_option (union_fields->opt, "dot", "");
  union_fields->opt = 
    create_string_option (union_fields->opt, "tag", "1");
  union_type = 
    new_structure (xasprintf ("%s_%d", "fake_union", id++), TYPE_UNION,
                   &lexer_line, union_fields, NULL, NULL);

  /* Create the field and give it the new fake union type.  Add a "desc"
     tag that specifies the condition under which the field is valid.  */
  return create_field_all (next, union_type, name,
			   create_string_option (0, "desc", cond), 
			   this_file, line);
}

#define create_optional_field(next,type,name,cond)	\
       create_optional_field_(next,type,name,cond,__LINE__)

/* Reverse a linked list of 'struct pair's in place.  */
pair_p
nreverse_pairs (pair_p list)
{
  pair_p prev = 0, p, next;
  for (p = list; p; p = next)
    {
      next = p->next;
      p->next = prev;
      prev = p;
    }
  return prev;
}


/* We don't care how long a CONST_DOUBLE is.  */
#define CONST_DOUBLE_FORMAT "ww"
/* We don't want to see codes that are only for generator files.  */
#undef GENERATOR_FILE

enum rtx_code
{
#define DEF_RTL_EXPR(ENUM, NAME, FORMAT, CLASS) ENUM ,
#include "rtl.def"
#undef DEF_RTL_EXPR
  NUM_RTX_CODE
};

static const char *const rtx_name[NUM_RTX_CODE] = {
#define DEF_RTL_EXPR(ENUM, NAME, FORMAT, CLASS)   NAME ,
#include "rtl.def"
#undef DEF_RTL_EXPR
};

static const char *const rtx_format[NUM_RTX_CODE] = {
#define DEF_RTL_EXPR(ENUM, NAME, FORMAT, CLASS)   FORMAT ,
#include "rtl.def"
#undef DEF_RTL_EXPR
};

static int rtx_next_new[NUM_RTX_CODE];

/* We also need codes and names for insn notes (not register notes).
   Note that we do *not* bias the note values here.  */
enum insn_note
{
#define DEF_INSN_NOTE(NAME) NAME,
#include "insn-notes.def"
#undef DEF_INSN_NOTE

  NOTE_INSN_MAX
};

/* We must allocate one more entry here, as we use NOTE_INSN_MAX as the
   default field for line number notes.  */
static const char *const note_insn_name[NOTE_INSN_MAX + 1] = {
#define DEF_INSN_NOTE(NAME) #NAME,
#include "insn-notes.def"
#undef DEF_INSN_NOTE
};

#undef CONST_DOUBLE_FORMAT
#define GENERATOR_FILE

/* Generate the contents of the rtx_next array.  This really doesn't belong
   in gengtype at all, but it's needed for adjust_field_rtx_def.  */

static void
gen_rtx_next (void)
{
  int i;
  for (i = 0; i < NUM_RTX_CODE; i++)
    {
      int k;

      rtx_next_new[i] = -1;
      if (strncmp (rtx_format[i], "iuu", 3) == 0)
	rtx_next_new[i] = 2;
      else if (i == COND_EXEC || i == SET || i == EXPR_LIST || i == INSN_LIST)
	rtx_next_new[i] = 1;
      else
	for (k = strlen (rtx_format[i]) - 1; k >= 0; k--)
	  if (rtx_format[i][k] == 'e' || rtx_format[i][k] == 'u')
	    rtx_next_new[i] = k;
    }
}

/* Write out the contents of the rtx_next array.  */
static void
write_rtx_next (void)
{
  outf_p f = get_output_file_with_visibility (NULL);
  int i;
  if (!f)
    return;

  oprintf (f, "\n/* Used to implement the RTX_NEXT macro.  */\n");
  oprintf (f, "EXPORTED_CONST unsigned char rtx_next[NUM_RTX_CODE] = {\n");
  for (i = 0; i < NUM_RTX_CODE; i++)
    if (rtx_next_new[i] == -1)
      oprintf (f, "  0,\n");
    else
      oprintf (f,
	       "  RTX_HDR_SIZE + %d * sizeof (rtunion),\n", rtx_next_new[i]);
  oprintf (f, "};\n");
}

/* Handle `special("rtx_def")'.  This is a special case for field
   `fld' of struct rtx_def, which is an array of unions whose values
   are based in a complex way on the type of RTL.  */

static type_p
adjust_field_rtx_def (type_p t, options_p ARG_UNUSED (opt))
{
  pair_p flds = NULL;
  options_p nodot;
  int i;
  type_p rtx_tp, rtvec_tp, tree_tp, mem_attrs_tp, note_union_tp, scalar_tp;
  type_p basic_block_tp, reg_attrs_tp, constant_tp, symbol_union_tp;

  if (t->kind != TYPE_UNION)
    {
      error_at_line (&lexer_line,
		     "special `rtx_def' must be applied to a union");
      return &string_type;
    }

  nodot = create_string_option (NULL, "dot", "");

  rtx_tp = create_pointer (find_structure ("rtx_def", TYPE_STRUCT));
  rtvec_tp = create_pointer (find_structure ("rtvec_def", TYPE_STRUCT));
  tree_tp = create_pointer (find_structure ("tree_node", TYPE_UNION));
  mem_attrs_tp = create_pointer (find_structure ("mem_attrs", TYPE_STRUCT));
  reg_attrs_tp = 
    create_pointer (find_structure ("reg_attrs", TYPE_STRUCT));
  basic_block_tp = 
    create_pointer (find_structure ("basic_block_def", TYPE_STRUCT));
  constant_tp =
    create_pointer (find_structure ("constant_descriptor_rtx", TYPE_STRUCT));
  scalar_tp = &scalar_nonchar;	/* rtunion int */

  {
    pair_p note_flds = NULL;
    int c;

    for (c = 0; c <= NOTE_INSN_MAX; c++)
      {
	switch (c)
	  {
	  case NOTE_INSN_MAX:
	  case NOTE_INSN_DELETED_LABEL:
	  case NOTE_INSN_DELETED_DEBUG_LABEL:
	    note_flds = create_field (note_flds, &string_type, "rt_str");
	    break;

	  case NOTE_INSN_BLOCK_BEG:
	  case NOTE_INSN_BLOCK_END:
	    note_flds = create_field (note_flds, tree_tp, "rt_tree");
	    break;

	  case NOTE_INSN_VAR_LOCATION:
	  case NOTE_INSN_CALL_ARG_LOCATION:
	    note_flds = create_field (note_flds, rtx_tp, "rt_rtx");
	    break;

	  default:
	    note_flds = create_field (note_flds, scalar_tp, "rt_int");
	    break;
	  }
	/* NOTE_INSN_MAX is used as the default field for line
	   number notes.  */
	if (c == NOTE_INSN_MAX)
	  note_flds->opt = 
	    create_string_option (nodot, "default", "");
	else
	  note_flds->opt = 
	    create_string_option (nodot, "tag", note_insn_name[c]);
      }
    note_union_tp = new_structure ("rtx_def_note_subunion", TYPE_UNION,
				   &lexer_line, note_flds, NULL, NULL);
  }
  /* Create a type to represent the various forms of SYMBOL_REF_DATA.  */
  {
    pair_p sym_flds;
    sym_flds = create_field (NULL, tree_tp, "rt_tree");
    sym_flds->opt = create_string_option (nodot, "default", "");
    sym_flds = create_field (sym_flds, constant_tp, "rt_constant");
    sym_flds->opt = create_string_option (nodot, "tag", "1");
    symbol_union_tp = new_structure ("rtx_def_symbol_subunion", TYPE_UNION,
				     &lexer_line, sym_flds, NULL, NULL);
  }
  for (i = 0; i < NUM_RTX_CODE; i++)
    {
      pair_p subfields = NULL;
      size_t aindex, nmindex;
      const char *sname;
      type_p substruct;
      char *ftag;

      for (aindex = 0; aindex < strlen (rtx_format[i]); aindex++)
	{
	  type_p t;
	  const char *subname;

	  switch (rtx_format[i][aindex])
	    {
	    case '*':
	    case 'i':
	    case 'n':
	    case 'w':
	      t = scalar_tp;
	      subname = "rt_int";
	      break;

	    case '0':
	      if (i == MEM && aindex == 1)
		t = mem_attrs_tp, subname = "rt_mem";
	      else if (i == JUMP_INSN && aindex == 8)
		t = rtx_tp, subname = "rt_rtx";
	      else if (i == CODE_LABEL && aindex == 5)
		t = scalar_tp, subname = "rt_int";
	      else if (i == CODE_LABEL && aindex == 4)
		t = rtx_tp, subname = "rt_rtx";
	      else if (i == LABEL_REF && (aindex == 1 || aindex == 2))
		t = rtx_tp, subname = "rt_rtx";
	      else if (i == NOTE && aindex == 4)
		t = note_union_tp, subname = "";
	      else if (i == NOTE && aindex == 5)
		t = scalar_tp, subname = "rt_int";
	      else if (i == NOTE && aindex >= 7)
		t = scalar_tp, subname = "rt_int";
	      else if (i == ADDR_DIFF_VEC && aindex == 4)
		t = scalar_tp, subname = "rt_int";
	      else if (i == VALUE && aindex == 0)
		t = scalar_tp, subname = "rt_int";
	      else if (i == DEBUG_EXPR && aindex == 0)
		t = tree_tp, subname = "rt_tree";
	      else if (i == REG && aindex == 1)
		t = scalar_tp, subname = "rt_int";
	      else if (i == REG && aindex == 2)
		t = reg_attrs_tp, subname = "rt_reg";
	      else if (i == SCRATCH && aindex == 0)
		t = scalar_tp, subname = "rt_int";
	      else if (i == SYMBOL_REF && aindex == 1)
		t = scalar_tp, subname = "rt_int";
	      else if (i == SYMBOL_REF && aindex == 2)
		t = symbol_union_tp, subname = "";
	      else if (i == JUMP_TABLE_DATA && aindex >= 5)
		t = scalar_tp, subname = "rt_int";
	      else if (i == BARRIER && aindex >= 3)
		t = scalar_tp, subname = "rt_int";
	      else if (i == ENTRY_VALUE && aindex == 0)
		t = rtx_tp, subname = "rt_rtx";
	      else
		{
		  error_at_line 
		    (&lexer_line,
		     "rtx type `%s' has `0' in position %lu, can't handle",
		     rtx_name[i], (unsigned long) aindex);
		  t = &string_type;
		  subname = "rt_int";
		}
	      break;

	    case 's':
	    case 'S':
	    case 'T':
	      t = &string_type;
	      subname = "rt_str";
	      break;

	    case 'e':
	    case 'u':
	      t = rtx_tp;
	      subname = "rt_rtx";
	      break;

	    case 'E':
	    case 'V':
	      t = rtvec_tp;
	      subname = "rt_rtvec";
	      break;

	    case 't':
	      t = tree_tp;
	      subname = "rt_tree";
	      break;

	    case 'B':
	      t = basic_block_tp;
	      subname = "rt_bb";
	      break;

	    default:
	      error_at_line
		(&lexer_line,
		 "rtx type `%s' has `%c' in position %lu, can't handle",
		 rtx_name[i], rtx_format[i][aindex],
		 (unsigned long) aindex);
	      t = &string_type;
	      subname = "rt_int";
	      break;
	    }

	  subfields = create_field (subfields, t,
				    xasprintf (".fld[%lu].%s",
					       (unsigned long) aindex,
					       subname));
	  subfields->opt = nodot;
	  if (t == note_union_tp)
	    subfields->opt =
	      create_string_option (subfields->opt, "desc",
				    "NOTE_KIND (&%0)");
	  if (t == symbol_union_tp)
	    subfields->opt = 
	      create_string_option (subfields->opt, "desc",
				    "CONSTANT_POOL_ADDRESS_P (&%0)");
	}

      if (i == SYMBOL_REF)
	{
	  /* Add the "block_sym" field if SYMBOL_REF_HAS_BLOCK_INFO_P
	     holds.  */
	  type_p field_tp = find_structure ("block_symbol", TYPE_STRUCT);
	  subfields
	    = create_optional_field (subfields, field_tp, "block_sym",
				     "SYMBOL_REF_HAS_BLOCK_INFO_P (&%0)");
	}

      sname = xasprintf ("rtx_def_%s", rtx_name[i]);
      substruct = new_structure (sname, TYPE_STRUCT, &lexer_line, subfields,
				 NULL, NULL);

      ftag = xstrdup (rtx_name[i]);
      for (nmindex = 0; nmindex < strlen (ftag); nmindex++)
	ftag[nmindex] = TOUPPER (ftag[nmindex]);
      flds = create_field (flds, substruct, "");
      flds->opt = create_string_option (nodot, "tag", ftag);
    }
  return new_structure ("rtx_def_subunion", TYPE_UNION, &lexer_line, flds,
			nodot, NULL);
}

/* Handle `special("tree_exp")'.  This is a special case for
   field `operands' of struct tree_exp, which although it claims to contain
   pointers to trees, actually sometimes contains pointers to RTL too.
   Passed T, the old type of the field, and OPT its options.  Returns
   a new type for the field.  */

static type_p
adjust_field_tree_exp (type_p t, options_p opt ATTRIBUTE_UNUSED)
{
  pair_p flds;
  options_p nodot;

  if (t->kind != TYPE_ARRAY)
    {
      error_at_line (&lexer_line,
		     "special `tree_exp' must be applied to an array");
      return &string_type;
    }

  nodot = create_string_option (NULL, "dot", "");

  flds = create_field (NULL, t, "");
  flds->opt = create_string_option (nodot, "length",
				    "TREE_OPERAND_LENGTH ((tree) &%0)");
  flds->opt = create_string_option (flds->opt, "default", "");

  return new_structure ("tree_exp_subunion", TYPE_UNION, &lexer_line, flds,
			nodot, NULL);
}

/* Perform any special processing on a type T, about to become the type
   of a field.  Return the appropriate type for the field.
   At present:
   - Converts pointer-to-char, with no length parameter, to TYPE_STRING;
   - Similarly for arrays of pointer-to-char;
   - Converts structures for which a parameter is provided to
     TYPE_PARAM_STRUCT;
   - Handles "special" options.
*/

type_p
adjust_field_type (type_p t, options_p opt)
{
  int length_p = 0;
  const int pointer_p = t->kind == TYPE_POINTER;
  type_p params[NUM_PARAM];
  int params_p = 0;
  int i;

  for (i = 0; i < NUM_PARAM; i++)
    params[i] = NULL;

  for (; opt; opt = opt->next)
    if (strcmp (opt->name, "length") == 0)
      {
	if (length_p)
	  error_at_line (&lexer_line, "duplicate `%s' option", opt->name);
	if (t->u.p->kind == TYPE_SCALAR || t->u.p->kind == TYPE_STRING)
	  {
	    error_at_line (&lexer_line,
			   "option `%s' may not be applied to "
			   "arrays of atomic types", opt->name);
	  }
	length_p = 1;
      }
    else if ((strcmp (opt->name, "param_is") == 0
	      || (strncmp (opt->name, "param", 5) == 0
		  && ISDIGIT (opt->name[5])
		  && strcmp (opt->name + 6, "_is") == 0))
	     && opt->kind == OPTION_TYPE)
      {
	int num = ISDIGIT (opt->name[5]) ? opt->name[5] - '0' : 0;

	if (!union_or_struct_p (t)
	    && (t->kind != TYPE_POINTER || !union_or_struct_p (t->u.p)))
	  {
	    error_at_line (&lexer_line,
			   "option `%s' may only be applied to structures or structure pointers",
			   opt->name);
	    return t;
	  }

	params_p = 1;
	if (params[num] != NULL)
	  error_at_line (&lexer_line, "duplicate `%s' option", opt->name);
	if (!ISDIGIT (opt->name[5]))
	  params[num] = create_pointer (opt->info.type);
	else
	  params[num] = opt->info.type;
      }
    else if (strcmp (opt->name, "special") == 0
	     && opt->kind == OPTION_STRING)
      {
	const char *special_name = opt->info.string;
	if (strcmp (special_name, "tree_exp") == 0)
	  t = adjust_field_tree_exp (t, opt);
	else if (strcmp (special_name, "rtx_def") == 0)
	  t = adjust_field_rtx_def (t, opt);
	else
	  error_at_line (&lexer_line, "unknown special `%s'", special_name);
      }

  if (params_p)
    {
      type_p realt;

      if (pointer_p)
	t = t->u.p;
      realt = find_param_structure (t, params);
      t = pointer_p ? create_pointer (realt) : realt;
    }

  if (!length_p
      && pointer_p && t->u.p->kind == TYPE_SCALAR && t->u.p->u.scalar_is_char)
    return &string_type;
  if (t->kind == TYPE_ARRAY && t->u.a.p->kind == TYPE_POINTER
      && t->u.a.p->u.p->kind == TYPE_SCALAR
      && t->u.a.p->u.p->u.scalar_is_char)
    return create_array (&string_type, t->u.a.len);

  return t;
}


static void set_gc_used_type (type_p, enum gc_used_enum, type_p *,
			      bool = false);
static void set_gc_used (pair_p);

/* Handle OPT for set_gc_used_type.  */

static void
process_gc_options (options_p opt, enum gc_used_enum level, int *maybe_undef,
		    int *pass_param, int *length, int *skip,
		    type_p *nested_ptr)
{
  options_p o;
  for (o = opt; o; o = o->next)
    if (strcmp (o->name, "ptr_alias") == 0 && level == GC_POINTED_TO
	&& o->kind == OPTION_TYPE)
      set_gc_used_type (o->info.type,
			GC_POINTED_TO, NULL);
    else if (strcmp (o->name, "maybe_undef") == 0)
      *maybe_undef = 1;
    else if (strcmp (o->name, "use_params") == 0)
      *pass_param = 1;
    else if (strcmp (o->name, "length") == 0)
      *length = 1;
    else if (strcmp (o->name, "skip") == 0)
      *skip = 1;
    else if (strcmp (o->name, "nested_ptr") == 0
	     && o->kind == OPTION_NESTED)
      *nested_ptr = ((const struct nested_ptr_data *) o->info.nested)->type;
}


/* Set the gc_used field of T to LEVEL, and handle the types it references.

   If ALLOWED_UNDEFINED_TYPES is true, types of kind TYPE_UNDEFINED
   are set to GC_UNUSED.  Otherwise, an error is emitted for
   TYPE_UNDEFINED types.  This is used to support user-defined
   template types with non-type arguments.

   For instance, when we parse a template type with enum arguments
   (e.g. MyType<AnotherType, EnumValue>), the parser created two
   artificial fields for 'MyType', one for 'AnotherType', the other
   one for 'EnumValue'.

   At the time that we parse this type we don't know that 'EnumValue'
   is really an enum value, so the parser creates a TYPE_UNDEFINED
   type for it.  Since 'EnumValue' is never resolved to a known
   structure, it will stay with TYPE_UNDEFINED.

   Since 'MyType' is a TYPE_USER_STRUCT, we can simply ignore
   'EnumValue'.  Generating marking code for it would cause
   compilation failures since the marking routines assumes that
   'EnumValue' is a type.  */

static void
set_gc_used_type (type_p t, enum gc_used_enum level, type_p param[NUM_PARAM],
		  bool allow_undefined_types)
{
  if (t->gc_used >= level)
    return;

  t->gc_used = level;

  switch (t->kind)
    {
    case TYPE_STRUCT:
    case TYPE_UNION:
    case TYPE_USER_STRUCT:
      {
	pair_p f;
	int dummy;
	type_p dummy2;
	bool allow_undefined_field_types = (t->kind == TYPE_USER_STRUCT);

	process_gc_options (t->u.s.opt, level, &dummy, &dummy, &dummy, &dummy,
			    &dummy2);

	if (t->u.s.base_class)
	  set_gc_used_type (t->u.s.base_class, level, param,
			    allow_undefined_types);
	/* Anything pointing to a base class might actually be pointing
	   to a subclass.  */
	for (type_p subclass = t->u.s.first_subclass; subclass;
	     subclass = subclass->u.s.next_sibling_class)
	  set_gc_used_type (subclass, level, param,
			    allow_undefined_types);

	FOR_ALL_INHERITED_FIELDS(t, f)
	  {
	    int maybe_undef = 0;
	    int pass_param = 0;
	    int length = 0;
	    int skip = 0;
	    type_p nested_ptr = NULL;
	    process_gc_options (f->opt, level, &maybe_undef, &pass_param,
				&length, &skip, &nested_ptr);

	    if (nested_ptr && f->type->kind == TYPE_POINTER)
	      set_gc_used_type (nested_ptr, GC_POINTED_TO,
				pass_param ? param : NULL);
	    else if (length && f->type->kind == TYPE_POINTER)
	      set_gc_used_type (f->type->u.p, GC_USED, NULL);
	    else if (maybe_undef && f->type->kind == TYPE_POINTER)
	      set_gc_used_type (f->type->u.p, GC_MAYBE_POINTED_TO, NULL);
	    else if (pass_param && f->type->kind == TYPE_POINTER && param)
	      set_gc_used_type (find_param_structure (f->type->u.p, param),
				GC_POINTED_TO, NULL);
	    else if (skip)
	      ;			/* target type is not used through this field */
	    else
	      set_gc_used_type (f->type, GC_USED, pass_param ? param : NULL,
				allow_undefined_field_types);
	  }
	break;
      }

    case TYPE_UNDEFINED:
      if (level > GC_UNUSED)
	{
	  if (!allow_undefined_types)
	    error_at_line (&t->u.s.line, "undefined type `%s'", t->u.s.tag);
	  t->gc_used = GC_UNUSED;
	}
      break;

    case TYPE_POINTER:
      set_gc_used_type (t->u.p, GC_POINTED_TO, NULL);
      break;

    case TYPE_ARRAY:
      set_gc_used_type (t->u.a.p, GC_USED, param);
      break;

    case TYPE_LANG_STRUCT:
      for (t = t->u.s.lang_struct; t; t = t->next)
	set_gc_used_type (t, level, param);
      break;

    case TYPE_PARAM_STRUCT:
      {
	int i;
	for (i = 0; i < NUM_PARAM; i++)
	  if (t->u.param_struct.param[i] != 0)
	    set_gc_used_type (t->u.param_struct.param[i], GC_USED, NULL);
      }
      if (t->u.param_struct.stru->gc_used == GC_POINTED_TO)
	level = GC_POINTED_TO;
      else
	level = GC_USED;
      t->u.param_struct.stru->gc_used = GC_UNUSED;
      set_gc_used_type (t->u.param_struct.stru, level,
			t->u.param_struct.param);
      break;

    default:
      break;
    }
}

/* Set the gc_used fields of all the types pointed to by VARIABLES.  */

static void
set_gc_used (pair_p variables)
{
  int nbvars = 0;
  pair_p p;
  for (p = variables; p; p = p->next)
    {
      set_gc_used_type (p->type, GC_USED, NULL);
      nbvars++;
    };
  if (verbosity_level >= 2)
    printf ("%s used %d GTY-ed variables\n", progname, nbvars);
}

/* File mapping routines.  For each input file, there is one output .c file
   (but some output files have many input files), and there is one .h file
   for the whole build.  */

/* Output file handling.  */

/* Create and return an outf_p for a new file for NAME, to be called
   ONAME.  */

static outf_p
create_file (const char *name, const char *oname)
{
  static const char *const hdr[] = {
    "   Copyright (C) 2004-2013 Free Software Foundation, Inc.\n",
    "\n",
    "This file is part of GCC.\n",
    "\n",
    "GCC is free software; you can redistribute it and/or modify it under\n",
    "the terms of the GNU General Public License as published by the Free\n",
    "Software Foundation; either version 3, or (at your option) any later\n",
    "version.\n",
    "\n",
    "GCC is distributed in the hope that it will be useful, but WITHOUT ANY\n",
    "WARRANTY; without even the implied warranty of MERCHANTABILITY or\n",
    "FITNESS FOR A PARTICULAR PURPOSE.  See the GNU General Public License\n",
    "for more details.\n",
    "\n",
    "You should have received a copy of the GNU General Public License\n",
    "along with GCC; see the file COPYING3.  If not see\n",
    "<http://www.gnu.org/licenses/>.  */\n",
    "\n",
    "/* This file is machine generated.  Do not edit.  */\n"
  };
  outf_p f;
  size_t i;

  gcc_assert (name != NULL);
  gcc_assert (oname != NULL);
  f = XCNEW (struct outf);
  f->next = output_files;
  f->name = oname;
  output_files = f;

  oprintf (f, "/* Type information for %s.\n", name);
  for (i = 0; i < ARRAY_SIZE (hdr); i++)
    oprintf (f, "%s", hdr[i]);
  return f;
}

/* Print, like fprintf, to O.
   N.B. You might think this could be implemented more efficiently
   with vsnprintf().  Unfortunately, there are C libraries that
   provide that function but without the C99 semantics for its return
   value, making it impossible to know how much space is required.  */
void
oprintf (outf_p o, const char *format, ...)
{
  char *s;
  size_t slength;
  va_list ap;

  /* In plugin mode, the O could be a NULL pointer, so avoid crashing
     in that case.  */
  if (!o)
    return;

  va_start (ap, format);
  slength = vasprintf (&s, format, ap);
  if (s == NULL || (int) slength < 0)
    fatal ("out of memory");
  va_end (ap);

  if (o->bufused + slength > o->buflength)
    {
      size_t new_len = o->buflength;
      if (new_len == 0)
	new_len = 1024;
      do
	{
	  new_len *= 2;
	}
      while (o->bufused + slength >= new_len);
      o->buf = XRESIZEVEC (char, o->buf, new_len);
      o->buflength = new_len;
    }
  memcpy (o->buf + o->bufused, s, slength);
  o->bufused += slength;
  free (s);
}

/* Open the global header file and the language-specific header files.  */

static void
open_base_files (void)
{
  size_t i;

  if (nb_plugin_files > 0 && plugin_files)
    return;

  header_file = create_file ("GCC", "gtype-desc.h");

  base_files = XNEWVEC (outf_p, num_lang_dirs);

  for (i = 0; i < num_lang_dirs; i++)
    base_files[i] = create_file (lang_dir_names[i],
				 xasprintf ("gtype-%s.h", lang_dir_names[i]));

  /* gtype-desc.c is a little special, so we create it here.  */
  {
    /* The order of files here matters very much.  */
    static const char *const ifiles[] = {
      "config.h", "system.h", "coretypes.h", "tm.h",
      "hashtab.h", "splay-tree.h", "obstack.h", "bitmap.h", "input.h",
      "tree.h", "rtl.h", "function.h", "insn-config.h", "expr.h",
      "hard-reg-set.h", "basic-block.h", "cselib.h", "insn-addr.h",
      "optabs.h", "libfuncs.h", "debug.h", "ggc.h", "cgraph.h",
      "gimple.h", "gimple-ssa.h", "tree-cfg.h", "tree-phinodes.h",
      "ssa-iterators.h", "tree-ssanames.h", "tree-ssa-loop.h",
      "tree-ssa-loop-ivopts.h", "tree-ssa-loop-manip.h",
      "tree-ssa-loop-niter.h", "tree-into-ssa.h", "tree-dfa.h", 
      "tree-ssa.h", "reload.h", "cpp-id-data.h", "tree-chrec.h",
      "except.h", "output.h",  "cfgloop.h",
      "target.h", "ipa-prop.h", "lto-streamer.h", "target-globals.h",
      "ipa-inline.h", "dwarf2out.h",

      /* Addition of melt-runtime.h should be the only change here
	 w.r.t. ordinary (=trunk or gcc-4.7 ...) gengtype.c!  */
      "melt-runtime.h",
      NULL
    };
    const char *const *ifp;
    outf_p gtype_desc_c;

    gtype_desc_c = create_file ("GCC", "gtype-desc.c");
    for (ifp = ifiles; *ifp; ifp++)
      oprintf (gtype_desc_c, "#include \"%s\"\n", *ifp);

    /* Make sure we handle "cfun" specially.  */
    oprintf (gtype_desc_c, "\n/* See definition in function.h.  */\n");
    oprintf (gtype_desc_c, "#undef cfun\n");

    oprintf (gtype_desc_c,
	     "\n"
	     "/* Types with a \"gcc::\" namespace have it stripped\n"
	     "   during gengtype parsing.  Provide a \"using\" directive\n"
	     "   to ensure that the fully-qualified types are found.  */\n"
	     "using namespace gcc;\n");
  }
}

/* For INPF an input file, return the real basename of INPF, with all
   the directory components skipped.  */

static const char *
get_file_realbasename (const input_file *inpf)
{
  return lbasename (get_input_file_name (inpf));
}

/* For INPF a filename, return the relative path to INPF from
   $(srcdir) if the latter is a prefix in INPF, NULL otherwise.  */

const char *
get_file_srcdir_relative_path (const input_file *inpf)
{
  const char *f = get_input_file_name (inpf);
  if (strlen (f) > srcdir_len
      && IS_DIR_SEPARATOR (f[srcdir_len])
      && strncmp (f, srcdir, srcdir_len) == 0)
    return f + srcdir_len + 1;
  else
    return NULL;
}

/*  For INPF an input_file, return the relative path to INPF from
    $(srcdir) if the latter is a prefix in INPF, or the real basename
    of INPF otherwise. */

static const char *
get_file_basename (const input_file *inpf)
{
  const char *srcdir_path = get_file_srcdir_relative_path (inpf);

  return (srcdir_path != NULL) ? srcdir_path : get_file_realbasename (inpf);
}

/* For F a filename, return the lang_dir_names relative index of the language
   directory that is a prefix in F, if any, -1 otherwise.  */

static int
get_prefix_langdir_index (const char *f)
{
  size_t f_len = strlen (f);
  size_t lang_index;

  for (lang_index = 0; lang_index < num_lang_dirs; lang_index++)
    {
      const char *langdir = lang_dir_names[lang_index];
      size_t langdir_len = strlen (langdir);

      if (f_len > langdir_len
	  && IS_DIR_SEPARATOR (f[langdir_len])
	  && memcmp (f, langdir, langdir_len) == 0)
	return lang_index;
    }

  return -1;
}

/* For INPF an input file, return the name of language directory where
   F is located, if any, NULL otherwise.  */

static const char *
get_file_langdir (const input_file *inpf)
{
  /* Get the relative path to INPF from $(srcdir) and find the
     language by comparing the prefix with language directory names.
     If INPF is not even srcdir relative, no point in looking
     further.  */

  int lang_index;
  const char *srcdir_relative_path = get_file_srcdir_relative_path (inpf);
  const char *r;

  if (!srcdir_relative_path)
    return NULL;

  lang_index = get_prefix_langdir_index (srcdir_relative_path);
  if (lang_index < 0 && strncmp (srcdir_relative_path, "c-family", 8) == 0)
    r = "c-family";
  else if (lang_index >= 0)
    r = lang_dir_names[lang_index];
  else
    r = NULL;

  return r;
}

/* The gt- output file name for INPF.  */

static const char *
get_file_gtfilename (const input_file *inpf)
{
  /* Cook up an initial version of the gt- file name from the file real
     basename and the language name, if any.  */

  const char *basename = get_file_realbasename (inpf);
  const char *langdir = get_file_langdir (inpf);

  char *result =
    (langdir ? xasprintf ("gt-%s-%s", langdir, basename)
     : xasprintf ("gt-%s", basename));

  /* Then replace all non alphanumerics characters by '-' and change the
     extension to ".h".  We expect the input filename extension was at least
     one character long.  */

  char *s = result;

  for (; *s != '.'; s++)
    if (!ISALNUM (*s) && *s != '-')
      *s = '-';

  memcpy (s, ".h", sizeof (".h"));

  return result;
}

/* Each input_file has its associated output file outf_p.  The
   association is computed by the function
   get_output_file_with_visibility.  The associated file is cached
   inside input_file in its inpoutf field, so is really computed only
   once.  Associated output file paths (i.e. output_name-s) are
   computed by a rule based regexp machinery, using the files_rules
   array of struct file_rule_st.  A for_name is also computed, giving
   the source file name for which the output_file is generated; it is
   often the last component of the input_file path.  */


/*
 Regexpr machinery to compute the output_name and for_name-s of each
 input_file.  We have a sequence of file rules which gives the POSIX
 extended regular expression to match an input file path, and two
 transformed strings for the corresponding output_name and the
 corresponding for_name.  The transformed string contain dollars: $0
 is replaced by the entire match, $1 is replaced by the substring
 matching the first parenthesis in the regexp, etc.  And $$ is replaced
 by a single verbatim dollar.  The rule order is important.  The
 general case is last, and the particular cases should come before.
 An action routine can, when needed, update the out_name & for_name
 and/or return the appropriate output file.  It is invoked only when a
 rule is triggered.  When a rule is triggered, the output_name and
 for_name are computed using their transform string in while $$, $0,
 $1, ... are suitably replaced.  If there is an action, it is called.
 In some few cases, the action can directly return the outf_p, but
 usually it just updates the output_name and for_name so should free
 them before replacing them.  The get_output_file_with_visibility
 function creates an outf_p only once per each output_name, so it
 scans the output_files list for previously seen output file names.
 */

/* Signature of actions in file rules.  */
typedef outf_p (frul_actionrout_t) (input_file*, char**, char**);


struct file_rule_st {
  const char* frul_srcexpr;	/* Source string for regexp.  */
  int frul_rflags;		/* Flags passed to regcomp, usually
				 * REG_EXTENDED.  */
  regex_t* frul_re;		/* Compiled regular expression
				   obtained by regcomp.  */
  const char* frul_tr_out;	/* Transformation string for making
				 * the output_name, with $1 ... $9 for
				 * subpatterns and $0 for the whole
				 * matched filename.  */
  const char* frul_tr_for;	/* Tranformation string for making the
				   for_name.  */
  frul_actionrout_t* frul_action; /* The action, if non null, is
				   * called once the rule matches, on
				   * the transformed out_name &
				   * for_name.  It could change them
				   * and/or give the output file.  */
};

/* File rule action handling *.h files.  */
static outf_p header_dot_h_frul (input_file*, char**, char**);

/* File rule action handling *.c files.  */
static outf_p source_dot_c_frul (input_file*, char**, char**);

#define NULL_REGEX (regex_t*)0

/* The prefix in our regexp-s matching the directory.  */
#define DIR_PREFIX_REGEX "^(([^/]*/)*)"

#define NULL_FRULACT (frul_actionrout_t*)0

/* The array of our rules governing file name generation.  Rules order
   matters, so change with extreme care!  */

struct file_rule_st files_rules[] = {
  /* The general rule assumes that files in subdirectories belong to a
     particular front-end, and files not in subdirectories are shared.
     The following rules deal with exceptions - files that are in
     subdirectories and yet are shared, and files that are top-level,
     but are not shared.  */

  /* the c-family/ source directory is special.  */
  { DIR_PREFIX_REGEX "c-family/([[:alnum:]_-]*)\\.c$",
    REG_EXTENDED, NULL_REGEX,
    "gt-c-family-$3.h", "c-family/$3.c", NULL_FRULACT},

  { DIR_PREFIX_REGEX "c-family/([[:alnum:]_-]*)\\.h$",
    REG_EXTENDED, NULL_REGEX,
    "gt-c-family-$3.h", "c-family/$3.h", NULL_FRULACT},

  /* Both c-lang.h & c-tree.h gives gt-c-c-decl.h for c-decl.c !  */
  { DIR_PREFIX_REGEX "c/c-lang\\.h$",
    REG_EXTENDED, NULL_REGEX, "gt-c-c-decl.h", "c/c-decl.c", NULL_FRULACT},

  { DIR_PREFIX_REGEX "c/c-tree\\.h$",
    REG_EXTENDED, NULL_REGEX, "gt-c-c-decl.h", "c/c-decl.c", NULL_FRULACT},

  /* cp/cp-tree.h gives gt-cp-tree.h for cp/tree.c !  */
  { DIR_PREFIX_REGEX "cp/cp-tree\\.h$",
    REG_EXTENDED, NULL_REGEX,
    "gt-cp-tree.h", "cp/tree.c", NULL_FRULACT },

  /* cp/decl.h & cp/decl.c gives gt-cp-decl.h for cp/decl.c !  */
  { DIR_PREFIX_REGEX "cp/decl\\.[ch]$",
    REG_EXTENDED, NULL_REGEX,
    "gt-cp-decl.h", "cp/decl.c", NULL_FRULACT },

  /* cp/name-lookup.h gives gt-cp-name-lookup.h for cp/name-lookup.c !  */
  { DIR_PREFIX_REGEX "cp/name-lookup\\.h$",
    REG_EXTENDED, NULL_REGEX,
    "gt-cp-name-lookup.h", "cp/name-lookup.c", NULL_FRULACT },

  /* cp/parser.h gives gt-cp-parser.h for cp/parser.c !  */
  { DIR_PREFIX_REGEX "cp/parser\\.h$",
    REG_EXTENDED, NULL_REGEX,
    "gt-cp-parser.h", "cp/parser.c", NULL_FRULACT },

  /* objc/objc-act.h gives gt-objc-objc-act.h for objc/objc-act.c !  */
  { DIR_PREFIX_REGEX "objc/objc-act\\.h$",
    REG_EXTENDED, NULL_REGEX,
    "gt-objc-objc-act.h", "objc/objc-act.c", NULL_FRULACT },

  /* objc/objc-map.h gives gt-objc-objc-map.h for objc/objc-map.c !  */
  { DIR_PREFIX_REGEX "objc/objc-map\\.h$",
    REG_EXTENDED, NULL_REGEX,
    "gt-objc-objc-map.h", "objc/objc-map.c", NULL_FRULACT },

<<<<<<< HEAD
  /* General cases.  For header *.h and source *.c or *.cc files, we need
   * special actions to handle the language.  */
=======
  /* General cases.  For header *.h and source *.c or *.cc files, we
   * need special actions to handle the language.  */
>>>>>>> 801a661c

  /* Source *.c files are using get_file_gtfilename to compute their
     output_name and get_file_basename to compute their for_name
     through the source_dot_c_frul action.  */
  { DIR_PREFIX_REGEX "([[:alnum:]_-]*)\\.c$",
    REG_EXTENDED, NULL_REGEX, "gt-$3.h", "$3.c", source_dot_c_frul},

  /* Source *.cc files are using get_file_gtfilename to compute their
     output_name and get_file_basename to compute their for_name
     through the source_dot_c_frul action.  */
  { DIR_PREFIX_REGEX "([[:alnum:]_-]*)\\.cc$",
    REG_EXTENDED, NULL_REGEX, "gt-$3.h", "$3.cc", source_dot_c_frul},

  /* Common header files get "gtype-desc.c" as their output_name,
   * while language specific header files are handled specially.  So
   * we need the header_dot_h_frul action.  */
  { DIR_PREFIX_REGEX "([[:alnum:]_-]*)\\.h$",
    REG_EXTENDED, NULL_REGEX, "gt-$3.h", "$3.h", header_dot_h_frul},

  { DIR_PREFIX_REGEX "([[:alnum:]_-]*)\\.in$",
    REG_EXTENDED, NULL_REGEX, "gt-$3.h", "$3.in", NULL_FRULACT},

  /* Mandatory null last entry signaling end of rules.  */
  {NULL, 0, NULL_REGEX, NULL, NULL, NULL_FRULACT}
};

/* Special file rules action for handling *.h header files.  It gives
   "gtype-desc.c" for common headers and corresponding output
   files for language-specific header files.  */
static outf_p
header_dot_h_frul (input_file* inpf, char**poutname,
		   char**pforname ATTRIBUTE_UNUSED)
{
  const char *basename = 0;
  int lang_index = 0;
  DBGPRINTF ("inpf %p inpname %s outname %s forname %s",
	     (void*) inpf, get_input_file_name (inpf),
	     *poutname, *pforname);
  basename = get_file_basename (inpf);
  lang_index = get_prefix_langdir_index (basename);
  DBGPRINTF ("basename %s lang_index %d", basename, lang_index);

  if (lang_index >= 0)
    {
      /* The header is language specific.  Given output_name &
	 for_name remains unchanged.  The base_files array gives the
	 outf_p.  */
      DBGPRINTF ("header_dot_h found language specific @ %p '%s'",
		 (void*) base_files[lang_index],
		 (base_files[lang_index])->name);
      return base_files[lang_index];
    }
  else
    {
      /* The header is common to all front-end languages.  So
	 output_name is "gtype-desc.c" file.  The calling function
	 get_output_file_with_visibility will find its outf_p.  */
      free (*poutname);
      *poutname = xstrdup ("gtype-desc.c");
      DBGPRINTF ("special 'gtype-desc.c' for inpname %s",
		 get_input_file_name (inpf));
      return NULL;
    }
}


/* Special file rules action for handling *.c source files using
 * get_file_gtfilename to compute their output_name and
 * get_file_basename to compute their for_name.  The output_name is
 * gt-<LANG>-<BASE>.h for language specific source files, and
 * gt-<BASE>.h for common source files.  */
static outf_p
source_dot_c_frul (input_file* inpf, char**poutname, char**pforname)
{
  char *newbasename = CONST_CAST (char*, get_file_basename (inpf));
  char *newoutname = CONST_CAST (char*, get_file_gtfilename (inpf));
  DBGPRINTF ("inpf %p inpname %s original outname %s forname %s",
	     (void*) inpf, get_input_file_name (inpf),
	     *poutname, *pforname);
  DBGPRINTF ("newoutname %s", newoutname);
  DBGPRINTF ("newbasename %s", newbasename);
  free (*poutname);
  free (*pforname);
  *poutname = newoutname;
  *pforname = newbasename;
  return NULL;
}

/* Utility function for get_output_file_with_visibility which returns
 * a malloc-ed substituted string using TRS on matching of the FILNAM
 * file name, using the PMATCH array.  */
static char*
matching_file_name_substitute (const char *filnam, regmatch_t pmatch[10],
			       const char *trs)
{
  struct obstack str_obstack;
  char *str = NULL;
  char *rawstr = NULL;
  const char *pt = NULL;
  DBGPRINTF ("filnam %s", filnam);
  obstack_init (&str_obstack);
  for (pt = trs; *pt; pt++) {
    char c = *pt;
    if (c == '$')
      {
	if (pt[1] == '$')
	  {
	    /* A double dollar $$ is substituted by a single verbatim
	       dollar, but who really uses dollar signs in file
	       paths? */
	    obstack_1grow (&str_obstack, '$');
	  }
	else if (ISDIGIT (pt[1]))
	  {
	    /* Handle $0 $1 ... $9 by appropriate substitution.  */
	    int dolnum = pt[1] - '0';
	    int so = pmatch[dolnum].rm_so;
	    int eo = pmatch[dolnum].rm_eo;
	    DBGPRINTF ("so=%d eo=%d dolnum=%d", so, eo, dolnum);
	    if (so>=0 && eo>=so)
	      obstack_grow (&str_obstack, filnam + so, eo - so);
	  }
	else
	  {
	    /* This can happen only when files_rules is buggy! */
	    gcc_unreachable ();
	  }
	/* Always skip the character after the dollar.  */
	pt++;
      }
    else
      obstack_1grow (&str_obstack, c);
  }
  obstack_1grow (&str_obstack, '\0');
  rawstr = XOBFINISH (&str_obstack, char *);
  str = xstrdup (rawstr);
  obstack_free (&str_obstack, NULL);
  DBGPRINTF ("matched replacement %s", str);
  rawstr = NULL;
  return str;
}


/* An output file, suitable for definitions, that can see declarations
   made in INPF and is linked into every language that uses INPF.
   Since the result is cached inside INPF, that argument cannot be
   declared constant, but is "almost" constant. */

outf_p
get_output_file_with_visibility (input_file *inpf)
{
  outf_p r;
  char *for_name = NULL;
  char *output_name = NULL;
  const char* inpfname;

  /* This can happen when we need a file with visibility on a
     structure that we've never seen.  We have to just hope that it's
     globally visible.  */
  if (inpf == NULL)
    inpf = system_h_file;

  /* The result is cached in INPF, so return it if already known.  */
  if (inpf->inpoutf)
    return inpf->inpoutf;

  /* In plugin mode, return NULL unless the input_file is one of the
     plugin_files.  */
  if (plugin_files)
    {
      size_t i;
      for (i = 0; i < nb_plugin_files; i++)
	if (inpf == plugin_files[i]) 
	  {
	    inpf->inpoutf = plugin_output;
	    return plugin_output;
	  }

      return NULL;
    }

  inpfname = get_input_file_name (inpf);

  /* Try each rule in sequence in files_rules until one is triggered. */
  {
    int rulix = 0;
    DBGPRINTF ("passing input file @ %p named %s through the files_rules",
	       (void*) inpf, inpfname);

    for (; files_rules[rulix].frul_srcexpr != NULL; rulix++)
      {
	DBGPRINTF ("rulix#%d srcexpr %s",
		   rulix, files_rules[rulix].frul_srcexpr);

	if (!files_rules[rulix].frul_re)
	  {
	    /* Compile the regexpr lazily.  */
	    int err = 0;
	    files_rules[rulix].frul_re = XCNEW (regex_t);
	    err = regcomp (files_rules[rulix].frul_re,
			   files_rules[rulix].frul_srcexpr,
			   files_rules[rulix].frul_rflags);
	    if (err)
	      {
		/* The regular expression compilation fails only when
		   file_rules is buggy.  */
		gcc_unreachable ();
	      }
	  }

	output_name = NULL;
	for_name = NULL;

	/* Match the regexpr and trigger the rule if matched.  */
	{
	  /* We have exactly ten pmatch-s, one for each $0, $1, $2,
	     $3, ... $9.  */
	  regmatch_t pmatch[10];
	  memset (pmatch, 0, sizeof (pmatch));
	  if (!regexec (files_rules[rulix].frul_re,
			inpfname, 10, pmatch, 0))
	    {
	      DBGPRINTF ("input @ %p filename %s matched rulix#%d pattern %s",
			 (void*) inpf, inpfname, rulix,
			 files_rules[rulix].frul_srcexpr);
	      for_name =
		matching_file_name_substitute (inpfname, pmatch,
					       files_rules[rulix].frul_tr_for);
	      DBGPRINTF ("for_name %s", for_name);
	      output_name =
		matching_file_name_substitute (inpfname, pmatch,
					       files_rules[rulix].frul_tr_out);
	      DBGPRINTF ("output_name %s", output_name);
	      if (files_rules[rulix].frul_action)
		{
		  /* Invoke our action routine.  */
		  outf_p of = NULL;
		  DBGPRINTF ("before action rulix#%d output_name %s for_name %s",
			     rulix, output_name, for_name);
		  of =
		    (files_rules[rulix].frul_action) (inpf,
						      &output_name, &for_name);
		  DBGPRINTF ("after action rulix#%d of=%p output_name %s for_name %s",
			     rulix, (void*)of, output_name, for_name);
		  /* If the action routine returned something, give it back
		     immediately and cache it in inpf.  */
		  if (of)
		    {
		      inpf->inpoutf = of;
		      return of;
		    }
		}
	      /* The rule matched, and had no action, or that action did
		 not return any output file but could have changed the
		 output_name or for_name.  We break out of the loop on the
		 files_rules.  */
	      break;
	    }
	  else
	    {
	      /* The regexpr did not match.  */
	      DBGPRINTF ("rulix#%d did not match %s pattern %s",
			 rulix, inpfname, files_rules[rulix].frul_srcexpr);
	      continue;
	    }
	}
      }
  }
  if (!output_name || !for_name)
    {
      /* This should not be possible, and could only happen if the
	 files_rules is incomplete or buggy.  */
      fatal ("failed to compute output name for %s", inpfname);
    }

  /* Look through to see if we've ever seen this output filename
     before.  If found, cache the result in inpf.  */
  for (r = output_files; r; r = r->next)
    if (filename_cmp (r->name, output_name) == 0)
      {
	inpf->inpoutf = r;
	DBGPRINTF ("found r @ %p for output_name %s for_name %s", (void*)r,
		   output_name, for_name);
	return r;
      }

  /* If not found, create it, and cache it in inpf.  */
  r = create_file (for_name, output_name);

  gcc_assert (r && r->name);
  DBGPRINTF ("created r @ %p for output_name %s for_name %s", (void*) r,
	     output_name, for_name);
  inpf->inpoutf = r;
  return r;


}

/* The name of an output file, suitable for definitions, that can see
   declarations made in INPF and is linked into every language that
   uses INPF.  */

const char *
get_output_file_name (input_file* inpf)
{
  outf_p o = get_output_file_with_visibility (inpf);
  if (o)
    return o->name;
  return NULL;
}

/* Check if existing file is equal to the in memory buffer. */

static bool
is_file_equal (outf_p of)
{
  FILE *newfile = fopen (of->name, "r");
  size_t i;
  bool equal;
  if (newfile == NULL)
    return false;

  equal = true;
  for (i = 0; i < of->bufused; i++)
    {
      int ch;
      ch = fgetc (newfile);
      if (ch == EOF || ch != (unsigned char) of->buf[i])
	{
	  equal = false;
	  break;
	}
    }
  if (equal && EOF != fgetc (newfile))
    equal = false;
  fclose (newfile);
  return equal;
}

/* Copy the output to its final destination,
   but don't unnecessarily change modification times.  */

static void
close_output_files (void)
{
  int nbwrittenfiles = 0;
  outf_p of;

  for (of = output_files; of; of = of->next)
    {
      if (!is_file_equal (of))
	{
	  FILE *newfile = NULL;
	  char *backupname = NULL;
	  /* Back up the old version of the output file gt-FOO.c as
	     BACKUPDIR/gt-FOO.c~ if we have a backup directory.  */
	  if (backup_dir)
	    {
	      backupname = concat (backup_dir, "/",
				   lbasename (of->name), "~", NULL);
	      if (!access (of->name, F_OK) && rename (of->name, backupname))
		fatal ("failed to back up %s as %s: %s",
		       of->name, backupname, xstrerror (errno));
	    }

	  newfile = fopen (of->name, "w");
	  if (newfile == NULL)
	    fatal ("opening output file %s: %s", of->name, xstrerror (errno));
	  if (fwrite (of->buf, 1, of->bufused, newfile) != of->bufused)
	    fatal ("writing output file %s: %s", of->name, xstrerror (errno));
	  if (fclose (newfile) != 0)
	    fatal ("closing output file %s: %s", of->name, xstrerror (errno));
	  nbwrittenfiles++;
	  if (verbosity_level >= 2 && backupname)
	    printf ("%s wrote #%-3d %s backed-up in %s\n",
		    progname, nbwrittenfiles, of->name, backupname);
	  else if (verbosity_level >= 1)
	    printf ("%s write #%-3d %s\n", progname, nbwrittenfiles, of->name);
	  free (backupname);
	}
      else 
	{ 
	  /* output file remains unchanged. */
	  if (verbosity_level >= 2)
	    printf ("%s keep %s\n", progname, of->name);
	}
      free (of->buf);
      of->buf = NULL;
      of->bufused = of->buflength = 0;
    }
  if (verbosity_level >= 1)
    printf ("%s wrote %d files.\n", progname, nbwrittenfiles);
}

struct flist
{
  struct flist *next;
  int started_p;
  const input_file* file;
  outf_p f;
};

struct walk_type_data;

/* For scalars and strings, given the item in 'val'.
   For structures, given a pointer to the item in 'val'.
   For misc. pointers, given the item in 'val'.
*/
typedef void (*process_field_fn) (type_p f, const struct walk_type_data * p);
typedef void (*func_name_fn) (type_p s, const struct walk_type_data * p);

/* Parameters for write_types.  */

struct write_types_data
{
  const char *prefix;
  const char *param_prefix;
  const char *subfield_marker_routine;
  const char *marker_routine;
  const char *reorder_note_routine;
  const char *comment;
  int skip_hooks;		/* skip hook generation if non zero */
};

static void output_escaped_param (struct walk_type_data *d,
				  const char *, const char *);
static void output_mangled_typename (outf_p, const_type_p);
static void walk_type (type_p t, struct walk_type_data *d);
static void write_func_for_structure (type_p orig_s, type_p s, type_p *param,
				      const struct write_types_data *wtd);
static void write_types_process_field
  (type_p f, const struct walk_type_data *d);
static void write_types (outf_p output_header,
			 type_p structures,
			 type_p param_structs,
			 const struct write_types_data *wtd);
static void write_types_local_process_field
  (type_p f, const struct walk_type_data *d);
static void write_local_func_for_structure
  (const_type_p orig_s, type_p s, type_p *param);
static void write_local (outf_p output_header,
			 type_p structures, type_p param_structs);
static int contains_scalar_p (type_p t);
static void put_mangled_filename (outf_p, const input_file *);
static void finish_root_table (struct flist *flp, const char *pfx,
			       const char *tname, const char *lastname,
			       const char *name);
static void write_root (outf_p, pair_p, type_p, const char *, int,
			struct fileloc *, const char *, bool);
static void write_array (outf_p f, pair_p v,
			 const struct write_types_data *wtd);
static void write_roots (pair_p, bool);

/* Parameters for walk_type.  */

struct walk_type_data
{
  process_field_fn process_field;
  const void *cookie;
  outf_p of;
  options_p opt;
  const char *val;
  const char *prev_val[4];
  int indent;
  int counter;
  const struct fileloc *line;
  lang_bitmap bitmap;
  type_p *param;
  int used_length;
  type_p orig_s;
  const char *reorder_fn;
  bool needs_cast_p;
  bool fn_wants_lvalue;
  bool in_record_p;
  int loopcounter;
  bool in_ptr_field;
  bool have_this_obj;
};


/* Given a string TYPE_NAME, representing a C++ typename, return a valid
   pre-processor identifier to use in a #define directive.  This replaces
   special characters used in C++ identifiers like '>', '<' and ':' with
   '_'.

   If no C++ special characters are found in TYPE_NAME, return
   TYPE_NAME.  Otherwise, return a copy of TYPE_NAME with the special
   characters replaced with '_'.  In this case, the caller is
   responsible for freeing the allocated string.  */

static const char *
filter_type_name (const char *type_name)
{
  if (strchr (type_name, '<') || strchr (type_name, ':'))
    {
      size_t i;
      char *s = xstrdup (type_name);
      for (i = 0; i < strlen (s); i++)
	if (s[i] == '<' || s[i] == '>' || s[i] == ':' || s[i] == ',')
	  s[i] = '_';
      return s;
    }
  else
    return type_name;
}


/* Print a mangled name representing T to OF.  */

static void
output_mangled_typename (outf_p of, const_type_p t)
{
  if (t == NULL)
    oprintf (of, "Z");
  else
    switch (t->kind)
      {
      case TYPE_NONE:
      case TYPE_UNDEFINED:
	gcc_unreachable ();
	break;
      case TYPE_POINTER:
	oprintf (of, "P");
	output_mangled_typename (of, t->u.p);
	break;
      case TYPE_SCALAR:
	oprintf (of, "I");
	break;
      case TYPE_STRING:
	oprintf (of, "S");
	break;
      case TYPE_STRUCT:
      case TYPE_UNION:
      case TYPE_LANG_STRUCT:
      case TYPE_USER_STRUCT:
	{
	  /* For references to classes within an inheritance hierarchy,
	     only ever reference the ultimate base class, since only
	     it will have gt_ functions.  */
	  t = get_ultimate_base_class (t);
	  const char *id_for_tag = filter_type_name (t->u.s.tag);
	  oprintf (of, "%lu%s", (unsigned long) strlen (id_for_tag),
		   id_for_tag);
	  if (id_for_tag != t->u.s.tag)
	    free (CONST_CAST (char *, id_for_tag));
	}
	break;
      case TYPE_PARAM_STRUCT:
	{
	  int i;
	  for (i = 0; i < NUM_PARAM; i++)
	    if (t->u.param_struct.param[i] != NULL)
	      output_mangled_typename (of, t->u.param_struct.param[i]);
	  output_mangled_typename (of, t->u.param_struct.stru);
	}
	break;
      case TYPE_ARRAY:
	gcc_unreachable ();
      }
}

/* Print PARAM to D->OF processing escapes.  D->VAL references the
   current object, D->PREV_VAL the object containing the current
   object, ONAME is the name of the option and D->LINE is used to
   print error messages.  */

static void
output_escaped_param (struct walk_type_data *d, const char *param,
		      const char *oname)
{
  const char *p;

  for (p = param; *p; p++)
    if (*p != '%')
      oprintf (d->of, "%c", *p);
    else
      switch (*++p)
	{
	case 'h':
	  oprintf (d->of, "(%s)", d->prev_val[2]);
	  break;
	case '0':
	  oprintf (d->of, "(%s)", d->prev_val[0]);
	  break;
	case '1':
	  oprintf (d->of, "(%s)", d->prev_val[1]);
	  break;
	case 'a':
	  {
	    const char *pp = d->val + strlen (d->val);
	    while (pp[-1] == ']')
	      while (*pp != '[')
		pp--;
	    oprintf (d->of, "%s", pp);
	  }
	  break;
	default:
	  error_at_line (d->line, "`%s' option contains bad escape %c%c",
			 oname, '%', *p);
	}
}

const char *
get_string_option (options_p opt, const char *key)
{
  for (; opt; opt = opt->next)
    if (strcmp (opt->name, key) == 0)
      return opt->info.string;
  return NULL;
}

static void
walk_subclasses (type_p base, struct walk_type_data *d)
{
  for (type_p sub = base->u.s.first_subclass; sub != NULL;
       sub = sub->u.s.next_sibling_class)
    {
      const char *type_tag = get_string_option (sub->u.s.opt, "tag");
      if (type_tag)
	{
	  oprintf (d->of, "%*scase %s:\n", d->indent, "", type_tag);
	  d->indent += 2;
	  oprintf (d->of, "%*s{\n", d->indent, "");
	  d->indent += 2;
	  oprintf (d->of, "%*s%s *sub = static_cast <%s *> (x);\n",
		   d->indent, "", sub->u.s.tag, sub->u.s.tag);
	  const char *old_val = d->val;
	  d->val = "(*sub)";
	  walk_type (sub, d);
	  d->val = old_val;
	  d->indent -= 2;
	  oprintf (d->of, "%*s}\n", d->indent, "");
	  oprintf (d->of, "%*sbreak;\n", d->indent, "");
	  d->indent -= 2;
	}
      walk_subclasses (sub, d);
    }
}

/* Call D->PROCESS_FIELD for every field (or subfield) of D->VAL,
   which is of type T.  Write code to D->OF to constrain execution (at
   the point that D->PROCESS_FIELD is called) to the appropriate
   cases.  Call D->PROCESS_FIELD on subobjects before calling it on
   pointers to those objects.  D->PREV_VAL lists the objects
   containing the current object, D->OPT is a list of options to
   apply, D->INDENT is the current indentation level, D->LINE is used
   to print error messages, D->BITMAP indicates which languages to
   print the structure for, and D->PARAM is the current parameter
   (from an enclosing param_is option).  */

static void
walk_type (type_p t, struct walk_type_data *d)
{
  const char *length = NULL;
  const char *desc = NULL;
  const char *type_tag = NULL;
  int maybe_undef_p = 0;
  int use_param_num = -1;
  int use_params_p = 0;
  int atomic_p = 0;
  options_p oo;
  const struct nested_ptr_data *nested_ptr_d = NULL;

  d->needs_cast_p = false;
  for (oo = d->opt; oo; oo = oo->next)
    if (strcmp (oo->name, "length") == 0 && oo->kind == OPTION_STRING)
      length = oo->info.string;
    else if (strcmp (oo->name, "maybe_undef") == 0)
      maybe_undef_p = 1;
    else if (strncmp (oo->name, "use_param", 9) == 0
	     && (oo->name[9] == '\0' || ISDIGIT (oo->name[9])))
      use_param_num = oo->name[9] == '\0' ? 0 : oo->name[9] - '0';
    else if (strcmp (oo->name, "use_params") == 0)
      use_params_p = 1;
    else if (strcmp (oo->name, "desc") == 0 && oo->kind == OPTION_STRING)
      desc = oo->info.string;
    else if (strcmp (oo->name, "mark_hook") == 0)
      ;
    else if (strcmp (oo->name, "nested_ptr") == 0 
	     && oo->kind == OPTION_NESTED)
      nested_ptr_d = (const struct nested_ptr_data *) oo->info.nested;
    else if (strcmp (oo->name, "dot") == 0)
      ;
    else if (strcmp (oo->name, "tag") == 0)
      type_tag = oo->info.string;
    else if (strcmp (oo->name, "special") == 0)
      ;
    else if (strcmp (oo->name, "skip") == 0)
      ;
    else if (strcmp (oo->name, "atomic") == 0)
      atomic_p = 1;
    else if (strcmp (oo->name, "default") == 0)
      ;
    else if (strcmp (oo->name, "param_is") == 0)
      ;
    else if (strncmp (oo->name, "param", 5) == 0
	     && ISDIGIT (oo->name[5]) && strcmp (oo->name + 6, "_is") == 0)
      ;
    else if (strcmp (oo->name, "chain_next") == 0)
      ;
    else if (strcmp (oo->name, "chain_prev") == 0)
      ;
    else if (strcmp (oo->name, "chain_circular") == 0)
      ;
    else if (strcmp (oo->name, "reorder") == 0)
      ;
    else if (strcmp (oo->name, "variable_size") == 0)
      ;
    else
      error_at_line (d->line, "unknown option `%s'\n", oo->name);

  if (d->used_length)
    length = NULL;

  if (use_params_p)
    {
      int pointer_p = t->kind == TYPE_POINTER;

      if (pointer_p)
	t = t->u.p;
      if (!union_or_struct_p (t))
	error_at_line (d->line, "`use_params' option on unimplemented type");
      else
	t = find_param_structure (t, d->param);
      if (pointer_p)
	t = create_pointer (t);
    }

  if (use_param_num != -1)
    {
      if (d->param != NULL && d->param[use_param_num] != NULL)
	{
	  type_p nt = d->param[use_param_num];

	  if (t->kind == TYPE_ARRAY)
	    nt = create_array (nt, t->u.a.len);
	  else if (length != NULL && t->kind == TYPE_POINTER)
	    nt = create_pointer (nt);
	  d->needs_cast_p = (t->kind != TYPE_POINTER
			     && (nt->kind == TYPE_POINTER
				 || nt->kind == TYPE_STRING));
	  t = nt;
	}
      else
	error_at_line (d->line, "no parameter defined for `%s'", d->val);
    }

  if (maybe_undef_p
      && (t->kind != TYPE_POINTER || !union_or_struct_p (t->u.p)))
    {
      error_at_line (d->line,
		     "field `%s' has invalid option `maybe_undef_p'\n",
		     d->val);
      return;
    }

  if (atomic_p && (t->kind != TYPE_POINTER) && (t->kind != TYPE_STRING))
    {
      error_at_line (d->line, "field `%s' has invalid option `atomic'\n", d->val);
      return;
    }

  switch (t->kind)
    {
    case TYPE_SCALAR:
    case TYPE_STRING:
      d->process_field (t, d);
      break;

    case TYPE_POINTER:
      {
	d->in_ptr_field = true;
	if (maybe_undef_p && t->u.p->u.s.line.file == NULL)
	  {
	    oprintf (d->of, "%*sgcc_assert (!%s);\n", d->indent, "", d->val);
	    break;
	  }

	/* If a pointer type is marked as "atomic", we process the
	   field itself, but we don't walk the data that they point to.

	   There are two main cases where we walk types: to mark
	   pointers that are reachable, and to relocate pointers when
	   writing a PCH file.  In both cases, an atomic pointer is
	   itself marked or relocated, but the memory that it points
	   to is left untouched.  In the case of PCH, that memory will
	   be read/written unchanged to the PCH file.  */
	if (atomic_p)
	  {
	    oprintf (d->of, "%*sif (%s != NULL) {\n", d->indent, "", d->val);
	    d->indent += 2;
	    d->process_field (t, d);
	    d->indent -= 2;
	    oprintf (d->of, "%*s}\n", d->indent, "");
	    break;
	  }

	if (!length)
	  {
	    if (!union_or_struct_p (t->u.p)
		&& t->u.p->kind != TYPE_PARAM_STRUCT)
	      {
		error_at_line (d->line,
			       "field `%s' is pointer to unimplemented type",
			       d->val);
		break;
	      }

	    if (nested_ptr_d)
	      {
		const char *oldprevval2 = d->prev_val[2];

		if (!union_or_struct_p (nested_ptr_d->type))
		  {
		    error_at_line (d->line,
				   "field `%s' has invalid "
				   "option `nested_ptr'\n", d->val);
		    return;
		  }

		d->prev_val[2] = d->val;
		oprintf (d->of, "%*s{\n", d->indent, "");
		d->indent += 2;
		d->val = xasprintf ("x%d", d->counter++);
		oprintf (d->of, "%*s%s %s * %s%s =\n", d->indent, "",
			 (nested_ptr_d->type->kind == TYPE_UNION
			  ? "union" : "struct"),
			 nested_ptr_d->type->u.s.tag,
			 d->fn_wants_lvalue ? "" : "const ", d->val);
		oprintf (d->of, "%*s", d->indent + 2, "");
		output_escaped_param (d, nested_ptr_d->convert_from,
				      "nested_ptr");
		oprintf (d->of, ";\n");

		d->process_field (nested_ptr_d->type, d);

		if (d->fn_wants_lvalue)
		  {
		    oprintf (d->of, "%*s%s = ", d->indent, "",
			     d->prev_val[2]);
		    d->prev_val[2] = d->val;
		    output_escaped_param (d, nested_ptr_d->convert_to,
					  "nested_ptr");
		    oprintf (d->of, ";\n");
		  }

		d->indent -= 2;
		oprintf (d->of, "%*s}\n", d->indent, "");
		d->val = d->prev_val[2];
		d->prev_val[2] = oldprevval2;
	      }
	    else
	      d->process_field (t->u.p, d);
	  }
	else
	  {
	    int loopcounter = d->loopcounter;
	    const char *oldval = d->val;
	    const char *oldprevval3 = d->prev_val[3];
	    char *newval;

	    oprintf (d->of, "%*sif (%s != NULL) {\n", d->indent, "", d->val);
	    d->indent += 2;
	    oprintf (d->of, "%*ssize_t i%d;\n", d->indent, "", loopcounter);
	    oprintf (d->of, "%*sfor (i%d = 0; i%d != (size_t)(", d->indent,
		     "", loopcounter, loopcounter);
	    if (!d->in_record_p)
	      output_escaped_param (d, length, "length");
	    else
	      oprintf (d->of, "l%d", loopcounter);
	    if (d->have_this_obj)
	      /* Try to unswitch loops (see PR53880).  */
	      oprintf (d->of, ") && ((void *)%s == this_obj", oldval);
	    oprintf (d->of, "); i%d++) {\n", loopcounter);
	    d->indent += 2;
	    d->val = newval = xasprintf ("%s[i%d]", oldval, loopcounter);
	    d->used_length = 1;
	    d->prev_val[3] = oldval;
	    walk_type (t->u.p, d);
	    free (newval);
	    d->val = oldval;
	    d->prev_val[3] = oldprevval3;
	    d->used_length = 0;
	    d->indent -= 2;
	    oprintf (d->of, "%*s}\n", d->indent, "");
	    d->process_field (t, d);
	    d->indent -= 2;
	    oprintf (d->of, "%*s}\n", d->indent, "");
	  }
	d->in_ptr_field = false;
      }
      break;

    case TYPE_ARRAY:
      {
	int loopcounter;
	const char *oldval = d->val;
	char *newval;

	/* If it's an array of scalars, we optimize by not generating
	   any code.  */
	if (t->u.a.p->kind == TYPE_SCALAR)
	  break;

	if (length)
	  loopcounter = d->loopcounter;
	else
	  loopcounter = d->counter++;

	/* When walking an array, compute the length and store it in a
	   local variable before walking the array elements, instead of
	   recomputing the length expression each time through the loop.
	   This is necessary to handle tcc_vl_exp objects like CALL_EXPR,
	   where the length is stored in the first array element,
	   because otherwise that operand can get overwritten on the
	   first iteration.  */
	oprintf (d->of, "%*s{\n", d->indent, "");
	d->indent += 2;
	oprintf (d->of, "%*ssize_t i%d;\n", d->indent, "", loopcounter);
	if (!d->in_record_p || !length)
	  {
	    oprintf (d->of, "%*ssize_t l%d = (size_t)(",
		     d->indent, "", loopcounter);
	    if (length)
	      output_escaped_param (d, length, "length");
	    else
	      oprintf (d->of, "%s", t->u.a.len);
	    oprintf (d->of, ");\n");
	  }

	oprintf (d->of, "%*sfor (i%d = 0; i%d != l%d; i%d++) {\n",
		 d->indent, "",
		 loopcounter, loopcounter, loopcounter, loopcounter);
	d->indent += 2;
	d->val = newval = xasprintf ("%s[i%d]", oldval, loopcounter);
	d->used_length = 1;
	walk_type (t->u.a.p, d);
	free (newval);
	d->used_length = 0;
	d->val = oldval;
	d->indent -= 2;
	oprintf (d->of, "%*s}\n", d->indent, "");
	d->indent -= 2;
	oprintf (d->of, "%*s}\n", d->indent, "");
      }
      break;

    case TYPE_STRUCT:
    case TYPE_UNION:
      {
	pair_p f;
	const char *oldval = d->val;
	const char *oldprevval1 = d->prev_val[1];
	const char *oldprevval2 = d->prev_val[2];
	const char *struct_mark_hook = NULL;
	const int union_p = t->kind == TYPE_UNION;
	int seen_default_p = 0;
	options_p o;
	int lengths_seen = 0;
	int endcounter;
	bool any_length_seen = false;

	if (!t->u.s.line.file)
	  error_at_line (d->line, "incomplete structure `%s'", t->u.s.tag);

	if ((d->bitmap & t->u.s.bitmap) != d->bitmap)
	  {
	    error_at_line (d->line,
			   "structure `%s' defined for mismatching languages",
			   t->u.s.tag);
	    error_at_line (&t->u.s.line, "one structure defined here");
	  }

	/* Some things may also be defined in the structure's options.  */
	for (o = t->u.s.opt; o; o = o->next)
	  if (!desc && strcmp (o->name, "desc") == 0
	      && o->kind == OPTION_STRING)
	    desc = o->info.string;
	  else if (!struct_mark_hook && strcmp (o->name, "mark_hook") == 0
		   && o->kind == OPTION_STRING)
	    struct_mark_hook = o->info.string;

	if (struct_mark_hook)
	  oprintf (d->of, "%*s%s (&%s);\n",
		   d->indent, "", struct_mark_hook, oldval);

	d->prev_val[2] = oldval;
	d->prev_val[1] = oldprevval2;
	if (union_p)
	  {
	    if (desc == NULL)
	      {
		error_at_line (d->line,
			       "missing `desc' option for union `%s'",
			       t->u.s.tag);
		desc = "1";
	      }
	    oprintf (d->of, "%*sswitch (", d->indent, "");
	    output_escaped_param (d, desc, "desc");
	    oprintf (d->of, ")\n");
	    d->indent += 2;
	    oprintf (d->of, "%*s{\n", d->indent, "");
	  }
	else if (desc)
	  {
	    /* We have a "desc" option on a struct, signifying the
	       base class within a GC-managed inheritance hierarchy.
	       The current code specialcases the base class, then walks
	       into subclasses, recursing into this routine to handle them.
	       This organization requires the base class to have a case in
	       the switch statement, and hence a tag value is mandatory
	       for the base class.   This restriction could be removed, but
	       it would require some restructing of this code.  */
	    if (!type_tag)
	      {
		error_at_line (d->line,
			       "missing `tag' option for type `%s'",
			       t->u.s.tag);
	      }
	    oprintf (d->of, "%*sswitch (", d->indent, "");
	    output_escaped_param (d, desc, "desc");
	    oprintf (d->of, ")\n");
	    d->indent += 2;
	    oprintf (d->of, "%*s{\n", d->indent, "");
	    oprintf (d->of, "%*scase %s:\n", d->indent, "", type_tag);
	    d->indent += 2;
	  }

	FOR_ALL_INHERITED_FIELDS (t, f)
	  {
	    options_p oo;
	    int skip_p = 0;
	    const char *fieldlength = NULL;

	    d->reorder_fn = NULL;
	    for (oo = f->opt; oo; oo = oo->next)
	      if (strcmp (oo->name, "skip") == 0)
		skip_p = 1;
	      else if (strcmp (oo->name, "length") == 0
		       && oo->kind == OPTION_STRING)
		fieldlength = oo->info.string;

	    if (skip_p)
	      continue;
	    if (fieldlength)
	      {
	        lengths_seen++;
		d->counter++;
		if (!union_p)
		  {
		    if (!any_length_seen)
		      {
			oprintf (d->of, "%*s{\n", d->indent, "");
			d->indent += 2;
		      }
		    any_length_seen = true;

		    oprintf (d->of, "%*ssize_t l%d = (size_t)(",
			     d->indent, "", d->counter - 1);
		    output_escaped_param (d, fieldlength, "length");
		    oprintf (d->of, ");\n");
		  }
	      }
	  }
	endcounter = d->counter;

	FOR_ALL_INHERITED_FIELDS (t, f)
	  {
	    options_p oo;
	    const char *dot = ".";
	    const char *tagid = NULL;
	    int skip_p = 0;
	    int default_p = 0;
	    int use_param_p = 0;
	    const char *fieldlength = NULL;
	    char *newval;

	    d->reorder_fn = NULL;
	    for (oo = f->opt; oo; oo = oo->next)
	      if (strcmp (oo->name, "dot") == 0
		  && oo->kind == OPTION_STRING)
		dot = oo->info.string;
	      else if (strcmp (oo->name, "tag") == 0
		       && oo->kind == OPTION_STRING)
		tagid = oo->info.string;
	      else if (strcmp (oo->name, "skip") == 0)
		skip_p = 1;
	      else if (strcmp (oo->name, "default") == 0)
		default_p = 1;
	      else if (strcmp (oo->name, "reorder") == 0
		  && oo->kind == OPTION_STRING)
		d->reorder_fn = oo->info.string;
	      else if (strncmp (oo->name, "use_param", 9) == 0
		       && (oo->name[9] == '\0' || ISDIGIT (oo->name[9])))
		use_param_p = 1;
	      else if (strcmp (oo->name, "length") == 0
		       && oo->kind == OPTION_STRING)
		fieldlength = oo->info.string;

	    if (skip_p)
	      continue;

	    if (union_p && tagid)
	      {
		oprintf (d->of, "%*scase %s:\n", d->indent, "", tagid);
		d->indent += 2;
	      }
	    else if (union_p && default_p)
	      {
		oprintf (d->of, "%*sdefault:\n", d->indent, "");
		d->indent += 2;
		seen_default_p = 1;
	      }
	    else if (!union_p && (default_p || tagid))
	      error_at_line (d->line,
			     "can't use `%s' outside a union on field `%s'",
			     default_p ? "default" : "tag", f->name);
	    else if (union_p && !(default_p || tagid)
		     && f->type->kind == TYPE_SCALAR)
	      {
		fprintf (stderr,
			 "%s:%d: warning: field `%s' is missing `tag' or `default' option\n",
			 get_input_file_name (d->line->file), d->line->line, 
			 f->name);
		continue;
	      }
	    else if (union_p && !(default_p || tagid))
	      error_at_line (d->line,
			     "field `%s' is missing `tag' or `default' option",
			     f->name);

	    if (fieldlength)
	      {
		d->loopcounter = endcounter - lengths_seen--;
	      }

	    d->line = &f->line;
	    d->val = newval = xasprintf ("%s%s%s", oldval, dot, f->name);
	    d->opt = f->opt;
	    d->used_length = false;
	    d->in_record_p = !union_p;

	    if (union_p && use_param_p && d->param == NULL)
	      oprintf (d->of, "%*sgcc_unreachable ();\n", d->indent, "");
	    else
	      walk_type (f->type, d);

	    d->in_record_p = false;

	    free (newval);

	    if (union_p)
	      {
		oprintf (d->of, "%*sbreak;\n", d->indent, "");
		d->indent -= 2;
	      }
	  }
	d->reorder_fn = NULL;

	d->val = oldval;
	d->prev_val[1] = oldprevval1;
	d->prev_val[2] = oldprevval2;

	if (union_p && !seen_default_p)
	  {
	    oprintf (d->of, "%*sdefault:\n", d->indent, "");
	    oprintf (d->of, "%*s  break;\n", d->indent, "");
	  }

	if (desc && !union_p)
	  {
		oprintf (d->of, "%*sbreak;\n", d->indent, "");
		d->indent -= 2;
          }
	if (union_p)
	  {
	    oprintf (d->of, "%*s}\n", d->indent, "");
	    d->indent -= 2;
	  }
	else if (desc)
	  {
	    /* Add cases to handle subclasses.  */
	    walk_subclasses (t, d);

	    /* Ensure that if someone forgets a "tag" option that we don't
	       silent fail to traverse that subclass's fields.  */
	    if (!seen_default_p)
	      {
		oprintf (d->of, "%*s/* Unrecognized tag value.  */\n",
			 d->indent, "");
		oprintf (d->of, "%*sdefault: gcc_unreachable (); \n",
			 d->indent, "");
	      }

	    /* End of the switch statement */
	    oprintf (d->of, "%*s}\n", d->indent, "");
	    d->indent -= 2;
	  }
	if (any_length_seen)
	  {
	    d->indent -= 2;
	    oprintf (d->of, "%*s}\n", d->indent, "");
	  }
      }
      break;

    case TYPE_LANG_STRUCT:
      {
	type_p nt;
	for (nt = t->u.s.lang_struct; nt; nt = nt->next)
	  if ((d->bitmap & nt->u.s.bitmap) == d->bitmap)
	    break;
	if (nt == NULL)
	  error_at_line (d->line, "structure `%s' differs between languages",
			 t->u.s.tag);
	else
	  walk_type (nt, d);
      }
      break;

    case TYPE_PARAM_STRUCT:
      {
	type_p *oldparam = d->param;

	d->param = t->u.param_struct.param;
	walk_type (t->u.param_struct.stru, d);
	d->param = oldparam;
      }
      break;

    case TYPE_USER_STRUCT:
      d->process_field (t, d);
      break;

    case TYPE_NONE:
    case TYPE_UNDEFINED:
      gcc_unreachable ();
    }
}

/* process_field routine for marking routines.  */

static void
write_types_process_field (type_p f, const struct walk_type_data *d)
{
  const struct write_types_data *wtd;
  const char *cast = d->needs_cast_p ? "(void *)" : "";
  wtd = (const struct write_types_data *) d->cookie;

  switch (f->kind)
    {
    case TYPE_NONE:
    case TYPE_UNDEFINED:
      gcc_unreachable ();
    case TYPE_POINTER:
      oprintf (d->of, "%*s%s (%s%s", d->indent, "",
	       wtd->subfield_marker_routine, cast, d->val);
      if (wtd->param_prefix)
	{
	  if (f->u.p->kind == TYPE_SCALAR)
	    /* The current type is a pointer to a scalar (so not
	       considered like a pointer to instances of user defined
	       types) and we are seeing it; it means we must be even
	       more careful about the second argument of the
	       SUBFIELD_MARKER_ROUTINE call.  That argument must
	       always be the instance of the type for which
	       write_func_for_structure was called - this really is
	       what the function SUBFIELD_MARKER_ROUTINE expects.
	       That is, it must be an instance of the ORIG_S type
	       parameter of write_func_for_structure.  The convention
	       is that that argument must be "x" in that case (as set
	       by write_func_for_structure).  The problem is, we can't
	       count on d->prev_val[3] to be always set to "x" in that
	       case.  Sometimes walk_type can set it to something else
	       (to e.g cooperate with write_array when called from
	       write_roots).  So let's set it to "x" here then.  */
	    oprintf (d->of, ", x");
	  else
	    oprintf (d->of, ", %s", d->prev_val[3]);
	  if (d->orig_s)
	    {
	      oprintf (d->of, ", gt_%s_", wtd->param_prefix);
	      output_mangled_typename (d->of, d->orig_s);
	    }
	  else
	    oprintf (d->of, ", gt_%sa_%s", wtd->param_prefix, d->prev_val[0]);
	}
      oprintf (d->of, ");\n");
      if (d->reorder_fn && wtd->reorder_note_routine)
	oprintf (d->of, "%*s%s (%s%s, %s, %s);\n", d->indent, "",
		 wtd->reorder_note_routine, cast, d->val,
		 d->prev_val[3], d->reorder_fn);
      break;

    case TYPE_STRING:
    case TYPE_STRUCT:
    case TYPE_UNION:
    case TYPE_LANG_STRUCT:
    case TYPE_PARAM_STRUCT:
    case TYPE_USER_STRUCT:
      if (f->kind == TYPE_USER_STRUCT && !d->in_ptr_field)
	{
	  /* If F is a user-defined type and the field is not a
	     pointer to the type, then we should not generate the
	     standard pointer-marking code.  All we need to do is call
	     the user-provided marking function to process the fields
	     of F.  */
	  oprintf (d->of, "%*sgt_%sx (&(%s));\n", d->indent, "", wtd->prefix,
		   d->val);
	}
      else
	{
	  oprintf (d->of, "%*sgt_%s_", d->indent, "", wtd->prefix);
	  output_mangled_typename (d->of, f);
	  oprintf (d->of, " (%s%s);\n", cast, d->val);
	  if (d->reorder_fn && wtd->reorder_note_routine)
	    oprintf (d->of, "%*s%s (%s%s, %s%s, %s);\n", d->indent, "",
		     wtd->reorder_note_routine, cast, d->val, cast, d->val,
		     d->reorder_fn);
	}
      break;

    case TYPE_SCALAR:
      break;

    case TYPE_ARRAY:
      gcc_unreachable ();
    }
}

/* Return an output file that is suitable for definitions which can
   reference struct S */

static outf_p
get_output_file_for_structure (const_type_p s, type_p *param)
{
  const input_file *fn;
  int i;

  gcc_assert (union_or_struct_p (s));
  fn = s->u.s.line.file;

  /* This is a hack, and not the good kind either.  */
  for (i = NUM_PARAM - 1; i >= 0; i--)
    if (param && param[i] && param[i]->kind == TYPE_POINTER
	&& union_or_struct_p (param[i]->u.p))
      fn = param[i]->u.p->u.s.line.file;

  /* The call to get_output_file_with_visibility may update fn by
     caching its result inside, so we need the CONST_CAST.  */
  return get_output_file_with_visibility (CONST_CAST (input_file*, fn));
}


/* Returns the specifier keyword for a string or union type S, empty string
   otherwise.  */

static const char *
get_type_specifier (const type_p s)
{
  if (s->kind == TYPE_STRUCT)
    return "struct ";
  else if (s->kind == TYPE_LANG_STRUCT)
    return get_type_specifier (s->u.s.lang_struct);
  else if (s->kind == TYPE_UNION)
    return "union ";
  return "";
}


/* Emits a declaration for type TY (assumed to be a union or a
   structure) on stream OUT.  */

static void
write_type_decl (outf_p out, type_p ty)
{
  if (union_or_struct_p (ty))
    oprintf (out, "%s%s", get_type_specifier (ty), ty->u.s.tag);
  else if (ty->kind == TYPE_SCALAR)
    {
      if (ty->u.scalar_is_char)
	oprintf (out, "const char");
      else
	oprintf (out, "void");
    }
  else if (ty->kind == TYPE_POINTER)
    {
      write_type_decl (out, ty->u.p);
      oprintf (out, " *");
    }
  else if (ty->kind == TYPE_ARRAY)
    {
      write_type_decl (out, ty->u.a.p);
      oprintf (out, " *");
    }
  else if (ty->kind == TYPE_STRING)
    {
      oprintf (out, "const char *");
    }
  else
    gcc_unreachable ();
}


/* Write on OF the name of the marker function for structure S. PREFIX
   is the prefix to use (to distinguish ggc from pch markers).  */

static void
write_marker_function_name (outf_p of, type_p s, const char *prefix)
{
  if (union_or_struct_p (s))
    {
      const char *id_for_tag = filter_type_name (s->u.s.tag);
      oprintf (of, "gt_%sx_%s", prefix, id_for_tag);
      if (id_for_tag != s->u.s.tag)
	free (CONST_CAST (char *, id_for_tag));
    }
  else if (s->kind == TYPE_PARAM_STRUCT)
    {
      oprintf (of, "gt_%s_", prefix);
      output_mangled_typename (of, s);
    }
  else
    gcc_unreachable ();
}

/* Write on OF a user-callable routine to act as an entry point for
   the marking routine for S, generated by write_func_for_structure.
   PREFIX is the prefix to use to distinguish ggc and pch markers.  */

static void
write_user_func_for_structure_ptr (outf_p of, type_p s, const char *prefix)
{
  /* Parameterized structures are not supported in user markers. There
     is no way for the marker function to know which specific type
     to use to generate the call to the void * entry point.  For
     instance, a marker for struct htab may need to call different
     routines to mark the fields, depending on the paramN_is attributes.

     A user-defined marker that accepts 'struct htab' as its argument
     would not know which variant to call. Generating several entry
     points accepting 'struct htab' would cause multiply-defined
     errors during compilation.  */
  gcc_assert (union_or_struct_p (s));

  type_p alias_of = NULL;
  for (options_p opt = s->u.s.opt; opt; opt = opt->next)
    if (strcmp (opt->name, "ptr_alias") == 0)
      {
	/* ALIAS_OF is set if ORIG_S is marked "ptr_alias". This means that
	   we do not generate marking code for ORIG_S here. Instead, a
	   forwarder #define in gtype-desc.h will cause every call to its
	   marker to call the target of this alias.

	   However, we still want to create a user entry code for the
	   aliased type. So, if ALIAS_OF is set, we only generate the
	   user-callable marker function.  */
	alias_of = opt->info.type;
	break;
      }

  oprintf (of, "\nvoid\n");
  oprintf (of, "gt_%sx (", prefix);
  write_type_decl (of, s);
  oprintf (of, " *& x)\n");
  oprintf (of, "{\n");
  oprintf (of, "  if (x)\n    ");
  write_marker_function_name (of, alias_of ? alias_of : s, prefix);
  oprintf (of, " ((void *) x);\n");
  oprintf (of, "}\n");
}


/* Write a function to mark all the fields of type S on OF.  PREFIX
   and D are as in write_user_marking_functions.  */

static void
write_user_func_for_structure_body (type_p s, const char *prefix,
				    struct walk_type_data *d)
{
  oprintf (d->of, "\nvoid\n");
  oprintf (d->of, "gt_%sx (", prefix);
  write_type_decl (d->of, s);
  oprintf (d->of, "& x_r ATTRIBUTE_UNUSED)\n");
  oprintf (d->of, "{\n");
  oprintf (d->of, "  ");
  write_type_decl (d->of, s);
  oprintf (d->of, " * ATTRIBUTE_UNUSED x = &x_r;\n");
  d->val = "(*x)";
  d->indent = 2;
  walk_type (s, d);
  oprintf (d->of, "}\n");
}


/* Emit the user-callable functions needed to mark all the types used
   by the user structure S.  PREFIX is the prefix to use to
   distinguish ggc and pch markers.  D contains data needed to pass to
   walk_type when traversing the fields of a type.

   For every type T referenced by S, two routines are generated: one
   that takes 'T *', marks the pointer and calls the second routine,
   which just marks the fields of T.  */

static void
write_user_marking_functions (type_p s, const char *prefix,
			      struct walk_type_data *d)
{
  gcc_assert (s->kind == TYPE_USER_STRUCT);

  for (pair_p fld = s->u.s.fields; fld; fld = fld->next)
    {
      type_p fld_type = fld->type;
      if (fld_type->kind == TYPE_POINTER)
	{
	  type_p pointed_to_type = fld_type->u.p;
	  if (union_or_struct_p (pointed_to_type))
	    write_user_func_for_structure_ptr (d->of, pointed_to_type, prefix);
	}
      else if (union_or_struct_p (fld_type))
	write_user_func_for_structure_body (fld_type, prefix, d);
    }
}


/* For S, a structure that's part of ORIG_S, and using parameters
   PARAM, write out a routine that:
   - Takes a parameter, a void * but actually of type *S
   - If SEEN_ROUTINE returns nonzero, calls write_types_process_field on each
   field of S or its substructures and (in some cases) things
   that are pointed to by S.  */

static void
write_func_for_structure (type_p orig_s, type_p s, type_p *param,
			  const struct write_types_data *wtd)
{
  const char *chain_next = NULL;
  const char *chain_prev = NULL;
  const char *chain_circular = NULL;
  const char *mark_hook_name = NULL;
  options_p opt;
  struct walk_type_data d;

  if (s->u.s.base_class)
    {
      /* Verify that the base class has a "desc", since otherwise
	 the traversal hooks there won't attempt to visit fields of
	 subclasses such as this one.  */
      const_type_p ubc = get_ultimate_base_class (s);
      if ((!opts_have (ubc->u.s.opt, "user")
	   && !opts_have (ubc->u.s.opt, "desc")))
	error_at_line (&s->u.s.line,
		       ("'%s' is a subclass of non-GTY(user) GTY class '%s'"
			", but '%s' lacks a discriminator 'desc' option"),
		       s->u.s.tag, ubc->u.s.tag, ubc->u.s.tag);

      /* Don't write fns for subclasses, only for the ultimate base class
	 within an inheritance hierarchy.  */
      return;
    }

  memset (&d, 0, sizeof (d));
  d.of = get_output_file_for_structure (s, param);
  for (opt = s->u.s.opt; opt; opt = opt->next)
    if (strcmp (opt->name, "chain_next") == 0
	&& opt->kind == OPTION_STRING)
      chain_next = opt->info.string;
    else if (strcmp (opt->name, "chain_prev") == 0
	     && opt->kind == OPTION_STRING)
      chain_prev = opt->info.string;
    else if (strcmp (opt->name, "chain_circular") == 0
	     && opt->kind == OPTION_STRING)
      chain_circular = opt->info.string;
    else if (strcmp (opt->name, "mark_hook") == 0
	     && opt->kind == OPTION_STRING)
      mark_hook_name = opt->info.string;
  if (chain_prev != NULL && chain_next == NULL)
    error_at_line (&s->u.s.line, "chain_prev without chain_next");
  if (chain_circular != NULL && chain_next != NULL)
    error_at_line (&s->u.s.line, "chain_circular with chain_next");
  if (chain_circular != NULL)
    chain_next = chain_circular;

  d.process_field = write_types_process_field;
  d.cookie = wtd;
  d.orig_s = orig_s;
  d.opt = s->u.s.opt;
  d.line = &s->u.s.line;
  d.bitmap = s->u.s.bitmap;
  d.param = param;
  d.prev_val[0] = "*x";
  d.prev_val[1] = "not valid postage";	/* Guarantee an error.  */
  d.prev_val[3] = "x";
  d.val = "(*x)";
  d.have_this_obj = false;

  oprintf (d.of, "\n");
  oprintf (d.of, "void\n");
  write_marker_function_name (d.of, orig_s, wtd->prefix);
  oprintf (d.of, " (void *x_p)\n");
  oprintf (d.of, "{\n  ");
  write_type_decl (d.of, s);
  oprintf (d.of, " * %sx = (", chain_next == NULL ? "const " : "");
  write_type_decl (d.of, s);
  oprintf (d.of, " *)x_p;\n");
  if (chain_next != NULL)
    {
      /* TYPE_USER_STRUCTs should not occur here.  These structures
	 are completely handled by user code.  */
      gcc_assert (orig_s->kind != TYPE_USER_STRUCT);

      oprintf (d.of, "  ");
      write_type_decl (d.of, s);
      oprintf (d.of, " * xlimit = x;\n");
    }
  if (chain_next == NULL)
    {
      oprintf (d.of, "  if (%s (x", wtd->marker_routine);
      if (wtd->param_prefix)
	{
	  oprintf (d.of, ", x, gt_%s_", wtd->param_prefix);
	  output_mangled_typename (d.of, orig_s);
	}
      oprintf (d.of, "))\n");
    }
  else
    {
      if (chain_circular != NULL)
	oprintf (d.of, "  if (!%s (xlimit", wtd->marker_routine);
      else
	oprintf (d.of, "  while (%s (xlimit", wtd->marker_routine);
      if (wtd->param_prefix)
	{
	  oprintf (d.of, ", xlimit, gt_%s_", wtd->param_prefix);
	  output_mangled_typename (d.of, orig_s);
	}
      oprintf (d.of, "))\n");
      if (chain_circular != NULL)
	oprintf (d.of, "    return;\n  do\n");
      if (mark_hook_name && !wtd->skip_hooks)
	{
	  oprintf (d.of, "    {\n");
	  oprintf (d.of, "      %s (xlimit);\n   ", mark_hook_name);
	}
      oprintf (d.of, "   xlimit = (");
      d.prev_val[2] = "*xlimit";
      output_escaped_param (&d, chain_next, "chain_next");
      oprintf (d.of, ");\n");
      if (mark_hook_name && !wtd->skip_hooks)
	oprintf (d.of, "    }\n");
      if (chain_prev != NULL)
	{
	  oprintf (d.of, "  if (x != xlimit)\n");
	  oprintf (d.of, "    for (;;)\n");
	  oprintf (d.of, "      {\n");
	  oprintf (d.of, "        %s %s * const xprev = (",
		   s->kind == TYPE_UNION ? "union" : "struct", s->u.s.tag);

	  d.prev_val[2] = "*x";
	  output_escaped_param (&d, chain_prev, "chain_prev");
	  oprintf (d.of, ");\n");
	  oprintf (d.of, "        if (xprev == NULL) break;\n");
	  oprintf (d.of, "        x = xprev;\n");
	  oprintf (d.of, "        (void) %s (xprev", wtd->marker_routine);
	  if (wtd->param_prefix)
	    {
	      oprintf (d.of, ", xprev, gt_%s_", wtd->param_prefix);
	      output_mangled_typename (d.of, orig_s);
	    }
	  oprintf (d.of, ");\n");
	  oprintf (d.of, "      }\n");
	}
      if (chain_circular != NULL)
	{
	  oprintf (d.of, "  while (%s (xlimit", wtd->marker_routine);
	  if (wtd->param_prefix)
	    {
	      oprintf (d.of, ", xlimit, gt_%s_", wtd->param_prefix);
	      output_mangled_typename (d.of, orig_s);
	    }
	  oprintf (d.of, "));\n");
	  if (mark_hook_name && !wtd->skip_hooks)
	    oprintf (d.of, "  %s (xlimit);\n", mark_hook_name);
	  oprintf (d.of, "  do\n");
	}
      else
	oprintf (d.of, "  while (x != xlimit)\n");
    }
  oprintf (d.of, "    {\n");
  if (mark_hook_name && chain_next == NULL && !wtd->skip_hooks)
    {
      oprintf (d.of, "      %s (x);\n", mark_hook_name);
    }

  d.prev_val[2] = "*x";
  d.indent = 6;
  if (orig_s->kind != TYPE_USER_STRUCT)
    walk_type (s, &d);
  else
    {
      /* User structures have no fields to walk. Simply generate a call
	 to the user-provided structure marker.  */
      oprintf (d.of, "%*sgt_%sx (x);\n", d.indent, "", wtd->prefix);
    }

  if (chain_next != NULL)
    {
      oprintf (d.of, "      x = (");
      output_escaped_param (&d, chain_next, "chain_next");
      oprintf (d.of, ");\n");
    }

  oprintf (d.of, "    }\n");
  if (chain_circular != NULL)
    oprintf (d.of, "  while (x != xlimit);\n");
  oprintf (d.of, "}\n");

  if (orig_s->kind == TYPE_USER_STRUCT)
    write_user_marking_functions (orig_s, wtd->prefix, &d);
}


/* Write out marker routines for STRUCTURES and PARAM_STRUCTS.  */

static void
write_types (outf_p output_header, type_p structures, type_p param_structs,
	     const struct write_types_data *wtd)
{
  int nbfun = 0;		/* Count the emitted functions.  */
  type_p s;

  oprintf (output_header, "\n/* %s*/\n", wtd->comment);

  /* We first emit the macros and the declarations. Functions' code is
     emitted afterwards.  This is needed in plugin mode.  */
  oprintf (output_header, "/* Macros and declarations.  */\n");
  for (s = structures; s; s = s->next)
    /* Do not emit handlers for derived classes; we only ever deal with
       the ultimate base class within an inheritance hierarchy.  */
    if ((s->gc_used == GC_POINTED_TO || s->gc_used == GC_MAYBE_POINTED_TO)
        && !s->u.s.base_class)
      {
	options_p opt;

	if (s->gc_used == GC_MAYBE_POINTED_TO && s->u.s.line.file == NULL)
	  continue;

	const char *s_id_for_tag = filter_type_name (s->u.s.tag);

	oprintf (output_header, "#define gt_%s_", wtd->prefix);
	output_mangled_typename (output_header, s);
	oprintf (output_header, "(X) do { \\\n");
	oprintf (output_header,
		 "  if (X != NULL) gt_%sx_%s (X);\\\n", wtd->prefix,
		 s_id_for_tag);
	oprintf (output_header, "  } while (0)\n");

	for (opt = s->u.s.opt; opt; opt = opt->next)
	  if (strcmp (opt->name, "ptr_alias") == 0
	      && opt->kind == OPTION_TYPE)
	    {
	      const_type_p const t = (const_type_p) opt->info.type;
	      if (t->kind == TYPE_STRUCT
		  || t->kind == TYPE_UNION || t->kind == TYPE_LANG_STRUCT)
		{
		  const char *t_id_for_tag = filter_type_name (t->u.s.tag);
		  oprintf (output_header,
			   "#define gt_%sx_%s gt_%sx_%s\n",
			   wtd->prefix, s->u.s.tag, wtd->prefix, t_id_for_tag);
		  if (t_id_for_tag != t->u.s.tag)
		    free (CONST_CAST (char *, t_id_for_tag));
		}
	      else
		error_at_line (&s->u.s.line,
			       "structure alias is not a structure");
	      break;
	    }
	if (opt)
	  continue;

	/* Declare the marker procedure only once.  */
	oprintf (output_header,
		 "extern void gt_%sx_%s (void *);\n",
		 wtd->prefix, s_id_for_tag);

	if (s_id_for_tag != s->u.s.tag)
	  free (CONST_CAST (char *, s_id_for_tag));

	if (s->u.s.line.file == NULL)
	  {
	    fprintf (stderr, "warning: structure `%s' used but not defined\n",
		     s->u.s.tag);
	    continue;
	  }
      }

  for (s = param_structs; s; s = s->next)
    if (s->gc_used == GC_POINTED_TO)
      {
	type_p stru = s->u.param_struct.stru;

	/* Declare the marker procedure.  */
	oprintf (output_header, "extern void gt_%s_", wtd->prefix);
	output_mangled_typename (output_header, s);
	oprintf (output_header, " (void *);\n");

	if (stru->u.s.line.file == NULL)
	  {
	    fprintf (stderr, "warning: structure `%s' used but not defined\n",
		     stru->u.s.tag);
	    continue;
	  }
      }

  /* At last we emit the functions code.  */
  oprintf (output_header, "\n/* functions code */\n");
  for (s = structures; s; s = s->next)
    if (s->gc_used == GC_POINTED_TO || s->gc_used == GC_MAYBE_POINTED_TO)
      {
	options_p opt;

	if (s->gc_used == GC_MAYBE_POINTED_TO && s->u.s.line.file == NULL)
	  continue;
	for (opt = s->u.s.opt; opt; opt = opt->next)
	  if (strcmp (opt->name, "ptr_alias") == 0)
	    break;
	if (opt)
	  continue;

	if (s->kind == TYPE_LANG_STRUCT)
	  {
	    type_p ss;
	    for (ss = s->u.s.lang_struct; ss; ss = ss->next)
	      {
		nbfun++;
		DBGPRINTF ("writing func #%d lang_struct ss @ %p '%s'",
			   nbfun, (void*) ss, ss->u.s.tag);
		write_func_for_structure (s, ss, NULL, wtd);
	      }
	  }
	else
	  {
	    nbfun++;
	    DBGPRINTF ("writing func #%d struct s @ %p '%s'",
		       nbfun, (void*) s, s->u.s.tag);
	    write_func_for_structure (s, s, NULL, wtd);
	  }
      }
    else
      {
	/* Structure s is not possibly pointed to, so can be ignored.  */
	DBGPRINTF ("ignored s @ %p  '%s' gc_used#%d",
		   (void*)s,  s->u.s.tag,
		   (int) s->gc_used);
      }

  for (s = param_structs; s; s = s->next)
    if (s->gc_used == GC_POINTED_TO)
      {
	type_p *param = s->u.param_struct.param;
	type_p stru = s->u.param_struct.stru;
	if (stru->u.s.line.file == NULL)
	  continue;
	if (stru->kind == TYPE_LANG_STRUCT)
	  {
	    type_p ss;
	    for (ss = stru->u.s.lang_struct; ss; ss = ss->next)
	      {
		nbfun++;
		DBGPRINTF ("writing func #%d param lang_struct ss @ %p '%s'",
			   nbfun, (void*) ss,  ss->u.s.tag);
		write_func_for_structure (s, ss, param, wtd);
	      }
	  }
	else
	  {
	    nbfun++;
	    DBGPRINTF ("writing func #%d param struct s @ %p stru @ %p '%s'",
		       nbfun, (void*) s,
		       (void*) stru,  stru->u.s.tag);
	    write_func_for_structure (s, stru, param, wtd);
	  }
      }
    else
      { 
	/* Param structure s is not pointed to, so should be ignored.  */
	DBGPRINTF ("ignored s @ %p", (void*)s);
      }
  if (verbosity_level >= 2)
    printf ("%s emitted %d routines for %s\n",
	    progname, nbfun, wtd->comment);
}

static const struct write_types_data ggc_wtd = {
  "ggc_m", NULL, "ggc_mark", "ggc_test_and_set_mark", NULL,
  "GC marker procedures.  ",
  FALSE
};

static const struct write_types_data pch_wtd = {
  "pch_n", "pch_p", "gt_pch_note_object", "gt_pch_note_object",
  "gt_pch_note_reorder",
  "PCH type-walking procedures.  ",
  TRUE
};

/* Write out the local pointer-walking routines.  */

/* process_field routine for local pointer-walking for user-callable
   routines.  The difference between this and
   write_types_local_process_field is that, in this case, we do not
   need to check whether the given pointer matches the address of the
   parent structure.  This check was already generated by the call
   to gt_pch_nx in the main gt_pch_p_*() function that is calling
   this code.  */

static void
write_types_local_user_process_field (type_p f, const struct walk_type_data *d)
{
  switch (f->kind)
    {
    case TYPE_POINTER:
    case TYPE_STRUCT:
    case TYPE_UNION:
    case TYPE_LANG_STRUCT:
    case TYPE_PARAM_STRUCT:
    case TYPE_STRING:
      oprintf (d->of, "%*s  op (&(%s), cookie);\n", d->indent, "", d->val);
      break;

    case TYPE_USER_STRUCT:
      if (d->in_ptr_field)
	oprintf (d->of, "%*s  op (&(%s), cookie);\n", d->indent, "", d->val);
      else
	oprintf (d->of, "%*s  gt_pch_nx (&(%s), op, cookie);\n",
		 d->indent, "", d->val);
      break;

    case TYPE_SCALAR:
      break;

    case TYPE_ARRAY:
    case TYPE_NONE:
    case TYPE_UNDEFINED:
      gcc_unreachable ();
    }
}


/* Write a function to PCH walk all the fields of type S on OF.
   D contains data needed by walk_type to recurse into the fields of S.  */

static void
write_pch_user_walking_for_structure_body (type_p s, struct walk_type_data *d)
{
  oprintf (d->of, "\nvoid\n");
  oprintf (d->of, "gt_pch_nx (");
  write_type_decl (d->of, s);
  oprintf (d->of, "* x ATTRIBUTE_UNUSED,\n"
	   "\tATTRIBUTE_UNUSED gt_pointer_operator op,\n"
	   "\tATTRIBUTE_UNUSED void *cookie)\n");
  oprintf (d->of, "{\n");
  d->val = "(*x)";
  d->indent = 2;
  d->process_field = write_types_local_user_process_field;
  walk_type (s, d);
  oprintf (d->of, "}\n");
}


/* Emit the user-callable functions needed to mark all the types used
   by the user structure S.  PREFIX is the prefix to use to
   distinguish ggc and pch markers. CHAIN_NEXT is set if S has the
   chain_next option defined.  D contains data needed to pass to
   walk_type when traversing the fields of a type.

   For every type T referenced by S, two routines are generated: one
   that takes 'T *', marks the pointer and calls the second routine,
   which just marks the fields of T.  */

static void
write_pch_user_walking_functions (type_p s, struct walk_type_data *d)
{
  gcc_assert (s->kind == TYPE_USER_STRUCT);

  for (pair_p fld = s->u.s.fields; fld; fld = fld->next)
    {
      type_p fld_type = fld->type;
      if (union_or_struct_p (fld_type))
	write_pch_user_walking_for_structure_body (fld_type, d);
    }
}


/* process_field routine for local pointer-walking.  */

static void
write_types_local_process_field (type_p f, const struct walk_type_data *d)
{
  gcc_assert (d->have_this_obj);
  switch (f->kind)
    {
    case TYPE_POINTER:
    case TYPE_STRUCT:
    case TYPE_UNION:
    case TYPE_LANG_STRUCT:
    case TYPE_PARAM_STRUCT:
    case TYPE_STRING:
      oprintf (d->of, "%*sif ((void *)(%s) == this_obj)\n", d->indent, "",
	       d->prev_val[3]);
      oprintf (d->of, "%*s  op (&(%s), cookie);\n", d->indent, "", d->val);
      break;

    case TYPE_USER_STRUCT:
      oprintf (d->of, "%*sif ((void *)(%s) == this_obj)\n", d->indent, "",
	       d->prev_val[3]);
      if (d->in_ptr_field)
	oprintf (d->of, "%*s  op (&(%s), cookie);\n", d->indent, "", d->val);
      else
	oprintf (d->of, "%*s  gt_pch_nx (&(%s), op, cookie);\n",
		 d->indent, "", d->val);
      break;

    case TYPE_SCALAR:
      break;

    case TYPE_ARRAY:
    case TYPE_NONE:
    case TYPE_UNDEFINED:
      gcc_unreachable ();
    }
}


/* For S, a structure that's part of ORIG_S, and using parameters
   PARAM, write out a routine that:
   - Is of type gt_note_pointers
   - Calls PROCESS_FIELD on each field of S or its substructures.
*/

static void
write_local_func_for_structure (const_type_p orig_s, type_p s, type_p *param)
{
  struct walk_type_data d;

  /* Don't write fns for subclasses, only for the ultimate base class
     within an inheritance hierarchy.  */
  if (s->u.s.base_class)
    return;

  memset (&d, 0, sizeof (d));
  d.of = get_output_file_for_structure (s, param);
  d.process_field = write_types_local_process_field;
  d.opt = s->u.s.opt;
  d.line = &s->u.s.line;
  d.bitmap = s->u.s.bitmap;
  d.param = param;
  d.prev_val[0] = d.prev_val[2] = "*x";
  d.prev_val[1] = "not valid postage";	/* Guarantee an error.  */
  d.prev_val[3] = "x";
  d.val = "(*x)";
  d.fn_wants_lvalue = true;

  oprintf (d.of, "\n");
  oprintf (d.of, "void\n");
  oprintf (d.of, "gt_pch_p_");
  output_mangled_typename (d.of, orig_s);
  oprintf (d.of, " (ATTRIBUTE_UNUSED void *this_obj,\n"
	   "\tvoid *x_p,\n"
	   "\tATTRIBUTE_UNUSED gt_pointer_operator op,\n"
	   "\tATTRIBUTE_UNUSED void *cookie)\n");
  oprintf (d.of, "{\n");
  oprintf (d.of, "  %s %s * x ATTRIBUTE_UNUSED = (%s %s *)x_p;\n",
	   s->kind == TYPE_UNION ? "union" : "struct", s->u.s.tag,
	   s->kind == TYPE_UNION ? "union" : "struct", s->u.s.tag);
  d.indent = 2;
  d.have_this_obj = true;

  if (s->kind != TYPE_USER_STRUCT)
    walk_type (s, &d);
  else
    {
      /* User structures have no fields to walk. Simply generate a
	 call to the user-provided PCH walker.  */
      oprintf (d.of, "%*sif ((void *)(%s) == this_obj)\n", d.indent, "",
	       d.prev_val[3]);
      oprintf (d.of, "%*s  gt_pch_nx (&(%s), op, cookie);\n",
	       d.indent, "", d.val);
    }

  oprintf (d.of, "}\n");

  /* Write user-callable entry points for the PCH walking routines.  */
  if (orig_s->kind == TYPE_USER_STRUCT)
    write_pch_user_walking_functions (s, &d);
}

/* Write out local marker routines for STRUCTURES and PARAM_STRUCTS.  */

static void
write_local (outf_p output_header, type_p structures, type_p param_structs)
{
  type_p s;

  if (!output_header)
    return;

  oprintf (output_header, "\n/* Local pointer-walking routines.  */\n");
  for (s = structures; s; s = s->next)
    if (s->gc_used == GC_POINTED_TO || s->gc_used == GC_MAYBE_POINTED_TO)
      {
	options_p opt;

	if (s->u.s.line.file == NULL)
	  continue;
 	for (opt = s->u.s.opt; opt; opt = opt->next)
	  if (strcmp (opt->name, "ptr_alias") == 0
	      && opt->kind == OPTION_TYPE)
	    {
	      const_type_p const t = (const_type_p) opt->info.type;
	      if (t->kind == TYPE_STRUCT
		  || t->kind == TYPE_UNION || t->kind == TYPE_LANG_STRUCT)
		{
		  oprintf (output_header, "#define gt_pch_p_");
		  output_mangled_typename (output_header, s);
		  oprintf (output_header, " gt_pch_p_");
		  output_mangled_typename (output_header, t);
		  oprintf (output_header, "\n");
		}
	      else
		error_at_line (&s->u.s.line,
			       "structure alias is not a structure");
	      break;
	    }
	if (opt)
	  continue;

	/* Declare the marker procedure only once.  */
	oprintf (output_header, "extern void gt_pch_p_");
	output_mangled_typename (output_header, s);
	oprintf (output_header,
		 "\n    (void *, void *, gt_pointer_operator, void *);\n");

	if (s->kind == TYPE_LANG_STRUCT)
	  {
	    type_p ss;
	    for (ss = s->u.s.lang_struct; ss; ss = ss->next)
	      write_local_func_for_structure (s, ss, NULL);
	  }
	else
	  write_local_func_for_structure (s, s, NULL);
      }

  for (s = param_structs; s; s = s->next)
    if (s->gc_used == GC_POINTED_TO)
      {
	type_p *param = s->u.param_struct.param;
	type_p stru = s->u.param_struct.stru;

	/* Declare the marker procedure.  */
	oprintf (output_header, "extern void gt_pch_p_");
	output_mangled_typename (output_header, s);
	oprintf (output_header,
		 "\n    (void *, void *, gt_pointer_operator, void *);\n");

	if (stru->u.s.line.file == NULL)
	  {
	    fprintf (stderr, "warning: structure `%s' used but not defined\n",
		     stru->u.s.tag);
	    continue;
	  }

	if (stru->kind == TYPE_LANG_STRUCT)
	  {
	    type_p ss;
	    for (ss = stru->u.s.lang_struct; ss; ss = ss->next)
	      write_local_func_for_structure (s, ss, param);
	  }
	else
	  write_local_func_for_structure (s, stru, param);
      }
}

/* Nonzero if S is a type for which typed GC allocators should be output.  */

#define USED_BY_TYPED_GC_P(s)						\
  ((s->kind == TYPE_POINTER						\
    && (s->u.p->gc_used == GC_POINTED_TO				\
	|| s->u.p->gc_used == GC_USED))					\
   || (union_or_struct_p (s)   						\
       && ((s)->gc_used == GC_POINTED_TO				\
	   || ((s)->gc_used == GC_MAYBE_POINTED_TO			\
	       && s->u.s.line.file != NULL)				\
	   || ((s)->gc_used == GC_USED					\
	       && strncmp (s->u.s.tag, "anonymous", strlen ("anonymous"))) \
	   || (s->u.s.base_class && opts_have (s->u.s.opt, "tag")))))



/* Might T contain any non-pointer elements?  */

static int
contains_scalar_p (type_p t)
{
  switch (t->kind)
    {
    case TYPE_STRING:
    case TYPE_POINTER:
      return 0;
    case TYPE_ARRAY:
      return contains_scalar_p (t->u.a.p);
    case TYPE_USER_STRUCT:
      /* User-marked structures will typically contain pointers.  */
      return 0;
    default:
      /* Could also check for structures that have no non-pointer
         fields, but there aren't enough of those to worry about.  */
      return 1;
    }
}

/* Mangle INPF and print it to F.  */

static void
put_mangled_filename (outf_p f, const input_file *inpf)
{
  /* The call to get_output_file_name may indirectly update fn since
     get_output_file_with_visibility caches its result inside, so we
     need the CONST_CAST.  */
  const char *name = get_output_file_name (CONST_CAST (input_file*, inpf));
  if (!f || !name)
    return;
  for (; *name != 0; name++)
    if (ISALNUM (*name))
      oprintf (f, "%c", *name);
    else
      oprintf (f, "%c", '_');
}

/* Finish off the currently-created root tables in FLP.  PFX, TNAME,
   LASTNAME, and NAME are all strings to insert in various places in
   the resulting code.  */

static void
finish_root_table (struct flist *flp, const char *pfx, const char *lastname,
		   const char *tname, const char *name)
{
  struct flist *fli2;

  for (fli2 = flp; fli2; fli2 = fli2->next)
    if (fli2->started_p)
      {
	oprintf (fli2->f, "  %s\n", lastname);
	oprintf (fli2->f, "};\n\n");
      }

  for (fli2 = flp; fli2 && base_files; fli2 = fli2->next)
    if (fli2->started_p)
      {
	lang_bitmap bitmap = get_lang_bitmap (fli2->file);
	int fnum;

	for (fnum = 0; bitmap != 0; fnum++, bitmap >>= 1)
	  if (bitmap & 1)
	    {
	      oprintf (base_files[fnum],
		       "extern const struct %s gt_%s_", tname, pfx);
	      put_mangled_filename (base_files[fnum], fli2->file);
	      oprintf (base_files[fnum], "[];\n");
	    }
      }

  {
    size_t fnum;
    for (fnum = 0; base_files && fnum < num_lang_dirs; fnum++)
      oprintf (base_files[fnum],
	       "EXPORTED_CONST struct %s * const %s[] = {\n", tname, name);
  }


  for (fli2 = flp; fli2; fli2 = fli2->next)
    if (fli2->started_p)
      {
	lang_bitmap bitmap = get_lang_bitmap (fli2->file);
	int fnum;

	fli2->started_p = 0;

	for (fnum = 0; base_files && bitmap != 0; fnum++, bitmap >>= 1)
	  if (bitmap & 1)
	    {
	      oprintf (base_files[fnum], "  gt_%s_", pfx);
	      put_mangled_filename (base_files[fnum], fli2->file);
	      oprintf (base_files[fnum], ",\n");
	    }
      }

  {
    size_t fnum;
    for (fnum = 0; base_files && fnum < num_lang_dirs; fnum++)
      {
	oprintf (base_files[fnum], "  NULL\n");
	oprintf (base_files[fnum], "};\n");
      }
  }
}

/* Write the first three fields (pointer, count and stride) for
   root NAME to F.  V and LINE are as for write_root.

   Return true if the entry could be written; return false on error.  */

static bool
start_root_entry (outf_p f, pair_p v, const char *name, struct fileloc *line)
{
  type_p ap;

  if (!v)
    {
      error_at_line (line, "`%s' is too complex to be a root", name);
      return false;
    }

  oprintf (f, "  {\n");
  oprintf (f, "    &%s,\n", name);
  oprintf (f, "    1");

  for (ap = v->type; ap->kind == TYPE_ARRAY; ap = ap->u.a.p)
    if (ap->u.a.len[0])
      oprintf (f, " * (%s)", ap->u.a.len);
    else if (ap == v->type)
      oprintf (f, " * ARRAY_SIZE (%s)", v->name);
  oprintf (f, ",\n");
  oprintf (f, "    sizeof (%s", v->name);
  for (ap = v->type; ap->kind == TYPE_ARRAY; ap = ap->u.a.p)
    oprintf (f, "[0]");
  oprintf (f, "),\n");
  return true;
}

/* A subroutine of write_root for writing the roots for field FIELD_NAME,
   which has type FIELD_TYPE.  Parameters F to EMIT_PCH are the parameters
   of the caller.  */

static void
write_field_root (outf_p f, pair_p v, type_p type, const char *name,
		  int has_length, struct fileloc *line, const char *if_marked,
		  bool emit_pch, type_p field_type, const char *field_name)
{
  struct pair newv;
  /* If the field reference is relative to V, rather than to some
     subcomponent of V, we can mark any subarrays with a single stride.
     We're effectively treating the field as a global variable in its
     own right.  */
  if (v && type == v->type)
    {
      newv = *v;
      newv.type = field_type;
      newv.name = ACONCAT ((v->name, ".", field_name, NULL));
      v = &newv;
    }
  /* Otherwise, any arrays nested in the structure are too complex to
     handle.  */
  else if (field_type->kind == TYPE_ARRAY)
    v = NULL;
  write_root (f, v, field_type, ACONCAT ((name, ".", field_name, NULL)),
	      has_length, line, if_marked, emit_pch);
}

/* Write out to F the table entry and any marker routines needed to
   mark NAME as TYPE.  V can be one of three values:

     - null, if NAME is too complex to represent using a single
       count and stride.  In this case, it is an error for NAME to
       contain any gc-ed data.

     - the outermost array that contains NAME, if NAME is part of an array.

     - the C variable that contains NAME, if NAME is not part of an array.

   LINE is the line of the C source that declares the root variable.
   HAS_LENGTH is nonzero iff V was a variable-length array.  IF_MARKED
   is nonzero iff we are building the root table for hash table caches.  */

static void
write_root (outf_p f, pair_p v, type_p type, const char *name, int has_length,
	    struct fileloc *line, const char *if_marked, bool emit_pch)
{
  switch (type->kind)
    {
    case TYPE_STRUCT:
      {
	pair_p fld;
	for (fld = type->u.s.fields; fld; fld = fld->next)
	  {
	    int skip_p = 0;
	    const char *desc = NULL;
	    options_p o;

	    for (o = fld->opt; o; o = o->next)
	      if (strcmp (o->name, "skip") == 0)
		skip_p = 1;
	      else if (strcmp (o->name, "desc") == 0
		       && o->kind == OPTION_STRING)
		desc = o->info.string;
	      else if (strcmp (o->name, "param_is") == 0)
		;
	      else
		error_at_line (line,
			       "field `%s' of global `%s' has unknown option `%s'",
			       fld->name, name, o->name);

	    if (skip_p)
	      continue;
	    else if (desc && fld->type->kind == TYPE_UNION)
	      {
		pair_p validf = NULL;
		pair_p ufld;

		for (ufld = fld->type->u.s.fields; ufld; ufld = ufld->next)
		  {
		    const char *tag = NULL;
		    options_p oo;
 		    for (oo = ufld->opt; oo; oo = oo->next)
		      if (strcmp (oo->name, "tag") == 0
			  && oo->kind == OPTION_STRING)
			tag = oo->info.string;
		    if (tag == NULL || strcmp (tag, desc) != 0)
		      continue;
		    if (validf != NULL)
		      error_at_line (line,
				     "both `%s.%s.%s' and `%s.%s.%s' have tag `%s'",
				     name, fld->name, validf->name,
				     name, fld->name, ufld->name, tag);
		    validf = ufld;
		  }
		if (validf != NULL)
		  write_field_root (f, v, type, name, 0, line, if_marked,
				    emit_pch, validf->type,
				    ACONCAT ((fld->name, ".",
					      validf->name, NULL)));
	      }
	    else if (desc)
	      error_at_line (line,
			     "global `%s.%s' has `desc' option but is not union",
			     name, fld->name);
	    else
	      write_field_root (f, v, type, name, 0, line, if_marked,
				emit_pch, fld->type, fld->name);
	  }
      }
      break;

    case TYPE_ARRAY:
      {
	char *newname;
	newname = xasprintf ("%s[0]", name);
	write_root (f, v, type->u.a.p, newname, has_length, line, if_marked,
		    emit_pch);
	free (newname);
      }
      break;

    case TYPE_USER_STRUCT:
      error_at_line (line, "`%s' must be a pointer type, because it is "
	             "a GC root and its type is marked with GTY((user))",
		     v->name);
      break;

    case TYPE_POINTER:
      {
	const_type_p tp;

	if (!start_root_entry (f, v, name, line))
	  return;

	tp = type->u.p;

	if (!has_length && union_or_struct_p (tp))
	  {
	    tp = get_ultimate_base_class (tp);
	    const char *id_for_tag = filter_type_name (tp->u.s.tag);
	    oprintf (f, "    &gt_ggc_mx_%s,\n", id_for_tag);
	    if (emit_pch)
	      oprintf (f, "    &gt_pch_nx_%s", id_for_tag);
	    else
	      oprintf (f, "    NULL");
	    if (id_for_tag != tp->u.s.tag)
	      free (CONST_CAST (char *, id_for_tag));
	  }
	else if (!has_length && tp->kind == TYPE_PARAM_STRUCT)
	  {
	    oprintf (f, "    &gt_ggc_m_");
	    output_mangled_typename (f, tp);
	    if (emit_pch)
	      {
		oprintf (f, ",\n    &gt_pch_n_");
		output_mangled_typename (f, tp);
	      }
	    else
	      oprintf (f, ",\n    NULL");
	  }
	else if (has_length
		 && (tp->kind == TYPE_POINTER || union_or_struct_p (tp)))
	  {
	    oprintf (f, "    &gt_ggc_ma_%s,\n", name);
	    if (emit_pch)
	      oprintf (f, "    &gt_pch_na_%s", name);
	    else
	      oprintf (f, "    NULL");
	  }
	else
	  {
	    error_at_line (line,
			   "global `%s' is pointer to unimplemented type",
			   name);
	  }
	if (if_marked)
	  oprintf (f, ",\n    &%s", if_marked);
	oprintf (f, "\n  },\n");
      }
      break;

    case TYPE_STRING:
      {
	if (!start_root_entry (f, v, name, line))
	  return;

	oprintf (f, "    (gt_pointer_walker) &gt_ggc_m_S,\n");
	oprintf (f, "    (gt_pointer_walker) &gt_pch_n_S\n");
	oprintf (f, "  },\n");
      }
      break;

    case TYPE_SCALAR:
      break;

    case TYPE_NONE:
    case TYPE_UNDEFINED:
    case TYPE_UNION:
    case TYPE_LANG_STRUCT:
    case TYPE_PARAM_STRUCT:
      error_at_line (line, "global `%s' is unimplemented type", name);
    }
}

/* This generates a routine to walk an array.  */

static void
write_array (outf_p f, pair_p v, const struct write_types_data *wtd)
{
  struct walk_type_data d;
  char *prevval3;

  memset (&d, 0, sizeof (d));
  d.of = f;
  d.cookie = wtd;
  d.indent = 2;
  d.line = &v->line;
  d.opt = v->opt;
  d.bitmap = get_lang_bitmap (v->line.file);
  d.param = NULL;

  d.prev_val[3] = prevval3 = xasprintf ("&%s", v->name);

  if (wtd->param_prefix)
    {
      oprintf (f, "static void gt_%sa_%s\n", wtd->param_prefix, v->name);
      oprintf (f, "    (void *, void *, gt_pointer_operator, void *);\n");
      oprintf (f, "static void gt_%sa_%s (ATTRIBUTE_UNUSED void *this_obj,\n",
	       wtd->param_prefix, v->name);
      oprintf (d.of,
	       "      ATTRIBUTE_UNUSED void *x_p,\n"
	       "      ATTRIBUTE_UNUSED gt_pointer_operator op,\n"
	       "      ATTRIBUTE_UNUSED void * cookie)\n");
      oprintf (d.of, "{\n");
      d.prev_val[0] = d.prev_val[1] = d.prev_val[2] = d.val = v->name;
      d.process_field = write_types_local_process_field;
      d.have_this_obj = true;
      walk_type (v->type, &d);
      oprintf (f, "}\n\n");
    }

  d.opt = v->opt;
  oprintf (f, "static void gt_%sa_%s (void *);\n", wtd->prefix, v->name);
  oprintf (f, "static void\ngt_%sa_%s (ATTRIBUTE_UNUSED void *x_p)\n",
	   wtd->prefix, v->name);
  oprintf (f, "{\n");
  d.prev_val[0] = d.prev_val[1] = d.prev_val[2] = d.val = v->name;
  d.process_field = write_types_process_field;
  d.have_this_obj = false;
  walk_type (v->type, &d);
  free (prevval3);
  oprintf (f, "}\n\n");
}

/* Output a table describing the locations and types of VARIABLES.  */

static void
write_roots (pair_p variables, bool emit_pch)
{
  pair_p v;
  struct flist *flp = NULL;

  for (v = variables; v; v = v->next)
    {
      outf_p f = 
	get_output_file_with_visibility (CONST_CAST (input_file*,
						     v->line.file));
      struct flist *fli;
      const char *length = NULL;
      int deletable_p = 0;
      options_p o;
      for (o = v->opt; o; o = o->next)
	if (strcmp (o->name, "length") == 0
	    && o->kind == OPTION_STRING)
	  length = o->info.string;
	else if (strcmp (o->name, "deletable") == 0)
	  deletable_p = 1;
	else if (strcmp (o->name, "param_is") == 0)
	  ;
	else if (strncmp (o->name, "param", 5) == 0
		 && ISDIGIT (o->name[5]) && strcmp (o->name + 6, "_is") == 0)
	  ;
	else if (strcmp (o->name, "if_marked") == 0)
	  ;
	else
	  error_at_line (&v->line,
			 "global `%s' has unknown option `%s'",
			 v->name, o->name);

      for (fli = flp; fli; fli = fli->next)
	if (fli->f == f && f)
	  break;
      if (fli == NULL)
	{
	  fli = XNEW (struct flist);
	  fli->f = f;
	  fli->next = flp;
	  fli->started_p = 0;
	  fli->file = v->line.file;
	  gcc_assert (fli->file);
	  flp = fli;

	  oprintf (f, "\n/* GC roots.  */\n\n");
	}

      if (!deletable_p
	  && length
	  && v->type->kind == TYPE_POINTER
	  && (v->type->u.p->kind == TYPE_POINTER
	      || v->type->u.p->kind == TYPE_STRUCT))
	{
	  write_array (f, v, &ggc_wtd);
	  write_array (f, v, &pch_wtd);
	}
    }

  for (v = variables; v; v = v->next)
    {
      outf_p f = get_output_file_with_visibility (CONST_CAST (input_file*,
							      v->line.file));
      struct flist *fli;
      int skip_p = 0;
      int length_p = 0;
      options_p o;

      for (o = v->opt; o; o = o->next)
	if (strcmp (o->name, "length") == 0)
	  length_p = 1;
	else if (strcmp (o->name, "deletable") == 0
		 || strcmp (o->name, "if_marked") == 0)
	  skip_p = 1;

      if (skip_p)
	continue;

      for (fli = flp; fli; fli = fli->next)
	if (fli->f == f)
	  break;
      if (!fli->started_p)
	{
	  fli->started_p = 1;

	  oprintf (f, "EXPORTED_CONST struct ggc_root_tab gt_ggc_r_");
	  put_mangled_filename (f, v->line.file);
	  oprintf (f, "[] = {\n");
	}

      write_root (f, v, v->type, v->name, length_p, &v->line, NULL, emit_pch);
    }

  finish_root_table (flp, "ggc_r", "LAST_GGC_ROOT_TAB", "ggc_root_tab",
		     "gt_ggc_rtab");

  for (v = variables; v; v = v->next)
    {
      outf_p f = get_output_file_with_visibility (CONST_CAST (input_file*,
							      v->line.file));
      struct flist *fli;
      int skip_p = 1;
      options_p o;

      for (o = v->opt; o; o = o->next)
	if (strcmp (o->name, "deletable") == 0)
	  skip_p = 0;
	else if (strcmp (o->name, "if_marked") == 0)
	  skip_p = 1;

      if (skip_p)
	continue;

      for (fli = flp; fli; fli = fli->next)
	if (fli->f == f)
	  break;
      if (!fli->started_p)
	{
	  fli->started_p = 1;

	  oprintf (f, "EXPORTED_CONST struct ggc_root_tab gt_ggc_rd_");
	  put_mangled_filename (f, v->line.file);
	  oprintf (f, "[] = {\n");
	}

      oprintf (f, "  { &%s, 1, sizeof (%s), NULL, NULL },\n",
	       v->name, v->name);
    }

  finish_root_table (flp, "ggc_rd", "LAST_GGC_ROOT_TAB", "ggc_root_tab",
		     "gt_ggc_deletable_rtab");

  for (v = variables; v; v = v->next)
    {
      outf_p f = get_output_file_with_visibility (CONST_CAST (input_file*,
							      v->line.file));
      struct flist *fli;
      const char *if_marked = NULL;
      int length_p = 0;
      options_p o;

      for (o = v->opt; o; o = o->next)
	if (strcmp (o->name, "length") == 0)
	  length_p = 1;
	else if (strcmp (o->name, "if_marked") == 0
		       && o->kind == OPTION_STRING)
	  if_marked = o->info.string;
       if (if_marked == NULL)
	continue;
      if (v->type->kind != TYPE_POINTER
	  || v->type->u.p->kind != TYPE_PARAM_STRUCT
	  || v->type->u.p->u.param_struct.stru != find_structure ("htab",
	                                                          TYPE_STRUCT))
	{
	  error_at_line (&v->line,
			 "if_marked option used but not hash table");
	  continue;
	}

      for (fli = flp; fli; fli = fli->next)
	if (fli->f == f)
	  break;
      if (!fli->started_p)
	{
	  fli->started_p = 1;

	  oprintf (f, "EXPORTED_CONST struct ggc_cache_tab gt_ggc_rc_");
	  put_mangled_filename (f, v->line.file);
	  oprintf (f, "[] = {\n");
	}

      write_root (f, v, v->type->u.p->u.param_struct.param[0],
		  v->name, length_p, &v->line, if_marked, emit_pch);
    }

  finish_root_table (flp, "ggc_rc", "LAST_GGC_CACHE_TAB", "ggc_cache_tab",
		     "gt_ggc_cache_rtab");

  if (!emit_pch)
    return;

  for (v = variables; v; v = v->next)
    {
      outf_p f = get_output_file_with_visibility (CONST_CAST (input_file*,
							      v->line.file));
      struct flist *fli;
      int length_p = 0;
      int if_marked_p = 0;
      options_p o;

      for (o = v->opt; o; o = o->next)
	if (strcmp (o->name, "length") == 0)
	  length_p = 1;
	else if (strcmp (o->name, "if_marked") == 0)
	  if_marked_p = 1;

      if (!if_marked_p)
	continue;

      for (fli = flp; fli; fli = fli->next)
	if (fli->f == f)
	  break;
      if (!fli->started_p)
	{
	  fli->started_p = 1;

	  oprintf (f, "EXPORTED_CONST struct ggc_root_tab gt_pch_rc_");
	  put_mangled_filename (f, v->line.file);
	  oprintf (f, "[] = {\n");
	}

      write_root (f, v, v->type, v->name, length_p, &v->line, NULL, emit_pch);
    }

  finish_root_table (flp, "pch_rc", "LAST_GGC_ROOT_TAB", "ggc_root_tab",
		     "gt_pch_cache_rtab");

  for (v = variables; v; v = v->next)
    {
      outf_p f = get_output_file_with_visibility (CONST_CAST (input_file*,
							      v->line.file));
      struct flist *fli;
      int skip_p = 0;
      options_p o;

      for (o = v->opt; o; o = o->next)
	if (strcmp (o->name, "deletable") == 0
	    || strcmp (o->name, "if_marked") == 0)
	  {
	    skip_p = 1;
	    break;
	  }

      if (skip_p)
	continue;

      if (!contains_scalar_p (v->type))
	continue;

      for (fli = flp; fli; fli = fli->next)
	if (fli->f == f)
	  break;
      if (!fli->started_p)
	{
	  fli->started_p = 1;

	  oprintf (f, "EXPORTED_CONST struct ggc_root_tab gt_pch_rs_");
	  put_mangled_filename (f, v->line.file);
	  oprintf (f, "[] = {\n");
	}

      oprintf (f, "  { &%s, 1, sizeof (%s), NULL, NULL },\n",
	       v->name, v->name);
    }

  finish_root_table (flp, "pch_rs", "LAST_GGC_ROOT_TAB", "ggc_root_tab",
		     "gt_pch_scalar_rtab");
}

/* TRUE if type S has the GTY variable_size annotation.  */

static bool
variable_size_p (const type_p s)
{
  options_p o;
  for (o = s->u.s.opt; o; o = o->next)
    if (strcmp (o->name, "variable_size") == 0)
      return true;
  return false;
}

enum alloc_quantity
{ single, vector };

/* Writes one typed allocator definition into output F for type
   identifier TYPE_NAME with optional type specifier TYPE_SPECIFIER.
   The allocator name will contain ALLOCATOR_TYPE.  If VARIABLE_SIZE
   is true, the allocator will have an extra parameter specifying
   number of bytes to allocate.  If QUANTITY is set to VECTOR, a
   vector allocator will be output.  */

static void
write_typed_alloc_def (outf_p f, 
                       bool variable_size, const char *type_specifier,
                       const char *type_name, const char *allocator_type,
                       enum alloc_quantity quantity)
{
  bool two_args = variable_size && (quantity == vector);
  gcc_assert (f != NULL);
  const char *type_name_as_id = filter_type_name (type_name);
  oprintf (f, "#define ggc_alloc_%s%s", allocator_type, type_name_as_id);
  oprintf (f, "(%s%s%s) ",
	   (variable_size ? "SIZE" : ""),
	   (two_args ? ", " : ""),
	   (quantity == vector) ? "n" : "");
  oprintf (f, "((%s%s *)", type_specifier, type_name);
  oprintf (f, "(ggc_internal_%salloc_stat (", allocator_type);
  if (variable_size)
    oprintf (f, "SIZE");
  else
    oprintf (f, "sizeof (%s%s)", type_specifier, type_name);
  if (quantity == vector)
    oprintf (f, ", n");
  oprintf (f, " MEM_STAT_INFO)))\n");
  if (type_name_as_id != type_name)
    free (CONST_CAST (char *, type_name_as_id));
}

/* Writes a typed allocator definition into output F for a struct or
   union S, with a given ALLOCATOR_TYPE and QUANTITY for ZONE.  */

static void
write_typed_struct_alloc_def (outf_p f,
			      const type_p s, const char *allocator_type,
			      enum alloc_quantity quantity)
{
  gcc_assert (union_or_struct_p (s));
  write_typed_alloc_def (f, variable_size_p (s), get_type_specifier (s),
                         s->u.s.tag, allocator_type, quantity);
}

/* Writes a typed allocator definition into output F for a typedef P,
   with a given ALLOCATOR_TYPE and QUANTITY for ZONE.  */

static void
write_typed_typedef_alloc_def (outf_p f,
                               const pair_p p, const char *allocator_type,
                               enum alloc_quantity quantity)
{
  write_typed_alloc_def (f, variable_size_p (p->type), "", p->name,
                         allocator_type, quantity);
}

/* Writes typed allocator definitions into output F for the types in
   STRUCTURES and TYPEDEFS that are used by GC.  */

static void
write_typed_alloc_defns (outf_p f,
                         const type_p structures, const pair_p typedefs)
{
  type_p s;
  pair_p p;

  gcc_assert (f != NULL);
  oprintf (f,
	   "\n/* Allocators for known structs and unions.  */\n\n");
  for (s = structures; s; s = s->next)
    {
      if (!USED_BY_TYPED_GC_P (s))
	continue;
      gcc_assert (union_or_struct_p (s));
      /* In plugin mode onput output ggc_alloc macro definitions
	 relevant to plugin input files.  */
      if (nb_plugin_files > 0 
	  && ((s->u.s.line.file == NULL) || !s->u.s.line.file->inpisplugin))
	continue;
      write_typed_struct_alloc_def (f, s, "", single);
      write_typed_struct_alloc_def (f, s, "cleared_", single);
      write_typed_struct_alloc_def (f, s, "vec_", vector);
      write_typed_struct_alloc_def (f, s, "cleared_vec_", vector);
    }

  oprintf (f, "\n/* Allocators for known typedefs.  */\n");
  for (p = typedefs; p; p = p->next)
    {
      s = p->type;
      if (!USED_BY_TYPED_GC_P (s) || (strcmp (p->name, s->u.s.tag) == 0))
	continue;
      /* In plugin mode onput output ggc_alloc macro definitions
	 relevant to plugin input files.  */
      if (nb_plugin_files > 0) 
	{
	  struct fileloc* filoc = type_fileloc (s);
	  if (!filoc || !filoc->file->inpisplugin)
	    continue;
	};
      write_typed_typedef_alloc_def (f, p, "", single);
      write_typed_typedef_alloc_def (f, p, "cleared_", single);
      write_typed_typedef_alloc_def (f, p, "vec_", vector);
      write_typed_typedef_alloc_def (f, p, "cleared_vec_", vector);
    }
}

/* Prints not-as-ugly version of a typename of T to OF.  Trades the uniquness
   guaranteee for somewhat increased readability.  If name conflicts do happen,
   this funcion will have to be adjusted to be more like
   output_mangled_typename.  */

static void
output_typename (outf_p of, const_type_p t)
{
  switch (t->kind)
    {
    case TYPE_STRING:
      oprintf (of, "str");
      break;
    case TYPE_SCALAR:
      oprintf (of, "scalar");
      break;
    case TYPE_POINTER:
      output_typename (of, t->u.p);
      break;
    case TYPE_STRUCT:
    case TYPE_USER_STRUCT:
    case TYPE_UNION:
    case TYPE_LANG_STRUCT:
      oprintf (of, "%s", t->u.s.tag);
      break;
    case TYPE_PARAM_STRUCT:
      {
	int i;
	for (i = 0; i < NUM_PARAM; i++)
	  if (t->u.param_struct.param[i] != NULL)
	    {
	      output_typename (of, t->u.param_struct.param[i]);
	      oprintf (of, "_");
	    }
	output_typename (of, t->u.param_struct.stru);
	break;
      }
    case TYPE_NONE:
    case TYPE_UNDEFINED:
    case TYPE_ARRAY:
      gcc_unreachable ();
    }
}

/* Writes a typed GC allocator for type S that is suitable as a callback for
   the splay tree implementation in libiberty.  */

static void
write_splay_tree_allocator_def (const_type_p s)
{
  outf_p of = get_output_file_with_visibility (NULL);
  oprintf (of, "void * ggc_alloc_splay_tree_");
  output_typename (of, s);
  oprintf (of, " (int sz, void * nl)\n");
  oprintf (of, "{\n");
  oprintf (of, "  return ggc_splay_alloc (sz, nl);\n");
  oprintf (of, "}\n\n");
}

/* Writes typed GC allocators for PARAM_STRUCTS that are suitable as callbacks
   for the splay tree implementation in libiberty.  */

static void
write_splay_tree_allocators (const_type_p param_structs)
{
  const_type_p s;

  oprintf (header_file, "\n/* Splay tree callback allocators.  */\n");
  for (s = param_structs; s; s = s->next)
    if (s->gc_used == GC_POINTED_TO)
      {
	oprintf (header_file, "extern void * ggc_alloc_splay_tree_");
	output_typename (header_file, s);
	oprintf (header_file, " (int, void *);\n");
	write_splay_tree_allocator_def (s);
      }
}

#define INDENT 2

/* Dumps the value of typekind KIND.  */

static void
dump_typekind (int indent, enum typekind kind)
{
  printf ("%*ckind = ", indent, ' ');
  switch (kind)
    {
    case TYPE_SCALAR:
      printf ("TYPE_SCALAR");
      break;
    case TYPE_STRING:
      printf ("TYPE_STRING");
      break;
    case TYPE_STRUCT:
      printf ("TYPE_STRUCT");
      break;
    case TYPE_UNDEFINED:
      printf ("TYPE_UNDEFINED");
      break;
    case TYPE_USER_STRUCT:
      printf ("TYPE_USER_STRUCT");
      break;
    case TYPE_UNION:
      printf ("TYPE_UNION");
      break;
    case TYPE_POINTER:
      printf ("TYPE_POINTER");
      break;
    case TYPE_ARRAY:
      printf ("TYPE_ARRAY");
      break;
    case TYPE_LANG_STRUCT:
      printf ("TYPE_LANG_STRUCT");
      break;
    case TYPE_PARAM_STRUCT:
      printf ("TYPE_PARAM_STRUCT");
      break;
    default:
      gcc_unreachable ();
    }
  printf ("\n");
}

/* Dumps the value of GC_USED flag.  */

static void
dump_gc_used (int indent, enum gc_used_enum gc_used)
{
  printf ("%*cgc_used = ", indent, ' ');
  switch (gc_used)
    {
    case GC_UNUSED:
      printf ("GC_UNUSED");
      break;
    case GC_USED:
      printf ("GC_USED");
      break;
    case GC_MAYBE_POINTED_TO:
      printf ("GC_MAYBE_POINTED_TO");
      break;
    case GC_POINTED_TO:
      printf ("GC_POINTED_TO");
      break;
    default:
      gcc_unreachable ();
    }
  printf ("\n");
}

/* Dumps the type options OPT.  */

static void
dump_options (int indent, options_p opt)
{
  options_p o;
  printf ("%*coptions = ", indent, ' ');
  o = opt;
  while (o)
    {
      switch (o->kind)
	{
	case OPTION_STRING:
	  printf ("%s:string %s ", o->name, o->info.string);
	  break;
	case OPTION_TYPE:
	  printf ("%s:type ", o->name);
	  dump_type (indent+1, o->info.type);
	  break;
	case OPTION_NESTED:
	  printf ("%s:nested ", o->name);
	  break;
	case OPTION_NONE:
	  gcc_unreachable ();
	}
      o = o->next;
    }
  printf ("\n");
}

/* Dumps the source file location in LINE.  */

static void
dump_fileloc (int indent, struct fileloc line)
{
  printf ("%*cfileloc: file = %s, line = %d\n", indent, ' ', 
	  get_input_file_name (line.file),
	  line.line);
}

/* Recursively dumps the struct, union, or a language-specific
   struct T.  */

static void
dump_type_u_s (int indent, type_p t)
{
  pair_p fields;

  gcc_assert (union_or_struct_p (t));
  printf ("%*cu.s.tag = %s\n", indent, ' ', t->u.s.tag);
  dump_fileloc (indent, t->u.s.line);
  printf ("%*cu.s.fields =\n", indent, ' ');
  fields = t->u.s.fields;
  while (fields)
    {
      dump_pair (indent + INDENT, fields);
      fields = fields->next;
    }
  printf ("%*cend of fields of type %p\n", indent, ' ', (void *) t);
  dump_options (indent, t->u.s.opt);
  printf ("%*cu.s.bitmap = %X\n", indent, ' ', t->u.s.bitmap);
  if (t->kind == TYPE_LANG_STRUCT)
    {
      printf ("%*cu.s.lang_struct:\n", indent, ' ');
      dump_type_list (indent + INDENT, t->u.s.lang_struct);
    }
}

/* Recursively dumps the array T.  */

static void
dump_type_u_a (int indent, type_p t)
{
  gcc_assert (t->kind == TYPE_ARRAY);
  printf ("%*clen = %s, u.a.p:\n", indent, ' ', t->u.a.len);
  dump_type_list (indent + INDENT, t->u.a.p);
}

/* Recursively dumps the parameterized struct T.  */

static void
dump_type_u_param_struct (int indent, type_p t)
{
  int i;
  gcc_assert (t->kind == TYPE_PARAM_STRUCT);
  printf ("%*cu.param_struct.stru:\n", indent, ' ');
  dump_type_list (indent, t->u.param_struct.stru);
  dump_fileloc (indent, t->u.param_struct.line);
  for (i = 0; i < NUM_PARAM; i++)
    {
      if (t->u.param_struct.param[i] == NULL)
	continue;
      printf ("%*cu.param_struct.param[%d]:\n", indent, ' ', i);
      dump_type (indent + INDENT, t->u.param_struct.param[i]);
    }
}

/* Recursively dumps the type list T.  */

static void
dump_type_list (int indent, type_p t)
{
  type_p p = t;
  while (p)
    {
      dump_type (indent, p);
      p = p->next;
    }
}

static htab_t seen_types;

/* Recursively dumps the type T if it was not dumped previously.  */

static void
dump_type (int indent, type_p t)
{
  PTR *slot;

  if (seen_types == NULL)
    seen_types = htab_create (100, htab_hash_pointer, htab_eq_pointer, NULL);

  printf ("%*cType at %p: ", indent, ' ', (void *) t);
  slot = htab_find_slot (seen_types, t, INSERT);
  if (*slot != NULL)
    {
      printf ("already seen.\n");
      return;
    }
  *slot = t;
  printf ("\n");

  dump_typekind (indent, t->kind);
  printf ("%*cpointer_to = %p\n", indent + INDENT, ' ',
	  (void *) t->pointer_to);
  dump_gc_used (indent + INDENT, t->gc_used);
  switch (t->kind)
    {
    case TYPE_SCALAR:
      printf ("%*cscalar_is_char = %s\n", indent + INDENT, ' ',
	      t->u.scalar_is_char ? "true" : "false");
      break;
    case TYPE_STRING:
      break;
    case TYPE_STRUCT:
    case TYPE_UNION:
    case TYPE_LANG_STRUCT:
    case TYPE_USER_STRUCT:
      dump_type_u_s (indent + INDENT, t);
      break;
    case TYPE_POINTER:
      printf ("%*cp:\n", indent + INDENT, ' ');
      dump_type (indent + INDENT, t->u.p);
      break;
    case TYPE_ARRAY:
      dump_type_u_a (indent + INDENT, t);
      break;
    case TYPE_PARAM_STRUCT:
      dump_type_u_param_struct (indent + INDENT, t);
      break;
    default:
      gcc_unreachable ();
    }
  printf ("%*cEnd of type at %p\n", indent, ' ', (void *) t);
}

/* Dumps the pair P.  */

static void
dump_pair (int indent, pair_p p)
{
  printf ("%*cpair: name = %s\n", indent, ' ', p->name);
  dump_type (indent, p->type);
  dump_fileloc (indent, p->line);
  dump_options (indent, p->opt);
  printf ("%*cEnd of pair %s\n", indent, ' ', p->name);
}

/* Dumps the list of pairs PP.  */

static void
dump_pair_list (const char *name, pair_p pp)
{
  pair_p p;
  printf ("%s:\n", name);
  for (p = pp; p != NULL; p = p->next)
    dump_pair (0, p);
  printf ("End of %s\n\n", name);
}

/* Dumps the STRUCTURES.  */

static void
dump_structures (const char *name, type_p structures)
{
  printf ("%s:\n", name);
  dump_type_list (0, structures);
  printf ("End of %s\n\n", name);
}

/* Dumps the internal structures of gengtype.  This is useful to debug
   gengtype itself, or to understand what it does, e.g. for plugin
   developers.  */

static void
dump_everything (void)
{
  dump_pair_list ("typedefs", typedefs);
  dump_structures ("structures", structures);
  dump_structures ("param_structs", param_structs);
  dump_pair_list ("variables", variables);

  /* Allocated with the first call to dump_type.  */
  htab_delete (seen_types);
}



/* Option specification for getopt_long.  */
static const struct option gengtype_long_options[] = {
  {"help", no_argument, NULL, 'h'},
  {"version", no_argument, NULL, 'V'},
  {"verbose", no_argument, NULL, 'v'},
  {"dump", no_argument, NULL, 'd'},
  {"debug", no_argument, NULL, 'D'},
  {"plugin", required_argument, NULL, 'P'},
  {"srcdir", required_argument, NULL, 'S'},
  {"backupdir", required_argument, NULL, 'B'},
  {"inputs", required_argument, NULL, 'I'},
  {"read-state", required_argument, NULL, 'r'},
  {"write-state", required_argument, NULL, 'w'},
  /* Terminating NULL placeholder.  */
  {NULL, no_argument, NULL, 0},
};


static void
print_usage (void)
{
  printf ("Usage: %s\n", progname);
  printf ("\t -h | --help " " \t# Give this help.\n");
  printf ("\t -D | --debug "
	  " \t# Give debug output to debug %s itself.\n", progname);
  printf ("\t -V | --version " " \t# Give version information.\n");
  printf ("\t -v | --verbose  \t# Increase verbosity.  Can be given several times.\n");
  printf ("\t -d | --dump " " \t# Dump state for debugging.\n");
  printf ("\t -P | --plugin <output-file> <plugin-src> ... "
	  " \t# Generate for plugin.\n");
  printf ("\t -S | --srcdir <GCC-directory> "
	  " \t# Specify the GCC source directory.\n");
  printf ("\t -B | --backupdir <directory> "
	  " \t# Specify the backup directory for updated files.\n");
  printf ("\t -I | --inputs <input-list> "
	  " \t# Specify the file with source files list.\n");
  printf ("\t -w | --write-state <state-file> " " \t# Write a state file.\n");
  printf ("\t -r | --read-state <state-file> " " \t# Read a state file.\n");
}

static void
print_version (void)
{
  printf ("%s %s%s\n", progname, pkgversion_string, version_string);
  printf ("Report bugs: %s\n", bug_report_url);
}

/* Parse the program options using getopt_long... */
static void
parse_program_options (int argc, char **argv)
{
  int opt = -1;
  while ((opt = getopt_long (argc, argv, "hVvdP:S:B:I:w:r:D",
			     gengtype_long_options, NULL)) >= 0)
    {
      switch (opt)
	{
	case 'h':		/* --help */
	  print_usage ();
	  break;
	case 'V':		/* --version */
	  print_version ();
	  break;
	case 'd':		/* --dump */
	  do_dump = 1;
	  break;
	case 'D':		/* --debug */
	  do_debug = 1;
	  break;
	case 'v':		/* --verbose */
	  verbosity_level++;
	  break;
	case 'P':		/* --plugin */
	  if (optarg)
	    plugin_output_filename = optarg;
	  else
	    fatal ("missing plugin output file name");
	  break;
	case 'S':		/* --srcdir */
	  if (optarg)
	    srcdir = optarg;
	  else
	    fatal ("missing source directory");
	  srcdir_len = strlen (srcdir);
	  break;
	case 'B':		/* --backupdir */
	  if (optarg)
	    backup_dir = optarg;
	  else
	    fatal ("missing backup directory");
	  break;
	case 'I':		/* --inputs */
	  if (optarg)
	    inputlist = optarg;
	  else
	    fatal ("missing input list");
	  break;
	case 'r':		/* --read-state */
	  if (optarg)
	    read_state_filename = optarg;
	  else
	    fatal ("missing read state file");
	  DBGPRINTF ("read state %s\n", optarg);
	  break;
	case 'w':		/* --write-state */
	  DBGPRINTF ("write state %s\n", optarg);
	  if (optarg)
	    write_state_filename = optarg;
	  else
	    fatal ("missing write state file");
	  break;
	default:
	  fprintf (stderr, "%s: unknown flag '%c'\n", progname, opt);
	  print_usage ();
	  fatal ("unexpected flag");
	}
    };
  if (plugin_output_filename)
    {
      /* In plugin mode we require some input files.  */
      int i = 0;
      if (optind >= argc)
	fatal ("no source files given in plugin mode");
      nb_plugin_files = argc - optind;
      plugin_files = XNEWVEC (input_file*, nb_plugin_files);
      for (i = 0; i < (int) nb_plugin_files; i++)
	{
	  char *name = argv[i + optind];
	  plugin_files[i] = input_file_by_name (name);
	}
    }
}



/******* Manage input files.  ******/

/* Hash table of unique input file names.  */
static htab_t input_file_htab;

/* Find or allocate a new input_file by hash-consing it.  */
input_file*
input_file_by_name (const char* name)
{
  PTR* slot;
  input_file* f = NULL;
  int namlen = 0;
  if (!name)
    return NULL;
  namlen = strlen (name);
  f = XCNEWVAR (input_file, sizeof (input_file)+namlen+2);
  f->inpbitmap = 0;
  f->inpoutf = NULL;
  f->inpisplugin = false;
  strcpy (f->inpname, name);
  slot = htab_find_slot (input_file_htab, f, INSERT);
  gcc_assert (slot != NULL);
  if (*slot)
    {
      /* Already known input file.  */
      free (f);
      return (input_file*)(*slot);
    }
  /* New input file.  */
  *slot = f;
  return f;
    }

/* Hash table support routines for input_file-s.  */
static hashval_t
htab_hash_inputfile (const void *p)
{
  const input_file *inpf = (const input_file *) p;
  gcc_assert (inpf);
  return htab_hash_string (get_input_file_name (inpf));
}

static int
htab_eq_inputfile (const void *x, const void *y)
{
  const input_file *inpfx = (const input_file *) x;
  const input_file *inpfy = (const input_file *) y;
  gcc_assert (inpfx != NULL && inpfy != NULL);
  return !filename_cmp (get_input_file_name (inpfx), get_input_file_name (inpfy));
}


int
main (int argc, char **argv)
{
  size_t i;
  static struct fileloc pos = { NULL, 0 };
  outf_p output_header;

  /* Mandatory common initializations.  */
  progname = "gengtype";	/* For fatal and messages.  */
  /* Create the hash-table used to hash-cons input files.  */
  input_file_htab =
    htab_create (800, htab_hash_inputfile, htab_eq_inputfile, NULL);
  /* Initialize our special input files.  */
  this_file = input_file_by_name (__FILE__);
  system_h_file = input_file_by_name ("system.h");
  /* Set the scalar_is_char union number for predefined scalar types.  */
  scalar_nonchar.u.scalar_is_char = FALSE;
  scalar_char.u.scalar_is_char = TRUE;

  parse_program_options (argc, argv);

#if ENABLE_CHECKING
  if (do_debug)
    {
      time_t now = (time_t) 0;
      time (&now);
      DBGPRINTF ("gengtype started pid %d at %s",
		 (int) getpid (), ctime (&now));
    }
#endif	/* ENABLE_CHECKING */

  /* Parse the input list and the input files.  */
  DBGPRINTF ("inputlist %s", inputlist);
  if (read_state_filename)
    {
      if (inputlist)
	fatal ("input list %s cannot be given with a read state file %s",
	       inputlist, read_state_filename);
      read_state (read_state_filename);
      DBGPRINT_COUNT_TYPE ("structures after read_state", structures);
      DBGPRINT_COUNT_TYPE ("param_structs after read_state", param_structs);
    }
  else if (inputlist)
    {
      /* These types are set up with #define or else outside of where
         we can see them.  We should initialize them before calling
         read_input_list.  */
#define POS_HERE(Call) do { pos.file = this_file; pos.line = __LINE__; \
	Call;} while (0)
      POS_HERE (do_scalar_typedef ("CUMULATIVE_ARGS", &pos));
      POS_HERE (do_scalar_typedef ("REAL_VALUE_TYPE", &pos));
      POS_HERE (do_scalar_typedef ("FIXED_VALUE_TYPE", &pos));
      POS_HERE (do_scalar_typedef ("double_int", &pos));
      POS_HERE (do_scalar_typedef ("uint64_t", &pos));
      POS_HERE (do_scalar_typedef ("uint8", &pos));
      POS_HERE (do_scalar_typedef ("uintptr_t", &pos));
      POS_HERE (do_scalar_typedef ("jword", &pos));
      POS_HERE (do_scalar_typedef ("JCF_u2", &pos));
      POS_HERE (do_scalar_typedef ("void", &pos));
      POS_HERE (do_typedef ("PTR", 
			    create_pointer (resolve_typedef ("void", &pos)),
			    &pos));
#undef POS_HERE
      read_input_list (inputlist);
      for (i = 0; i < num_gt_files; i++)
	{
	  parse_file (get_input_file_name (gt_files[i]));
	  DBGPRINTF ("parsed file #%d %s", 
		     (int) i, get_input_file_name (gt_files[i]));
	}
      if (verbosity_level >= 1)
	printf ("%s parsed %d files with %d GTY types\n", 
		progname, (int) num_gt_files, type_count);

      DBGPRINT_COUNT_TYPE ("structures after parsing", structures);
      DBGPRINT_COUNT_TYPE ("param_structs after parsing", param_structs);

    }
  else
    fatal ("either an input list or a read state file should be given");
  if (hit_error)
    return 1;


  if (plugin_output_filename)
    {
      size_t ix = 0;
      /* In plugin mode, we should have read a state file, and have
	 given at least one plugin file.  */
      if (!read_state_filename)
	fatal ("No read state given in plugin mode for %s",
	       plugin_output_filename);

      if (nb_plugin_files == 0 || !plugin_files)
	fatal ("No plugin files given in plugin mode for %s",
	       plugin_output_filename);

      /* Parse our plugin files and augment the state.  */
      for (ix = 0; ix < nb_plugin_files; ix++)
	{
	  input_file* pluginput = plugin_files [ix];
	  pluginput->inpisplugin = true;
	  parse_file (get_input_file_name (pluginput));
	}
      if (hit_error)
	return 1;

      plugin_output = create_file ("GCC", plugin_output_filename);
      DBGPRINTF ("created plugin_output %p named %s",
		 (void *) plugin_output, plugin_output->name);
    }
  else
    {				/* No plugin files, we are in normal mode.  */
      if (!srcdir)
	fatal ("gengtype needs a source directory in normal mode");
    }
  if (hit_error)
    return 1;

  gen_rtx_next ();

  /* The call to set_gc_used may indirectly call find_param_structure
     hence enlarge the param_structs list of types.  */
  set_gc_used (variables);

 /* The state at this point is read from the state input file or by
    parsing source files and optionally augmented by parsing plugin
    source files.  Write it now.  */
  if (write_state_filename)
    {
      DBGPRINT_COUNT_TYPE ("structures before write_state", structures);
      DBGPRINT_COUNT_TYPE ("param_structs before write_state", param_structs);

      if (hit_error)
	fatal ("didn't write state file %s after errors", 
	       write_state_filename);

      DBGPRINTF ("before write_state %s", write_state_filename);
      write_state (write_state_filename);

      if (do_dump)
	dump_everything ();

      /* After having written the state file we return immediately to
	 avoid generating any output file.  */
      if (hit_error)
	return 1;
      else
	return 0;
    }


  open_base_files ();

  output_header = plugin_output ? plugin_output : header_file;
  write_typed_alloc_defns (output_header, structures, typedefs);
  DBGPRINT_COUNT_TYPE ("structures before write_types outputheader",
		       structures);
  DBGPRINT_COUNT_TYPE ("param_structs before write_types outputheader",
		       param_structs);

  write_types (output_header, structures, param_structs, &ggc_wtd);
  if (plugin_files == NULL)
    {
      DBGPRINT_COUNT_TYPE ("structures before write_types headerfil",
			   structures);
      DBGPRINT_COUNT_TYPE ("param_structs before write_types headerfil",
			   param_structs);
      write_types (header_file, structures, param_structs, &pch_wtd);
      write_local (header_file, structures, param_structs);
    }
  write_splay_tree_allocators (param_structs);
  write_roots (variables, plugin_files == NULL);
  write_rtx_next ();
  close_output_files ();

  if (do_dump)
    dump_everything ();

  /* Don't bother about free-ing any input or plugin file, etc.  */

  if (hit_error)
    return 1;
  return 0;
}<|MERGE_RESOLUTION|>--- conflicted
+++ resolved
@@ -2053,13 +2053,8 @@
     REG_EXTENDED, NULL_REGEX,
     "gt-objc-objc-map.h", "objc/objc-map.c", NULL_FRULACT },
 
-<<<<<<< HEAD
-  /* General cases.  For header *.h and source *.c or *.cc files, we need
-   * special actions to handle the language.  */
-=======
   /* General cases.  For header *.h and source *.c or *.cc files, we
    * need special actions to handle the language.  */
->>>>>>> 801a661c
 
   /* Source *.c files are using get_file_gtfilename to compute their
      output_name and get_file_basename to compute their for_name
