/* Process source files and output type information.
   Copyright (C) 2002-2014 Free Software Foundation, Inc.

   This file is part of GCC.

   GCC is free software; you can redistribute it and/or modify it under
   the terms of the GNU General Public License as published by the Free
   Software Foundation; either version 3, or (at your option) any later
   version.

   GCC is distributed in the hope that it will be useful, but WITHOUT ANY
   WARRANTY; without even the implied warranty of MERCHANTABILITY or
   FITNESS FOR A PARTICULAR PURPOSE.  See the GNU General Public License
   for more details.

   You should have received a copy of the GNU General Public License
   along with GCC; see the file COPYING3.  If not see
   <http://www.gnu.org/licenses/>.  */

#ifdef GENERATOR_FILE
#include "bconfig.h"
#else
#include "config.h"
#endif
#include "system.h"
#include "errors.h"		/* for fatal */
#include "getopt.h"
#include "version.h"		/* for version_string & pkgversion_string.  */
#include "hashtab.h"
#include "xregex.h"
#include "obstack.h"
#include "gengtype.h"
#include "filenames.h"

/* Data types, macros, etc. used only in this file.  */


/* The list of output files.  */
outf_p output_files;

/* The output header file that is included into pretty much every
   source file.  */
outf_p header_file;


/* The name of the file containing the list of input files.  */
static char *inputlist;

/* The plugin input files and their number; in that case only
   a single file is produced.  */
static input_file **plugin_files;
static size_t nb_plugin_files;

/* The generated plugin output file and name.  */
static outf_p plugin_output;
static char *plugin_output_filename;

/* Our source directory and its length.  */
const char *srcdir;
size_t srcdir_len;

/* Variables used for reading and writing the state.  */
const char *read_state_filename;
const char *write_state_filename;

/* Variables to help debugging.  */
int do_dump;
int do_debug;

/* Level for verbose messages.  */
int verbosity_level;

/* We have a type count and use it to set the state_number of newly
   allocated types to some unique negative number.  */
static int type_count;

/* The backup directory should be in the same file system as the
   generated files, otherwise the rename(2) system call would fail.
   If NULL, no backup is made when overwriting a generated file.  */
static const char* backup_dir;	/* (-B) program option.  */


static outf_p create_file (const char *, const char *);

static const char *get_file_basename (const input_file *);
static const char *get_file_realbasename (const input_file *);

static int get_prefix_langdir_index (const char *);
static const char *get_file_langdir (const input_file *);

static void dump_pair (int indent, pair_p p);
static void dump_type (int indent, type_p p);
static void dump_type_list (int indent, type_p p);


/* Nonzero iff an error has occurred.  */
bool hit_error = false;

static void gen_rtx_next (void);
static void write_rtx_next (void);
static void open_base_files (void);
static void close_output_files (void);

/* Report an error at POS, printing MSG.  */

void
error_at_line (const struct fileloc *pos, const char *msg, ...)
{
  va_list ap;

  gcc_assert (pos != NULL && pos->file != NULL);
  va_start (ap, msg);

  fprintf (stderr, "%s:%d: ", get_input_file_name (pos->file), pos->line);
  vfprintf (stderr, msg, ap);
  fputc ('\n', stderr);
  hit_error = true;

  va_end (ap);
}

/* asprintf, but produces fatal message on out-of-memory.  */
char *
xasprintf (const char *format, ...)
{
  int n;
  char *result;
  va_list ap;

  va_start (ap, format);
  n = vasprintf (&result, format, ap);
  if (result == NULL || n < 0)
    fatal ("out of memory");
  va_end (ap);

  return result;
}

/* Locate the ultimate base class of struct S.  */

static const_type_p
get_ultimate_base_class (const_type_p s)
{
  while (s->u.s.base_class)
    s = s->u.s.base_class;
  return s;
}

static type_p
get_ultimate_base_class (type_p s)
{
  while (s->u.s.base_class)
    s = s->u.s.base_class;
  return s;
}

/* Input file handling. */

/* Table of all input files.  */
const input_file **gt_files;
size_t num_gt_files;

/* A number of places use the name of this "gengtype.c" file for a
   location for things that we can't rely on the source to define.
   Make sure we can still use pointer comparison on filenames.  */
input_file* this_file;
/* The "system.h" file is likewise specially useful.  */
input_file* system_h_file;

/* Vector of per-language directories.  */
const char **lang_dir_names;
size_t num_lang_dirs;

/* An array of output files suitable for definitions.  There is one
   BASE_FILES entry for each language.  */
static outf_p *base_files;



#if ENABLE_CHECKING
/* Utility debugging function, printing the various type counts within
   a list of types.  Called through the DBGPRINT_COUNT_TYPE macro.  */
void
dbgprint_count_type_at (const char *fil, int lin, const char *msg, type_p t)
{
  int nb_types = 0, nb_scalar = 0, nb_string = 0;
  int nb_struct = 0, nb_union = 0, nb_array = 0, nb_pointer = 0;
  int nb_lang_struct = 0, nb_param_struct = 0;
  int nb_user_struct = 0, nb_undefined = 0;
  type_p p = NULL;
  for (p = t; p; p = p->next)
    {
      nb_types++;
      switch (p->kind)
	{
	case TYPE_UNDEFINED:
	  nb_undefined++;
	case TYPE_SCALAR:
	  nb_scalar++;
	  break;
	case TYPE_STRING:
	  nb_string++;
	  break;
	case TYPE_STRUCT:
	  nb_struct++;
	  break;
	case TYPE_USER_STRUCT:
	  nb_user_struct++;
	  break;
	case TYPE_UNION:
	  nb_union++;
	  break;
	case TYPE_POINTER:
	  nb_pointer++;
	  break;
	case TYPE_ARRAY:
	  nb_array++;
	  break;
	case TYPE_LANG_STRUCT:
	  nb_lang_struct++;
	  break;
	case TYPE_PARAM_STRUCT:
	  nb_param_struct++;
	  break;
	case TYPE_NONE:
	  gcc_unreachable ();
	}
    }
  fprintf (stderr, "\n" "%s:%d: %s: @@%%@@ %d types ::\n",
	   lbasename (fil), lin, msg, nb_types);
  if (nb_scalar > 0 || nb_string > 0)
    fprintf (stderr, "@@%%@@ %d scalars, %d strings\n", nb_scalar, nb_string);
  if (nb_struct > 0 || nb_union > 0)
    fprintf (stderr, "@@%%@@ %d structs, %d unions\n", nb_struct, nb_union);
  if (nb_pointer > 0 || nb_array > 0)
    fprintf (stderr, "@@%%@@ %d pointers, %d arrays\n", nb_pointer, nb_array);
  if (nb_lang_struct > 0 || nb_param_struct > 0)
    fprintf (stderr, "@@%%@@ %d lang_structs, %d param_structs\n",
	     nb_lang_struct, nb_param_struct);
  if (nb_user_struct > 0)
    fprintf (stderr, "@@%%@@ %d user_structs\n", nb_user_struct);
  if (nb_undefined > 0)
    fprintf (stderr, "@@%%@@ %d undefined types\n", nb_undefined);
  fprintf (stderr, "\n");
}
#endif /* ENABLE_CHECKING */

/* Scan the input file, LIST, and determine how much space we need to
   store strings in.  Also, count the number of language directories
   and files.  The numbers returned are overestimates as they does not
   consider repeated files.  */
static size_t
measure_input_list (FILE *list)
{
  size_t n = 0;
  int c;
  bool atbol = true;
  num_lang_dirs = 0;
  num_gt_files = plugin_files ? nb_plugin_files : 0;
  while ((c = getc (list)) != EOF)
    {
      n++;
      if (atbol)
	{
	  if (c == '[')
	    num_lang_dirs++;
	  else
	    {
	      /* Add space for a lang_bitmap before the input file name.  */
	      n += sizeof (lang_bitmap);
	      num_gt_files++;
	    }
	  atbol = false;
	}

      if (c == '\n')
	atbol = true;
    }

  rewind (list);
  return n;
}

/* Read one input line from LIST to HEREP (which is updated).  A
   pointer to the string is returned via LINEP.  If it was a language
   subdirectory in square brackets, strip off the square brackets and
   return true.  Otherwise, leave space before the string for a
   lang_bitmap, and return false.  At EOF, returns false, does not
   touch *HEREP, and sets *LINEP to NULL.  POS is used for
   diagnostics.  */
static bool
read_input_line (FILE *list, char **herep, char **linep, struct fileloc *pos)
{
  char *here = *herep;
  char *line;
  int c = getc (list);

  /* Read over whitespace.  */
  while (c == '\n' || c == ' ')
    c = getc (list);

  if (c == EOF)
    {
      *linep = 0;
      return false;
    }
  else if (c == '[')
    {
      /* No space for a lang_bitmap is necessary.  Discard the '['. */
      c = getc (list);
      line = here;
      while (c != ']' && c != '\n' && c != EOF)
	{
	  *here++ = c;
	  c = getc (list);
	}
      *here++ = '\0';

      if (c == ']')
	{
	  c = getc (list);	/* eat what should be a newline */
	  if (c != '\n' && c != EOF)
	    error_at_line (pos, "junk on line after language tag [%s]", line);
	}
      else
	error_at_line (pos, "missing close bracket for language tag [%s",
		       line);

      *herep = here;
      *linep = line;
      return true;
    }
  else
    {
      /* Leave space for a lang_bitmap.  */
      memset (here, 0, sizeof (lang_bitmap));
      here += sizeof (lang_bitmap);
      line = here;
      do
	{
	  *here++ = c;
	  c = getc (list);
	}
      while (c != EOF && c != '\n');
      *here++ = '\0';
      *herep = here;
      *linep = line;
      return false;
    }
}

/* Read the list of input files from LIST and compute all of the
   relevant tables.  There is one file per line of the list.  At
   first, all the files on the list are language-generic, but
   eventually a line will appear which is the name of a language
   subdirectory in square brackets, like this: [cp].  All subsequent
   files are specific to that language, until another language
   subdirectory tag appears.  Files can appear more than once, if
   they apply to more than one language.  */
static void
read_input_list (const char *listname)
{
  FILE *list = fopen (listname, "r");
  if (!list)
    fatal ("cannot open %s: %s", listname, xstrerror (errno));
  else
    {
      struct fileloc epos;
      size_t bufsz = measure_input_list (list);
      char *buf = XNEWVEC (char, bufsz);
      char *here = buf;
      char *committed = buf;
      char *limit = buf + bufsz;
      char *line;
      bool is_language;
      size_t langno = 0;
      size_t nfiles = 0;
      lang_bitmap curlangs = (1 << num_lang_dirs) - 1;

      epos.file = input_file_by_name (listname);
      epos.line = 0;

      lang_dir_names = XNEWVEC (const char *, num_lang_dirs);
      gt_files = XNEWVEC (const input_file *, num_gt_files);

      for (;;)
	{
	next_line:
	  epos.line++;
	  committed = here;
	  is_language = read_input_line (list, &here, &line, &epos);
	  gcc_assert (here <= limit);
	  if (line == 0)
	    break;
	  else if (is_language)
	    {
	      size_t i;
	      gcc_assert (langno <= num_lang_dirs);
	      for (i = 0; i < langno; i++)
		if (strcmp (lang_dir_names[i], line) == 0)
		  {
		    error_at_line (&epos, "duplicate language tag [%s]",
				   line);
		    curlangs = 1 << i;
		    here = committed;
		    goto next_line;
		  }

	      curlangs = 1 << langno;
	      lang_dir_names[langno++] = line;
	    }
	  else
	    {
	      size_t i;
	      input_file *inpf = input_file_by_name (line);
	      gcc_assert (nfiles <= num_gt_files);
	      for (i = 0; i < nfiles; i++)
		/* Since the input_file-s are uniquely hash-consed, we
		   can just compare pointers! */
		if (gt_files[i] == inpf)
		  {
		    /* Throw away the string we just read, and add the
		       current language to the existing string's bitmap.  */
		    lang_bitmap bmap = get_lang_bitmap (inpf);
		    if (bmap & curlangs)
		      error_at_line (&epos,
				     "file %s specified more than once "
				     "for language %s", line,
				     langno ==
				     0 ? "(all)" : lang_dir_names[langno -
								  1]);

		    bmap |= curlangs;
		    set_lang_bitmap (inpf, bmap);
		    here = committed;
		    goto next_line;
		  }

	      set_lang_bitmap (inpf, curlangs);
	      gt_files[nfiles++] = inpf;
	    }
	}
      /* Update the global counts now that we know accurately how many
         things there are.  (We do not bother resizing the arrays down.)  */
      num_lang_dirs = langno;
      /* Add the plugin files if provided.  */
      if (plugin_files)
	{
	  size_t i;
	  for (i = 0; i < nb_plugin_files; i++)
	    gt_files[nfiles++] = plugin_files[i];
	}
      num_gt_files = nfiles;
    }

  /* Sanity check: any file that resides in a language subdirectory
     (e.g. 'cp') ought to belong to the corresponding language.
     ??? Still true if for instance ObjC++ is enabled and C++ isn't?
     (Can you even do that?  Should you be allowed to?)  */
  {
    size_t f;
    for (f = 0; f < num_gt_files; f++)
      {
	lang_bitmap bitmap = get_lang_bitmap (gt_files[f]);
	const char *basename = get_file_basename (gt_files[f]);
	const char *slashpos = strchr (basename, '/');
#ifdef HAVE_DOS_BASED_FILE_SYSTEM
	const char *slashpos2 = strchr (basename, '\\');

	if (!slashpos || (slashpos2 && slashpos2 < slashpos))
	  slashpos = slashpos2;
#endif

	if (slashpos)
	  {
	    size_t l;
	    for (l = 0; l < num_lang_dirs; l++)
	      if ((size_t) (slashpos - basename) == strlen (lang_dir_names[l])
		  && memcmp (basename, lang_dir_names[l],
			     strlen (lang_dir_names[l])) == 0)
		{
		  if (!(bitmap & (1 << l)))
		    error ("%s is in language directory '%s' but is not "
			   "tagged for that language",
			   basename, lang_dir_names[l]);
		  break;
		}
	  }
      }
  }

  if (ferror (list))
    fatal ("error reading %s: %s", listname, xstrerror (errno));

  fclose (list);
}



/* The one and only TYPE_STRING.  */

struct type string_type = {
  TYPE_STRING, 0, 0, 0, GC_USED, {0}
};

/* The two and only TYPE_SCALARs.  Their u.scalar_is_char flags are
   set early in main.  */

struct type scalar_nonchar = {
  TYPE_SCALAR, 0, 0, 0, GC_USED, {0}
};

struct type scalar_char = {
  TYPE_SCALAR, 0, 0, 0, GC_USED, {0}
};

/* Lists of various things.  */

pair_p typedefs = NULL;
type_p structures = NULL;
type_p param_structs = NULL;
pair_p variables = NULL;

static type_p find_param_structure (type_p t, type_p param[NUM_PARAM]);
static type_p adjust_field_tree_exp (type_p t, options_p opt);
static type_p adjust_field_rtx_def (type_p t, options_p opt);

/* Define S as a typedef to T at POS.  */

void
do_typedef (const char *s, type_p t, struct fileloc *pos)
{
  pair_p p;

  /* temporary kludge - gengtype doesn't handle conditionals or
     macros.  Ignore any attempt to typedef CUMULATIVE_ARGS, unless it
     is coming from this file (main() sets them up with safe dummy
     definitions).  */
  if (!strcmp (s, "CUMULATIVE_ARGS") && pos->file != this_file)
    return;

  for (p = typedefs; p != NULL; p = p->next)
    if (strcmp (p->name, s) == 0)
      {
	if (p->type != t && strcmp (s, "result_type") != 0)
	  {
	    error_at_line (pos, "type `%s' previously defined", s);
	    error_at_line (&p->line, "previously defined here");
	  }
	return;
      }

  p = XNEW (struct pair);
  p->next = typedefs;
  p->name = s;
  p->type = t;
  p->line = *pos;
  p->opt = NULL;
  typedefs = p;
}

/* Define S as a typename of a scalar.  Cannot be used to define
   typedefs of 'char'.  Note: is also used for pointer-to-function
   typedefs (which are therefore not treated as pointers).  */

void
do_scalar_typedef (const char *s, struct fileloc *pos)
{
  do_typedef (s, &scalar_nonchar, pos);
}

/* Similar to strtok_r.  */

static char *
strtoken (char *str, const char *delim, char **next)
{
  char *p;

  if (str == NULL)
    str = *next;

  /* Skip the leading delimiters.  */
  str += strspn (str, delim);
  if (*str == '\0')
    /* This is an empty token.  */
    return NULL;

  /* The current token.  */
  p = str;

  /* Find the next delimiter.  */
  str += strcspn (str, delim);
  if (*str == '\0')
    /* This is the last token.  */
    *next = str;
  else
    {
      /* Terminate the current token.  */
      *str = '\0';
      /* Advance to the next token.  */
      *next = str + 1;
    }

  return p;
}

/* Define TYPE_NAME to be a user defined type at location POS.  */

type_p
create_user_defined_type (const char *type_name, struct fileloc *pos)
{
  type_p ty = find_structure (type_name, TYPE_USER_STRUCT);

  /* We might have already seen an incomplete decl of the given type,
     in which case we won't have yet seen a GTY((user)), and the type will
     only have kind "TYPE_STRUCT".  Mark it as a user struct.  */
  ty->kind = TYPE_USER_STRUCT;

  ty->u.s.line = *pos;
  ty->u.s.bitmap = get_lang_bitmap (pos->file);
  do_typedef (type_name, ty, pos);

  /* If TYPE_NAME specifies a template, create references to the types
     in the template by pretending that each type is a field of TY.
     This is needed to make sure that the types referenced by the
     template are marked as used.  */
  char *str = xstrdup (type_name);
  char *open_bracket = strchr (str, '<');
  if (open_bracket)
    {
      /* We only accept simple template declarations (see
	 require_template_declaration), so we only need to parse a
	 comma-separated list of strings, implicitly assumed to
	 be type names, potentially with "*" characters.  */
      char *arg = open_bracket + 1;
      char *next;
      char *type_id = strtoken (arg, ",>", &next);
      pair_p fields = 0;
      while (type_id)
	{
	  /* Create a new field for every type found inside the template
	     parameter list.  */

	  /* Support a single trailing "*" character.  */
	  const char *star = strchr (type_id, '*');
	  int is_ptr = (star != NULL);
	  size_t offset_to_star = star - type_id;
	  if (is_ptr)
	    offset_to_star = star - type_id;

	  if (strstr (type_id, "char*"))
	    {
	  type_id = strtoken (0, ",>", &next);
	  continue;
	    }

	  char *field_name = xstrdup (type_id);

	  type_p arg_type;
	  if (is_ptr)
	    {
	      /* Strip off the first '*' character (and any subsequent text). */
	      *(field_name + offset_to_star) = '\0';

	      arg_type = find_structure (field_name, TYPE_STRUCT);
	      arg_type = create_pointer (arg_type);
	    }
	  else
	    arg_type = resolve_typedef (field_name, pos);

	  fields = create_field_at (fields, arg_type, field_name, 0, pos);
	  type_id = strtoken (0, ",>", &next);
	}

      /* Associate the field list to TY.  */
      ty->u.s.fields = fields;
    }
  free (str);

  return ty;
}


/* Given a typedef name S, return its associated type.  Return NULL if
   S is not a registered type name.  */

static type_p
type_for_name (const char *s)
{
  pair_p p;

  /* Special-case support for types within a "gcc::" namespace.  Rather
     than fully-supporting namespaces, simply strip off the "gcc::" prefix
     where present.  This allows us to have GTY roots of this form:
         extern GTY(()) gcc::some_type *some_ptr;
     where the autogenerated functions will refer to simply "some_type",
     where they can be resolved into their namespace.  */
  if (0 == strncmp (s, "gcc::", 5))
    s += 5;

  for (p = typedefs; p != NULL; p = p->next)
    if (strcmp (p->name, s) == 0)
      return p->type;
  return NULL;
}


/* Create an undefined type with name S and location POS.  Return the
   newly created type.  */

static type_p
create_undefined_type (const char *s, struct fileloc *pos)
{
  type_p ty = find_structure (s, TYPE_UNDEFINED);
  ty->u.s.line = *pos;
  ty->u.s.bitmap = get_lang_bitmap (pos->file);
  do_typedef (s, ty, pos);
  return ty;
}


/* Return the type previously defined for S.  Use POS to report errors.  */

type_p
resolve_typedef (const char *s, struct fileloc *pos)
{
  bool is_template_instance = (strchr (s, '<') != NULL);
  type_p p = type_for_name (s);

  /* If we did not find a typedef registered, generate a TYPE_UNDEFINED
     type for regular type identifiers.  If the type identifier S is a
     template instantiation, however, we treat it as a user defined
     type.

     FIXME, this is actually a limitation in gengtype.  Supporting
     template types and their instances would require keeping separate
     track of the basic types definition and its instances.  This
     essentially forces all template classes in GC to be marked
     GTY((user)).  */
  if (!p)
    p = (is_template_instance)
	? create_user_defined_type (s, pos)
	: create_undefined_type (s, pos);

  return p;
}

/* Add SUBCLASS to head of linked list of BASE's subclasses.  */

void add_subclass (type_p base, type_p subclass)
{
  gcc_assert (union_or_struct_p (base));
  gcc_assert (union_or_struct_p (subclass));

  subclass->u.s.next_sibling_class = base->u.s.first_subclass;
  base->u.s.first_subclass = subclass;
}

/* Create and return a new structure with tag NAME at POS with fields
   FIELDS and options O.  The KIND of structure must be one of
   TYPE_STRUCT, TYPE_UNION or TYPE_USER_STRUCT.  */

type_p
new_structure (const char *name, enum typekind kind, struct fileloc *pos,
	       pair_p fields, options_p o, type_p base_class)
{
  type_p si;
  type_p s = NULL;
  lang_bitmap bitmap = get_lang_bitmap (pos->file);
  bool isunion = (kind == TYPE_UNION);

  gcc_assert (union_or_struct_p (kind));

  for (si = structures; si != NULL; si = si->next)
    if (strcmp (name, si->u.s.tag) == 0 && UNION_P (si) == isunion)
      {
	type_p ls = NULL;
	if (si->kind == TYPE_LANG_STRUCT)
	  {
	    ls = si;

	    for (si = ls->u.s.lang_struct; si != NULL; si = si->next)
	      if (si->u.s.bitmap == bitmap)
		s = si;
	  }
	else if (si->u.s.line.file != NULL && si->u.s.bitmap != bitmap)
	  {
	    ls = si;
	    type_count++;
	    si = XCNEW (struct type);
	    memcpy (si, ls, sizeof (struct type));
	    ls->kind = TYPE_LANG_STRUCT;
	    ls->u.s.lang_struct = si;
	    ls->u.s.fields = NULL;
	    si->next = NULL;
	    si->state_number = -type_count;
	    si->pointer_to = NULL;
	    si->u.s.lang_struct = ls;
	  }
	else
	  s = si;

	if (ls != NULL && s == NULL)
	  {
	    type_count++;
	    s = XCNEW (struct type);
	    s->state_number = -type_count;
	    s->next = ls->u.s.lang_struct;
	    ls->u.s.lang_struct = s;
	    s->u.s.lang_struct = ls;
	  }
	break;
      }

  if (s == NULL)
    {
      type_count++;
      s = XCNEW (struct type);
      s->state_number = -type_count;
      s->next = structures;
      structures = s;
    }

  if (s->u.s.lang_struct && (s->u.s.lang_struct->u.s.bitmap & bitmap))
    {
      error_at_line (pos, "duplicate definition of '%s %s'",
		     isunion ? "union" : "struct", s->u.s.tag);
      error_at_line (&s->u.s.line, "previous definition here");
    }

  s->kind = kind;
  s->u.s.tag = name;
  s->u.s.line = *pos;
  s->u.s.fields = fields;
  s->u.s.opt = o;
  s->u.s.bitmap = bitmap;
  if (s->u.s.lang_struct)
    s->u.s.lang_struct->u.s.bitmap |= bitmap;
  s->u.s.base_class = base_class;
  if (base_class)
    add_subclass (base_class, s);

  return s;
}

/* Return the previously-defined structure or union with tag NAME,
   or a new empty structure or union if none was defined previously.
   The KIND of structure must be one of TYPE_STRUCT, TYPE_UNION or
   TYPE_USER_STRUCT.  */

type_p
find_structure (const char *name, enum typekind kind)
{
  type_p s;
  bool isunion = (kind == TYPE_UNION);

  gcc_assert (kind == TYPE_UNDEFINED || union_or_struct_p (kind));

  for (s = structures; s != NULL; s = s->next)
    if (strcmp (name, s->u.s.tag) == 0 && UNION_P (s) == isunion)
      return s;

  type_count++;
  s = XCNEW (struct type);
  s->next = structures;
  s->state_number = -type_count;
  structures = s;
  s->kind = kind;
  s->u.s.tag = name;
  structures = s;
  return s;
}

/* Return the previously-defined parameterized structure for structure
   T and parameters PARAM, or a new parameterized empty structure or
   union if none was defined previously.  */

static type_p
find_param_structure (type_p t, type_p param[NUM_PARAM])
{
  type_p res;

  for (res = param_structs; res; res = res->next)
    if (res->u.param_struct.stru == t
	&& memcmp (res->u.param_struct.param, param,
		   sizeof (type_p) * NUM_PARAM) == 0)
      break;
  if (res == NULL)
    {
      type_count++;
      res = XCNEW (struct type);
      res->kind = TYPE_PARAM_STRUCT;
      res->next = param_structs;
      res->state_number = -type_count;
      param_structs = res;
      res->u.param_struct.stru = t;
      memcpy (res->u.param_struct.param, param, sizeof (type_p) * NUM_PARAM);
    }
  return res;
}

/* Return a scalar type with name NAME.  */

type_p
create_scalar_type (const char *name)
{
  if (!strcmp (name, "char") || !strcmp (name, "unsigned char"))
    return &scalar_char;
  else
    return &scalar_nonchar;
}


/* Return a pointer to T.  */

type_p
create_pointer (type_p t)
{
  if (!t->pointer_to)
    {
      type_p r = XCNEW (struct type);
      type_count++;
      r->state_number = -type_count;
      r->kind = TYPE_POINTER;
      r->u.p = t;
      t->pointer_to = r;
    }
  return t->pointer_to;
}

/* Return an array of length LEN.  */

type_p
create_array (type_p t, const char *len)
{
  type_p v;

  type_count++;
  v = XCNEW (struct type);
  v->kind = TYPE_ARRAY;
  v->state_number = -type_count;
  v->u.a.p = t;
  v->u.a.len = len;
  return v;
}

/* Return a string options structure with name NAME and info INFO.
   NEXT is the next option in the chain.  */
options_p
create_string_option (options_p next, const char *name, const char *info)
{
  options_p o = XNEW (struct options);
  o->kind = OPTION_STRING;
  o->next = next;
  o->name = name;
  o->info.string = info;
  return o;
}

/* Create a type options structure with name NAME and info INFO.  NEXT
   is the next option in the chain.  */
options_p
create_type_option (options_p next, const char* name, type_p info)
{
  options_p o = XNEW (struct options);
  o->next = next;
  o->name = name;
  o->kind = OPTION_TYPE;
  o->info.type = info;
  return o;
}

/* Create a nested pointer options structure with name NAME and info
   INFO.  NEXT is the next option in the chain.  */
options_p
create_nested_option (options_p next, const char* name,
                      struct nested_ptr_data* info)
{
  options_p o;
  o = XNEW (struct options);
  o->next = next;
  o->name = name;
  o->kind = OPTION_NESTED;
  o->info.nested = info;
  return o;
}

/* Return an options structure for a "nested_ptr" option.  */
options_p
create_nested_ptr_option (options_p next, type_p t,
			  const char *to, const char *from)
{
  struct nested_ptr_data *d = XNEW (struct nested_ptr_data);

  d->type = adjust_field_type (t, 0);
  d->convert_to = to;
  d->convert_from = from;
  return create_nested_option (next, "nested_ptr", d);
}

/* Add a variable named S of type T with options O defined at POS,
   to `variables'.  */
void
note_variable (const char *s, type_p t, options_p o, struct fileloc *pos)
{
  pair_p n;
  n = XNEW (struct pair);
  n->name = s;
  n->type = t;
  n->line = *pos;
  n->opt = o;
  n->next = variables;
  variables = n;
}

/* Most-general structure field creator.  */
static pair_p
create_field_all (pair_p next, type_p type, const char *name, options_p opt,
		  const input_file *inpf, int line)
{
  pair_p field;

  field = XNEW (struct pair);
  field->next = next;
  field->type = type;
  field->name = name;
  field->opt = opt;
  field->line.file = inpf;
  field->line.line = line;
  return field;
}

/* Create a field that came from the source code we are scanning,
   i.e. we have a 'struct fileloc', and possibly options; also,
   adjust_field_type should be called.  */
pair_p
create_field_at (pair_p next, type_p type, const char *name, options_p opt,
		 struct fileloc *pos)
{
  return create_field_all (next, adjust_field_type (type, opt),
			   name, opt, pos->file, pos->line);
}

/* Create a fake field with the given type and name.  NEXT is the next
   field in the chain.  */
#define create_field(next,type,name) \
    create_field_all (next,type,name, 0, this_file, __LINE__)

/* Like create_field, but the field is only valid when condition COND
   is true.  */

static pair_p
create_optional_field_ (pair_p next, type_p type, const char *name,
			const char *cond, int line)
{
  static int id = 1;
  pair_p union_fields;
  type_p union_type;

  /* Create a fake union type with a single nameless field of type TYPE.
     The field has a tag of "1".  This allows us to make the presence
     of a field of type TYPE depend on some boolean "desc" being true.  */
  union_fields = create_field (NULL, type, "");
  union_fields->opt = 
    create_string_option (union_fields->opt, "dot", "");
  union_fields->opt = 
    create_string_option (union_fields->opt, "tag", "1");
  union_type = 
    new_structure (xasprintf ("%s_%d", "fake_union", id++), TYPE_UNION,
                   &lexer_line, union_fields, NULL, NULL);

  /* Create the field and give it the new fake union type.  Add a "desc"
     tag that specifies the condition under which the field is valid.  */
  return create_field_all (next, union_type, name,
			   create_string_option (0, "desc", cond), 
			   this_file, line);
}

#define create_optional_field(next,type,name,cond)	\
       create_optional_field_(next,type,name,cond,__LINE__)

/* Reverse a linked list of 'struct pair's in place.  */
pair_p
nreverse_pairs (pair_p list)
{
  pair_p prev = 0, p, next;
  for (p = list; p; p = next)
    {
      next = p->next;
      p->next = prev;
      prev = p;
    }
  return prev;
}


/* We don't care how long a CONST_DOUBLE is.  */
#define CONST_DOUBLE_FORMAT "ww"
/* We don't want to see codes that are only for generator files.  */
#undef GENERATOR_FILE

enum rtx_code
{
#define DEF_RTL_EXPR(ENUM, NAME, FORMAT, CLASS) ENUM ,
#include "rtl.def"
#undef DEF_RTL_EXPR
  NUM_RTX_CODE
};

static const char *const rtx_name[NUM_RTX_CODE] = {
#define DEF_RTL_EXPR(ENUM, NAME, FORMAT, CLASS)   NAME ,
#include "rtl.def"
#undef DEF_RTL_EXPR
};

static const char *const rtx_format[NUM_RTX_CODE] = {
#define DEF_RTL_EXPR(ENUM, NAME, FORMAT, CLASS)   FORMAT ,
#include "rtl.def"
#undef DEF_RTL_EXPR
};

static int rtx_next_new[NUM_RTX_CODE];

/* We also need codes and names for insn notes (not register notes).
   Note that we do *not* bias the note values here.  */
enum insn_note
{
#define DEF_INSN_NOTE(NAME) NAME,
#include "insn-notes.def"
#undef DEF_INSN_NOTE

  NOTE_INSN_MAX
};

/* We must allocate one more entry here, as we use NOTE_INSN_MAX as the
   default field for line number notes.  */
static const char *const note_insn_name[NOTE_INSN_MAX + 1] = {
#define DEF_INSN_NOTE(NAME) #NAME,
#include "insn-notes.def"
#undef DEF_INSN_NOTE
};

#undef CONST_DOUBLE_FORMAT
#define GENERATOR_FILE

/* Generate the contents of the rtx_next array.  This really doesn't belong
   in gengtype at all, but it's needed for adjust_field_rtx_def.  */

static void
gen_rtx_next (void)
{
  int i;
  for (i = 0; i < NUM_RTX_CODE; i++)
    {
      int k;

      rtx_next_new[i] = -1;
      if (strncmp (rtx_format[i], "uu", 2) == 0)
	rtx_next_new[i] = 1;
      else if (i == COND_EXEC || i == SET || i == EXPR_LIST || i == INSN_LIST)
	rtx_next_new[i] = 1;
      else
	for (k = strlen (rtx_format[i]) - 1; k >= 0; k--)
	  if (rtx_format[i][k] == 'e' || rtx_format[i][k] == 'u')
	    rtx_next_new[i] = k;
    }
}

/* Write out the contents of the rtx_next array.  */
static void
write_rtx_next (void)
{
  outf_p f = get_output_file_with_visibility (NULL);
  int i;
  if (!f)
    return;

  oprintf (f, "\n/* Used to implement the RTX_NEXT macro.  */\n");
  oprintf (f, "EXPORTED_CONST unsigned char rtx_next[NUM_RTX_CODE] = {\n");
  for (i = 0; i < NUM_RTX_CODE; i++)
    if (rtx_next_new[i] == -1)
      oprintf (f, "  0,\n");
    else
      oprintf (f,
	       "  RTX_HDR_SIZE + %d * sizeof (rtunion),\n", rtx_next_new[i]);
  oprintf (f, "};\n");
}

/* Handle `special("rtx_def")'.  This is a special case for field
   `fld' of struct rtx_def, which is an array of unions whose values
   are based in a complex way on the type of RTL.  */

static type_p
adjust_field_rtx_def (type_p t, options_p ARG_UNUSED (opt))
{
  pair_p flds = NULL;
  options_p nodot;
  int i;
  type_p rtx_tp, rtvec_tp, tree_tp, mem_attrs_tp, note_union_tp, scalar_tp;
  type_p basic_block_tp, reg_attrs_tp, constant_tp, symbol_union_tp;

  if (t->kind != TYPE_UNION)
    {
      error_at_line (&lexer_line,
		     "special `rtx_def' must be applied to a union");
      return &string_type;
    }

  nodot = create_string_option (NULL, "dot", "");

  rtx_tp = create_pointer (find_structure ("rtx_def", TYPE_STRUCT));
  rtvec_tp = create_pointer (find_structure ("rtvec_def", TYPE_STRUCT));
  tree_tp = create_pointer (find_structure ("tree_node", TYPE_UNION));
  mem_attrs_tp = create_pointer (find_structure ("mem_attrs", TYPE_STRUCT));
  reg_attrs_tp = 
    create_pointer (find_structure ("reg_attrs", TYPE_STRUCT));
  basic_block_tp = 
    create_pointer (find_structure ("basic_block_def", TYPE_STRUCT));
  constant_tp =
    create_pointer (find_structure ("constant_descriptor_rtx", TYPE_STRUCT));
  scalar_tp = &scalar_nonchar;	/* rtunion int */

  {
    pair_p note_flds = NULL;
    int c;

    for (c = 0; c <= NOTE_INSN_MAX; c++)
      {
	switch (c)
	  {
	  case NOTE_INSN_MAX:
	  case NOTE_INSN_DELETED_LABEL:
	  case NOTE_INSN_DELETED_DEBUG_LABEL:
	    note_flds = create_field (note_flds, &string_type, "rt_str");
	    break;

	  case NOTE_INSN_BLOCK_BEG:
	  case NOTE_INSN_BLOCK_END:
	    note_flds = create_field (note_flds, tree_tp, "rt_tree");
	    break;

	  case NOTE_INSN_VAR_LOCATION:
	  case NOTE_INSN_CALL_ARG_LOCATION:
	    note_flds = create_field (note_flds, rtx_tp, "rt_rtx");
	    break;

	  default:
	    note_flds = create_field (note_flds, scalar_tp, "rt_int");
	    break;
	  }
	/* NOTE_INSN_MAX is used as the default field for line
	   number notes.  */
	if (c == NOTE_INSN_MAX)
	  note_flds->opt = 
	    create_string_option (nodot, "default", "");
	else
	  note_flds->opt = 
	    create_string_option (nodot, "tag", note_insn_name[c]);
      }
    note_union_tp = new_structure ("rtx_def_note_subunion", TYPE_UNION,
				   &lexer_line, note_flds, NULL, NULL);
  }
  /* Create a type to represent the various forms of SYMBOL_REF_DATA.  */
  {
    pair_p sym_flds;
    sym_flds = create_field (NULL, tree_tp, "rt_tree");
    sym_flds->opt = create_string_option (nodot, "default", "");
    sym_flds = create_field (sym_flds, constant_tp, "rt_constant");
    sym_flds->opt = create_string_option (nodot, "tag", "1");
    symbol_union_tp = new_structure ("rtx_def_symbol_subunion", TYPE_UNION,
				     &lexer_line, sym_flds, NULL, NULL);
  }
  for (i = 0; i < NUM_RTX_CODE; i++)
    {
      pair_p subfields = NULL;
      size_t aindex, nmindex;
      const char *sname;
      type_p substruct;
      char *ftag;

      for (aindex = 0; aindex < strlen (rtx_format[i]); aindex++)
	{
	  type_p t;
	  const char *subname;

	  switch (rtx_format[i][aindex])
	    {
	    case '*':
	    case 'i':
	    case 'n':
	    case 'w':
	      t = scalar_tp;
	      subname = "rt_int";
	      break;

	    case '0':
	      if (i == MEM && aindex == 1)
		t = mem_attrs_tp, subname = "rt_mem";
	      else if (i == JUMP_INSN && aindex == 7)
		t = rtx_tp, subname = "rt_rtx";
	      else if (i == CODE_LABEL && aindex == 4)
		t = scalar_tp, subname = "rt_int";
	      else if (i == CODE_LABEL && aindex == 3)
		t = rtx_tp, subname = "rt_rtx";
	      else if (i == LABEL_REF && (aindex == 1 || aindex == 2))
		t = rtx_tp, subname = "rt_rtx";
	      else if (i == NOTE && aindex == 3)
		t = note_union_tp, subname = "";
	      else if (i == NOTE && aindex == 4)
		t = scalar_tp, subname = "rt_int";
	      else if (i == NOTE && aindex >= 6)
		t = scalar_tp, subname = "rt_int";
	      else if (i == ADDR_DIFF_VEC && aindex == 4)
		t = scalar_tp, subname = "rt_int";
	      else if (i == VALUE && aindex == 0)
		t = scalar_tp, subname = "rt_int";
	      else if (i == DEBUG_EXPR && aindex == 0)
		t = tree_tp, subname = "rt_tree";
	      else if (i == REG && aindex == 1)
		t = reg_attrs_tp, subname = "rt_reg";
	      else if (i == SYMBOL_REF && aindex == 1)
		t = symbol_union_tp, subname = "";
	      else if (i == JUMP_TABLE_DATA && aindex >= 4)
		t = scalar_tp, subname = "rt_int";
	      else if (i == BARRIER && aindex >= 2)
		t = scalar_tp, subname = "rt_int";
	      else if (i == ENTRY_VALUE && aindex == 0)
		t = rtx_tp, subname = "rt_rtx";
	      else
		{
		  error_at_line 
		    (&lexer_line,
		     "rtx type `%s' has `0' in position %lu, can't handle",
		     rtx_name[i], (unsigned long) aindex);
		  t = &string_type;
		  subname = "rt_int";
		}
	      break;

	    case 's':
	    case 'S':
	    case 'T':
	      t = &string_type;
	      subname = "rt_str";
	      break;

	    case 'e':
	    case 'u':
	      t = rtx_tp;
	      subname = "rt_rtx";
	      break;

	    case 'E':
	    case 'V':
	      t = rtvec_tp;
	      subname = "rt_rtvec";
	      break;

	    case 't':
	      t = tree_tp;
	      subname = "rt_tree";
	      break;

	    case 'B':
	      t = basic_block_tp;
	      subname = "rt_bb";
	      break;

	    default:
	      error_at_line
		(&lexer_line,
		 "rtx type `%s' has `%c' in position %lu, can't handle",
		 rtx_name[i], rtx_format[i][aindex],
		 (unsigned long) aindex);
	      t = &string_type;
	      subname = "rt_int";
	      break;
	    }

	  subfields = create_field (subfields, t,
				    xasprintf (".fld[%lu].%s",
					       (unsigned long) aindex,
					       subname));
	  subfields->opt = nodot;
	  if (t == note_union_tp)
	    subfields->opt =
	      create_string_option (subfields->opt, "desc",
				    "NOTE_KIND (&%0)");
	  if (t == symbol_union_tp)
	    subfields->opt = 
	      create_string_option (subfields->opt, "desc",
				    "CONSTANT_POOL_ADDRESS_P (&%0)");
	}

      if (i == SYMBOL_REF)
	{
	  /* Add the "block_sym" field if SYMBOL_REF_HAS_BLOCK_INFO_P
	     holds.  */
	  type_p field_tp = find_structure ("block_symbol", TYPE_STRUCT);
	  subfields
	    = create_optional_field (subfields, field_tp, "block_sym",
				     "SYMBOL_REF_HAS_BLOCK_INFO_P (&%0)");
	}

      sname = xasprintf ("rtx_def_%s", rtx_name[i]);
      substruct = new_structure (sname, TYPE_STRUCT, &lexer_line, subfields,
				 NULL, NULL);

      ftag = xstrdup (rtx_name[i]);
      for (nmindex = 0; nmindex < strlen (ftag); nmindex++)
	ftag[nmindex] = TOUPPER (ftag[nmindex]);
      flds = create_field (flds, substruct, "");
      flds->opt = create_string_option (nodot, "tag", ftag);
    }
  return new_structure ("rtx_def_subunion", TYPE_UNION, &lexer_line, flds,
			nodot, NULL);
}

/* Handle `special("tree_exp")'.  This is a special case for
   field `operands' of struct tree_exp, which although it claims to contain
   pointers to trees, actually sometimes contains pointers to RTL too.
   Passed T, the old type of the field, and OPT its options.  Returns
   a new type for the field.  */

static type_p
adjust_field_tree_exp (type_p t, options_p opt ATTRIBUTE_UNUSED)
{
  pair_p flds;
  options_p nodot;

  if (t->kind != TYPE_ARRAY)
    {
      error_at_line (&lexer_line,
		     "special `tree_exp' must be applied to an array");
      return &string_type;
    }

  nodot = create_string_option (NULL, "dot", "");

  flds = create_field (NULL, t, "");
  flds->opt = create_string_option (nodot, "length",
				    "TREE_OPERAND_LENGTH ((tree) &%0)");
  flds->opt = create_string_option (flds->opt, "default", "");

  return new_structure ("tree_exp_subunion", TYPE_UNION, &lexer_line, flds,
			nodot, NULL);
}

/* Perform any special processing on a type T, about to become the type
   of a field.  Return the appropriate type for the field.
   At present:
   - Converts pointer-to-char, with no length parameter, to TYPE_STRING;
   - Similarly for arrays of pointer-to-char;
   - Converts structures for which a parameter is provided to
     TYPE_PARAM_STRUCT;
   - Handles "special" options.
*/

type_p
adjust_field_type (type_p t, options_p opt)
{
  int length_p = 0;
  const int pointer_p = t->kind == TYPE_POINTER;
  type_p params[NUM_PARAM];
  int params_p = 0;
  int i;

  for (i = 0; i < NUM_PARAM; i++)
    params[i] = NULL;

  for (; opt; opt = opt->next)
    if (strcmp (opt->name, "length") == 0)
      {
	if (length_p)
	  error_at_line (&lexer_line, "duplicate `%s' option", opt->name);
	if (t->u.p->kind == TYPE_SCALAR || t->u.p->kind == TYPE_STRING)
	  {
	    error_at_line (&lexer_line,
			   "option `%s' may not be applied to "
			   "arrays of atomic types", opt->name);
	  }
	length_p = 1;
      }
    else if ((strcmp (opt->name, "param_is") == 0
	      || (strncmp (opt->name, "param", 5) == 0
		  && ISDIGIT (opt->name[5])
		  && strcmp (opt->name + 6, "_is") == 0))
	     && opt->kind == OPTION_TYPE)
      {
	int num = ISDIGIT (opt->name[5]) ? opt->name[5] - '0' : 0;

	if (!union_or_struct_p (t)
	    && (t->kind != TYPE_POINTER || !union_or_struct_p (t->u.p)))
	  {
	    error_at_line (&lexer_line,
			   "option `%s' may only be applied to structures or structure pointers",
			   opt->name);
	    return t;
	  }

	params_p = 1;
	if (params[num] != NULL)
	  error_at_line (&lexer_line, "duplicate `%s' option", opt->name);
	if (!ISDIGIT (opt->name[5]))
	  params[num] = create_pointer (opt->info.type);
	else
	  params[num] = opt->info.type;
      }
    else if (strcmp (opt->name, "special") == 0
	     && opt->kind == OPTION_STRING)
      {
	const char *special_name = opt->info.string;
	if (strcmp (special_name, "tree_exp") == 0)
	  t = adjust_field_tree_exp (t, opt);
	else if (strcmp (special_name, "rtx_def") == 0)
	  t = adjust_field_rtx_def (t, opt);
	else
	  error_at_line (&lexer_line, "unknown special `%s'", special_name);
      }

  if (params_p)
    {
      type_p realt;

      if (pointer_p)
	t = t->u.p;
      realt = find_param_structure (t, params);
      t = pointer_p ? create_pointer (realt) : realt;
    }

  if (!length_p
      && pointer_p && t->u.p->kind == TYPE_SCALAR && t->u.p->u.scalar_is_char)
    return &string_type;
  if (t->kind == TYPE_ARRAY && t->u.a.p->kind == TYPE_POINTER
      && t->u.a.p->u.p->kind == TYPE_SCALAR
      && t->u.a.p->u.p->u.scalar_is_char)
    return create_array (&string_type, t->u.a.len);

  return t;
}


static void set_gc_used_type (type_p, enum gc_used_enum, type_p *,
			      bool = false);
static void set_gc_used (pair_p);

/* Handle OPT for set_gc_used_type.  */

static void
process_gc_options (options_p opt, enum gc_used_enum level, int *maybe_undef,
		    int *pass_param, int *length, int *skip,
		    type_p *nested_ptr)
{
  options_p o;
  for (o = opt; o; o = o->next)
    if (strcmp (o->name, "ptr_alias") == 0 && level == GC_POINTED_TO
	&& o->kind == OPTION_TYPE)
      set_gc_used_type (o->info.type,
			GC_POINTED_TO, NULL);
    else if (strcmp (o->name, "maybe_undef") == 0)
      *maybe_undef = 1;
    else if (strcmp (o->name, "use_params") == 0)
      *pass_param = 1;
    else if (strcmp (o->name, "length") == 0)
      *length = 1;
    else if (strcmp (o->name, "skip") == 0)
      *skip = 1;
    else if (strcmp (o->name, "nested_ptr") == 0
	     && o->kind == OPTION_NESTED)
      *nested_ptr = ((const struct nested_ptr_data *) o->info.nested)->type;
}


/* Set the gc_used field of T to LEVEL, and handle the types it references.

   If ALLOWED_UNDEFINED_TYPES is true, types of kind TYPE_UNDEFINED
   are set to GC_UNUSED.  Otherwise, an error is emitted for
   TYPE_UNDEFINED types.  This is used to support user-defined
   template types with non-type arguments.

   For instance, when we parse a template type with enum arguments
   (e.g. MyType<AnotherType, EnumValue>), the parser created two
   artificial fields for 'MyType', one for 'AnotherType', the other
   one for 'EnumValue'.

   At the time that we parse this type we don't know that 'EnumValue'
   is really an enum value, so the parser creates a TYPE_UNDEFINED
   type for it.  Since 'EnumValue' is never resolved to a known
   structure, it will stay with TYPE_UNDEFINED.

   Since 'MyType' is a TYPE_USER_STRUCT, we can simply ignore
   'EnumValue'.  Generating marking code for it would cause
   compilation failures since the marking routines assumes that
   'EnumValue' is a type.  */

static void
set_gc_used_type (type_p t, enum gc_used_enum level, type_p param[NUM_PARAM],
		  bool allow_undefined_types)
{
  if (t->gc_used >= level)
    return;

  t->gc_used = level;

  switch (t->kind)
    {
    case TYPE_STRUCT:
    case TYPE_UNION:
    case TYPE_USER_STRUCT:
      {
	pair_p f;
	int dummy;
	type_p dummy2;
	bool allow_undefined_field_types = (t->kind == TYPE_USER_STRUCT);

	process_gc_options (t->u.s.opt, level, &dummy, &dummy, &dummy, &dummy,
			    &dummy2);

	if (t->u.s.base_class)
	  set_gc_used_type (t->u.s.base_class, level, param,
			    allow_undefined_types);
	/* Anything pointing to a base class might actually be pointing
	   to a subclass.  */
	for (type_p subclass = t->u.s.first_subclass; subclass;
	     subclass = subclass->u.s.next_sibling_class)
	  set_gc_used_type (subclass, level, param,
			    allow_undefined_types);

	FOR_ALL_INHERITED_FIELDS(t, f)
	  {
	    int maybe_undef = 0;
	    int pass_param = 0;
	    int length = 0;
	    int skip = 0;
	    type_p nested_ptr = NULL;
	    process_gc_options (f->opt, level, &maybe_undef, &pass_param,
				&length, &skip, &nested_ptr);

	    if (nested_ptr && f->type->kind == TYPE_POINTER)
	      set_gc_used_type (nested_ptr, GC_POINTED_TO,
				pass_param ? param : NULL);
	    else if (length && f->type->kind == TYPE_POINTER)
	      set_gc_used_type (f->type->u.p, GC_USED, NULL);
	    else if (maybe_undef && f->type->kind == TYPE_POINTER)
	      set_gc_used_type (f->type->u.p, GC_MAYBE_POINTED_TO, NULL);
	    else if (pass_param && f->type->kind == TYPE_POINTER && param)
	      set_gc_used_type (find_param_structure (f->type->u.p, param),
				GC_POINTED_TO, NULL);
	    else if (skip)
	      ;			/* target type is not used through this field */
	    else
	      set_gc_used_type (f->type, GC_USED, pass_param ? param : NULL,
				allow_undefined_field_types);
	  }
	break;
      }

    case TYPE_UNDEFINED:
      if (level > GC_UNUSED)
	{
	  if (!allow_undefined_types)
	    error_at_line (&t->u.s.line, "undefined type `%s'", t->u.s.tag);
	  t->gc_used = GC_UNUSED;
	}
      break;

    case TYPE_POINTER:
      set_gc_used_type (t->u.p, GC_POINTED_TO, NULL);
      break;

    case TYPE_ARRAY:
      set_gc_used_type (t->u.a.p, GC_USED, param);
      break;

    case TYPE_LANG_STRUCT:
      for (t = t->u.s.lang_struct; t; t = t->next)
	set_gc_used_type (t, level, param);
      break;

    case TYPE_PARAM_STRUCT:
      {
	int i;
	for (i = 0; i < NUM_PARAM; i++)
	  if (t->u.param_struct.param[i] != 0)
	    set_gc_used_type (t->u.param_struct.param[i], GC_USED, NULL);
      }
      if (t->u.param_struct.stru->gc_used == GC_POINTED_TO)
	level = GC_POINTED_TO;
      else
	level = GC_USED;
      t->u.param_struct.stru->gc_used = GC_UNUSED;
      set_gc_used_type (t->u.param_struct.stru, level,
			t->u.param_struct.param);
      break;

    default:
      break;
    }
}

/* Set the gc_used fields of all the types pointed to by VARIABLES.  */

static void
set_gc_used (pair_p variables)
{
  int nbvars = 0;
  pair_p p;
  for (p = variables; p; p = p->next)
    {
      set_gc_used_type (p->type, GC_USED, NULL);
      nbvars++;
    };
  if (verbosity_level >= 2)
    printf ("%s used %d GTY-ed variables\n", progname, nbvars);
}

/* File mapping routines.  For each input file, there is one output .c file
   (but some output files have many input files), and there is one .h file
   for the whole build.  */

/* Output file handling.  */

/* Create and return an outf_p for a new file for NAME, to be called
   ONAME.  */

static outf_p
create_file (const char *name, const char *oname)
{
  static const char *const hdr[] = {
    "   Copyright (C) 2004-2014 Free Software Foundation, Inc.\n",
    "\n",
    "This file is part of GCC.\n",
    "\n",
    "GCC is free software; you can redistribute it and/or modify it under\n",
    "the terms of the GNU General Public License as published by the Free\n",
    "Software Foundation; either version 3, or (at your option) any later\n",
    "version.\n",
    "\n",
    "GCC is distributed in the hope that it will be useful, but WITHOUT ANY\n",
    "WARRANTY; without even the implied warranty of MERCHANTABILITY or\n",
    "FITNESS FOR A PARTICULAR PURPOSE.  See the GNU General Public License\n",
    "for more details.\n",
    "\n",
    "You should have received a copy of the GNU General Public License\n",
    "along with GCC; see the file COPYING3.  If not see\n",
    "<http://www.gnu.org/licenses/>.  */\n",
    "\n",
    "/* This file is machine generated.  Do not edit.  */\n"
  };
  outf_p f;
  size_t i;

  gcc_assert (name != NULL);
  gcc_assert (oname != NULL);
  f = XCNEW (struct outf);
  f->next = output_files;
  f->name = oname;
  output_files = f;

  oprintf (f, "/* Type information for %s.\n", name);
  for (i = 0; i < ARRAY_SIZE (hdr); i++)
    oprintf (f, "%s", hdr[i]);
  return f;
}

/* Print, like fprintf, to O.
   N.B. You might think this could be implemented more efficiently
   with vsnprintf().  Unfortunately, there are C libraries that
   provide that function but without the C99 semantics for its return
   value, making it impossible to know how much space is required.  */
void
oprintf (outf_p o, const char *format, ...)
{
  char *s;
  size_t slength;
  va_list ap;

  /* In plugin mode, the O could be a NULL pointer, so avoid crashing
     in that case.  */
  if (!o)
    return;

  va_start (ap, format);
  slength = vasprintf (&s, format, ap);
  if (s == NULL || (int) slength < 0)
    fatal ("out of memory");
  va_end (ap);

  if (o->bufused + slength > o->buflength)
    {
      size_t new_len = o->buflength;
      if (new_len == 0)
	new_len = 1024;
      do
	{
	  new_len *= 2;
	}
      while (o->bufused + slength >= new_len);
      o->buf = XRESIZEVEC (char, o->buf, new_len);
      o->buflength = new_len;
    }
  memcpy (o->buf + o->bufused, s, slength);
  o->bufused += slength;
  free (s);
}

/* Open the global header file and the language-specific header files.  */

static void
open_base_files (void)
{
  size_t i;

  if (nb_plugin_files > 0 && plugin_files)
    return;

  header_file = create_file ("GCC", "gtype-desc.h");

  base_files = XNEWVEC (outf_p, num_lang_dirs);

  for (i = 0; i < num_lang_dirs; i++)
    base_files[i] = create_file (lang_dir_names[i],
				 xasprintf ("gtype-%s.h", lang_dir_names[i]));

  /* gtype-desc.c is a little special, so we create it here.  */
  {
    /* The order of files here matters very much.  */
    static const char *const ifiles[] = {
      "config.h", "system.h", "coretypes.h", "tm.h",
      "hashtab.h", "splay-tree.h", "obstack.h", "bitmap.h", "input.h",
      "tree.h", "rtl.h", "wide-int.h", "hashtab.h", "hash-set.h", "vec.h",
      "machmode.h", "tm.h", "hard-reg-set.h", "input.h", "predict.h",
      "function.h", "insn-config.h", "expr.h", "alloc-pool.h",
      "hard-reg-set.h", "basic-block.h", "cselib.h", "insn-addr.h",
      "optabs.h", "libfuncs.h", "debug.h", "ggc.h", 
      "hash-table.h", "vec.h", "ggc.h", "dominance.h", "cfg.h", "basic-block.h",
      "tree-ssa-alias.h", "internal-fn.h", "gimple-fold.h", "tree-eh.h",
      "gimple-expr.h", "is-a.h",
      "gimple.h", "gimple-iterator.h", "gimple-ssa.h", "tree-cfg.h",
      "tree-phinodes.h", "ssa-iterators.h", "stringpool.h", "tree-ssanames.h",
      "tree-ssa-loop.h", "tree-ssa-loop-ivopts.h", "tree-ssa-loop-manip.h",
      "tree-ssa-loop-niter.h", "tree-into-ssa.h", "tree-dfa.h", 
      "tree-ssa.h", "reload.h", "cpp-id-data.h", "tree-chrec.h",
<<<<<<< HEAD
      "except.h", "output.h",  "cfgloop.h",
      "target.h", "ipa-prop.h", "lto-streamer.h", "target-globals.h",
      "ipa-inline.h", "dwarf2out.h", "omp-low.h", NULL
=======
      "except.h", "output.h",  "cfgloop.h", "target.h", "lto-streamer.h",
      "target-globals.h", "ipa-ref.h", "cgraph.h", "ipa-prop.h", 
      "ipa-inline.h", "dwarf2out.h", NULL
>>>>>>> 86fea2cb
    };
    const char *const *ifp;
    outf_p gtype_desc_c;

    gtype_desc_c = create_file ("GCC", "gtype-desc.c");
    for (ifp = ifiles; *ifp; ifp++)
      oprintf (gtype_desc_c, "#include \"%s\"\n", *ifp);

    /* Make sure we handle "cfun" specially.  */
    oprintf (gtype_desc_c, "\n/* See definition in function.h.  */\n");
    oprintf (gtype_desc_c, "#undef cfun\n");

    oprintf (gtype_desc_c,
	     "\n"
	     "/* Types with a \"gcc::\" namespace have it stripped\n"
	     "   during gengtype parsing.  Provide a \"using\" directive\n"
	     "   to ensure that the fully-qualified types are found.  */\n"
	     "using namespace gcc;\n");
  }
}

/* For INPF an input file, return the real basename of INPF, with all
   the directory components skipped.  */

static const char *
get_file_realbasename (const input_file *inpf)
{
  return lbasename (get_input_file_name (inpf));
}

/* For INPF a filename, return the relative path to INPF from
   $(srcdir) if the latter is a prefix in INPF, NULL otherwise.  */

const char *
get_file_srcdir_relative_path (const input_file *inpf)
{
  const char *f = get_input_file_name (inpf);
  if (strlen (f) > srcdir_len
      && IS_DIR_SEPARATOR (f[srcdir_len])
      && strncmp (f, srcdir, srcdir_len) == 0)
    return f + srcdir_len + 1;
  else
    return NULL;
}

/*  For INPF an input_file, return the relative path to INPF from
    $(srcdir) if the latter is a prefix in INPF, or the real basename
    of INPF otherwise. */

static const char *
get_file_basename (const input_file *inpf)
{
  const char *srcdir_path = get_file_srcdir_relative_path (inpf);

  return (srcdir_path != NULL) ? srcdir_path : get_file_realbasename (inpf);
}

/* For F a filename, return the lang_dir_names relative index of the language
   directory that is a prefix in F, if any, -1 otherwise.  */

static int
get_prefix_langdir_index (const char *f)
{
  size_t f_len = strlen (f);
  size_t lang_index;

  for (lang_index = 0; lang_index < num_lang_dirs; lang_index++)
    {
      const char *langdir = lang_dir_names[lang_index];
      size_t langdir_len = strlen (langdir);

      if (f_len > langdir_len
	  && IS_DIR_SEPARATOR (f[langdir_len])
	  && memcmp (f, langdir, langdir_len) == 0)
	return lang_index;
    }

  return -1;
}

/* For INPF an input file, return the name of language directory where
   F is located, if any, NULL otherwise.  */

static const char *
get_file_langdir (const input_file *inpf)
{
  /* Get the relative path to INPF from $(srcdir) and find the
     language by comparing the prefix with language directory names.
     If INPF is not even srcdir relative, no point in looking
     further.  */

  int lang_index;
  const char *srcdir_relative_path = get_file_srcdir_relative_path (inpf);
  const char *r;

  if (!srcdir_relative_path)
    return NULL;

  lang_index = get_prefix_langdir_index (srcdir_relative_path);
  if (lang_index < 0 && strncmp (srcdir_relative_path, "c-family", 8) == 0)
    r = "c-family";
  else if (lang_index >= 0)
    r = lang_dir_names[lang_index];
  else
    r = NULL;

  return r;
}

/* The gt- output file name for INPF.  */

static const char *
get_file_gtfilename (const input_file *inpf)
{
  /* Cook up an initial version of the gt- file name from the file real
     basename and the language name, if any.  */

  const char *basename = get_file_realbasename (inpf);
  const char *langdir = get_file_langdir (inpf);

  char *result =
    (langdir ? xasprintf ("gt-%s-%s", langdir, basename)
     : xasprintf ("gt-%s", basename));

  /* Then replace all non alphanumerics characters by '-' and change the
     extension to ".h".  We expect the input filename extension was at least
     one character long.  */

  char *s = result;

  for (; *s != '.'; s++)
    if (!ISALNUM (*s) && *s != '-')
      *s = '-';

  memcpy (s, ".h", sizeof (".h"));

  return result;
}

/* Each input_file has its associated output file outf_p.  The
   association is computed by the function
   get_output_file_with_visibility.  The associated file is cached
   inside input_file in its inpoutf field, so is really computed only
   once.  Associated output file paths (i.e. output_name-s) are
   computed by a rule based regexp machinery, using the files_rules
   array of struct file_rule_st.  A for_name is also computed, giving
   the source file name for which the output_file is generated; it is
   often the last component of the input_file path.  */


/*
 Regexpr machinery to compute the output_name and for_name-s of each
 input_file.  We have a sequence of file rules which gives the POSIX
 extended regular expression to match an input file path, and two
 transformed strings for the corresponding output_name and the
 corresponding for_name.  The transformed string contain dollars: $0
 is replaced by the entire match, $1 is replaced by the substring
 matching the first parenthesis in the regexp, etc.  And $$ is replaced
 by a single verbatim dollar.  The rule order is important.  The
 general case is last, and the particular cases should come before.
 An action routine can, when needed, update the out_name & for_name
 and/or return the appropriate output file.  It is invoked only when a
 rule is triggered.  When a rule is triggered, the output_name and
 for_name are computed using their transform string in while $$, $0,
 $1, ... are suitably replaced.  If there is an action, it is called.
 In some few cases, the action can directly return the outf_p, but
 usually it just updates the output_name and for_name so should free
 them before replacing them.  The get_output_file_with_visibility
 function creates an outf_p only once per each output_name, so it
 scans the output_files list for previously seen output file names.
 */

/* Signature of actions in file rules.  */
typedef outf_p (frul_actionrout_t) (input_file*, char**, char**);


struct file_rule_st {
  const char* frul_srcexpr;	/* Source string for regexp.  */
  int frul_rflags;		/* Flags passed to regcomp, usually
				 * REG_EXTENDED.  */
  regex_t* frul_re;		/* Compiled regular expression
				   obtained by regcomp.  */
  const char* frul_tr_out;	/* Transformation string for making
				 * the output_name, with $1 ... $9 for
				 * subpatterns and $0 for the whole
				 * matched filename.  */
  const char* frul_tr_for;	/* Tranformation string for making the
				   for_name.  */
  frul_actionrout_t* frul_action; /* The action, if non null, is
				   * called once the rule matches, on
				   * the transformed out_name &
				   * for_name.  It could change them
				   * and/or give the output file.  */
};

/* File rule action handling *.h files.  */
static outf_p header_dot_h_frul (input_file*, char**, char**);

/* File rule action handling *.c files.  */
static outf_p source_dot_c_frul (input_file*, char**, char**);

#define NULL_REGEX (regex_t*)0

/* The prefix in our regexp-s matching the directory.  */
#define DIR_PREFIX_REGEX "^(([^/]*/)*)"

#define NULL_FRULACT (frul_actionrout_t*)0

/* The array of our rules governing file name generation.  Rules order
   matters, so change with extreme care!  */

struct file_rule_st files_rules[] = {
  /* The general rule assumes that files in subdirectories belong to a
     particular front-end, and files not in subdirectories are shared.
     The following rules deal with exceptions - files that are in
     subdirectories and yet are shared, and files that are top-level,
     but are not shared.  */

  /* the c-family/ source directory is special.  */
  { DIR_PREFIX_REGEX "c-family/([[:alnum:]_-]*)\\.c$",
    REG_EXTENDED, NULL_REGEX,
    "gt-c-family-$3.h", "c-family/$3.c", NULL_FRULACT},

  { DIR_PREFIX_REGEX "c-family/([[:alnum:]_-]*)\\.h$",
    REG_EXTENDED, NULL_REGEX,
    "gt-c-family-$3.h", "c-family/$3.h", NULL_FRULACT},

  /* Both c-lang.h & c-tree.h gives gt-c-c-decl.h for c-decl.c !  */
  { DIR_PREFIX_REGEX "c/c-lang\\.h$",
    REG_EXTENDED, NULL_REGEX, "gt-c-c-decl.h", "c/c-decl.c", NULL_FRULACT},

  { DIR_PREFIX_REGEX "c/c-tree\\.h$",
    REG_EXTENDED, NULL_REGEX, "gt-c-c-decl.h", "c/c-decl.c", NULL_FRULACT},

  /* cp/cp-tree.h gives gt-cp-tree.h for cp/tree.c !  */
  { DIR_PREFIX_REGEX "cp/cp-tree\\.h$",
    REG_EXTENDED, NULL_REGEX,
    "gt-cp-tree.h", "cp/tree.c", NULL_FRULACT },

  /* cp/decl.h & cp/decl.c gives gt-cp-decl.h for cp/decl.c !  */
  { DIR_PREFIX_REGEX "cp/decl\\.[ch]$",
    REG_EXTENDED, NULL_REGEX,
    "gt-cp-decl.h", "cp/decl.c", NULL_FRULACT },

  /* cp/name-lookup.h gives gt-cp-name-lookup.h for cp/name-lookup.c !  */
  { DIR_PREFIX_REGEX "cp/name-lookup\\.h$",
    REG_EXTENDED, NULL_REGEX,
    "gt-cp-name-lookup.h", "cp/name-lookup.c", NULL_FRULACT },

  /* cp/parser.h gives gt-cp-parser.h for cp/parser.c !  */
  { DIR_PREFIX_REGEX "cp/parser\\.h$",
    REG_EXTENDED, NULL_REGEX,
    "gt-cp-parser.h", "cp/parser.c", NULL_FRULACT },

  /* objc/objc-act.h gives gt-objc-objc-act.h for objc/objc-act.c !  */
  { DIR_PREFIX_REGEX "objc/objc-act\\.h$",
    REG_EXTENDED, NULL_REGEX,
    "gt-objc-objc-act.h", "objc/objc-act.c", NULL_FRULACT },

  /* objc/objc-map.h gives gt-objc-objc-map.h for objc/objc-map.c !  */
  { DIR_PREFIX_REGEX "objc/objc-map\\.h$",
    REG_EXTENDED, NULL_REGEX,
    "gt-objc-objc-map.h", "objc/objc-map.c", NULL_FRULACT },

  /* General cases.  For header *.h and source *.c or *.cc files, we
   * need special actions to handle the language.  */

  /* Source *.c files are using get_file_gtfilename to compute their
     output_name and get_file_basename to compute their for_name
     through the source_dot_c_frul action.  */
  { DIR_PREFIX_REGEX "([[:alnum:]_-]*)\\.c$",
    REG_EXTENDED, NULL_REGEX, "gt-$3.h", "$3.c", source_dot_c_frul},

  /* Source *.cc files are using get_file_gtfilename to compute their
     output_name and get_file_basename to compute their for_name
     through the source_dot_c_frul action.  */
  { DIR_PREFIX_REGEX "([[:alnum:]_-]*)\\.cc$",
    REG_EXTENDED, NULL_REGEX, "gt-$3.h", "$3.cc", source_dot_c_frul},

  /* Common header files get "gtype-desc.c" as their output_name,
   * while language specific header files are handled specially.  So
   * we need the header_dot_h_frul action.  */
  { DIR_PREFIX_REGEX "([[:alnum:]_-]*)\\.h$",
    REG_EXTENDED, NULL_REGEX, "gt-$3.h", "$3.h", header_dot_h_frul},

  { DIR_PREFIX_REGEX "([[:alnum:]_-]*)\\.in$",
    REG_EXTENDED, NULL_REGEX, "gt-$3.h", "$3.in", NULL_FRULACT},

  /* Mandatory null last entry signaling end of rules.  */
  {NULL, 0, NULL_REGEX, NULL, NULL, NULL_FRULACT}
};

/* Special file rules action for handling *.h header files.  It gives
   "gtype-desc.c" for common headers and corresponding output
   files for language-specific header files.  */
static outf_p
header_dot_h_frul (input_file* inpf, char**poutname,
		   char**pforname ATTRIBUTE_UNUSED)
{
  const char *basename = 0;
  int lang_index = 0;
  DBGPRINTF ("inpf %p inpname %s outname %s forname %s",
	     (void*) inpf, get_input_file_name (inpf),
	     *poutname, *pforname);
  basename = get_file_basename (inpf);
  lang_index = get_prefix_langdir_index (basename);
  DBGPRINTF ("basename %s lang_index %d", basename, lang_index);

  if (lang_index >= 0)
    {
      /* The header is language specific.  Given output_name &
	 for_name remains unchanged.  The base_files array gives the
	 outf_p.  */
      DBGPRINTF ("header_dot_h found language specific @ %p '%s'",
		 (void*) base_files[lang_index],
		 (base_files[lang_index])->name);
      return base_files[lang_index];
    }
  else
    {
      /* The header is common to all front-end languages.  So
	 output_name is "gtype-desc.c" file.  The calling function
	 get_output_file_with_visibility will find its outf_p.  */
      free (*poutname);
      *poutname = xstrdup ("gtype-desc.c");
      DBGPRINTF ("special 'gtype-desc.c' for inpname %s",
		 get_input_file_name (inpf));
      return NULL;
    }
}


/* Special file rules action for handling *.c source files using
 * get_file_gtfilename to compute their output_name and
 * get_file_basename to compute their for_name.  The output_name is
 * gt-<LANG>-<BASE>.h for language specific source files, and
 * gt-<BASE>.h for common source files.  */
static outf_p
source_dot_c_frul (input_file* inpf, char**poutname, char**pforname)
{
  char *newbasename = CONST_CAST (char*, get_file_basename (inpf));
  char *newoutname = CONST_CAST (char*, get_file_gtfilename (inpf));
  DBGPRINTF ("inpf %p inpname %s original outname %s forname %s",
	     (void*) inpf, get_input_file_name (inpf),
	     *poutname, *pforname);
  DBGPRINTF ("newoutname %s", newoutname);
  DBGPRINTF ("newbasename %s", newbasename);
  free (*poutname);
  free (*pforname);
  *poutname = newoutname;
  *pforname = newbasename;
  return NULL;
}

/* Utility function for get_output_file_with_visibility which returns
 * a malloc-ed substituted string using TRS on matching of the FILNAM
 * file name, using the PMATCH array.  */
static char*
matching_file_name_substitute (const char *filnam, regmatch_t pmatch[10],
			       const char *trs)
{
  struct obstack str_obstack;
  char *str = NULL;
  char *rawstr = NULL;
  const char *pt = NULL;
  DBGPRINTF ("filnam %s", filnam);
  obstack_init (&str_obstack);
  for (pt = trs; *pt; pt++) {
    char c = *pt;
    if (c == '$')
      {
	if (pt[1] == '$')
	  {
	    /* A double dollar $$ is substituted by a single verbatim
	       dollar, but who really uses dollar signs in file
	       paths? */
	    obstack_1grow (&str_obstack, '$');
	  }
	else if (ISDIGIT (pt[1]))
	  {
	    /* Handle $0 $1 ... $9 by appropriate substitution.  */
	    int dolnum = pt[1] - '0';
	    int so = pmatch[dolnum].rm_so;
	    int eo = pmatch[dolnum].rm_eo;
	    DBGPRINTF ("so=%d eo=%d dolnum=%d", so, eo, dolnum);
	    if (so>=0 && eo>=so)
	      obstack_grow (&str_obstack, filnam + so, eo - so);
	  }
	else
	  {
	    /* This can happen only when files_rules is buggy! */
	    gcc_unreachable ();
	  }
	/* Always skip the character after the dollar.  */
	pt++;
      }
    else
      obstack_1grow (&str_obstack, c);
  }
  obstack_1grow (&str_obstack, '\0');
  rawstr = XOBFINISH (&str_obstack, char *);
  str = xstrdup (rawstr);
  obstack_free (&str_obstack, NULL);
  DBGPRINTF ("matched replacement %s", str);
  rawstr = NULL;
  return str;
}


/* An output file, suitable for definitions, that can see declarations
   made in INPF and is linked into every language that uses INPF.
   Since the result is cached inside INPF, that argument cannot be
   declared constant, but is "almost" constant. */

outf_p
get_output_file_with_visibility (input_file *inpf)
{
  outf_p r;
  char *for_name = NULL;
  char *output_name = NULL;
  const char* inpfname;

  /* This can happen when we need a file with visibility on a
     structure that we've never seen.  We have to just hope that it's
     globally visible.  */
  if (inpf == NULL)
    inpf = system_h_file;

  /* The result is cached in INPF, so return it if already known.  */
  if (inpf->inpoutf)
    return inpf->inpoutf;

  /* In plugin mode, return NULL unless the input_file is one of the
     plugin_files.  */
  if (plugin_files)
    {
      size_t i;
      for (i = 0; i < nb_plugin_files; i++)
	if (inpf == plugin_files[i]) 
	  {
	    inpf->inpoutf = plugin_output;
	    return plugin_output;
	  }

      return NULL;
    }

  inpfname = get_input_file_name (inpf);

  /* Try each rule in sequence in files_rules until one is triggered. */
  {
    int rulix = 0;
    DBGPRINTF ("passing input file @ %p named %s through the files_rules",
	       (void*) inpf, inpfname);

    for (; files_rules[rulix].frul_srcexpr != NULL; rulix++)
      {
	DBGPRINTF ("rulix#%d srcexpr %s",
		   rulix, files_rules[rulix].frul_srcexpr);

	if (!files_rules[rulix].frul_re)
	  {
	    /* Compile the regexpr lazily.  */
	    int err = 0;
	    files_rules[rulix].frul_re = XCNEW (regex_t);
	    err = regcomp (files_rules[rulix].frul_re,
			   files_rules[rulix].frul_srcexpr,
			   files_rules[rulix].frul_rflags);
	    if (err)
	      {
		/* The regular expression compilation fails only when
		   file_rules is buggy.  */
		gcc_unreachable ();
	      }
	  }

	output_name = NULL;
	for_name = NULL;

	/* Match the regexpr and trigger the rule if matched.  */
	{
	  /* We have exactly ten pmatch-s, one for each $0, $1, $2,
	     $3, ... $9.  */
	  regmatch_t pmatch[10];
	  memset (pmatch, 0, sizeof (pmatch));
	  if (!regexec (files_rules[rulix].frul_re,
			inpfname, 10, pmatch, 0))
	    {
	      DBGPRINTF ("input @ %p filename %s matched rulix#%d pattern %s",
			 (void*) inpf, inpfname, rulix,
			 files_rules[rulix].frul_srcexpr);
	      for_name =
		matching_file_name_substitute (inpfname, pmatch,
					       files_rules[rulix].frul_tr_for);
	      DBGPRINTF ("for_name %s", for_name);
	      output_name =
		matching_file_name_substitute (inpfname, pmatch,
					       files_rules[rulix].frul_tr_out);
	      DBGPRINTF ("output_name %s", output_name);
	      if (files_rules[rulix].frul_action)
		{
		  /* Invoke our action routine.  */
		  outf_p of = NULL;
		  DBGPRINTF ("before action rulix#%d output_name %s for_name %s",
			     rulix, output_name, for_name);
		  of =
		    (files_rules[rulix].frul_action) (inpf,
						      &output_name, &for_name);
		  DBGPRINTF ("after action rulix#%d of=%p output_name %s for_name %s",
			     rulix, (void*)of, output_name, for_name);
		  /* If the action routine returned something, give it back
		     immediately and cache it in inpf.  */
		  if (of)
		    {
		      inpf->inpoutf = of;
		      return of;
		    }
		}
	      /* The rule matched, and had no action, or that action did
		 not return any output file but could have changed the
		 output_name or for_name.  We break out of the loop on the
		 files_rules.  */
	      break;
	    }
	  else
	    {
	      /* The regexpr did not match.  */
	      DBGPRINTF ("rulix#%d did not match %s pattern %s",
			 rulix, inpfname, files_rules[rulix].frul_srcexpr);
	      continue;
	    }
	}
      }
  }
  if (!output_name || !for_name)
    {
      /* This should not be possible, and could only happen if the
	 files_rules is incomplete or buggy.  */
      fatal ("failed to compute output name for %s", inpfname);
    }

  /* Look through to see if we've ever seen this output filename
     before.  If found, cache the result in inpf.  */
  for (r = output_files; r; r = r->next)
    if (filename_cmp (r->name, output_name) == 0)
      {
	inpf->inpoutf = r;
	DBGPRINTF ("found r @ %p for output_name %s for_name %s", (void*)r,
		   output_name, for_name);
	return r;
      }

  /* If not found, create it, and cache it in inpf.  */
  r = create_file (for_name, output_name);

  gcc_assert (r && r->name);
  DBGPRINTF ("created r @ %p for output_name %s for_name %s", (void*) r,
	     output_name, for_name);
  inpf->inpoutf = r;
  return r;


}

/* The name of an output file, suitable for definitions, that can see
   declarations made in INPF and is linked into every language that
   uses INPF.  */

const char *
get_output_file_name (input_file* inpf)
{
  outf_p o = get_output_file_with_visibility (inpf);
  if (o)
    return o->name;
  return NULL;
}

/* Check if existing file is equal to the in memory buffer. */

static bool
is_file_equal (outf_p of)
{
  FILE *newfile = fopen (of->name, "r");
  size_t i;
  bool equal;
  if (newfile == NULL)
    return false;

  equal = true;
  for (i = 0; i < of->bufused; i++)
    {
      int ch;
      ch = fgetc (newfile);
      if (ch == EOF || ch != (unsigned char) of->buf[i])
	{
	  equal = false;
	  break;
	}
    }
  if (equal && EOF != fgetc (newfile))
    equal = false;
  fclose (newfile);
  return equal;
}

/* Copy the output to its final destination,
   but don't unnecessarily change modification times.  */

static void
close_output_files (void)
{
  int nbwrittenfiles = 0;
  outf_p of;

  for (of = output_files; of; of = of->next)
    {
      if (!is_file_equal (of))
	{
	  FILE *newfile = NULL;
	  char *backupname = NULL;
	  /* Back up the old version of the output file gt-FOO.c as
	     BACKUPDIR/gt-FOO.c~ if we have a backup directory.  */
	  if (backup_dir)
	    {
	      backupname = concat (backup_dir, "/",
				   lbasename (of->name), "~", NULL);
	      if (!access (of->name, F_OK) && rename (of->name, backupname))
		fatal ("failed to back up %s as %s: %s",
		       of->name, backupname, xstrerror (errno));
	    }

	  newfile = fopen (of->name, "w");
	  if (newfile == NULL)
	    fatal ("opening output file %s: %s", of->name, xstrerror (errno));
	  if (fwrite (of->buf, 1, of->bufused, newfile) != of->bufused)
	    fatal ("writing output file %s: %s", of->name, xstrerror (errno));
	  if (fclose (newfile) != 0)
	    fatal ("closing output file %s: %s", of->name, xstrerror (errno));
	  nbwrittenfiles++;
	  if (verbosity_level >= 2 && backupname)
	    printf ("%s wrote #%-3d %s backed-up in %s\n",
		    progname, nbwrittenfiles, of->name, backupname);
	  else if (verbosity_level >= 1)
	    printf ("%s write #%-3d %s\n", progname, nbwrittenfiles, of->name);
	  free (backupname);
	}
      else 
	{ 
	  /* output file remains unchanged. */
	  if (verbosity_level >= 2)
	    printf ("%s keep %s\n", progname, of->name);
	}
      free (of->buf);
      of->buf = NULL;
      of->bufused = of->buflength = 0;
    }
  if (verbosity_level >= 1)
    printf ("%s wrote %d files.\n", progname, nbwrittenfiles);
}

struct flist
{
  struct flist *next;
  int started_p;
  const input_file* file;
  outf_p f;
};

struct walk_type_data;

/* For scalars and strings, given the item in 'val'.
   For structures, given a pointer to the item in 'val'.
   For misc. pointers, given the item in 'val'.
*/
typedef void (*process_field_fn) (type_p f, const struct walk_type_data * p);
typedef void (*func_name_fn) (type_p s, const struct walk_type_data * p);

/* Parameters for write_types.  */

struct write_types_data
{
  const char *prefix;
  const char *param_prefix;
  const char *subfield_marker_routine;
  const char *marker_routine;
  const char *reorder_note_routine;
  const char *comment;
  int skip_hooks;		/* skip hook generation if non zero */
  enum write_types_kinds kind;
};

static void output_escaped_param (struct walk_type_data *d,
				  const char *, const char *);
static void output_mangled_typename (outf_p, const_type_p);
static void walk_type (type_p t, struct walk_type_data *d);
static void write_func_for_structure (type_p orig_s, type_p s, type_p *param,
				      const struct write_types_data *wtd);
static void write_types_process_field
  (type_p f, const struct walk_type_data *d);
static void write_types (outf_p output_header,
			 type_p structures,
			 type_p param_structs,
			 const struct write_types_data *wtd);
static void write_types_local_process_field
  (type_p f, const struct walk_type_data *d);
static void write_local_func_for_structure
  (const_type_p orig_s, type_p s, type_p *param);
static void write_local (outf_p output_header,
			 type_p structures, type_p param_structs);
static int contains_scalar_p (type_p t);
static void put_mangled_filename (outf_p, const input_file *);
static void finish_root_table (struct flist *flp, const char *pfx,
			       const char *tname, const char *lastname,
			       const char *name);
static void write_root (outf_p, pair_p, type_p, const char *, int,
			struct fileloc *, const char *, bool);
static void write_array (outf_p f, pair_p v,
			 const struct write_types_data *wtd);
static void write_roots (pair_p, bool);

/* Parameters for walk_type.  */

struct walk_type_data
{
  process_field_fn process_field;
  const void *cookie;
  outf_p of;
  options_p opt;
  const char *val;
  const char *prev_val[4];
  int indent;
  int counter;
  const struct fileloc *line;
  lang_bitmap bitmap;
  type_p *param;
  int used_length;
  type_p orig_s;
  const char *reorder_fn;
  bool needs_cast_p;
  bool fn_wants_lvalue;
  bool in_record_p;
  int loopcounter;
  bool in_ptr_field;
  bool have_this_obj;
};


/* Given a string TYPE_NAME, representing a C++ typename, return a valid
   pre-processor identifier to use in a #define directive.  This replaces
   special characters used in C++ identifiers like '>', '<' and ':' with
   '_'.

   If no C++ special characters are found in TYPE_NAME, return
   TYPE_NAME.  Otherwise, return a copy of TYPE_NAME with the special
   characters replaced with '_'.  In this case, the caller is
   responsible for freeing the allocated string.  */

static const char *
filter_type_name (const char *type_name)
{
  if (strchr (type_name, '<') || strchr (type_name, ':'))
    {
      size_t i;
      char *s = xstrdup (type_name);
      for (i = 0; i < strlen (s); i++)
	if (s[i] == '<' || s[i] == '>' || s[i] == ':' || s[i] == ','
	    || s[i] == '*')
	  s[i] = '_';
      return s;
    }
  else
    return type_name;
}


/* Print a mangled name representing T to OF.  */

static void
output_mangled_typename (outf_p of, const_type_p t)
{
  if (t == NULL)
    oprintf (of, "Z");
  else
    switch (t->kind)
      {
      case TYPE_NONE:
      case TYPE_UNDEFINED:
	gcc_unreachable ();
	break;
      case TYPE_POINTER:
	oprintf (of, "P");
	output_mangled_typename (of, t->u.p);
	break;
      case TYPE_SCALAR:
	oprintf (of, "I");
	break;
      case TYPE_STRING:
	oprintf (of, "S");
	break;
      case TYPE_STRUCT:
      case TYPE_UNION:
      case TYPE_LANG_STRUCT:
      case TYPE_USER_STRUCT:
	{
	  /* For references to classes within an inheritance hierarchy,
	     only ever reference the ultimate base class, since only
	     it will have gt_ functions.  */
	  t = get_ultimate_base_class (t);
	  const char *id_for_tag = filter_type_name (t->u.s.tag);
	  oprintf (of, "%lu%s", (unsigned long) strlen (id_for_tag),
		   id_for_tag);
	  if (id_for_tag != t->u.s.tag)
	    free (CONST_CAST (char *, id_for_tag));
	}
	break;
      case TYPE_PARAM_STRUCT:
	{
	  int i;
	  for (i = 0; i < NUM_PARAM; i++)
	    if (t->u.param_struct.param[i] != NULL)
	      output_mangled_typename (of, t->u.param_struct.param[i]);
	  output_mangled_typename (of, t->u.param_struct.stru);
	}
	break;
      case TYPE_ARRAY:
	gcc_unreachable ();
      }
}

/* Print PARAM to D->OF processing escapes.  D->VAL references the
   current object, D->PREV_VAL the object containing the current
   object, ONAME is the name of the option and D->LINE is used to
   print error messages.  */

static void
output_escaped_param (struct walk_type_data *d, const char *param,
		      const char *oname)
{
  const char *p;

  for (p = param; *p; p++)
    if (*p != '%')
      oprintf (d->of, "%c", *p);
    else
      switch (*++p)
	{
	case 'h':
	  oprintf (d->of, "(%s)", d->prev_val[2]);
	  break;
	case '0':
	  oprintf (d->of, "(%s)", d->prev_val[0]);
	  break;
	case '1':
	  oprintf (d->of, "(%s)", d->prev_val[1]);
	  break;
	case 'a':
	  {
	    const char *pp = d->val + strlen (d->val);
	    while (pp[-1] == ']')
	      while (*pp != '[')
		pp--;
	    oprintf (d->of, "%s", pp);
	  }
	  break;
	default:
	  error_at_line (d->line, "`%s' option contains bad escape %c%c",
			 oname, '%', *p);
	}
}

const char *
get_string_option (options_p opt, const char *key)
{
  for (; opt; opt = opt->next)
    if (strcmp (opt->name, key) == 0)
      return opt->info.string;
  return NULL;
}

/* Machinery for avoiding duplicate tags within switch statements.  */
struct seen_tag
{
  const char *tag;
  struct seen_tag *next;
};

int
already_seen_tag (struct seen_tag *seen_tags, const char *tag)
{
  /* Linear search, so O(n^2), but n is currently small.  */
  while (seen_tags)
    {
      if (!strcmp (seen_tags->tag, tag))
	return 1;
      seen_tags = seen_tags->next;
    }
  /* Not yet seen this tag. */
  return 0;
}

void
mark_tag_as_seen (struct seen_tag **seen_tags, const char *tag)
{
  /* Add to front of linked list. */
  struct seen_tag *new_node = XCNEW (struct seen_tag);
  new_node->tag = tag;
  new_node->next = *seen_tags;
  *seen_tags = new_node;
}

static void
walk_subclasses (type_p base, struct walk_type_data *d,
		 struct seen_tag **seen_tags)
{
  for (type_p sub = base->u.s.first_subclass; sub != NULL;
       sub = sub->u.s.next_sibling_class)
    {
      const char *type_tag = get_string_option (sub->u.s.opt, "tag");
      if (type_tag && !already_seen_tag (*seen_tags, type_tag))
	{
	  mark_tag_as_seen (seen_tags, type_tag);
	  oprintf (d->of, "%*scase %s:\n", d->indent, "", type_tag);
	  d->indent += 2;
	  oprintf (d->of, "%*s{\n", d->indent, "");
	  d->indent += 2;
	  oprintf (d->of, "%*s%s *sub = static_cast <%s *> (x);\n",
		   d->indent, "", sub->u.s.tag, sub->u.s.tag);
	  const char *old_val = d->val;
	  d->val = "(*sub)";
	  walk_type (sub, d);
	  d->val = old_val;
	  d->indent -= 2;
	  oprintf (d->of, "%*s}\n", d->indent, "");
	  oprintf (d->of, "%*sbreak;\n", d->indent, "");
	  d->indent -= 2;
	}
      walk_subclasses (sub, d, seen_tags);
    }
}

/* Call D->PROCESS_FIELD for every field (or subfield) of D->VAL,
   which is of type T.  Write code to D->OF to constrain execution (at
   the point that D->PROCESS_FIELD is called) to the appropriate
   cases.  Call D->PROCESS_FIELD on subobjects before calling it on
   pointers to those objects.  D->PREV_VAL lists the objects
   containing the current object, D->OPT is a list of options to
   apply, D->INDENT is the current indentation level, D->LINE is used
   to print error messages, D->BITMAP indicates which languages to
   print the structure for, and D->PARAM is the current parameter
   (from an enclosing param_is option).  */

static void
walk_type (type_p t, struct walk_type_data *d)
{
  const char *length = NULL;
  const char *desc = NULL;
  const char *type_tag = NULL;
  int maybe_undef_p = 0;
  int use_param_num = -1;
  int use_params_p = 0;
  int atomic_p = 0;
  options_p oo;
  const struct nested_ptr_data *nested_ptr_d = NULL;

  d->needs_cast_p = false;
  for (oo = d->opt; oo; oo = oo->next)
    if (strcmp (oo->name, "length") == 0 && oo->kind == OPTION_STRING)
      length = oo->info.string;
    else if (strcmp (oo->name, "maybe_undef") == 0)
      maybe_undef_p = 1;
    else if (strncmp (oo->name, "use_param", 9) == 0
	     && (oo->name[9] == '\0' || ISDIGIT (oo->name[9])))
      use_param_num = oo->name[9] == '\0' ? 0 : oo->name[9] - '0';
    else if (strcmp (oo->name, "use_params") == 0)
      use_params_p = 1;
    else if (strcmp (oo->name, "desc") == 0 && oo->kind == OPTION_STRING)
      desc = oo->info.string;
    else if (strcmp (oo->name, "mark_hook") == 0)
      ;
    else if (strcmp (oo->name, "nested_ptr") == 0 
	     && oo->kind == OPTION_NESTED)
      nested_ptr_d = (const struct nested_ptr_data *) oo->info.nested;
    else if (strcmp (oo->name, "dot") == 0)
      ;
    else if (strcmp (oo->name, "tag") == 0)
      type_tag = oo->info.string;
    else if (strcmp (oo->name, "special") == 0)
      ;
    else if (strcmp (oo->name, "skip") == 0)
      ;
    else if (strcmp (oo->name, "atomic") == 0)
      atomic_p = 1;
    else if (strcmp (oo->name, "default") == 0)
      ;
    else if (strcmp (oo->name, "param_is") == 0)
      ;
    else if (strncmp (oo->name, "param", 5) == 0
	     && ISDIGIT (oo->name[5]) && strcmp (oo->name + 6, "_is") == 0)
      ;
    else if (strcmp (oo->name, "chain_next") == 0)
      ;
    else if (strcmp (oo->name, "chain_prev") == 0)
      ;
    else if (strcmp (oo->name, "chain_circular") == 0)
      ;
    else if (strcmp (oo->name, "reorder") == 0)
      ;
    else if (strcmp (oo->name, "variable_size") == 0)
      ;
    else if (strcmp (oo->name, "for_user") == 0)
      ;
    else
      error_at_line (d->line, "unknown option `%s'\n", oo->name);

  if (d->used_length)
    length = NULL;

  if (use_params_p)
    {
      int pointer_p = t->kind == TYPE_POINTER;

      if (pointer_p)
	t = t->u.p;
      if (!union_or_struct_p (t))
	error_at_line (d->line, "`use_params' option on unimplemented type");
      else
	t = find_param_structure (t, d->param);
      if (pointer_p)
	t = create_pointer (t);
    }

  if (use_param_num != -1)
    {
      if (d->param != NULL && d->param[use_param_num] != NULL)
	{
	  type_p nt = d->param[use_param_num];

	  if (t->kind == TYPE_ARRAY)
	    nt = create_array (nt, t->u.a.len);
	  else if (length != NULL && t->kind == TYPE_POINTER)
	    nt = create_pointer (nt);
	  d->needs_cast_p = (t->kind != TYPE_POINTER
			     && (nt->kind == TYPE_POINTER
				 || nt->kind == TYPE_STRING));
	  t = nt;
	}
      else
	error_at_line (d->line, "no parameter defined for `%s'", d->val);
    }

  if (maybe_undef_p
      && (t->kind != TYPE_POINTER || !union_or_struct_p (t->u.p)))
    {
      error_at_line (d->line,
		     "field `%s' has invalid option `maybe_undef_p'\n",
		     d->val);
      return;
    }

  if (atomic_p && (t->kind != TYPE_POINTER) && (t->kind != TYPE_STRING))
    {
      error_at_line (d->line, "field `%s' has invalid option `atomic'\n", d->val);
      return;
    }

  switch (t->kind)
    {
    case TYPE_SCALAR:
    case TYPE_STRING:
      d->process_field (t, d);
      break;

    case TYPE_POINTER:
      {
	d->in_ptr_field = true;
	if (maybe_undef_p && t->u.p->u.s.line.file == NULL)
	  {
	    oprintf (d->of, "%*sgcc_assert (!%s);\n", d->indent, "", d->val);
	    break;
	  }

	/* If a pointer type is marked as "atomic", we process the
	   field itself, but we don't walk the data that they point to.

	   There are two main cases where we walk types: to mark
	   pointers that are reachable, and to relocate pointers when
	   writing a PCH file.  In both cases, an atomic pointer is
	   itself marked or relocated, but the memory that it points
	   to is left untouched.  In the case of PCH, that memory will
	   be read/written unchanged to the PCH file.  */
	if (atomic_p)
	  {
	    oprintf (d->of, "%*sif (%s != NULL) {\n", d->indent, "", d->val);
	    d->indent += 2;
	    d->process_field (t, d);
	    d->indent -= 2;
	    oprintf (d->of, "%*s}\n", d->indent, "");
	    break;
	  }

	if (!length)
	  {
	    if (!union_or_struct_p (t->u.p)
		&& t->u.p->kind != TYPE_PARAM_STRUCT)
	      {
		error_at_line (d->line,
			       "field `%s' is pointer to unimplemented type",
			       d->val);
		break;
	      }

	    if (nested_ptr_d)
	      {
		const char *oldprevval2 = d->prev_val[2];

		if (!union_or_struct_p (nested_ptr_d->type))
		  {
		    error_at_line (d->line,
				   "field `%s' has invalid "
				   "option `nested_ptr'\n", d->val);
		    return;
		  }

		d->prev_val[2] = d->val;
		oprintf (d->of, "%*s{\n", d->indent, "");
		d->indent += 2;
		d->val = xasprintf ("x%d", d->counter++);
		oprintf (d->of, "%*s%s %s * %s%s =\n", d->indent, "",
			 (nested_ptr_d->type->kind == TYPE_UNION
			  ? "union" : "struct"),
			 nested_ptr_d->type->u.s.tag,
			 d->fn_wants_lvalue ? "" : "const ", d->val);
		oprintf (d->of, "%*s", d->indent + 2, "");
		output_escaped_param (d, nested_ptr_d->convert_from,
				      "nested_ptr");
		oprintf (d->of, ";\n");

		d->process_field (nested_ptr_d->type, d);

		if (d->fn_wants_lvalue)
		  {
		    oprintf (d->of, "%*s%s = ", d->indent, "",
			     d->prev_val[2]);
		    d->prev_val[2] = d->val;
		    output_escaped_param (d, nested_ptr_d->convert_to,
					  "nested_ptr");
		    oprintf (d->of, ";\n");
		  }

		d->indent -= 2;
		oprintf (d->of, "%*s}\n", d->indent, "");
		d->val = d->prev_val[2];
		d->prev_val[2] = oldprevval2;
	      }
	    else
	      d->process_field (t->u.p, d);
	  }
	else
	  {
	    int loopcounter = d->loopcounter;
	    const char *oldval = d->val;
	    const char *oldprevval3 = d->prev_val[3];
	    char *newval;

	    oprintf (d->of, "%*sif (%s != NULL) {\n", d->indent, "", d->val);
	    d->indent += 2;
	    oprintf (d->of, "%*ssize_t i%d;\n", d->indent, "", loopcounter);
	    oprintf (d->of, "%*sfor (i%d = 0; i%d != (size_t)(", d->indent,
		     "", loopcounter, loopcounter);
	    if (!d->in_record_p)
	      output_escaped_param (d, length, "length");
	    else
	      oprintf (d->of, "l%d", loopcounter);
	    if (d->have_this_obj)
	      /* Try to unswitch loops (see PR53880).  */
	      oprintf (d->of, ") && ((void *)%s == this_obj", oldval);
	    oprintf (d->of, "); i%d++) {\n", loopcounter);
	    d->indent += 2;
	    d->val = newval = xasprintf ("%s[i%d]", oldval, loopcounter);
	    d->used_length = 1;
	    d->prev_val[3] = oldval;
	    walk_type (t->u.p, d);
	    free (newval);
	    d->val = oldval;
	    d->prev_val[3] = oldprevval3;
	    d->used_length = 0;
	    d->indent -= 2;
	    oprintf (d->of, "%*s}\n", d->indent, "");
	    d->process_field (t, d);
	    d->indent -= 2;
	    oprintf (d->of, "%*s}\n", d->indent, "");
	  }
	d->in_ptr_field = false;
      }
      break;

    case TYPE_ARRAY:
      {
	int loopcounter;
	const char *oldval = d->val;
	char *newval;

	/* If it's an array of scalars, we optimize by not generating
	   any code.  */
	if (t->u.a.p->kind == TYPE_SCALAR)
	  break;

	if (length)
	  loopcounter = d->loopcounter;
	else
	  loopcounter = d->counter++;

	/* When walking an array, compute the length and store it in a
	   local variable before walking the array elements, instead of
	   recomputing the length expression each time through the loop.
	   This is necessary to handle tcc_vl_exp objects like CALL_EXPR,
	   where the length is stored in the first array element,
	   because otherwise that operand can get overwritten on the
	   first iteration.  */
	oprintf (d->of, "%*s{\n", d->indent, "");
	d->indent += 2;
	oprintf (d->of, "%*ssize_t i%d;\n", d->indent, "", loopcounter);
	if (!d->in_record_p || !length)
	  {
	    oprintf (d->of, "%*ssize_t l%d = (size_t)(",
		     d->indent, "", loopcounter);
	    if (length)
	      output_escaped_param (d, length, "length");
	    else
	      oprintf (d->of, "%s", t->u.a.len);
	    oprintf (d->of, ");\n");
	  }

	oprintf (d->of, "%*sfor (i%d = 0; i%d != l%d; i%d++) {\n",
		 d->indent, "",
		 loopcounter, loopcounter, loopcounter, loopcounter);
	d->indent += 2;
	d->val = newval = xasprintf ("%s[i%d]", oldval, loopcounter);
	d->used_length = 1;
	walk_type (t->u.a.p, d);
	free (newval);
	d->used_length = 0;
	d->val = oldval;
	d->indent -= 2;
	oprintf (d->of, "%*s}\n", d->indent, "");
	d->indent -= 2;
	oprintf (d->of, "%*s}\n", d->indent, "");
      }
      break;

    case TYPE_STRUCT:
    case TYPE_UNION:
      {
	pair_p f;
	const char *oldval = d->val;
	const char *oldprevval1 = d->prev_val[1];
	const char *oldprevval2 = d->prev_val[2];
	const char *struct_mark_hook = NULL;
	const int union_p = t->kind == TYPE_UNION;
	int seen_default_p = 0;
	options_p o;
	int lengths_seen = 0;
	int endcounter;
	bool any_length_seen = false;

	if (!t->u.s.line.file)
	  error_at_line (d->line, "incomplete structure `%s'", t->u.s.tag);

	if ((d->bitmap & t->u.s.bitmap) != d->bitmap)
	  {
	    error_at_line (d->line,
			   "structure `%s' defined for mismatching languages",
			   t->u.s.tag);
	    error_at_line (&t->u.s.line, "one structure defined here");
	  }

	/* Some things may also be defined in the structure's options.  */
	for (o = t->u.s.opt; o; o = o->next)
	  if (!desc && strcmp (o->name, "desc") == 0
	      && o->kind == OPTION_STRING)
	    desc = o->info.string;
	  else if (!struct_mark_hook && strcmp (o->name, "mark_hook") == 0
		   && o->kind == OPTION_STRING)
	    struct_mark_hook = o->info.string;

	if (struct_mark_hook)
	  oprintf (d->of, "%*s%s (&%s);\n",
		   d->indent, "", struct_mark_hook, oldval);

	d->prev_val[2] = oldval;
	d->prev_val[1] = oldprevval2;
	if (union_p)
	  {
	    if (desc == NULL)
	      {
		error_at_line (d->line,
			       "missing `desc' option for union `%s'",
			       t->u.s.tag);
		desc = "1";
	      }
	    oprintf (d->of, "%*sswitch ((int) (", d->indent, "");
	    output_escaped_param (d, desc, "desc");
	    oprintf (d->of, "))\n");
	    d->indent += 2;
	    oprintf (d->of, "%*s{\n", d->indent, "");
	  }
	else if (desc)
	  {
	    /* We have a "desc" option on a struct, signifying the
	       base class within a GC-managed inheritance hierarchy.
	       The current code specialcases the base class, then walks
	       into subclasses, recursing into this routine to handle them.
	       This organization requires the base class to have a case in
	       the switch statement, and hence a tag value is mandatory
	       for the base class.   This restriction could be removed, but
	       it would require some restructing of this code.  */
	    if (!type_tag)
	      {
		error_at_line (d->line,
			       "missing `tag' option for type `%s'",
			       t->u.s.tag);
	      }
	    oprintf (d->of, "%*sswitch ((int) (", d->indent, "");
	    output_escaped_param (d, desc, "desc");
	    oprintf (d->of, "))\n");
	    d->indent += 2;
	    oprintf (d->of, "%*s{\n", d->indent, "");
	    oprintf (d->of, "%*scase %s:\n", d->indent, "", type_tag);
	    d->indent += 2;
	  }

	FOR_ALL_INHERITED_FIELDS (t, f)
	  {
	    options_p oo;
	    int skip_p = 0;
	    const char *fieldlength = NULL;

	    d->reorder_fn = NULL;
	    for (oo = f->opt; oo; oo = oo->next)
	      if (strcmp (oo->name, "skip") == 0)
		skip_p = 1;
	      else if (strcmp (oo->name, "length") == 0
		       && oo->kind == OPTION_STRING)
		fieldlength = oo->info.string;

	    if (skip_p)
	      continue;
	    if (fieldlength)
	      {
	        lengths_seen++;
		d->counter++;
		if (!union_p)
		  {
		    if (!any_length_seen)
		      {
			oprintf (d->of, "%*s{\n", d->indent, "");
			d->indent += 2;
		      }
		    any_length_seen = true;

		    oprintf (d->of, "%*ssize_t l%d = (size_t)(",
			     d->indent, "", d->counter - 1);
		    output_escaped_param (d, fieldlength, "length");
		    oprintf (d->of, ");\n");
		  }
	      }
	  }
	endcounter = d->counter;

	FOR_ALL_INHERITED_FIELDS (t, f)
	  {
	    options_p oo;
	    const char *dot = ".";
	    const char *tagid = NULL;
	    int skip_p = 0;
	    int default_p = 0;
	    int use_param_p = 0;
	    const char *fieldlength = NULL;
	    char *newval;

	    d->reorder_fn = NULL;
	    for (oo = f->opt; oo; oo = oo->next)
	      if (strcmp (oo->name, "dot") == 0
		  && oo->kind == OPTION_STRING)
		dot = oo->info.string;
	      else if (strcmp (oo->name, "tag") == 0
		       && oo->kind == OPTION_STRING)
		tagid = oo->info.string;
	      else if (strcmp (oo->name, "skip") == 0)
		skip_p = 1;
	      else if (strcmp (oo->name, "default") == 0)
		default_p = 1;
	      else if (strcmp (oo->name, "reorder") == 0
		  && oo->kind == OPTION_STRING)
		d->reorder_fn = oo->info.string;
	      else if (strncmp (oo->name, "use_param", 9) == 0
		       && (oo->name[9] == '\0' || ISDIGIT (oo->name[9])))
		use_param_p = 1;
	      else if (strcmp (oo->name, "length") == 0
		       && oo->kind == OPTION_STRING)
		fieldlength = oo->info.string;

	    if (skip_p)
	      continue;

	    if (union_p && tagid)
	      {
		oprintf (d->of, "%*scase %s:\n", d->indent, "", tagid);
		d->indent += 2;
	      }
	    else if (union_p && default_p)
	      {
		oprintf (d->of, "%*sdefault:\n", d->indent, "");
		d->indent += 2;
		seen_default_p = 1;
	      }
	    else if (!union_p && (default_p || tagid))
	      error_at_line (d->line,
			     "can't use `%s' outside a union on field `%s'",
			     default_p ? "default" : "tag", f->name);
	    else if (union_p && !(default_p || tagid)
		     && f->type->kind == TYPE_SCALAR)
	      {
		fprintf (stderr,
			 "%s:%d: warning: field `%s' is missing `tag' or `default' option\n",
			 get_input_file_name (d->line->file), d->line->line, 
			 f->name);
		continue;
	      }
	    else if (union_p && !(default_p || tagid))
	      error_at_line (d->line,
			     "field `%s' is missing `tag' or `default' option",
			     f->name);

	    if (fieldlength)
	      {
		d->loopcounter = endcounter - lengths_seen--;
	      }

	    d->line = &f->line;
	    d->val = newval = xasprintf ("%s%s%s", oldval, dot, f->name);
	    d->opt = f->opt;
	    d->used_length = false;
	    d->in_record_p = !union_p;

	    if (union_p && use_param_p && d->param == NULL)
	      oprintf (d->of, "%*sgcc_unreachable ();\n", d->indent, "");
	    else
	      walk_type (f->type, d);

	    d->in_record_p = false;

	    free (newval);

	    if (union_p)
	      {
		oprintf (d->of, "%*sbreak;\n", d->indent, "");
		d->indent -= 2;
	      }
	  }
	d->reorder_fn = NULL;

	d->val = oldval;
	d->prev_val[1] = oldprevval1;
	d->prev_val[2] = oldprevval2;

	if (union_p && !seen_default_p)
	  {
	    oprintf (d->of, "%*sdefault:\n", d->indent, "");
	    oprintf (d->of, "%*s  break;\n", d->indent, "");
	  }

	if (desc && !union_p)
	  {
		oprintf (d->of, "%*sbreak;\n", d->indent, "");
		d->indent -= 2;
          }
	if (union_p)
	  {
	    oprintf (d->of, "%*s}\n", d->indent, "");
	    d->indent -= 2;
	  }
	else if (desc)
	  {
	    /* Add cases to handle subclasses.  */
	    struct seen_tag *tags = NULL;
	    walk_subclasses (t, d, &tags);

	    /* Ensure that if someone forgets a "tag" option that we don't
	       silent fail to traverse that subclass's fields.  */
	    if (!seen_default_p)
	      {
		oprintf (d->of, "%*s/* Unrecognized tag value.  */\n",
			 d->indent, "");
		oprintf (d->of, "%*sdefault: gcc_unreachable (); \n",
			 d->indent, "");
	      }

	    /* End of the switch statement */
	    oprintf (d->of, "%*s}\n", d->indent, "");
	    d->indent -= 2;
	  }
	if (any_length_seen)
	  {
	    d->indent -= 2;
	    oprintf (d->of, "%*s}\n", d->indent, "");
	  }
      }
      break;

    case TYPE_LANG_STRUCT:
      {
	type_p nt;
	for (nt = t->u.s.lang_struct; nt; nt = nt->next)
	  if ((d->bitmap & nt->u.s.bitmap) == d->bitmap)
	    break;
	if (nt == NULL)
	  error_at_line (d->line, "structure `%s' differs between languages",
			 t->u.s.tag);
	else
	  walk_type (nt, d);
      }
      break;

    case TYPE_PARAM_STRUCT:
      {
	type_p *oldparam = d->param;

	d->param = t->u.param_struct.param;
	walk_type (t->u.param_struct.stru, d);
	d->param = oldparam;
      }
      break;

    case TYPE_USER_STRUCT:
      d->process_field (t, d);
      break;

    case TYPE_NONE:
    case TYPE_UNDEFINED:
      gcc_unreachable ();
    }
}

/* process_field routine for marking routines.  */

static void
write_types_process_field (type_p f, const struct walk_type_data *d)
{
  const struct write_types_data *wtd;
  const char *cast = d->needs_cast_p ? "(void *)" : "";
  wtd = (const struct write_types_data *) d->cookie;

  switch (f->kind)
    {
    case TYPE_NONE:
    case TYPE_UNDEFINED:
      gcc_unreachable ();
    case TYPE_POINTER:
      oprintf (d->of, "%*s%s (%s%s", d->indent, "",
	       wtd->subfield_marker_routine, cast, d->val);
      if (wtd->param_prefix)
	{
	  if (f->u.p->kind == TYPE_SCALAR)
	    /* The current type is a pointer to a scalar (so not
	       considered like a pointer to instances of user defined
	       types) and we are seeing it; it means we must be even
	       more careful about the second argument of the
	       SUBFIELD_MARKER_ROUTINE call.  That argument must
	       always be the instance of the type for which
	       write_func_for_structure was called - this really is
	       what the function SUBFIELD_MARKER_ROUTINE expects.
	       That is, it must be an instance of the ORIG_S type
	       parameter of write_func_for_structure.  The convention
	       is that that argument must be "x" in that case (as set
	       by write_func_for_structure).  The problem is, we can't
	       count on d->prev_val[3] to be always set to "x" in that
	       case.  Sometimes walk_type can set it to something else
	       (to e.g cooperate with write_array when called from
	       write_roots).  So let's set it to "x" here then.  */
	    oprintf (d->of, ", x");
	  else
	    oprintf (d->of, ", %s", d->prev_val[3]);
	  if (d->orig_s)
	    {
	      oprintf (d->of, ", gt_%s_", wtd->param_prefix);
	      output_mangled_typename (d->of, d->orig_s);
	    }
	  else
	    oprintf (d->of, ", gt_%sa_%s", wtd->param_prefix, d->prev_val[0]);
	}
      oprintf (d->of, ");\n");
      if (d->reorder_fn && wtd->reorder_note_routine)
	oprintf (d->of, "%*s%s (%s%s, %s, %s);\n", d->indent, "",
		 wtd->reorder_note_routine, cast, d->val,
		 d->prev_val[3], d->reorder_fn);
      break;

    case TYPE_STRING:
    case TYPE_STRUCT:
    case TYPE_UNION:
    case TYPE_LANG_STRUCT:
    case TYPE_PARAM_STRUCT:
    case TYPE_USER_STRUCT:
      if (f->kind == TYPE_USER_STRUCT && !d->in_ptr_field)
	{
	  /* If F is a user-defined type and the field is not a
	     pointer to the type, then we should not generate the
	     standard pointer-marking code.  All we need to do is call
	     the user-provided marking function to process the fields
	     of F.  */
	  oprintf (d->of, "%*sgt_%sx (&(%s));\n", d->indent, "", wtd->prefix,
		   d->val);
	}
      else
	{
	  oprintf (d->of, "%*sgt_%s_", d->indent, "", wtd->prefix);
	  output_mangled_typename (d->of, f);
	  oprintf (d->of, " (%s%s);\n", cast, d->val);
	  if (d->reorder_fn && wtd->reorder_note_routine)
	    oprintf (d->of, "%*s%s (%s%s, %s%s, %s);\n", d->indent, "",
		     wtd->reorder_note_routine, cast, d->val, cast, d->val,
		     d->reorder_fn);
	}
      break;

    case TYPE_SCALAR:
      break;

    case TYPE_ARRAY:
      gcc_unreachable ();
    }
}

/* Return an output file that is suitable for definitions which can
   reference struct S */

static outf_p
get_output_file_for_structure (const_type_p s, type_p *param)
{
  const input_file *fn;
  int i;

  gcc_assert (union_or_struct_p (s));
  fn = s->u.s.line.file;

  /* This is a hack, and not the good kind either.  */
  for (i = NUM_PARAM - 1; i >= 0; i--)
    if (param && param[i] && param[i]->kind == TYPE_POINTER
	&& union_or_struct_p (param[i]->u.p))
      fn = param[i]->u.p->u.s.line.file;

  /* The call to get_output_file_with_visibility may update fn by
     caching its result inside, so we need the CONST_CAST.  */
  return get_output_file_with_visibility (CONST_CAST (input_file*, fn));
}


/* Returns the specifier keyword for a string or union type S, empty string
   otherwise.  */

static const char *
get_type_specifier (const type_p s)
{
  if (s->kind == TYPE_STRUCT)
    return "struct ";
  else if (s->kind == TYPE_LANG_STRUCT)
    return get_type_specifier (s->u.s.lang_struct);
  else if (s->kind == TYPE_UNION)
    return "union ";
  return "";
}


/* Emits a declaration for type TY (assumed to be a union or a
   structure) on stream OUT.  */

static void
write_type_decl (outf_p out, type_p ty)
{
  if (union_or_struct_p (ty))
    oprintf (out, "%s%s", get_type_specifier (ty), ty->u.s.tag);
  else if (ty->kind == TYPE_SCALAR)
    {
      if (ty->u.scalar_is_char)
	oprintf (out, "const char");
      else
	oprintf (out, "void");
    }
  else if (ty->kind == TYPE_POINTER)
    {
      write_type_decl (out, ty->u.p);
      oprintf (out, " *");
    }
  else if (ty->kind == TYPE_ARRAY)
    {
      write_type_decl (out, ty->u.a.p);
      oprintf (out, " *");
    }
  else if (ty->kind == TYPE_STRING)
    {
      oprintf (out, "const char *");
    }
  else
    gcc_unreachable ();
}


/* Write on OF the name of the marker function for structure S. PREFIX
   is the prefix to use (to distinguish ggc from pch markers).  */

static void
write_marker_function_name (outf_p of, type_p s, const char *prefix)
{
  if (union_or_struct_p (s))
    {
      const char *id_for_tag = filter_type_name (s->u.s.tag);
      oprintf (of, "gt_%sx_%s", prefix, id_for_tag);
      if (id_for_tag != s->u.s.tag)
	free (CONST_CAST (char *, id_for_tag));
    }
  else if (s->kind == TYPE_PARAM_STRUCT)
    {
      oprintf (of, "gt_%s_", prefix);
      output_mangled_typename (of, s);
    }
  else
    gcc_unreachable ();
}

/* Write on OF a user-callable routine to act as an entry point for
   the marking routine for S, generated by write_func_for_structure.
   WTD distinguishes between ggc and pch markers.  */

static void
write_user_func_for_structure_ptr (outf_p of, type_p s, const write_types_data *wtd)
{
  /* Parameterized structures are not supported in user markers. There
     is no way for the marker function to know which specific type
     to use to generate the call to the void * entry point.  For
     instance, a marker for struct htab may need to call different
     routines to mark the fields, depending on the paramN_is attributes.

     A user-defined marker that accepts 'struct htab' as its argument
     would not know which variant to call. Generating several entry
     points accepting 'struct htab' would cause multiply-defined
     errors during compilation.  */
  gcc_assert (union_or_struct_p (s));

  type_p alias_of = NULL;
  for (options_p opt = s->u.s.opt; opt; opt = opt->next)
    if (strcmp (opt->name, "ptr_alias") == 0)
      {
	/* ALIAS_OF is set if ORIG_S is marked "ptr_alias". This means that
	   we do not generate marking code for ORIG_S here. Instead, a
	   forwarder #define in gtype-desc.h will cause every call to its
	   marker to call the target of this alias.

	   However, we still want to create a user entry code for the
	   aliased type. So, if ALIAS_OF is set, we only generate the
	   user-callable marker function.  */
	alias_of = opt->info.type;
	break;
      }

  DBGPRINTF ("write_user_func_for_structure_ptr: %s %s", s->u.s.tag,
	     wtd->prefix);

  /* Only write the function once. */
  if (s->u.s.wrote_user_func_for_ptr[wtd->kind])
    return;
  s->u.s.wrote_user_func_for_ptr[wtd->kind] = true;

  oprintf (of, "\nvoid\n");
  oprintf (of, "gt_%sx (", wtd->prefix);
  write_type_decl (of, s);
  oprintf (of, " *& x)\n");
  oprintf (of, "{\n");
  oprintf (of, "  if (x)\n    ");
  write_marker_function_name (of,
			      alias_of ? alias_of : get_ultimate_base_class (s),
			      wtd->prefix);
  oprintf (of, " ((void *) x);\n");
  oprintf (of, "}\n");
}


/* Write a function to mark all the fields of type S on OF.  PREFIX
   and D are as in write_user_marking_functions.  */

static void
write_user_func_for_structure_body (type_p s, const char *prefix,
				    struct walk_type_data *d)
{
  oprintf (d->of, "\nvoid\n");
  oprintf (d->of, "gt_%sx (", prefix);
  write_type_decl (d->of, s);
  oprintf (d->of, "& x_r ATTRIBUTE_UNUSED)\n");
  oprintf (d->of, "{\n");
  oprintf (d->of, "  ");
  write_type_decl (d->of, s);
  oprintf (d->of, " * ATTRIBUTE_UNUSED x = &x_r;\n");
  d->val = "(*x)";
  d->indent = 2;
  walk_type (s, d);
  oprintf (d->of, "}\n");
}

/* Emit the user-callable functions needed to mark all the types used
   by the user structure S.  PREFIX is the prefix to use to
   distinguish ggc and pch markers.  D contains data needed to pass to
   walk_type when traversing the fields of a type.

   For every type T referenced by S, two routines are generated: one
   that takes 'T *', marks the pointer and calls the second routine,
   which just marks the fields of T.  */

static void
write_user_marking_functions (type_p s,
			      const write_types_data *w,
			      struct walk_type_data *d)
{
  gcc_assert (s->kind == TYPE_USER_STRUCT);

  for (pair_p fld = s->u.s.fields; fld; fld = fld->next)
    {
      type_p fld_type = fld->type;
      if (fld_type->kind == TYPE_POINTER)
	{
	  type_p pointed_to_type = fld_type->u.p;
	  if (union_or_struct_p (pointed_to_type))
	    write_user_func_for_structure_ptr (d->of, pointed_to_type, w);
	}
      else if (union_or_struct_p (fld_type))
	write_user_func_for_structure_body (fld_type, w->prefix, d);
    }
}


/* For S, a structure that's part of ORIG_S, and using parameters
   PARAM, write out a routine that:
   - Takes a parameter, a void * but actually of type *S
   - If SEEN_ROUTINE returns nonzero, calls write_types_process_field on each
   field of S or its substructures and (in some cases) things
   that are pointed to by S.  */

static void
write_func_for_structure (type_p orig_s, type_p s, type_p *param,
			  const struct write_types_data *wtd)
{
  const char *chain_next = NULL;
  const char *chain_prev = NULL;
  const char *chain_circular = NULL;
  const char *mark_hook_name = NULL;
  options_p opt;
  struct walk_type_data d;

  if (s->u.s.base_class)
    {
      /* Verify that the base class has a "desc", since otherwise
	 the traversal hooks there won't attempt to visit fields of
	 subclasses such as this one.  */
      const_type_p ubc = get_ultimate_base_class (s);
      if ((!opts_have (ubc->u.s.opt, "user")
	   && !opts_have (ubc->u.s.opt, "desc")))
	error_at_line (&s->u.s.line,
		       ("'%s' is a subclass of non-GTY(user) GTY class '%s'"
			", but '%s' lacks a discriminator 'desc' option"),
		       s->u.s.tag, ubc->u.s.tag, ubc->u.s.tag);

      /* Don't write fns for subclasses, only for the ultimate base class
	 within an inheritance hierarchy.  */
      return;
    }

  memset (&d, 0, sizeof (d));
  d.of = get_output_file_for_structure (s, param);

  bool for_user = false;
  for (opt = s->u.s.opt; opt; opt = opt->next)
    if (strcmp (opt->name, "chain_next") == 0
	&& opt->kind == OPTION_STRING)
      chain_next = opt->info.string;
    else if (strcmp (opt->name, "chain_prev") == 0
	     && opt->kind == OPTION_STRING)
      chain_prev = opt->info.string;
    else if (strcmp (opt->name, "chain_circular") == 0
	     && opt->kind == OPTION_STRING)
      chain_circular = opt->info.string;
    else if (strcmp (opt->name, "mark_hook") == 0
	     && opt->kind == OPTION_STRING)
      mark_hook_name = opt->info.string;
    else if (strcmp (opt->name, "for_user") == 0)
      for_user = true;
  if (chain_prev != NULL && chain_next == NULL)
    error_at_line (&s->u.s.line, "chain_prev without chain_next");
  if (chain_circular != NULL && chain_next != NULL)
    error_at_line (&s->u.s.line, "chain_circular with chain_next");
  if (chain_circular != NULL)
    chain_next = chain_circular;

  d.process_field = write_types_process_field;
  d.cookie = wtd;
  d.orig_s = orig_s;
  d.opt = s->u.s.opt;
  d.line = &s->u.s.line;
  d.bitmap = s->u.s.bitmap;
  d.param = param;
  d.prev_val[0] = "*x";
  d.prev_val[1] = "not valid postage";	/* Guarantee an error.  */
  d.prev_val[3] = "x";
  d.val = "(*x)";
  d.have_this_obj = false;

  oprintf (d.of, "\n");
  oprintf (d.of, "void\n");
  write_marker_function_name (d.of, orig_s, wtd->prefix);
  oprintf (d.of, " (void *x_p)\n");
  oprintf (d.of, "{\n  ");
  write_type_decl (d.of, s);
  oprintf (d.of, " * %sx = (", chain_next == NULL ? "const " : "");
  write_type_decl (d.of, s);
  oprintf (d.of, " *)x_p;\n");
  if (chain_next != NULL)
    {
      /* TYPE_USER_STRUCTs should not occur here.  These structures
	 are completely handled by user code.  */
      gcc_assert (orig_s->kind != TYPE_USER_STRUCT);

      oprintf (d.of, "  ");
      write_type_decl (d.of, s);
      oprintf (d.of, " * xlimit = x;\n");
    }
  if (chain_next == NULL)
    {
      oprintf (d.of, "  if (%s (x", wtd->marker_routine);
      if (wtd->param_prefix)
	{
	  oprintf (d.of, ", x, gt_%s_", wtd->param_prefix);
	  output_mangled_typename (d.of, orig_s);
	}
      oprintf (d.of, "))\n");
    }
  else
    {
      if (chain_circular != NULL)
	oprintf (d.of, "  if (!%s (xlimit", wtd->marker_routine);
      else
	oprintf (d.of, "  while (%s (xlimit", wtd->marker_routine);
      if (wtd->param_prefix)
	{
	  oprintf (d.of, ", xlimit, gt_%s_", wtd->param_prefix);
	  output_mangled_typename (d.of, orig_s);
	}
      oprintf (d.of, "))\n");
      if (chain_circular != NULL)
	oprintf (d.of, "    return;\n  do\n");
      if (mark_hook_name && !wtd->skip_hooks)
	{
	  oprintf (d.of, "    {\n");
	  oprintf (d.of, "      %s (xlimit);\n   ", mark_hook_name);
	}
      oprintf (d.of, "   xlimit = (");
      d.prev_val[2] = "*xlimit";
      output_escaped_param (&d, chain_next, "chain_next");
      oprintf (d.of, ");\n");
      if (mark_hook_name && !wtd->skip_hooks)
	oprintf (d.of, "    }\n");
      if (chain_prev != NULL)
	{
	  oprintf (d.of, "  if (x != xlimit)\n");
	  oprintf (d.of, "    for (;;)\n");
	  oprintf (d.of, "      {\n");
	  oprintf (d.of, "        %s %s * const xprev = (",
		   s->kind == TYPE_UNION ? "union" : "struct", s->u.s.tag);

	  d.prev_val[2] = "*x";
	  output_escaped_param (&d, chain_prev, "chain_prev");
	  oprintf (d.of, ");\n");
	  oprintf (d.of, "        if (xprev == NULL) break;\n");
	  oprintf (d.of, "        x = xprev;\n");
	  oprintf (d.of, "        (void) %s (xprev", wtd->marker_routine);
	  if (wtd->param_prefix)
	    {
	      oprintf (d.of, ", xprev, gt_%s_", wtd->param_prefix);
	      output_mangled_typename (d.of, orig_s);
	    }
	  oprintf (d.of, ");\n");
	  oprintf (d.of, "      }\n");
	}
      if (chain_circular != NULL)
	{
	  oprintf (d.of, "  while (%s (xlimit", wtd->marker_routine);
	  if (wtd->param_prefix)
	    {
	      oprintf (d.of, ", xlimit, gt_%s_", wtd->param_prefix);
	      output_mangled_typename (d.of, orig_s);
	    }
	  oprintf (d.of, "));\n");
	  if (mark_hook_name && !wtd->skip_hooks)
	    oprintf (d.of, "  %s (xlimit);\n", mark_hook_name);
	  oprintf (d.of, "  do\n");
	}
      else
	oprintf (d.of, "  while (x != xlimit)\n");
    }
  oprintf (d.of, "    {\n");
  if (mark_hook_name && chain_next == NULL && !wtd->skip_hooks)
    {
      oprintf (d.of, "      %s (x);\n", mark_hook_name);
    }

  d.prev_val[2] = "*x";
  d.indent = 6;
  if (orig_s->kind != TYPE_USER_STRUCT)
    walk_type (s, &d);
  else
    {
      /* User structures have no fields to walk. Simply generate a call
	 to the user-provided structure marker.  */
      oprintf (d.of, "%*sgt_%sx (x);\n", d.indent, "", wtd->prefix);
    }

  if (chain_next != NULL)
    {
      oprintf (d.of, "      x = (");
      output_escaped_param (&d, chain_next, "chain_next");
      oprintf (d.of, ");\n");
    }

  oprintf (d.of, "    }\n");
  if (chain_circular != NULL)
    oprintf (d.of, "  while (x != xlimit);\n");
  oprintf (d.of, "}\n");

  if (orig_s->kind == TYPE_USER_STRUCT)
    write_user_marking_functions (orig_s, wtd, &d);

  if (for_user)
    {
      write_user_func_for_structure_body (orig_s, wtd->prefix, &d);
      write_user_func_for_structure_ptr (d.of, orig_s, wtd);
    }
}


/* Write out marker routines for STRUCTURES and PARAM_STRUCTS.  */

static void
write_types (outf_p output_header, type_p structures, type_p param_structs,
	     const struct write_types_data *wtd)
{
  int nbfun = 0;		/* Count the emitted functions.  */
  type_p s;

  oprintf (output_header, "\n/* %s*/\n", wtd->comment);

  /* We first emit the macros and the declarations. Functions' code is
     emitted afterwards.  This is needed in plugin mode.  */
  oprintf (output_header, "/* Macros and declarations.  */\n");
  for (s = structures; s; s = s->next)
    /* Do not emit handlers for derived classes; we only ever deal with
       the ultimate base class within an inheritance hierarchy.  */
    if ((s->gc_used == GC_POINTED_TO || s->gc_used == GC_MAYBE_POINTED_TO)
        && !s->u.s.base_class)
      {
	options_p opt;

	if (s->gc_used == GC_MAYBE_POINTED_TO && s->u.s.line.file == NULL)
	  continue;

	const char *s_id_for_tag = filter_type_name (s->u.s.tag);

	oprintf (output_header, "#define gt_%s_", wtd->prefix);
	output_mangled_typename (output_header, s);
	oprintf (output_header, "(X) do { \\\n");
	oprintf (output_header,
		 "  if (X != NULL) gt_%sx_%s (X);\\\n", wtd->prefix,
		 s_id_for_tag);
	oprintf (output_header, "  } while (0)\n");

	for (opt = s->u.s.opt; opt; opt = opt->next)
	  if (strcmp (opt->name, "ptr_alias") == 0
	      && opt->kind == OPTION_TYPE)
	    {
	      const_type_p const t = (const_type_p) opt->info.type;
	      if (t->kind == TYPE_STRUCT
		  || t->kind == TYPE_UNION || t->kind == TYPE_LANG_STRUCT)
		{
		  const char *t_id_for_tag = filter_type_name (t->u.s.tag);
		  oprintf (output_header,
			   "#define gt_%sx_%s gt_%sx_%s\n",
			   wtd->prefix, s->u.s.tag, wtd->prefix, t_id_for_tag);
		  if (t_id_for_tag != t->u.s.tag)
		    free (CONST_CAST (char *, t_id_for_tag));
		}
	      else
		error_at_line (&s->u.s.line,
			       "structure alias is not a structure");
	      break;
	    }
	if (opt)
	  continue;

	/* Declare the marker procedure only once.  */
	oprintf (output_header,
		 "extern void gt_%sx_%s (void *);\n",
		 wtd->prefix, s_id_for_tag);

	if (s_id_for_tag != s->u.s.tag)
	  free (CONST_CAST (char *, s_id_for_tag));

	if (s->u.s.line.file == NULL)
	  {
	    fprintf (stderr, "warning: structure `%s' used but not defined\n",
		     s->u.s.tag);
	    continue;
	  }
      }

  for (s = param_structs; s; s = s->next)
    if (s->gc_used == GC_POINTED_TO)
      {
	type_p stru = s->u.param_struct.stru;

	/* Declare the marker procedure.  */
	oprintf (output_header, "extern void gt_%s_", wtd->prefix);
	output_mangled_typename (output_header, s);
	oprintf (output_header, " (void *);\n");

	if (stru->u.s.line.file == NULL)
	  {
	    fprintf (stderr, "warning: structure `%s' used but not defined\n",
		     stru->u.s.tag);
	    continue;
	  }
      }

  /* At last we emit the functions code.  */
  oprintf (output_header, "\n/* functions code */\n");
  for (s = structures; s; s = s->next)
    if (s->gc_used == GC_POINTED_TO || s->gc_used == GC_MAYBE_POINTED_TO)
      {
	options_p opt;

	if (s->gc_used == GC_MAYBE_POINTED_TO && s->u.s.line.file == NULL)
	  continue;
	for (opt = s->u.s.opt; opt; opt = opt->next)
	  if (strcmp (opt->name, "ptr_alias") == 0)
	    break;
	if (opt)
	  continue;

	if (s->kind == TYPE_LANG_STRUCT)
	  {
	    type_p ss;
	    for (ss = s->u.s.lang_struct; ss; ss = ss->next)
	      {
		nbfun++;
		DBGPRINTF ("writing func #%d lang_struct ss @ %p '%s'",
			   nbfun, (void*) ss, ss->u.s.tag);
		write_func_for_structure (s, ss, NULL, wtd);
	      }
	  }
	else
	  {
	    nbfun++;
	    DBGPRINTF ("writing func #%d struct s @ %p '%s'",
		       nbfun, (void*) s, s->u.s.tag);
	    write_func_for_structure (s, s, NULL, wtd);
	  }
      }
    else
      {
	/* Structure s is not possibly pointed to, so can be ignored.  */
	DBGPRINTF ("ignored s @ %p  '%s' gc_used#%d",
		   (void*)s,  s->u.s.tag,
		   (int) s->gc_used);
      }

  for (s = param_structs; s; s = s->next)
    if (s->gc_used == GC_POINTED_TO)
      {
	type_p *param = s->u.param_struct.param;
	type_p stru = s->u.param_struct.stru;
	if (stru->u.s.line.file == NULL)
	  continue;
	if (stru->kind == TYPE_LANG_STRUCT)
	  {
	    type_p ss;
	    for (ss = stru->u.s.lang_struct; ss; ss = ss->next)
	      {
		nbfun++;
		DBGPRINTF ("writing func #%d param lang_struct ss @ %p '%s'",
			   nbfun, (void*) ss,  ss->u.s.tag);
		write_func_for_structure (s, ss, param, wtd);
	      }
	  }
	else
	  {
	    nbfun++;
	    DBGPRINTF ("writing func #%d param struct s @ %p stru @ %p '%s'",
		       nbfun, (void*) s,
		       (void*) stru,  stru->u.s.tag);
	    write_func_for_structure (s, stru, param, wtd);
	  }
      }
    else
      { 
	/* Param structure s is not pointed to, so should be ignored.  */
	DBGPRINTF ("ignored s @ %p", (void*)s);
      }
  if (verbosity_level >= 2)
    printf ("%s emitted %d routines for %s\n",
	    progname, nbfun, wtd->comment);
}

static const struct write_types_data ggc_wtd = {
  "ggc_m", NULL, "ggc_mark", "ggc_test_and_set_mark", NULL,
  "GC marker procedures.  ",
  FALSE, WTK_GGC
};

static const struct write_types_data pch_wtd = {
  "pch_n", "pch_p", "gt_pch_note_object", "gt_pch_note_object",
  "gt_pch_note_reorder",
  "PCH type-walking procedures.  ",
  TRUE, WTK_PCH
};

/* Write out the local pointer-walking routines.  */

/* process_field routine for local pointer-walking for user-callable
   routines.  The difference between this and
   write_types_local_process_field is that, in this case, we do not
   need to check whether the given pointer matches the address of the
   parent structure.  This check was already generated by the call
   to gt_pch_nx in the main gt_pch_p_*() function that is calling
   this code.  */

static void
write_types_local_user_process_field (type_p f, const struct walk_type_data *d)
{
  switch (f->kind)
    {
    case TYPE_POINTER:
    case TYPE_STRUCT:
    case TYPE_UNION:
    case TYPE_LANG_STRUCT:
    case TYPE_PARAM_STRUCT:
    case TYPE_STRING:
      oprintf (d->of, "%*s  op (&(%s), cookie);\n", d->indent, "", d->val);
      break;

    case TYPE_USER_STRUCT:
      if (d->in_ptr_field)
	oprintf (d->of, "%*s  op (&(%s), cookie);\n", d->indent, "", d->val);
      else
	oprintf (d->of, "%*s  gt_pch_nx (&(%s), op, cookie);\n",
		 d->indent, "", d->val);
      break;

    case TYPE_SCALAR:
      break;

    case TYPE_ARRAY:
    case TYPE_NONE:
    case TYPE_UNDEFINED:
      gcc_unreachable ();
    }
}


/* Write a function to PCH walk all the fields of type S on OF.
   D contains data needed by walk_type to recurse into the fields of S.  */

static void
write_pch_user_walking_for_structure_body (type_p s, struct walk_type_data *d)
{
  oprintf (d->of, "\nvoid\n");
  oprintf (d->of, "gt_pch_nx (");
  write_type_decl (d->of, s);
  oprintf (d->of, "* x ATTRIBUTE_UNUSED,\n"
	   "\tATTRIBUTE_UNUSED gt_pointer_operator op,\n"
	   "\tATTRIBUTE_UNUSED void *cookie)\n");
  oprintf (d->of, "{\n");
  d->val = "(*x)";
  d->indent = 2;
  d->process_field = write_types_local_user_process_field;
  walk_type (s, d);
  oprintf (d->of, "}\n");
}


/* Emit the user-callable functions needed to mark all the types used
   by the user structure S.  PREFIX is the prefix to use to
   distinguish ggc and pch markers. CHAIN_NEXT is set if S has the
   chain_next option defined.  D contains data needed to pass to
   walk_type when traversing the fields of a type.

   For every type T referenced by S, two routines are generated: one
   that takes 'T *', marks the pointer and calls the second routine,
   which just marks the fields of T.  */

static void
write_pch_user_walking_functions (type_p s, struct walk_type_data *d)
{
  gcc_assert (s->kind == TYPE_USER_STRUCT);

  for (pair_p fld = s->u.s.fields; fld; fld = fld->next)
    {
      type_p fld_type = fld->type;
      if (union_or_struct_p (fld_type))
	write_pch_user_walking_for_structure_body (fld_type, d);
    }
}


/* process_field routine for local pointer-walking.  */

static void
write_types_local_process_field (type_p f, const struct walk_type_data *d)
{
  gcc_assert (d->have_this_obj);
  switch (f->kind)
    {
    case TYPE_POINTER:
    case TYPE_STRUCT:
    case TYPE_UNION:
    case TYPE_LANG_STRUCT:
    case TYPE_PARAM_STRUCT:
    case TYPE_STRING:
      oprintf (d->of, "%*sif ((void *)(%s) == this_obj)\n", d->indent, "",
	       d->prev_val[3]);
      oprintf (d->of, "%*s  op (&(%s), cookie);\n", d->indent, "", d->val);
      break;

    case TYPE_USER_STRUCT:
      oprintf (d->of, "%*sif ((void *)(%s) == this_obj)\n", d->indent, "",
	       d->prev_val[3]);
      if (d->in_ptr_field)
	oprintf (d->of, "%*s  op (&(%s), cookie);\n", d->indent, "", d->val);
      else
	oprintf (d->of, "%*s  gt_pch_nx (&(%s), op, cookie);\n",
		 d->indent, "", d->val);
      break;

    case TYPE_SCALAR:
      break;

    case TYPE_ARRAY:
    case TYPE_NONE:
    case TYPE_UNDEFINED:
      gcc_unreachable ();
    }
}


/* For S, a structure that's part of ORIG_S, and using parameters
   PARAM, write out a routine that:
   - Is of type gt_note_pointers
   - Calls PROCESS_FIELD on each field of S or its substructures.
*/

static void
write_local_func_for_structure (const_type_p orig_s, type_p s, type_p *param)
{
  struct walk_type_data d;

  /* Don't write fns for subclasses, only for the ultimate base class
     within an inheritance hierarchy.  */
  if (s->u.s.base_class)
    return;

  memset (&d, 0, sizeof (d));
  d.of = get_output_file_for_structure (s, param);
  d.process_field = write_types_local_process_field;
  d.opt = s->u.s.opt;
  d.line = &s->u.s.line;
  d.bitmap = s->u.s.bitmap;
  d.param = param;
  d.prev_val[0] = d.prev_val[2] = "*x";
  d.prev_val[1] = "not valid postage";	/* Guarantee an error.  */
  d.prev_val[3] = "x";
  d.val = "(*x)";
  d.fn_wants_lvalue = true;

  oprintf (d.of, "\n");
  oprintf (d.of, "void\n");
  oprintf (d.of, "gt_pch_p_");
  output_mangled_typename (d.of, orig_s);
  oprintf (d.of, " (ATTRIBUTE_UNUSED void *this_obj,\n"
	   "\tvoid *x_p,\n"
	   "\tATTRIBUTE_UNUSED gt_pointer_operator op,\n"
	   "\tATTRIBUTE_UNUSED void *cookie)\n");
  oprintf (d.of, "{\n");
  oprintf (d.of, "  %s %s * x ATTRIBUTE_UNUSED = (%s %s *)x_p;\n",
	   s->kind == TYPE_UNION ? "union" : "struct", s->u.s.tag,
	   s->kind == TYPE_UNION ? "union" : "struct", s->u.s.tag);
  d.indent = 2;
  d.have_this_obj = true;

  if (s->kind != TYPE_USER_STRUCT)
    walk_type (s, &d);
  else
    {
      /* User structures have no fields to walk. Simply generate a
	 call to the user-provided PCH walker.  */
      oprintf (d.of, "%*sif ((void *)(%s) == this_obj)\n", d.indent, "",
	       d.prev_val[3]);
      oprintf (d.of, "%*s  gt_pch_nx (&(%s), op, cookie);\n",
	       d.indent, "", d.val);
    }

  oprintf (d.of, "}\n");

  /* Write user-callable entry points for the PCH walking routines.  */
  if (orig_s->kind == TYPE_USER_STRUCT)
    write_pch_user_walking_functions (s, &d);

  for (options_p o = s->u.s.opt; o; o = o->next)
    if (strcmp (o->name, "for_user") == 0)
      {
	write_pch_user_walking_for_structure_body (s, &d);
	break;
      }
}

/* Write out local marker routines for STRUCTURES and PARAM_STRUCTS.  */

static void
write_local (outf_p output_header, type_p structures, type_p param_structs)
{
  type_p s;

  if (!output_header)
    return;

  oprintf (output_header, "\n/* Local pointer-walking routines.  */\n");
  for (s = structures; s; s = s->next)
    if (s->gc_used == GC_POINTED_TO || s->gc_used == GC_MAYBE_POINTED_TO)
      {
	options_p opt;

	if (s->u.s.line.file == NULL)
	  continue;
 	for (opt = s->u.s.opt; opt; opt = opt->next)
	  if (strcmp (opt->name, "ptr_alias") == 0
	      && opt->kind == OPTION_TYPE)
	    {
	      const_type_p const t = (const_type_p) opt->info.type;
	      if (t->kind == TYPE_STRUCT
		  || t->kind == TYPE_UNION || t->kind == TYPE_LANG_STRUCT)
		{
		  oprintf (output_header, "#define gt_pch_p_");
		  output_mangled_typename (output_header, s);
		  oprintf (output_header, " gt_pch_p_");
		  output_mangled_typename (output_header, t);
		  oprintf (output_header, "\n");
		}
	      else
		error_at_line (&s->u.s.line,
			       "structure alias is not a structure");
	      break;
	    }
	if (opt)
	  continue;

	/* Declare the marker procedure only once.  */
	oprintf (output_header, "extern void gt_pch_p_");
	output_mangled_typename (output_header, s);
	oprintf (output_header,
		 "\n    (void *, void *, gt_pointer_operator, void *);\n");

	if (s->kind == TYPE_LANG_STRUCT)
	  {
	    type_p ss;
	    for (ss = s->u.s.lang_struct; ss; ss = ss->next)
	      write_local_func_for_structure (s, ss, NULL);
	  }
	else
	  write_local_func_for_structure (s, s, NULL);
      }

  for (s = param_structs; s; s = s->next)
    if (s->gc_used == GC_POINTED_TO)
      {
	type_p *param = s->u.param_struct.param;
	type_p stru = s->u.param_struct.stru;

	/* Declare the marker procedure.  */
	oprintf (output_header, "extern void gt_pch_p_");
	output_mangled_typename (output_header, s);
	oprintf (output_header,
		 "\n    (void *, void *, gt_pointer_operator, void *);\n");

	if (stru->u.s.line.file == NULL)
	  {
	    fprintf (stderr, "warning: structure `%s' used but not defined\n",
		     stru->u.s.tag);
	    continue;
	  }

	if (stru->kind == TYPE_LANG_STRUCT)
	  {
	    type_p ss;
	    for (ss = stru->u.s.lang_struct; ss; ss = ss->next)
	      write_local_func_for_structure (s, ss, param);
	  }
	else
	  write_local_func_for_structure (s, stru, param);
      }
}

/* Nonzero if S is a type for which typed GC allocators should be output.  */

#define USED_BY_TYPED_GC_P(s)						\
  ((s->kind == TYPE_POINTER						\
    && (s->u.p->gc_used == GC_POINTED_TO				\
	|| s->u.p->gc_used == GC_USED))					\
   || (union_or_struct_p (s)   						\
       && ((s)->gc_used == GC_POINTED_TO				\
	   || ((s)->gc_used == GC_MAYBE_POINTED_TO			\
	       && s->u.s.line.file != NULL)				\
	   || ((s)->gc_used == GC_USED					\
	       && strncmp (s->u.s.tag, "anonymous", strlen ("anonymous"))) \
	   || (s->u.s.base_class && opts_have (s->u.s.opt, "tag")))))



/* Might T contain any non-pointer elements?  */

static int
contains_scalar_p (type_p t)
{
  switch (t->kind)
    {
    case TYPE_STRING:
    case TYPE_POINTER:
      return 0;
    case TYPE_ARRAY:
      return contains_scalar_p (t->u.a.p);
    case TYPE_USER_STRUCT:
      /* User-marked structures will typically contain pointers.  */
      return 0;
    default:
      /* Could also check for structures that have no non-pointer
         fields, but there aren't enough of those to worry about.  */
      return 1;
    }
}

/* Mangle INPF and print it to F.  */

static void
put_mangled_filename (outf_p f, const input_file *inpf)
{
  /* The call to get_output_file_name may indirectly update fn since
     get_output_file_with_visibility caches its result inside, so we
     need the CONST_CAST.  */
  const char *name = get_output_file_name (CONST_CAST (input_file*, inpf));
  if (!f || !name)
    return;
  for (; *name != 0; name++)
    if (ISALNUM (*name))
      oprintf (f, "%c", *name);
    else
      oprintf (f, "%c", '_');
}

/* Finish off the currently-created root tables in FLP.  PFX, TNAME,
   LASTNAME, and NAME are all strings to insert in various places in
   the resulting code.  */

static void
finish_root_table (struct flist *flp, const char *pfx, const char *lastname,
		   const char *tname, const char *name)
{
  struct flist *fli2;

  for (fli2 = flp; fli2; fli2 = fli2->next)
    if (fli2->started_p)
      {
	oprintf (fli2->f, "  %s\n", lastname);
	oprintf (fli2->f, "};\n\n");
      }

  for (fli2 = flp; fli2 && base_files; fli2 = fli2->next)
    if (fli2->started_p)
      {
	lang_bitmap bitmap = get_lang_bitmap (fli2->file);
	int fnum;

	for (fnum = 0; bitmap != 0; fnum++, bitmap >>= 1)
	  if (bitmap & 1)
	    {
	      oprintf (base_files[fnum],
		       "extern const struct %s gt_%s_", tname, pfx);
	      put_mangled_filename (base_files[fnum], fli2->file);
	      oprintf (base_files[fnum], "[];\n");
	    }
      }

  {
    size_t fnum;
    for (fnum = 0; base_files && fnum < num_lang_dirs; fnum++)
      oprintf (base_files[fnum],
	       "EXPORTED_CONST struct %s * const %s[] = {\n", tname, name);
  }


  for (fli2 = flp; fli2; fli2 = fli2->next)
    if (fli2->started_p)
      {
	lang_bitmap bitmap = get_lang_bitmap (fli2->file);
	int fnum;

	fli2->started_p = 0;

	for (fnum = 0; base_files && bitmap != 0; fnum++, bitmap >>= 1)
	  if (bitmap & 1)
	    {
	      oprintf (base_files[fnum], "  gt_%s_", pfx);
	      put_mangled_filename (base_files[fnum], fli2->file);
	      oprintf (base_files[fnum], ",\n");
	    }
      }

  {
    size_t fnum;
    for (fnum = 0; base_files && fnum < num_lang_dirs; fnum++)
      {
	oprintf (base_files[fnum], "  NULL\n");
	oprintf (base_files[fnum], "};\n");
      }
  }
}

/* Write the first three fields (pointer, count and stride) for
   root NAME to F.  V and LINE are as for write_root.

   Return true if the entry could be written; return false on error.  */

static bool
start_root_entry (outf_p f, pair_p v, const char *name, struct fileloc *line)
{
  type_p ap;

  if (!v)
    {
      error_at_line (line, "`%s' is too complex to be a root", name);
      return false;
    }

  oprintf (f, "  {\n");
  oprintf (f, "    &%s,\n", name);
  oprintf (f, "    1");

  for (ap = v->type; ap->kind == TYPE_ARRAY; ap = ap->u.a.p)
    if (ap->u.a.len[0])
      oprintf (f, " * (%s)", ap->u.a.len);
    else if (ap == v->type)
      oprintf (f, " * ARRAY_SIZE (%s)", v->name);
  oprintf (f, ",\n");
  oprintf (f, "    sizeof (%s", v->name);
  for (ap = v->type; ap->kind == TYPE_ARRAY; ap = ap->u.a.p)
    oprintf (f, "[0]");
  oprintf (f, "),\n");
  return true;
}

/* A subroutine of write_root for writing the roots for field FIELD_NAME,
   which has type FIELD_TYPE.  Parameters F to EMIT_PCH are the parameters
   of the caller.  */

static void
write_field_root (outf_p f, pair_p v, type_p type, const char *name,
		  int has_length, struct fileloc *line, const char *if_marked,
		  bool emit_pch, type_p field_type, const char *field_name)
{
  struct pair newv;
  /* If the field reference is relative to V, rather than to some
     subcomponent of V, we can mark any subarrays with a single stride.
     We're effectively treating the field as a global variable in its
     own right.  */
  if (v && type == v->type)
    {
      newv = *v;
      newv.type = field_type;
      newv.name = ACONCAT ((v->name, ".", field_name, NULL));
      v = &newv;
    }
  /* Otherwise, any arrays nested in the structure are too complex to
     handle.  */
  else if (field_type->kind == TYPE_ARRAY)
    v = NULL;
  write_root (f, v, field_type, ACONCAT ((name, ".", field_name, NULL)),
	      has_length, line, if_marked, emit_pch);
}

/* Write out to F the table entry and any marker routines needed to
   mark NAME as TYPE.  V can be one of three values:

     - null, if NAME is too complex to represent using a single
       count and stride.  In this case, it is an error for NAME to
       contain any gc-ed data.

     - the outermost array that contains NAME, if NAME is part of an array.

     - the C variable that contains NAME, if NAME is not part of an array.

   LINE is the line of the C source that declares the root variable.
   HAS_LENGTH is nonzero iff V was a variable-length array.  IF_MARKED
   is nonzero iff we are building the root table for hash table caches.  */

static void
write_root (outf_p f, pair_p v, type_p type, const char *name, int has_length,
	    struct fileloc *line, const char *if_marked, bool emit_pch)
{
  switch (type->kind)
    {
    case TYPE_STRUCT:
      {
	pair_p fld;
	for (fld = type->u.s.fields; fld; fld = fld->next)
	  {
	    int skip_p = 0;
	    const char *desc = NULL;
	    options_p o;

	    for (o = fld->opt; o; o = o->next)
	      if (strcmp (o->name, "skip") == 0)
		skip_p = 1;
	      else if (strcmp (o->name, "desc") == 0
		       && o->kind == OPTION_STRING)
		desc = o->info.string;
	      else if (strcmp (o->name, "param_is") == 0)
		;
	      else
		error_at_line (line,
			       "field `%s' of global `%s' has unknown option `%s'",
			       fld->name, name, o->name);

	    if (skip_p)
	      continue;
	    else if (desc && fld->type->kind == TYPE_UNION)
	      {
		pair_p validf = NULL;
		pair_p ufld;

		for (ufld = fld->type->u.s.fields; ufld; ufld = ufld->next)
		  {
		    const char *tag = NULL;
		    options_p oo;
 		    for (oo = ufld->opt; oo; oo = oo->next)
		      if (strcmp (oo->name, "tag") == 0
			  && oo->kind == OPTION_STRING)
			tag = oo->info.string;
		    if (tag == NULL || strcmp (tag, desc) != 0)
		      continue;
		    if (validf != NULL)
		      error_at_line (line,
				     "both `%s.%s.%s' and `%s.%s.%s' have tag `%s'",
				     name, fld->name, validf->name,
				     name, fld->name, ufld->name, tag);
		    validf = ufld;
		  }
		if (validf != NULL)
		  write_field_root (f, v, type, name, 0, line, if_marked,
				    emit_pch, validf->type,
				    ACONCAT ((fld->name, ".",
					      validf->name, NULL)));
	      }
	    else if (desc)
	      error_at_line (line,
			     "global `%s.%s' has `desc' option but is not union",
			     name, fld->name);
	    else
	      write_field_root (f, v, type, name, 0, line, if_marked,
				emit_pch, fld->type, fld->name);
	  }
      }
      break;

    case TYPE_ARRAY:
      {
	char *newname;
	newname = xasprintf ("%s[0]", name);
	write_root (f, v, type->u.a.p, newname, has_length, line, if_marked,
		    emit_pch);
	free (newname);
      }
      break;

    case TYPE_USER_STRUCT:
      error_at_line (line, "`%s' must be a pointer type, because it is "
	             "a GC root and its type is marked with GTY((user))",
		     v->name);
      break;

    case TYPE_POINTER:
      {
	const_type_p tp;

	if (!start_root_entry (f, v, name, line))
	  return;

	tp = type->u.p;

	if (!has_length && union_or_struct_p (tp))
	  {
	    tp = get_ultimate_base_class (tp);
	    const char *id_for_tag = filter_type_name (tp->u.s.tag);
	    oprintf (f, "    &gt_ggc_mx_%s,\n", id_for_tag);
	    if (emit_pch)
	      oprintf (f, "    &gt_pch_nx_%s", id_for_tag);
	    else
	      oprintf (f, "    NULL");
	    if (id_for_tag != tp->u.s.tag)
	      free (CONST_CAST (char *, id_for_tag));
	  }
	else if (!has_length && tp->kind == TYPE_PARAM_STRUCT)
	  {
	    oprintf (f, "    &gt_ggc_m_");
	    output_mangled_typename (f, tp);
	    if (emit_pch)
	      {
		oprintf (f, ",\n    &gt_pch_n_");
		output_mangled_typename (f, tp);
	      }
	    else
	      oprintf (f, ",\n    NULL");
	  }
	else if (has_length
		 && (tp->kind == TYPE_POINTER || union_or_struct_p (tp)))
	  {
	    oprintf (f, "    &gt_ggc_ma_%s,\n", name);
	    if (emit_pch)
	      oprintf (f, "    &gt_pch_na_%s", name);
	    else
	      oprintf (f, "    NULL");
	  }
	else
	  {
	    error_at_line (line,
			   "global `%s' is pointer to unimplemented type",
			   name);
	  }
	if (if_marked)
	  oprintf (f, ",\n    &%s", if_marked);
	oprintf (f, "\n  },\n");
      }
      break;

    case TYPE_STRING:
      {
	if (!start_root_entry (f, v, name, line))
	  return;

	oprintf (f, "    (gt_pointer_walker) &gt_ggc_m_S,\n");
	oprintf (f, "    (gt_pointer_walker) &gt_pch_n_S\n");
	oprintf (f, "  },\n");
      }
      break;

    case TYPE_SCALAR:
      break;

    case TYPE_NONE:
    case TYPE_UNDEFINED:
    case TYPE_UNION:
    case TYPE_LANG_STRUCT:
    case TYPE_PARAM_STRUCT:
      error_at_line (line, "global `%s' is unimplemented type", name);
    }
}

/* This generates a routine to walk an array.  */

static void
write_array (outf_p f, pair_p v, const struct write_types_data *wtd)
{
  struct walk_type_data d;
  char *prevval3;

  memset (&d, 0, sizeof (d));
  d.of = f;
  d.cookie = wtd;
  d.indent = 2;
  d.line = &v->line;
  d.opt = v->opt;
  d.bitmap = get_lang_bitmap (v->line.file);
  d.param = NULL;

  d.prev_val[3] = prevval3 = xasprintf ("&%s", v->name);

  if (wtd->param_prefix)
    {
      oprintf (f, "static void gt_%sa_%s\n", wtd->param_prefix, v->name);
      oprintf (f, "    (void *, void *, gt_pointer_operator, void *);\n");
      oprintf (f, "static void gt_%sa_%s (ATTRIBUTE_UNUSED void *this_obj,\n",
	       wtd->param_prefix, v->name);
      oprintf (d.of,
	       "      ATTRIBUTE_UNUSED void *x_p,\n"
	       "      ATTRIBUTE_UNUSED gt_pointer_operator op,\n"
	       "      ATTRIBUTE_UNUSED void * cookie)\n");
      oprintf (d.of, "{\n");
      d.prev_val[0] = d.prev_val[1] = d.prev_val[2] = d.val = v->name;
      d.process_field = write_types_local_process_field;
      d.have_this_obj = true;
      walk_type (v->type, &d);
      oprintf (f, "}\n\n");
    }

  d.opt = v->opt;
  oprintf (f, "static void gt_%sa_%s (void *);\n", wtd->prefix, v->name);
  oprintf (f, "static void\ngt_%sa_%s (ATTRIBUTE_UNUSED void *x_p)\n",
	   wtd->prefix, v->name);
  oprintf (f, "{\n");
  d.prev_val[0] = d.prev_val[1] = d.prev_val[2] = d.val = v->name;
  d.process_field = write_types_process_field;
  d.have_this_obj = false;
  walk_type (v->type, &d);
  free (prevval3);
  oprintf (f, "}\n\n");
}

/* Output a table describing the locations and types of VARIABLES.  */

static void
write_roots (pair_p variables, bool emit_pch)
{
  pair_p v;
  struct flist *flp = NULL;

  for (v = variables; v; v = v->next)
    {
      outf_p f = 
	get_output_file_with_visibility (CONST_CAST (input_file*,
						     v->line.file));
      struct flist *fli;
      const char *length = NULL;
      int deletable_p = 0;
      options_p o;
      for (o = v->opt; o; o = o->next)
	if (strcmp (o->name, "length") == 0
	    && o->kind == OPTION_STRING)
	  length = o->info.string;
	else if (strcmp (o->name, "deletable") == 0)
	  deletable_p = 1;
	else if (strcmp (o->name, "param_is") == 0)
	  ;
	else if (strncmp (o->name, "param", 5) == 0
		 && ISDIGIT (o->name[5]) && strcmp (o->name + 6, "_is") == 0)
	  ;
	else if (strcmp (o->name, "if_marked") == 0)
	  ;
	else
	  error_at_line (&v->line,
			 "global `%s' has unknown option `%s'",
			 v->name, o->name);

      for (fli = flp; fli; fli = fli->next)
	if (fli->f == f && f)
	  break;
      if (fli == NULL)
	{
	  fli = XNEW (struct flist);
	  fli->f = f;
	  fli->next = flp;
	  fli->started_p = 0;
	  fli->file = v->line.file;
	  gcc_assert (fli->file);
	  flp = fli;

	  oprintf (f, "\n/* GC roots.  */\n\n");
	}

      if (!deletable_p
	  && length
	  && v->type->kind == TYPE_POINTER
	  && (v->type->u.p->kind == TYPE_POINTER
	      || v->type->u.p->kind == TYPE_STRUCT))
	{
	  write_array (f, v, &ggc_wtd);
	  write_array (f, v, &pch_wtd);
	}
    }

  for (v = variables; v; v = v->next)
    {
      outf_p f = get_output_file_with_visibility (CONST_CAST (input_file*,
							      v->line.file));
      struct flist *fli;
      int skip_p = 0;
      int length_p = 0;
      options_p o;

      for (o = v->opt; o; o = o->next)
	if (strcmp (o->name, "length") == 0)
	  length_p = 1;
	else if (strcmp (o->name, "deletable") == 0
		 || strcmp (o->name, "if_marked") == 0)
	  skip_p = 1;

      if (skip_p)
	continue;

      for (fli = flp; fli; fli = fli->next)
	if (fli->f == f)
	  break;
      if (!fli->started_p)
	{
	  fli->started_p = 1;

	  oprintf (f, "EXPORTED_CONST struct ggc_root_tab gt_ggc_r_");
	  put_mangled_filename (f, v->line.file);
	  oprintf (f, "[] = {\n");
	}

      write_root (f, v, v->type, v->name, length_p, &v->line, NULL, emit_pch);
    }

  finish_root_table (flp, "ggc_r", "LAST_GGC_ROOT_TAB", "ggc_root_tab",
		     "gt_ggc_rtab");

  for (v = variables; v; v = v->next)
    {
      outf_p f = get_output_file_with_visibility (CONST_CAST (input_file*,
							      v->line.file));
      struct flist *fli;
      int skip_p = 1;
      options_p o;

      for (o = v->opt; o; o = o->next)
	if (strcmp (o->name, "deletable") == 0)
	  skip_p = 0;
	else if (strcmp (o->name, "if_marked") == 0)
	  skip_p = 1;

      if (skip_p)
	continue;

      for (fli = flp; fli; fli = fli->next)
	if (fli->f == f)
	  break;
      if (!fli->started_p)
	{
	  fli->started_p = 1;

	  oprintf (f, "EXPORTED_CONST struct ggc_root_tab gt_ggc_rd_");
	  put_mangled_filename (f, v->line.file);
	  oprintf (f, "[] = {\n");
	}

      oprintf (f, "  { &%s, 1, sizeof (%s), NULL, NULL },\n",
	       v->name, v->name);
    }

  finish_root_table (flp, "ggc_rd", "LAST_GGC_ROOT_TAB", "ggc_root_tab",
		     "gt_ggc_deletable_rtab");

  for (v = variables; v; v = v->next)
    {
      outf_p f = get_output_file_with_visibility (CONST_CAST (input_file*,
							      v->line.file));
      struct flist *fli;
      const char *if_marked = NULL;
      int length_p = 0;
      options_p o;

      for (o = v->opt; o; o = o->next)
	if (strcmp (o->name, "length") == 0)
	  length_p = 1;
	else if (strcmp (o->name, "if_marked") == 0
		       && o->kind == OPTION_STRING)
	  if_marked = o->info.string;
       if (if_marked == NULL)
	continue;
      if (v->type->kind != TYPE_POINTER
	  || v->type->u.p->kind != TYPE_PARAM_STRUCT
	  || v->type->u.p->u.param_struct.stru != find_structure ("htab",
	                                                          TYPE_STRUCT))
	{
	  error_at_line (&v->line,
			 "if_marked option used but not hash table");
	  continue;
	}

      for (fli = flp; fli; fli = fli->next)
	if (fli->f == f)
	  break;
      if (!fli->started_p)
	{
	  fli->started_p = 1;

	  oprintf (f, "EXPORTED_CONST struct ggc_cache_tab gt_ggc_rc_");
	  put_mangled_filename (f, v->line.file);
	  oprintf (f, "[] = {\n");
	}

      write_root (f, v, v->type->u.p->u.param_struct.param[0],
		  v->name, length_p, &v->line, if_marked, emit_pch);
    }

  finish_root_table (flp, "ggc_rc", "LAST_GGC_CACHE_TAB", "ggc_cache_tab",
		     "gt_ggc_cache_rtab");

  if (!emit_pch)
    return;

  for (v = variables; v; v = v->next)
    {
      outf_p f = get_output_file_with_visibility (CONST_CAST (input_file*,
							      v->line.file));
      struct flist *fli;
      int length_p = 0;
      int if_marked_p = 0;
      options_p o;

      for (o = v->opt; o; o = o->next)
	if (strcmp (o->name, "length") == 0)
	  length_p = 1;
	else if (strcmp (o->name, "if_marked") == 0)
	  if_marked_p = 1;

      if (!if_marked_p)
	continue;

      for (fli = flp; fli; fli = fli->next)
	if (fli->f == f)
	  break;
      if (!fli->started_p)
	{
	  fli->started_p = 1;

	  oprintf (f, "EXPORTED_CONST struct ggc_root_tab gt_pch_rc_");
	  put_mangled_filename (f, v->line.file);
	  oprintf (f, "[] = {\n");
	}

      write_root (f, v, v->type, v->name, length_p, &v->line, NULL, emit_pch);
    }

  finish_root_table (flp, "pch_rc", "LAST_GGC_ROOT_TAB", "ggc_root_tab",
		     "gt_pch_cache_rtab");

  for (v = variables; v; v = v->next)
    {
      outf_p f = get_output_file_with_visibility (CONST_CAST (input_file*,
							      v->line.file));
      struct flist *fli;
      int skip_p = 0;
      options_p o;

      for (o = v->opt; o; o = o->next)
	if (strcmp (o->name, "deletable") == 0
	    || strcmp (o->name, "if_marked") == 0)
	  {
	    skip_p = 1;
	    break;
	  }

      if (skip_p)
	continue;

      if (!contains_scalar_p (v->type))
	continue;

      for (fli = flp; fli; fli = fli->next)
	if (fli->f == f)
	  break;
      if (!fli->started_p)
	{
	  fli->started_p = 1;

	  oprintf (f, "EXPORTED_CONST struct ggc_root_tab gt_pch_rs_");
	  put_mangled_filename (f, v->line.file);
	  oprintf (f, "[] = {\n");
	}

      oprintf (f, "  { &%s, 1, sizeof (%s), NULL, NULL },\n",
	       v->name, v->name);
    }

  finish_root_table (flp, "pch_rs", "LAST_GGC_ROOT_TAB", "ggc_root_tab",
		     "gt_pch_scalar_rtab");
}

/* Prints not-as-ugly version of a typename of T to OF.  Trades the uniquness
   guaranteee for somewhat increased readability.  If name conflicts do happen,
   this funcion will have to be adjusted to be more like
   output_mangled_typename.  */

static void
output_typename (outf_p of, const_type_p t)
{
  switch (t->kind)
    {
    case TYPE_STRING:
      oprintf (of, "str");
      break;
    case TYPE_SCALAR:
      oprintf (of, "scalar");
      break;
    case TYPE_POINTER:
      output_typename (of, t->u.p);
      break;
    case TYPE_STRUCT:
    case TYPE_USER_STRUCT:
    case TYPE_UNION:
    case TYPE_LANG_STRUCT:
      oprintf (of, "%s", t->u.s.tag);
      break;
    case TYPE_PARAM_STRUCT:
      {
	int i;
	for (i = 0; i < NUM_PARAM; i++)
	  if (t->u.param_struct.param[i] != NULL)
	    {
	      output_typename (of, t->u.param_struct.param[i]);
	      oprintf (of, "_");
	    }
	output_typename (of, t->u.param_struct.stru);
	break;
      }
    case TYPE_NONE:
    case TYPE_UNDEFINED:
    case TYPE_ARRAY:
      gcc_unreachable ();
    }
}

/* Writes a typed GC allocator for type S that is suitable as a callback for
   the splay tree implementation in libiberty.  */

static void
write_splay_tree_allocator_def (const_type_p s)
{
  outf_p of = get_output_file_with_visibility (NULL);
  oprintf (of, "void * ggc_alloc_splay_tree_");
  output_typename (of, s);
  oprintf (of, " (int sz, void * nl)\n");
  oprintf (of, "{\n");
  oprintf (of, "  return ggc_splay_alloc (sz, nl);\n");
  oprintf (of, "}\n\n");
}

/* Writes typed GC allocators for PARAM_STRUCTS that are suitable as callbacks
   for the splay tree implementation in libiberty.  */

static void
write_splay_tree_allocators (const_type_p param_structs)
{
  const_type_p s;

  oprintf (header_file, "\n/* Splay tree callback allocators.  */\n");
  for (s = param_structs; s; s = s->next)
    if (s->gc_used == GC_POINTED_TO)
      {
	oprintf (header_file, "extern void * ggc_alloc_splay_tree_");
	output_typename (header_file, s);
	oprintf (header_file, " (int, void *);\n");
	write_splay_tree_allocator_def (s);
      }
}

#define INDENT 2

/* Dumps the value of typekind KIND.  */

static void
dump_typekind (int indent, enum typekind kind)
{
  printf ("%*ckind = ", indent, ' ');
  switch (kind)
    {
    case TYPE_SCALAR:
      printf ("TYPE_SCALAR");
      break;
    case TYPE_STRING:
      printf ("TYPE_STRING");
      break;
    case TYPE_STRUCT:
      printf ("TYPE_STRUCT");
      break;
    case TYPE_UNDEFINED:
      printf ("TYPE_UNDEFINED");
      break;
    case TYPE_USER_STRUCT:
      printf ("TYPE_USER_STRUCT");
      break;
    case TYPE_UNION:
      printf ("TYPE_UNION");
      break;
    case TYPE_POINTER:
      printf ("TYPE_POINTER");
      break;
    case TYPE_ARRAY:
      printf ("TYPE_ARRAY");
      break;
    case TYPE_LANG_STRUCT:
      printf ("TYPE_LANG_STRUCT");
      break;
    case TYPE_PARAM_STRUCT:
      printf ("TYPE_PARAM_STRUCT");
      break;
    default:
      gcc_unreachable ();
    }
  printf ("\n");
}

/* Dumps the value of GC_USED flag.  */

static void
dump_gc_used (int indent, enum gc_used_enum gc_used)
{
  printf ("%*cgc_used = ", indent, ' ');
  switch (gc_used)
    {
    case GC_UNUSED:
      printf ("GC_UNUSED");
      break;
    case GC_USED:
      printf ("GC_USED");
      break;
    case GC_MAYBE_POINTED_TO:
      printf ("GC_MAYBE_POINTED_TO");
      break;
    case GC_POINTED_TO:
      printf ("GC_POINTED_TO");
      break;
    default:
      gcc_unreachable ();
    }
  printf ("\n");
}

/* Dumps the type options OPT.  */

static void
dump_options (int indent, options_p opt)
{
  options_p o;
  printf ("%*coptions = ", indent, ' ');
  o = opt;
  while (o)
    {
      switch (o->kind)
	{
	case OPTION_STRING:
	  printf ("%s:string %s ", o->name, o->info.string);
	  break;
	case OPTION_TYPE:
	  printf ("%s:type ", o->name);
	  dump_type (indent+1, o->info.type);
	  break;
	case OPTION_NESTED:
	  printf ("%s:nested ", o->name);
	  break;
	case OPTION_NONE:
	  gcc_unreachable ();
	}
      o = o->next;
    }
  printf ("\n");
}

/* Dumps the source file location in LINE.  */

static void
dump_fileloc (int indent, struct fileloc line)
{
  printf ("%*cfileloc: file = %s, line = %d\n", indent, ' ', 
	  get_input_file_name (line.file),
	  line.line);
}

/* Recursively dumps the struct, union, or a language-specific
   struct T.  */

static void
dump_type_u_s (int indent, type_p t)
{
  pair_p fields;

  gcc_assert (union_or_struct_p (t));
  printf ("%*cu.s.tag = %s\n", indent, ' ', t->u.s.tag);
  dump_fileloc (indent, t->u.s.line);
  printf ("%*cu.s.fields =\n", indent, ' ');
  fields = t->u.s.fields;
  while (fields)
    {
      dump_pair (indent + INDENT, fields);
      fields = fields->next;
    }
  printf ("%*cend of fields of type %p\n", indent, ' ', (void *) t);
  dump_options (indent, t->u.s.opt);
  printf ("%*cu.s.bitmap = %X\n", indent, ' ', t->u.s.bitmap);
  if (t->kind == TYPE_LANG_STRUCT)
    {
      printf ("%*cu.s.lang_struct:\n", indent, ' ');
      dump_type_list (indent + INDENT, t->u.s.lang_struct);
    }
}

/* Recursively dumps the array T.  */

static void
dump_type_u_a (int indent, type_p t)
{
  gcc_assert (t->kind == TYPE_ARRAY);
  printf ("%*clen = %s, u.a.p:\n", indent, ' ', t->u.a.len);
  dump_type_list (indent + INDENT, t->u.a.p);
}

/* Recursively dumps the parameterized struct T.  */

static void
dump_type_u_param_struct (int indent, type_p t)
{
  int i;
  gcc_assert (t->kind == TYPE_PARAM_STRUCT);
  printf ("%*cu.param_struct.stru:\n", indent, ' ');
  dump_type_list (indent, t->u.param_struct.stru);
  dump_fileloc (indent, t->u.param_struct.line);
  for (i = 0; i < NUM_PARAM; i++)
    {
      if (t->u.param_struct.param[i] == NULL)
	continue;
      printf ("%*cu.param_struct.param[%d]:\n", indent, ' ', i);
      dump_type (indent + INDENT, t->u.param_struct.param[i]);
    }
}

/* Recursively dumps the type list T.  */

static void
dump_type_list (int indent, type_p t)
{
  type_p p = t;
  while (p)
    {
      dump_type (indent, p);
      p = p->next;
    }
}

static htab_t seen_types;

/* Recursively dumps the type T if it was not dumped previously.  */

static void
dump_type (int indent, type_p t)
{
  PTR *slot;

  if (seen_types == NULL)
    seen_types = htab_create (100, htab_hash_pointer, htab_eq_pointer, NULL);

  printf ("%*cType at %p: ", indent, ' ', (void *) t);
  slot = htab_find_slot (seen_types, t, INSERT);
  if (*slot != NULL)
    {
      printf ("already seen.\n");
      return;
    }
  *slot = t;
  printf ("\n");

  dump_typekind (indent, t->kind);
  printf ("%*cpointer_to = %p\n", indent + INDENT, ' ',
	  (void *) t->pointer_to);
  dump_gc_used (indent + INDENT, t->gc_used);
  switch (t->kind)
    {
    case TYPE_SCALAR:
      printf ("%*cscalar_is_char = %s\n", indent + INDENT, ' ',
	      t->u.scalar_is_char ? "true" : "false");
      break;
    case TYPE_STRING:
      break;
    case TYPE_STRUCT:
    case TYPE_UNION:
    case TYPE_LANG_STRUCT:
    case TYPE_USER_STRUCT:
      dump_type_u_s (indent + INDENT, t);
      break;
    case TYPE_POINTER:
      printf ("%*cp:\n", indent + INDENT, ' ');
      dump_type (indent + INDENT, t->u.p);
      break;
    case TYPE_ARRAY:
      dump_type_u_a (indent + INDENT, t);
      break;
    case TYPE_PARAM_STRUCT:
      dump_type_u_param_struct (indent + INDENT, t);
      break;
    default:
      gcc_unreachable ();
    }
  printf ("%*cEnd of type at %p\n", indent, ' ', (void *) t);
}

/* Dumps the pair P.  */

static void
dump_pair (int indent, pair_p p)
{
  printf ("%*cpair: name = %s\n", indent, ' ', p->name);
  dump_type (indent, p->type);
  dump_fileloc (indent, p->line);
  dump_options (indent, p->opt);
  printf ("%*cEnd of pair %s\n", indent, ' ', p->name);
}

/* Dumps the list of pairs PP.  */

static void
dump_pair_list (const char *name, pair_p pp)
{
  pair_p p;
  printf ("%s:\n", name);
  for (p = pp; p != NULL; p = p->next)
    dump_pair (0, p);
  printf ("End of %s\n\n", name);
}

/* Dumps the STRUCTURES.  */

static void
dump_structures (const char *name, type_p structures)
{
  printf ("%s:\n", name);
  dump_type_list (0, structures);
  printf ("End of %s\n\n", name);
}

/* Dumps the internal structures of gengtype.  This is useful to debug
   gengtype itself, or to understand what it does, e.g. for plugin
   developers.  */

static void
dump_everything (void)
{
  dump_pair_list ("typedefs", typedefs);
  dump_structures ("structures", structures);
  dump_structures ("param_structs", param_structs);
  dump_pair_list ("variables", variables);

  /* Allocated with the first call to dump_type.  */
  htab_delete (seen_types);
}



/* Option specification for getopt_long.  */
static const struct option gengtype_long_options[] = {
  {"help", no_argument, NULL, 'h'},
  {"version", no_argument, NULL, 'V'},
  {"verbose", no_argument, NULL, 'v'},
  {"dump", no_argument, NULL, 'd'},
  {"debug", no_argument, NULL, 'D'},
  {"plugin", required_argument, NULL, 'P'},
  {"srcdir", required_argument, NULL, 'S'},
  {"backupdir", required_argument, NULL, 'B'},
  {"inputs", required_argument, NULL, 'I'},
  {"read-state", required_argument, NULL, 'r'},
  {"write-state", required_argument, NULL, 'w'},
  /* Terminating NULL placeholder.  */
  {NULL, no_argument, NULL, 0},
};


static void
print_usage (void)
{
  printf ("Usage: %s\n", progname);
  printf ("\t -h | --help " " \t# Give this help.\n");
  printf ("\t -D | --debug "
	  " \t# Give debug output to debug %s itself.\n", progname);
  printf ("\t -V | --version " " \t# Give version information.\n");
  printf ("\t -v | --verbose  \t# Increase verbosity.  Can be given several times.\n");
  printf ("\t -d | --dump " " \t# Dump state for debugging.\n");
  printf ("\t -P | --plugin <output-file> <plugin-src> ... "
	  " \t# Generate for plugin.\n");
  printf ("\t -S | --srcdir <GCC-directory> "
	  " \t# Specify the GCC source directory.\n");
  printf ("\t -B | --backupdir <directory> "
	  " \t# Specify the backup directory for updated files.\n");
  printf ("\t -I | --inputs <input-list> "
	  " \t# Specify the file with source files list.\n");
  printf ("\t -w | --write-state <state-file> " " \t# Write a state file.\n");
  printf ("\t -r | --read-state <state-file> " " \t# Read a state file.\n");
}

static void
print_version (void)
{
  printf ("%s %s%s\n", progname, pkgversion_string, version_string);
  printf ("Report bugs: %s\n", bug_report_url);
}

/* Parse the program options using getopt_long... */
static void
parse_program_options (int argc, char **argv)
{
  int opt = -1;
  while ((opt = getopt_long (argc, argv, "hVvdP:S:B:I:w:r:D",
			     gengtype_long_options, NULL)) >= 0)
    {
      switch (opt)
	{
	case 'h':		/* --help */
	  print_usage ();
	  break;
	case 'V':		/* --version */
	  print_version ();
	  break;
	case 'd':		/* --dump */
	  do_dump = 1;
	  break;
	case 'D':		/* --debug */
	  do_debug = 1;
	  break;
	case 'v':		/* --verbose */
	  verbosity_level++;
	  break;
	case 'P':		/* --plugin */
	  if (optarg)
	    plugin_output_filename = optarg;
	  else
	    fatal ("missing plugin output file name");
	  break;
	case 'S':		/* --srcdir */
	  if (optarg)
	    srcdir = optarg;
	  else
	    fatal ("missing source directory");
	  srcdir_len = strlen (srcdir);
	  break;
	case 'B':		/* --backupdir */
	  if (optarg)
	    backup_dir = optarg;
	  else
	    fatal ("missing backup directory");
	  break;
	case 'I':		/* --inputs */
	  if (optarg)
	    inputlist = optarg;
	  else
	    fatal ("missing input list");
	  break;
	case 'r':		/* --read-state */
	  if (optarg)
	    read_state_filename = optarg;
	  else
	    fatal ("missing read state file");
	  DBGPRINTF ("read state %s\n", optarg);
	  break;
	case 'w':		/* --write-state */
	  DBGPRINTF ("write state %s\n", optarg);
	  if (optarg)
	    write_state_filename = optarg;
	  else
	    fatal ("missing write state file");
	  break;
	default:
	  fprintf (stderr, "%s: unknown flag '%c'\n", progname, opt);
	  print_usage ();
	  fatal ("unexpected flag");
	}
    };
  if (plugin_output_filename)
    {
      /* In plugin mode we require some input files.  */
      int i = 0;
      if (optind >= argc)
	fatal ("no source files given in plugin mode");
      nb_plugin_files = argc - optind;
      plugin_files = XNEWVEC (input_file*, nb_plugin_files);
      for (i = 0; i < (int) nb_plugin_files; i++)
	{
	  char *name = argv[i + optind];
	  plugin_files[i] = input_file_by_name (name);
	}
    }
}



/******* Manage input files.  ******/

/* Hash table of unique input file names.  */
static htab_t input_file_htab;

/* Find or allocate a new input_file by hash-consing it.  */
input_file*
input_file_by_name (const char* name)
{
  PTR* slot;
  input_file* f = NULL;
  int namlen = 0;
  if (!name)
    return NULL;
  namlen = strlen (name);
  f = XCNEWVAR (input_file, sizeof (input_file)+namlen+2);
  f->inpbitmap = 0;
  f->inpoutf = NULL;
  f->inpisplugin = false;
  strcpy (f->inpname, name);
  slot = htab_find_slot (input_file_htab, f, INSERT);
  gcc_assert (slot != NULL);
  if (*slot)
    {
      /* Already known input file.  */
      free (f);
      return (input_file*)(*slot);
    }
  /* New input file.  */
  *slot = f;
  return f;
    }

/* Hash table support routines for input_file-s.  */
static hashval_t
htab_hash_inputfile (const void *p)
{
  const input_file *inpf = (const input_file *) p;
  gcc_assert (inpf);
  return htab_hash_string (get_input_file_name (inpf));
}

static int
htab_eq_inputfile (const void *x, const void *y)
{
  const input_file *inpfx = (const input_file *) x;
  const input_file *inpfy = (const input_file *) y;
  gcc_assert (inpfx != NULL && inpfy != NULL);
  return !filename_cmp (get_input_file_name (inpfx), get_input_file_name (inpfy));
}


int
main (int argc, char **argv)
{
  size_t i;
  static struct fileloc pos = { NULL, 0 };
  outf_p output_header;

  /* Mandatory common initializations.  */
  progname = "gengtype";	/* For fatal and messages.  */
  /* Create the hash-table used to hash-cons input files.  */
  input_file_htab =
    htab_create (800, htab_hash_inputfile, htab_eq_inputfile, NULL);
  /* Initialize our special input files.  */
  this_file = input_file_by_name (__FILE__);
  system_h_file = input_file_by_name ("system.h");
  /* Set the scalar_is_char union number for predefined scalar types.  */
  scalar_nonchar.u.scalar_is_char = FALSE;
  scalar_char.u.scalar_is_char = TRUE;

  parse_program_options (argc, argv);

#if ENABLE_CHECKING
  if (do_debug)
    {
      time_t now = (time_t) 0;
      time (&now);
      DBGPRINTF ("gengtype started pid %d at %s",
		 (int) getpid (), ctime (&now));
    }
#endif	/* ENABLE_CHECKING */

  /* Parse the input list and the input files.  */
  DBGPRINTF ("inputlist %s", inputlist);
  if (read_state_filename)
    {
      if (inputlist)
	fatal ("input list %s cannot be given with a read state file %s",
	       inputlist, read_state_filename);
      read_state (read_state_filename);
      DBGPRINT_COUNT_TYPE ("structures after read_state", structures);
      DBGPRINT_COUNT_TYPE ("param_structs after read_state", param_structs);
    }
  else if (inputlist)
    {
      /* These types are set up with #define or else outside of where
         we can see them.  We should initialize them before calling
         read_input_list.  */
#define POS_HERE(Call) do { pos.file = this_file; pos.line = __LINE__; \
	Call;} while (0)
      POS_HERE (do_scalar_typedef ("CUMULATIVE_ARGS", &pos));
      POS_HERE (do_scalar_typedef ("REAL_VALUE_TYPE", &pos));
      POS_HERE (do_scalar_typedef ("FIXED_VALUE_TYPE", &pos));
      POS_HERE (do_scalar_typedef ("double_int", &pos));
      POS_HERE (do_scalar_typedef ("offset_int", &pos));
      POS_HERE (do_scalar_typedef ("widest_int", &pos));
      POS_HERE (do_scalar_typedef ("int64_t", &pos));
      POS_HERE (do_scalar_typedef ("uint64_t", &pos));
      POS_HERE (do_scalar_typedef ("uint8", &pos));
      POS_HERE (do_scalar_typedef ("uintptr_t", &pos));
      POS_HERE (do_scalar_typedef ("jword", &pos));
      POS_HERE (do_scalar_typedef ("JCF_u2", &pos));
      POS_HERE (do_scalar_typedef ("void", &pos));
      POS_HERE (do_scalar_typedef ("machine_mode", &pos));
      POS_HERE (do_typedef ("PTR", 
			    create_pointer (resolve_typedef ("void", &pos)),
			    &pos));
#undef POS_HERE
      read_input_list (inputlist);
      for (i = 0; i < num_gt_files; i++)
	{
	  parse_file (get_input_file_name (gt_files[i]));
	  DBGPRINTF ("parsed file #%d %s", 
		     (int) i, get_input_file_name (gt_files[i]));
	}
      if (verbosity_level >= 1)
	printf ("%s parsed %d files with %d GTY types\n", 
		progname, (int) num_gt_files, type_count);

      DBGPRINT_COUNT_TYPE ("structures after parsing", structures);
      DBGPRINT_COUNT_TYPE ("param_structs after parsing", param_structs);

    }
  else
    fatal ("either an input list or a read state file should be given");
  if (hit_error)
    return 1;


  if (plugin_output_filename)
    {
      size_t ix = 0;
      /* In plugin mode, we should have read a state file, and have
	 given at least one plugin file.  */
      if (!read_state_filename)
	fatal ("No read state given in plugin mode for %s",
	       plugin_output_filename);

      if (nb_plugin_files == 0 || !plugin_files)
	fatal ("No plugin files given in plugin mode for %s",
	       plugin_output_filename);

      /* Parse our plugin files and augment the state.  */
      for (ix = 0; ix < nb_plugin_files; ix++)
	{
	  input_file* pluginput = plugin_files [ix];
	  pluginput->inpisplugin = true;
	  parse_file (get_input_file_name (pluginput));
	}
      if (hit_error)
	return 1;

      plugin_output = create_file ("GCC", plugin_output_filename);
      DBGPRINTF ("created plugin_output %p named %s",
		 (void *) plugin_output, plugin_output->name);
    }
  else
    {				/* No plugin files, we are in normal mode.  */
      if (!srcdir)
	fatal ("gengtype needs a source directory in normal mode");
    }
  if (hit_error)
    return 1;

  gen_rtx_next ();

  /* The call to set_gc_used may indirectly call find_param_structure
     hence enlarge the param_structs list of types.  */
  set_gc_used (variables);

  for (type_p t = structures; t; t = t->next)
    {
      bool for_user = false;
      for (options_p o = t->u.s.opt; o; o = o->next)
	if (strcmp (o->name, "for_user") == 0)
	  {
	    for_user = true;
	    break;
	  }

      if (for_user)
	set_gc_used_type (t, GC_POINTED_TO, NULL);
    }
 /* The state at this point is read from the state input file or by
    parsing source files and optionally augmented by parsing plugin
    source files.  Write it now.  */
  if (write_state_filename)
    {
      DBGPRINT_COUNT_TYPE ("structures before write_state", structures);
      DBGPRINT_COUNT_TYPE ("param_structs before write_state", param_structs);

      if (hit_error)
	fatal ("didn't write state file %s after errors", 
	       write_state_filename);

      DBGPRINTF ("before write_state %s", write_state_filename);
      write_state (write_state_filename);

      if (do_dump)
	dump_everything ();

      /* After having written the state file we return immediately to
	 avoid generating any output file.  */
      if (hit_error)
	return 1;
      else
	return 0;
    }


  open_base_files ();

  output_header = plugin_output ? plugin_output : header_file;
  DBGPRINT_COUNT_TYPE ("structures before write_types outputheader",
		       structures);
  DBGPRINT_COUNT_TYPE ("param_structs before write_types outputheader",
		       param_structs);

  write_types (output_header, structures, param_structs, &ggc_wtd);
  if (plugin_files == NULL)
    {
      DBGPRINT_COUNT_TYPE ("structures before write_types headerfil",
			   structures);
      DBGPRINT_COUNT_TYPE ("param_structs before write_types headerfil",
			   param_structs);
      write_types (header_file, structures, param_structs, &pch_wtd);
      write_local (header_file, structures, param_structs);
    }
  write_splay_tree_allocators (param_structs);
  write_roots (variables, plugin_files == NULL);
  write_rtx_next ();
  close_output_files ();

  if (do_dump)
    dump_everything ();

  /* Don't bother about free-ing any input or plugin file, etc.  */

  if (hit_error)
    return 1;
  return 0;
}<|MERGE_RESOLUTION|>--- conflicted
+++ resolved
@@ -1848,15 +1848,9 @@
       "tree-ssa-loop.h", "tree-ssa-loop-ivopts.h", "tree-ssa-loop-manip.h",
       "tree-ssa-loop-niter.h", "tree-into-ssa.h", "tree-dfa.h", 
       "tree-ssa.h", "reload.h", "cpp-id-data.h", "tree-chrec.h",
-<<<<<<< HEAD
-      "except.h", "output.h",  "cfgloop.h",
-      "target.h", "ipa-prop.h", "lto-streamer.h", "target-globals.h",
-      "ipa-inline.h", "dwarf2out.h", "omp-low.h", NULL
-=======
       "except.h", "output.h",  "cfgloop.h", "target.h", "lto-streamer.h",
       "target-globals.h", "ipa-ref.h", "cgraph.h", "ipa-prop.h", 
-      "ipa-inline.h", "dwarf2out.h", NULL
->>>>>>> 86fea2cb
+      "ipa-inline.h", "dwarf2out.h", "omp-low.h", NULL
     };
     const char *const *ifp;
     outf_p gtype_desc_c;
