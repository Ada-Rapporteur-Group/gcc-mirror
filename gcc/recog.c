/* Subroutines used by or related to instruction recognition.
   Copyright (C) 1987-2013 Free Software Foundation, Inc.

This file is part of GCC.

GCC is free software; you can redistribute it and/or modify it under
the terms of the GNU General Public License as published by the Free
Software Foundation; either version 3, or (at your option) any later
version.

GCC is distributed in the hope that it will be useful, but WITHOUT ANY
WARRANTY; without even the implied warranty of MERCHANTABILITY or
FITNESS FOR A PARTICULAR PURPOSE.  See the GNU General Public License
for more details.

You should have received a copy of the GNU General Public License
along with GCC; see the file COPYING3.  If not see
<http://www.gnu.org/licenses/>.  */


#include "config.h"
#include "system.h"
#include "coretypes.h"
#include "tm.h"
#include "rtl-error.h"
#include "tm_p.h"
#include "insn-config.h"
#include "insn-attr.h"
#include "hard-reg-set.h"
#include "recog.h"
#include "regs.h"
#include "addresses.h"
#include "expr.h"
#include "function.h"
#include "flags.h"
#include "basic-block.h"
#include "reload.h"
#include "target.h"
#include "tree-pass.h"
#include "df.h"
#include "insn-codes.h"

#ifndef STACK_PUSH_CODE
#ifdef STACK_GROWS_DOWNWARD
#define STACK_PUSH_CODE PRE_DEC
#else
#define STACK_PUSH_CODE PRE_INC
#endif
#endif

#ifndef STACK_POP_CODE
#ifdef STACK_GROWS_DOWNWARD
#define STACK_POP_CODE POST_INC
#else
#define STACK_POP_CODE POST_DEC
#endif
#endif

static void validate_replace_rtx_1 (rtx *, rtx, rtx, rtx, bool);
static void validate_replace_src_1 (rtx *, void *);
static rtx split_insn (rtx);

/* Nonzero means allow operands to be volatile.
   This should be 0 if you are generating rtl, such as if you are calling
   the functions in optabs.c and expmed.c (most of the time).
   This should be 1 if all valid insns need to be recognized,
   such as in reginfo.c and final.c and reload.c.

   init_recog and init_recog_no_volatile are responsible for setting this.  */

int volatile_ok;

struct recog_data recog_data;

/* Contains a vector of operand_alternative structures for every operand.
   Set up by preprocess_constraints.  */
struct operand_alternative recog_op_alt[MAX_RECOG_OPERANDS][MAX_RECOG_ALTERNATIVES];

/* On return from `constrain_operands', indicate which alternative
   was satisfied.  */

int which_alternative;

/* Nonzero after end of reload pass.
   Set to 1 or 0 by toplev.c.
   Controls the significance of (SUBREG (MEM)).  */

int reload_completed;

/* Nonzero after thread_prologue_and_epilogue_insns has run.  */
int epilogue_completed;

/* Initialize data used by the function `recog'.
   This must be called once in the compilation of a function
   before any insn recognition may be done in the function.  */

void
init_recog_no_volatile (void)
{
  volatile_ok = 0;
}

void
init_recog (void)
{
  volatile_ok = 1;
}


/* Return true if labels in asm operands BODY are LABEL_REFs.  */

static bool
asm_labels_ok (rtx body)
{
  rtx asmop;
  int i;

  asmop = extract_asm_operands (body);
  if (asmop == NULL_RTX)
    return true;

  for (i = 0; i < ASM_OPERANDS_LABEL_LENGTH (asmop); i++)
    if (GET_CODE (ASM_OPERANDS_LABEL (asmop, i)) != LABEL_REF)
      return false;

  return true;
}

/* Check that X is an insn-body for an `asm' with operands
   and that the operands mentioned in it are legitimate.  */

int
check_asm_operands (rtx x)
{
  int noperands;
  rtx *operands;
  const char **constraints;
  int i;

  if (!asm_labels_ok (x))
    return 0;

  /* Post-reload, be more strict with things.  */
  if (reload_completed)
    {
      /* ??? Doh!  We've not got the wrapping insn.  Cook one up.  */
      extract_insn (make_insn_raw (x));
      constrain_operands (1);
      return which_alternative >= 0;
    }

  noperands = asm_noperands (x);
  if (noperands < 0)
    return 0;
  if (noperands == 0)
    return 1;

  operands = XALLOCAVEC (rtx, noperands);
  constraints = XALLOCAVEC (const char *, noperands);

  decode_asm_operands (x, operands, NULL, constraints, NULL, NULL);

  for (i = 0; i < noperands; i++)
    {
      const char *c = constraints[i];
      if (c[0] == '%')
	c++;
      if (! asm_operand_ok (operands[i], c, constraints))
	return 0;
    }

  return 1;
}

/* Static data for the next two routines.  */

typedef struct change_t
{
  rtx object;
  int old_code;
  rtx *loc;
  rtx old;
  bool unshare;
} change_t;

static change_t *changes;
static int changes_allocated;

static int num_changes = 0;

/* Validate a proposed change to OBJECT.  LOC is the location in the rtl
   at which NEW_RTX will be placed.  If OBJECT is zero, no validation is done,
   the change is simply made.

   Two types of objects are supported:  If OBJECT is a MEM, memory_address_p
   will be called with the address and mode as parameters.  If OBJECT is
   an INSN, CALL_INSN, or JUMP_INSN, the insn will be re-recognized with
   the change in place.

   IN_GROUP is nonzero if this is part of a group of changes that must be
   performed as a group.  In that case, the changes will be stored.  The
   function `apply_change_group' will validate and apply the changes.

   If IN_GROUP is zero, this is a single change.  Try to recognize the insn
   or validate the memory reference with the change applied.  If the result
   is not valid for the machine, suppress the change and return zero.
   Otherwise, perform the change and return 1.  */

static bool
validate_change_1 (rtx object, rtx *loc, rtx new_rtx, bool in_group, bool unshare)
{
  rtx old = *loc;

  if (old == new_rtx || rtx_equal_p (old, new_rtx))
    return 1;

  gcc_assert (in_group != 0 || num_changes == 0);

  *loc = new_rtx;

  /* Save the information describing this change.  */
  if (num_changes >= changes_allocated)
    {
      if (changes_allocated == 0)
	/* This value allows for repeated substitutions inside complex
	   indexed addresses, or changes in up to 5 insns.  */
	changes_allocated = MAX_RECOG_OPERANDS * 5;
      else
	changes_allocated *= 2;

      changes = XRESIZEVEC (change_t, changes, changes_allocated);
    }

  changes[num_changes].object = object;
  changes[num_changes].loc = loc;
  changes[num_changes].old = old;
  changes[num_changes].unshare = unshare;

  if (object && !MEM_P (object))
    {
      /* Set INSN_CODE to force rerecognition of insn.  Save old code in
	 case invalid.  */
      changes[num_changes].old_code = INSN_CODE (object);
      INSN_CODE (object) = -1;
    }

  num_changes++;

  /* If we are making a group of changes, return 1.  Otherwise, validate the
     change group we made.  */

  if (in_group)
    return 1;
  else
    return apply_change_group ();
}

/* Wrapper for validate_change_1 without the UNSHARE argument defaulting
   UNSHARE to false.  */

bool
validate_change (rtx object, rtx *loc, rtx new_rtx, bool in_group)
{
  return validate_change_1 (object, loc, new_rtx, in_group, false);
}

/* Wrapper for validate_change_1 without the UNSHARE argument defaulting
   UNSHARE to true.  */

bool
validate_unshare_change (rtx object, rtx *loc, rtx new_rtx, bool in_group)
{
  return validate_change_1 (object, loc, new_rtx, in_group, true);
}


/* Keep X canonicalized if some changes have made it non-canonical; only
   modifies the operands of X, not (for example) its code.  Simplifications
   are not the job of this routine.

   Return true if anything was changed.  */
bool
canonicalize_change_group (rtx insn, rtx x)
{
  if (COMMUTATIVE_P (x)
      && swap_commutative_operands_p (XEXP (x, 0), XEXP (x, 1)))
    {
      /* Oops, the caller has made X no longer canonical.
	 Let's redo the changes in the correct order.  */
      rtx tem = XEXP (x, 0);
      validate_unshare_change (insn, &XEXP (x, 0), XEXP (x, 1), 1);
      validate_unshare_change (insn, &XEXP (x, 1), tem, 1);
      return true;
    }
  else
    return false;
}


/* This subroutine of apply_change_group verifies whether the changes to INSN
   were valid; i.e. whether INSN can still be recognized.

   If IN_GROUP is true clobbers which have to be added in order to
   match the instructions will be added to the current change group.
   Otherwise the changes will take effect immediately.  */

int
insn_invalid_p (rtx insn, bool in_group)
{
  rtx pat = PATTERN (insn);
  int num_clobbers = 0;
  /* If we are before reload and the pattern is a SET, see if we can add
     clobbers.  */
  int icode = recog (pat, insn,
		     (GET_CODE (pat) == SET
		      && ! reload_completed && ! reload_in_progress)
		     ? &num_clobbers : 0);
  int is_asm = icode < 0 && asm_noperands (PATTERN (insn)) >= 0;


  /* If this is an asm and the operand aren't legal, then fail.  Likewise if
     this is not an asm and the insn wasn't recognized.  */
  if ((is_asm && ! check_asm_operands (PATTERN (insn)))
      || (!is_asm && icode < 0))
    return 1;

  /* If we have to add CLOBBERs, fail if we have to add ones that reference
     hard registers since our callers can't know if they are live or not.
     Otherwise, add them.  */
  if (num_clobbers > 0)
    {
      rtx newpat;

      if (added_clobbers_hard_reg_p (icode))
	return 1;

      newpat = gen_rtx_PARALLEL (VOIDmode, rtvec_alloc (num_clobbers + 1));
      XVECEXP (newpat, 0, 0) = pat;
      add_clobbers (newpat, icode);
      if (in_group)
	validate_change (insn, &PATTERN (insn), newpat, 1);
      else
	PATTERN (insn) = pat = newpat;
    }

  /* After reload, verify that all constraints are satisfied.  */
  if (reload_completed)
    {
      extract_insn (insn);

      if (! constrain_operands (1))
	return 1;
    }

  INSN_CODE (insn) = icode;
  return 0;
}

/* Return number of changes made and not validated yet.  */
int
num_changes_pending (void)
{
  return num_changes;
}

/* Tentatively apply the changes numbered NUM and up.
   Return 1 if all changes are valid, zero otherwise.  */

int
verify_changes (int num)
{
  int i;
  rtx last_validated = NULL_RTX;

  /* The changes have been applied and all INSN_CODEs have been reset to force
     rerecognition.

     The changes are valid if we aren't given an object, or if we are
     given a MEM and it still is a valid address, or if this is in insn
     and it is recognized.  In the latter case, if reload has completed,
     we also require that the operands meet the constraints for
     the insn.  */

  for (i = num; i < num_changes; i++)
    {
      rtx object = changes[i].object;

      /* If there is no object to test or if it is the same as the one we
         already tested, ignore it.  */
      if (object == 0 || object == last_validated)
	continue;

      if (MEM_P (object))
	{
	  if (! memory_address_addr_space_p (GET_MODE (object),
					     XEXP (object, 0),
					     MEM_ADDR_SPACE (object)))
	    break;
	}
      else if (REG_P (changes[i].old)
	       && asm_noperands (PATTERN (object)) > 0
	       && REG_EXPR (changes[i].old) != NULL_TREE
	       && DECL_ASSEMBLER_NAME_SET_P (REG_EXPR (changes[i].old))
	       && DECL_REGISTER (REG_EXPR (changes[i].old)))
	{
	  /* Don't allow changes of hard register operands to inline
	     assemblies if they have been defined as register asm ("x").  */
	  break;
	}
      else if (DEBUG_INSN_P (object))
	continue;
      else if (insn_invalid_p (object, true))
	{
	  rtx pat = PATTERN (object);

	  /* Perhaps we couldn't recognize the insn because there were
	     extra CLOBBERs at the end.  If so, try to re-recognize
	     without the last CLOBBER (later iterations will cause each of
	     them to be eliminated, in turn).  But don't do this if we
	     have an ASM_OPERAND.  */
	  if (GET_CODE (pat) == PARALLEL
	      && GET_CODE (XVECEXP (pat, 0, XVECLEN (pat, 0) - 1)) == CLOBBER
	      && asm_noperands (PATTERN (object)) < 0)
	    {
	      rtx newpat;

	      if (XVECLEN (pat, 0) == 2)
		newpat = XVECEXP (pat, 0, 0);
	      else
		{
		  int j;

		  newpat
		    = gen_rtx_PARALLEL (VOIDmode,
					rtvec_alloc (XVECLEN (pat, 0) - 1));
		  for (j = 0; j < XVECLEN (newpat, 0); j++)
		    XVECEXP (newpat, 0, j) = XVECEXP (pat, 0, j);
		}

	      /* Add a new change to this group to replace the pattern
		 with this new pattern.  Then consider this change
		 as having succeeded.  The change we added will
		 cause the entire call to fail if things remain invalid.

		 Note that this can lose if a later change than the one
		 we are processing specified &XVECEXP (PATTERN (object), 0, X)
		 but this shouldn't occur.  */

	      validate_change (object, &PATTERN (object), newpat, 1);
	      continue;
	    }
	  else if (GET_CODE (pat) == USE || GET_CODE (pat) == CLOBBER
		   || GET_CODE (pat) == VAR_LOCATION)
	    /* If this insn is a CLOBBER or USE, it is always valid, but is
	       never recognized.  */
	    continue;
	  else
	    break;
	}
      last_validated = object;
    }

  return (i == num_changes);
}

/* A group of changes has previously been issued with validate_change
   and verified with verify_changes.  Call df_insn_rescan for each of
   the insn changed and clear num_changes.  */

void
confirm_change_group (void)
{
  int i;
  rtx last_object = NULL;

  for (i = 0; i < num_changes; i++)
    {
      rtx object = changes[i].object;

      if (changes[i].unshare)
	*changes[i].loc = copy_rtx (*changes[i].loc);

      /* Avoid unnecessary rescanning when multiple changes to same instruction
         are made.  */
      if (object)
	{
	  if (object != last_object && last_object && INSN_P (last_object))
	    df_insn_rescan (last_object);
	  last_object = object;
	}
    }

  if (last_object && INSN_P (last_object))
    df_insn_rescan (last_object);
  num_changes = 0;
}

/* Apply a group of changes previously issued with `validate_change'.
   If all changes are valid, call confirm_change_group and return 1,
   otherwise, call cancel_changes and return 0.  */

int
apply_change_group (void)
{
  if (verify_changes (0))
    {
      confirm_change_group ();
      return 1;
    }
  else
    {
      cancel_changes (0);
      return 0;
    }
}


/* Return the number of changes so far in the current group.  */

int
num_validated_changes (void)
{
  return num_changes;
}

/* Retract the changes numbered NUM and up.  */

void
cancel_changes (int num)
{
  int i;

  /* Back out all the changes.  Do this in the opposite order in which
     they were made.  */
  for (i = num_changes - 1; i >= num; i--)
    {
      *changes[i].loc = changes[i].old;
      if (changes[i].object && !MEM_P (changes[i].object))
	INSN_CODE (changes[i].object) = changes[i].old_code;
    }
  num_changes = num;
}

/* Reduce conditional compilation elsewhere.  */
#ifndef HAVE_extv
#define HAVE_extv	0
#define CODE_FOR_extv	CODE_FOR_nothing
#endif
#ifndef HAVE_extzv
#define HAVE_extzv	0
#define CODE_FOR_extzv	CODE_FOR_nothing
#endif

/* A subroutine of validate_replace_rtx_1 that tries to simplify the resulting
   rtx.  */

static void
simplify_while_replacing (rtx *loc, rtx to, rtx object,
                          enum machine_mode op0_mode)
{
  rtx x = *loc;
  enum rtx_code code = GET_CODE (x);
  rtx new_rtx;

  if (SWAPPABLE_OPERANDS_P (x)
      && swap_commutative_operands_p (XEXP (x, 0), XEXP (x, 1)))
    {
      validate_unshare_change (object, loc,
			       gen_rtx_fmt_ee (COMMUTATIVE_ARITH_P (x) ? code
					       : swap_condition (code),
					       GET_MODE (x), XEXP (x, 1),
					       XEXP (x, 0)), 1);
      x = *loc;
      code = GET_CODE (x);
    }

  switch (code)
    {
    case PLUS:
      /* If we have a PLUS whose second operand is now a CONST_INT, use
         simplify_gen_binary to try to simplify it.
         ??? We may want later to remove this, once simplification is
         separated from this function.  */
      if (CONST_INT_P (XEXP (x, 1)) && XEXP (x, 1) == to)
	validate_change (object, loc,
			 simplify_gen_binary
			 (PLUS, GET_MODE (x), XEXP (x, 0), XEXP (x, 1)), 1);
      break;
    case MINUS:
      if (CONST_SCALAR_INT_P (XEXP (x, 1)))
	validate_change (object, loc,
			 simplify_gen_binary
			 (PLUS, GET_MODE (x), XEXP (x, 0),
			  simplify_gen_unary (NEG,
					      GET_MODE (x), XEXP (x, 1),
					      GET_MODE (x))), 1);
      break;
    case ZERO_EXTEND:
    case SIGN_EXTEND:
      if (GET_MODE (XEXP (x, 0)) == VOIDmode)
	{
	  new_rtx = simplify_gen_unary (code, GET_MODE (x), XEXP (x, 0),
				    op0_mode);
	  /* If any of the above failed, substitute in something that
	     we know won't be recognized.  */
	  if (!new_rtx)
	    new_rtx = gen_rtx_CLOBBER (GET_MODE (x), const0_rtx);
	  validate_change (object, loc, new_rtx, 1);
	}
      break;
    case SUBREG:
      /* All subregs possible to simplify should be simplified.  */
      new_rtx = simplify_subreg (GET_MODE (x), SUBREG_REG (x), op0_mode,
			     SUBREG_BYTE (x));

      /* Subregs of VOIDmode operands are incorrect.  */
      if (!new_rtx && GET_MODE (SUBREG_REG (x)) == VOIDmode)
	new_rtx = gen_rtx_CLOBBER (GET_MODE (x), const0_rtx);
      if (new_rtx)
	validate_change (object, loc, new_rtx, 1);
      break;
    case ZERO_EXTRACT:
    case SIGN_EXTRACT:
      /* If we are replacing a register with memory, try to change the memory
         to be the mode required for memory in extract operations (this isn't
         likely to be an insertion operation; if it was, nothing bad will
         happen, we might just fail in some cases).  */

      if (MEM_P (XEXP (x, 0))
	  && CONST_INT_P (XEXP (x, 1))
	  && CONST_INT_P (XEXP (x, 2))
	  && !mode_dependent_address_p (XEXP (XEXP (x, 0), 0),
					MEM_ADDR_SPACE (XEXP (x, 0)))
	  && !MEM_VOLATILE_P (XEXP (x, 0)))
	{
	  enum machine_mode wanted_mode = VOIDmode;
	  enum machine_mode is_mode = GET_MODE (XEXP (x, 0));
	  int pos = INTVAL (XEXP (x, 2));

	  if (GET_CODE (x) == ZERO_EXTRACT && HAVE_extzv)
	    {
	      wanted_mode = insn_data[CODE_FOR_extzv].operand[1].mode;
	      if (wanted_mode == VOIDmode)
		wanted_mode = word_mode;
	    }
	  else if (GET_CODE (x) == SIGN_EXTRACT && HAVE_extv)
	    {
	      wanted_mode = insn_data[CODE_FOR_extv].operand[1].mode;
	      if (wanted_mode == VOIDmode)
		wanted_mode = word_mode;
	    }

	  /* If we have a narrower mode, we can do something.  */
	  if (wanted_mode != VOIDmode
	      && GET_MODE_SIZE (wanted_mode) < GET_MODE_SIZE (is_mode))
	    {
	      int offset = pos / BITS_PER_UNIT;
	      rtx newmem;

	      /* If the bytes and bits are counted differently, we
	         must adjust the offset.  */
	      if (BYTES_BIG_ENDIAN != BITS_BIG_ENDIAN)
		offset =
		  (GET_MODE_SIZE (is_mode) - GET_MODE_SIZE (wanted_mode) -
		   offset);

	      gcc_assert (GET_MODE_PRECISION (wanted_mode)
			  == GET_MODE_BITSIZE (wanted_mode));
	      pos %= GET_MODE_BITSIZE (wanted_mode);

	      newmem = adjust_address_nv (XEXP (x, 0), wanted_mode, offset);

	      validate_change (object, &XEXP (x, 2), GEN_INT (pos), 1);
	      validate_change (object, &XEXP (x, 0), newmem, 1);
	    }
	}

      break;

    default:
      break;
    }
}

/* Replace every occurrence of FROM in X with TO.  Mark each change with
   validate_change passing OBJECT.  */

static void
validate_replace_rtx_1 (rtx *loc, rtx from, rtx to, rtx object,
                        bool simplify)
{
  int i, j;
  const char *fmt;
  rtx x = *loc;
  enum rtx_code code;
  enum machine_mode op0_mode = VOIDmode;
  int prev_changes = num_changes;

  if (!x)
    return;

  code = GET_CODE (x);
  fmt = GET_RTX_FORMAT (code);
  if (fmt[0] == 'e')
    op0_mode = GET_MODE (XEXP (x, 0));

  /* X matches FROM if it is the same rtx or they are both referring to the
     same register in the same mode.  Avoid calling rtx_equal_p unless the
     operands look similar.  */

  if (x == from
      || (REG_P (x) && REG_P (from)
	  && GET_MODE (x) == GET_MODE (from)
	  && REGNO (x) == REGNO (from))
      || (GET_CODE (x) == GET_CODE (from) && GET_MODE (x) == GET_MODE (from)
	  && rtx_equal_p (x, from)))
    {
      validate_unshare_change (object, loc, to, 1);
      return;
    }

  /* Call ourself recursively to perform the replacements.
     We must not replace inside already replaced expression, otherwise we
     get infinite recursion for replacements like (reg X)->(subreg (reg X))
     done by regmove, so we must special case shared ASM_OPERANDS.  */

  if (GET_CODE (x) == PARALLEL)
    {
      for (j = XVECLEN (x, 0) - 1; j >= 0; j--)
	{
	  if (j && GET_CODE (XVECEXP (x, 0, j)) == SET
	      && GET_CODE (SET_SRC (XVECEXP (x, 0, j))) == ASM_OPERANDS)
	    {
	      /* Verify that operands are really shared.  */
	      gcc_assert (ASM_OPERANDS_INPUT_VEC (SET_SRC (XVECEXP (x, 0, 0)))
			  == ASM_OPERANDS_INPUT_VEC (SET_SRC (XVECEXP
							      (x, 0, j))));
	      validate_replace_rtx_1 (&SET_DEST (XVECEXP (x, 0, j)),
				      from, to, object, simplify);
	    }
	  else
	    validate_replace_rtx_1 (&XVECEXP (x, 0, j), from, to, object,
                                    simplify);
	}
    }
  else
    for (i = GET_RTX_LENGTH (code) - 1; i >= 0; i--)
      {
	if (fmt[i] == 'e')
	  validate_replace_rtx_1 (&XEXP (x, i), from, to, object, simplify);
	else if (fmt[i] == 'E')
	  for (j = XVECLEN (x, i) - 1; j >= 0; j--)
	    validate_replace_rtx_1 (&XVECEXP (x, i, j), from, to, object,
                                    simplify);
      }

  /* If we didn't substitute, there is nothing more to do.  */
  if (num_changes == prev_changes)
    return;

  /* Allow substituted expression to have different mode.  This is used by
     regmove to change mode of pseudo register.  */
  if (fmt[0] == 'e' && GET_MODE (XEXP (x, 0)) != VOIDmode)
    op0_mode = GET_MODE (XEXP (x, 0));

  /* Do changes needed to keep rtx consistent.  Don't do any other
     simplifications, as it is not our job.  */
  if (simplify)
    simplify_while_replacing (loc, to, object, op0_mode);
}

/* Try replacing every occurrence of FROM in subexpression LOC of INSN
   with TO.  After all changes have been made, validate by seeing
   if INSN is still valid.  */

int
validate_replace_rtx_subexp (rtx from, rtx to, rtx insn, rtx *loc)
{
  validate_replace_rtx_1 (loc, from, to, insn, true);
  return apply_change_group ();
}

/* Try replacing every occurrence of FROM in INSN with TO.  After all
   changes have been made, validate by seeing if INSN is still valid.  */

int
validate_replace_rtx (rtx from, rtx to, rtx insn)
{
  validate_replace_rtx_1 (&PATTERN (insn), from, to, insn, true);
  return apply_change_group ();
}

/* Try replacing every occurrence of FROM in WHERE with TO.  Assume that WHERE
   is a part of INSN.  After all changes have been made, validate by seeing if
   INSN is still valid.
   validate_replace_rtx (from, to, insn) is equivalent to
   validate_replace_rtx_part (from, to, &PATTERN (insn), insn).  */

int
validate_replace_rtx_part (rtx from, rtx to, rtx *where, rtx insn)
{
  validate_replace_rtx_1 (where, from, to, insn, true);
  return apply_change_group ();
}

/* Same as above, but do not simplify rtx afterwards.  */
int
validate_replace_rtx_part_nosimplify (rtx from, rtx to, rtx *where,
                                      rtx insn)
{
  validate_replace_rtx_1 (where, from, to, insn, false);
  return apply_change_group ();

}

/* Try replacing every occurrence of FROM in INSN with TO.  This also
   will replace in REG_EQUAL and REG_EQUIV notes.  */

void
validate_replace_rtx_group (rtx from, rtx to, rtx insn)
{
  rtx note;
  validate_replace_rtx_1 (&PATTERN (insn), from, to, insn, true);
  for (note = REG_NOTES (insn); note; note = XEXP (note, 1))
    if (REG_NOTE_KIND (note) == REG_EQUAL
	|| REG_NOTE_KIND (note) == REG_EQUIV)
      validate_replace_rtx_1 (&XEXP (note, 0), from, to, insn, true);
}

/* Function called by note_uses to replace used subexpressions.  */
struct validate_replace_src_data
{
  rtx from;			/* Old RTX */
  rtx to;			/* New RTX */
  rtx insn;			/* Insn in which substitution is occurring.  */
};

static void
validate_replace_src_1 (rtx *x, void *data)
{
  struct validate_replace_src_data *d
    = (struct validate_replace_src_data *) data;

  validate_replace_rtx_1 (x, d->from, d->to, d->insn, true);
}

/* Try replacing every occurrence of FROM in INSN with TO, avoiding
   SET_DESTs.  */

void
validate_replace_src_group (rtx from, rtx to, rtx insn)
{
  struct validate_replace_src_data d;

  d.from = from;
  d.to = to;
  d.insn = insn;
  note_uses (&PATTERN (insn), validate_replace_src_1, &d);
}

/* Try simplify INSN.
   Invoke simplify_rtx () on every SET_SRC and SET_DEST inside the INSN's
   pattern and return true if something was simplified.  */

bool
validate_simplify_insn (rtx insn)
{
  int i;
  rtx pat = NULL;
  rtx newpat = NULL;

  pat = PATTERN (insn);

  if (GET_CODE (pat) == SET)
    {
      newpat = simplify_rtx (SET_SRC (pat));
      if (newpat && !rtx_equal_p (SET_SRC (pat), newpat))
	validate_change (insn, &SET_SRC (pat), newpat, 1);
      newpat = simplify_rtx (SET_DEST (pat));
      if (newpat && !rtx_equal_p (SET_DEST (pat), newpat))
	validate_change (insn, &SET_DEST (pat), newpat, 1);
    }
  else if (GET_CODE (pat) == PARALLEL)
    for (i = 0; i < XVECLEN (pat, 0); i++)
      {
	rtx s = XVECEXP (pat, 0, i);

	if (GET_CODE (XVECEXP (pat, 0, i)) == SET)
	  {
	    newpat = simplify_rtx (SET_SRC (s));
	    if (newpat && !rtx_equal_p (SET_SRC (s), newpat))
	      validate_change (insn, &SET_SRC (s), newpat, 1);
	    newpat = simplify_rtx (SET_DEST (s));
	    if (newpat && !rtx_equal_p (SET_DEST (s), newpat))
	      validate_change (insn, &SET_DEST (s), newpat, 1);
	  }
      }
  return ((num_changes_pending () > 0) && (apply_change_group () > 0));
}

#ifdef HAVE_cc0
/* Return 1 if the insn using CC0 set by INSN does not contain
   any ordered tests applied to the condition codes.
   EQ and NE tests do not count.  */

int
next_insn_tests_no_inequality (rtx insn)
{
  rtx next = next_cc0_user (insn);

  /* If there is no next insn, we have to take the conservative choice.  */
  if (next == 0)
    return 0;

  return (INSN_P (next)
	  && ! inequality_comparisons_p (PATTERN (next)));
}
#endif

/* Return 1 if OP is a valid general operand for machine mode MODE.
   This is either a register reference, a memory reference,
   or a constant.  In the case of a memory reference, the address
   is checked for general validity for the target machine.

   Register and memory references must have mode MODE in order to be valid,
   but some constants have no machine mode and are valid for any mode.

   If MODE is VOIDmode, OP is checked for validity for whatever mode
   it has.

   The main use of this function is as a predicate in match_operand
   expressions in the machine description.  */

int
general_operand (rtx op, enum machine_mode mode)
{
  enum rtx_code code = GET_CODE (op);

  if (mode == VOIDmode)
    mode = GET_MODE (op);

  /* Don't accept CONST_INT or anything similar
     if the caller wants something floating.  */
  if (GET_MODE (op) == VOIDmode && mode != VOIDmode
      && GET_MODE_CLASS (mode) != MODE_INT
      && GET_MODE_CLASS (mode) != MODE_PARTIAL_INT)
    return 0;

  if (CONST_INT_P (op)
      && mode != VOIDmode
      && trunc_int_for_mode (INTVAL (op), mode) != INTVAL (op))
    return 0;

  if (CONSTANT_P (op))
    return ((GET_MODE (op) == VOIDmode || GET_MODE (op) == mode
	     || mode == VOIDmode)
	    && (! flag_pic || LEGITIMATE_PIC_OPERAND_P (op))
	    && targetm.legitimate_constant_p (mode == VOIDmode
					      ? GET_MODE (op)
					      : mode, op));

  /* Except for certain constants with VOIDmode, already checked for,
     OP's mode must match MODE if MODE specifies a mode.  */

  if (GET_MODE (op) != mode)
    return 0;

  if (code == SUBREG)
    {
      rtx sub = SUBREG_REG (op);

#ifdef INSN_SCHEDULING
      /* On machines that have insn scheduling, we want all memory
	 reference to be explicit, so outlaw paradoxical SUBREGs.
	 However, we must allow them after reload so that they can
	 get cleaned up by cleanup_subreg_operands.  */
      if (!reload_completed && MEM_P (sub)
	  && GET_MODE_SIZE (mode) > GET_MODE_SIZE (GET_MODE (sub)))
	return 0;
#endif
      /* Avoid memories with nonzero SUBREG_BYTE, as offsetting the memory
         may result in incorrect reference.  We should simplify all valid
         subregs of MEM anyway.  But allow this after reload because we
	 might be called from cleanup_subreg_operands.

	 ??? This is a kludge.  */
      if (!reload_completed && SUBREG_BYTE (op) != 0
	  && MEM_P (sub))
	return 0;

      /* FLOAT_MODE subregs can't be paradoxical.  Combine will occasionally
	 create such rtl, and we must reject it.  */
      if (SCALAR_FLOAT_MODE_P (GET_MODE (op))
	  /* LRA can use subreg to store a floating point value in an
	     integer mode.  Although the floating point and the
	     integer modes need the same number of hard registers, the
	     size of floating point mode can be less than the integer
	     mode.  */
	  && ! lra_in_progress 
	  && GET_MODE_SIZE (GET_MODE (op)) > GET_MODE_SIZE (GET_MODE (sub)))
	return 0;

      op = sub;
      code = GET_CODE (op);
    }

  if (code == REG)
    return (REGNO (op) >= FIRST_PSEUDO_REGISTER
	    || in_hard_reg_set_p (operand_reg_set, GET_MODE (op), REGNO (op)));

  if (code == MEM)
    {
      rtx y = XEXP (op, 0);

      if (! volatile_ok && MEM_VOLATILE_P (op))
	return 0;

      /* Use the mem's mode, since it will be reloaded thus.  */
      if (memory_address_addr_space_p (GET_MODE (op), y, MEM_ADDR_SPACE (op)))
	return 1;
    }

  return 0;
}

/* Return 1 if OP is a valid memory address for a memory reference
   of mode MODE.

   The main use of this function is as a predicate in match_operand
   expressions in the machine description.  */

int
address_operand (rtx op, enum machine_mode mode)
{
  return memory_address_p (mode, op);
}

/* Return 1 if OP is a register reference of mode MODE.
   If MODE is VOIDmode, accept a register in any mode.

   The main use of this function is as a predicate in match_operand
   expressions in the machine description.  */

int
register_operand (rtx op, enum machine_mode mode)
{
  if (GET_MODE (op) != mode && mode != VOIDmode)
    return 0;

  if (GET_CODE (op) == SUBREG)
    {
      rtx sub = SUBREG_REG (op);

      /* Before reload, we can allow (SUBREG (MEM...)) as a register operand
	 because it is guaranteed to be reloaded into one.
	 Just make sure the MEM is valid in itself.
	 (Ideally, (SUBREG (MEM)...) should not exist after reload,
	 but currently it does result from (SUBREG (REG)...) where the
	 reg went on the stack.)  */
      if (! reload_completed && MEM_P (sub))
	return general_operand (op, mode);

#ifdef CANNOT_CHANGE_MODE_CLASS
      if (REG_P (sub)
	  && REGNO (sub) < FIRST_PSEUDO_REGISTER
	  && REG_CANNOT_CHANGE_MODE_P (REGNO (sub), GET_MODE (sub), mode)
	  && GET_MODE_CLASS (GET_MODE (sub)) != MODE_COMPLEX_INT
	  && GET_MODE_CLASS (GET_MODE (sub)) != MODE_COMPLEX_FLOAT
<<<<<<< HEAD
=======
	  /* LRA can generate some invalid SUBREGS just for matched
	     operand reload presentation.  LRA needs to treat them as
	     valid.  */
>>>>>>> 6f4cfc6d
	  && ! LRA_SUBREG_P (op))
	return 0;
#endif

      /* FLOAT_MODE subregs can't be paradoxical.  Combine will occasionally
	 create such rtl, and we must reject it.  */
      if (SCALAR_FLOAT_MODE_P (GET_MODE (op))
	  /* LRA can use subreg to store a floating point value in an
	     integer mode.  Although the floating point and the
	     integer modes need the same number of hard registers, the
	     size of floating point mode can be less than the integer
	     mode.  */
	  && ! lra_in_progress 
	  && GET_MODE_SIZE (GET_MODE (op)) > GET_MODE_SIZE (GET_MODE (sub)))
	return 0;

      op = sub;
    }

  return (REG_P (op)
	  && (REGNO (op) >= FIRST_PSEUDO_REGISTER
	      || in_hard_reg_set_p (operand_reg_set,
				    GET_MODE (op), REGNO (op))));
}

/* Return 1 for a register in Pmode; ignore the tested mode.  */

int
pmode_register_operand (rtx op, enum machine_mode mode ATTRIBUTE_UNUSED)
{
  return register_operand (op, Pmode);
}

/* Return 1 if OP should match a MATCH_SCRATCH, i.e., if it is a SCRATCH
   or a hard register.  */

int
scratch_operand (rtx op, enum machine_mode mode)
{
  if (GET_MODE (op) != mode && mode != VOIDmode)
    return 0;

  return (GET_CODE (op) == SCRATCH
	  || (REG_P (op)
	      && (lra_in_progress || REGNO (op) < FIRST_PSEUDO_REGISTER)));
}

/* Return 1 if OP is a valid immediate operand for mode MODE.

   The main use of this function is as a predicate in match_operand
   expressions in the machine description.  */

int
immediate_operand (rtx op, enum machine_mode mode)
{
  /* Don't accept CONST_INT or anything similar
     if the caller wants something floating.  */
  if (GET_MODE (op) == VOIDmode && mode != VOIDmode
      && GET_MODE_CLASS (mode) != MODE_INT
      && GET_MODE_CLASS (mode) != MODE_PARTIAL_INT)
    return 0;

  if (CONST_INT_P (op)
      && mode != VOIDmode
      && trunc_int_for_mode (INTVAL (op), mode) != INTVAL (op))
    return 0;

  return (CONSTANT_P (op)
	  && (GET_MODE (op) == mode || mode == VOIDmode
	      || GET_MODE (op) == VOIDmode)
	  && (! flag_pic || LEGITIMATE_PIC_OPERAND_P (op))
	  && targetm.legitimate_constant_p (mode == VOIDmode
					    ? GET_MODE (op)
					    : mode, op));
}

/* Returns 1 if OP is an operand that is a CONST_INT.  */

int
const_int_operand (rtx op, enum machine_mode mode)
{
  if (!CONST_INT_P (op))
    return 0;

  if (mode != VOIDmode
      && trunc_int_for_mode (INTVAL (op), mode) != INTVAL (op))
    return 0;

  return 1;
}

/* Returns 1 if OP is an operand that is a constant integer or constant
   floating-point number.  */

int
const_double_operand (rtx op, enum machine_mode mode)
{
  /* Don't accept CONST_INT or anything similar
     if the caller wants something floating.  */
  if (GET_MODE (op) == VOIDmode && mode != VOIDmode
      && GET_MODE_CLASS (mode) != MODE_INT
      && GET_MODE_CLASS (mode) != MODE_PARTIAL_INT)
    return 0;

  return ((CONST_DOUBLE_P (op) || CONST_INT_P (op))
	  && (mode == VOIDmode || GET_MODE (op) == mode
	      || GET_MODE (op) == VOIDmode));
}

/* Return 1 if OP is a general operand that is not an immediate operand.  */

int
nonimmediate_operand (rtx op, enum machine_mode mode)
{
  return (general_operand (op, mode) && ! CONSTANT_P (op));
}

/* Return 1 if OP is a register reference or immediate value of mode MODE.  */

int
nonmemory_operand (rtx op, enum machine_mode mode)
{
  if (CONSTANT_P (op))
    return immediate_operand (op, mode);

  if (GET_MODE (op) != mode && mode != VOIDmode)
    return 0;

  if (GET_CODE (op) == SUBREG)
    {
      /* Before reload, we can allow (SUBREG (MEM...)) as a register operand
	 because it is guaranteed to be reloaded into one.
	 Just make sure the MEM is valid in itself.
	 (Ideally, (SUBREG (MEM)...) should not exist after reload,
	 but currently it does result from (SUBREG (REG)...) where the
	 reg went on the stack.)  */
      if (! reload_completed && MEM_P (SUBREG_REG (op)))
	return general_operand (op, mode);
      op = SUBREG_REG (op);
    }

  return (REG_P (op)
	  && (REGNO (op) >= FIRST_PSEUDO_REGISTER
	      || in_hard_reg_set_p (operand_reg_set,
				    GET_MODE (op), REGNO (op))));
}

/* Return 1 if OP is a valid operand that stands for pushing a
   value of mode MODE onto the stack.

   The main use of this function is as a predicate in match_operand
   expressions in the machine description.  */

int
push_operand (rtx op, enum machine_mode mode)
{
  unsigned int rounded_size = GET_MODE_SIZE (mode);

#ifdef PUSH_ROUNDING
  rounded_size = PUSH_ROUNDING (rounded_size);
#endif

  if (!MEM_P (op))
    return 0;

  if (mode != VOIDmode && GET_MODE (op) != mode)
    return 0;

  op = XEXP (op, 0);

  if (rounded_size == GET_MODE_SIZE (mode))
    {
      if (GET_CODE (op) != STACK_PUSH_CODE)
	return 0;
    }
  else
    {
      if (GET_CODE (op) != PRE_MODIFY
	  || GET_CODE (XEXP (op, 1)) != PLUS
	  || XEXP (XEXP (op, 1), 0) != XEXP (op, 0)
	  || !CONST_INT_P (XEXP (XEXP (op, 1), 1))
#ifdef STACK_GROWS_DOWNWARD
	  || INTVAL (XEXP (XEXP (op, 1), 1)) != - (int) rounded_size
#else
	  || INTVAL (XEXP (XEXP (op, 1), 1)) != (int) rounded_size
#endif
	  )
	return 0;
    }

  return XEXP (op, 0) == stack_pointer_rtx;
}

/* Return 1 if OP is a valid operand that stands for popping a
   value of mode MODE off the stack.

   The main use of this function is as a predicate in match_operand
   expressions in the machine description.  */

int
pop_operand (rtx op, enum machine_mode mode)
{
  if (!MEM_P (op))
    return 0;

  if (mode != VOIDmode && GET_MODE (op) != mode)
    return 0;

  op = XEXP (op, 0);

  if (GET_CODE (op) != STACK_POP_CODE)
    return 0;

  return XEXP (op, 0) == stack_pointer_rtx;
}

/* Return 1 if ADDR is a valid memory address
   for mode MODE in address space AS.  */

int
memory_address_addr_space_p (enum machine_mode mode ATTRIBUTE_UNUSED,
			     rtx addr, addr_space_t as)
{
#ifdef GO_IF_LEGITIMATE_ADDRESS
  gcc_assert (ADDR_SPACE_GENERIC_P (as));
  GO_IF_LEGITIMATE_ADDRESS (mode, addr, win);
  return 0;

 win:
  return 1;
#else
  return targetm.addr_space.legitimate_address_p (mode, addr, 0, as);
#endif
}

/* Return 1 if OP is a valid memory reference with mode MODE,
   including a valid address.

   The main use of this function is as a predicate in match_operand
   expressions in the machine description.  */

int
memory_operand (rtx op, enum machine_mode mode)
{
  rtx inner;

  if (! reload_completed)
    /* Note that no SUBREG is a memory operand before end of reload pass,
       because (SUBREG (MEM...)) forces reloading into a register.  */
    return MEM_P (op) && general_operand (op, mode);

  if (mode != VOIDmode && GET_MODE (op) != mode)
    return 0;

  inner = op;
  if (GET_CODE (inner) == SUBREG)
    inner = SUBREG_REG (inner);

  return (MEM_P (inner) && general_operand (op, mode));
}

/* Return 1 if OP is a valid indirect memory reference with mode MODE;
   that is, a memory reference whose address is a general_operand.  */

int
indirect_operand (rtx op, enum machine_mode mode)
{
  /* Before reload, a SUBREG isn't in memory (see memory_operand, above).  */
  if (! reload_completed
      && GET_CODE (op) == SUBREG && MEM_P (SUBREG_REG (op)))
    {
      int offset = SUBREG_BYTE (op);
      rtx inner = SUBREG_REG (op);

      if (mode != VOIDmode && GET_MODE (op) != mode)
	return 0;

      /* The only way that we can have a general_operand as the resulting
	 address is if OFFSET is zero and the address already is an operand
	 or if the address is (plus Y (const_int -OFFSET)) and Y is an
	 operand.  */

      return ((offset == 0 && general_operand (XEXP (inner, 0), Pmode))
	      || (GET_CODE (XEXP (inner, 0)) == PLUS
		  && CONST_INT_P (XEXP (XEXP (inner, 0), 1))
		  && INTVAL (XEXP (XEXP (inner, 0), 1)) == -offset
		  && general_operand (XEXP (XEXP (inner, 0), 0), Pmode)));
    }

  return (MEM_P (op)
	  && memory_operand (op, mode)
	  && general_operand (XEXP (op, 0), Pmode));
}

/* Return 1 if this is an ordered comparison operator (not including
   ORDERED and UNORDERED).  */

int
ordered_comparison_operator (rtx op, enum machine_mode mode)
{
  if (mode != VOIDmode && GET_MODE (op) != mode)
    return false;
  switch (GET_CODE (op))
    {
    case EQ:
    case NE:
    case LT:
    case LTU:
    case LE:
    case LEU:
    case GT:
    case GTU:
    case GE:
    case GEU:
      return true;
    default:
      return false;
    }
}

/* Return 1 if this is a comparison operator.  This allows the use of
   MATCH_OPERATOR to recognize all the branch insns.  */

int
comparison_operator (rtx op, enum machine_mode mode)
{
  return ((mode == VOIDmode || GET_MODE (op) == mode)
	  && COMPARISON_P (op));
}

/* If BODY is an insn body that uses ASM_OPERANDS, return it.  */

rtx
extract_asm_operands (rtx body)
{
  rtx tmp;
  switch (GET_CODE (body))
    {
    case ASM_OPERANDS:
      return body;

    case SET:
      /* Single output operand: BODY is (set OUTPUT (asm_operands ...)).  */
      tmp = SET_SRC (body);
      if (GET_CODE (tmp) == ASM_OPERANDS)
	return tmp;
      break;

    case PARALLEL:
      tmp = XVECEXP (body, 0, 0);
      if (GET_CODE (tmp) == ASM_OPERANDS)
	return tmp;
      if (GET_CODE (tmp) == SET)
	{
	  tmp = SET_SRC (tmp);
	  if (GET_CODE (tmp) == ASM_OPERANDS)
	    return tmp;
	}
      break;

    default:
      break;
    }
  return NULL;
}

/* If BODY is an insn body that uses ASM_OPERANDS,
   return the number of operands (both input and output) in the insn.
   Otherwise return -1.  */

int
asm_noperands (const_rtx body)
{
  rtx asm_op = extract_asm_operands (CONST_CAST_RTX (body));
  int n_sets = 0;

  if (asm_op == NULL)
    return -1;

  if (GET_CODE (body) == SET)
    n_sets = 1;
  else if (GET_CODE (body) == PARALLEL)
    {
      int i;
      if (GET_CODE (XVECEXP (body, 0, 0)) == SET)
	{
	  /* Multiple output operands, or 1 output plus some clobbers:
	     body is
	     [(set OUTPUT (asm_operands ...))... (clobber (reg ...))...].  */
	  /* Count backwards through CLOBBERs to determine number of SETs.  */
	  for (i = XVECLEN (body, 0); i > 0; i--)
	    {
	      if (GET_CODE (XVECEXP (body, 0, i - 1)) == SET)
		break;
	      if (GET_CODE (XVECEXP (body, 0, i - 1)) != CLOBBER)
		return -1;
	    }

	  /* N_SETS is now number of output operands.  */
	  n_sets = i;

	  /* Verify that all the SETs we have
	     came from a single original asm_operands insn
	     (so that invalid combinations are blocked).  */
	  for (i = 0; i < n_sets; i++)
	    {
	      rtx elt = XVECEXP (body, 0, i);
	      if (GET_CODE (elt) != SET)
		return -1;
	      if (GET_CODE (SET_SRC (elt)) != ASM_OPERANDS)
		return -1;
	      /* If these ASM_OPERANDS rtx's came from different original insns
	         then they aren't allowed together.  */
	      if (ASM_OPERANDS_INPUT_VEC (SET_SRC (elt))
		  != ASM_OPERANDS_INPUT_VEC (asm_op))
		return -1;
	    }
	}
      else
	{
	  /* 0 outputs, but some clobbers:
	     body is [(asm_operands ...) (clobber (reg ...))...].  */
	  /* Make sure all the other parallel things really are clobbers.  */
	  for (i = XVECLEN (body, 0) - 1; i > 0; i--)
	    if (GET_CODE (XVECEXP (body, 0, i)) != CLOBBER)
	      return -1;
	}
    }

  return (ASM_OPERANDS_INPUT_LENGTH (asm_op)
	  + ASM_OPERANDS_LABEL_LENGTH (asm_op) + n_sets);
}

/* Assuming BODY is an insn body that uses ASM_OPERANDS,
   copy its operands (both input and output) into the vector OPERANDS,
   the locations of the operands within the insn into the vector OPERAND_LOCS,
   and the constraints for the operands into CONSTRAINTS.
   Write the modes of the operands into MODES.
   Return the assembler-template.

   If MODES, OPERAND_LOCS, CONSTRAINTS or OPERANDS is 0,
   we don't store that info.  */

const char *
decode_asm_operands (rtx body, rtx *operands, rtx **operand_locs,
		     const char **constraints, enum machine_mode *modes,
		     location_t *loc)
{
  int nbase = 0, n, i;
  rtx asmop;

  switch (GET_CODE (body))
    {
    case ASM_OPERANDS:
      /* Zero output asm: BODY is (asm_operands ...).  */
      asmop = body;
      break;

    case SET:
      /* Single output asm: BODY is (set OUTPUT (asm_operands ...)).  */
      asmop = SET_SRC (body);

      /* The output is in the SET.
	 Its constraint is in the ASM_OPERANDS itself.  */
      if (operands)
	operands[0] = SET_DEST (body);
      if (operand_locs)
	operand_locs[0] = &SET_DEST (body);
      if (constraints)
	constraints[0] = ASM_OPERANDS_OUTPUT_CONSTRAINT (asmop);
      if (modes)
	modes[0] = GET_MODE (SET_DEST (body));
      nbase = 1;
      break;

    case PARALLEL:
      {
	int nparallel = XVECLEN (body, 0); /* Includes CLOBBERs.  */

	asmop = XVECEXP (body, 0, 0);
	if (GET_CODE (asmop) == SET)
	  {
	    asmop = SET_SRC (asmop);

	    /* At least one output, plus some CLOBBERs.  The outputs are in
	       the SETs.  Their constraints are in the ASM_OPERANDS itself.  */
	    for (i = 0; i < nparallel; i++)
	      {
		if (GET_CODE (XVECEXP (body, 0, i)) == CLOBBER)
		  break;		/* Past last SET */
		if (operands)
		  operands[i] = SET_DEST (XVECEXP (body, 0, i));
		if (operand_locs)
		  operand_locs[i] = &SET_DEST (XVECEXP (body, 0, i));
		if (constraints)
		  constraints[i] = XSTR (SET_SRC (XVECEXP (body, 0, i)), 1);
		if (modes)
		  modes[i] = GET_MODE (SET_DEST (XVECEXP (body, 0, i)));
	      }
	    nbase = i;
	  }
	break;
      }

    default:
      gcc_unreachable ();
    }

  n = ASM_OPERANDS_INPUT_LENGTH (asmop);
  for (i = 0; i < n; i++)
    {
      if (operand_locs)
	operand_locs[nbase + i] = &ASM_OPERANDS_INPUT (asmop, i);
      if (operands)
	operands[nbase + i] = ASM_OPERANDS_INPUT (asmop, i);
      if (constraints)
	constraints[nbase + i] = ASM_OPERANDS_INPUT_CONSTRAINT (asmop, i);
      if (modes)
	modes[nbase + i] = ASM_OPERANDS_INPUT_MODE (asmop, i);
    }
  nbase += n;

  n = ASM_OPERANDS_LABEL_LENGTH (asmop);
  for (i = 0; i < n; i++)
    {
      if (operand_locs)
	operand_locs[nbase + i] = &ASM_OPERANDS_LABEL (asmop, i);
      if (operands)
	operands[nbase + i] = ASM_OPERANDS_LABEL (asmop, i);
      if (constraints)
	constraints[nbase + i] = "";
      if (modes)
	modes[nbase + i] = Pmode;
    }

  if (loc)
    *loc = ASM_OPERANDS_SOURCE_LOCATION (asmop);

  return ASM_OPERANDS_TEMPLATE (asmop);
}

/* Check if an asm_operand matches its constraints.
   Return > 0 if ok, = 0 if bad, < 0 if inconclusive.  */

int
asm_operand_ok (rtx op, const char *constraint, const char **constraints)
{
  int result = 0;
#ifdef AUTO_INC_DEC
  bool incdec_ok = false;
#endif

  /* Use constrain_operands after reload.  */
  gcc_assert (!reload_completed);

  /* Empty constraint string is the same as "X,...,X", i.e. X for as
     many alternatives as required to match the other operands.  */
  if (*constraint == '\0')
    result = 1;

  while (*constraint)
    {
      char c = *constraint;
      int len;
      switch (c)
	{
	case ',':
	  constraint++;
	  continue;
	case '=':
	case '+':
	case '*':
	case '%':
	case '!':
	case '#':
	case '&':
	case '?':
	  break;

	case '0': case '1': case '2': case '3': case '4':
	case '5': case '6': case '7': case '8': case '9':
	  /* If caller provided constraints pointer, look up
	     the maching constraint.  Otherwise, our caller should have
	     given us the proper matching constraint, but we can't
	     actually fail the check if they didn't.  Indicate that
	     results are inconclusive.  */
	  if (constraints)
	    {
	      char *end;
	      unsigned long match;

	      match = strtoul (constraint, &end, 10);
	      if (!result)
		result = asm_operand_ok (op, constraints[match], NULL);
	      constraint = (const char *) end;
	    }
	  else
	    {
	      do
		constraint++;
	      while (ISDIGIT (*constraint));
	      if (! result)
		result = -1;
	    }
	  continue;

	case 'p':
	  if (address_operand (op, VOIDmode))
	    result = 1;
	  break;

	case TARGET_MEM_CONSTRAINT:
	case 'V': /* non-offsettable */
	  if (memory_operand (op, VOIDmode))
	    result = 1;
	  break;

	case 'o': /* offsettable */
	  if (offsettable_nonstrict_memref_p (op))
	    result = 1;
	  break;

	case '<':
	  /* ??? Before auto-inc-dec, auto inc/dec insns are not supposed to exist,
	     excepting those that expand_call created.  Further, on some
	     machines which do not have generalized auto inc/dec, an inc/dec
	     is not a memory_operand.

	     Match any memory and hope things are resolved after reload.  */

	  if (MEM_P (op)
	      && (1
		  || GET_CODE (XEXP (op, 0)) == PRE_DEC
		  || GET_CODE (XEXP (op, 0)) == POST_DEC))
	    result = 1;
#ifdef AUTO_INC_DEC
	  incdec_ok = true;
#endif
	  break;

	case '>':
	  if (MEM_P (op)
	      && (1
		  || GET_CODE (XEXP (op, 0)) == PRE_INC
		  || GET_CODE (XEXP (op, 0)) == POST_INC))
	    result = 1;
#ifdef AUTO_INC_DEC
	  incdec_ok = true;
#endif
	  break;

	case 'E':
	case 'F':
	  if (CONST_DOUBLE_AS_FLOAT_P (op) 
	      || (GET_CODE (op) == CONST_VECTOR
		  && GET_MODE_CLASS (GET_MODE (op)) == MODE_VECTOR_FLOAT))
	    result = 1;
	  break;

	case 'G':
	  if (CONST_DOUBLE_AS_FLOAT_P (op)
	      && CONST_DOUBLE_OK_FOR_CONSTRAINT_P (op, 'G', constraint))
	    result = 1;
	  break;
	case 'H':
	  if (CONST_DOUBLE_AS_FLOAT_P (op)
	      && CONST_DOUBLE_OK_FOR_CONSTRAINT_P (op, 'H', constraint))
	    result = 1;
	  break;

	case 's':
	  if (CONST_SCALAR_INT_P (op))
	    break;
	  /* Fall through.  */

	case 'i':
	  if (CONSTANT_P (op) && (! flag_pic || LEGITIMATE_PIC_OPERAND_P (op)))
	    result = 1;
	  break;

	case 'n':
	  if (CONST_SCALAR_INT_P (op))
	    result = 1;
	  break;

	case 'I':
	  if (CONST_INT_P (op)
	      && CONST_OK_FOR_CONSTRAINT_P (INTVAL (op), 'I', constraint))
	    result = 1;
	  break;
	case 'J':
	  if (CONST_INT_P (op)
	      && CONST_OK_FOR_CONSTRAINT_P (INTVAL (op), 'J', constraint))
	    result = 1;
	  break;
	case 'K':
	  if (CONST_INT_P (op)
	      && CONST_OK_FOR_CONSTRAINT_P (INTVAL (op), 'K', constraint))
	    result = 1;
	  break;
	case 'L':
	  if (CONST_INT_P (op)
	      && CONST_OK_FOR_CONSTRAINT_P (INTVAL (op), 'L', constraint))
	    result = 1;
	  break;
	case 'M':
	  if (CONST_INT_P (op)
	      && CONST_OK_FOR_CONSTRAINT_P (INTVAL (op), 'M', constraint))
	    result = 1;
	  break;
	case 'N':
	  if (CONST_INT_P (op)
	      && CONST_OK_FOR_CONSTRAINT_P (INTVAL (op), 'N', constraint))
	    result = 1;
	  break;
	case 'O':
	  if (CONST_INT_P (op)
	      && CONST_OK_FOR_CONSTRAINT_P (INTVAL (op), 'O', constraint))
	    result = 1;
	  break;
	case 'P':
	  if (CONST_INT_P (op)
	      && CONST_OK_FOR_CONSTRAINT_P (INTVAL (op), 'P', constraint))
	    result = 1;
	  break;

	case 'X':
	  result = 1;
	  break;

	case 'g':
	  if (general_operand (op, VOIDmode))
	    result = 1;
	  break;

	default:
	  /* For all other letters, we first check for a register class,
	     otherwise it is an EXTRA_CONSTRAINT.  */
	  if (REG_CLASS_FROM_CONSTRAINT (c, constraint) != NO_REGS)
	    {
	    case 'r':
	      if (GET_MODE (op) == BLKmode)
		break;
	      if (register_operand (op, VOIDmode))
		result = 1;
	    }
#ifdef EXTRA_CONSTRAINT_STR
	  else if (EXTRA_MEMORY_CONSTRAINT (c, constraint))
	    /* Every memory operand can be reloaded to fit.  */
	    result = result || memory_operand (op, VOIDmode);
	  else if (EXTRA_ADDRESS_CONSTRAINT (c, constraint))
	    /* Every address operand can be reloaded to fit.  */
	    result = result || address_operand (op, VOIDmode);
	  else if (EXTRA_CONSTRAINT_STR (op, c, constraint))
	    result = 1;
#endif
	  break;
	}
      len = CONSTRAINT_LEN (c, constraint);
      do
	constraint++;
      while (--len && *constraint);
      if (len)
	return 0;
    }

#ifdef AUTO_INC_DEC
  /* For operands without < or > constraints reject side-effects.  */
  if (!incdec_ok && result && MEM_P (op))
    switch (GET_CODE (XEXP (op, 0)))
      {
      case PRE_INC:
      case POST_INC:
      case PRE_DEC:
      case POST_DEC:
      case PRE_MODIFY:
      case POST_MODIFY:
	return 0;
      default:
	break;
      }
#endif

  return result;
}

/* Given an rtx *P, if it is a sum containing an integer constant term,
   return the location (type rtx *) of the pointer to that constant term.
   Otherwise, return a null pointer.  */

rtx *
find_constant_term_loc (rtx *p)
{
  rtx *tem;
  enum rtx_code code = GET_CODE (*p);

  /* If *P IS such a constant term, P is its location.  */

  if (code == CONST_INT || code == SYMBOL_REF || code == LABEL_REF
      || code == CONST)
    return p;

  /* Otherwise, if not a sum, it has no constant term.  */

  if (GET_CODE (*p) != PLUS)
    return 0;

  /* If one of the summands is constant, return its location.  */

  if (XEXP (*p, 0) && CONSTANT_P (XEXP (*p, 0))
      && XEXP (*p, 1) && CONSTANT_P (XEXP (*p, 1)))
    return p;

  /* Otherwise, check each summand for containing a constant term.  */

  if (XEXP (*p, 0) != 0)
    {
      tem = find_constant_term_loc (&XEXP (*p, 0));
      if (tem != 0)
	return tem;
    }

  if (XEXP (*p, 1) != 0)
    {
      tem = find_constant_term_loc (&XEXP (*p, 1));
      if (tem != 0)
	return tem;
    }

  return 0;
}

/* Return 1 if OP is a memory reference
   whose address contains no side effects
   and remains valid after the addition
   of a positive integer less than the
   size of the object being referenced.

   We assume that the original address is valid and do not check it.

   This uses strict_memory_address_p as a subroutine, so
   don't use it before reload.  */

int
offsettable_memref_p (rtx op)
{
  return ((MEM_P (op))
	  && offsettable_address_addr_space_p (1, GET_MODE (op), XEXP (op, 0),
					       MEM_ADDR_SPACE (op)));
}

/* Similar, but don't require a strictly valid mem ref:
   consider pseudo-regs valid as index or base regs.  */

int
offsettable_nonstrict_memref_p (rtx op)
{
  return ((MEM_P (op))
	  && offsettable_address_addr_space_p (0, GET_MODE (op), XEXP (op, 0),
					       MEM_ADDR_SPACE (op)));
}

/* Return 1 if Y is a memory address which contains no side effects
   and would remain valid for address space AS after the addition of
   a positive integer less than the size of that mode.

   We assume that the original address is valid and do not check it.
   We do check that it is valid for narrower modes.

   If STRICTP is nonzero, we require a strictly valid address,
   for the sake of use in reload.c.  */

int
offsettable_address_addr_space_p (int strictp, enum machine_mode mode, rtx y,
				  addr_space_t as)
{
  enum rtx_code ycode = GET_CODE (y);
  rtx z;
  rtx y1 = y;
  rtx *y2;
  int (*addressp) (enum machine_mode, rtx, addr_space_t) =
    (strictp ? strict_memory_address_addr_space_p
	     : memory_address_addr_space_p);
  unsigned int mode_sz = GET_MODE_SIZE (mode);
#ifdef POINTERS_EXTEND_UNSIGNED
  enum machine_mode pointer_mode = targetm.addr_space.pointer_mode (as);
#endif

  if (CONSTANT_ADDRESS_P (y))
    return 1;

  /* Adjusting an offsettable address involves changing to a narrower mode.
     Make sure that's OK.  */

  if (mode_dependent_address_p (y, as))
    return 0;

  /* ??? How much offset does an offsettable BLKmode reference need?
     Clearly that depends on the situation in which it's being used.
     However, the current situation in which we test 0xffffffff is
     less than ideal.  Caveat user.  */
  if (mode_sz == 0)
    mode_sz = BIGGEST_ALIGNMENT / BITS_PER_UNIT;

  /* If the expression contains a constant term,
     see if it remains valid when max possible offset is added.  */

  if ((ycode == PLUS) && (y2 = find_constant_term_loc (&y1)))
    {
      int good;

      y1 = *y2;
      *y2 = plus_constant (GET_MODE (y), *y2, mode_sz - 1);
      /* Use QImode because an odd displacement may be automatically invalid
	 for any wider mode.  But it should be valid for a single byte.  */
      good = (*addressp) (QImode, y, as);

      /* In any case, restore old contents of memory.  */
      *y2 = y1;
      return good;
    }

  if (GET_RTX_CLASS (ycode) == RTX_AUTOINC)
    return 0;

  /* The offset added here is chosen as the maximum offset that
     any instruction could need to add when operating on something
     of the specified mode.  We assume that if Y and Y+c are
     valid addresses then so is Y+d for all 0<d<c.  adjust_address will
     go inside a LO_SUM here, so we do so as well.  */
  if (GET_CODE (y) == LO_SUM
      && mode != BLKmode
      && mode_sz <= GET_MODE_ALIGNMENT (mode) / BITS_PER_UNIT)
    z = gen_rtx_LO_SUM (GET_MODE (y), XEXP (y, 0),
			plus_constant (GET_MODE (y), XEXP (y, 1),
				       mode_sz - 1));
#ifdef POINTERS_EXTEND_UNSIGNED
  /* Likewise for a ZERO_EXTEND from pointer_mode.  */
  else if (POINTERS_EXTEND_UNSIGNED > 0
	   && GET_CODE (y) == ZERO_EXTEND
	   && GET_MODE (XEXP (y, 0)) == pointer_mode)
    z = gen_rtx_ZERO_EXTEND (GET_MODE (y),
			     plus_constant (pointer_mode, XEXP (y, 0),
					    mode_sz - 1));
#endif
  else
    z = plus_constant (GET_MODE (y), y, mode_sz - 1);

  /* Use QImode because an odd displacement may be automatically invalid
     for any wider mode.  But it should be valid for a single byte.  */
  return (*addressp) (QImode, z, as);
}

/* Return 1 if ADDR is an address-expression whose effect depends
   on the mode of the memory reference it is used in.

   ADDRSPACE is the address space associated with the address.

   Autoincrement addressing is a typical example of mode-dependence
   because the amount of the increment depends on the mode.  */

bool
mode_dependent_address_p (rtx addr, addr_space_t addrspace)
{
  /* Auto-increment addressing with anything other than post_modify
     or pre_modify always introduces a mode dependency.  Catch such
     cases now instead of deferring to the target.  */
  if (GET_CODE (addr) == PRE_INC
      || GET_CODE (addr) == POST_INC
      || GET_CODE (addr) == PRE_DEC
      || GET_CODE (addr) == POST_DEC)
    return true;

  return targetm.mode_dependent_address_p (addr, addrspace);
}

/* Like extract_insn, but save insn extracted and don't extract again, when
   called again for the same insn expecting that recog_data still contain the
   valid information.  This is used primary by gen_attr infrastructure that
   often does extract insn again and again.  */
void
extract_insn_cached (rtx insn)
{
  if (recog_data.insn == insn && INSN_CODE (insn) >= 0)
    return;
  extract_insn (insn);
  recog_data.insn = insn;
}

/* Do cached extract_insn, constrain_operands and complain about failures.
   Used by insn_attrtab.  */
void
extract_constrain_insn_cached (rtx insn)
{
  extract_insn_cached (insn);
  if (which_alternative == -1
      && !constrain_operands (reload_completed))
    fatal_insn_not_found (insn);
}

/* Do cached constrain_operands and complain about failures.  */
int
constrain_operands_cached (int strict)
{
  if (which_alternative == -1)
    return constrain_operands (strict);
  else
    return 1;
}

/* Analyze INSN and fill in recog_data.  */

void
extract_insn (rtx insn)
{
  int i;
  int icode;
  int noperands;
  rtx body = PATTERN (insn);

  recog_data.n_operands = 0;
  recog_data.n_alternatives = 0;
  recog_data.n_dups = 0;
  recog_data.is_asm = false;

  switch (GET_CODE (body))
    {
    case USE:
    case CLOBBER:
    case ASM_INPUT:
    case ADDR_VEC:
    case ADDR_DIFF_VEC:
    case VAR_LOCATION:
      return;

    case SET:
      if (GET_CODE (SET_SRC (body)) == ASM_OPERANDS)
	goto asm_insn;
      else
	goto normal_insn;
    case PARALLEL:
      if ((GET_CODE (XVECEXP (body, 0, 0)) == SET
	   && GET_CODE (SET_SRC (XVECEXP (body, 0, 0))) == ASM_OPERANDS)
	  || GET_CODE (XVECEXP (body, 0, 0)) == ASM_OPERANDS)
	goto asm_insn;
      else
	goto normal_insn;
    case ASM_OPERANDS:
    asm_insn:
      recog_data.n_operands = noperands = asm_noperands (body);
      if (noperands >= 0)
	{
	  /* This insn is an `asm' with operands.  */

	  /* expand_asm_operands makes sure there aren't too many operands.  */
	  gcc_assert (noperands <= MAX_RECOG_OPERANDS);

	  /* Now get the operand values and constraints out of the insn.  */
	  decode_asm_operands (body, recog_data.operand,
			       recog_data.operand_loc,
			       recog_data.constraints,
			       recog_data.operand_mode, NULL);
	  memset (recog_data.is_operator, 0, sizeof recog_data.is_operator);
	  if (noperands > 0)
	    {
	      const char *p =  recog_data.constraints[0];
	      recog_data.n_alternatives = 1;
	      while (*p)
		recog_data.n_alternatives += (*p++ == ',');
	    }
	  recog_data.is_asm = true;
	  break;
	}
      fatal_insn_not_found (insn);

    default:
    normal_insn:
      /* Ordinary insn: recognize it, get the operands via insn_extract
	 and get the constraints.  */

      icode = recog_memoized (insn);
      if (icode < 0)
	fatal_insn_not_found (insn);

      recog_data.n_operands = noperands = insn_data[icode].n_operands;
      recog_data.n_alternatives = insn_data[icode].n_alternatives;
      recog_data.n_dups = insn_data[icode].n_dups;

      insn_extract (insn);

      for (i = 0; i < noperands; i++)
	{
	  recog_data.constraints[i] = insn_data[icode].operand[i].constraint;
	  recog_data.is_operator[i] = insn_data[icode].operand[i].is_operator;
	  recog_data.operand_mode[i] = insn_data[icode].operand[i].mode;
	  /* VOIDmode match_operands gets mode from their real operand.  */
	  if (recog_data.operand_mode[i] == VOIDmode)
	    recog_data.operand_mode[i] = GET_MODE (recog_data.operand[i]);
	}
    }
  for (i = 0; i < noperands; i++)
    recog_data.operand_type[i]
      = (recog_data.constraints[i][0] == '=' ? OP_OUT
	 : recog_data.constraints[i][0] == '+' ? OP_INOUT
	 : OP_IN);

  gcc_assert (recog_data.n_alternatives <= MAX_RECOG_ALTERNATIVES);

  if (INSN_CODE (insn) < 0)
    for (i = 0; i < recog_data.n_alternatives; i++)
      recog_data.alternative_enabled_p[i] = true;
  else
    {
      recog_data.insn = insn;
      for (i = 0; i < recog_data.n_alternatives; i++)
	{
	  which_alternative = i;
	  recog_data.alternative_enabled_p[i]
	    = HAVE_ATTR_enabled ? get_attr_enabled (insn) : 1;
	}
    }

  recog_data.insn = NULL;
  which_alternative = -1;
}

/* After calling extract_insn, you can use this function to extract some
   information from the constraint strings into a more usable form.
   The collected data is stored in recog_op_alt.  */
void
preprocess_constraints (void)
{
  int i;

  for (i = 0; i < recog_data.n_operands; i++)
    memset (recog_op_alt[i], 0, (recog_data.n_alternatives
				 * sizeof (struct operand_alternative)));

  for (i = 0; i < recog_data.n_operands; i++)
    {
      int j;
      struct operand_alternative *op_alt;
      const char *p = recog_data.constraints[i];

      op_alt = recog_op_alt[i];

      for (j = 0; j < recog_data.n_alternatives; j++)
	{
	  op_alt[j].cl = NO_REGS;
	  op_alt[j].constraint = p;
	  op_alt[j].matches = -1;
	  op_alt[j].matched = -1;

	  if (!recog_data.alternative_enabled_p[j])
	    {
	      p = skip_alternative (p);
	      continue;
	    }

	  if (*p == '\0' || *p == ',')
	    {
	      op_alt[j].anything_ok = 1;
	      continue;
	    }

	  for (;;)
	    {
	      char c = *p;
	      if (c == '#')
		do
		  c = *++p;
		while (c != ',' && c != '\0');
	      if (c == ',' || c == '\0')
		{
		  p++;
		  break;
		}

	      switch (c)
		{
		case '=': case '+': case '*': case '%':
		case 'E': case 'F': case 'G': case 'H':
		case 's': case 'i': case 'n':
		case 'I': case 'J': case 'K': case 'L':
		case 'M': case 'N': case 'O': case 'P':
		  /* These don't say anything we care about.  */
		  break;

		case '?':
		  op_alt[j].reject += 6;
		  break;
		case '!':
		  op_alt[j].reject += 600;
		  break;
		case '&':
		  op_alt[j].earlyclobber = 1;
		  break;

		case '0': case '1': case '2': case '3': case '4':
		case '5': case '6': case '7': case '8': case '9':
		  {
		    char *end;
		    op_alt[j].matches = strtoul (p, &end, 10);
		    recog_op_alt[op_alt[j].matches][j].matched = i;
		    p = end;
		  }
		  continue;

		case TARGET_MEM_CONSTRAINT:
		  op_alt[j].memory_ok = 1;
		  break;
		case '<':
		  op_alt[j].decmem_ok = 1;
		  break;
		case '>':
		  op_alt[j].incmem_ok = 1;
		  break;
		case 'V':
		  op_alt[j].nonoffmem_ok = 1;
		  break;
		case 'o':
		  op_alt[j].offmem_ok = 1;
		  break;
		case 'X':
		  op_alt[j].anything_ok = 1;
		  break;

		case 'p':
		  op_alt[j].is_address = 1;
		  op_alt[j].cl = reg_class_subunion[(int) op_alt[j].cl]
		      [(int) base_reg_class (VOIDmode, ADDR_SPACE_GENERIC,
					     ADDRESS, SCRATCH)];
		  break;

		case 'g':
		case 'r':
		  op_alt[j].cl =
		   reg_class_subunion[(int) op_alt[j].cl][(int) GENERAL_REGS];
		  break;

		default:
		  if (EXTRA_MEMORY_CONSTRAINT (c, p))
		    {
		      op_alt[j].memory_ok = 1;
		      break;
		    }
		  if (EXTRA_ADDRESS_CONSTRAINT (c, p))
		    {
		      op_alt[j].is_address = 1;
		      op_alt[j].cl
			= (reg_class_subunion
			   [(int) op_alt[j].cl]
			   [(int) base_reg_class (VOIDmode, ADDR_SPACE_GENERIC,
						  ADDRESS, SCRATCH)]);
		      break;
		    }

		  op_alt[j].cl
		    = (reg_class_subunion
		       [(int) op_alt[j].cl]
		       [(int) REG_CLASS_FROM_CONSTRAINT ((unsigned char) c, p)]);
		  break;
		}
	      p += CONSTRAINT_LEN (c, p);
	    }
	}
    }
}

/* Check the operands of an insn against the insn's operand constraints
   and return 1 if they are valid.
   The information about the insn's operands, constraints, operand modes
   etc. is obtained from the global variables set up by extract_insn.

   WHICH_ALTERNATIVE is set to a number which indicates which
   alternative of constraints was matched: 0 for the first alternative,
   1 for the next, etc.

   In addition, when two operands are required to match
   and it happens that the output operand is (reg) while the
   input operand is --(reg) or ++(reg) (a pre-inc or pre-dec),
   make the output operand look like the input.
   This is because the output operand is the one the template will print.

   This is used in final, just before printing the assembler code and by
   the routines that determine an insn's attribute.

   If STRICT is a positive nonzero value, it means that we have been
   called after reload has been completed.  In that case, we must
   do all checks strictly.  If it is zero, it means that we have been called
   before reload has completed.  In that case, we first try to see if we can
   find an alternative that matches strictly.  If not, we try again, this
   time assuming that reload will fix up the insn.  This provides a "best
   guess" for the alternative and is used to compute attributes of insns prior
   to reload.  A negative value of STRICT is used for this internal call.  */

struct funny_match
{
  int this_op, other;
};

int
constrain_operands (int strict)
{
  const char *constraints[MAX_RECOG_OPERANDS];
  int matching_operands[MAX_RECOG_OPERANDS];
  int earlyclobber[MAX_RECOG_OPERANDS];
  int c;

  struct funny_match funny_match[MAX_RECOG_OPERANDS];
  int funny_match_index;

  which_alternative = 0;
  if (recog_data.n_operands == 0 || recog_data.n_alternatives == 0)
    return 1;

  for (c = 0; c < recog_data.n_operands; c++)
    {
      constraints[c] = recog_data.constraints[c];
      matching_operands[c] = -1;
    }

  do
    {
      int seen_earlyclobber_at = -1;
      int opno;
      int lose = 0;
      funny_match_index = 0;

      if (!recog_data.alternative_enabled_p[which_alternative])
	{
	  int i;

	  for (i = 0; i < recog_data.n_operands; i++)
	    constraints[i] = skip_alternative (constraints[i]);

	  which_alternative++;
	  continue;
	}

      for (opno = 0; opno < recog_data.n_operands; opno++)
	{
	  rtx op = recog_data.operand[opno];
	  enum machine_mode mode = GET_MODE (op);
	  const char *p = constraints[opno];
	  int offset = 0;
	  int win = 0;
	  int val;
	  int len;

	  earlyclobber[opno] = 0;

	  /* A unary operator may be accepted by the predicate, but it
	     is irrelevant for matching constraints.  */
	  if (UNARY_P (op))
	    op = XEXP (op, 0);

	  if (GET_CODE (op) == SUBREG)
	    {
	      if (REG_P (SUBREG_REG (op))
		  && REGNO (SUBREG_REG (op)) < FIRST_PSEUDO_REGISTER)
		offset = subreg_regno_offset (REGNO (SUBREG_REG (op)),
					      GET_MODE (SUBREG_REG (op)),
					      SUBREG_BYTE (op),
					      GET_MODE (op));
	      op = SUBREG_REG (op);
	    }

	  /* An empty constraint or empty alternative
	     allows anything which matched the pattern.  */
	  if (*p == 0 || *p == ',')
	    win = 1;

	  do
	    switch (c = *p, len = CONSTRAINT_LEN (c, p), c)
	      {
	      case '\0':
		len = 0;
		break;
	      case ',':
		c = '\0';
		break;

	      case '?':  case '!': case '*':  case '%':
	      case '=':  case '+':
		break;

	      case '#':
		/* Ignore rest of this alternative as far as
		   constraint checking is concerned.  */
		do
		  p++;
		while (*p && *p != ',');
		len = 0;
		break;

	      case '&':
		earlyclobber[opno] = 1;
		if (seen_earlyclobber_at < 0)
		  seen_earlyclobber_at = opno;
		break;

	      case '0':  case '1':  case '2':  case '3':  case '4':
	      case '5':  case '6':  case '7':  case '8':  case '9':
		{
		  /* This operand must be the same as a previous one.
		     This kind of constraint is used for instructions such
		     as add when they take only two operands.

		     Note that the lower-numbered operand is passed first.

		     If we are not testing strictly, assume that this
		     constraint will be satisfied.  */

		  char *end;
		  int match;

		  match = strtoul (p, &end, 10);
		  p = end;

		  if (strict < 0)
		    val = 1;
		  else
		    {
		      rtx op1 = recog_data.operand[match];
		      rtx op2 = recog_data.operand[opno];

		      /* A unary operator may be accepted by the predicate,
			 but it is irrelevant for matching constraints.  */
		      if (UNARY_P (op1))
			op1 = XEXP (op1, 0);
		      if (UNARY_P (op2))
			op2 = XEXP (op2, 0);

		      val = operands_match_p (op1, op2);
		    }

		  matching_operands[opno] = match;
		  matching_operands[match] = opno;

		  if (val != 0)
		    win = 1;

		  /* If output is *x and input is *--x, arrange later
		     to change the output to *--x as well, since the
		     output op is the one that will be printed.  */
		  if (val == 2 && strict > 0)
		    {
		      funny_match[funny_match_index].this_op = opno;
		      funny_match[funny_match_index++].other = match;
		    }
		}
		len = 0;
		break;

	      case 'p':
		/* p is used for address_operands.  When we are called by
		   gen_reload, no one will have checked that the address is
		   strictly valid, i.e., that all pseudos requiring hard regs
		   have gotten them.  */
		if (strict <= 0
		    || (strict_memory_address_p (recog_data.operand_mode[opno],
						 op)))
		  win = 1;
		break;

		/* No need to check general_operand again;
		   it was done in insn-recog.c.  Well, except that reload
		   doesn't check the validity of its replacements, but
		   that should only matter when there's a bug.  */
	      case 'g':
		/* Anything goes unless it is a REG and really has a hard reg
		   but the hard reg is not in the class GENERAL_REGS.  */
		if (REG_P (op))
		  {
		    if (strict < 0
			|| GENERAL_REGS == ALL_REGS
			|| (reload_in_progress
			    && REGNO (op) >= FIRST_PSEUDO_REGISTER)
			|| reg_fits_class_p (op, GENERAL_REGS, offset, mode))
		      win = 1;
		  }
		else if (strict < 0 || general_operand (op, mode))
		  win = 1;
		break;

	      case 'X':
		/* This is used for a MATCH_SCRATCH in the cases when
		   we don't actually need anything.  So anything goes
		   any time.  */
		win = 1;
		break;

	      case TARGET_MEM_CONSTRAINT:
		/* Memory operands must be valid, to the extent
		   required by STRICT.  */
		if (MEM_P (op))
		  {
		    if (strict > 0
			&& !strict_memory_address_addr_space_p
			     (GET_MODE (op), XEXP (op, 0),
			      MEM_ADDR_SPACE (op)))
		      break;
		    if (strict == 0
			&& !memory_address_addr_space_p
			     (GET_MODE (op), XEXP (op, 0),
			      MEM_ADDR_SPACE (op)))
		      break;
		    win = 1;
		  }
		/* Before reload, accept what reload can turn into mem.  */
		else if (strict < 0 && CONSTANT_P (op))
		  win = 1;
		/* During reload, accept a pseudo  */
		else if (reload_in_progress && REG_P (op)
			 && REGNO (op) >= FIRST_PSEUDO_REGISTER)
		  win = 1;
		break;

	      case '<':
		if (MEM_P (op)
		    && (GET_CODE (XEXP (op, 0)) == PRE_DEC
			|| GET_CODE (XEXP (op, 0)) == POST_DEC))
		  win = 1;
		break;

	      case '>':
		if (MEM_P (op)
		    && (GET_CODE (XEXP (op, 0)) == PRE_INC
			|| GET_CODE (XEXP (op, 0)) == POST_INC))
		  win = 1;
		break;

	      case 'E':
	      case 'F':
		if (CONST_DOUBLE_AS_FLOAT_P (op)
		    || (GET_CODE (op) == CONST_VECTOR
			&& GET_MODE_CLASS (GET_MODE (op)) == MODE_VECTOR_FLOAT))
		  win = 1;
		break;

	      case 'G':
	      case 'H':
		if (CONST_DOUBLE_AS_FLOAT_P (op)
		    && CONST_DOUBLE_OK_FOR_CONSTRAINT_P (op, c, p))
		  win = 1;
		break;

	      case 's':
		if (CONST_SCALAR_INT_P (op))
		  break;
	      case 'i':
		if (CONSTANT_P (op))
		  win = 1;
		break;

	      case 'n':
		if (CONST_SCALAR_INT_P (op))
		  win = 1;
		break;

	      case 'I':
	      case 'J':
	      case 'K':
	      case 'L':
	      case 'M':
	      case 'N':
	      case 'O':
	      case 'P':
		if (CONST_INT_P (op)
		    && CONST_OK_FOR_CONSTRAINT_P (INTVAL (op), c, p))
		  win = 1;
		break;

	      case 'V':
		if (MEM_P (op)
		    && ((strict > 0 && ! offsettable_memref_p (op))
			|| (strict < 0
			    && !(CONSTANT_P (op) || MEM_P (op)))
			|| (reload_in_progress
			    && !(REG_P (op)
				 && REGNO (op) >= FIRST_PSEUDO_REGISTER))))
		  win = 1;
		break;

	      case 'o':
		if ((strict > 0 && offsettable_memref_p (op))
		    || (strict == 0 && offsettable_nonstrict_memref_p (op))
		    /* Before reload, accept what reload can handle.  */
		    || (strict < 0
			&& (CONSTANT_P (op) || MEM_P (op)))
		    /* During reload, accept a pseudo  */
		    || (reload_in_progress && REG_P (op)
			&& REGNO (op) >= FIRST_PSEUDO_REGISTER))
		  win = 1;
		break;

	      default:
		{
		  enum reg_class cl;

		  cl = (c == 'r'
			   ? GENERAL_REGS : REG_CLASS_FROM_CONSTRAINT (c, p));
		  if (cl != NO_REGS)
		    {
		      if (strict < 0
			  || (strict == 0
			      && REG_P (op)
			      && REGNO (op) >= FIRST_PSEUDO_REGISTER)
			  || (strict == 0 && GET_CODE (op) == SCRATCH)
			  || (REG_P (op)
			      && reg_fits_class_p (op, cl, offset, mode)))
		        win = 1;
		    }
#ifdef EXTRA_CONSTRAINT_STR
		  else if (EXTRA_CONSTRAINT_STR (op, c, p))
		    win = 1;

		  else if (EXTRA_MEMORY_CONSTRAINT (c, p)
			   /* Every memory operand can be reloaded to fit.  */
			   && ((strict < 0 && MEM_P (op))
			       /* Before reload, accept what reload can turn
				  into mem.  */
			       || (strict < 0 && CONSTANT_P (op))
			       /* During reload, accept a pseudo  */
			       || (reload_in_progress && REG_P (op)
				   && REGNO (op) >= FIRST_PSEUDO_REGISTER)))
		    win = 1;
		  else if (EXTRA_ADDRESS_CONSTRAINT (c, p)
			   /* Every address operand can be reloaded to fit.  */
			   && strict < 0)
		    win = 1;
		  /* Cater to architectures like IA-64 that define extra memory
		     constraints without using define_memory_constraint.  */
		  else if (reload_in_progress
			   && REG_P (op)
			   && REGNO (op) >= FIRST_PSEUDO_REGISTER
			   && reg_renumber[REGNO (op)] < 0
			   && reg_equiv_mem (REGNO (op)) != 0
			   && EXTRA_CONSTRAINT_STR
			      (reg_equiv_mem (REGNO (op)), c, p))
		    win = 1;
#endif
		  break;
		}
	      }
	  while (p += len, c);

	  constraints[opno] = p;
	  /* If this operand did not win somehow,
	     this alternative loses.  */
	  if (! win)
	    lose = 1;
	}
      /* This alternative won; the operands are ok.
	 Change whichever operands this alternative says to change.  */
      if (! lose)
	{
	  int opno, eopno;

	  /* See if any earlyclobber operand conflicts with some other
	     operand.  */

	  if (strict > 0  && seen_earlyclobber_at >= 0)
	    for (eopno = seen_earlyclobber_at;
		 eopno < recog_data.n_operands;
		 eopno++)
	      /* Ignore earlyclobber operands now in memory,
		 because we would often report failure when we have
		 two memory operands, one of which was formerly a REG.  */
	      if (earlyclobber[eopno]
		  && REG_P (recog_data.operand[eopno]))
		for (opno = 0; opno < recog_data.n_operands; opno++)
		  if ((MEM_P (recog_data.operand[opno])
		       || recog_data.operand_type[opno] != OP_OUT)
		      && opno != eopno
		      /* Ignore things like match_operator operands.  */
		      && *recog_data.constraints[opno] != 0
		      && ! (matching_operands[opno] == eopno
			    && operands_match_p (recog_data.operand[opno],
						 recog_data.operand[eopno]))
		      && ! safe_from_earlyclobber (recog_data.operand[opno],
						   recog_data.operand[eopno]))
		    lose = 1;

	  if (! lose)
	    {
	      while (--funny_match_index >= 0)
		{
		  recog_data.operand[funny_match[funny_match_index].other]
		    = recog_data.operand[funny_match[funny_match_index].this_op];
		}

#ifdef AUTO_INC_DEC
	      /* For operands without < or > constraints reject side-effects.  */
	      if (recog_data.is_asm)
		{
		  for (opno = 0; opno < recog_data.n_operands; opno++)
		    if (MEM_P (recog_data.operand[opno]))
		      switch (GET_CODE (XEXP (recog_data.operand[opno], 0)))
			{
			case PRE_INC:
			case POST_INC:
			case PRE_DEC:
			case POST_DEC:
			case PRE_MODIFY:
			case POST_MODIFY:
			  if (strchr (recog_data.constraints[opno], '<') == NULL
			      && strchr (recog_data.constraints[opno], '>')
				 == NULL)
			    return 0;
			  break;
			default:
			  break;
			}
		}
#endif
	      return 1;
	    }
	}

      which_alternative++;
    }
  while (which_alternative < recog_data.n_alternatives);

  which_alternative = -1;
  /* If we are about to reject this, but we are not to test strictly,
     try a very loose test.  Only return failure if it fails also.  */
  if (strict == 0)
    return constrain_operands (-1);
  else
    return 0;
}

/* Return true iff OPERAND (assumed to be a REG rtx)
   is a hard reg in class CLASS when its regno is offset by OFFSET
   and changed to mode MODE.
   If REG occupies multiple hard regs, all of them must be in CLASS.  */

bool
reg_fits_class_p (const_rtx operand, reg_class_t cl, int offset,
		  enum machine_mode mode)
{
  unsigned int regno = REGNO (operand);

  if (cl == NO_REGS)
    return false;

  /* Regno must not be a pseudo register.  Offset may be negative.  */
  return (HARD_REGISTER_NUM_P (regno)
	  && HARD_REGISTER_NUM_P (regno + offset)
	  && in_hard_reg_set_p (reg_class_contents[(int) cl], mode, 
				regno + offset));
}

/* Split single instruction.  Helper function for split_all_insns and
   split_all_insns_noflow.  Return last insn in the sequence if successful,
   or NULL if unsuccessful.  */

static rtx
split_insn (rtx insn)
{
  /* Split insns here to get max fine-grain parallelism.  */
  rtx first = PREV_INSN (insn);
  rtx last = try_split (PATTERN (insn), insn, 1);
  rtx insn_set, last_set, note;

  if (last == insn)
    return NULL_RTX;

  /* If the original instruction was a single set that was known to be
     equivalent to a constant, see if we can say the same about the last
     instruction in the split sequence.  The two instructions must set
     the same destination.  */
  insn_set = single_set (insn);
  if (insn_set)
    {
      last_set = single_set (last);
      if (last_set && rtx_equal_p (SET_DEST (last_set), SET_DEST (insn_set)))
	{
	  note = find_reg_equal_equiv_note (insn);
	  if (note && CONSTANT_P (XEXP (note, 0)))
	    set_unique_reg_note (last, REG_EQUAL, XEXP (note, 0));
	  else if (CONSTANT_P (SET_SRC (insn_set)))
	    set_unique_reg_note (last, REG_EQUAL,
				 copy_rtx (SET_SRC (insn_set)));
	}
    }

  /* try_split returns the NOTE that INSN became.  */
  SET_INSN_DELETED (insn);

  /* ??? Coddle to md files that generate subregs in post-reload
     splitters instead of computing the proper hard register.  */
  if (reload_completed && first != last)
    {
      first = NEXT_INSN (first);
      for (;;)
	{
	  if (INSN_P (first))
	    cleanup_subreg_operands (first);
	  if (first == last)
	    break;
	  first = NEXT_INSN (first);
	}
    }

  return last;
}

/* Split all insns in the function.  If UPD_LIFE, update life info after.  */

void
split_all_insns (void)
{
  sbitmap blocks;
  bool changed;
  basic_block bb;

  blocks = sbitmap_alloc (last_basic_block);
  bitmap_clear (blocks);
  changed = false;

  FOR_EACH_BB_REVERSE (bb)
    {
      rtx insn, next;
      bool finish = false;

      rtl_profile_for_bb (bb);
      for (insn = BB_HEAD (bb); !finish ; insn = next)
	{
	  /* Can't use `next_real_insn' because that might go across
	     CODE_LABELS and short-out basic blocks.  */
	  next = NEXT_INSN (insn);
	  finish = (insn == BB_END (bb));
	  if (INSN_P (insn))
	    {
	      rtx set = single_set (insn);

	      /* Don't split no-op move insns.  These should silently
		 disappear later in final.  Splitting such insns would
		 break the code that handles LIBCALL blocks.  */
	      if (set && set_noop_p (set))
		{
		  /* Nops get in the way while scheduling, so delete them
		     now if register allocation has already been done.  It
		     is too risky to try to do this before register
		     allocation, and there are unlikely to be very many
		     nops then anyways.  */
		  if (reload_completed)
		      delete_insn_and_edges (insn);
		}
	      else
		{
		  if (split_insn (insn))
		    {
		      bitmap_set_bit (blocks, bb->index);
		      changed = true;
		    }
		}
	    }
	}
    }

  default_rtl_profile ();
  if (changed)
    find_many_sub_basic_blocks (blocks);

#ifdef ENABLE_CHECKING
  verify_flow_info ();
#endif

  sbitmap_free (blocks);
}

/* Same as split_all_insns, but do not expect CFG to be available.
   Used by machine dependent reorg passes.  */

unsigned int
split_all_insns_noflow (void)
{
  rtx next, insn;

  for (insn = get_insns (); insn; insn = next)
    {
      next = NEXT_INSN (insn);
      if (INSN_P (insn))
	{
	  /* Don't split no-op move insns.  These should silently
	     disappear later in final.  Splitting such insns would
	     break the code that handles LIBCALL blocks.  */
	  rtx set = single_set (insn);
	  if (set && set_noop_p (set))
	    {
	      /* Nops get in the way while scheduling, so delete them
		 now if register allocation has already been done.  It
		 is too risky to try to do this before register
		 allocation, and there are unlikely to be very many
		 nops then anyways.

		 ??? Should we use delete_insn when the CFG isn't valid?  */
	      if (reload_completed)
		delete_insn_and_edges (insn);
	    }
	  else
	    split_insn (insn);
	}
    }
  return 0;
}

#ifdef HAVE_peephole2
struct peep2_insn_data
{
  rtx insn;
  regset live_before;
};

static struct peep2_insn_data peep2_insn_data[MAX_INSNS_PER_PEEP2 + 1];
static int peep2_current;

static bool peep2_do_rebuild_jump_labels;
static bool peep2_do_cleanup_cfg;

/* The number of instructions available to match a peep2.  */
int peep2_current_count;

/* A non-insn marker indicating the last insn of the block.
   The live_before regset for this element is correct, indicating
   DF_LIVE_OUT for the block.  */
#define PEEP2_EOB	pc_rtx

/* Wrap N to fit into the peep2_insn_data buffer.  */

static int
peep2_buf_position (int n)
{
  if (n >= MAX_INSNS_PER_PEEP2 + 1)
    n -= MAX_INSNS_PER_PEEP2 + 1;
  return n;
}

/* Return the Nth non-note insn after `current', or return NULL_RTX if it
   does not exist.  Used by the recognizer to find the next insn to match
   in a multi-insn pattern.  */

rtx
peep2_next_insn (int n)
{
  gcc_assert (n <= peep2_current_count);

  n = peep2_buf_position (peep2_current + n);

  return peep2_insn_data[n].insn;
}

/* Return true if REGNO is dead before the Nth non-note insn
   after `current'.  */

int
peep2_regno_dead_p (int ofs, int regno)
{
  gcc_assert (ofs < MAX_INSNS_PER_PEEP2 + 1);

  ofs = peep2_buf_position (peep2_current + ofs);

  gcc_assert (peep2_insn_data[ofs].insn != NULL_RTX);

  return ! REGNO_REG_SET_P (peep2_insn_data[ofs].live_before, regno);
}

/* Similarly for a REG.  */

int
peep2_reg_dead_p (int ofs, rtx reg)
{
  int regno, n;

  gcc_assert (ofs < MAX_INSNS_PER_PEEP2 + 1);

  ofs = peep2_buf_position (peep2_current + ofs);

  gcc_assert (peep2_insn_data[ofs].insn != NULL_RTX);

  regno = REGNO (reg);
  n = hard_regno_nregs[regno][GET_MODE (reg)];
  while (--n >= 0)
    if (REGNO_REG_SET_P (peep2_insn_data[ofs].live_before, regno + n))
      return 0;
  return 1;
}

/* Try to find a hard register of mode MODE, matching the register class in
   CLASS_STR, which is available at the beginning of insn CURRENT_INSN and
   remains available until the end of LAST_INSN.  LAST_INSN may be NULL_RTX,
   in which case the only condition is that the register must be available
   before CURRENT_INSN.
   Registers that already have bits set in REG_SET will not be considered.

   If an appropriate register is available, it will be returned and the
   corresponding bit(s) in REG_SET will be set; otherwise, NULL_RTX is
   returned.  */

rtx
peep2_find_free_register (int from, int to, const char *class_str,
			  enum machine_mode mode, HARD_REG_SET *reg_set)
{
  static int search_ofs;
  enum reg_class cl;
  HARD_REG_SET live;
  df_ref *def_rec;
  int i;

  gcc_assert (from < MAX_INSNS_PER_PEEP2 + 1);
  gcc_assert (to < MAX_INSNS_PER_PEEP2 + 1);

  from = peep2_buf_position (peep2_current + from);
  to = peep2_buf_position (peep2_current + to);

  gcc_assert (peep2_insn_data[from].insn != NULL_RTX);
  REG_SET_TO_HARD_REG_SET (live, peep2_insn_data[from].live_before);

  while (from != to)
    {
      gcc_assert (peep2_insn_data[from].insn != NULL_RTX);

      /* Don't use registers set or clobbered by the insn.  */
      for (def_rec = DF_INSN_DEFS (peep2_insn_data[from].insn);
	   *def_rec; def_rec++)
	SET_HARD_REG_BIT (live, DF_REF_REGNO (*def_rec));

      from = peep2_buf_position (from + 1);
    }

  cl = (class_str[0] == 'r' ? GENERAL_REGS
	   : REG_CLASS_FROM_CONSTRAINT (class_str[0], class_str));

  for (i = 0; i < FIRST_PSEUDO_REGISTER; i++)
    {
      int raw_regno, regno, success, j;

      /* Distribute the free registers as much as possible.  */
      raw_regno = search_ofs + i;
      if (raw_regno >= FIRST_PSEUDO_REGISTER)
	raw_regno -= FIRST_PSEUDO_REGISTER;
#ifdef REG_ALLOC_ORDER
      regno = reg_alloc_order[raw_regno];
#else
      regno = raw_regno;
#endif

      /* Don't allocate fixed registers.  */
      if (fixed_regs[regno])
	continue;
      /* Don't allocate global registers.  */
      if (global_regs[regno])
	continue;
      /* Make sure the register is of the right class.  */
      if (! TEST_HARD_REG_BIT (reg_class_contents[cl], regno))
	continue;
      /* And can support the mode we need.  */
      if (! HARD_REGNO_MODE_OK (regno, mode))
	continue;
      /* And that we don't create an extra save/restore.  */
      if (! call_used_regs[regno] && ! df_regs_ever_live_p (regno))
	continue;
      if (! targetm.hard_regno_scratch_ok (regno))
	continue;

      /* And we don't clobber traceback for noreturn functions.  */
      if ((regno == FRAME_POINTER_REGNUM || regno == HARD_FRAME_POINTER_REGNUM)
	  && (! reload_completed || frame_pointer_needed))
	continue;

      success = 1;
      for (j = hard_regno_nregs[regno][mode] - 1; j >= 0; j--)
	{
	  if (TEST_HARD_REG_BIT (*reg_set, regno + j)
	      || TEST_HARD_REG_BIT (live, regno + j))
	    {
	      success = 0;
	      break;
	    }
	}
      if (success)
	{
	  add_to_hard_reg_set (reg_set, mode, regno);

	  /* Start the next search with the next register.  */
	  if (++raw_regno >= FIRST_PSEUDO_REGISTER)
	    raw_regno = 0;
	  search_ofs = raw_regno;

	  return gen_rtx_REG (mode, regno);
	}
    }

  search_ofs = 0;
  return NULL_RTX;
}

/* Forget all currently tracked instructions, only remember current
   LIVE regset.  */

static void
peep2_reinit_state (regset live)
{
  int i;

  /* Indicate that all slots except the last holds invalid data.  */
  for (i = 0; i < MAX_INSNS_PER_PEEP2; ++i)
    peep2_insn_data[i].insn = NULL_RTX;
  peep2_current_count = 0;

  /* Indicate that the last slot contains live_after data.  */
  peep2_insn_data[MAX_INSNS_PER_PEEP2].insn = PEEP2_EOB;
  peep2_current = MAX_INSNS_PER_PEEP2;

  COPY_REG_SET (peep2_insn_data[MAX_INSNS_PER_PEEP2].live_before, live);
}

/* While scanning basic block BB, we found a match of length MATCH_LEN,
   starting at INSN.  Perform the replacement, removing the old insns and
   replacing them with ATTEMPT.  Returns the last insn emitted, or NULL
   if the replacement is rejected.  */

static rtx
peep2_attempt (basic_block bb, rtx insn, int match_len, rtx attempt)
{
  int i;
  rtx last, eh_note, as_note, before_try, x;
  rtx old_insn, new_insn;
  bool was_call = false;

  /* If we are splitting an RTX_FRAME_RELATED_P insn, do not allow it to
     match more than one insn, or to be split into more than one insn.  */
  old_insn = peep2_insn_data[peep2_current].insn;
  if (RTX_FRAME_RELATED_P (old_insn))
    {
      bool any_note = false;
      rtx note;

      if (match_len != 0)
	return NULL;

      /* Look for one "active" insn.  I.e. ignore any "clobber" insns that
	 may be in the stream for the purpose of register allocation.  */
      if (active_insn_p (attempt))
	new_insn = attempt;
      else
	new_insn = next_active_insn (attempt);
      if (next_active_insn (new_insn))
	return NULL;

      /* We have a 1-1 replacement.  Copy over any frame-related info.  */
      RTX_FRAME_RELATED_P (new_insn) = 1;

      /* Allow the backend to fill in a note during the split.  */
      for (note = REG_NOTES (new_insn); note ; note = XEXP (note, 1))
	switch (REG_NOTE_KIND (note))
	  {
	  case REG_FRAME_RELATED_EXPR:
	  case REG_CFA_DEF_CFA:
	  case REG_CFA_ADJUST_CFA:
	  case REG_CFA_OFFSET:
	  case REG_CFA_REGISTER:
	  case REG_CFA_EXPRESSION:
	  case REG_CFA_RESTORE:
	  case REG_CFA_SET_VDRAP:
	    any_note = true;
	    break;
	  default:
	    break;
	  }

      /* If the backend didn't supply a note, copy one over.  */
      if (!any_note)
        for (note = REG_NOTES (old_insn); note ; note = XEXP (note, 1))
	  switch (REG_NOTE_KIND (note))
	    {
	    case REG_FRAME_RELATED_EXPR:
	    case REG_CFA_DEF_CFA:
	    case REG_CFA_ADJUST_CFA:
	    case REG_CFA_OFFSET:
	    case REG_CFA_REGISTER:
	    case REG_CFA_EXPRESSION:
	    case REG_CFA_RESTORE:
	    case REG_CFA_SET_VDRAP:
	      add_reg_note (new_insn, REG_NOTE_KIND (note), XEXP (note, 0));
	      any_note = true;
	      break;
	    default:
	      break;
	    }

      /* If there still isn't a note, make sure the unwind info sees the
	 same expression as before the split.  */
      if (!any_note)
	{
	  rtx old_set, new_set;

	  /* The old insn had better have been simple, or annotated.  */
	  old_set = single_set (old_insn);
	  gcc_assert (old_set != NULL);

	  new_set = single_set (new_insn);
	  if (!new_set || !rtx_equal_p (new_set, old_set))
	    add_reg_note (new_insn, REG_FRAME_RELATED_EXPR, old_set);
	}

      /* Copy prologue/epilogue status.  This is required in order to keep
	 proper placement of EPILOGUE_BEG and the DW_CFA_remember_state.  */
      maybe_copy_prologue_epilogue_insn (old_insn, new_insn);
    }

  /* If we are splitting a CALL_INSN, look for the CALL_INSN
     in SEQ and copy our CALL_INSN_FUNCTION_USAGE and other
     cfg-related call notes.  */
  for (i = 0; i <= match_len; ++i)
    {
      int j;
      rtx note;

      j = peep2_buf_position (peep2_current + i);
      old_insn = peep2_insn_data[j].insn;
      if (!CALL_P (old_insn))
	continue;
      was_call = true;

      new_insn = attempt;
      while (new_insn != NULL_RTX)
	{
	  if (CALL_P (new_insn))
	    break;
	  new_insn = NEXT_INSN (new_insn);
	}

      gcc_assert (new_insn != NULL_RTX);

      CALL_INSN_FUNCTION_USAGE (new_insn)
	= CALL_INSN_FUNCTION_USAGE (old_insn);

      for (note = REG_NOTES (old_insn);
	   note;
	   note = XEXP (note, 1))
	switch (REG_NOTE_KIND (note))
	  {
	  case REG_NORETURN:
	  case REG_SETJMP:
	  case REG_TM:
	    add_reg_note (new_insn, REG_NOTE_KIND (note),
			  XEXP (note, 0));
	    break;
	  default:
	    /* Discard all other reg notes.  */
	    break;
	  }

      /* Croak if there is another call in the sequence.  */
      while (++i <= match_len)
	{
	  j = peep2_buf_position (peep2_current + i);
	  old_insn = peep2_insn_data[j].insn;
	  gcc_assert (!CALL_P (old_insn));
	}
      break;
    }

  /* If we matched any instruction that had a REG_ARGS_SIZE, then
     move those notes over to the new sequence.  */
  as_note = NULL;
  for (i = match_len; i >= 0; --i)
    {
      int j = peep2_buf_position (peep2_current + i);
      old_insn = peep2_insn_data[j].insn;

      as_note = find_reg_note (old_insn, REG_ARGS_SIZE, NULL);
      if (as_note)
	break;
    }

  i = peep2_buf_position (peep2_current + match_len);
  eh_note = find_reg_note (peep2_insn_data[i].insn, REG_EH_REGION, NULL_RTX);

  /* Replace the old sequence with the new.  */
  last = emit_insn_after_setloc (attempt,
				 peep2_insn_data[i].insn,
				 INSN_LOCATION (peep2_insn_data[i].insn));
  before_try = PREV_INSN (insn);
  delete_insn_chain (insn, peep2_insn_data[i].insn, false);

  /* Re-insert the EH_REGION notes.  */
  if (eh_note || (was_call && nonlocal_goto_handler_labels))
    {
      edge eh_edge;
      edge_iterator ei;

      FOR_EACH_EDGE (eh_edge, ei, bb->succs)
	if (eh_edge->flags & (EDGE_EH | EDGE_ABNORMAL_CALL))
	  break;

      if (eh_note)
	copy_reg_eh_region_note_backward (eh_note, last, before_try);

      if (eh_edge)
	for (x = last; x != before_try; x = PREV_INSN (x))
	  if (x != BB_END (bb)
	      && (can_throw_internal (x)
		  || can_nonlocal_goto (x)))
	    {
	      edge nfte, nehe;
	      int flags;

	      nfte = split_block (bb, x);
	      flags = (eh_edge->flags
		       & (EDGE_EH | EDGE_ABNORMAL));
	      if (CALL_P (x))
		flags |= EDGE_ABNORMAL_CALL;
	      nehe = make_edge (nfte->src, eh_edge->dest,
				flags);

	      nehe->probability = eh_edge->probability;
	      nfte->probability
		= REG_BR_PROB_BASE - nehe->probability;

	      peep2_do_cleanup_cfg |= purge_dead_edges (nfte->dest);
	      bb = nfte->src;
	      eh_edge = nehe;
	    }

      /* Converting possibly trapping insn to non-trapping is
	 possible.  Zap dummy outgoing edges.  */
      peep2_do_cleanup_cfg |= purge_dead_edges (bb);
    }

  /* Re-insert the ARGS_SIZE notes.  */
  if (as_note)
    fixup_args_size_notes (before_try, last, INTVAL (XEXP (as_note, 0)));

  /* If we generated a jump instruction, it won't have
     JUMP_LABEL set.  Recompute after we're done.  */
  for (x = last; x != before_try; x = PREV_INSN (x))
    if (JUMP_P (x))
      {
	peep2_do_rebuild_jump_labels = true;
	break;
      }

  return last;
}

/* After performing a replacement in basic block BB, fix up the life
   information in our buffer.  LAST is the last of the insns that we
   emitted as a replacement.  PREV is the insn before the start of
   the replacement.  MATCH_LEN is the number of instructions that were
   matched, and which now need to be replaced in the buffer.  */

static void
peep2_update_life (basic_block bb, int match_len, rtx last, rtx prev)
{
  int i = peep2_buf_position (peep2_current + match_len + 1);
  rtx x;
  regset_head live;

  INIT_REG_SET (&live);
  COPY_REG_SET (&live, peep2_insn_data[i].live_before);

  gcc_assert (peep2_current_count >= match_len + 1);
  peep2_current_count -= match_len + 1;

  x = last;
  do
    {
      if (INSN_P (x))
	{
	  df_insn_rescan (x);
	  if (peep2_current_count < MAX_INSNS_PER_PEEP2)
	    {
	      peep2_current_count++;
	      if (--i < 0)
		i = MAX_INSNS_PER_PEEP2;
	      peep2_insn_data[i].insn = x;
	      df_simulate_one_insn_backwards (bb, x, &live);
	      COPY_REG_SET (peep2_insn_data[i].live_before, &live);
	    }
	}
      x = PREV_INSN (x);
    }
  while (x != prev);
  CLEAR_REG_SET (&live);

  peep2_current = i;
}

/* Add INSN, which is in BB, at the end of the peep2 insn buffer if possible.
   Return true if we added it, false otherwise.  The caller will try to match
   peepholes against the buffer if we return false; otherwise it will try to
   add more instructions to the buffer.  */

static bool
peep2_fill_buffer (basic_block bb, rtx insn, regset live)
{
  int pos;

  /* Once we have filled the maximum number of insns the buffer can hold,
     allow the caller to match the insns against peepholes.  We wait until
     the buffer is full in case the target has similar peepholes of different
     length; we always want to match the longest if possible.  */
  if (peep2_current_count == MAX_INSNS_PER_PEEP2)
    return false;

  /* If an insn has RTX_FRAME_RELATED_P set, do not allow it to be matched with
     any other pattern, lest it change the semantics of the frame info.  */
  if (RTX_FRAME_RELATED_P (insn))
    {
      /* Let the buffer drain first.  */
      if (peep2_current_count > 0)
	return false;
      /* Now the insn will be the only thing in the buffer.  */
    }

  pos = peep2_buf_position (peep2_current + peep2_current_count);
  peep2_insn_data[pos].insn = insn;
  COPY_REG_SET (peep2_insn_data[pos].live_before, live);
  peep2_current_count++;

  df_simulate_one_insn_forwards (bb, insn, live);
  return true;
}

/* Perform the peephole2 optimization pass.  */

static void
peephole2_optimize (void)
{
  rtx insn;
  bitmap live;
  int i;
  basic_block bb;

  peep2_do_cleanup_cfg = false;
  peep2_do_rebuild_jump_labels = false;

  df_set_flags (DF_LR_RUN_DCE);
  df_note_add_problem ();
  df_analyze ();

  /* Initialize the regsets we're going to use.  */
  for (i = 0; i < MAX_INSNS_PER_PEEP2 + 1; ++i)
    peep2_insn_data[i].live_before = BITMAP_ALLOC (&reg_obstack);
  live = BITMAP_ALLOC (&reg_obstack);

  FOR_EACH_BB_REVERSE (bb)
    {
      bool past_end = false;
      int pos;

      rtl_profile_for_bb (bb);

      /* Start up propagation.  */
      bitmap_copy (live, DF_LR_IN (bb));
      df_simulate_initialize_forwards (bb, live);
      peep2_reinit_state (live);

      insn = BB_HEAD (bb);
      for (;;)
	{
	  rtx attempt, head;
	  int match_len;

	  if (!past_end && !NONDEBUG_INSN_P (insn))
	    {
	    next_insn:
	      insn = NEXT_INSN (insn);
	      if (insn == NEXT_INSN (BB_END (bb)))
		past_end = true;
	      continue;
	    }
	  if (!past_end && peep2_fill_buffer (bb, insn, live))
	    goto next_insn;

	  /* If we did not fill an empty buffer, it signals the end of the
	     block.  */
	  if (peep2_current_count == 0)
	    break;

	  /* The buffer filled to the current maximum, so try to match.  */

	  pos = peep2_buf_position (peep2_current + peep2_current_count);
	  peep2_insn_data[pos].insn = PEEP2_EOB;
	  COPY_REG_SET (peep2_insn_data[pos].live_before, live);

	  /* Match the peephole.  */
	  head = peep2_insn_data[peep2_current].insn;
	  attempt = peephole2_insns (PATTERN (head), head, &match_len);
	  if (attempt != NULL)
	    {
	      rtx last = peep2_attempt (bb, head, match_len, attempt);
	      if (last)
		{
		  peep2_update_life (bb, match_len, last, PREV_INSN (attempt));
		  continue;
		}
	    }

	  /* No match: advance the buffer by one insn.  */
	  peep2_current = peep2_buf_position (peep2_current + 1);
	  peep2_current_count--;
	}
    }

  default_rtl_profile ();
  for (i = 0; i < MAX_INSNS_PER_PEEP2 + 1; ++i)
    BITMAP_FREE (peep2_insn_data[i].live_before);
  BITMAP_FREE (live);
  if (peep2_do_rebuild_jump_labels)
    rebuild_jump_labels (get_insns ());
}
#endif /* HAVE_peephole2 */

/* Common predicates for use with define_bypass.  */

/* True if the dependency between OUT_INSN and IN_INSN is on the store
   data not the address operand(s) of the store.  IN_INSN and OUT_INSN
   must be either a single_set or a PARALLEL with SETs inside.  */

int
store_data_bypass_p (rtx out_insn, rtx in_insn)
{
  rtx out_set, in_set;
  rtx out_pat, in_pat;
  rtx out_exp, in_exp;
  int i, j;

  in_set = single_set (in_insn);
  if (in_set)
    {
      if (!MEM_P (SET_DEST (in_set)))
	return false;

      out_set = single_set (out_insn);
      if (out_set)
        {
          if (reg_mentioned_p (SET_DEST (out_set), SET_DEST (in_set)))
            return false;
        }
      else
        {
          out_pat = PATTERN (out_insn);

	  if (GET_CODE (out_pat) != PARALLEL)
	    return false;

          for (i = 0; i < XVECLEN (out_pat, 0); i++)
          {
            out_exp = XVECEXP (out_pat, 0, i);

            if (GET_CODE (out_exp) == CLOBBER)
              continue;

            gcc_assert (GET_CODE (out_exp) == SET);

            if (reg_mentioned_p (SET_DEST (out_exp), SET_DEST (in_set)))
              return false;
          }
      }
    }
  else
    {
      in_pat = PATTERN (in_insn);
      gcc_assert (GET_CODE (in_pat) == PARALLEL);

      for (i = 0; i < XVECLEN (in_pat, 0); i++)
	{
	  in_exp = XVECEXP (in_pat, 0, i);

	  if (GET_CODE (in_exp) == CLOBBER)
	    continue;

	  gcc_assert (GET_CODE (in_exp) == SET);

	  if (!MEM_P (SET_DEST (in_exp)))
	    return false;

          out_set = single_set (out_insn);
          if (out_set)
            {
              if (reg_mentioned_p (SET_DEST (out_set), SET_DEST (in_exp)))
                return false;
            }
          else
            {
              out_pat = PATTERN (out_insn);
              gcc_assert (GET_CODE (out_pat) == PARALLEL);

              for (j = 0; j < XVECLEN (out_pat, 0); j++)
                {
                  out_exp = XVECEXP (out_pat, 0, j);

                  if (GET_CODE (out_exp) == CLOBBER)
                    continue;

                  gcc_assert (GET_CODE (out_exp) == SET);

                  if (reg_mentioned_p (SET_DEST (out_exp), SET_DEST (in_exp)))
                    return false;
                }
            }
        }
    }

  return true;
}

/* True if the dependency between OUT_INSN and IN_INSN is in the IF_THEN_ELSE
   condition, and not the THEN or ELSE branch.  OUT_INSN may be either a single
   or multiple set; IN_INSN should be single_set for truth, but for convenience
   of insn categorization may be any JUMP or CALL insn.  */

int
if_test_bypass_p (rtx out_insn, rtx in_insn)
{
  rtx out_set, in_set;

  in_set = single_set (in_insn);
  if (! in_set)
    {
      gcc_assert (JUMP_P (in_insn) || CALL_P (in_insn));
      return false;
    }

  if (GET_CODE (SET_SRC (in_set)) != IF_THEN_ELSE)
    return false;
  in_set = SET_SRC (in_set);

  out_set = single_set (out_insn);
  if (out_set)
    {
      if (reg_mentioned_p (SET_DEST (out_set), XEXP (in_set, 1))
	  || reg_mentioned_p (SET_DEST (out_set), XEXP (in_set, 2)))
	return false;
    }
  else
    {
      rtx out_pat;
      int i;

      out_pat = PATTERN (out_insn);
      gcc_assert (GET_CODE (out_pat) == PARALLEL);

      for (i = 0; i < XVECLEN (out_pat, 0); i++)
	{
	  rtx exp = XVECEXP (out_pat, 0, i);

	  if (GET_CODE (exp) == CLOBBER)
	    continue;

	  gcc_assert (GET_CODE (exp) == SET);

	  if (reg_mentioned_p (SET_DEST (out_set), XEXP (in_set, 1))
	      || reg_mentioned_p (SET_DEST (out_set), XEXP (in_set, 2)))
	    return false;
	}
    }

  return true;
}

static bool
gate_handle_peephole2 (void)
{
  return (optimize > 0 && flag_peephole2);
}

static unsigned int
rest_of_handle_peephole2 (void)
{
#ifdef HAVE_peephole2
  peephole2_optimize ();
#endif
  return 0;
}

struct rtl_opt_pass pass_peephole2 =
{
 {
  RTL_PASS,
  "peephole2",                          /* name */
  OPTGROUP_NONE,                        /* optinfo_flags */
  gate_handle_peephole2,                /* gate */
  rest_of_handle_peephole2,             /* execute */
  NULL,                                 /* sub */
  NULL,                                 /* next */
  0,                                    /* static_pass_number */
  TV_PEEPHOLE2,                         /* tv_id */
  0,                                    /* properties_required */
  0,                                    /* properties_provided */
  0,                                    /* properties_destroyed */
  0,                                    /* todo_flags_start */
  TODO_df_finish | TODO_verify_rtl_sharing |
  0                                    /* todo_flags_finish */
 }
};

static unsigned int
rest_of_handle_split_all_insns (void)
{
  split_all_insns ();
  return 0;
}

struct rtl_opt_pass pass_split_all_insns =
{
 {
  RTL_PASS,
  "split1",                             /* name */
  OPTGROUP_NONE,                        /* optinfo_flags */
  NULL,                                 /* gate */
  rest_of_handle_split_all_insns,       /* execute */
  NULL,                                 /* sub */
  NULL,                                 /* next */
  0,                                    /* static_pass_number */
  TV_NONE,                              /* tv_id */
  0,                                    /* properties_required */
  0,                                    /* properties_provided */
  0,                                    /* properties_destroyed */
  0,                                    /* todo_flags_start */
  0                                     /* todo_flags_finish */
 }
};

static unsigned int
rest_of_handle_split_after_reload (void)
{
  /* If optimizing, then go ahead and split insns now.  */
#ifndef STACK_REGS
  if (optimize > 0)
#endif
    split_all_insns ();
  return 0;
}

struct rtl_opt_pass pass_split_after_reload =
{
 {
  RTL_PASS,
  "split2",                             /* name */
  OPTGROUP_NONE,                        /* optinfo_flags */
  NULL,                                 /* gate */
  rest_of_handle_split_after_reload,    /* execute */
  NULL,                                 /* sub */
  NULL,                                 /* next */
  0,                                    /* static_pass_number */
  TV_NONE,                              /* tv_id */
  0,                                    /* properties_required */
  0,                                    /* properties_provided */
  0,                                    /* properties_destroyed */
  0,                                    /* todo_flags_start */
  0                                     /* todo_flags_finish */
 }
};

static bool
gate_handle_split_before_regstack (void)
{
#if HAVE_ATTR_length && defined (STACK_REGS)
  /* If flow2 creates new instructions which need splitting
     and scheduling after reload is not done, they might not be
     split until final which doesn't allow splitting
     if HAVE_ATTR_length.  */
# ifdef INSN_SCHEDULING
  return (optimize && !flag_schedule_insns_after_reload);
# else
  return (optimize);
# endif
#else
  return 0;
#endif
}

static unsigned int
rest_of_handle_split_before_regstack (void)
{
  split_all_insns ();
  return 0;
}

struct rtl_opt_pass pass_split_before_regstack =
{
 {
  RTL_PASS,
  "split3",                             /* name */
  OPTGROUP_NONE,                        /* optinfo_flags */
  gate_handle_split_before_regstack,    /* gate */
  rest_of_handle_split_before_regstack, /* execute */
  NULL,                                 /* sub */
  NULL,                                 /* next */
  0,                                    /* static_pass_number */
  TV_NONE,                              /* tv_id */
  0,                                    /* properties_required */
  0,                                    /* properties_provided */
  0,                                    /* properties_destroyed */
  0,                                    /* todo_flags_start */
  0                                     /* todo_flags_finish */
 }
};

static bool
gate_handle_split_before_sched2 (void)
{
#ifdef INSN_SCHEDULING
  return optimize > 0 && flag_schedule_insns_after_reload;
#else
  return 0;
#endif
}

static unsigned int
rest_of_handle_split_before_sched2 (void)
{
#ifdef INSN_SCHEDULING
  split_all_insns ();
#endif
  return 0;
}

struct rtl_opt_pass pass_split_before_sched2 =
{
 {
  RTL_PASS,
  "split4",                             /* name */
  OPTGROUP_NONE,                        /* optinfo_flags */
  gate_handle_split_before_sched2,      /* gate */
  rest_of_handle_split_before_sched2,   /* execute */
  NULL,                                 /* sub */
  NULL,                                 /* next */
  0,                                    /* static_pass_number */
  TV_NONE,                              /* tv_id */
  0,                                    /* properties_required */
  0,                                    /* properties_provided */
  0,                                    /* properties_destroyed */
  0,                                    /* todo_flags_start */
  TODO_verify_flow                      /* todo_flags_finish */
 }
};

/* The placement of the splitting that we do for shorten_branches
   depends on whether regstack is used by the target or not.  */
static bool
gate_do_final_split (void)
{
#if HAVE_ATTR_length && !defined (STACK_REGS)
  return 1;
#else
  return 0;
#endif
}

struct rtl_opt_pass pass_split_for_shorten_branches =
{
 {
  RTL_PASS,
  "split5",                             /* name */
  OPTGROUP_NONE,                        /* optinfo_flags */
  gate_do_final_split,                  /* gate */
  split_all_insns_noflow,               /* execute */
  NULL,                                 /* sub */
  NULL,                                 /* next */
  0,                                    /* static_pass_number */
  TV_NONE,                              /* tv_id */
  0,                                    /* properties_required */
  0,                                    /* properties_provided */
  0,                                    /* properties_destroyed */
  0,                                    /* todo_flags_start */
  TODO_verify_rtl_sharing               /* todo_flags_finish */
 }
};<|MERGE_RESOLUTION|>--- conflicted
+++ resolved
@@ -1071,12 +1071,9 @@
 	  && REG_CANNOT_CHANGE_MODE_P (REGNO (sub), GET_MODE (sub), mode)
 	  && GET_MODE_CLASS (GET_MODE (sub)) != MODE_COMPLEX_INT
 	  && GET_MODE_CLASS (GET_MODE (sub)) != MODE_COMPLEX_FLOAT
-<<<<<<< HEAD
-=======
 	  /* LRA can generate some invalid SUBREGS just for matched
 	     operand reload presentation.  LRA needs to treat them as
 	     valid.  */
->>>>>>> 6f4cfc6d
 	  && ! LRA_SUBREG_P (op))
 	return 0;
 #endif
