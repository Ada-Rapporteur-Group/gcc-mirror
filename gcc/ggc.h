/* Garbage collection for the GNU compiler.

   Copyright (C) 1998-2013 Free Software Foundation, Inc.

This file is part of GCC.

GCC is free software; you can redistribute it and/or modify it under
the terms of the GNU General Public License as published by the Free
Software Foundation; either version 3, or (at your option) any later
version.

GCC is distributed in the hope that it will be useful, but WITHOUT ANY
WARRANTY; without even the implied warranty of MERCHANTABILITY or
FITNESS FOR A PARTICULAR PURPOSE.  See the GNU General Public License
for more details.

You should have received a copy of the GNU General Public License
along with GCC; see the file COPYING3.  If not see
<http://www.gnu.org/licenses/>.  */

#ifndef GCC_GGC_H
#define GCC_GGC_H
#include "statistics.h"

/* Symbols are marked with `ggc' for `gcc gc' so as not to interfere with
   an external gc library that might be linked in.  */

/* Constants for general use.  */
extern const char empty_string[];	/* empty string */

/* Internal functions and data structures used by the GTY
   machinery, including the generated gt*.[hc] files.  */

#include "gtype-desc.h"

/* One of these applies its third parameter (with cookie in the fourth
   parameter) to each pointer in the object pointed to by the first
   parameter, using the second parameter.  */
typedef void (*gt_note_pointers) (void *, void *, gt_pointer_operator,
				  void *);

/* One of these is called before objects are re-ordered in memory.
   The first parameter is the original object, the second is the
   subobject that has had its pointers reordered, the third parameter
   can compute the new values of a pointer when given the cookie in
   the fourth parameter.  */
typedef void (*gt_handle_reorder) (void *, void *, gt_pointer_operator,
				   void *);

/* Used by the gt_pch_n_* routines.  Register an object in the hash table.  */
extern int gt_pch_note_object (void *, void *, gt_note_pointers);

/* Used by the gt_pch_n_* routines.  Register that an object has a reorder
   function.  */
extern void gt_pch_note_reorder (void *, void *, gt_handle_reorder);

/* Mark the object in the first parameter and anything it points to.  */
typedef void (*gt_pointer_walker) (void *);

/* Structures for the easy way to mark roots.
   In an array, terminated by having base == NULL.  */
struct ggc_root_tab {
  void *base;
  size_t nelt;
  size_t stride;
  gt_pointer_walker cb;
  gt_pointer_walker pchw;
};
#define LAST_GGC_ROOT_TAB { NULL, 0, 0, NULL, NULL }
/* Pointers to arrays of ggc_root_tab, terminated by NULL.  */
extern const struct ggc_root_tab * const gt_ggc_rtab[];
extern const struct ggc_root_tab * const gt_ggc_deletable_rtab[];
extern const struct ggc_root_tab * const gt_pch_cache_rtab[];
extern const struct ggc_root_tab * const gt_pch_scalar_rtab[];

/* Structure for hash table cache marking.  */
struct htab;
struct ggc_cache_tab {
  struct htab * *base;
  size_t nelt;
  size_t stride;
  gt_pointer_walker cb;
  gt_pointer_walker pchw;
  int (*marked_p) (const void *);
};
#define LAST_GGC_CACHE_TAB { NULL, 0, 0, NULL, NULL, NULL }
/* Pointers to arrays of ggc_cache_tab, terminated by NULL.  */
extern const struct ggc_cache_tab * const gt_ggc_cache_rtab[];

/* If EXPR is not NULL and previously unmarked, mark it and evaluate
   to true.  Otherwise evaluate to false.  */
#define ggc_test_and_set_mark(EXPR) \
  ((EXPR) != NULL && ((void *) (EXPR)) != (void *) 1 && ! ggc_set_mark (EXPR))

#define ggc_mark(EXPR)				\
  do {						\
    const void *const a__ = (EXPR);		\
    if (a__ != NULL && a__ != (void *) 1)	\
      ggc_set_mark (a__);			\
  } while (0)

/* Actually set the mark on a particular region of memory, but don't
   follow pointers.  This function is called by ggc_mark_*.  It
   returns zero if the object was not previously marked; nonzero if
   the object was already marked, or if, for any other reason,
   pointers in this data structure should not be traversed.  */
extern int ggc_set_mark	(const void *);

/* Return 1 if P has been marked, zero otherwise.
   P must have been allocated by the GC allocator; it mustn't point to
   static objects, stack variables, or memory allocated with malloc.  */
extern int ggc_marked_p	(const void *);

/* PCH and GGC handling for strings, mostly trivial.  */
extern void gt_pch_n_S (const void *);
extern void gt_ggc_m_S (const void *);

/* End of GTY machinery API.  */

/* Initialize the string pool.  */
extern void init_stringpool (void);

/* Initialize the garbage collector.  */
extern void init_ggc (void);

/* When true, identifier nodes are considered as GC roots.  When
   false, identifier nodes are treated like any other GC-allocated
   object, and the identifier hash table is treated as a weak
   hash.  */
extern bool ggc_protect_identifiers;

/* Write out all GCed objects to F.  */
extern void gt_pch_save (FILE *f);


/* Allocation.  */

/* The internal primitive.  */
extern void *ggc_internal_alloc_stat (size_t MEM_STAT_DECL)
  ATTRIBUTE_MALLOC;

extern size_t ggc_round_alloc_size (size_t requested_size);

#define ggc_internal_alloc(s) ggc_internal_alloc_stat (s MEM_STAT_INFO)

/* Allocates cleared memory.  */
extern void *ggc_internal_cleared_alloc_stat (size_t MEM_STAT_DECL)
  ATTRIBUTE_MALLOC;

/* Resize a block.  */
extern void *ggc_realloc_stat (void *, size_t MEM_STAT_DECL);

/* Free a block.  To be used when known for certain it's not reachable.  */
extern void ggc_free (void *);

extern void dump_ggc_loc_statistics (bool);

/* Reallocators.  */
#define GGC_RESIZEVEC(T, P, N) \
    ((T *) ggc_realloc_stat ((P), (N) * sizeof (T) MEM_STAT_INFO))

#define GGC_RESIZEVAR(T, P, N)                          \
    ((T *) ggc_realloc_stat ((P), (N) MEM_STAT_INFO))

static inline void *
ggc_internal_vec_alloc_stat (size_t s, size_t c MEM_STAT_DECL)
{
    return ggc_internal_alloc_stat (c * s PASS_MEM_STAT);
}

static inline void *
ggc_internal_cleared_vec_alloc_stat (size_t s, size_t c MEM_STAT_DECL)
{
    return ggc_internal_cleared_alloc_stat (c * s PASS_MEM_STAT);
}

#define ggc_internal_cleared_vec_alloc(s, c) \
    (ggc_internal_cleared_vec_alloc_stat ((s), (c) MEM_STAT_INFO))

static inline void *
ggc_alloc_atomic_stat (size_t s MEM_STAT_DECL)
{
    return ggc_internal_alloc_stat (s PASS_MEM_STAT);
}

#define ggc_alloc_atomic(S)  (ggc_alloc_atomic_stat ((S) MEM_STAT_INFO))

#define ggc_alloc_cleared_atomic(S)             \
    (ggc_internal_cleared_alloc_stat ((S) MEM_STAT_INFO))

extern void *ggc_cleared_alloc_htab_ignore_args (size_t, size_t)
  ATTRIBUTE_MALLOC;

extern void *ggc_cleared_alloc_ptr_array_two_args (size_t, size_t)
  ATTRIBUTE_MALLOC;

#define htab_create_ggc(SIZE, HASH, EQ, DEL) \
  htab_create_typed_alloc (SIZE, HASH, EQ, DEL,	\
			   ggc_cleared_alloc_htab_ignore_args,		\
			   ggc_cleared_alloc_ptr_array_two_args,	\
			   ggc_free)

#define splay_tree_new_ggc(COMPARE, ALLOC_TREE, ALLOC_NODE)		     \
  splay_tree_new_typed_alloc (COMPARE, NULL, NULL, &ALLOC_TREE, &ALLOC_NODE, \
			      &ggc_splay_dont_free, NULL)

extern void *ggc_splay_alloc (int, void *)
  ATTRIBUTE_MALLOC;

extern void ggc_splay_dont_free (void *, void *);

/* Allocate a gc-able string, and fill it with LENGTH bytes from CONTENTS.
   If LENGTH is -1, then CONTENTS is assumed to be a
   null-terminated string and the memory sized accordingly.  */
extern const char *ggc_alloc_string_stat (const char *contents, int length
                                          MEM_STAT_DECL);

#define ggc_alloc_string(c, l) ggc_alloc_string_stat (c, l MEM_STAT_INFO)

/* Make a copy of S, in GC-able memory.  */
#define ggc_strdup(S) ggc_alloc_string_stat ((S), -1 MEM_STAT_INFO)

/* Invoke the collector.  Garbage collection occurs only when this
   function is called, not during allocations.  */
extern void ggc_collect	(void);

/* Register an additional root table.  This can be useful for some
   plugins.  Does nothing if the passed pointer is NULL. */
extern void ggc_register_root_tab (const struct ggc_root_tab *);

/* Register an additional cache table.  This can be useful for some
   plugins.  Does nothing if the passed pointer is NULL. */
extern void ggc_register_cache_tab (const struct ggc_cache_tab *);

/* Read objects previously saved with gt_pch_save from F.  */
extern void gt_pch_restore (FILE *f);

/* Statistics.  */

/* Print allocation statistics.  */
extern void ggc_print_statistics (void);

extern void stringpool_statistics (void);

/* Heuristics.  */
extern void init_ggc_heuristics (void);

<<<<<<< HEAD
/* Zone collection.  */

/* For regular rtl allocations.  */
extern struct alloc_zone rtl_zone;

/* For regular tree allocations.  */
extern struct alloc_zone tree_zone;

/* For IDENTIFIER_NODE allocations.  */
extern struct alloc_zone tree_id_zone;

#define ggc_alloc_rtvec_sized(NELT)                                     \
  ggc_alloc_zone_rtvec_def (sizeof (struct rtvec_def)			\
			    + ((NELT) - 1) * sizeof (rtx),		\
			    &rtl_zone)

#if defined (GGC_ZONE) && !defined (GENERATOR_FILE)

/* Allocate an object into the specified allocation zone.  */
extern void *ggc_internal_alloc_zone_stat (size_t,
					  struct alloc_zone * MEM_STAT_DECL)
  ATTRIBUTE_MALLOC;

extern void *ggc_internal_cleared_alloc_zone_stat (size_t,
					  struct alloc_zone * MEM_STAT_DECL)
  ATTRIBUTE_MALLOC;

static inline void *
ggc_internal_zone_alloc_stat (struct alloc_zone * z, size_t s MEM_STAT_DECL)
{
    return ggc_internal_alloc_zone_stat (s, z PASS_MEM_STAT);
}

static inline void *
ggc_internal_zone_cleared_alloc_stat (struct alloc_zone * z, size_t s
                                      MEM_STAT_DECL)
{
    return ggc_internal_cleared_alloc_zone_stat (s, z PASS_MEM_STAT);
}

static inline void *
ggc_internal_zone_vec_alloc_stat (struct alloc_zone * z, size_t s, size_t n
                                  MEM_STAT_DECL)
{
    return ggc_internal_alloc_zone_stat (s * n, z PASS_MEM_STAT);
}


#else

static inline void *
ggc_internal_zone_alloc_stat (struct alloc_zone * z ATTRIBUTE_UNUSED,
                              size_t s MEM_STAT_DECL)
{
    return ggc_internal_alloc_stat (s PASS_MEM_STAT);
}

static inline void *
ggc_internal_zone_cleared_alloc_stat (struct alloc_zone * z ATTRIBUTE_UNUSED,
                                      size_t s MEM_STAT_DECL)
{
    return ggc_internal_cleared_alloc_stat (s PASS_MEM_STAT);
}

static inline void *
ggc_internal_zone_vec_alloc_stat (struct alloc_zone * z ATTRIBUTE_UNUSED,
                                  size_t s, size_t n MEM_STAT_DECL)
{
    return ggc_internal_vec_alloc_stat (s, n PASS_MEM_STAT);
}

extern size_t ggc_total_allocated (void);

#endif
=======
#define ggc_alloc_rtvec_sized(NELT)				\
  ggc_alloc_rtvec_def (sizeof (struct rtvec_def)		\
		       + ((NELT) - 1) * sizeof (rtx))		\
>>>>>>> 31e3f56b

/* Memory statistics passing versions of some allocators.  Too few of them to
   make gengtype produce them, so just define the needed ones here.  */
static inline struct rtx_def *
ggc_alloc_rtx_def_stat (size_t s MEM_STAT_DECL)
{
  return (struct rtx_def *) ggc_internal_alloc_stat (s PASS_MEM_STAT);
}

static inline union tree_node *
ggc_alloc_tree_node_stat (size_t s MEM_STAT_DECL)
{
  return (union tree_node *) ggc_internal_alloc_stat (s PASS_MEM_STAT);
}

static inline union tree_node *
ggc_alloc_cleared_tree_node_stat (size_t s MEM_STAT_DECL)
{
  return (union tree_node *) ggc_internal_cleared_alloc_stat (s PASS_MEM_STAT);
}

static inline union gimple_statement_d *
ggc_alloc_cleared_gimple_statement_d_stat (size_t s MEM_STAT_DECL)
{
  return (union gimple_statement_d *)
    ggc_internal_cleared_alloc_stat (s PASS_MEM_STAT);
}

#endif<|MERGE_RESOLUTION|>--- conflicted
+++ resolved
@@ -247,86 +247,12 @@
 /* Heuristics.  */
 extern void init_ggc_heuristics (void);
 
-<<<<<<< HEAD
-/* Zone collection.  */
-
-/* For regular rtl allocations.  */
-extern struct alloc_zone rtl_zone;
-
-/* For regular tree allocations.  */
-extern struct alloc_zone tree_zone;
-
-/* For IDENTIFIER_NODE allocations.  */
-extern struct alloc_zone tree_id_zone;
-
-#define ggc_alloc_rtvec_sized(NELT)                                     \
-  ggc_alloc_zone_rtvec_def (sizeof (struct rtvec_def)			\
-			    + ((NELT) - 1) * sizeof (rtx),		\
-			    &rtl_zone)
-
-#if defined (GGC_ZONE) && !defined (GENERATOR_FILE)
-
-/* Allocate an object into the specified allocation zone.  */
-extern void *ggc_internal_alloc_zone_stat (size_t,
-					  struct alloc_zone * MEM_STAT_DECL)
-  ATTRIBUTE_MALLOC;
-
-extern void *ggc_internal_cleared_alloc_zone_stat (size_t,
-					  struct alloc_zone * MEM_STAT_DECL)
-  ATTRIBUTE_MALLOC;
-
-static inline void *
-ggc_internal_zone_alloc_stat (struct alloc_zone * z, size_t s MEM_STAT_DECL)
-{
-    return ggc_internal_alloc_zone_stat (s, z PASS_MEM_STAT);
-}
-
-static inline void *
-ggc_internal_zone_cleared_alloc_stat (struct alloc_zone * z, size_t s
-                                      MEM_STAT_DECL)
-{
-    return ggc_internal_cleared_alloc_zone_stat (s, z PASS_MEM_STAT);
-}
-
-static inline void *
-ggc_internal_zone_vec_alloc_stat (struct alloc_zone * z, size_t s, size_t n
-                                  MEM_STAT_DECL)
-{
-    return ggc_internal_alloc_zone_stat (s * n, z PASS_MEM_STAT);
-}
-
-
-#else
-
-static inline void *
-ggc_internal_zone_alloc_stat (struct alloc_zone * z ATTRIBUTE_UNUSED,
-                              size_t s MEM_STAT_DECL)
-{
-    return ggc_internal_alloc_stat (s PASS_MEM_STAT);
-}
-
-static inline void *
-ggc_internal_zone_cleared_alloc_stat (struct alloc_zone * z ATTRIBUTE_UNUSED,
-                                      size_t s MEM_STAT_DECL)
-{
-    return ggc_internal_cleared_alloc_stat (s PASS_MEM_STAT);
-}
-
-static inline void *
-ggc_internal_zone_vec_alloc_stat (struct alloc_zone * z ATTRIBUTE_UNUSED,
-                                  size_t s, size_t n MEM_STAT_DECL)
-{
-    return ggc_internal_vec_alloc_stat (s, n PASS_MEM_STAT);
-}
-
-extern size_t ggc_total_allocated (void);
-
-#endif
-=======
 #define ggc_alloc_rtvec_sized(NELT)				\
   ggc_alloc_rtvec_def (sizeof (struct rtvec_def)		\
 		       + ((NELT) - 1) * sizeof (rtx))		\
->>>>>>> 31e3f56b
+
+
+extern size_t ggc_total_allocated (void);
 
 /* Memory statistics passing versions of some allocators.  Too few of them to
    make gengtype produce them, so just define the needed ones here.  */
