--- conflicted
+++ resolved
@@ -30,10 +30,6 @@
 #include "system.h"
 #include "coretypes.h"
 #include "tm.h"
-
-/* TARGET_64BIT may be defined to use driver specific functionality. */
-#undef TARGET_64BIT
-#define TARGET_64BIT TARGET_64BIT_DEFAULT
 
 /* TARGET_64BIT may be defined to use driver specific functionality. */
 #undef TARGET_64BIT
@@ -952,13 +948,8 @@
     {
       char **lto_c_argv;
       const char **lto_c_ptr;
-<<<<<<< HEAD
-      const char **p, **q, **r;
-      const char **lto_o_ptr;
-=======
       char **p;
       char **lto_o_ptr;
->>>>>>> 155d23aa
       struct lto_object *list;
       char *lto_wrapper = getenv ("COLLECT_LTO_WRAPPER");
       struct pex_obj *pex;
@@ -969,24 +960,16 @@
       size_t num_files;
 
       if (!lto_wrapper)
-<<<<<<< HEAD
-	fatal ("COLLECT_LTO_WRAPPER must be set.");
-=======
 	fatal ("COLLECT_LTO_WRAPPER must be set");
->>>>>>> 155d23aa
 
       num_lto_c_args++;
 
       /* There is at least one object file containing LTO info,
-<<<<<<< HEAD
-         so we need to run the LTO back end and relink.  */
-=======
          so we need to run the LTO back end and relink.
 
 	 To do so we build updated ld arguments with first
 	 LTO object replaced by all partitions and other LTO
 	 objects removed.  */
->>>>>>> 155d23aa
 
       lto_c_argv = (char **) xcalloc (sizeof (char *), num_lto_c_args);
       lto_c_ptr = CONST_CAST2 (const char **, char **, lto_c_argv);
@@ -1228,24 +1211,11 @@
       {
 	if (! strcmp (argv[i], "-debug"))
 	  debug = true;
-<<<<<<< HEAD
-        else if (! strcmp (argv[i], "-flto") && ! use_plugin)
-	  {
-	    use_verbose = true;
-	    lto_mode = LTO_MODE_LTO;
-	  }
-        else if (! strncmp (argv[i], "-fwhopr", 7) && ! use_plugin)
-	  {
-	    use_verbose = true;
-	    lto_mode = LTO_MODE_WHOPR;
-	  }
-=======
         else if (! strcmp (argv[i], "-flto-partition=none"))
 	  no_partition = true;
         else if ((! strncmp (argv[i], "-flto=", 6)
 		  || ! strcmp (argv[i], "-flto")) && ! use_plugin)
 	  lto_mode = LTO_MODE_WHOPR;
->>>>>>> 155d23aa
         else if (! strcmp (argv[i], "-plugin"))
 	  {
 	    use_plugin = true;
@@ -1463,14 +1433,6 @@
 	      *c_ptr++ = xstrdup (q);
 	    }
 	}
-<<<<<<< HEAD
-      if (use_verbose && *q == '-' && q[1] == 'v' && q[2] == 0)
-	{
-	  /* Turn on trace in collect2 if needed.  */
-	  vflag = true;
-	}
-=======
->>>>>>> 155d23aa
     }
   obstack_free (&temporary_obstack, temporary_firstobj);
   *c_ptr++ = "-fno-profile-arcs";
@@ -1520,12 +1482,7 @@
 	      break;
 
             case 'f':
-<<<<<<< HEAD
-	      if (strcmp (arg, "-flto") == 0
-		  || strncmp (arg, "-fwhopr", 7) == 0)
-=======
 	      if (strncmp (arg, "-flto", 5) == 0)
->>>>>>> 155d23aa
 		{
 #ifdef ENABLE_LTO
 		  /* Do not pass LTO flag to the linker. */
@@ -1737,18 +1694,6 @@
 
   if (helpflag)
     {
-<<<<<<< HEAD
-      fprintf (stderr, "Usage: collect2 [options]\n");
-      fprintf (stderr, " Wrap linker and generate constructor code if needed.\n");
-      fprintf (stderr, " Options:\n");
-      fprintf (stderr, "  -debug          Enable debug output\n");
-      fprintf (stderr, "  --help          Display this information\n");
-      fprintf (stderr, "  -v, --version   Display this program's version number\n");
-      fprintf (stderr, "Overview: http://gcc.gnu.org/onlinedocs/gccint/Collect2.html\n");
-      fprintf (stderr, "Report bugs: %s\n", bug_report_url);
-
-      collect_exit (0);
-=======
       printf ("Usage: collect2 [options]\n");
       printf (" Wrap linker and generate constructor code if needed.\n");
       printf (" Options:\n");
@@ -1759,7 +1704,6 @@
       printf ("Overview: http://gcc.gnu.org/onlinedocs/gccint/Collect2.html\n");
       printf ("Report bugs: %s\n", bug_report_url);
       printf ("\n");
->>>>>>> 155d23aa
     }
 
   if (debug)
