/* Collect static initialization info into data structures that can be
   traversed by C++ initialization and finalization routines.
   Copyright (C) 1992-2014 Free Software Foundation, Inc.
   Contributed by Chris Smith (csmith@convex.com).
   Heavily modified by Michael Meissner (meissner@cygnus.com),
   Per Bothner (bothner@cygnus.com), and John Gilmore (gnu@cygnus.com).

This file is part of GCC.

GCC is free software; you can redistribute it and/or modify it under
the terms of the GNU General Public License as published by the Free
Software Foundation; either version 3, or (at your option) any later
version.

GCC is distributed in the hope that it will be useful, but WITHOUT ANY
WARRANTY; without even the implied warranty of MERCHANTABILITY or
FITNESS FOR A PARTICULAR PURPOSE.  See the GNU General Public License
for more details.

You should have received a copy of the GNU General Public License
along with GCC; see the file COPYING3.  If not see
<http://www.gnu.org/licenses/>.  */


/* Build tables of static constructors and destructors and run ld.  */

#include "config.h"
#include "system.h"
#include "coretypes.h"
#include "tm.h"
#include "filenames.h"
#include "file-find.h"

/* TARGET_64BIT may be defined to use driver specific functionality. */
#undef TARGET_64BIT
#define TARGET_64BIT TARGET_64BIT_DEFAULT

#ifndef LIBRARY_PATH_ENV
#define LIBRARY_PATH_ENV "LIBRARY_PATH"
#endif

#define COLLECT

#include "collect2.h"
#include "collect2-aix.h"
#include "collect-utils.h"
#include "diagnostic.h"
#include "demangle.h"
#include "obstack.h"
#include "intl.h"
#include "version.h"

/* On certain systems, we have code that works by scanning the object file
   directly.  But this code uses system-specific header files and library
   functions, so turn it off in a cross-compiler.  Likewise, the names of
   the utilities are not correct for a cross-compiler; we have to hope that
   cross-versions are in the proper directories.  */

#ifdef CROSS_DIRECTORY_STRUCTURE
#ifndef CROSS_AIX_SUPPORT
#undef OBJECT_FORMAT_COFF
#endif
#undef MD_EXEC_PREFIX
#undef REAL_LD_FILE_NAME
#undef REAL_NM_FILE_NAME
#undef REAL_STRIP_FILE_NAME
#endif

/* If we cannot use a special method, use the ordinary one:
   run nm to find what symbols are present.
   In a cross-compiler, this means you need a cross nm,
   but that is not quite as unpleasant as special headers.  */

#if !defined (OBJECT_FORMAT_COFF)
#define OBJECT_FORMAT_NONE
#endif

#ifdef OBJECT_FORMAT_COFF

#ifndef CROSS_DIRECTORY_STRUCTURE
#include <a.out.h>
#include <ar.h>

#ifdef UMAX
#include <sgs.h>
#endif

/* Many versions of ldfcn.h define these.  */
#ifdef FREAD
#undef FREAD
#undef FWRITE
#endif

#include <ldfcn.h>
#endif

/* Some systems have an ISCOFF macro, but others do not.  In some cases
   the macro may be wrong.  MY_ISCOFF is defined in tm.h files for machines
   that either do not have an ISCOFF macro in /usr/include or for those
   where it is wrong.  */

#ifndef MY_ISCOFF
#define MY_ISCOFF(X) ISCOFF (X)
#endif

#endif /* OBJECT_FORMAT_COFF */

#ifdef OBJECT_FORMAT_NONE

/* Default flags to pass to nm.  */
#ifndef NM_FLAGS
#define NM_FLAGS "-n"
#endif

#endif /* OBJECT_FORMAT_NONE */

/* Some systems use __main in a way incompatible with its use in gcc, in these
   cases use the macros NAME__MAIN to give a quoted symbol and SYMBOL__MAIN to
   give the same symbol without quotes for an alternative entry point.  */
#ifndef NAME__MAIN
#define NAME__MAIN "__main"
#endif

/* This must match tree.h.  */
#define DEFAULT_INIT_PRIORITY 65535

#ifndef COLLECT_SHARED_INIT_FUNC
#define COLLECT_SHARED_INIT_FUNC(STREAM, FUNC) \
  fprintf ((STREAM), "void _GLOBAL__DI() {\n\t%s();\n}\n", (FUNC))
#endif
#ifndef COLLECT_SHARED_FINI_FUNC
#define COLLECT_SHARED_FINI_FUNC(STREAM, FUNC) \
  fprintf ((STREAM), "void _GLOBAL__DD() {\n\t%s();\n}\n", (FUNC))
#endif

#ifdef LDD_SUFFIX
#define SCAN_LIBRARIES
#endif

#ifndef SHLIB_SUFFIX
#define SHLIB_SUFFIX ".so"
#endif

#ifdef USE_COLLECT2
int do_collecting = 1;
#else
int do_collecting = 0;
#endif

/* Cook up an always defined indication of whether we proceed the
   "EXPORT_LIST" way.  */

#ifdef COLLECT_EXPORT_LIST
#define DO_COLLECT_EXPORT_LIST 1
#else
#define DO_COLLECT_EXPORT_LIST 0
#endif

/* Nonzero if we should suppress the automatic demangling of identifiers
   in linker error messages.  Set from COLLECT_NO_DEMANGLE.  */
int no_demangle;

/* Linked lists of constructor and destructor names.  */

struct id
{
  struct id *next;
  int sequence;
  char name[1];
};

struct head
{
  struct id *first;
  struct id *last;
  int number;
};

static int rflag;			/* true if -r */
static int strip_flag;			/* true if -s */
#ifdef COLLECT_EXPORT_LIST
static int export_flag;                 /* true if -bE */
static int aix64_flag;			/* true if -b64 */
static int aixrtl_flag;			/* true if -brtl */
static int aixlazy_flag;               /* true if -blazy */
#endif

enum lto_mode_d {
  LTO_MODE_NONE,			/* Not doing LTO.  */
  LTO_MODE_LTO,				/* Normal LTO.  */
  LTO_MODE_WHOPR			/* WHOPR.  */
};

/* Current LTO mode.  */
#ifdef ENABLE_LTO
static enum lto_mode_d lto_mode = LTO_MODE_WHOPR;
#else
static enum lto_mode_d lto_mode = LTO_MODE_NONE;
#endif

bool helpflag;			/* true if --help */

static int shared_obj;			/* true if -shared */

static const char *c_file;		/* <xxx>.c for constructor/destructor list.  */
static const char *o_file;		/* <xxx>.o for constructor/destructor list.  */
#ifdef COLLECT_EXPORT_LIST
static const char *export_file;		/* <xxx>.x for AIX export list.  */
#endif
static char **lto_o_files;		/* Output files for LTO.  */
const char *ldout;			/* File for ld stdout.  */
const char *lderrout;			/* File for ld stderr.  */
static const char *output_file;		/* Output file for ld.  */
static const char *nm_file_name;	/* pathname of nm */
#ifdef LDD_SUFFIX
static const char *ldd_file_name;	/* pathname of ldd (or equivalent) */
#endif
static const char *strip_file_name;		/* pathname of strip */
const char *c_file_name;		/* pathname of gcc */
static char *initname, *fininame;	/* names of init and fini funcs */


#ifdef TARGET_AIX_VERSION
static char *aix_shared_initname;
static char *aix_shared_fininame;       /* init/fini names as per the scheme
					   described in config/rs6000/aix.h */
#endif

static struct head constructors;	/* list of constructors found */
static struct head destructors;		/* list of destructors found */
#ifdef COLLECT_EXPORT_LIST
static struct head exports;		/* list of exported symbols */
#endif
static struct head frame_tables;	/* list of frame unwind info tables */

bool at_file_supplied;		/* Whether to use @file arguments */

struct obstack temporary_obstack;
char * temporary_firstobj;

/* A string that must be prepended to a target OS path in order to find
   it on the host system.  */
#ifdef TARGET_SYSTEM_ROOT
static const char *target_system_root = TARGET_SYSTEM_ROOT;
#else
static const char *target_system_root = "";
#endif

/* Whether we may unlink the output file, which should be set as soon as we
   know we have successfully produced it.  This is typically useful to prevent
   blindly attempting to unlink a read-only output that the target linker
   would leave untouched.  */
bool may_unlink_output_file = false;

#ifdef COLLECT_EXPORT_LIST
/* Lists to keep libraries to be scanned for global constructors/destructors.  */
static struct head libs;                    /* list of libraries */
static struct path_prefix cmdline_lib_dirs; /* directories specified with -L */
static struct path_prefix libpath_lib_dirs; /* directories in LIBPATH */
static struct path_prefix *libpaths[3] = {&cmdline_lib_dirs,
					  &libpath_lib_dirs, NULL};
#endif

/* List of names of object files containing LTO information.
   These are a subset of the object file names appearing on the
   command line, and must be identical, in the sense of pointer
   equality, with the names passed to maybe_run_lto_and_relink().  */

struct lto_object
{
  const char *name;		/* Name of object file.  */
  struct lto_object *next;	/* Next in linked list.  */
};

struct lto_object_list
{
  struct lto_object *first;	/* First list element.  */
  struct lto_object *last;	/* Last list element.  */
};

static struct lto_object_list lto_objects;

/* Special kinds of symbols that a name may denote.  */

typedef enum {
  SYM_REGULAR = 0,  /* nothing special  */

  SYM_CTOR = 1,  /* constructor */
  SYM_DTOR = 2,  /* destructor  */
  SYM_INIT = 3,  /* shared object routine that calls all the ctors  */
  SYM_FINI = 4,  /* shared object routine that calls all the dtors  */
  SYM_DWEH = 5,  /* DWARF exception handling table  */
  SYM_AIXI = 6,
  SYM_AIXD = 7
} symkind;

const char tool_name[] = "collect2";

static symkind is_ctor_dtor (const char *);

static void handler (int);
static void maybe_unlink_list (char **);
static void add_to_list (struct head *, const char *);
static int extract_init_priority (const char *);
static void sort_ids (struct head *);
static void write_list (FILE *, const char *, struct id *);
#ifdef COLLECT_EXPORT_LIST
static void dump_list (FILE *, const char *, struct id *);
#endif
#if 0
static void dump_prefix_list (FILE *, const char *, struct prefix_list *);
#endif
static void write_list_with_asm (FILE *, const char *, struct id *);
static void write_c_file (FILE *, const char *);
static void write_c_file_stat (FILE *, const char *);
#ifndef LD_INIT_SWITCH
static void write_c_file_glob (FILE *, const char *);
#endif
#ifdef SCAN_LIBRARIES
static void scan_libraries (const char *);
#endif
#ifdef COLLECT_EXPORT_LIST
#if 0
static int is_in_list (const char *, struct id *);
#endif
static void write_aix_file (FILE *, struct id *);
static char *resolve_lib_name (const char *);
#endif
static char *extract_string (const char **);
static void post_ld_pass (bool);
static void process_args (int *argcp, char **argv);

/* Enumerations describing which pass this is for scanning the
   program file ...  */

typedef enum {
  PASS_FIRST,				/* without constructors */
  PASS_OBJ,				/* individual objects */
  PASS_LIB,				/* looking for shared libraries */
  PASS_SECOND,				/* with constructors linked in */
  PASS_LTOINFO				/* looking for objects with LTO info */
} scanpass;

/* ... and which kinds of symbols are to be considered.  */

enum scanfilter_masks {
  SCAN_NOTHING = 0,

  SCAN_CTOR = 1 << SYM_CTOR,
  SCAN_DTOR = 1 << SYM_DTOR,
  SCAN_INIT = 1 << SYM_INIT,
  SCAN_FINI = 1 << SYM_FINI,
  SCAN_DWEH = 1 << SYM_DWEH,
  SCAN_AIXI = 1 << SYM_AIXI,
  SCAN_AIXD = 1 << SYM_AIXD,
  SCAN_ALL  = ~0
};

/* This type is used for parameters and variables which hold
   combinations of the flags in enum scanfilter_masks.  */
typedef int scanfilter;

/* Scan the name list of the loaded program for the symbols g++ uses for
   static constructors and destructors.

   The SCANPASS argument tells which collect processing pass this is for and
   the SCANFILTER argument tells which kinds of symbols to consider in this
   pass.  Symbols of a special kind not in the filter mask are considered as
   regular ones.

   The constructor table begins at __CTOR_LIST__ and contains a count of the
   number of pointers (or -1 if the constructors are built in a separate
   section by the linker), followed by the pointers to the constructor
   functions, terminated with a null pointer.  The destructor table has the
   same format, and begins at __DTOR_LIST__.  */

static void scan_prog_file (const char *, scanpass, scanfilter);


/* Delete tempfiles and exit function.  */

void
tool_cleanup (bool from_signal)
{
  if (c_file != 0 && c_file[0])
    maybe_unlink (c_file);

  if (o_file != 0 && o_file[0])
    maybe_unlink (o_file);

#ifdef COLLECT_EXPORT_LIST
  if (export_file != 0 && export_file[0])
    maybe_unlink (export_file);
#endif

  if (lto_o_files)
    maybe_unlink_list (lto_o_files);

  if (ldout != 0 && ldout[0])
    {
      if (!from_signal)
	dump_ld_file (ldout, stdout);
      maybe_unlink (ldout);
    }

  if (lderrout != 0 && lderrout[0])
    {
      if (!from_signal)
	dump_ld_file (lderrout, stderr);
      maybe_unlink (lderrout);
    }
}

static void
collect_atexit (void)
{
<<<<<<< HEAD
  utils_cleanup (false);
=======
  tool_cleanup (false);
>>>>>>> 661a9b00
}

static void
handler (int signo)
{
  tool_cleanup (true);

  signal (signo, SIG_DFL);
  raise (signo);
}
<<<<<<< HEAD

=======
>>>>>>> 661a9b00
/* Notify user of a non-error, without translating the format string.  */
void
notice_translated (const char *cmsgid, ...)
{
  va_list ap;

  va_start (ap, cmsgid);
  vfprintf (stderr, cmsgid, ap);
  va_end (ap);
}

int
file_exists (const char *name)
{
  return access (name, R_OK) == 0;
}

/* Parse a reasonable subset of shell quoting syntax.  */

static char *
extract_string (const char **pp)
{
  const char *p = *pp;
  int backquote = 0;
  int inside = 0;

  for (;;)
    {
      char c = *p;
      if (c == '\0')
	break;
      ++p;
      if (backquote)
	obstack_1grow (&temporary_obstack, c);
      else if (! inside && c == ' ')
	break;
      else if (! inside && c == '\\')
	backquote = 1;
      else if (c == '\'')
	inside = !inside;
      else
	obstack_1grow (&temporary_obstack, c);
    }

  obstack_1grow (&temporary_obstack, '\0');
  *pp = p;
  return XOBFINISH (&temporary_obstack, char *);
}

void
dump_ld_file (const char *name, FILE *to)
{
  FILE *stream = fopen (name, "r");

  if (stream == 0)
    return;
  while (1)
    {
      int c;
      while (c = getc (stream),
	     c != EOF && (ISIDNUM (c) || c == '$' || c == '.'))
	obstack_1grow (&temporary_obstack, c);
      if (obstack_object_size (&temporary_obstack) > 0)
	{
	  const char *word, *p;
	  char *result;
	  obstack_1grow (&temporary_obstack, '\0');
	  word = XOBFINISH (&temporary_obstack, const char *);

	  if (*word == '.')
	    ++word, putc ('.', to);
	  p = word;
	  if (!strncmp (p, USER_LABEL_PREFIX, strlen (USER_LABEL_PREFIX)))
	    p += strlen (USER_LABEL_PREFIX);

#ifdef HAVE_LD_DEMANGLE
	  result = 0;
#else
	  if (no_demangle)
	    result = 0;
	  else
	    result = cplus_demangle (p, DMGL_PARAMS | DMGL_ANSI | DMGL_VERBOSE);
#endif

	  if (result)
	    {
	      int diff;
	      fputs (result, to);

	      diff = strlen (word) - strlen (result);
	      while (diff > 0 && c == ' ')
		--diff, putc (' ', to);
	      if (diff < 0 && c == ' ')
		{
		  while (diff < 0 && c == ' ')
		    ++diff, c = getc (stream);
		  if (!ISSPACE (c))
		    {
		      /* Make sure we output at least one space, or
			 the demangled symbol name will run into
			 whatever text follows.  */
		      putc (' ', to);
		    }
		}

	      free (result);
	    }
	  else
	    fputs (word, to);

	  fflush (to);
	  obstack_free (&temporary_obstack, temporary_firstobj);
	}
      if (c == EOF)
	break;
      putc (c, to);
    }
  fclose (stream);
}

/* Return the kind of symbol denoted by name S.  */

static symkind
is_ctor_dtor (const char *s)
{
  struct names { const char *const name; const int len; symkind ret;
    const int two_underscores; };

  const struct names *p;
  int ch;
  const char *orig_s = s;

  static const struct names special[] = {
#ifndef NO_DOLLAR_IN_LABEL
    { "GLOBAL__I$", sizeof ("GLOBAL__I$")-1, SYM_CTOR, 0 },
    { "GLOBAL__D$", sizeof ("GLOBAL__D$")-1, SYM_DTOR, 0 },
#else
#ifndef NO_DOT_IN_LABEL
    { "GLOBAL__I.", sizeof ("GLOBAL__I.")-1, SYM_CTOR, 0 },
    { "GLOBAL__D.", sizeof ("GLOBAL__D.")-1, SYM_DTOR, 0 },
#endif /* NO_DOT_IN_LABEL */
#endif /* NO_DOLLAR_IN_LABEL */
    { "GLOBAL__I_", sizeof ("GLOBAL__I_")-1, SYM_CTOR, 0 },
    { "GLOBAL__D_", sizeof ("GLOBAL__D_")-1, SYM_DTOR, 0 },
    { "GLOBAL__F_", sizeof ("GLOBAL__F_")-1, SYM_DWEH, 0 },
    { "GLOBAL__FI_", sizeof ("GLOBAL__FI_")-1, SYM_INIT, 0 },
    { "GLOBAL__FD_", sizeof ("GLOBAL__FD_")-1, SYM_FINI, 0 },
#ifdef TARGET_AIX_VERSION
    { "GLOBAL__AIXI_", sizeof ("GLOBAL__AIXI_")-1, SYM_AIXI, 0 },
    { "GLOBAL__AIXD_", sizeof ("GLOBAL__AIXD_")-1, SYM_AIXD, 0 },
#endif
    { NULL, 0, SYM_REGULAR, 0 }
  };

  while ((ch = *s) == '_')
    ++s;

  if (s == orig_s)
    return SYM_REGULAR;

  for (p = &special[0]; p->len > 0; p++)
    {
      if (ch == p->name[0]
	  && (!p->two_underscores || ((s - orig_s) >= 2))
	  && strncmp (s, p->name, p->len) == 0)
	{
	  return p->ret;
	}
    }
  return SYM_REGULAR;
}

/* We maintain two prefix lists: one from COMPILER_PATH environment variable
   and one from the PATH variable.  */

static struct path_prefix cpath, path;

#ifdef CROSS_DIRECTORY_STRUCTURE
/* This is the name of the target machine.  We use it to form the name
   of the files to execute.  */

static const char *const target_machine = TARGET_MACHINE;
#endif

/* Search for NAME using prefix list PPREFIX.  We only look for executable
   files.

   Return 0 if not found, otherwise return its name, allocated with malloc.  */

#ifdef OBJECT_FORMAT_NONE

/* Add an entry for the object file NAME to object file list LIST.
   New entries are added at the end of the list. The original pointer
   value of NAME is preserved, i.e., no string copy is performed.  */

static void
add_lto_object (struct lto_object_list *list, const char *name)
{
  struct lto_object *n = XNEW (struct lto_object);
  n->name = name;
  n->next = NULL;

  if (list->last)
    list->last->next = n;
  else
    list->first = n;

  list->last = n;
}
#endif /* OBJECT_FORMAT_NONE */


/* Perform a link-time recompilation and relink if any of the object
   files contain LTO info.  The linker command line LTO_LD_ARGV
   represents the linker command that would produce a final executable
   without the use of LTO. OBJECT_LST is a vector of object file names
   appearing in LTO_LD_ARGV that are to be considered for link-time
   recompilation, where OBJECT is a pointer to the last valid element.
   (This awkward convention avoids an impedance mismatch with the
   usage of similarly-named variables in main().)  The elements of
   OBJECT_LST must be identical, i.e., pointer equal, to the
   corresponding arguments in LTO_LD_ARGV.

   Upon entry, at least one linker run has been performed without the
   use of any LTO info that might be present.  Any recompilations
   necessary for template instantiations have been performed, and
   initializer/finalizer tables have been created if needed and
   included in the linker command line LTO_LD_ARGV. If any of the
   object files contain LTO info, we run the LTO back end on all such
   files, and perform the final link with the LTO back end output
   substituted for the LTO-optimized files.  In some cases, a final
   link with all link-time generated code has already been performed,
   so there is no need to relink if no LTO info is found.  In other
   cases, our caller has not produced the final executable, and is
   relying on us to perform the required link whether LTO info is
   present or not.  In that case, the FORCE argument should be true.
   Note that the linker command line argument LTO_LD_ARGV passed into
   this function may be modified in place.  */

static void
maybe_run_lto_and_relink (char **lto_ld_argv, char **object_lst,
			  const char **object, bool force)
{
  const char **object_file = CONST_CAST2 (const char **, char **, object_lst);

  int num_lto_c_args = 1;    /* Allow space for the terminating NULL.  */

  while (object_file < object)
  {
    /* If file contains LTO info, add it to the list of LTO objects.  */
    scan_prog_file (*object_file++, PASS_LTOINFO, SCAN_ALL);

    /* Increment the argument count by the number of object file arguments
       we will add.  An upper bound suffices, so just count all of the
       object files regardless of whether they contain LTO info.  */
    num_lto_c_args++;
  }

  if (lto_objects.first)
    {
      char **lto_c_argv;
      const char **lto_c_ptr;
      char **p;
      char **lto_o_ptr;
      struct lto_object *list;
      char *lto_wrapper = getenv ("COLLECT_LTO_WRAPPER");
      struct pex_obj *pex;
      const char *prog = "lto-wrapper";
      int lto_ld_argv_size = 0;
      char **out_lto_ld_argv;
      int out_lto_ld_argv_size;
      size_t num_files;

      if (!lto_wrapper)
	fatal_error ("COLLECT_LTO_WRAPPER must be set");

      num_lto_c_args++;

      /* There is at least one object file containing LTO info,
         so we need to run the LTO back end and relink.

	 To do so we build updated ld arguments with first
	 LTO object replaced by all partitions and other LTO
	 objects removed.  */

      lto_c_argv = (char **) xcalloc (sizeof (char *), num_lto_c_args);
      lto_c_ptr = CONST_CAST2 (const char **, char **, lto_c_argv);

      *lto_c_ptr++ = lto_wrapper;

      /* Add LTO objects to the wrapper command line.  */
      for (list = lto_objects.first; list; list = list->next)
	*lto_c_ptr++ = list->name;

      *lto_c_ptr = NULL;

      /* Run the LTO back end.  */
      pex = collect_execute (prog, lto_c_argv, NULL, NULL, PEX_SEARCH,
			     at_file_supplied);
      {
	int c;
	FILE *stream;
	size_t i;
	char *start, *end;

	stream = pex_read_output (pex, 0);
	gcc_assert (stream);

	num_files = 0;
	while ((c = getc (stream)) != EOF)
	  {
	    obstack_1grow (&temporary_obstack, c);
	    if (c == '\n')
	      ++num_files;
	  }

	lto_o_files = XNEWVEC (char *, num_files + 1);
	lto_o_files[num_files] = NULL;
	start = XOBFINISH (&temporary_obstack, char *);
	for (i = 0; i < num_files; ++i)
	  {
	    end = start;
	    while (*end != '\n')
	      ++end;
	    *end = '\0';

	    lto_o_files[i] = xstrdup (start);

	    start = end + 1;
	  }

	obstack_free (&temporary_obstack, temporary_firstobj);
      }
      do_wait (prog, pex);
      pex = NULL;

      /* Compute memory needed for new LD arguments.  At most number of original arguemtns
	 plus number of partitions.  */
      for (lto_ld_argv_size = 0; lto_ld_argv[lto_ld_argv_size]; lto_ld_argv_size++)
	;
      out_lto_ld_argv = XCNEWVEC (char *, num_files + lto_ld_argv_size + 1);
      out_lto_ld_argv_size = 0;

      /* After running the LTO back end, we will relink, substituting
	 the LTO output for the object files that we submitted to the
	 LTO. Here, we modify the linker command line for the relink.  */

      /* Copy all arguments until we find first LTO file.  */
      p = lto_ld_argv;
      while (*p != NULL)
        {
          for (list = lto_objects.first; list; list = list->next)
            if (*p == list->name) /* Note test for pointer equality!  */
	      break;
	  if (list)
	    break;
	  out_lto_ld_argv[out_lto_ld_argv_size++] = *p++;
        }

      /* Now insert all LTO partitions.  */
      lto_o_ptr = lto_o_files;
      while (*lto_o_ptr)
	out_lto_ld_argv[out_lto_ld_argv_size++] = *lto_o_ptr++;

      /* ... and copy the rest.  */
      while (*p != NULL)
        {
          for (list = lto_objects.first; list; list = list->next)
            if (*p == list->name) /* Note test for pointer equality!  */
	      break;
	  if (!list)
	    out_lto_ld_argv[out_lto_ld_argv_size++] = *p;
	  p++;
        }
      out_lto_ld_argv[out_lto_ld_argv_size++] = 0;

      /* Run the linker again, this time replacing the object files
         optimized by the LTO with the temporary file generated by the LTO.  */
      fork_execute ("ld", out_lto_ld_argv, HAVE_GNU_LD && at_file_supplied);
      post_ld_pass (true);
      free (lto_ld_argv);

      maybe_unlink_list (lto_o_files);
    }
  else if (force)
    {
      /* Our caller is relying on us to do the link
         even though there is no LTO back end work to be done.  */
      fork_execute ("ld", lto_ld_argv, HAVE_GNU_LD && at_file_supplied);
      post_ld_pass (false);
    }
  else
    post_ld_pass (true);
}

/* Main program.  */

int
main (int argc, char **argv)
{
  enum linker_select
    {
      USE_DEFAULT_LD,
      USE_PLUGIN_LD,
      USE_GOLD_LD,
      USE_BFD_LD,
      USE_LD_MAX
    } selected_linker = USE_DEFAULT_LD;
  static const char *const ld_suffixes[USE_LD_MAX] =
    {
      "ld",
      PLUGIN_LD_SUFFIX,
      "ld.gold",
      "ld.bfd"
    };
  static const char *const real_ld_suffix = "real-ld";
  static const char *const collect_ld_suffix = "collect-ld";
  static const char *const nm_suffix	= "nm";
  static const char *const gnm_suffix	= "gnm";
#ifdef LDD_SUFFIX
  static const char *const ldd_suffix	= LDD_SUFFIX;
#endif
  static const char *const strip_suffix = "strip";
  static const char *const gstrip_suffix = "gstrip";

  const char *full_ld_suffixes[USE_LD_MAX];
#ifdef CROSS_DIRECTORY_STRUCTURE
  /* If we look for a program in the compiler directories, we just use
     the short name, since these directories are already system-specific.
     But it we look for a program in the system directories, we need to
     qualify the program name with the target machine.  */

  const char *const full_nm_suffix =
    concat (target_machine, "-", nm_suffix, NULL);
  const char *const full_gnm_suffix =
    concat (target_machine, "-", gnm_suffix, NULL);
#ifdef LDD_SUFFIX
  const char *const full_ldd_suffix =
    concat (target_machine, "-", ldd_suffix, NULL);
#endif
  const char *const full_strip_suffix =
    concat (target_machine, "-", strip_suffix, NULL);
  const char *const full_gstrip_suffix =
    concat (target_machine, "-", gstrip_suffix, NULL);
#else
#ifdef LDD_SUFFIX
  const char *const full_ldd_suffix	= ldd_suffix;
#endif
  const char *const full_nm_suffix	= nm_suffix;
  const char *const full_gnm_suffix	= gnm_suffix;
  const char *const full_strip_suffix	= strip_suffix;
  const char *const full_gstrip_suffix	= gstrip_suffix;
#endif /* CROSS_DIRECTORY_STRUCTURE */

  const char *arg;
  FILE *outf;
#ifdef COLLECT_EXPORT_LIST
  FILE *exportf;
#endif
  const char *ld_file_name;
  const char *p;
  char **c_argv;
  const char **c_ptr;
  char **ld1_argv;
  const char **ld1;
  bool use_plugin = false;
  bool use_collect_ld = false;

  /* The kinds of symbols we will have to consider when scanning the
     outcome of a first pass link.  This is ALL to start with, then might
     be adjusted before getting to the first pass link per se, typically on
     AIX where we perform an early scan of objects and libraries to fetch
     the list of global ctors/dtors and make sure they are not garbage
     collected.  */
  scanfilter ld1_filter = SCAN_ALL;

  char **ld2_argv;
  const char **ld2;
  char **object_lst;
  const char **object;
#ifdef TARGET_AIX_VERSION
  int object_nbr = argc;
#endif
  int first_file;
  int num_c_args;
  char **old_argv;
  int i;

  for (i = 0; i < USE_LD_MAX; i++)
    full_ld_suffixes[i]
#ifdef CROSS_DIRECTORY_STRUCTURE
      = concat (target_machine, "-", ld_suffixes[i], NULL);
#else
      = ld_suffixes[i];
#endif

  p = argv[0] + strlen (argv[0]);
  while (p != argv[0] && !IS_DIR_SEPARATOR (p[-1]))
    --p;
  progname = p;

  xmalloc_set_program_name (progname);

  old_argv = argv;
  expandargv (&argc, &argv);
  if (argv != old_argv)
    at_file_supplied = 1;

  process_args (&argc, argv);

  num_c_args = argc + 9;

#ifndef HAVE_LD_DEMANGLE
  no_demangle = !! getenv ("COLLECT_NO_DEMANGLE");

  /* Suppress demangling by the real linker, which may be broken.  */
  putenv (xstrdup ("COLLECT_NO_DEMANGLE=1"));
#endif

#if defined (COLLECT2_HOST_INITIALIZATION)
  /* Perform system dependent initialization, if necessary.  */
  COLLECT2_HOST_INITIALIZATION;
#endif

#ifdef SIGCHLD
  /* We *MUST* set SIGCHLD to SIG_DFL so that the wait4() call will
     receive the signal.  A different setting is inheritable */
  signal (SIGCHLD, SIG_DFL);
#endif

  if (atexit (collect_atexit) != 0)
    fatal_error ("atexit failed");

  /* Unlock the stdio streams.  */
  unlock_std_streams ();

  gcc_init_libintl ();

  diagnostic_initialize (global_dc, 0);

  /* Do not invoke xcalloc before this point, since locale needs to be
     set first, in case a diagnostic is issued.  */

  ld1_argv = XCNEWVEC (char *, argc + 4);
  ld1 = CONST_CAST2 (const char **, char **, ld1_argv);
  ld2_argv = XCNEWVEC (char *, argc + 11);
  ld2 = CONST_CAST2 (const char **, char **, ld2_argv);
  object_lst = XCNEWVEC (char *, argc);
  object = CONST_CAST2 (const char **, char **, object_lst);

#ifdef DEBUG
  debug = 1;
#endif

  /* Parse command line early for instances of -debug.  This allows
     the debug flag to be set before functions like find_a_file()
     are called.  We also look for the -flto or -flto-partition=none flag to know
     what LTO mode we are in.  */
  {
    bool no_partition = false;

    for (i = 1; argv[i] != NULL; i ++)
      {
	if (! strcmp (argv[i], "-debug"))
	  debug = true;
        else if (! strcmp (argv[i], "-flto-partition=none"))
	  no_partition = true;
	else if (!strncmp (argv[i], "-fno-lto", 8))
	  lto_mode = LTO_MODE_NONE;
        else if (! strcmp (argv[i], "-plugin"))
	  {
	    use_plugin = true;
	    if (selected_linker == USE_DEFAULT_LD)
	      selected_linker = USE_PLUGIN_LD;
	  }
	else if (strcmp (argv[i], "-fuse-ld=bfd") == 0)
	  selected_linker = USE_BFD_LD;
	else if (strcmp (argv[i], "-fuse-ld=gold") == 0)
	  selected_linker = USE_GOLD_LD;

#ifdef COLLECT_EXPORT_LIST
	/* These flags are position independent, although their order
	   is important - subsequent flags override earlier ones. */
	else if (strcmp (argv[i], "-b64") == 0)
	    aix64_flag = 1;
	/* -bexport:filename always needs the :filename */
	else if (strncmp (argv[i], "-bE:", 4) == 0
	      || strncmp (argv[i], "-bexport:", 9) == 0)
	    export_flag = 1;
	else if (strcmp (argv[i], "-brtl") == 0
	      || strcmp (argv[i], "-bsvr4") == 0
	      || strcmp (argv[i], "-G") == 0)
	    aixrtl_flag = 1;
	else if (strcmp (argv[i], "-bnortl") == 0)
	    aixrtl_flag = 0;
	else if (strcmp (argv[i], "-blazy") == 0)
	    aixlazy_flag = 1;
#endif
      }
    verbose = debug;
    find_file_set_debug (debug);
    if (use_plugin)
      lto_mode = LTO_MODE_NONE;
    if (no_partition && lto_mode == LTO_MODE_WHOPR)
      lto_mode = LTO_MODE_LTO;
  }

#ifndef DEFAULT_A_OUT_NAME
  output_file = "a.out";
#else
  output_file = DEFAULT_A_OUT_NAME;
#endif

  obstack_begin (&temporary_obstack, 0);
  temporary_firstobj = (char *) obstack_alloc (&temporary_obstack, 0);

#ifndef HAVE_LD_DEMANGLE
  current_demangling_style = auto_demangling;
#endif
  p = getenv ("COLLECT_GCC_OPTIONS");
  while (p && *p)
    {
      const char *q = extract_string (&p);
      if (*q == '-' && (q[1] == 'm' || q[1] == 'f'))
	num_c_args++;
    }
  obstack_free (&temporary_obstack, temporary_firstobj);

  /* -fno-profile-arcs -fno-test-coverage -fno-branch-probabilities
     -fno-exceptions -w -fno-whole-program */
  num_c_args += 6;

  c_argv = XCNEWVEC (char *, num_c_args);
  c_ptr = CONST_CAST2 (const char **, char **, c_argv);

  if (argc < 2)
    fatal_error ("no arguments");

#ifdef SIGQUIT
  if (signal (SIGQUIT, SIG_IGN) != SIG_IGN)
    signal (SIGQUIT, handler);
#endif
  if (signal (SIGINT, SIG_IGN) != SIG_IGN)
    signal (SIGINT, handler);
#ifdef SIGALRM
  if (signal (SIGALRM, SIG_IGN) != SIG_IGN)
    signal (SIGALRM, handler);
#endif
#ifdef SIGHUP
  if (signal (SIGHUP, SIG_IGN) != SIG_IGN)
    signal (SIGHUP, handler);
#endif
  if (signal (SIGSEGV, SIG_IGN) != SIG_IGN)
    signal (SIGSEGV, handler);
#ifdef SIGBUS
  if (signal (SIGBUS, SIG_IGN) != SIG_IGN)
    signal (SIGBUS, handler);
#endif

  /* Extract COMPILER_PATH and PATH into our prefix list.  */
  prefix_from_env ("COMPILER_PATH", &cpath);
  prefix_from_env ("PATH", &path);

  /* Try to discover a valid linker/nm/strip to use.  */

  /* Maybe we know the right file to use (if not cross).  */
  ld_file_name = 0;
#ifdef DEFAULT_LINKER
  if (selected_linker == USE_BFD_LD || selected_linker == USE_GOLD_LD)
    {
      char *linker_name;
# ifdef HOST_EXECUTABLE_SUFFIX
      int len = (sizeof (DEFAULT_LINKER)
		 - sizeof (HOST_EXECUTABLE_SUFFIX));
      linker_name = NULL;
      if (len > 0)
	{
	  char *default_linker = xstrdup (DEFAULT_LINKER);
	  /* Strip HOST_EXECUTABLE_SUFFIX if DEFAULT_LINKER contains
	     HOST_EXECUTABLE_SUFFIX.  */
	  if (! strcmp (&default_linker[len], HOST_EXECUTABLE_SUFFIX))
	    {
	      default_linker[len] = '\0';
	      linker_name = concat (default_linker,
				    &ld_suffixes[selected_linker][2],
				    HOST_EXECUTABLE_SUFFIX, NULL);
	    }
	}
      if (linker_name == NULL)
# endif
      linker_name = concat (DEFAULT_LINKER,
			    &ld_suffixes[selected_linker][2],
			    NULL);
      if (access (linker_name, X_OK) == 0)
	ld_file_name = linker_name;
    }
  if (ld_file_name == 0 && access (DEFAULT_LINKER, X_OK) == 0)
    ld_file_name = DEFAULT_LINKER;
  if (ld_file_name == 0)
#endif
#ifdef REAL_LD_FILE_NAME
  ld_file_name = find_a_file (&path, REAL_LD_FILE_NAME, X_OK);
  if (ld_file_name == 0)
#endif
  /* Search the (target-specific) compiler dirs for ld'.  */
  ld_file_name = find_a_file (&cpath, real_ld_suffix, X_OK);
  /* Likewise for `collect-ld'.  */
  if (ld_file_name == 0)
    {
      ld_file_name = find_a_file (&cpath, collect_ld_suffix, X_OK);
      use_collect_ld = ld_file_name != 0;
    }
  /* Search the compiler directories for `ld'.  We have protection against
     recursive calls in find_a_file.  */
  if (ld_file_name == 0)
    ld_file_name = find_a_file (&cpath, ld_suffixes[selected_linker], X_OK);
  /* Search the ordinary system bin directories
     for `ld' (if native linking) or `TARGET-ld' (if cross).  */
  if (ld_file_name == 0)
    ld_file_name = find_a_file (&path, full_ld_suffixes[selected_linker], X_OK);

#ifdef REAL_NM_FILE_NAME
  nm_file_name = find_a_file (&path, REAL_NM_FILE_NAME, X_OK);
  if (nm_file_name == 0)
#endif
  nm_file_name = find_a_file (&cpath, gnm_suffix, X_OK);
  if (nm_file_name == 0)
    nm_file_name = find_a_file (&path, full_gnm_suffix, X_OK);
  if (nm_file_name == 0)
    nm_file_name = find_a_file (&cpath, nm_suffix, X_OK);
  if (nm_file_name == 0)
    nm_file_name = find_a_file (&path, full_nm_suffix, X_OK);

#ifdef LDD_SUFFIX
  ldd_file_name = find_a_file (&cpath, ldd_suffix, X_OK);
  if (ldd_file_name == 0)
    ldd_file_name = find_a_file (&path, full_ldd_suffix, X_OK);
#endif

#ifdef REAL_STRIP_FILE_NAME
  strip_file_name = find_a_file (&path, REAL_STRIP_FILE_NAME, X_OK);
  if (strip_file_name == 0)
#endif
  strip_file_name = find_a_file (&cpath, gstrip_suffix, X_OK);
  if (strip_file_name == 0)
    strip_file_name = find_a_file (&path, full_gstrip_suffix, X_OK);
  if (strip_file_name == 0)
    strip_file_name = find_a_file (&cpath, strip_suffix, X_OK);
  if (strip_file_name == 0)
    strip_file_name = find_a_file (&path, full_strip_suffix, X_OK);

  /* Determine the full path name of the C compiler to use.  */
  c_file_name = getenv ("COLLECT_GCC");
  if (c_file_name == 0)
    {
#ifdef CROSS_DIRECTORY_STRUCTURE
      c_file_name = concat (target_machine, "-gcc", NULL);
#else
      c_file_name = "gcc";
#endif
    }

  p = find_a_file (&cpath, c_file_name, X_OK);

  /* Here it should be safe to use the system search path since we should have
     already qualified the name of the compiler when it is needed.  */
  if (p == 0)
    p = find_a_file (&path, c_file_name, X_OK);

  if (p)
    c_file_name = p;

  *ld1++ = *ld2++ = ld_file_name;

  /* Make temp file names.  */
  c_file = make_temp_file (".c");
  o_file = make_temp_file (".o");
#ifdef COLLECT_EXPORT_LIST
  export_file = make_temp_file (".x");
#endif
  if (!debug)
    {
      ldout = make_temp_file (".ld");
      lderrout = make_temp_file (".le");
    }
  *c_ptr++ = c_file_name;
  *c_ptr++ = "-x";
  *c_ptr++ = "c";
  *c_ptr++ = "-c";
  *c_ptr++ = "-o";
  *c_ptr++ = o_file;

#ifdef COLLECT_EXPORT_LIST
  /* Generate a list of directories from LIBPATH.  */
  prefix_from_env ("LIBPATH", &libpath_lib_dirs);
  /* Add to this list also two standard directories where
     AIX loader always searches for libraries.  */
  add_prefix (&libpath_lib_dirs, "/lib");
  add_prefix (&libpath_lib_dirs, "/usr/lib");
#endif

  /* Get any options that the upper GCC wants to pass to the sub-GCC.

     AIX support needs to know if -shared has been specified before
     parsing commandline arguments.  */

  p = getenv ("COLLECT_GCC_OPTIONS");
  while (p && *p)
    {
      const char *q = extract_string (&p);
      if (*q == '-' && (q[1] == 'm' || q[1] == 'f'))
	*c_ptr++ = xstrdup (q);
      if (strcmp (q, "-EL") == 0 || strcmp (q, "-EB") == 0)
	*c_ptr++ = xstrdup (q);
      if (strcmp (q, "-shared") == 0)
	shared_obj = 1;
      if (*q == '-' && q[1] == 'B')
	{
	  *c_ptr++ = xstrdup (q);
	  if (q[2] == 0)
	    {
	      q = extract_string (&p);
	      *c_ptr++ = xstrdup (q);
	    }
	}
    }
  obstack_free (&temporary_obstack, temporary_firstobj);
  *c_ptr++ = "-fno-profile-arcs";
  *c_ptr++ = "-fno-test-coverage";
  *c_ptr++ = "-fno-branch-probabilities";
  *c_ptr++ = "-fno-exceptions";
  *c_ptr++ = "-w";
  *c_ptr++ = "-fno-whole-program";

  /* !!! When GCC calls collect2,
     it does not know whether it is calling collect2 or ld.
     So collect2 cannot meaningfully understand any options
     except those ld understands.
     If you propose to make GCC pass some other option,
     just imagine what will happen if ld is really ld!!!  */

  /* Parse arguments.  Remember output file spec, pass the rest to ld.  */
  /* After the first file, put in the c++ rt0.  */

  first_file = 1;
  while ((arg = *++argv) != (char *) 0)
    {
      *ld1++ = *ld2++ = arg;

      if (arg[0] == '-')
	{
	  switch (arg[1])
	    {
	    case 'd':
	      if (!strcmp (arg, "-debug"))
		{
		  /* Already parsed.  */
		  ld1--;
		  ld2--;
		}
	      if (!strcmp (arg, "-dynamic-linker") && argv[1])
		{
		  ++argv;
		  *ld1++ = *ld2++ = *argv;
		}
	      break;

            case 'f':
	      if (strncmp (arg, "-flto", 5) == 0)
		{
#ifdef ENABLE_LTO
		  /* Do not pass LTO flag to the linker. */
		  ld1--;
		  ld2--;
#else
		  error ("LTO support has not been enabled in this "
			 "configuration");
#endif
		}
	      else if (!use_collect_ld
		       && strncmp (arg, "-fuse-ld=", 9) == 0)
		{
		  /* Do not pass -fuse-ld={bfd|gold} to the linker. */
		  ld1--;
		  ld2--;
		}
#ifdef TARGET_AIX_VERSION
	      else
		{
		  /* File containing a list of input files to process.  */

		  FILE *stream;
                  char buf[MAXPATHLEN + 2];
		  /* Number of additionnal object files.  */
		  int add_nbr = 0;
		  /* Maximum of additionnal object files before vector
		     expansion.  */
		  int add_max = 0;
		  const char *list_filename = arg + 2;

		  /* Accept -fFILENAME and -f FILENAME.  */
		  if (*list_filename == '\0' && argv[1])
		    {
		      ++argv;
		      list_filename = *argv;
		      *ld1++ = *ld2++ = *argv;
		    }

		  stream = fopen (list_filename, "r");
		  if (stream == NULL)
		    fatal_error ("can't open %s: %m", list_filename);

		  while (fgets (buf, sizeof buf, stream) != NULL)
		    {
		      /* Remove end of line.  */
		      int len = strlen (buf);
		      if (len >= 1 && buf[len - 1] =='\n')
			buf[len - 1] = '\0';

		      /* Put on object vector.
			 Note: we only expanse vector here, so we must keep
			 extra space for remaining arguments.  */
		      if (add_nbr >= add_max)
			{
			  int pos =
			    object - CONST_CAST2 (const char **, char **,
						  object_lst);
			  add_max = (add_max == 0) ? 16 : add_max * 2;
			  object_lst = XRESIZEVEC (char *, object_lst,
                                                   object_nbr + add_max);
			  object = CONST_CAST2 (const char **, char **,
						object_lst) + pos;
			  object_nbr += add_max;
			}
		      *object++ = xstrdup (buf);
		      add_nbr++;
		    }
		  fclose (stream);
		}
#endif
              break;

	    case 'l':
	      if (first_file)
		{
		  /* place o_file BEFORE this argument! */
		  first_file = 0;
		  ld2--;
		  *ld2++ = o_file;
		  *ld2++ = arg;
		}
#ifdef COLLECT_EXPORT_LIST
	      {
		/* Resolving full library name.  */
		const char *s = resolve_lib_name (arg+2);

		/* Saving a full library name.  */
		add_to_list (&libs, s);
	      }
#endif
	      break;

#ifdef COLLECT_EXPORT_LIST
	    /* Saving directories where to search for libraries.  */
	    case 'L':
	      add_prefix (&cmdline_lib_dirs, arg+2);
	      break;
#endif

	    case 'o':
	      if (arg[2] == '\0')
		output_file = *ld1++ = *ld2++ = *++argv;
	      else
		output_file = &arg[2];
	      break;

	    case 'r':
	      if (arg[2] == '\0')
		rflag = 1;
	      break;

	    case 's':
	      if (arg[2] == '\0' && do_collecting)
		{
		  /* We must strip after the nm run, otherwise C++ linking
		     will not work.  Thus we strip in the second ld run, or
		     else with strip if there is no second ld run.  */
		  strip_flag = 1;
		  ld1--;
		}
	      break;

	    case 'v':
	      if (arg[2] == '\0')
		verbose = true;
	      break;

	    case '-':
	      if (strcmp (arg, "--no-demangle") == 0)
		{
#ifndef HAVE_LD_DEMANGLE
		  no_demangle = 1;
		  ld1--;
		  ld2--;
#endif
		}
	      else if (strncmp (arg, "--demangle", 10) == 0)
		{
#ifndef HAVE_LD_DEMANGLE
		  no_demangle = 0;
		  if (arg[10] == '=')
		    {
		      enum demangling_styles style
			= cplus_demangle_name_to_style (arg+11);
		      if (style == unknown_demangling)
			error ("unknown demangling style '%s'", arg+11);
		      else
			current_demangling_style = style;
		    }
		  ld1--;
		  ld2--;
#endif
		}
	      else if (strncmp (arg, "--sysroot=", 10) == 0)
		target_system_root = arg + 10;
	      else if (strcmp (arg, "--version") == 0)
		verbose = true;
	      else if (strcmp (arg, "--help") == 0)
		helpflag = true;
	      break;
	    }
	}
      else if ((p = strrchr (arg, '.')) != (char *) 0
	       && (strcmp (p, ".o") == 0 || strcmp (p, ".a") == 0
		   || strcmp (p, ".so") == 0 || strcmp (p, ".lo") == 0
		   || strcmp (p, ".obj") == 0))
	{
	  if (first_file)
	    {
	      first_file = 0;
	      if (p[1] == 'o')
		*ld2++ = o_file;
	      else
		{
		  /* place o_file BEFORE this argument! */
		  ld2--;
		  *ld2++ = o_file;
		  *ld2++ = arg;
		}
	    }
	  if (p[1] == 'o' || p[1] == 'l')
	    *object++ = arg;
#ifdef COLLECT_EXPORT_LIST
	  /* libraries can be specified directly, i.e. without -l flag.  */
	  else
	    {
	      /* Saving a full library name.  */
	      add_to_list (&libs, arg);
	    }
#endif
	}
    }

#ifdef COLLECT_EXPORT_LIST
  /* This is added only for debugging purposes.  */
  if (debug)
    {
      fprintf (stderr, "List of libraries:\n");
      dump_list (stderr, "\t", libs.first);
    }

  /* The AIX linker will discard static constructors in object files if
     nothing else in the file is referenced, so look at them first.  Unless
     we are building a shared object, ignore the eh frame tables, as we
     would otherwise reference them all, hence drag all the corresponding
     objects even if nothing else is referenced.  */
  {
    const char **export_object_lst
      = CONST_CAST2 (const char **, char **, object_lst);

    struct id *list = libs.first;

    /* Compute the filter to use from the current one, do scan, then adjust
       the "current" filter to remove what we just included here.  This will
       control whether we need a first pass link later on or not, and what
       will remain to be scanned there.  */

    scanfilter this_filter = ld1_filter;
#if HAVE_AS_REF
    if (!shared_obj)
      this_filter &= ~SCAN_DWEH;
#endif

    while (export_object_lst < object)
      scan_prog_file (*export_object_lst++, PASS_OBJ, this_filter);

    for (; list; list = list->next)
      scan_prog_file (list->name, PASS_FIRST, this_filter);

    ld1_filter = ld1_filter & ~this_filter;
  }

  if (exports.first)
    {
      char *buf = concat ("-bE:", export_file, NULL);

      *ld1++ = buf;
      *ld2++ = buf;

      exportf = fopen (export_file, "w");
      if (exportf == (FILE *) 0)
	fatal_error ("fopen %s: %m", export_file);
      write_aix_file (exportf, exports.first);
      if (fclose (exportf))
	fatal_error ("fclose %s: %m", export_file);
    }
#endif

  *c_ptr++ = c_file;
  *c_ptr = *ld1 = *object = (char *) 0;

  if (verbose)
    notice ("collect2 version %s\n", version_string);

  if (helpflag)
    {
      printf ("Usage: collect2 [options]\n");
      printf (" Wrap linker and generate constructor code if needed.\n");
      printf (" Options:\n");
      printf ("  -debug          Enable debug output\n");
      printf ("  --help          Display this information\n");
      printf ("  -v, --version   Display this program's version number\n");
      printf ("\n");
      printf ("Overview: http://gcc.gnu.org/onlinedocs/gccint/Collect2.html\n");
      printf ("Report bugs: %s\n", bug_report_url);
      printf ("\n");
    }

  if (debug)
    {
      const char *ptr;
      fprintf (stderr, "ld_file_name        = %s\n",
	       (ld_file_name ? ld_file_name : "not found"));
      fprintf (stderr, "c_file_name         = %s\n",
	       (c_file_name ? c_file_name : "not found"));
      fprintf (stderr, "nm_file_name        = %s\n",
	       (nm_file_name ? nm_file_name : "not found"));
#ifdef LDD_SUFFIX
      fprintf (stderr, "ldd_file_name       = %s\n",
	       (ldd_file_name ? ldd_file_name : "not found"));
#endif
      fprintf (stderr, "strip_file_name     = %s\n",
	       (strip_file_name ? strip_file_name : "not found"));
      fprintf (stderr, "c_file              = %s\n",
	       (c_file ? c_file : "not found"));
      fprintf (stderr, "o_file              = %s\n",
	       (o_file ? o_file : "not found"));

      ptr = getenv ("COLLECT_GCC_OPTIONS");
      if (ptr)
	fprintf (stderr, "COLLECT_GCC_OPTIONS = %s\n", ptr);

      ptr = getenv ("COLLECT_GCC");
      if (ptr)
	fprintf (stderr, "COLLECT_GCC         = %s\n", ptr);

      ptr = getenv ("COMPILER_PATH");
      if (ptr)
	fprintf (stderr, "COMPILER_PATH       = %s\n", ptr);

      ptr = getenv (LIBRARY_PATH_ENV);
      if (ptr)
	fprintf (stderr, "%-20s= %s\n", LIBRARY_PATH_ENV, ptr);

      fprintf (stderr, "\n");
    }

  /* Load the program, searching all libraries and attempting to provide
     undefined symbols from repository information.

     If -r or they will be run via some other method, do not build the
     constructor or destructor list, just return now.  */
  {
    bool early_exit
      = rflag || (! DO_COLLECT_EXPORT_LIST && ! do_collecting);

    /* Perform the first pass link now, if we're about to exit or if we need
       to scan for things we haven't collected yet before pursuing further.

       On AIX, the latter typically includes nothing for shared objects or
       frame tables for an executable, out of what the required early scan on
       objects and libraries has performed above.  In the !shared_obj case, we
       expect the relevant tables to be dragged together with their associated
       functions from precise cross reference insertions by the compiler.  */

    if (early_exit || ld1_filter != SCAN_NOTHING)
      do_tlink (ld1_argv, object_lst);

    if (early_exit)
      {
#ifdef COLLECT_EXPORT_LIST
	/* Make sure we delete the export file we may have created.  */
	if (export_file != 0 && export_file[0])
	  maybe_unlink (export_file);
#endif
	if (lto_mode != LTO_MODE_NONE)
	  maybe_run_lto_and_relink (ld1_argv, object_lst, object, false);
	else
	  post_ld_pass (false);

	maybe_unlink (c_file);
	maybe_unlink (o_file);
	return 0;
      }
  }

  /* Unless we have done it all already, examine the namelist and search for
     static constructors and destructors to call.  Write the constructor and
     destructor tables to a .s file and reload.  */

  if (ld1_filter != SCAN_NOTHING)
    scan_prog_file (output_file, PASS_FIRST, ld1_filter);

#ifdef SCAN_LIBRARIES
  scan_libraries (output_file);
#endif

  if (debug)
    {
      notice_translated (ngettext ("%d constructor found\n",
                                   "%d constructors found\n",
                                   constructors.number),
                         constructors.number);
      notice_translated (ngettext ("%d destructor found\n",
                                   "%d destructors found\n",
                                   destructors.number),
                         destructors.number);
      notice_translated (ngettext ("%d frame table found\n",
                                   "%d frame tables found\n",
				   frame_tables.number),
                         frame_tables.number);
    }

  /* If the scan exposed nothing of special interest, there's no need to
     generate the glue code and relink so return now.  */

  if (constructors.number == 0 && destructors.number == 0
      && frame_tables.number == 0
#if defined (SCAN_LIBRARIES) || defined (COLLECT_EXPORT_LIST)
      /* If we will be running these functions ourselves, we want to emit
	 stubs into the shared library so that we do not have to relink
	 dependent programs when we add static objects.  */
      && ! shared_obj
#endif
      )
    {
      /* Do tlink without additional code generation now if we didn't
	 do it earlier for scanning purposes.  */
      if (ld1_filter == SCAN_NOTHING)
	do_tlink (ld1_argv, object_lst);

      if (lto_mode)
        maybe_run_lto_and_relink (ld1_argv, object_lst, object, false);

      /* Strip now if it was requested on the command line.  */
      if (strip_flag)
	{
	  char **real_strip_argv = XCNEWVEC (char *, 3);
	  const char ** strip_argv = CONST_CAST2 (const char **, char **,
						  real_strip_argv);

	  strip_argv[0] = strip_file_name;
	  strip_argv[1] = output_file;
	  strip_argv[2] = (char *) 0;
	  fork_execute ("strip", real_strip_argv, false);
	}

#ifdef COLLECT_EXPORT_LIST
      maybe_unlink (export_file);
#endif
      post_ld_pass (false);

      maybe_unlink (c_file);
      maybe_unlink (o_file);
      return 0;
    }

  /* Sort ctor and dtor lists by priority.  */
  sort_ids (&constructors);
  sort_ids (&destructors);

  maybe_unlink (output_file);
  outf = fopen (c_file, "w");
  if (outf == (FILE *) 0)
    fatal_error ("fopen %s: %m", c_file);

  write_c_file (outf, c_file);

  if (fclose (outf))
    fatal_error ("fclose %s: %m", c_file);

  /* Tell the linker that we have initializer and finalizer functions.  */
#ifdef LD_INIT_SWITCH
#ifdef COLLECT_EXPORT_LIST
  *ld2++ = concat (LD_INIT_SWITCH, ":", initname, ":", fininame, NULL);
#else
  *ld2++ = LD_INIT_SWITCH;
  *ld2++ = initname;
  *ld2++ = LD_FINI_SWITCH;
  *ld2++ = fininame;
#endif
#endif

#ifdef COLLECT_EXPORT_LIST
  if (shared_obj)
    {
      /* If we did not add export flag to link arguments before, add it to
	 second link phase now.  No new exports should have been added.  */
      if (! exports.first)
	*ld2++ = concat ("-bE:", export_file, NULL);

#ifdef TARGET_AIX_VERSION
      add_to_list (&exports, aix_shared_initname);
      add_to_list (&exports, aix_shared_fininame);
#endif

#ifndef LD_INIT_SWITCH
      add_to_list (&exports, initname);
      add_to_list (&exports, fininame);
      add_to_list (&exports, "_GLOBAL__DI");
      add_to_list (&exports, "_GLOBAL__DD");
#endif
      exportf = fopen (export_file, "w");
      if (exportf == (FILE *) 0)
	fatal_error ("fopen %s: %m", export_file);
      write_aix_file (exportf, exports.first);
      if (fclose (exportf))
	fatal_error ("fclose %s: %m", export_file);
    }
#endif

  /* End of arguments to second link phase.  */
  *ld2 = (char*) 0;

  if (debug)
    {
      fprintf (stderr, "\n========== output_file = %s, c_file = %s\n",
	       output_file, c_file);
      write_c_file (stderr, "stderr");
      fprintf (stderr, "========== end of c_file\n\n");
#ifdef COLLECT_EXPORT_LIST
      fprintf (stderr, "\n========== export_file = %s\n", export_file);
      write_aix_file (stderr, exports.first);
      fprintf (stderr, "========== end of export_file\n\n");
#endif
    }

  /* Assemble the constructor and destructor tables.
     Link the tables in with the rest of the program.  */

  fork_execute ("gcc",  c_argv, at_file_supplied);
#ifdef COLLECT_EXPORT_LIST
  /* On AIX we must call tlink because of possible templates resolution.  */
  do_tlink (ld2_argv, object_lst);

  if (lto_mode)
    maybe_run_lto_and_relink (ld2_argv, object_lst, object, false);
#else
  /* Otherwise, simply call ld because tlink is already done.  */
  if (lto_mode)
    maybe_run_lto_and_relink (ld2_argv, object_lst, object, true);
  else
    {
      fork_execute ("ld", ld2_argv, HAVE_GNU_LD && at_file_supplied);
      post_ld_pass (false);
    }

  /* Let scan_prog_file do any final mods (OSF/rose needs this for
     constructors/destructors in shared libraries.  */
  scan_prog_file (output_file, PASS_SECOND, SCAN_ALL);
#endif

  maybe_unlink (c_file);
  maybe_unlink (o_file);

#ifdef COLLECT_EXPORT_LIST
  maybe_unlink (export_file);
#endif

  return 0;
}


/* Unlink FILE unless we are debugging or this is the output_file
   and we may not unlink it.  */

void
maybe_unlink (const char *file)
{
  if (debug)
    {
      notice ("[Leaving %s]\n", file);
      return;
    }

  if (file == output_file && !may_unlink_output_file)
    return;

  unlink_if_ordinary (file);
}

/* Call maybe_unlink on the NULL-terminated list, FILE_LIST.  */

static void
maybe_unlink_list (char **file_list)
{
  char **tmp = file_list;

  while (*tmp)
    maybe_unlink (*(tmp++));
}


static long sequence_number = 0;

/* Add a name to a linked list.  */

static void
add_to_list (struct head *head_ptr, const char *name)
{
  struct id *newid
    = (struct id *) xcalloc (sizeof (struct id) + strlen (name), 1);
  struct id *p;
  strcpy (newid->name, name);

  if (head_ptr->first)
    head_ptr->last->next = newid;
  else
    head_ptr->first = newid;

  /* Check for duplicate symbols.  */
  for (p = head_ptr->first;
       strcmp (name, p->name) != 0;
       p = p->next)
    ;
  if (p != newid)
    {
      head_ptr->last->next = 0;
      free (newid);
      return;
    }

  newid->sequence = ++sequence_number;
  head_ptr->last = newid;
  head_ptr->number++;
}

/* Grab the init priority number from an init function name that
   looks like "_GLOBAL_.I.12345.foo".  */

static int
extract_init_priority (const char *name)
{
  int pos = 0, pri;

#ifdef TARGET_AIX_VERSION
  /* Run dependent module initializers before any constructors in this
     module.  */
  switch (is_ctor_dtor (name))
    {
    case SYM_AIXI:
    case SYM_AIXD:
      return INT_MIN;
    default:
      break;
    }
#endif

  while (name[pos] == '_')
    ++pos;
  pos += 10; /* strlen ("GLOBAL__X_") */

  /* Extract init_p number from ctor/dtor name.  */
  pri = atoi (name + pos);
  return pri ? pri : DEFAULT_INIT_PRIORITY;
}

/* Insertion sort the ids from ctor/dtor list HEAD_PTR in descending order.
   ctors will be run from right to left, dtors from left to right.  */

static void
sort_ids (struct head *head_ptr)
{
  /* id holds the current element to insert.  id_next holds the next
     element to insert.  id_ptr iterates through the already sorted elements
     looking for the place to insert id.  */
  struct id *id, *id_next, **id_ptr;

  id = head_ptr->first;

  /* We don't have any sorted elements yet.  */
  head_ptr->first = NULL;

  for (; id; id = id_next)
    {
      id_next = id->next;
      id->sequence = extract_init_priority (id->name);

      for (id_ptr = &(head_ptr->first); ; id_ptr = &((*id_ptr)->next))
	if (*id_ptr == NULL
	    /* If the sequence numbers are the same, we put the id from the
	       file later on the command line later in the list.  */
	    || id->sequence > (*id_ptr)->sequence
	    /* Hack: do lexical compare, too.
	    || (id->sequence == (*id_ptr)->sequence
		&& strcmp (id->name, (*id_ptr)->name) > 0) */
	    )
	  {
	    id->next = *id_ptr;
	    *id_ptr = id;
	    break;
	  }
    }

  /* Now set the sequence numbers properly so write_c_file works.  */
  for (id = head_ptr->first; id; id = id->next)
    id->sequence = ++sequence_number;
}

/* Write: `prefix', the names on list LIST, `suffix'.  */

static void
write_list (FILE *stream, const char *prefix, struct id *list)
{
  while (list)
    {
      fprintf (stream, "%sx%d,\n", prefix, list->sequence);
      list = list->next;
    }
}

#ifdef COLLECT_EXPORT_LIST
/* This function is really used only on AIX, but may be useful.  */
#if 0
static int
is_in_list (const char *prefix, struct id *list)
{
  while (list)
    {
      if (!strcmp (prefix, list->name)) return 1;
      list = list->next;
    }
    return 0;
}
#endif
#endif /* COLLECT_EXPORT_LIST */

/* Added for debugging purpose.  */
#ifdef COLLECT_EXPORT_LIST
static void
dump_list (FILE *stream, const char *prefix, struct id *list)
{
  while (list)
    {
      fprintf (stream, "%s%s,\n", prefix, list->name);
      list = list->next;
    }
}
#endif

#if 0
static void
dump_prefix_list (FILE *stream, const char *prefix, struct prefix_list *list)
{
  while (list)
    {
      fprintf (stream, "%s%s,\n", prefix, list->prefix);
      list = list->next;
    }
}
#endif

static void
write_list_with_asm (FILE *stream, const char *prefix, struct id *list)
{
  while (list)
    {
      fprintf (stream, "%sx%d __asm__ (\"%s\");\n",
	       prefix, list->sequence, list->name);
      list = list->next;
    }
}

/* Write out the constructor and destructor tables statically (for a shared
   object), along with the functions to execute them.  */

static void
write_c_file_stat (FILE *stream, const char *name ATTRIBUTE_UNUSED)
{
  const char *p, *q;
  char *prefix, *r;
  int frames = (frame_tables.number > 0);

  /* Figure out name of output_file, stripping off .so version.  */
  q = p = lbasename (output_file);

  while (q)
    {
      q = strchr (q,'.');
      if (q == 0)
	{
	  q = p + strlen (p);
	  break;
	}
      else
	{
	  if (filename_ncmp (q, SHLIB_SUFFIX, strlen (SHLIB_SUFFIX)) == 0)
	    {
	      q += strlen (SHLIB_SUFFIX);
	      break;
	    }
	  else
	    q++;
	}
    }
  /* q points to null at end of the string (or . of the .so version) */
  prefix = XNEWVEC (char, q - p + 1);
  strncpy (prefix, p, q - p);
  prefix[q - p] = 0;
  for (r = prefix; *r; r++)
    if (!ISALNUM ((unsigned char)*r))
      *r = '_';
  if (debug)
    notice ("\nwrite_c_file - output name is %s, prefix is %s\n",
	    output_file, prefix);

  initname = concat ("_GLOBAL__FI_", prefix, NULL);
  fininame = concat ("_GLOBAL__FD_", prefix, NULL);
#ifdef TARGET_AIX_VERSION
  aix_shared_initname = concat ("_GLOBAL__AIXI_", prefix, NULL);
  aix_shared_fininame = concat ("_GLOBAL__AIXD_", prefix, NULL);
#endif

  free (prefix);

  /* Write the tables as C code.  */

  /* This count variable is used to prevent multiple calls to the
     constructors/destructors.
     This guard against multiple calls is important on AIX as the initfini
     functions are deliberately invoked multiple times as part of the
     mechanisms GCC uses to order constructors across different dependent
     shared libraries (see config/rs6000/aix.h).
   */
  fprintf (stream, "static int count;\n");
  fprintf (stream, "typedef void entry_pt();\n");
  write_list_with_asm (stream, "extern entry_pt ", constructors.first);

  if (frames)
    {
      write_list_with_asm (stream, "extern void *", frame_tables.first);

      fprintf (stream, "\tstatic void *frame_table[] = {\n");
      write_list (stream, "\t\t&", frame_tables.first);
      fprintf (stream, "\t0\n};\n");

      /* This must match what's in frame.h.  */
      fprintf (stream, "struct object {\n");
      fprintf (stream, "  void *pc_begin;\n");
      fprintf (stream, "  void *pc_end;\n");
      fprintf (stream, "  void *fde_begin;\n");
      fprintf (stream, "  void *fde_array;\n");
      fprintf (stream, "  __SIZE_TYPE__ count;\n");
      fprintf (stream, "  struct object *next;\n");
      fprintf (stream, "};\n");

      fprintf (stream, "extern void __register_frame_info_table (void *, struct object *);\n");
      fprintf (stream, "extern void *__deregister_frame_info (void *);\n");

      fprintf (stream, "static void reg_frame () {\n");
      fprintf (stream, "\tstatic struct object ob;\n");
      fprintf (stream, "\t__register_frame_info_table (frame_table, &ob);\n");
      fprintf (stream, "\t}\n");

      fprintf (stream, "static void dereg_frame () {\n");
      fprintf (stream, "\t__deregister_frame_info (frame_table);\n");
      fprintf (stream, "\t}\n");
    }

  fprintf (stream, "void %s() {\n", initname);
  if (constructors.number > 0 || frames)
    {
      fprintf (stream, "\tstatic entry_pt *ctors[] = {\n");
      write_list (stream, "\t\t", constructors.first);
      if (frames)
	fprintf (stream, "\treg_frame,\n");
      fprintf (stream, "\t};\n");
      fprintf (stream, "\tentry_pt **p;\n");
      fprintf (stream, "\tif (count++ != 0) return;\n");
      fprintf (stream, "\tp = ctors + %d;\n", constructors.number + frames);
      fprintf (stream, "\twhile (p > ctors) (*--p)();\n");
    }
  else
    fprintf (stream, "\t++count;\n");
  fprintf (stream, "}\n");
  write_list_with_asm (stream, "extern entry_pt ", destructors.first);
  fprintf (stream, "void %s() {\n", fininame);
  if (destructors.number > 0 || frames)
    {
      fprintf (stream, "\tstatic entry_pt *dtors[] = {\n");
      write_list (stream, "\t\t", destructors.first);
      if (frames)
	fprintf (stream, "\tdereg_frame,\n");
      fprintf (stream, "\t};\n");
      fprintf (stream, "\tentry_pt **p;\n");
      fprintf (stream, "\tif (--count != 0) return;\n");
      fprintf (stream, "\tp = dtors;\n");
      fprintf (stream, "\twhile (p < dtors + %d) (*p++)();\n",
	       destructors.number + frames);
    }
  fprintf (stream, "}\n");

  if (shared_obj)
    {
      COLLECT_SHARED_INIT_FUNC (stream, initname);
      COLLECT_SHARED_FINI_FUNC (stream, fininame);
    }
}

/* Write the constructor/destructor tables.  */

#ifndef LD_INIT_SWITCH
static void
write_c_file_glob (FILE *stream, const char *name ATTRIBUTE_UNUSED)
{
  /* Write the tables as C code.  */

  int frames = (frame_tables.number > 0);

  fprintf (stream, "typedef void entry_pt();\n\n");

  write_list_with_asm (stream, "extern entry_pt ", constructors.first);

  if (frames)
    {
      write_list_with_asm (stream, "extern void *", frame_tables.first);

      fprintf (stream, "\tstatic void *frame_table[] = {\n");
      write_list (stream, "\t\t&", frame_tables.first);
      fprintf (stream, "\t0\n};\n");

      /* This must match what's in frame.h.  */
      fprintf (stream, "struct object {\n");
      fprintf (stream, "  void *pc_begin;\n");
      fprintf (stream, "  void *pc_end;\n");
      fprintf (stream, "  void *fde_begin;\n");
      fprintf (stream, "  void *fde_array;\n");
      fprintf (stream, "  __SIZE_TYPE__ count;\n");
      fprintf (stream, "  struct object *next;\n");
      fprintf (stream, "};\n");

      fprintf (stream, "extern void __register_frame_info_table (void *, struct object *);\n");
      fprintf (stream, "extern void *__deregister_frame_info (void *);\n");

      fprintf (stream, "static void reg_frame () {\n");
      fprintf (stream, "\tstatic struct object ob;\n");
      fprintf (stream, "\t__register_frame_info_table (frame_table, &ob);\n");
      fprintf (stream, "\t}\n");

      fprintf (stream, "static void dereg_frame () {\n");
      fprintf (stream, "\t__deregister_frame_info (frame_table);\n");
      fprintf (stream, "\t}\n");
    }

  fprintf (stream, "\nentry_pt * __CTOR_LIST__[] = {\n");
  fprintf (stream, "\t(entry_pt *) %d,\n", constructors.number + frames);
  write_list (stream, "\t", constructors.first);
  if (frames)
    fprintf (stream, "\treg_frame,\n");
  fprintf (stream, "\t0\n};\n\n");

  write_list_with_asm (stream, "extern entry_pt ", destructors.first);

  fprintf (stream, "\nentry_pt * __DTOR_LIST__[] = {\n");
  fprintf (stream, "\t(entry_pt *) %d,\n", destructors.number + frames);
  write_list (stream, "\t", destructors.first);
  if (frames)
    fprintf (stream, "\tdereg_frame,\n");
  fprintf (stream, "\t0\n};\n\n");

  fprintf (stream, "extern entry_pt %s;\n", NAME__MAIN);
  fprintf (stream, "entry_pt *__main_reference = %s;\n\n", NAME__MAIN);
}
#endif /* ! LD_INIT_SWITCH */

static void
write_c_file (FILE *stream, const char *name)
{
#ifndef LD_INIT_SWITCH
  if (! shared_obj)
    write_c_file_glob (stream, name);
  else
#endif
    write_c_file_stat (stream, name);
}

#ifdef COLLECT_EXPORT_LIST
static void
write_aix_file (FILE *stream, struct id *list)
{
  for (; list; list = list->next)
    {
      fputs (list->name, stream);
      putc ('\n', stream);
    }
}
#endif

#ifdef OBJECT_FORMAT_NONE

/* Check to make sure the file is an LTO object file.  */

static bool
maybe_lto_object_file (const char *prog_name)
{
  FILE *f;
  unsigned char buf[4];
  int i;

  static unsigned char elfmagic[4] = { 0x7f, 'E', 'L', 'F' };
  static unsigned char coffmagic[2] = { 0x4c, 0x01 };
  static unsigned char coffmagic_x64[2] = { 0x64, 0x86 };
  static unsigned char machomagic[4][4] = {
    { 0xcf, 0xfa, 0xed, 0xfe },
    { 0xce, 0xfa, 0xed, 0xfe },
    { 0xfe, 0xed, 0xfa, 0xcf },
    { 0xfe, 0xed, 0xfa, 0xce }
  };

  f = fopen (prog_name, "rb");
  if (f == NULL)
    return false;
  if (fread (buf, sizeof (buf), 1, f) != 1)
    buf[0] = 0;
  fclose (f);

  if (memcmp (buf, elfmagic, sizeof (elfmagic)) == 0
      || memcmp (buf, coffmagic, sizeof (coffmagic)) == 0
      || memcmp (buf, coffmagic_x64, sizeof (coffmagic_x64)) == 0)
    return true;
  for (i = 0; i < 4; i++)
    if (memcmp (buf, machomagic[i], sizeof (machomagic[i])) == 0)
      return true;

  return false;
}

/* Generic version to scan the name list of the loaded program for
   the symbols g++ uses for static constructors and destructors.  */

static void
scan_prog_file (const char *prog_name, scanpass which_pass,
		scanfilter filter)
{
  void (*int_handler) (int);
#ifdef SIGQUIT
  void (*quit_handler) (int);
#endif
  char *real_nm_argv[4];
  const char **nm_argv = CONST_CAST2 (const char **, char**, real_nm_argv);
  int argc = 0;
  struct pex_obj *pex;
  const char *errmsg;
  int err;
  char *p, buf[1024];
  FILE *inf;
  int found_lto = 0;

  if (which_pass == PASS_SECOND)
    return;

  /* LTO objects must be in a known format.  This check prevents
     us from accepting an archive containing LTO objects, which
     gcc cannot currently handle.  */
  if (which_pass == PASS_LTOINFO && !maybe_lto_object_file (prog_name))
    return;

  /* If we do not have an `nm', complain.  */
  if (nm_file_name == 0)
    fatal_error ("cannot find 'nm'");

  nm_argv[argc++] = nm_file_name;
  if (NM_FLAGS[0] != '\0')
    nm_argv[argc++] = NM_FLAGS;

  nm_argv[argc++] = prog_name;
  nm_argv[argc++] = (char *) 0;

  /* Trace if needed.  */
  if (verbose)
    {
      const char **p_argv;
      const char *str;

      for (p_argv = &nm_argv[0]; (str = *p_argv) != (char *) 0; p_argv++)
	fprintf (stderr, " %s", str);

      fprintf (stderr, "\n");
    }

  fflush (stdout);
  fflush (stderr);

  pex = pex_init (PEX_USE_PIPES, "collect2", NULL);
  if (pex == NULL)
    fatal_error ("pex_init failed: %m");

  errmsg = pex_run (pex, 0, nm_file_name, real_nm_argv, NULL, HOST_BIT_BUCKET,
		    &err);
  if (errmsg != NULL)
    {
      if (err != 0)
	{
	  errno = err;
	  fatal_error ("%s: %m", _(errmsg));
	}
      else
	fatal_error (errmsg);
    }

  int_handler  = (void (*) (int)) signal (SIGINT,  SIG_IGN);
#ifdef SIGQUIT
  quit_handler = (void (*) (int)) signal (SIGQUIT, SIG_IGN);
#endif

  inf = pex_read_output (pex, 0);
  if (inf == NULL)
    fatal_error ("can't open nm output: %m");

  if (debug)
    {
      if (which_pass == PASS_LTOINFO)
        fprintf (stderr, "\nnm output with LTO info marker symbol.\n");
      else
        fprintf (stderr, "\nnm output with constructors/destructors.\n");
    }

  /* Read each line of nm output.  */
  while (fgets (buf, sizeof buf, inf) != (char *) 0)
    {
      int ch, ch2;
      char *name, *end;

      if (debug)
        fprintf (stderr, "\t%s\n", buf);

      if (which_pass == PASS_LTOINFO)
        {
          if (found_lto)
            continue;

          /* Look for the LTO info marker symbol, and add filename to
             the LTO objects list if found.  */
          for (p = buf; (ch = *p) != '\0' && ch != '\n'; p++)
            if (ch == ' '  && p[1] == '_' && p[2] == '_'
		&& (strncmp (p + (p[3] == '_' ? 2 : 1), "__gnu_lto_v1", 12) == 0)
		&& ISSPACE (p[p[3] == '_' ? 14 : 13]))
              {
                add_lto_object (&lto_objects, prog_name);

                /* We need to read all the input, so we can't just
                   return here.  But we can avoid useless work.  */
                found_lto = 1;

                break;
              }

	  continue;
        }

      /* If it contains a constructor or destructor name, add the name
	 to the appropriate list unless this is a kind of symbol we're
	 not supposed to even consider.  */

      for (p = buf; (ch = *p) != '\0' && ch != '\n' && ch != '_'; p++)
	if (ch == ' ' && p[1] == 'U' && p[2] == ' ')
	  break;

      if (ch != '_')
	continue;

      name = p;
      /* Find the end of the symbol name.
	 Do not include `|', because Encore nm can tack that on the end.  */
      for (end = p; (ch2 = *end) != '\0' && !ISSPACE (ch2) && ch2 != '|';
	   end++)
	continue;


      *end = '\0';

      switch (is_ctor_dtor (name))
	{
	case SYM_CTOR:
	  if (! (filter & SCAN_CTOR))
	    break;
	  if (which_pass != PASS_LIB)
	    add_to_list (&constructors, name);
	  break;

	case SYM_DTOR:
	  if (! (filter & SCAN_DTOR))
	    break;
	  if (which_pass != PASS_LIB)
	    add_to_list (&destructors, name);
	  break;

	case SYM_INIT:
	  if (! (filter & SCAN_INIT))
	    break;
	  if (which_pass != PASS_LIB)
	    fatal_error ("init function found in object %s", prog_name);
#ifndef LD_INIT_SWITCH
	  add_to_list (&constructors, name);
#endif
	  break;

	case SYM_FINI:
	  if (! (filter & SCAN_FINI))
	    break;
	  if (which_pass != PASS_LIB)
	    fatal_error ("fini function found in object %s", prog_name);
#ifndef LD_FINI_SWITCH
	  add_to_list (&destructors, name);
#endif
	  break;

	case SYM_DWEH:
	  if (! (filter & SCAN_DWEH))
	    break;
	  if (which_pass != PASS_LIB)
	    add_to_list (&frame_tables, name);
	  break;

	default:		/* not a constructor or destructor */
	  continue;
	}
    }

  if (debug)
    fprintf (stderr, "\n");

  do_wait (nm_file_name, pex);

  signal (SIGINT,  int_handler);
#ifdef SIGQUIT
  signal (SIGQUIT, quit_handler);
#endif
}

#ifdef LDD_SUFFIX

/* Use the List Dynamic Dependencies program to find shared libraries that
   the output file depends upon and their initialization/finalization
   routines, if any.  */

static void
scan_libraries (const char *prog_name)
{
  static struct head libraries;		/* list of shared libraries found */
  struct id *list;
  void (*int_handler) (int);
#ifdef SIGQUIT
  void (*quit_handler) (int);
#endif
  char *real_ldd_argv[4];
  const char **ldd_argv = CONST_CAST2 (const char **, char **, real_ldd_argv);
  int argc = 0;
  struct pex_obj *pex;
  const char *errmsg;
  int err;
  char buf[1024];
  FILE *inf;

  /* If we do not have an `ldd', complain.  */
  if (ldd_file_name == 0)
    {
      error ("cannot find 'ldd'");
      return;
    }

  ldd_argv[argc++] = ldd_file_name;
  ldd_argv[argc++] = prog_name;
  ldd_argv[argc++] = (char *) 0;

  /* Trace if needed.  */
  if (verbose)
    {
      const char **p_argv;
      const char *str;

      for (p_argv = &ldd_argv[0]; (str = *p_argv) != (char *) 0; p_argv++)
	fprintf (stderr, " %s", str);

      fprintf (stderr, "\n");
    }

  fflush (stdout);
  fflush (stderr);

  pex = pex_init (PEX_USE_PIPES, "collect2", NULL);
  if (pex == NULL)
    fatal_error ("pex_init failed: %m");

  errmsg = pex_run (pex, 0, ldd_file_name, real_ldd_argv, NULL, NULL, &err);
  if (errmsg != NULL)
    {
      if (err != 0)
	{
	  errno = err;
	  fatal_error ("%s: %m", _(errmsg));
	}
      else
	fatal_error (errmsg);
    }

  int_handler  = (void (*) (int)) signal (SIGINT,  SIG_IGN);
#ifdef SIGQUIT
  quit_handler = (void (*) (int)) signal (SIGQUIT, SIG_IGN);
#endif

  inf = pex_read_output (pex, 0);
  if (inf == NULL)
    fatal_error ("can't open ldd output: %m");

  if (debug)
    notice ("\nldd output with constructors/destructors.\n");

  /* Read each line of ldd output.  */
  while (fgets (buf, sizeof buf, inf) != (char *) 0)
    {
      int ch2;
      char *name, *end, *p = buf;

      /* Extract names of libraries and add to list.  */
      PARSE_LDD_OUTPUT (p);
      if (p == 0)
	continue;

      name = p;
      if (strncmp (name, "not found", sizeof ("not found") - 1) == 0)
	fatal_error ("dynamic dependency %s not found", buf);

      /* Find the end of the symbol name.  */
      for (end = p;
	   (ch2 = *end) != '\0' && ch2 != '\n' && !ISSPACE (ch2) && ch2 != '|';
	   end++)
	continue;
      *end = '\0';

      if (access (name, R_OK) == 0)
	add_to_list (&libraries, name);
      else
	fatal_error ("unable to open dynamic dependency '%s'", buf);

      if (debug)
	fprintf (stderr, "\t%s\n", buf);
    }
  if (debug)
    fprintf (stderr, "\n");

  do_wait (ldd_file_name, pex);

  signal (SIGINT,  int_handler);
#ifdef SIGQUIT
  signal (SIGQUIT, quit_handler);
#endif

  /* Now iterate through the library list adding their symbols to
     the list.  */
  for (list = libraries.first; list; list = list->next)
    scan_prog_file (list->name, PASS_LIB, SCAN_ALL);
}

#endif /* LDD_SUFFIX */

#endif /* OBJECT_FORMAT_NONE */


/*
 * COFF specific stuff.
 */

#ifdef OBJECT_FORMAT_COFF

#if defined (EXTENDED_COFF)

#   define GCC_SYMBOLS(X)	(SYMHEADER (X).isymMax + SYMHEADER (X).iextMax)
#   define GCC_SYMENT		SYMR
#   define GCC_OK_SYMBOL(X)	((X).st == stProc || (X).st == stGlobal)
#   define GCC_SYMINC(X)	(1)
#   define GCC_SYMZERO(X)	(SYMHEADER (X).isymMax)
#   define GCC_CHECK_HDR(X)	(PSYMTAB (X) != 0)

#else

#   define GCC_SYMBOLS(X)	(HEADER (ldptr).f_nsyms)
#   define GCC_SYMENT		SYMENT
#   if defined (C_WEAKEXT)
#     define GCC_OK_SYMBOL(X) \
       (((X).n_sclass == C_EXT || (X).n_sclass == C_WEAKEXT) && \
	((X).n_scnum > N_UNDEF) && \
	(aix64_flag \
	 || (((X).n_type & N_TMASK) == (DT_NON << N_BTSHFT) \
	     || ((X).n_type & N_TMASK) == (DT_FCN << N_BTSHFT))))
#     define GCC_UNDEF_SYMBOL(X) \
       (((X).n_sclass == C_EXT || (X).n_sclass == C_WEAKEXT) && \
	((X).n_scnum == N_UNDEF))
#   else
#     define GCC_OK_SYMBOL(X) \
       (((X).n_sclass == C_EXT) && \
	((X).n_scnum > N_UNDEF) && \
	(aix64_flag \
	 || (((X).n_type & N_TMASK) == (DT_NON << N_BTSHFT) \
	     || ((X).n_type & N_TMASK) == (DT_FCN << N_BTSHFT))))
#     define GCC_UNDEF_SYMBOL(X) \
       (((X).n_sclass == C_EXT) && ((X).n_scnum == N_UNDEF))
#   endif
#   define GCC_SYMINC(X)	((X).n_numaux+1)
#   define GCC_SYMZERO(X)	0

/* 0757 = U803XTOCMAGIC (AIX 4.3) and 0767 = U64_TOCMAGIC (AIX V5) */
#if TARGET_AIX_VERSION >= 51
#   define GCC_CHECK_HDR(X) \
     (((HEADER (X).f_magic == U802TOCMAGIC && ! aix64_flag) \
       || (HEADER (X).f_magic == 0767 && aix64_flag)) \
      && !(HEADER (X).f_flags & F_LOADONLY))
#else
#   define GCC_CHECK_HDR(X) \
     (((HEADER (X).f_magic == U802TOCMAGIC && ! aix64_flag) \
       || (HEADER (X).f_magic == 0757 && aix64_flag)) \
      && !(HEADER (X).f_flags & F_LOADONLY))
#endif

#endif

#ifdef COLLECT_EXPORT_LIST
/* Array of standard AIX libraries which should not
   be scanned for ctors/dtors.  */
static const char *const aix_std_libs[] = {
  "/unix",
  "/lib/libc.a",
  "/lib/libm.a",
  "/lib/libc_r.a",
  "/lib/libm_r.a",
  "/usr/lib/libc.a",
  "/usr/lib/libm.a",
  "/usr/lib/libc_r.a",
  "/usr/lib/libm_r.a",
  "/usr/lib/threads/libc.a",
  "/usr/ccs/lib/libc.a",
  "/usr/ccs/lib/libm.a",
  "/usr/ccs/lib/libc_r.a",
  "/usr/ccs/lib/libm_r.a",
  NULL
};

/* This function checks the filename and returns 1
   if this name matches the location of a standard AIX library.  */
static int ignore_library (const char *);
static int
ignore_library (const char *name)
{
  const char *const *p;
  size_t length;

  if (target_system_root[0] != '\0')
    {
      length = strlen (target_system_root);
      if (strncmp (name, target_system_root, length) != 0)
	return 0;
      name += length;
    }
  for (p = &aix_std_libs[0]; *p != NULL; ++p)
    if (strcmp (name, *p) == 0)
      return 1;
  return 0;
}
#endif /* COLLECT_EXPORT_LIST */

#if defined (HAVE_DECL_LDGETNAME) && !HAVE_DECL_LDGETNAME
extern char *ldgetname (LDFILE *, GCC_SYMENT *);
#endif

/* COFF version to scan the name list of the loaded program for
   the symbols g++ uses for static constructors and destructors.  */

static void
scan_prog_file (const char *prog_name, scanpass which_pass,
		scanfilter filter)
{
  LDFILE *ldptr = NULL;
  int sym_index, sym_count;
  int is_shared = 0;

  if (which_pass != PASS_FIRST && which_pass != PASS_OBJ)
    return;

#ifdef COLLECT_EXPORT_LIST
  /* We do not need scanning for some standard C libraries.  */
  if (which_pass == PASS_FIRST && ignore_library (prog_name))
    return;

  /* On AIX we have a loop, because there is not much difference
     between an object and an archive. This trick allows us to
     eliminate scan_libraries() function.  */
  do
    {
#endif
      /* Some platforms (e.g. OSF4) declare ldopen as taking a
	 non-const char * filename parameter, even though it will not
	 modify that string.  So we must cast away const-ness here,
	 using CONST_CAST to prevent complaints from -Wcast-qual.  */
      if ((ldptr = ldopen (CONST_CAST (char *, prog_name), ldptr)) != NULL)
	{
	  if (! MY_ISCOFF (HEADER (ldptr).f_magic))
	    fatal_error ("%s: not a COFF file", prog_name);

	  if (GCC_CHECK_HDR (ldptr))
	    {
	      sym_count = GCC_SYMBOLS (ldptr);
	      sym_index = GCC_SYMZERO (ldptr);

#ifdef COLLECT_EXPORT_LIST
	      /* Is current archive member a shared object?  */
	      is_shared = HEADER (ldptr).f_flags & F_SHROBJ;
#endif

	      while (sym_index < sym_count)
		{
		  GCC_SYMENT symbol;

		  if (ldtbread (ldptr, sym_index, &symbol) <= 0)
		    break;
		  sym_index += GCC_SYMINC (symbol);

		  if (GCC_OK_SYMBOL (symbol))
		    {
		      char *name;

		      if ((name = ldgetname (ldptr, &symbol)) == NULL)
			continue;		/* Should never happen.  */

#ifdef XCOFF_DEBUGGING_INFO
		      /* All AIX function names have a duplicate entry
			 beginning with a dot.  */
		      if (*name == '.')
			++name;
#endif

		      switch (is_ctor_dtor (name))
			{
#if TARGET_AIX_VERSION
		      /* Add AIX shared library initalisers/finalisers
			 to the constructors/destructors list of the
			 current module.  */
			case SYM_AIXI:
			  if (! (filter & SCAN_CTOR))
			    break;
			  if (is_shared && !aixlazy_flag)
			    add_to_list (&constructors, name);
			  break;

			case SYM_AIXD:
			  if (! (filter & SCAN_DTOR))
			    break;
			  if (is_shared && !aixlazy_flag)
			    add_to_list (&destructors, name);
			  break;
#endif

			case SYM_CTOR:
			  if (! (filter & SCAN_CTOR))
			    break;
			  if (! is_shared)
			    add_to_list (&constructors, name);
#if defined (COLLECT_EXPORT_LIST) && !defined (LD_INIT_SWITCH)
			  if (which_pass == PASS_OBJ)
			    add_to_list (&exports, name);
#endif
			  break;

			case SYM_DTOR:
			  if (! (filter & SCAN_DTOR))
			    break;
			  if (! is_shared)
			    add_to_list (&destructors, name);
#if defined (COLLECT_EXPORT_LIST) && !defined (LD_INIT_SWITCH)
			  if (which_pass == PASS_OBJ)
			    add_to_list (&exports, name);
#endif
			  break;

#ifdef COLLECT_EXPORT_LIST
			case SYM_INIT:
			  if (! (filter & SCAN_INIT))
			    break;
#ifndef LD_INIT_SWITCH
			  if (is_shared)
			    add_to_list (&constructors, name);
#endif
			  break;

			case SYM_FINI:
			  if (! (filter & SCAN_FINI))
			    break;
#ifndef LD_INIT_SWITCH
			  if (is_shared)
			    add_to_list (&destructors, name);
#endif
			  break;
#endif

			case SYM_DWEH:
			  if (! (filter & SCAN_DWEH))
			    break;
			  if (! is_shared)
			    add_to_list (&frame_tables, name);
#if defined (COLLECT_EXPORT_LIST) && !defined (LD_INIT_SWITCH)
			  if (which_pass == PASS_OBJ)
			    add_to_list (&exports, name);
#endif
			  break;

			default:	/* not a constructor or destructor */
#ifdef COLLECT_EXPORT_LIST
			  /* Explicitly export all global symbols when
			     building a shared object on AIX, but do not
			     re-export symbols from another shared object
			     and do not export symbols if the user
			     provides an explicit export list.  */
			  if (shared_obj && !is_shared
			      && which_pass == PASS_OBJ && !export_flag)
			    add_to_list (&exports, name);
#endif
			  continue;
			}

		      if (debug)
#if !defined(EXTENDED_COFF)
			fprintf (stderr, "\tsec=%d class=%d type=%s%o %s\n",
				 symbol.n_scnum, symbol.n_sclass,
				 (symbol.n_type ? "0" : ""), symbol.n_type,
				 name);
#else
			fprintf (stderr,
				 "\tiss = %5d, value = %5ld, index = %5d, name = %s\n",
				 symbol.iss, (long) symbol.value, symbol.index, name);
#endif
		    }
		}
	    }
#ifdef COLLECT_EXPORT_LIST
	  else
	    {
	      /* If archive contains both 32-bit and 64-bit objects,
		 we want to skip objects in other mode so mismatch normal.  */
	      if (debug)
		fprintf (stderr, "%s : magic=%o aix64=%d mismatch\n",
			 prog_name, HEADER (ldptr).f_magic, aix64_flag);
	    }
#endif
	}
      else
	{
	  fatal_error ("%s: cannot open as COFF file", prog_name);
	}
#ifdef COLLECT_EXPORT_LIST
      /* On AIX loop continues while there are more members in archive.  */
    }
  while (ldclose (ldptr) == FAILURE);
#else
  /* Otherwise we simply close ldptr.  */
  (void) ldclose (ldptr);
#endif
}
#endif /* OBJECT_FORMAT_COFF */

#ifdef COLLECT_EXPORT_LIST
/* Given a library name without "lib" prefix, this function
   returns a full library name including a path.  */
static char *
resolve_lib_name (const char *name)
{
  char *lib_buf;
  int i, j, l = 0;
  /* Library extensions for AIX dynamic linking.  */
  const char * const libexts[2] = {"a", "so"};

  for (i = 0; libpaths[i]; i++)
    if (libpaths[i]->max_len > l)
      l = libpaths[i]->max_len;

  lib_buf = XNEWVEC (char, l + strlen (name) + 10);

  for (i = 0; libpaths[i]; i++)
    {
      struct prefix_list *list = libpaths[i]->plist;
      for (; list; list = list->next)
	{
	  /* The following lines are needed because path_prefix list
	     may contain directories both with trailing DIR_SEPARATOR and
	     without it.  */
	  const char *p = "";
	  if (!IS_DIR_SEPARATOR (list->prefix[strlen (list->prefix)-1]))
	    p = "/";
	  for (j = 0; j < 2; j++)
	    {
	      sprintf (lib_buf, "%s%slib%s.%s",
		       list->prefix, p, name,
		       libexts[(j + aixrtl_flag) % 2]);
	      if (debug) fprintf (stderr, "searching for: %s\n", lib_buf);
	      if (file_exists (lib_buf))
		{
		  if (debug) fprintf (stderr, "found: %s\n", lib_buf);
		  return (lib_buf);
		}
	    }
	}
    }
  if (debug)
    fprintf (stderr, "not found\n");
  else
    fatal_error ("library lib%s not found", name);
  return (NULL);
}
#endif /* COLLECT_EXPORT_LIST */

#ifdef COLLECT_RUN_DSYMUTIL
static int flag_dsym = false;
static int flag_idsym = false;

static void
process_args (int *argcp, char **argv) {
  int i, j;
  int argc = *argcp;
  for (i=0; i<argc; ++i)
    {
      if (strcmp (argv[i], "-dsym") == 0)
	{
	  flag_dsym = true;
	  /* Remove the flag, as we handle all processing for it.  */
	  j = i;
	  do
	    argv[j] = argv[j+1];
	  while (++j < argc);
	  --i;
	  argc = --(*argcp);
	}
      else if (strcmp (argv[i], "-idsym") == 0)
	{
	  flag_idsym = true;
	  /* Remove the flag, as we handle all processing for it.  */
	  j = i;
	  do
	    argv[j] = argv[j+1];
	  while (++j < argc);
	  --i;
	  argc = --(*argcp);
	}
    }
}

static void
do_dsymutil (const char *output_file) {
  const char *dsymutil = DSYMUTIL + 1;
  struct pex_obj *pex;
  char **real_argv = XCNEWVEC (char *, 3);
  const char ** argv = CONST_CAST2 (const char **, char **,
				    real_argv);

  argv[0] = dsymutil;
  argv[1] = output_file;
  argv[2] = (char *) 0;

  pex = collect_execute (dsymutil, real_argv, NULL, NULL,
			 PEX_LAST | PEX_SEARCH, false);
  do_wait (dsymutil, pex);
}

static void
post_ld_pass (bool temp_file) {
  if (!(temp_file && flag_idsym) && !flag_dsym)
    return;
      
  do_dsymutil (output_file);
}
#else
static void
process_args (int *argcp ATTRIBUTE_UNUSED, char **argv ATTRIBUTE_UNUSED) { }
static void post_ld_pass (bool temp_file ATTRIBUTE_UNUSED) { }
#endif<|MERGE_RESOLUTION|>--- conflicted
+++ resolved
@@ -417,11 +417,7 @@
 static void
 collect_atexit (void)
 {
-<<<<<<< HEAD
-  utils_cleanup (false);
-=======
   tool_cleanup (false);
->>>>>>> 661a9b00
 }
 
 static void
@@ -432,11 +428,6 @@
   signal (signo, SIG_DFL);
   raise (signo);
 }
-<<<<<<< HEAD
--
-=======
->>>>>>> 661a9b00
 /* Notify user of a non-error, without translating the format string.  */
 void
 notice_translated (const char *cmsgid, ...)
