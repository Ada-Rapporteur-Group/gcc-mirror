--- conflicted
+++ resolved
@@ -241,7 +241,6 @@
 					  &libpath_lib_dirs, NULL};
 #endif
 
-<<<<<<< HEAD
 /* List of names of object files containing LTO information.
    These are a subset of the object file names appearing on the
    command line, and must be identical, in the sense of pointer
@@ -260,7 +259,7 @@
 };
 
 static struct lto_object_list lto_objects;
-=======
+
 /* Special kinds of symbols that a name may denote.  */
 
 typedef enum {
@@ -274,7 +273,6 @@
 } symkind;
 
 static symkind is_ctor_dtor (const char *);
->>>>>>> d2e796ad
 
 static void handler (int);
 static char *find_a_file (struct path_prefix *, const char *);
@@ -2474,7 +2472,6 @@
       int ch, ch2;
       char *name, *end;
 
-<<<<<<< HEAD
       if (debug)
         fprintf (stderr, "\t%s\n", buf);
 
@@ -2517,93 +2514,43 @@
                end++)
             continue;
 
-          *end = '\0';
-
-          switch (is_ctor_dtor (name))
-            {
-              case 1:
-                if (which_pass != PASS_LIB)
-                  add_to_list (&constructors, name);
-                break;
-
-              case 2:
-                if (which_pass != PASS_LIB)
-                  add_to_list (&destructors, name);
-                break;
-
-              case 3:
-                if (which_pass != PASS_LIB)
-                  fatal ("init function found in object %s", prog_name);
-=======
-      /* If it contains a constructor or destructor name, add the name
-	 to the appropriate list.  */
-
-      for (p = buf; (ch = *p) != '\0' && ch != '\n' && ch != '_'; p++)
-	if (ch == ' ' && p[1] == 'U' && p[2] == ' ')
-	  break;
-
-      if (ch != '_')
-	continue;
-
-      name = p;
-      /* Find the end of the symbol name.
-	 Do not include `|', because Encore nm can tack that on the end.  */
-      for (end = p; (ch2 = *end) != '\0' && !ISSPACE (ch2) && ch2 != '|';
-	   end++)
-	continue;
-
-
-      *end = '\0';
-      switch (is_ctor_dtor (name))
-	{
-	case SYM_CTOR:
-	  if (which_pass != PASS_LIB)
-	    add_to_list (&constructors, name);
-	  break;
-
-	case SYM_DTOR:
-	  if (which_pass != PASS_LIB)
-	    add_to_list (&destructors, name);
-	  break;
-
-	case SYM_INIT:
-	  if (which_pass != PASS_LIB)
-	    fatal ("init function found in object %s", prog_name);
->>>>>>> d2e796ad
+	*end = '\0';
+	switch (is_ctor_dtor (name))
+	  {
+	    case SYM_CTOR:
+	      if (which_pass != PASS_LIB)
+		add_to_list (&constructors, name);
+	      break;
+
+	    case SYM_DTOR:
+	      if (which_pass != PASS_LIB)
+		add_to_list (&destructors, name);
+	      break;
+
+	    case SYM_INIT:
+	      if (which_pass != PASS_LIB)
+		fatal ("init function found in object %s", prog_name);
 #ifndef LD_INIT_SWITCH
-                add_to_list (&constructors, name);
-#endif
-                break;
-
-<<<<<<< HEAD
-              case 4:
-                if (which_pass != PASS_LIB)
-                  fatal ("fini function found in object %s", prog_name);
-=======
-	case SYM_FINI:
-	  if (which_pass != PASS_LIB)
-	    fatal ("fini function found in object %s", prog_name);
->>>>>>> d2e796ad
+	      add_to_list (&constructors, name);
+#endif
+	      break;
+
+	    case SYM_FINI:
+	      if (which_pass != PASS_LIB)
+		fatal ("fini function found in object %s", prog_name);
 #ifndef LD_FINI_SWITCH
-                add_to_list (&destructors, name);
-#endif
-                break;
-
-<<<<<<< HEAD
-              case 5:
-                if (which_pass != PASS_LIB)
-                  add_to_list (&frame_tables, name);
-                break;
-=======
-	case SYM_DWEH:
-	  if (which_pass != PASS_LIB)
-	    add_to_list (&frame_tables, name);
-	  break;
->>>>>>> d2e796ad
-
-              default:		/* not a constructor or destructor */
-                continue;
-            }
+	      add_to_list (&destructors, name);
+#endif
+	      break;
+
+	    case SYM_DWEH:
+	      if (which_pass != PASS_LIB)
+		add_to_list (&frame_tables, name);
+	      break;
+
+	    default:		/* not a constructor or destructor */
+	      continue;
+	  }
         }
     }
 
