/* Collect static initialization info into data structures that can be
   traversed by C++ initialization and finalization routines.
   Copyright (C) 1992, 1993, 1994, 1995, 1996, 1997, 1998,
   1999, 2000, 2001, 2002, 2003, 2004, 2005, 2007, 2008, 2009
   Free Software Foundation, Inc.
   Contributed by Chris Smith (csmith@convex.com).
   Heavily modified by Michael Meissner (meissner@cygnus.com),
   Per Bothner (bothner@cygnus.com), and John Gilmore (gnu@cygnus.com).

This file is part of GCC.

GCC is free software; you can redistribute it and/or modify it under
the terms of the GNU General Public License as published by the Free
Software Foundation; either version 3, or (at your option) any later
version.

GCC is distributed in the hope that it will be useful, but WITHOUT ANY
WARRANTY; without even the implied warranty of MERCHANTABILITY or
FITNESS FOR A PARTICULAR PURPOSE.  See the GNU General Public License
for more details.

You should have received a copy of the GNU General Public License
along with GCC; see the file COPYING3.  If not see
<http://www.gnu.org/licenses/>.  */


/* Build tables of static constructors and destructors and run ld.  */

#include "config.h"
#include "system.h"
#include "coretypes.h"
#include "tm.h"
#include <signal.h>
#if ! defined( SIGCHLD ) && defined( SIGCLD )
#  define SIGCHLD SIGCLD
#endif

#ifndef LIBRARY_PATH_ENV
#define LIBRARY_PATH_ENV "LIBRARY_PATH"
#endif

#define COLLECT

#include "collect2.h"
#include "demangle.h"
#include "obstack.h"
#include "intl.h"
#include "version.h"

/* On certain systems, we have code that works by scanning the object file
   directly.  But this code uses system-specific header files and library
   functions, so turn it off in a cross-compiler.  Likewise, the names of
   the utilities are not correct for a cross-compiler; we have to hope that
   cross-versions are in the proper directories.  */

#ifdef CROSS_DIRECTORY_STRUCTURE
#undef OBJECT_FORMAT_COFF
#undef MD_EXEC_PREFIX
#undef REAL_LD_FILE_NAME
#undef REAL_NM_FILE_NAME
#undef REAL_STRIP_FILE_NAME
#endif

/* If we cannot use a special method, use the ordinary one:
   run nm to find what symbols are present.
   In a cross-compiler, this means you need a cross nm,
   but that is not quite as unpleasant as special headers.  */

#if !defined (OBJECT_FORMAT_COFF)
#define OBJECT_FORMAT_NONE
#endif

#ifdef OBJECT_FORMAT_COFF

#include <a.out.h>
#include <ar.h>

#ifdef UMAX
#include <sgs.h>
#endif

/* Many versions of ldfcn.h define these.  */
#ifdef FREAD
#undef FREAD
#undef FWRITE
#endif

#include <ldfcn.h>

/* Some systems have an ISCOFF macro, but others do not.  In some cases
   the macro may be wrong.  MY_ISCOFF is defined in tm.h files for machines
   that either do not have an ISCOFF macro in /usr/include or for those
   where it is wrong.  */

#ifndef MY_ISCOFF
#define MY_ISCOFF(X) ISCOFF (X)
#endif

#endif /* OBJECT_FORMAT_COFF */

#ifdef OBJECT_FORMAT_NONE

/* Default flags to pass to nm.  */
#ifndef NM_FLAGS
#define NM_FLAGS "-n"
#endif

#endif /* OBJECT_FORMAT_NONE */

/* Some systems use __main in a way incompatible with its use in gcc, in these
   cases use the macros NAME__MAIN to give a quoted symbol and SYMBOL__MAIN to
   give the same symbol without quotes for an alternative entry point.  */
#ifndef NAME__MAIN
#define NAME__MAIN "__main"
#endif

/* This must match tree.h.  */
#define DEFAULT_INIT_PRIORITY 65535

#ifndef COLLECT_SHARED_INIT_FUNC
#define COLLECT_SHARED_INIT_FUNC(STREAM, FUNC) \
  fprintf ((STREAM), "void _GLOBAL__DI() {\n\t%s();\n}\n", (FUNC))
#endif
#ifndef COLLECT_SHARED_FINI_FUNC
#define COLLECT_SHARED_FINI_FUNC(STREAM, FUNC) \
  fprintf ((STREAM), "void _GLOBAL__DD() {\n\t%s();\n}\n", (FUNC))
#endif

#ifdef LDD_SUFFIX
#define SCAN_LIBRARIES
#endif

#ifndef SHLIB_SUFFIX
#define SHLIB_SUFFIX ".so"
#endif

#ifdef USE_COLLECT2
int do_collecting = 1;
#else
int do_collecting = 0;
#endif

/* Nonzero if we should suppress the automatic demangling of identifiers
   in linker error messages.  Set from COLLECT_NO_DEMANGLE.  */
int no_demangle;

/* Linked lists of constructor and destructor names.  */

struct id
{
  struct id *next;
  int sequence;
  char name[1];
};

struct head
{
  struct id *first;
  struct id *last;
  int number;
};

/* Enumeration giving which pass this is for scanning the program file.  */

enum pass {
  PASS_FIRST,				/* without constructors */
  PASS_OBJ,				/* individual objects */
  PASS_LIB,				/* looking for shared libraries */
  PASS_SECOND				/* with constructors linked in */
};

int vflag;				/* true if -v */
static int rflag;			/* true if -r */
static int strip_flag;			/* true if -s */
static const char *demangle_flag;
#ifdef COLLECT_EXPORT_LIST
static int export_flag;                 /* true if -bE */
static int aix64_flag;			/* true if -b64 */
static int aixrtl_flag;			/* true if -brtl */
#endif

int debug;				/* true if -debug */

static int shared_obj;			/* true if -shared */

static const char *c_file;		/* <xxx>.c for constructor/destructor list.  */
static const char *o_file;		/* <xxx>.o for constructor/destructor list.  */
#ifdef COLLECT_EXPORT_LIST
static const char *export_file;		/* <xxx>.x for AIX export list.  */
#endif
const char *ldout;			/* File for ld stdout.  */
const char *lderrout;			/* File for ld stderr.  */
static const char *output_file;		/* Output file for ld.  */
static const char *nm_file_name;	/* pathname of nm */
#ifdef LDD_SUFFIX
static const char *ldd_file_name;	/* pathname of ldd (or equivalent) */
#endif
static const char *strip_file_name;		/* pathname of strip */
const char *c_file_name;		/* pathname of gcc */
static char *initname, *fininame;	/* names of init and fini funcs */

static struct head constructors;	/* list of constructors found */
static struct head destructors;		/* list of destructors found */
#ifdef COLLECT_EXPORT_LIST
static struct head exports;		/* list of exported symbols */
#endif
static struct head frame_tables;	/* list of frame unwind info tables */

static bool at_file_supplied;		/* Whether to use @file arguments */
static char *response_file;		/* Name of any current response file */

struct obstack temporary_obstack;
char * temporary_firstobj;

/* Structure to hold all the directories in which to search for files to
   execute.  */

struct prefix_list
{
  const char *prefix;         /* String to prepend to the path.  */
  struct prefix_list *next;   /* Next in linked list.  */
};

struct path_prefix
{
  struct prefix_list *plist;  /* List of prefixes to try */
  int max_len;                /* Max length of a prefix in PLIST */
  const char *name;           /* Name of this list (used in config stuff) */
};

#ifdef COLLECT_EXPORT_LIST
/* Lists to keep libraries to be scanned for global constructors/destructors.  */
static struct head libs;                    /* list of libraries */
static struct path_prefix cmdline_lib_dirs; /* directories specified with -L */
static struct path_prefix libpath_lib_dirs; /* directories in LIBPATH */
static struct path_prefix *libpaths[3] = {&cmdline_lib_dirs,
					  &libpath_lib_dirs, NULL};
#endif

/* Special kinds of symbols that a name may denote.  */

typedef enum {
  SYM_REGULAR = 0,  /* nothing special  */

  SYM_CTOR = 1,  /* constructor */
  SYM_DTOR = 2,  /* destructor  */
  SYM_INIT = 3,  /* shared object routine that calls all the ctors  */
  SYM_FINI = 4,  /* shared object routine that calls all the dtors  */
  SYM_DWEH = 5   /* DWARF exception handling table  */
} symkind;

static symkind is_ctor_dtor (const char *);

static void handler (int);
static char *find_a_file (struct path_prefix *, const char *);
static void add_prefix (struct path_prefix *, const char *);
static void prefix_from_env (const char *, struct path_prefix *);
static void prefix_from_string (const char *, struct path_prefix *);
static void do_wait (const char *, struct pex_obj *);
static void fork_execute (const char *, char **);
static void maybe_unlink (const char *);
static void add_to_list (struct head *, const char *);
static int extract_init_priority (const char *);
static void sort_ids (struct head *);
static void write_list (FILE *, const char *, struct id *);
#ifdef COLLECT_EXPORT_LIST
static void dump_list (FILE *, const char *, struct id *);
#endif
#if 0
static void dump_prefix_list (FILE *, const char *, struct prefix_list *);
#endif
static void write_list_with_asm (FILE *, const char *, struct id *);
static void write_c_file (FILE *, const char *);
static void write_c_file_stat (FILE *, const char *);
#ifndef LD_INIT_SWITCH
static void write_c_file_glob (FILE *, const char *);
#endif
static void scan_prog_file (const char *, enum pass);
#ifdef SCAN_LIBRARIES
static void scan_libraries (const char *);
#endif
#if LINK_ELIMINATE_DUPLICATE_LDIRECTORIES
static int is_in_args (const char *, const char **, const char **);
#endif
#ifdef COLLECT_EXPORT_LIST
#if 0
static int is_in_list (const char *, struct id *);
#endif
static void write_aix_file (FILE *, struct id *);
static char *resolve_lib_name (const char *);
#endif
static char *extract_string (const char **);

/* Delete tempfiles and exit function.  */

void
collect_exit (int status)
{
  if (c_file != 0 && c_file[0])
    maybe_unlink (c_file);

  if (o_file != 0 && o_file[0])
    maybe_unlink (o_file);

#ifdef COLLECT_EXPORT_LIST
  if (export_file != 0 && export_file[0])
    maybe_unlink (export_file);
#endif

  if (ldout != 0 && ldout[0])
    {
      dump_file (ldout, stdout);
      maybe_unlink (ldout);
    }

  if (lderrout != 0 && lderrout[0])
    {
      dump_file (lderrout, stderr);
      maybe_unlink (lderrout);
    }

  if (status != 0 && output_file != 0 && output_file[0])
    maybe_unlink (output_file);

  if (response_file)
    maybe_unlink (response_file);

  exit (status);
}


/* Notify user of a non-error.  */
void
notice (const char *cmsgid, ...)
{
  va_list ap;

  va_start (ap, cmsgid);
  vfprintf (stderr, _(cmsgid), ap);
  va_end (ap);
}

/* Die when sys call fails.  */

void
fatal_perror (const char * cmsgid, ...)
{
  int e = errno;
  va_list ap;

  va_start (ap, cmsgid);
  fprintf (stderr, "collect2: ");
  vfprintf (stderr, _(cmsgid), ap);
  fprintf (stderr, ": %s\n", xstrerror (e));
  va_end (ap);

  collect_exit (FATAL_EXIT_CODE);
}

/* Just die.  */

void
fatal (const char * cmsgid, ...)
{
  va_list ap;

  va_start (ap, cmsgid);
  fprintf (stderr, "collect2: ");
  vfprintf (stderr, _(cmsgid), ap);
  fprintf (stderr, "\n");
  va_end (ap);

  collect_exit (FATAL_EXIT_CODE);
}

/* Write error message.  */

void
error (const char * gmsgid, ...)
{
  va_list ap;

  va_start (ap, gmsgid);
  fprintf (stderr, "collect2: ");
  vfprintf (stderr, _(gmsgid), ap);
  fprintf (stderr, "\n");
  va_end(ap);
}

/* In case obstack is linked in, and abort is defined to fancy_abort,
   provide a default entry.  */

void
fancy_abort (const char *file, int line, const char *func)
{
  fatal ("internal gcc abort in %s, at %s:%d", func, file, line);
}

static void
handler (int signo)
{
  if (c_file != 0 && c_file[0])
    maybe_unlink (c_file);

  if (o_file != 0 && o_file[0])
    maybe_unlink (o_file);

  if (ldout != 0 && ldout[0])
    maybe_unlink (ldout);

  if (lderrout != 0 && lderrout[0])
    maybe_unlink (lderrout);

#ifdef COLLECT_EXPORT_LIST
  if (export_file != 0 && export_file[0])
    maybe_unlink (export_file);
#endif

  if (response_file)
    maybe_unlink (response_file);

  signal (signo, SIG_DFL);
  raise (signo);
}


int
file_exists (const char *name)
{
  return access (name, R_OK) == 0;
}

/* Parse a reasonable subset of shell quoting syntax.  */

static char *
extract_string (const char **pp)
{
  const char *p = *pp;
  int backquote = 0;
  int inside = 0;

  for (;;)
    {
      char c = *p;
      if (c == '\0')
	break;
      ++p;
      if (backquote)
	obstack_1grow (&temporary_obstack, c);
      else if (! inside && c == ' ')
	break;
      else if (! inside && c == '\\')
	backquote = 1;
      else if (c == '\'')
	inside = !inside;
      else
	obstack_1grow (&temporary_obstack, c);
    }

  obstack_1grow (&temporary_obstack, '\0');
  *pp = p;
  return XOBFINISH (&temporary_obstack, char *);
}

void
dump_file (const char *name, FILE *to)
{
  FILE *stream = fopen (name, "r");

  if (stream == 0)
    return;
  while (1)
    {
      int c;
      while (c = getc (stream),
	     c != EOF && (ISIDNUM (c) || c == '$' || c == '.'))
	obstack_1grow (&temporary_obstack, c);
      if (obstack_object_size (&temporary_obstack) > 0)
	{
	  const char *word, *p;
	  char *result;
	  obstack_1grow (&temporary_obstack, '\0');
	  word = XOBFINISH (&temporary_obstack, const char *);

	  if (*word == '.')
	    ++word, putc ('.', to);
	  p = word;
	  if (!strncmp (p, USER_LABEL_PREFIX, strlen (USER_LABEL_PREFIX)))
	    p += strlen (USER_LABEL_PREFIX);

#ifdef HAVE_LD_DEMANGLE
	  result = 0;
#else
	  if (no_demangle)
	    result = 0;
	  else
	    result = cplus_demangle (p, DMGL_PARAMS | DMGL_ANSI | DMGL_VERBOSE);
#endif

	  if (result)
	    {
	      int diff;
	      fputs (result, to);

	      diff = strlen (word) - strlen (result);
	      while (diff > 0 && c == ' ')
		--diff, putc (' ', to);
	      if (diff < 0 && c == ' ')
		{
		  while (diff < 0 && c == ' ')
		    ++diff, c = getc (stream);
		  if (!ISSPACE (c))
		    {
		      /* Make sure we output at least one space, or
			 the demangled symbol name will run into
			 whatever text follows.  */
		      putc (' ', to);
		    }
		}

	      free (result);
	    }
	  else
	    fputs (word, to);

	  fflush (to);
	  obstack_free (&temporary_obstack, temporary_firstobj);
	}
      if (c == EOF)
	break;
      putc (c, to);
    }
  fclose (stream);
}

/* Return the kind of symbol denoted by name S.  */

static symkind
is_ctor_dtor (const char *s)
{
<<<<<<< HEAD
  struct names { const char *const name; const int len; const symkind ret;
=======
  struct names { const char *const name; const int len; symkind ret;
>>>>>>> 81f40b79
    const int two_underscores; };

  const struct names *p;
  int ch;
  const char *orig_s = s;

  static const struct names special[] = {
#ifndef NO_DOLLAR_IN_LABEL
    { "GLOBAL__I$", sizeof ("GLOBAL__I$")-1, SYM_CTOR, 0 },
    { "GLOBAL__D$", sizeof ("GLOBAL__D$")-1, SYM_DTOR, 0 },
#else
#ifndef NO_DOT_IN_LABEL
    { "GLOBAL__I.", sizeof ("GLOBAL__I.")-1, SYM_CTOR, 0 },
    { "GLOBAL__D.", sizeof ("GLOBAL__D.")-1, SYM_DTOR, 0 },
#endif /* NO_DOT_IN_LABEL */
#endif /* NO_DOLLAR_IN_LABEL */
    { "GLOBAL__I_", sizeof ("GLOBAL__I_")-1, SYM_CTOR, 0 },
    { "GLOBAL__D_", sizeof ("GLOBAL__D_")-1, SYM_DTOR, 0 },
    { "GLOBAL__F_", sizeof ("GLOBAL__F_")-1, SYM_DWEH, 0 },
    { "GLOBAL__FI_", sizeof ("GLOBAL__FI_")-1, SYM_INIT, 0 },
    { "GLOBAL__FD_", sizeof ("GLOBAL__FD_")-1, SYM_FINI, 0 },
    { NULL, 0, SYM_REGULAR, 0 }
  };

  while ((ch = *s) == '_')
    ++s;

  if (s == orig_s)
    return SYM_REGULAR;

  for (p = &special[0]; p->len > 0; p++)
    {
      if (ch == p->name[0]
	  && (!p->two_underscores || ((s - orig_s) >= 2))
	  && strncmp(s, p->name, p->len) == 0)
	{
	  return p->ret;
	}
    }
  return SYM_REGULAR;
}

/* We maintain two prefix lists: one from COMPILER_PATH environment variable
   and one from the PATH variable.  */

static struct path_prefix cpath, path;

#ifdef CROSS_DIRECTORY_STRUCTURE
/* This is the name of the target machine.  We use it to form the name
   of the files to execute.  */

static const char *const target_machine = TARGET_MACHINE;
#endif

/* Search for NAME using prefix list PPREFIX.  We only look for executable
   files.

   Return 0 if not found, otherwise return its name, allocated with malloc.  */

static char *
find_a_file (struct path_prefix *pprefix, const char *name)
{
  char *temp;
  struct prefix_list *pl;
  int len = pprefix->max_len + strlen (name) + 1;

  if (debug)
    fprintf (stderr, "Looking for '%s'\n", name);

#ifdef HOST_EXECUTABLE_SUFFIX
  len += strlen (HOST_EXECUTABLE_SUFFIX);
#endif

  temp = XNEWVEC (char, len);

  /* Determine the filename to execute (special case for absolute paths).  */

  if (IS_ABSOLUTE_PATH (name))
    {
      if (access (name, X_OK) == 0)
	{
	  strcpy (temp, name);

	  if (debug)
	    fprintf (stderr, "  - found: absolute path\n");

	  return temp;
	}

#ifdef HOST_EXECUTABLE_SUFFIX
	/* Some systems have a suffix for executable files.
	   So try appending that.  */
      strcpy (temp, name);
	strcat (temp, HOST_EXECUTABLE_SUFFIX);

	if (access (temp, X_OK) == 0)
	  return temp;
#endif

      if (debug)
	fprintf (stderr, "  - failed to locate using absolute path\n");
    }
  else
    for (pl = pprefix->plist; pl; pl = pl->next)
      {
	struct stat st;

	strcpy (temp, pl->prefix);
	strcat (temp, name);

	if (stat (temp, &st) >= 0
	    && ! S_ISDIR (st.st_mode)
	    && access (temp, X_OK) == 0)
	  return temp;

#ifdef HOST_EXECUTABLE_SUFFIX
	/* Some systems have a suffix for executable files.
	   So try appending that.  */
	strcat (temp, HOST_EXECUTABLE_SUFFIX);

	if (stat (temp, &st) >= 0
	    && ! S_ISDIR (st.st_mode)
	    && access (temp, X_OK) == 0)
	  return temp;
#endif
      }

  if (debug && pprefix->plist == NULL)
    fprintf (stderr, "  - failed: no entries in prefix list\n");

  free (temp);
  return 0;
}

/* Add an entry for PREFIX to prefix list PPREFIX.  */

static void
add_prefix (struct path_prefix *pprefix, const char *prefix)
{
  struct prefix_list *pl, **prev;
  int len;

  if (pprefix->plist)
    {
      for (pl = pprefix->plist; pl->next; pl = pl->next)
	;
      prev = &pl->next;
    }
  else
    prev = &pprefix->plist;

  /* Keep track of the longest prefix.  */

  len = strlen (prefix);
  if (len > pprefix->max_len)
    pprefix->max_len = len;

  pl = XNEW (struct prefix_list);
  pl->prefix = xstrdup (prefix);

  if (*prev)
    pl->next = *prev;
  else
    pl->next = (struct prefix_list *) 0;
  *prev = pl;
}

/* Take the value of the environment variable ENV, break it into a path, and
   add of the entries to PPREFIX.  */

static void
prefix_from_env (const char *env, struct path_prefix *pprefix)
{
  const char *p;
  GET_ENVIRONMENT (p, env);

  if (p)
    prefix_from_string (p, pprefix);
}

static void
prefix_from_string (const char *p, struct path_prefix *pprefix)
{
  const char *startp, *endp;
  char *nstore = XNEWVEC (char, strlen (p) + 3);

  if (debug)
    fprintf (stderr, "Convert string '%s' into prefixes, separator = '%c'\n", p, PATH_SEPARATOR);

  startp = endp = p;
  while (1)
    {
      if (*endp == PATH_SEPARATOR || *endp == 0)
	{
	  strncpy (nstore, startp, endp-startp);
	  if (endp == startp)
	    {
	      strcpy (nstore, "./");
	    }
	  else if (! IS_DIR_SEPARATOR (endp[-1]))
	    {
	      nstore[endp-startp] = DIR_SEPARATOR;
	      nstore[endp-startp+1] = 0;
	    }
	  else
	    nstore[endp-startp] = 0;

	  if (debug)
	    fprintf (stderr, "  - add prefix: %s\n", nstore);

	  add_prefix (pprefix, nstore);
	  if (*endp == 0)
	    break;
	  endp = startp = endp + 1;
	}
      else
	endp++;
    }
  free (nstore);
}

/* Main program.  */

int
main (int argc, char **argv)
{
  static const char *const ld_suffix	= "ld";
  static const char *const real_ld_suffix = "real-ld";
  static const char *const collect_ld_suffix = "collect-ld";
  static const char *const nm_suffix	= "nm";
  static const char *const gnm_suffix	= "gnm";
#ifdef LDD_SUFFIX
  static const char *const ldd_suffix	= LDD_SUFFIX;
#endif
  static const char *const strip_suffix = "strip";
  static const char *const gstrip_suffix = "gstrip";

#ifdef CROSS_DIRECTORY_STRUCTURE
  /* If we look for a program in the compiler directories, we just use
     the short name, since these directories are already system-specific.
     But it we look for a program in the system directories, we need to
     qualify the program name with the target machine.  */

  const char *const full_ld_suffix =
    concat(target_machine, "-", ld_suffix, NULL);
  const char *const full_nm_suffix =
    concat (target_machine, "-", nm_suffix, NULL);
  const char *const full_gnm_suffix =
    concat (target_machine, "-", gnm_suffix, NULL);
#ifdef LDD_SUFFIX
  const char *const full_ldd_suffix =
    concat (target_machine, "-", ldd_suffix, NULL);
#endif
  const char *const full_strip_suffix =
    concat (target_machine, "-", strip_suffix, NULL);
  const char *const full_gstrip_suffix =
    concat (target_machine, "-", gstrip_suffix, NULL);
#else
  const char *const full_ld_suffix	= ld_suffix;
  const char *const full_nm_suffix	= nm_suffix;
  const char *const full_gnm_suffix	= gnm_suffix;
#ifdef LDD_SUFFIX
  const char *const full_ldd_suffix	= ldd_suffix;
#endif
  const char *const full_strip_suffix	= strip_suffix;
  const char *const full_gstrip_suffix	= gstrip_suffix;
#endif /* CROSS_DIRECTORY_STRUCTURE */

  const char *arg;
  FILE *outf;
#ifdef COLLECT_EXPORT_LIST
  FILE *exportf;
#endif
  const char *ld_file_name;
  const char *p;
  char **c_argv;
  const char **c_ptr;
  char **ld1_argv;
  const char **ld1;
  char **ld2_argv;
  const char **ld2;
  char **object_lst;
  const char **object;
  int first_file;
  int num_c_args;
  char **old_argv;

  old_argv = argv;
  expandargv (&argc, &argv);
  if (argv != old_argv)
    at_file_supplied = 1;

  num_c_args = argc + 9;

  no_demangle = !! getenv ("COLLECT_NO_DEMANGLE");

  /* Suppress demangling by the real linker, which may be broken.  */
  putenv (xstrdup ("COLLECT_NO_DEMANGLE="));

#if defined (COLLECT2_HOST_INITIALIZATION)
  /* Perform system dependent initialization, if necessary.  */
  COLLECT2_HOST_INITIALIZATION;
#endif

#ifdef SIGCHLD
  /* We *MUST* set SIGCHLD to SIG_DFL so that the wait4() call will
     receive the signal.  A different setting is inheritable */
  signal (SIGCHLD, SIG_DFL);
#endif

  /* Unlock the stdio streams.  */
  unlock_std_streams ();

  gcc_init_libintl ();

  /* Do not invoke xcalloc before this point, since locale needs to be
     set first, in case a diagnostic is issued.  */

  ld1 = CONST_CAST (const char **, (ld1_argv = XCNEWVEC (char *, argc+4)));
  ld2 = CONST_CAST (const char **, (ld2_argv = XCNEWVEC (char *, argc+11)));
  object = CONST_CAST (const char **, (object_lst = XCNEWVEC (char *, argc)));

#ifdef DEBUG
  debug = 1;
#endif

  /* Parse command line early for instances of -debug.  This allows
     the debug flag to be set before functions like find_a_file()
     are called.  */
  {
    int i;

    for (i = 1; argv[i] != NULL; i ++)
      {
	if (! strcmp (argv[i], "-debug"))
	  debug = 1;
      }
    vflag = debug;
  }

#ifndef DEFAULT_A_OUT_NAME
  output_file = "a.out";
#else
  output_file = DEFAULT_A_OUT_NAME;
#endif

  obstack_begin (&temporary_obstack, 0);
  temporary_firstobj = (char *) obstack_alloc (&temporary_obstack, 0);

#ifndef HAVE_LD_DEMANGLE
  current_demangling_style = auto_demangling;
#endif
  p = getenv ("COLLECT_GCC_OPTIONS");
  while (p && *p)
    {
      const char *q = extract_string (&p);
      if (*q == '-' && (q[1] == 'm' || q[1] == 'f'))
	num_c_args++;
    }
  obstack_free (&temporary_obstack, temporary_firstobj);

  /* -fno-profile-arcs -fno-test-coverage -fno-branch-probabilities
     -fno-exceptions -w */
  num_c_args += 5;

  c_ptr = CONST_CAST (const char **, (c_argv = XCNEWVEC (char *, num_c_args)));

  if (argc < 2)
    fatal ("no arguments");

#ifdef SIGQUIT
  if (signal (SIGQUIT, SIG_IGN) != SIG_IGN)
    signal (SIGQUIT, handler);
#endif
  if (signal (SIGINT, SIG_IGN) != SIG_IGN)
    signal (SIGINT, handler);
#ifdef SIGALRM
  if (signal (SIGALRM, SIG_IGN) != SIG_IGN)
    signal (SIGALRM, handler);
#endif
#ifdef SIGHUP
  if (signal (SIGHUP, SIG_IGN) != SIG_IGN)
    signal (SIGHUP, handler);
#endif
  if (signal (SIGSEGV, SIG_IGN) != SIG_IGN)
    signal (SIGSEGV, handler);
#ifdef SIGBUS
  if (signal (SIGBUS, SIG_IGN) != SIG_IGN)
    signal (SIGBUS, handler);
#endif

  /* Extract COMPILER_PATH and PATH into our prefix list.  */
  prefix_from_env ("COMPILER_PATH", &cpath);
  prefix_from_env ("PATH", &path);

  /* Try to discover a valid linker/nm/strip to use.  */

  /* Maybe we know the right file to use (if not cross).  */
  ld_file_name = 0;
#ifdef DEFAULT_LINKER
  if (access (DEFAULT_LINKER, X_OK) == 0)
    ld_file_name = DEFAULT_LINKER;
  if (ld_file_name == 0)
#endif
#ifdef REAL_LD_FILE_NAME
  ld_file_name = find_a_file (&path, REAL_LD_FILE_NAME);
  if (ld_file_name == 0)
#endif
  /* Search the (target-specific) compiler dirs for ld'.  */
  ld_file_name = find_a_file (&cpath, real_ld_suffix);
  /* Likewise for `collect-ld'.  */
  if (ld_file_name == 0)
    ld_file_name = find_a_file (&cpath, collect_ld_suffix);
  /* Search the compiler directories for `ld'.  We have protection against
     recursive calls in find_a_file.  */
  if (ld_file_name == 0)
    ld_file_name = find_a_file (&cpath, ld_suffix);
  /* Search the ordinary system bin directories
     for `ld' (if native linking) or `TARGET-ld' (if cross).  */
  if (ld_file_name == 0)
    ld_file_name = find_a_file (&path, full_ld_suffix);

#ifdef REAL_NM_FILE_NAME
  nm_file_name = find_a_file (&path, REAL_NM_FILE_NAME);
  if (nm_file_name == 0)
#endif
  nm_file_name = find_a_file (&cpath, gnm_suffix);
  if (nm_file_name == 0)
    nm_file_name = find_a_file (&path, full_gnm_suffix);
  if (nm_file_name == 0)
    nm_file_name = find_a_file (&cpath, nm_suffix);
  if (nm_file_name == 0)
    nm_file_name = find_a_file (&path, full_nm_suffix);

#ifdef LDD_SUFFIX
  ldd_file_name = find_a_file (&cpath, ldd_suffix);
  if (ldd_file_name == 0)
    ldd_file_name = find_a_file (&path, full_ldd_suffix);
#endif

#ifdef REAL_STRIP_FILE_NAME
  strip_file_name = find_a_file (&path, REAL_STRIP_FILE_NAME);
  if (strip_file_name == 0)
#endif
  strip_file_name = find_a_file (&cpath, gstrip_suffix);
  if (strip_file_name == 0)
    strip_file_name = find_a_file (&path, full_gstrip_suffix);
  if (strip_file_name == 0)
    strip_file_name = find_a_file (&cpath, strip_suffix);
  if (strip_file_name == 0)
    strip_file_name = find_a_file (&path, full_strip_suffix);

  /* Determine the full path name of the C compiler to use.  */
  c_file_name = getenv ("COLLECT_GCC");
  if (c_file_name == 0)
    {
#ifdef CROSS_DIRECTORY_STRUCTURE
      c_file_name = concat (target_machine, "-gcc", NULL);
#else
      c_file_name = "gcc";
#endif
    }

  p = find_a_file (&cpath, c_file_name);

  /* Here it should be safe to use the system search path since we should have
     already qualified the name of the compiler when it is needed.  */
  if (p == 0)
    p = find_a_file (&path, c_file_name);

  if (p)
    c_file_name = p;

  *ld1++ = *ld2++ = ld_file_name;

  /* Make temp file names.  */
  c_file = make_temp_file (".c");
  o_file = make_temp_file (".o");
#ifdef COLLECT_EXPORT_LIST
  export_file = make_temp_file (".x");
#endif
  ldout = make_temp_file (".ld");
  lderrout = make_temp_file (".le");
  *c_ptr++ = c_file_name;
  *c_ptr++ = "-x";
  *c_ptr++ = "c";
  *c_ptr++ = "-c";
  *c_ptr++ = "-o";
  *c_ptr++ = o_file;

#ifdef COLLECT_EXPORT_LIST
  /* Generate a list of directories from LIBPATH.  */
  prefix_from_env ("LIBPATH", &libpath_lib_dirs);
  /* Add to this list also two standard directories where
     AIX loader always searches for libraries.  */
  add_prefix (&libpath_lib_dirs, "/lib");
  add_prefix (&libpath_lib_dirs, "/usr/lib");
#endif

  /* Get any options that the upper GCC wants to pass to the sub-GCC.

     AIX support needs to know if -shared has been specified before
     parsing commandline arguments.  */

  p = getenv ("COLLECT_GCC_OPTIONS");
  while (p && *p)
    {
      const char *q = extract_string (&p);
      if (*q == '-' && (q[1] == 'm' || q[1] == 'f'))
	*c_ptr++ = xstrdup (q);
      if (strcmp (q, "-EL") == 0 || strcmp (q, "-EB") == 0)
	*c_ptr++ = xstrdup (q);
      if (strcmp (q, "-shared") == 0)
	shared_obj = 1;
      if (*q == '-' && q[1] == 'B')
	{
	  *c_ptr++ = xstrdup (q);
	  if (q[2] == 0)
	    {
	      q = extract_string (&p);
	      *c_ptr++ = xstrdup (q);
	    }
	}
    }
  obstack_free (&temporary_obstack, temporary_firstobj);
  *c_ptr++ = "-fno-profile-arcs";
  *c_ptr++ = "-fno-test-coverage";
  *c_ptr++ = "-fno-branch-probabilities";
  *c_ptr++ = "-fno-exceptions";
  *c_ptr++ = "-w";

  /* !!! When GCC calls collect2,
     it does not know whether it is calling collect2 or ld.
     So collect2 cannot meaningfully understand any options
     except those ld understands.
     If you propose to make GCC pass some other option,
     just imagine what will happen if ld is really ld!!!  */

  /* Parse arguments.  Remember output file spec, pass the rest to ld.  */
  /* After the first file, put in the c++ rt0.  */

  first_file = 1;
#ifdef HAVE_LD_DEMANGLE
  if (!demangle_flag && !no_demangle)
    demangle_flag = "--demangle";
  if (demangle_flag)
    *ld1++ = *ld2++ = demangle_flag;
#endif
  while ((arg = *++argv) != (char *) 0)
    {
      *ld1++ = *ld2++ = arg;

      if (arg[0] == '-')
	{
	  switch (arg[1])
	    {
#ifdef COLLECT_EXPORT_LIST
	    /* We want to disable automatic exports on AIX when user
	       explicitly puts an export list in command line */
	    case 'b':
	      if (arg[2] == 'E' || strncmp (&arg[2], "export", 6) == 0)
		export_flag = 1;
	      else if (arg[2] == '6' && arg[3] == '4')
		aix64_flag = 1;
	      else if (arg[2] == 'r' && arg[3] == 't' && arg[4] == 'l')
		aixrtl_flag = 1;
	      break;
#endif

	    case 'd':
	      if (!strcmp (arg, "-debug"))
		{
		  /* Already parsed.  */
		  ld1--;
		  ld2--;
		}
	      if (!strcmp (arg, "-dynamic-linker") && argv[1])
		{
		  ++argv;
		  *ld1++ = *ld2++ = *argv;
		}
	      break;

	    case 'l':
	      if (first_file)
		{
		  /* place o_file BEFORE this argument! */
		  first_file = 0;
		  ld2--;
		  *ld2++ = o_file;
		  *ld2++ = arg;
		}
#ifdef COLLECT_EXPORT_LIST
	      {
		/* Resolving full library name.  */
		const char *s = resolve_lib_name (arg+2);

		/* Saving a full library name.  */
		add_to_list (&libs, s);
	      }
#endif
	      break;

#ifdef COLLECT_EXPORT_LIST
	    /* Saving directories where to search for libraries.  */
	    case 'L':
	      add_prefix (&cmdline_lib_dirs, arg+2);
	      break;
#else
#if LINK_ELIMINATE_DUPLICATE_LDIRECTORIES
	    case 'L':
	      if (is_in_args (arg, (const char **) ld1_argv, ld1-1))
		--ld1;
	      break;
#endif /* LINK_ELIMINATE_DUPLICATE_LDIRECTORIES */
#endif

	    case 'o':
	      if (arg[2] == '\0')
		output_file = *ld1++ = *ld2++ = *++argv;
	      else if (1
#ifdef SWITCHES_NEED_SPACES
		       && ! strchr (SWITCHES_NEED_SPACES, arg[1])
#endif
		       )

		output_file = &arg[2];
	      break;

	    case 'r':
	      if (arg[2] == '\0')
		rflag = 1;
	      break;

	    case 's':
	      if (arg[2] == '\0' && do_collecting)
		{
		  /* We must strip after the nm run, otherwise C++ linking
		     will not work.  Thus we strip in the second ld run, or
		     else with strip if there is no second ld run.  */
		  strip_flag = 1;
		  ld1--;
		}
	      break;

	    case 'v':
	      if (arg[2] == '\0')
		vflag = 1;
	      break;

	    case '-':
	      if (strcmp (arg, "--no-demangle") == 0)
		{
		  demangle_flag = arg;
		  no_demangle = 1;
		  ld1--;
		  ld2--;
		}
	      else if (strncmp (arg, "--demangle", 10) == 0)
		{
		  demangle_flag = arg;
		  no_demangle = 0;
#ifndef HAVE_LD_DEMANGLE
		  if (arg[10] == '=')
		    {
		      enum demangling_styles style
			= cplus_demangle_name_to_style (arg+11);
		      if (style == unknown_demangling)
			error ("unknown demangling style '%s'", arg+11);
		      else
			current_demangling_style = style;
		    }
#endif
		  ld1--;
		  ld2--;
		}
	      break;
	    }
	}
      else if ((p = strrchr (arg, '.')) != (char *) 0
	       && (strcmp (p, ".o") == 0 || strcmp (p, ".a") == 0
		   || strcmp (p, ".so") == 0 || strcmp (p, ".lo") == 0
		   || strcmp (p, ".obj") == 0))
	{
	  if (first_file)
	    {
	      first_file = 0;
	      if (p[1] == 'o')
		*ld2++ = o_file;
	      else
		{
		  /* place o_file BEFORE this argument! */
		  ld2--;
		  *ld2++ = o_file;
		  *ld2++ = arg;
		}
	    }
	  if (p[1] == 'o' || p[1] == 'l')
	    *object++ = arg;
#ifdef COLLECT_EXPORT_LIST
	  /* libraries can be specified directly, i.e. without -l flag.  */
	  else
	    {
	      /* Saving a full library name.  */
	      add_to_list (&libs, arg);
	    }
#endif
	}
    }

#ifdef COLLECT_EXPORT_LIST
  /* This is added only for debugging purposes.  */
  if (debug)
    {
      fprintf (stderr, "List of libraries:\n");
      dump_list (stderr, "\t", libs.first);
    }

  /* The AIX linker will discard static constructors in object files if
     nothing else in the file is referenced, so look at them first.  */
  {
      const char **export_object_lst = (const char **)object_lst;

      while (export_object_lst < object)
	scan_prog_file (*export_object_lst++, PASS_OBJ);
  }
  {
    struct id *list = libs.first;

    for (; list; list = list->next)
      scan_prog_file (list->name, PASS_FIRST);
  }

  if (exports.first)
    {
      char *buf = concat ("-bE:", export_file, NULL);

      *ld1++ = buf;
      *ld2++ = buf;

      exportf = fopen (export_file, "w");
      if (exportf == (FILE *) 0)
	fatal_perror ("fopen %s", export_file);
      write_aix_file (exportf, exports.first);
      if (fclose (exportf))
	fatal_perror ("fclose %s", export_file);
    }
#endif

  *c_ptr++ = c_file;
  *c_ptr = *ld1 = *object = (char *) 0;

  if (vflag)
    {
      notice ("collect2 version %s", version_string);
#ifdef TARGET_VERSION
      TARGET_VERSION;
#endif
      fprintf (stderr, "\n");
    }

  if (debug)
    {
      const char *ptr;
      fprintf (stderr, "ld_file_name        = %s\n",
	       (ld_file_name ? ld_file_name : "not found"));
      fprintf (stderr, "c_file_name         = %s\n",
	       (c_file_name ? c_file_name : "not found"));
      fprintf (stderr, "nm_file_name        = %s\n",
	       (nm_file_name ? nm_file_name : "not found"));
#ifdef LDD_SUFFIX
      fprintf (stderr, "ldd_file_name       = %s\n",
	       (ldd_file_name ? ldd_file_name : "not found"));
#endif
      fprintf (stderr, "strip_file_name     = %s\n",
	       (strip_file_name ? strip_file_name : "not found"));
      fprintf (stderr, "c_file              = %s\n",
	       (c_file ? c_file : "not found"));
      fprintf (stderr, "o_file              = %s\n",
	       (o_file ? o_file : "not found"));

      ptr = getenv ("COLLECT_GCC_OPTIONS");
      if (ptr)
	fprintf (stderr, "COLLECT_GCC_OPTIONS = %s\n", ptr);

      ptr = getenv ("COLLECT_GCC");
      if (ptr)
	fprintf (stderr, "COLLECT_GCC         = %s\n", ptr);

      ptr = getenv ("COMPILER_PATH");
      if (ptr)
	fprintf (stderr, "COMPILER_PATH       = %s\n", ptr);

      ptr = getenv (LIBRARY_PATH_ENV);
      if (ptr)
	fprintf (stderr, "%-20s= %s\n", LIBRARY_PATH_ENV, ptr);

      fprintf (stderr, "\n");
    }

  /* Load the program, searching all libraries and attempting to provide
     undefined symbols from repository information.  */

  /* On AIX we do this later.  */
#ifndef COLLECT_EXPORT_LIST
  do_tlink (ld1_argv, object_lst);
#endif

  /* If -r or they will be run via some other method, do not build the
     constructor or destructor list, just return now.  */
  if (rflag
#ifndef COLLECT_EXPORT_LIST
      || ! do_collecting
#endif
      )
    {
#ifdef COLLECT_EXPORT_LIST
      /* Do the link we avoided above if we are exiting.  */
      do_tlink (ld1_argv, object_lst);

      /* But make sure we delete the export file we may have created.  */
      if (export_file != 0 && export_file[0])
	maybe_unlink (export_file);
#endif
      maybe_unlink (c_file);
      maybe_unlink (o_file);
      return 0;
    }

  /* Examine the namelist with nm and search it for static constructors
     and destructors to call.
     Write the constructor and destructor tables to a .s file and reload.  */

  /* On AIX we already scanned for global constructors/destructors.  */
#ifndef COLLECT_EXPORT_LIST
  scan_prog_file (output_file, PASS_FIRST);
#endif

#ifdef SCAN_LIBRARIES
  scan_libraries (output_file);
#endif

  if (debug)
    {
      notice ("%d constructor(s) found\n", constructors.number);
      notice ("%d destructor(s)  found\n", destructors.number);
      notice ("%d frame table(s) found\n", frame_tables.number);
    }

  if (constructors.number == 0 && destructors.number == 0
      && frame_tables.number == 0
#if defined (SCAN_LIBRARIES) || defined (COLLECT_EXPORT_LIST)
      /* If we will be running these functions ourselves, we want to emit
	 stubs into the shared library so that we do not have to relink
	 dependent programs when we add static objects.  */
      && ! shared_obj
#endif
      )
    {
#ifdef COLLECT_EXPORT_LIST
      /* Do tlink without additional code generation.  */
      do_tlink (ld1_argv, object_lst);
#endif
      /* Strip now if it was requested on the command line.  */
      if (strip_flag)
	{
	  char **real_strip_argv = XCNEWVEC (char *, 3);
	  const char ** strip_argv = CONST_CAST (const char **,
						 real_strip_argv);

	  strip_argv[0] = strip_file_name;
	  strip_argv[1] = output_file;
	  strip_argv[2] = (char *) 0;
	  fork_execute ("strip", real_strip_argv);
	}

#ifdef COLLECT_EXPORT_LIST
      maybe_unlink (export_file);
#endif
      maybe_unlink (c_file);
      maybe_unlink (o_file);
      return 0;
    }

  /* Sort ctor and dtor lists by priority.  */
  sort_ids (&constructors);
  sort_ids (&destructors);

  maybe_unlink(output_file);
  outf = fopen (c_file, "w");
  if (outf == (FILE *) 0)
    fatal_perror ("fopen %s", c_file);

  write_c_file (outf, c_file);

  if (fclose (outf))
    fatal_perror ("fclose %s", c_file);

  /* Tell the linker that we have initializer and finalizer functions.  */
#ifdef LD_INIT_SWITCH
#ifdef COLLECT_EXPORT_LIST
  *ld2++ = concat (LD_INIT_SWITCH, ":", initname, ":", fininame, NULL);
#else
  *ld2++ = LD_INIT_SWITCH;
  *ld2++ = initname;
  *ld2++ = LD_FINI_SWITCH;
  *ld2++ = fininame;
#endif
#endif

#ifdef COLLECT_EXPORT_LIST
  if (shared_obj)
    {
      /* If we did not add export flag to link arguments before, add it to
	 second link phase now.  No new exports should have been added.  */
      if (! exports.first)
	*ld2++ = concat ("-bE:", export_file, NULL);

#ifndef LD_INIT_SWITCH
      add_to_list (&exports, initname);
      add_to_list (&exports, fininame);
      add_to_list (&exports, "_GLOBAL__DI");
      add_to_list (&exports, "_GLOBAL__DD");
#endif
      exportf = fopen (export_file, "w");
      if (exportf == (FILE *) 0)
	fatal_perror ("fopen %s", export_file);
      write_aix_file (exportf, exports.first);
      if (fclose (exportf))
	fatal_perror ("fclose %s", export_file);
    }
#endif

  /* End of arguments to second link phase.  */
  *ld2 = (char*) 0;

  if (debug)
    {
      fprintf (stderr, "\n========== output_file = %s, c_file = %s\n",
	       output_file, c_file);
      write_c_file (stderr, "stderr");
      fprintf (stderr, "========== end of c_file\n\n");
#ifdef COLLECT_EXPORT_LIST
      fprintf (stderr, "\n========== export_file = %s\n", export_file);
      write_aix_file (stderr, exports.first);
      fprintf (stderr, "========== end of export_file\n\n");
#endif
    }

  /* Assemble the constructor and destructor tables.
     Link the tables in with the rest of the program.  */

  fork_execute ("gcc",  c_argv);
#ifdef COLLECT_EXPORT_LIST
  /* On AIX we must call tlink because of possible templates resolution.  */
  do_tlink (ld2_argv, object_lst);
#else
  /* Otherwise, simply call ld because tlink is already done.  */
  fork_execute ("ld", ld2_argv);

  /* Let scan_prog_file do any final mods (OSF/rose needs this for
     constructors/destructors in shared libraries.  */
  scan_prog_file (output_file, PASS_SECOND);
#endif

  maybe_unlink (c_file);
  maybe_unlink (o_file);

#ifdef COLLECT_EXPORT_LIST
  maybe_unlink (export_file);
#endif

  return 0;
}


/* Wait for a process to finish, and exit if a nonzero status is found.  */

int
collect_wait (const char *prog, struct pex_obj *pex)
{
  int status;

  if (!pex_get_status (pex, 1, &status))
    fatal_perror ("can't get program status");
  pex_free (pex);

  if (status)
    {
      if (WIFSIGNALED (status))
	{
	  int sig = WTERMSIG (status);
	  error ("%s terminated with signal %d [%s]%s",
		 prog, sig, strsignal(sig),
		 WCOREDUMP(status) ? ", core dumped" : "");
	  collect_exit (FATAL_EXIT_CODE);
	}

      if (WIFEXITED (status))
	return WEXITSTATUS (status);
    }
  return 0;
}

static void
do_wait (const char *prog, struct pex_obj *pex)
{
  int ret = collect_wait (prog, pex);
  if (ret != 0)
    {
      error ("%s returned %d exit status", prog, ret);
      collect_exit (ret);
    }

  if (response_file)
    {
      unlink (response_file);
      response_file = NULL;
    }
}


/* Execute a program, and wait for the reply.  */

struct pex_obj *
collect_execute (const char *prog, char **argv, const char *outname,
		 const char *errname)
{
  struct pex_obj *pex;
  const char *errmsg;
  int err;
  char *response_arg = NULL;
  char *response_argv[3] ATTRIBUTE_UNUSED;

  if (HAVE_GNU_LD && at_file_supplied && argv[0] != NULL)
    {
      /* If using @file arguments, create a temporary file and put the
         contents of argv into it.  Then change argv to an array corresponding
         to a single argument @FILE, where FILE is the temporary filename.  */

      char **current_argv = argv + 1;
      char *argv0 = argv[0];
      int status;
      FILE *f;

      /* Note: we assume argv contains at least one element; this is
         checked above.  */

      response_file = make_temp_file ("");

      f = fopen (response_file, "w");

      if (f == NULL)
        fatal ("could not open response file %s", response_file);

      status = writeargv (current_argv, f);

      if (status)
        fatal ("could not write to response file %s", response_file);

      status = fclose (f);

      if (EOF == status)
        fatal ("could not close response file %s", response_file);

      response_arg = concat ("@", response_file, NULL);
      response_argv[0] = argv0;
      response_argv[1] = response_arg;
      response_argv[2] = NULL;

      argv = response_argv;
    }

  if (vflag || debug)
    {
      char **p_argv;
      const char *str;

      if (argv[0])
	fprintf (stderr, "%s", argv[0]);
      else
	notice ("[cannot find %s]", prog);

      for (p_argv = &argv[1]; (str = *p_argv) != (char *) 0; p_argv++)
	fprintf (stderr, " %s", str);

      fprintf (stderr, "\n");
    }

  fflush (stdout);
  fflush (stderr);

  /* If we cannot find a program we need, complain error.  Do this here
     since we might not end up needing something that we could not find.  */

  if (argv[0] == 0)
    fatal ("cannot find '%s'", prog);

  pex = pex_init (0, "collect2", NULL);
  if (pex == NULL)
    fatal_perror ("pex_init failed");

  errmsg = pex_run (pex, PEX_LAST | PEX_SEARCH, argv[0], argv, outname,
		    errname, &err);
  if (errmsg != NULL)
    {
      if (err != 0)
	{
	  errno = err;
	  fatal_perror (errmsg);
	}
      else
	fatal (errmsg);
    }

  if (response_arg)
    free (response_arg);

  return pex;
}

static void
fork_execute (const char *prog, char **argv)
{
  struct pex_obj *pex;

  pex = collect_execute (prog, argv, NULL, NULL);
  do_wait (prog, pex);
}

/* Unlink a file unless we are debugging.  */

static void
maybe_unlink (const char *file)
{
  if (!debug)
    unlink_if_ordinary (file);
  else
    notice ("[Leaving %s]\n", file);
}


static long sequence_number = 0;

/* Add a name to a linked list.  */

static void
add_to_list (struct head *head_ptr, const char *name)
{
  struct id *newid
    = (struct id *) xcalloc (sizeof (struct id) + strlen (name), 1);
  struct id *p;
  strcpy (newid->name, name);

  if (head_ptr->first)
    head_ptr->last->next = newid;
  else
    head_ptr->first = newid;

  /* Check for duplicate symbols.  */
  for (p = head_ptr->first;
       strcmp (name, p->name) != 0;
       p = p->next)
    ;
  if (p != newid)
    {
      head_ptr->last->next = 0;
      free (newid);
      return;
    }

  newid->sequence = ++sequence_number;
  head_ptr->last = newid;
  head_ptr->number++;
}

/* Grab the init priority number from an init function name that
   looks like "_GLOBAL_.I.12345.foo".  */

static int
extract_init_priority (const char *name)
{
  int pos = 0, pri;

  while (name[pos] == '_')
    ++pos;
  pos += 10; /* strlen ("GLOBAL__X_") */

  /* Extract init_p number from ctor/dtor name.  */
  pri = atoi (name + pos);
  return pri ? pri : DEFAULT_INIT_PRIORITY;
}

/* Insertion sort the ids from ctor/dtor list HEAD_PTR in descending order.
   ctors will be run from right to left, dtors from left to right.  */

static void
sort_ids (struct head *head_ptr)
{
  /* id holds the current element to insert.  id_next holds the next
     element to insert.  id_ptr iterates through the already sorted elements
     looking for the place to insert id.  */
  struct id *id, *id_next, **id_ptr;

  id = head_ptr->first;

  /* We don't have any sorted elements yet.  */
  head_ptr->first = NULL;

  for (; id; id = id_next)
    {
      id_next = id->next;
      id->sequence = extract_init_priority (id->name);

      for (id_ptr = &(head_ptr->first); ; id_ptr = &((*id_ptr)->next))
	if (*id_ptr == NULL
	    /* If the sequence numbers are the same, we put the id from the
	       file later on the command line later in the list.  */
	    || id->sequence > (*id_ptr)->sequence
	    /* Hack: do lexical compare, too.
	    || (id->sequence == (*id_ptr)->sequence
		&& strcmp (id->name, (*id_ptr)->name) > 0) */
	    )
	  {
	    id->next = *id_ptr;
	    *id_ptr = id;
	    break;
	  }
    }

  /* Now set the sequence numbers properly so write_c_file works.  */
  for (id = head_ptr->first; id; id = id->next)
    id->sequence = ++sequence_number;
}

/* Write: `prefix', the names on list LIST, `suffix'.  */

static void
write_list (FILE *stream, const char *prefix, struct id *list)
{
  while (list)
    {
      fprintf (stream, "%sx%d,\n", prefix, list->sequence);
      list = list->next;
    }
}

#if LINK_ELIMINATE_DUPLICATE_LDIRECTORIES
/* Given a STRING, return nonzero if it occurs in the list in range
   [ARGS_BEGIN,ARGS_END).  */

static int
is_in_args (const char *string, const char **args_begin,
	    const char **args_end)
{
  const char **args_pointer;
  for (args_pointer = args_begin; args_pointer != args_end; ++args_pointer)
    if (strcmp (string, *args_pointer) == 0)
      return 1;
  return 0;
}
#endif /* LINK_ELIMINATE_DUPLICATE_LDIRECTORIES */

#ifdef COLLECT_EXPORT_LIST
/* This function is really used only on AIX, but may be useful.  */
#if 0
static int
is_in_list (const char *prefix, struct id *list)
{
  while (list)
    {
      if (!strcmp (prefix, list->name)) return 1;
      list = list->next;
    }
    return 0;
}
#endif
#endif /* COLLECT_EXPORT_LIST */

/* Added for debugging purpose.  */
#ifdef COLLECT_EXPORT_LIST
static void
dump_list (FILE *stream, const char *prefix, struct id *list)
{
  while (list)
    {
      fprintf (stream, "%s%s,\n", prefix, list->name);
      list = list->next;
    }
}
#endif

#if 0
static void
dump_prefix_list (FILE *stream, const char *prefix, struct prefix_list *list)
{
  while (list)
    {
      fprintf (stream, "%s%s,\n", prefix, list->prefix);
      list = list->next;
    }
}
#endif

static void
write_list_with_asm (FILE *stream, const char *prefix, struct id *list)
{
  while (list)
    {
      fprintf (stream, "%sx%d __asm__ (\"%s\");\n",
	       prefix, list->sequence, list->name);
      list = list->next;
    }
}

/* Write out the constructor and destructor tables statically (for a shared
   object), along with the functions to execute them.  */

static void
write_c_file_stat (FILE *stream, const char *name ATTRIBUTE_UNUSED)
{
  const char *p, *q;
  char *prefix, *r;
  int frames = (frame_tables.number > 0);

  /* Figure out name of output_file, stripping off .so version.  */
  p = strrchr (output_file, '/');
  if (p == 0)
    p = output_file;
  else
    p++;
  q = p;
  while (q)
    {
      q = strchr (q,'.');
      if (q == 0)
	{
	  q = p + strlen (p);
	  break;
	}
      else
	{
	  if (strncmp (q, SHLIB_SUFFIX, strlen (SHLIB_SUFFIX)) == 0)
	    {
	      q += strlen (SHLIB_SUFFIX);
	      break;
	    }
	  else
	    q++;
	}
    }
  /* q points to null at end of the string (or . of the .so version) */
  prefix = XNEWVEC (char, q - p + 1);
  strncpy (prefix, p, q - p);
  prefix[q - p] = 0;
  for (r = prefix; *r; r++)
    if (!ISALNUM ((unsigned char)*r))
      *r = '_';
  if (debug)
    notice ("\nwrite_c_file - output name is %s, prefix is %s\n",
	    output_file, prefix);

  initname = concat ("_GLOBAL__FI_", prefix, NULL);
  fininame = concat ("_GLOBAL__FD_", prefix, NULL);

  free (prefix);

  /* Write the tables as C code.  */

  fprintf (stream, "static int count;\n");
  fprintf (stream, "typedef void entry_pt();\n");
  write_list_with_asm (stream, "extern entry_pt ", constructors.first);

  if (frames)
    {
      write_list_with_asm (stream, "extern void *", frame_tables.first);

      fprintf (stream, "\tstatic void *frame_table[] = {\n");
      write_list (stream, "\t\t&", frame_tables.first);
      fprintf (stream, "\t0\n};\n");

      /* This must match what's in frame.h.  */
      fprintf (stream, "struct object {\n");
      fprintf (stream, "  void *pc_begin;\n");
      fprintf (stream, "  void *pc_end;\n");
      fprintf (stream, "  void *fde_begin;\n");
      fprintf (stream, "  void *fde_array;\n");
      fprintf (stream, "  __SIZE_TYPE__ count;\n");
      fprintf (stream, "  struct object *next;\n");
      fprintf (stream, "};\n");

      fprintf (stream, "extern void __register_frame_info_table (void *, struct object *);\n");
      fprintf (stream, "extern void *__deregister_frame_info (void *);\n");

      fprintf (stream, "static void reg_frame () {\n");
      fprintf (stream, "\tstatic struct object ob;\n");
      fprintf (stream, "\t__register_frame_info_table (frame_table, &ob);\n");
      fprintf (stream, "\t}\n");

      fprintf (stream, "static void dereg_frame () {\n");
      fprintf (stream, "\t__deregister_frame_info (frame_table);\n");
      fprintf (stream, "\t}\n");
    }

  fprintf (stream, "void %s() {\n", initname);
  if (constructors.number > 0 || frames)
    {
      fprintf (stream, "\tstatic entry_pt *ctors[] = {\n");
      write_list (stream, "\t\t", constructors.first);
      if (frames)
	fprintf (stream, "\treg_frame,\n");
      fprintf (stream, "\t};\n");
      fprintf (stream, "\tentry_pt **p;\n");
      fprintf (stream, "\tif (count++ != 0) return;\n");
      fprintf (stream, "\tp = ctors + %d;\n", constructors.number + frames);
      fprintf (stream, "\twhile (p > ctors) (*--p)();\n");
    }
  else
    fprintf (stream, "\t++count;\n");
  fprintf (stream, "}\n");
  write_list_with_asm (stream, "extern entry_pt ", destructors.first);
  fprintf (stream, "void %s() {\n", fininame);
  if (destructors.number > 0 || frames)
    {
      fprintf (stream, "\tstatic entry_pt *dtors[] = {\n");
      write_list (stream, "\t\t", destructors.first);
      if (frames)
	fprintf (stream, "\tdereg_frame,\n");
      fprintf (stream, "\t};\n");
      fprintf (stream, "\tentry_pt **p;\n");
      fprintf (stream, "\tif (--count != 0) return;\n");
      fprintf (stream, "\tp = dtors;\n");
      fprintf (stream, "\twhile (p < dtors + %d) (*p++)();\n",
	       destructors.number + frames);
    }
  fprintf (stream, "}\n");

  if (shared_obj)
    {
      COLLECT_SHARED_INIT_FUNC(stream, initname);
      COLLECT_SHARED_FINI_FUNC(stream, fininame);
    }
}

/* Write the constructor/destructor tables.  */

#ifndef LD_INIT_SWITCH
static void
write_c_file_glob (FILE *stream, const char *name ATTRIBUTE_UNUSED)
{
  /* Write the tables as C code.  */

  int frames = (frame_tables.number > 0);

  fprintf (stream, "typedef void entry_pt();\n\n");

  write_list_with_asm (stream, "extern entry_pt ", constructors.first);

  if (frames)
    {
      write_list_with_asm (stream, "extern void *", frame_tables.first);

      fprintf (stream, "\tstatic void *frame_table[] = {\n");
      write_list (stream, "\t\t&", frame_tables.first);
      fprintf (stream, "\t0\n};\n");

      /* This must match what's in frame.h.  */
      fprintf (stream, "struct object {\n");
      fprintf (stream, "  void *pc_begin;\n");
      fprintf (stream, "  void *pc_end;\n");
      fprintf (stream, "  void *fde_begin;\n");
      fprintf (stream, "  void *fde_array;\n");
      fprintf (stream, "  __SIZE_TYPE__ count;\n");
      fprintf (stream, "  struct object *next;\n");
      fprintf (stream, "};\n");

      fprintf (stream, "extern void __register_frame_info_table (void *, struct object *);\n");
      fprintf (stream, "extern void *__deregister_frame_info (void *);\n");

      fprintf (stream, "static void reg_frame () {\n");
      fprintf (stream, "\tstatic struct object ob;\n");
      fprintf (stream, "\t__register_frame_info_table (frame_table, &ob);\n");
      fprintf (stream, "\t}\n");

      fprintf (stream, "static void dereg_frame () {\n");
      fprintf (stream, "\t__deregister_frame_info (frame_table);\n");
      fprintf (stream, "\t}\n");
    }

  fprintf (stream, "\nentry_pt * __CTOR_LIST__[] = {\n");
  fprintf (stream, "\t(entry_pt *) %d,\n", constructors.number + frames);
  write_list (stream, "\t", constructors.first);
  if (frames)
    fprintf (stream, "\treg_frame,\n");
  fprintf (stream, "\t0\n};\n\n");

  write_list_with_asm (stream, "extern entry_pt ", destructors.first);

  fprintf (stream, "\nentry_pt * __DTOR_LIST__[] = {\n");
  fprintf (stream, "\t(entry_pt *) %d,\n", destructors.number + frames);
  write_list (stream, "\t", destructors.first);
  if (frames)
    fprintf (stream, "\tdereg_frame,\n");
  fprintf (stream, "\t0\n};\n\n");

  fprintf (stream, "extern entry_pt %s;\n", NAME__MAIN);
  fprintf (stream, "entry_pt *__main_reference = %s;\n\n", NAME__MAIN);
}
#endif /* ! LD_INIT_SWITCH */

static void
write_c_file (FILE *stream, const char *name)
{
#ifndef LD_INIT_SWITCH
  if (! shared_obj)
    write_c_file_glob (stream, name);
  else
#endif
    write_c_file_stat (stream, name);
}

#ifdef COLLECT_EXPORT_LIST
static void
write_aix_file (FILE *stream, struct id *list)
{
  for (; list; list = list->next)
    {
      fputs (list->name, stream);
      putc ('\n', stream);
    }
}
#endif

#ifdef OBJECT_FORMAT_NONE

/* Generic version to scan the name list of the loaded program for
   the symbols g++ uses for static constructors and destructors.

   The constructor table begins at __CTOR_LIST__ and contains a count
   of the number of pointers (or -1 if the constructors are built in a
   separate section by the linker), followed by the pointers to the
   constructor functions, terminated with a null pointer.  The
   destructor table has the same format, and begins at __DTOR_LIST__.  */

static void
scan_prog_file (const char *prog_name, enum pass which_pass)
{
  void (*int_handler) (int);
#ifdef SIGQUIT
  void (*quit_handler) (int);
#endif
  char *real_nm_argv[4];
  const char **nm_argv = CONST_CAST (const char **, real_nm_argv);
  int argc = 0;
  struct pex_obj *pex;
  const char *errmsg;
  int err;
  char *p, buf[1024];
  FILE *inf;

  if (which_pass == PASS_SECOND)
    return;

  /* If we do not have an `nm', complain.  */
  if (nm_file_name == 0)
    fatal ("cannot find 'nm'");

  nm_argv[argc++] = nm_file_name;
  if (NM_FLAGS[0] != '\0')
    nm_argv[argc++] = NM_FLAGS;

  nm_argv[argc++] = prog_name;
  nm_argv[argc++] = (char *) 0;

  /* Trace if needed.  */
  if (vflag)
    {
      const char **p_argv;
      const char *str;

      for (p_argv = &nm_argv[0]; (str = *p_argv) != (char *) 0; p_argv++)
	fprintf (stderr, " %s", str);

      fprintf (stderr, "\n");
    }

  fflush (stdout);
  fflush (stderr);

  pex = pex_init (PEX_USE_PIPES, "collect2", NULL);
  if (pex == NULL)
    fatal_perror ("pex_init failed");

  errmsg = pex_run (pex, 0, nm_file_name, real_nm_argv, NULL, NULL, &err);
  if (errmsg != NULL)
    {
      if (err != 0)
	{
	  errno = err;
	  fatal_perror (errmsg);
	}
      else
	fatal (errmsg);
    }

  int_handler  = (void (*) (int)) signal (SIGINT,  SIG_IGN);
#ifdef SIGQUIT
  quit_handler = (void (*) (int)) signal (SIGQUIT, SIG_IGN);
#endif

  inf = pex_read_output (pex, 0);
  if (inf == NULL)
    fatal_perror ("can't open nm output");

  if (debug)
    fprintf (stderr, "\nnm output with constructors/destructors.\n");

  /* Read each line of nm output.  */
  while (fgets (buf, sizeof buf, inf) != (char *) 0)
    {
      int ch, ch2;
      char *name, *end;

      /* If it contains a constructor or destructor name, add the name
	 to the appropriate list.  */

      for (p = buf; (ch = *p) != '\0' && ch != '\n' && ch != '_'; p++)
	if (ch == ' ' && p[1] == 'U' && p[2] == ' ')
	  break;

      if (ch != '_')
	continue;

      name = p;
      /* Find the end of the symbol name.
	 Do not include `|', because Encore nm can tack that on the end.  */
      for (end = p; (ch2 = *end) != '\0' && !ISSPACE (ch2) && ch2 != '|';
	   end++)
	continue;


      *end = '\0';
      switch (is_ctor_dtor (name))
	{
	case SYM_CTOR:
	  if (which_pass != PASS_LIB)
	    add_to_list (&constructors, name);
	  break;

	case SYM_DTOR:
	  if (which_pass != PASS_LIB)
	    add_to_list (&destructors, name);
	  break;

	case SYM_INIT:
	  if (which_pass != PASS_LIB)
	    fatal ("init function found in object %s", prog_name);
#ifndef LD_INIT_SWITCH
	  add_to_list (&constructors, name);
#endif
	  break;

	case SYM_FINI:
	  if (which_pass != PASS_LIB)
	    fatal ("fini function found in object %s", prog_name);
#ifndef LD_FINI_SWITCH
	  add_to_list (&destructors, name);
#endif
	  break;

	case SYM_DWEH:
	  if (which_pass != PASS_LIB)
	    add_to_list (&frame_tables, name);
	  break;

	default:		/* not a constructor or destructor */
	  continue;
	}

      if (debug)
	fprintf (stderr, "\t%s\n", buf);
    }

  if (debug)
    fprintf (stderr, "\n");

  do_wait (nm_file_name, pex);

  signal (SIGINT,  int_handler);
#ifdef SIGQUIT
  signal (SIGQUIT, quit_handler);
#endif
}

#ifdef LDD_SUFFIX

/* Use the List Dynamic Dependencies program to find shared libraries that
   the output file depends upon and their initialization/finalization
   routines, if any.  */

static void
scan_libraries (const char *prog_name)
{
  static struct head libraries;		/* list of shared libraries found */
  struct id *list;
  void (*int_handler) (int);
#ifdef SIGQUIT
  void (*quit_handler) (int);
#endif
  char *real_ldd_argv[4];
  const char **ldd_argv = (const char **) real_ldd_argv;
  int argc = 0;
  struct pex_obj *pex;
  const char *errmsg;
  int err;
  char buf[1024];
  FILE *inf;

  /* If we do not have an `ldd', complain.  */
  if (ldd_file_name == 0)
    {
      error ("cannot find 'ldd'");
      return;
    }

  ldd_argv[argc++] = ldd_file_name;
  ldd_argv[argc++] = prog_name;
  ldd_argv[argc++] = (char *) 0;

  /* Trace if needed.  */
  if (vflag)
    {
      const char **p_argv;
      const char *str;

      for (p_argv = &ldd_argv[0]; (str = *p_argv) != (char *) 0; p_argv++)
	fprintf (stderr, " %s", str);

      fprintf (stderr, "\n");
    }

  fflush (stdout);
  fflush (stderr);

  pex = pex_init (PEX_USE_PIPES, "collect2", NULL);
  if (pex == NULL)
    fatal_perror ("pex_init failed");

  errmsg = pex_run (pex, 0, ldd_file_name, real_ldd_argv, NULL, NULL, &err);
  if (errmsg != NULL)
    {
      if (err != 0)
	{
	  errno = err;
	  fatal_perror (errmsg);
	}
      else
	fatal (errmsg);
    }

  int_handler  = (void (*) (int)) signal (SIGINT,  SIG_IGN);
#ifdef SIGQUIT
  quit_handler = (void (*) (int)) signal (SIGQUIT, SIG_IGN);
#endif

  inf = pex_read_output (pex, 0);
  if (inf == NULL)
    fatal_perror ("can't open ldd output");

  if (debug)
    notice ("\nldd output with constructors/destructors.\n");

  /* Read each line of ldd output.  */
  while (fgets (buf, sizeof buf, inf) != (char *) 0)
    {
      int ch2;
      char *name, *end, *p = buf;

      /* Extract names of libraries and add to list.  */
      PARSE_LDD_OUTPUT (p);
      if (p == 0)
	continue;

      name = p;
      if (strncmp (name, "not found", sizeof ("not found") - 1) == 0)
	fatal ("dynamic dependency %s not found", buf);

      /* Find the end of the symbol name.  */
      for (end = p;
	   (ch2 = *end) != '\0' && ch2 != '\n' && !ISSPACE (ch2) && ch2 != '|';
	   end++)
	continue;
      *end = '\0';

      if (access (name, R_OK) == 0)
	add_to_list (&libraries, name);
      else
	fatal ("unable to open dynamic dependency '%s'", buf);

      if (debug)
	fprintf (stderr, "\t%s\n", buf);
    }
  if (debug)
    fprintf (stderr, "\n");

  do_wait (ldd_file_name, pex);

  signal (SIGINT,  int_handler);
#ifdef SIGQUIT
  signal (SIGQUIT, quit_handler);
#endif

  /* Now iterate through the library list adding their symbols to
     the list.  */
  for (list = libraries.first; list; list = list->next)
    scan_prog_file (list->name, PASS_LIB);
}

#endif /* LDD_SUFFIX */

#endif /* OBJECT_FORMAT_NONE */


/*
 * COFF specific stuff.
 */

#ifdef OBJECT_FORMAT_COFF

#if defined (EXTENDED_COFF)

#   define GCC_SYMBOLS(X)	(SYMHEADER(X).isymMax + SYMHEADER(X).iextMax)
#   define GCC_SYMENT		SYMR
#   define GCC_OK_SYMBOL(X)	((X).st == stProc || (X).st == stGlobal)
#   define GCC_SYMINC(X)	(1)
#   define GCC_SYMZERO(X)	(SYMHEADER(X).isymMax)
#   define GCC_CHECK_HDR(X)	(PSYMTAB(X) != 0)

#else

#   define GCC_SYMBOLS(X)	(HEADER(ldptr).f_nsyms)
#   define GCC_SYMENT		SYMENT
#   if defined (C_WEAKEXT)
#     define GCC_OK_SYMBOL(X) \
       (((X).n_sclass == C_EXT || (X).n_sclass == C_WEAKEXT) && \
	((X).n_scnum > N_UNDEF) && \
	(aix64_flag \
	 || (((X).n_type & N_TMASK) == (DT_NON << N_BTSHFT) \
	     || ((X).n_type & N_TMASK) == (DT_FCN << N_BTSHFT))))
#     define GCC_UNDEF_SYMBOL(X) \
       (((X).n_sclass == C_EXT || (X).n_sclass == C_WEAKEXT) && \
	((X).n_scnum == N_UNDEF))
#   else
#     define GCC_OK_SYMBOL(X) \
       (((X).n_sclass == C_EXT) && \
	((X).n_scnum > N_UNDEF) && \
	(aix64_flag \
	 || (((X).n_type & N_TMASK) == (DT_NON << N_BTSHFT) \
	     || ((X).n_type & N_TMASK) == (DT_FCN << N_BTSHFT))))
#     define GCC_UNDEF_SYMBOL(X) \
       (((X).n_sclass == C_EXT) && ((X).n_scnum == N_UNDEF))
#   endif
#   define GCC_SYMINC(X)	((X).n_numaux+1)
#   define GCC_SYMZERO(X)	0

/* 0757 = U803XTOCMAGIC (AIX 4.3) and 0767 = U64_TOCMAGIC (AIX V5) */
#ifdef _AIX51
#   define GCC_CHECK_HDR(X) \
     ((HEADER (X).f_magic == U802TOCMAGIC && ! aix64_flag) \
      || (HEADER (X).f_magic == 0767 && aix64_flag))
#else
#   define GCC_CHECK_HDR(X) \
     ((HEADER (X).f_magic == U802TOCMAGIC && ! aix64_flag) \
      || (HEADER (X).f_magic == 0757 && aix64_flag))
#endif

#endif

#ifdef COLLECT_EXPORT_LIST
/* Array of standard AIX libraries which should not
   be scanned for ctors/dtors.  */
static const char *const aix_std_libs[] = {
  "/unix",
  "/lib/libc.a",
  "/lib/libm.a",
  "/lib/libc_r.a",
  "/lib/libm_r.a",
  "/usr/lib/libc.a",
  "/usr/lib/libm.a",
  "/usr/lib/libc_r.a",
  "/usr/lib/libm_r.a",
  "/usr/lib/threads/libc.a",
  "/usr/ccs/lib/libc.a",
  "/usr/ccs/lib/libm.a",
  "/usr/ccs/lib/libc_r.a",
  "/usr/ccs/lib/libm_r.a",
  NULL
};

/* This function checks the filename and returns 1
   if this name matches the location of a standard AIX library.  */
static int ignore_library (const char *);
static int
ignore_library (const char *name)
{
  const char *const *p = &aix_std_libs[0];
  while (*p++ != NULL)
    if (! strcmp (name, *p)) return 1;
  return 0;
}
#endif /* COLLECT_EXPORT_LIST */

#if defined (HAVE_DECL_LDGETNAME) && !HAVE_DECL_LDGETNAME
extern char *ldgetname (LDFILE *, GCC_SYMENT *);
#endif

/* COFF version to scan the name list of the loaded program for
   the symbols g++ uses for static constructors and destructors.

   The constructor table begins at __CTOR_LIST__ and contains a count
   of the number of pointers (or -1 if the constructors are built in a
   separate section by the linker), followed by the pointers to the
   constructor functions, terminated with a null pointer.  The
   destructor table has the same format, and begins at __DTOR_LIST__.  */

static void
scan_prog_file (const char *prog_name, enum pass which_pass)
{
  LDFILE *ldptr = NULL;
  int sym_index, sym_count;
  int is_shared = 0;

  if (which_pass != PASS_FIRST && which_pass != PASS_OBJ)
    return;

#ifdef COLLECT_EXPORT_LIST
  /* We do not need scanning for some standard C libraries.  */
  if (which_pass == PASS_FIRST && ignore_library (prog_name))
    return;

  /* On AIX we have a loop, because there is not much difference
     between an object and an archive. This trick allows us to
     eliminate scan_libraries() function.  */
  do
    {
#endif
      /* Some platforms (e.g. OSF4) declare ldopen as taking a
	 non-const char * filename parameter, even though it will not
	 modify that string.  So we must cast away const-ness here,
	 using CONST_CAST to prevent complaints from -Wcast-qual.  */
      if ((ldptr = ldopen (CONST_CAST (char *, prog_name), ldptr)) != NULL)
	{
	  if (! MY_ISCOFF (HEADER (ldptr).f_magic))
	    fatal ("%s: not a COFF file", prog_name);

	  if (GCC_CHECK_HDR (ldptr))
	    {
	      sym_count = GCC_SYMBOLS (ldptr);
	      sym_index = GCC_SYMZERO (ldptr);

#ifdef COLLECT_EXPORT_LIST
	      /* Is current archive member a shared object?  */
	      is_shared = HEADER (ldptr).f_flags & F_SHROBJ;
#endif

	      while (sym_index < sym_count)
		{
		  GCC_SYMENT symbol;

		  if (ldtbread (ldptr, sym_index, &symbol) <= 0)
		    break;
		  sym_index += GCC_SYMINC (symbol);

		  if (GCC_OK_SYMBOL (symbol))
		    {
		      char *name;

		      if ((name = ldgetname (ldptr, &symbol)) == NULL)
			continue;		/* Should never happen.  */

#ifdef XCOFF_DEBUGGING_INFO
		      /* All AIX function names have a duplicate entry
			 beginning with a dot.  */
		      if (*name == '.')
			++name;
#endif

		      switch (is_ctor_dtor (name))
			{
			case SYM_CTOR:
			  if (! is_shared)
			    add_to_list (&constructors, name);
#if defined (COLLECT_EXPORT_LIST) && !defined (LD_INIT_SWITCH)
			  if (which_pass == PASS_OBJ)
			    add_to_list (&exports, name);
#endif
			  break;

			case SYM_DTOR:
			  if (! is_shared)
			    add_to_list (&destructors, name);
#if defined (COLLECT_EXPORT_LIST) && !defined (LD_INIT_SWITCH)
			  if (which_pass == PASS_OBJ)
			    add_to_list (&exports, name);
#endif
			  break;

#ifdef COLLECT_EXPORT_LIST
			case SYM_INIT:
#ifndef LD_INIT_SWITCH
			  if (is_shared)
			    add_to_list (&constructors, name);
#endif
			  break;

			case SYM_FINI:
#ifndef LD_INIT_SWITCH
			  if (is_shared)
			    add_to_list (&destructors, name);
#endif
			  break;
#endif

			case SYM_DWEH:
			  if (! is_shared)
			    add_to_list (&frame_tables, name);
#if defined (COLLECT_EXPORT_LIST) && !defined (LD_INIT_SWITCH)
			  if (which_pass == PASS_OBJ)
			    add_to_list (&exports, name);
#endif
			  break;

			default:	/* not a constructor or destructor */
#ifdef COLLECT_EXPORT_LIST
			  /* Explicitly export all global symbols when
			     building a shared object on AIX, but do not
			     re-export symbols from another shared object
			     and do not export symbols if the user
			     provides an explicit export list.  */
			  if (shared_obj && !is_shared
			      && which_pass == PASS_OBJ && !export_flag)
			    add_to_list (&exports, name);
#endif
			  continue;
			}

		      if (debug)
#if !defined(EXTENDED_COFF)
			fprintf (stderr, "\tsec=%d class=%d type=%s%o %s\n",
				 symbol.n_scnum, symbol.n_sclass,
				 (symbol.n_type ? "0" : ""), symbol.n_type,
				 name);
#else
			fprintf (stderr,
				 "\tiss = %5d, value = %5ld, index = %5d, name = %s\n",
				 symbol.iss, (long) symbol.value, symbol.index, name);
#endif
		    }
		}
	    }
#ifdef COLLECT_EXPORT_LIST
	  else
	    {
	      /* If archive contains both 32-bit and 64-bit objects,
		 we want to skip objects in other mode so mismatch normal.  */
	      if (debug)
		fprintf (stderr, "%s : magic=%o aix64=%d mismatch\n",
			 prog_name, HEADER (ldptr).f_magic, aix64_flag);
	    }
#endif
	}
      else
	{
	  fatal ("%s: cannot open as COFF file", prog_name);
	}
#ifdef COLLECT_EXPORT_LIST
      /* On AIX loop continues while there are more members in archive.  */
    }
  while (ldclose (ldptr) == FAILURE);
#else
  /* Otherwise we simply close ldptr.  */
  (void) ldclose(ldptr);
#endif
}
#endif /* OBJECT_FORMAT_COFF */

#ifdef COLLECT_EXPORT_LIST
/* Given a library name without "lib" prefix, this function
   returns a full library name including a path.  */
static char *
resolve_lib_name (const char *name)
{
  char *lib_buf;
  int i, j, l = 0;
  /* Library extensions for AIX dynamic linking.  */
  const char * const libexts[2] = {"a", "so"};

  for (i = 0; libpaths[i]; i++)
    if (libpaths[i]->max_len > l)
      l = libpaths[i]->max_len;

  lib_buf = XNEWVEC (char, l + strlen(name) + 10);

  for (i = 0; libpaths[i]; i++)
    {
      struct prefix_list *list = libpaths[i]->plist;
      for (; list; list = list->next)
	{
	  /* The following lines are needed because path_prefix list
	     may contain directories both with trailing '/' and
	     without it.  */
	  const char *p = "";
	  if (list->prefix[strlen(list->prefix)-1] != '/')
	    p = "/";
	  for (j = 0; j < 2; j++)
	    {
	      sprintf (lib_buf, "%s%slib%s.%s",
		       list->prefix, p, name,
		       libexts[(j + aixrtl_flag) % 2]);
	      if (debug) fprintf (stderr, "searching for: %s\n", lib_buf);
	      if (file_exists (lib_buf))
		{
		  if (debug) fprintf (stderr, "found: %s\n", lib_buf);
		  return (lib_buf);
		}
	    }
	}
    }
  if (debug)
    fprintf (stderr, "not found\n");
  else
    fatal ("library lib%s not found", name);
  return (NULL);
}
#endif /* COLLECT_EXPORT_LIST */<|MERGE_RESOLUTION|>--- conflicted
+++ resolved
@@ -546,11 +546,7 @@
 static symkind
 is_ctor_dtor (const char *s)
 {
-<<<<<<< HEAD
-  struct names { const char *const name; const int len; const symkind ret;
-=======
   struct names { const char *const name; const int len; symkind ret;
->>>>>>> 81f40b79
     const int two_underscores; };
 
   const struct names *p;
