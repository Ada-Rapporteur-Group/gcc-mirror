/* Callgraph handling code.
   Copyright (C) 2003, 2004, 2005, 2006, 2007, 2008
   Free Software Foundation, Inc.
   Contributed by Jan Hubicka

This file is part of GCC.

GCC is free software; you can redistribute it and/or modify it under
the terms of the GNU General Public License as published by the Free
Software Foundation; either version 3, or (at your option) any later
version.

GCC is distributed in the hope that it will be useful, but WITHOUT ANY
WARRANTY; without even the implied warranty of MERCHANTABILITY or
FITNESS FOR A PARTICULAR PURPOSE.  See the GNU General Public License
for more details.

You should have received a copy of the GNU General Public License
along with GCC; see the file COPYING3.  If not see
<http://www.gnu.org/licenses/>.  */

#ifndef GCC_CGRAPH_H
#define GCC_CGRAPH_H
#include "tree.h"
#include "basic-block.h"

enum availability
{
  /* Not yet set by cgraph_function_body_availability.  */
  AVAIL_UNSET,
  /* Function body/variable initializer is unknown.  */
  AVAIL_NOT_AVAILABLE,
  /* Function body/variable initializer is known but might be replaced
     by a different one from other compilation unit and thus needs to
     be dealt with a care.  Like AVAIL_NOT_AVAILABLE it can have
     arbitrary side effects on escaping variables and functions, while
     like AVAILABLE it might access static variables.  */
  AVAIL_OVERWRITABLE,
  /* Function body/variable initializer is known and will be used in final
     program.  */
  AVAIL_AVAILABLE,
  /* Function body/variable initializer is known and all it's uses are explicitly
     visible within current unit (ie it's address is never taken and it is not
     exported to other units).
     Currently used only for functions.  */
  AVAIL_LOCAL
};

extern const char * const cgraph_availability_names[];

struct inline_summary GTY(())
{
  /* Estimated stack frame consumption by the function.  */
  HOST_WIDE_INT estimated_self_stack_size;

  /* Size of the function before inlining.  */
  int self_insns;
};

/* Information about the function collected locally.
   Available after function is analyzed.  */

<<<<<<< HEAD
struct cgraph_local_info GTY(())
{
  struct inline_summary inline_summary;
=======
struct GTY(()) cgraph_local_info {
  struct inline_summary {
    /* Estimated stack frame consumption by the function.  */
    HOST_WIDE_INT estimated_self_stack_size;

    /* Size of the function before inlining.  */
    int self_insns;
  } inline_summary;
>>>>>>> 81f40b79

  /* Set when function function is visible in current compilation unit only
     and its address is never taken.  */
  unsigned local : 1;

  /* Set when function is visible by other units.  */
  unsigned externally_visible : 1;

  /* Set once it has been finalized so we consider it to be output.  */
  unsigned finalized : 1;

  /* False when there something makes inlining impossible (such as va_arg).  */
  unsigned inlinable : 1;

  /* True when function should be inlined independently on its size.  */
  unsigned disregard_inline_limits : 1;

  /* True when the function has been originally extern inline, but it is
     redefined now.  */
  unsigned redefined_extern_inline : 1;

  /* True if statics_read_for_function and
     statics_written_for_function contain valid data.  */
  unsigned for_functions_valid : 1;

  /* True if the function is going to be emitted in some other translation
     unit, referenced from vtable.  */
  unsigned vtable_method : 1;
};

/* Information about the function that needs to be computed globally
   once compilation is finished.  Available only with -funit-at-a-time.  */

struct GTY(()) cgraph_global_info {
  /* Estimated stack frame consumption by the function.  */
  HOST_WIDE_INT estimated_stack_size;
  /* Expected offset of the stack frame of inlined function.  */
  HOST_WIDE_INT stack_frame_offset;

  /* For inline clones this points to the function they will be
     inlined into.  */
  struct cgraph_node *inlined_to;

  /* Estimated size of the function after inlining.  */
  int insns;

  /* Estimated growth after inlining.  INT_MIN if not computed.  */
  int estimated_growth;

  /* Set iff the function has been inlined at least once.  */
  bool inlined;
};

/* Information about the function that is propagated by the RTL backend.
   Available only for functions that has been already assembled.  */

struct GTY(()) cgraph_rtl_info {
   unsigned int preferred_incoming_stack_boundary;
};

/* The cgraph data structure.
   Each function decl has assigned cgraph_node listing callees and callers.  */

struct GTY((chain_next ("%h.next"), chain_prev ("%h.previous"))) cgraph_node {
  tree decl;
  struct cgraph_edge *callees;
  struct cgraph_edge *callers;
  struct cgraph_node *next;
  struct cgraph_node *previous;
  /* For nested functions points to function the node is nested in.  */
  struct cgraph_node *origin;
  /* Points to first nested function, if any.  */
  struct cgraph_node *nested;
  /* Pointer to the next function with same origin, if any.  */
  struct cgraph_node *next_nested;
  /* Pointer to the next function in cgraph_nodes_queue.  */
  struct cgraph_node *next_needed;
  /* Pointer to the next clone.  */
  struct cgraph_node *next_clone;
  struct cgraph_node *prev_clone;
  /* For functions with many calls sites it holds map from call expression
     to the edge to speed up cgraph_edge function.  */
  htab_t GTY((param_is (struct cgraph_edge))) call_site_hash;

  PTR GTY ((skip)) aux;

  struct cgraph_local_info local;
  struct cgraph_global_info global;
  struct cgraph_rtl_info rtl;

  /* Expected number of executions: calculated in profile.c.  */
  gcov_type count;
  /* Unique id of the node.  */
  int uid;
  /* Ordering of all cgraph nodes.  */
  int order;

  /* unique id for profiling. pid is not suitable because of different
     number of cfg nodes with -fprofile-generate and -fprofile-use */
  int pid;

  /* Set when function must be output - it is externally visible
     or its address is taken.  */
  unsigned needed : 1;
  /* Set when decl is an abstract function pointed to by the
     ABSTRACT_DECL_ORIGIN of a reachable function.  */
  unsigned abstract_and_needed : 1;
  /* Set when function is reachable by call from other function
     that is either reachable or needed.  */
  unsigned reachable : 1;
  /* Set once the function is lowered (i.e. its CFG is built).  */
  unsigned lowered : 1;
  /* Set once the function has been instantiated and its callee
     lists created.  */
  unsigned analyzed : 1;
  /* Set when function is scheduled to be processed by local passes.  */
  unsigned process : 1;
  /* Set for aliases once they got through assemble_alias.  */
  unsigned alias : 1;

  /* In non-unit-at-a-time mode the function body of inline candidates is saved
     into clone before compiling so the function in original form can be
     inlined later.  This pointer points to the clone.  */
  tree inline_decl;
};

typedef struct cgraph_node *cgraph_node_ptr;

DEF_VEC_P(cgraph_node_ptr);
DEF_VEC_ALLOC_P(cgraph_node_ptr,heap);
DEF_VEC_ALLOC_P(cgraph_node_ptr,gc);

/* A cgraph node set is a collection of cgraph nodes.  A cgraph node
   can appear in multiple sets.  */
struct GTY(()) cgraph_node_set_def
{
  htab_t GTY((param_is (struct cgraph_node_set_element_def))) hashtab;
  VEC(cgraph_node_ptr, gc) *nodes;
  PTR GTY ((skip)) aux;
};

typedef struct cgraph_node_set_def *cgraph_node_set;

DEF_VEC_P(cgraph_node_set);
DEF_VEC_ALLOC_P(cgraph_node_set,gc);
DEF_VEC_ALLOC_P(cgraph_node_set,heap);

/* A cgraph node set element contains an index in the vector of nodes in
   the set.  */
struct GTY(()) cgraph_node_set_element_def
{
  struct cgraph_node *node;
  HOST_WIDE_INT index;
};

typedef struct cgraph_node_set_element_def *cgraph_node_set_element;
typedef const struct cgraph_node_set_element_def *const_cgraph_node_set_element;

/* Iterator structure for cgraph node sets.  */
typedef struct
{
  cgraph_node_set set;
  unsigned index;
} cgraph_node_set_iterator;

#define DEFCIFCODE(code, string)	CIF_ ## code,
/* Reasons for inlining failures.  */
typedef enum {
#include "cif-code.def"
  CIF_N_REASONS
} cgraph_inline_failed_t;

struct GTY((chain_next ("%h.next_caller"), chain_prev ("%h.prev_caller"))) cgraph_edge {
  struct cgraph_node *caller;
  struct cgraph_node *callee;
  struct cgraph_edge *prev_caller;
  struct cgraph_edge *next_caller;
  struct cgraph_edge *prev_callee;
  struct cgraph_edge *next_callee;
  gimple call_stmt;
  PTR GTY ((skip (""))) aux;
  /* When equal to CIF_OK, inline this call.  Otherwise, points to the
     explanation why function was not inlined.  */
  cgraph_inline_failed_t inline_failed;
  /* Expected number of executions: calculated in profile.c.  */
  gcov_type count;
  /* Expected frequency of executions within the function. 
     When set to CGRAPH_FREQ_BASE, the edge is expected to be called once
     per function call.  The range is 0 to CGRAPH_FREQ_MAX.  */
  int frequency;
  /* Depth of loop nest, 1 means no loop nest.  */
  unsigned int loop_nest : 30;
  /* Whether this edge describes a call that was originally indirect.  */
  unsigned int indirect_call : 1;
  /* Can this call throw externally?  */
  unsigned int can_throw_external : 1;
  /* Unique id of the edge.  */
  int uid;
};

#define CGRAPH_FREQ_BASE 1000
#define CGRAPH_FREQ_MAX 100000

typedef struct cgraph_edge *cgraph_edge_p;

DEF_VEC_P(cgraph_edge_p);
DEF_VEC_ALLOC_P(cgraph_edge_p,heap);

/* The varpool data structure.
   Each static variable decl has assigned varpool_node.  */

struct GTY((chain_next ("%h.next"))) varpool_node {
  tree decl;
  /* Pointer to the next function in varpool_nodes.  */
  struct varpool_node *next;
  /* Pointer to the next function in varpool_nodes_queue.  */
  struct varpool_node *next_needed;
  /* Ordering of all cgraph nodes.  */
  int order;

  /* Set when function must be output - it is externally visible
     or its address is taken.  */
  unsigned needed : 1;
  /* Needed variables might become dead by optimization.  This flag
     forces the variable to be output even if it appears dead otherwise.  */
  unsigned force_output : 1;
  /* Set once the variable has been instantiated and its callee
     lists created.  */
  unsigned analyzed : 1;
  /* Set once it has been finalized so we consider it to be output.  */
  unsigned finalized : 1;
  /* Set when variable is scheduled to be assembled.  */
  unsigned output : 1;
  /* Set when function is visible by other units.  */
  unsigned externally_visible : 1;
  /* Set for aliases once they got through assemble_alias.  */
  unsigned alias : 1;
};

/* Every top level asm statement is put into a cgraph_asm_node.  */

struct GTY(()) cgraph_asm_node {
  /* Next asm node.  */
  struct cgraph_asm_node *next;
  /* String for this asm node.  */
  tree asm_str;
  /* Ordering of all cgraph nodes.  */
  int order;
};

extern GTY(()) struct cgraph_node *cgraph_nodes;
extern GTY(()) int cgraph_n_nodes;
extern GTY(()) int cgraph_max_uid;
extern GTY(()) int cgraph_edge_max_uid;
extern GTY(()) int cgraph_max_pid;
extern bool cgraph_global_info_ready;
enum cgraph_state
{
  /* Callgraph is being constructed.  It is safe to add new functions.  */
  CGRAPH_STATE_CONSTRUCTION,
  /* Callgraph is built and IPA passes are being run.  */
  CGRAPH_STATE_IPA,
  /* Callgraph is built and all functions are transformed to SSA form.  */
  CGRAPH_STATE_IPA_SSA,
  /* Functions are now ordered and being passed to RTL expanders.  */
  CGRAPH_STATE_EXPANSION,
  /* All cgraph expansion is done.  */
  CGRAPH_STATE_FINISHED
};
extern enum cgraph_state cgraph_state;
extern bool cgraph_function_flags_ready;
extern GTY(()) struct cgraph_node *cgraph_nodes_queue;
extern GTY(()) struct cgraph_node *cgraph_new_nodes;

extern GTY(()) struct cgraph_asm_node *cgraph_asm_nodes;
extern GTY(()) int cgraph_order;

/* In cgraph.c  */
void dump_cgraph (FILE *);
void debug_cgraph (void);
void dump_cgraph_node (FILE *, struct cgraph_node *);
void debug_cgraph_node (struct cgraph_node *);
void cgraph_insert_node_to_hashtable (struct cgraph_node *node);
void cgraph_remove_edge (struct cgraph_edge *);
void cgraph_remove_node (struct cgraph_node *);
void cgraph_release_function_body (struct cgraph_node *);
void cgraph_node_remove_callees (struct cgraph_node *node);
struct cgraph_edge *cgraph_create_edge (struct cgraph_node *,
					struct cgraph_node *,
					gimple, gcov_type, int, int);
struct cgraph_node *cgraph_node (tree);
struct cgraph_node *cgraph_node_for_asm (tree asmname);
struct cgraph_edge *cgraph_edge (struct cgraph_node *, gimple);
void cgraph_set_call_stmt (struct cgraph_edge *, gimple);
void cgraph_update_edges_for_call_stmt (gimple, gimple);
struct cgraph_local_info *cgraph_local_info (tree);
struct cgraph_global_info *cgraph_global_info (tree);
struct cgraph_rtl_info *cgraph_rtl_info (tree);
const char * cgraph_node_name (struct cgraph_node *);
struct cgraph_edge * cgraph_clone_edge (struct cgraph_edge *,
					struct cgraph_node *,
					gimple, gcov_type, int, int, bool);
struct cgraph_node * cgraph_clone_node (struct cgraph_node *, gcov_type, int,
					int, bool);

void cgraph_redirect_edge_callee (struct cgraph_edge *, struct cgraph_node *);

struct cgraph_asm_node *cgraph_add_asm_node (tree);

bool cgraph_function_possibly_inlined_p (tree);
void cgraph_unnest_node (struct cgraph_node *);

enum availability cgraph_function_body_availability (struct cgraph_node *);
void cgraph_add_new_function (tree, bool);
const char* cgraph_inline_failed_string (cgraph_inline_failed_t);

/* In cgraphunit.c  */
void cgraph_finalize_function (tree, bool);
void cgraph_mark_if_needed (tree);
void cgraph_finalize_compilation_unit (void);
void cgraph_optimize (void);
void cgraph_mark_needed_node (struct cgraph_node *);
void cgraph_mark_reachable_node (struct cgraph_node *);
bool cgraph_inline_p (struct cgraph_edge *, cgraph_inline_failed_t *reason);
bool cgraph_preserve_function_body_p (tree);
void verify_cgraph (void);
void verify_cgraph_node (struct cgraph_node *);
void cgraph_build_static_cdtor (char which, tree body, int priority);
void cgraph_reset_static_var_maps (void);
void init_cgraph (void);
struct cgraph_node *cgraph_function_versioning (struct cgraph_node *,
						VEC(cgraph_edge_p,heap)*,
						varray_type,
						bitmap);
void cgraph_analyze_function (struct cgraph_node *);
struct cgraph_node *save_inline_function_body (struct cgraph_node *);
void record_references_in_initializer (tree);
bool cgraph_process_new_functions (void);

typedef void (*cgraph_edge_hook)(struct cgraph_edge *, void *);
typedef void (*cgraph_node_hook)(struct cgraph_node *, void *);
typedef void (*cgraph_2edge_hook)(struct cgraph_edge *, struct cgraph_edge *,
				  void *);
typedef void (*cgraph_2node_hook)(struct cgraph_node *, struct cgraph_node *,
				  void *);
struct cgraph_edge_hook_list;
struct cgraph_node_hook_list;
struct cgraph_2edge_hook_list;
struct cgraph_2node_hook_list;
struct cgraph_edge_hook_list *cgraph_add_edge_removal_hook (cgraph_edge_hook, void *);
void cgraph_remove_edge_removal_hook (struct cgraph_edge_hook_list *);
struct cgraph_node_hook_list *cgraph_add_node_removal_hook (cgraph_node_hook,
							    void *);
void cgraph_remove_node_removal_hook (struct cgraph_node_hook_list *);
struct cgraph_node_hook_list *cgraph_add_function_insertion_hook (cgraph_node_hook,
							          void *);
void cgraph_remove_function_insertion_hook (struct cgraph_node_hook_list *);
void cgraph_call_function_insertion_hooks (struct cgraph_node *node);
struct cgraph_2edge_hook_list *cgraph_add_edge_duplication_hook (cgraph_2edge_hook, void *);
void cgraph_remove_edge_duplication_hook (struct cgraph_2edge_hook_list *);
struct cgraph_2node_hook_list *cgraph_add_node_duplication_hook (cgraph_2node_hook, void *);
void cgraph_remove_node_duplication_hook (struct cgraph_2node_hook_list *);

/* In cgraphbuild.c  */
unsigned int rebuild_cgraph_edges (void);
int compute_call_stmt_bb_frequency (basic_block bb);

/* In ipa.c  */
bool cgraph_remove_unreachable_nodes (bool, FILE *);
int cgraph_postorder (struct cgraph_node **);
cgraph_node_set cgraph_node_set_new (void);
cgraph_node_set_iterator cgraph_node_set_find (cgraph_node_set,
					       struct cgraph_node *);
void cgraph_node_set_add (cgraph_node_set, struct cgraph_node *);
void cgraph_node_set_remove (cgraph_node_set, struct cgraph_node *);
void dump_cgraph_node_set (FILE *, cgraph_node_set);
void debug_cgraph_node_set (cgraph_node_set);


/* In predict.c  */
bool cgraph_maybe_hot_edge_p (struct cgraph_edge *e);

/* In varpool.c  */
extern GTY(()) struct varpool_node *varpool_nodes_queue;
extern GTY(()) struct varpool_node *varpool_nodes;

struct varpool_node *varpool_node (tree);
struct varpool_node *varpool_node_for_asm (tree asmname);
void varpool_mark_needed_node (struct varpool_node *);
void debug_varpool (void);
void dump_varpool (FILE *);
void dump_varpool_node (FILE *, struct varpool_node *);

void varpool_finalize_decl (tree);
bool decide_is_variable_needed (struct varpool_node *, tree);
enum availability cgraph_variable_initializer_availability (struct varpool_node *);

bool varpool_assemble_pending_decls (void);
bool varpool_assemble_decl (struct varpool_node *node);
bool varpool_analyze_pending_decls (void);
void varpool_remove_unreferenced_decls (void);
void varpool_empty_needed_queue (void);

/* Walk all reachable static variables.  */
#define FOR_EACH_STATIC_VARIABLE(node) \
   for ((node) = varpool_nodes_queue; (node); (node) = (node)->next_needed)

/* Return first reachable static variable with initializer.  */
static inline struct varpool_node *
varpool_first_static_initializer (void)
{
  struct varpool_node *node;
  for (node = varpool_nodes_queue; node; node = node->next_needed)
    {
      gcc_assert (TREE_CODE (node->decl) == VAR_DECL);
      if (DECL_INITIAL (node->decl))
	return node;
    }
  return NULL;
}

/* Return next reachable static variable with initializer after NODE.  */
static inline struct varpool_node *
varpool_next_static_initializer (struct varpool_node *node)
{
  for (node = node->next_needed; node; node = node->next_needed)
    {
      gcc_assert (TREE_CODE (node->decl) == VAR_DECL);
      if (DECL_INITIAL (node->decl))
	return node;
    }
  return NULL;
}

/* Walk all static variables with initializer set.  */
#define FOR_EACH_STATIC_INITIALIZER(node) \
   for ((node) = varpool_first_static_initializer (); (node); \
        (node) = varpool_next_static_initializer (node))

/* In ipa-inline.c  */
void cgraph_clone_inlined_nodes (struct cgraph_edge *, bool, bool);
unsigned int compute_inline_parameters (struct cgraph_node *);


/* Create a new static variable of type TYPE.  */
tree add_new_static_var (tree type);


/* Return true if iterator CSI points to nothing.  */
static inline bool
csi_end_p (cgraph_node_set_iterator csi)
{
  return csi.index >= VEC_length (cgraph_node_ptr, csi.set->nodes);
}

/* Advance iterator CSI.  */
static inline void
csi_next (cgraph_node_set_iterator *csi)
{
  csi->index++;
}

/* Return the node pointed to by CSI.  */
static inline struct cgraph_node *
csi_node (cgraph_node_set_iterator csi)
{
  return VEC_index (cgraph_node_ptr, csi.set->nodes, csi.index);
}

/* Return an iterator to the first node in SET.  */
static inline cgraph_node_set_iterator
csi_start (cgraph_node_set set)
{
  cgraph_node_set_iterator csi;

  csi.set = set;
  csi.index = 0;
  return csi;
}

/* Return true if SET contains NODE.  */
static inline bool
cgraph_node_in_set_p (struct cgraph_node *node, cgraph_node_set set)
{
  cgraph_node_set_iterator csi;
  csi = cgraph_node_set_find (set, node);
  return !csi_end_p (csi);
}

/* Return number of nodes in SET.  */
static inline size_t
cgraph_node_set_size (cgraph_node_set set)
{
  return htab_elements (set->hashtab);
}


#endif  /* GCC_CGRAPH_H  */<|MERGE_RESOLUTION|>--- conflicted
+++ resolved
@@ -60,20 +60,8 @@
 /* Information about the function collected locally.
    Available after function is analyzed.  */
 
-<<<<<<< HEAD
-struct cgraph_local_info GTY(())
-{
+struct GTY(()) cgraph_local_info {
   struct inline_summary inline_summary;
-=======
-struct GTY(()) cgraph_local_info {
-  struct inline_summary {
-    /* Estimated stack frame consumption by the function.  */
-    HOST_WIDE_INT estimated_self_stack_size;
-
-    /* Size of the function before inlining.  */
-    int self_insns;
-  } inline_summary;
->>>>>>> 81f40b79
 
   /* Set when function function is visible in current compilation unit only
      and its address is never taken.  */
