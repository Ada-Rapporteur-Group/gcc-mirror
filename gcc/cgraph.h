/* Callgraph handling code.
   Copyright (C) 2003-2014 Free Software Foundation, Inc.
   Contributed by Jan Hubicka

This file is part of GCC.

GCC is free software; you can redistribute it and/or modify it under
the terms of the GNU General Public License as published by the Free
Software Foundation; either version 3, or (at your option) any later
version.

GCC is distributed in the hope that it will be useful, but WITHOUT ANY
WARRANTY; without even the implied warranty of MERCHANTABILITY or
FITNESS FOR A PARTICULAR PURPOSE.  See the GNU General Public License
for more details.

You should have received a copy of the GNU General Public License
along with GCC; see the file COPYING3.  If not see
<http://www.gnu.org/licenses/>.  */

#ifndef GCC_CGRAPH_H
#define GCC_CGRAPH_H

#include "hash-map.h"
#include "is-a.h"
#include "plugin-api.h"
#include "vec.h"
#include "basic-block.h"
#include "function.h"
#include "ipa-ref.h"
#include "dumpfile.h"

/* Symbol table consists of functions and variables.
   TODO: add labels and CONST_DECLs.  */
enum symtab_type
{
  SYMTAB_SYMBOL,
  SYMTAB_FUNCTION,
  SYMTAB_VARIABLE
};

/* Section names are stored as reference counted strings in GGC safe hashtable
   (to make them survive through PCH).  */

struct GTY(()) section_hash_entry_d
{
  int ref_count;
  char *name;  /* As long as this datastructure stays in GGC, we can not put
		  string at the tail of structure of GGC dies in horrible
		  way  */
};

typedef struct section_hash_entry_d section_hash_entry;

enum availability
{
  /* Not yet set by cgraph_function_body_availability.  */
  AVAIL_UNSET,
  /* Function body/variable initializer is unknown.  */
  AVAIL_NOT_AVAILABLE,
  /* Function body/variable initializer is known but might be replaced
     by a different one from other compilation unit and thus needs to
     be dealt with a care.  Like AVAIL_NOT_AVAILABLE it can have
     arbitrary side effects on escaping variables and functions, while
     like AVAILABLE it might access static variables.  */
  AVAIL_INTERPOSABLE,
  /* Function body/variable initializer is known and will be used in final
     program.  */
  AVAIL_AVAILABLE,
  /* Function body/variable initializer is known and all it's uses are
     explicitly visible within current unit (ie it's address is never taken and
     it is not exported to other units). Currently used only for functions.  */
  AVAIL_LOCAL
};

/* Classification of symbols WRT partitioning.  */
enum symbol_partitioning_class
{
   /* External declarations are ignored by partitioning algorithms and they are
      added into the boundary later via compute_ltrans_boundary.  */
   SYMBOL_EXTERNAL,
   /* Partitioned symbols are pur into one of partitions.  */
   SYMBOL_PARTITION,
   /* Duplicated symbols (such as comdat or constant pool references) are
      copied into every node needing them via add_symbol_to_partition.  */
   SYMBOL_DUPLICATE
};

/* Base of all entries in the symbol table.
   The symtab_node is inherited by cgraph and varpol nodes.  */
class GTY((desc ("%h.type"), tag ("SYMTAB_SYMBOL"),
	   chain_next ("%h.next"), chain_prev ("%h.previous")))
  symtab_node
{
public:
  /* Return name.  */
  const char *name () const;

  /* Return asm name.  */
  const char * asm_name () const;

  /* Add node into symbol table.  This function is not used directly, but via
     cgraph/varpool node creation routines.  */
  void register_symbol (void);

  /* Remove symbol from symbol table.  */
  void remove (void);

  /* Dump symtab node to F.  */
  void dump (FILE *f);

  /* Dump symtab node to stderr.  */
  void DEBUG_FUNCTION debug (void);

  /* Verify consistency of node.  */
  void DEBUG_FUNCTION verify (void);

  /* Return ipa reference from this symtab_node to
     REFERED_NODE or REFERED_VARPOOL_NODE. USE_TYPE specify type
     of the use and STMT the statement (if it exists).  */
  ipa_ref *create_reference (symtab_node *referred_node,
			     enum ipa_ref_use use_type);

  /* Return ipa reference from this symtab_node to
     REFERED_NODE or REFERED_VARPOOL_NODE. USE_TYPE specify type
     of the use and STMT the statement (if it exists).  */
  ipa_ref *create_reference (symtab_node *referred_node,
			     enum ipa_ref_use use_type, gimple stmt);

  /* If VAL is a reference to a function or a variable, add a reference from
     this symtab_node to the corresponding symbol table node.  USE_TYPE specify
     type of the use and STMT the statement (if it exists).  Return the new
     reference or NULL if none was created.  */
  ipa_ref *maybe_create_reference (tree val, enum ipa_ref_use use_type,
				   gimple stmt);

  /* Clone all references from symtab NODE to this symtab_node.  */
  void clone_references (symtab_node *node);

  /* Remove all stmt references in non-speculative references.
     Those are not maintained during inlining & clonning.
     The exception are speculative references that are updated along
     with callgraph edges associated with them.  */
  void clone_referring (symtab_node *node);

  /* Clone reference REF to this symtab_node and set its stmt to STMT.  */
  ipa_ref *clone_reference (ipa_ref *ref, gimple stmt);

  /* Find the structure describing a reference to REFERRED_NODE
     and associated with statement STMT.  */
  ipa_ref *find_reference (symtab_node *referred_node, gimple stmt,
			   unsigned int lto_stmt_uid);

  /* Remove all references that are associated with statement STMT.  */
  void remove_stmt_references (gimple stmt);

  /* Remove all stmt references in non-speculative references.
     Those are not maintained during inlining & clonning.
     The exception are speculative references that are updated along
     with callgraph edges associated with them.  */
  void clear_stmts_in_references (void);

  /* Remove all references in ref list.  */
  void remove_all_references (void);

  /* Remove all referring items in ref list.  */
  void remove_all_referring (void);

  /* Dump references in ref list to FILE.  */
  void dump_references (FILE *file);

  /* Dump referring in list to FILE.  */
  void dump_referring (FILE *);

  /* Iterates I-th reference in the list, REF is also set.  */
  ipa_ref *iterate_reference (unsigned i, ipa_ref *&ref);

  /* Iterates I-th referring item in the list, REF is also set.  */
  ipa_ref *iterate_referring (unsigned i, ipa_ref *&ref);

  /* Iterates I-th referring alias item in the list, REF is also set.  */
  ipa_ref *iterate_direct_aliases (unsigned i, ipa_ref *&ref);

  /* Return true if symtab node and TARGET represents
     semantically equivalent symbols.  */
  bool semantically_equivalent_p (symtab_node *target);

  /* Classify symbol symtab node for partitioning.  */
  enum symbol_partitioning_class get_partitioning_class (void);

  /* Return comdat group.  */
  tree get_comdat_group ()
    {
      return x_comdat_group;
    }

  /* Return comdat group as identifier_node.  */
  tree get_comdat_group_id ()
    {
      if (x_comdat_group && TREE_CODE (x_comdat_group) != IDENTIFIER_NODE)
	x_comdat_group = DECL_ASSEMBLER_NAME (x_comdat_group);
      return x_comdat_group;
    }

  /* Set comdat group.  */
  void set_comdat_group (tree group)
    {
      gcc_checking_assert (!group || TREE_CODE (group) == IDENTIFIER_NODE
			   || DECL_P (group));
      x_comdat_group = group;
    }

  /* Return section as string.  */
  const char * get_section ()
    {
      if (!x_section)
	return NULL;
      return x_section->name;
    }

  /* Remove node from same comdat group.   */
  void remove_from_same_comdat_group (void);

  /* Add this symtab_node to the same comdat group that OLD is in.  */
  void add_to_same_comdat_group (symtab_node *old_node);

  /* Dissolve the same_comdat_group list in which NODE resides.  */
  void dissolve_same_comdat_group_list (void);

  /* Return true when symtab_node is known to be used from other (non-LTO)
     object file. Known only when doing LTO via linker plugin.  */
  bool used_from_object_file_p (void);

  /* Walk the alias chain to return the symbol NODE is alias of.
     If NODE is not an alias, return NODE.
     When AVAILABILITY is non-NULL, get minimal availability in the chain.  */
  symtab_node *ultimate_alias_target (enum availability *avail = NULL);

  /* Return next reachable static symbol with initializer after NODE.  */
  inline symtab_node *next_defined_symbol (void);

  /* Add reference recording that symtab node is alias of TARGET.
     The function can fail in the case of aliasing cycles; in this case
     it returns false.  */
  bool resolve_alias (symtab_node *target);

  /* C++ FE sometimes change linkage flags after producing same
     body aliases.  */
  void fixup_same_cpp_alias_visibility (symtab_node *target);

  /* Call calback on symtab node and aliases associated to this node.
     When INCLUDE_OVERWRITABLE is false, overwritable aliases and thunks are
     skipped. */
  bool call_for_symbol_and_aliases (bool (*callback) (symtab_node *, void *),
				  void *data,
				  bool include_overwrite);

  /* If node can not be interposable by static or dynamic linker to point to
     different definition, return this symbol. Otherwise look for alias with
     such property and if none exists, introduce new one.  */
  symtab_node *noninterposable_alias (void);

  /* Return node that alias is aliasing.  */
  inline symtab_node *get_alias_target (void);

  /* Set section for symbol and its aliases.  */
  void set_section (const char *section);

  /* Set section, do not recurse into aliases.
     When one wants to change section of symbol and its aliases,
     use set_section.  */
  void set_section_for_node (const char *section);

  /* Set initialization priority to PRIORITY.  */
  void set_init_priority (priority_type priority);

  /* Return the initialization priority.  */
  priority_type get_init_priority ();

  /* Return availability of NODE.  */
  enum availability get_availability (void);

  /* Make DECL local.  */
  void make_decl_local (void);

  /* Return true if list contains an alias.  */
  bool has_aliases_p (void);

  /* Return true when the symbol is real symbol, i.e. it is not inline clone
     or abstract function kept for debug info purposes only.  */
  bool real_symbol_p (void);

  /* Determine if symbol declaration is needed.  That is, visible to something
     either outside this translation unit, something magic in the system
     configury. This function is used just during symbol creation.  */
  bool needed_p (void);

  /* Return true when there are references to the node.  */
  bool referred_to_p (void);

  /* Return true if NODE can be discarded by linker from the binary.  */
  inline bool
  can_be_discarded_p (void)
  {
    return (DECL_EXTERNAL (decl)
	    || (get_comdat_group ()
		&& resolution != LDPR_PREVAILING_DEF
		&& resolution != LDPR_PREVAILING_DEF_IRONLY
		&& resolution != LDPR_PREVAILING_DEF_IRONLY_EXP));
  }

  /* Return true if NODE is local to a particular COMDAT group, and must not
     be named from outside the COMDAT.  This is used for C++ decloned
     constructors.  */
  inline bool comdat_local_p (void)
  {
    return (same_comdat_group && !TREE_PUBLIC (decl));
  }

  /* Return true if ONE and TWO are part of the same COMDAT group.  */
  inline bool in_same_comdat_group_p (symtab_node *target);

  /* Return true when there is a reference to node and it is not vtable.  */
  bool address_taken_from_non_vtable_p (void);

  /* Return true if symbol is known to be nonzero.  */
  bool nonzero_address ();

  /* Return symbol table node associated with DECL, if any,
     and NULL otherwise.  */
  static inline symtab_node *get (const_tree decl)
  {
#ifdef ENABLE_CHECKING
    /* Check that we are called for sane type of object - functions
       and static or external variables.  */
    gcc_checking_assert (TREE_CODE (decl) == FUNCTION_DECL
			 || (TREE_CODE (decl) == VAR_DECL
			     && (TREE_STATIC (decl) || DECL_EXTERNAL (decl)
				 || in_lto_p)));
    /* Check that the mapping is sane - perhaps this check can go away,
       but at the moment frontends tends to corrupt the mapping by calling
       memcpy/memset on the tree nodes.  */
    gcc_checking_assert (!decl->decl_with_vis.symtab_node
			 || decl->decl_with_vis.symtab_node->decl == decl);
#endif
    return decl->decl_with_vis.symtab_node;
  }

  /* Return the cgraph node that has ASMNAME for its DECL_ASSEMBLER_NAME.
     Return NULL if there's no such node.  */
  static symtab_node *get_for_asmname (const_tree asmname);

  /* Dump symbol table to F.  */
  static void dump_table (FILE *);

  /* Dump symbol table to stderr.  */
  static inline DEBUG_FUNCTION void debug_symtab (void)
  {
    dump_table (stderr);
  }

  /* Verify symbol table for internal consistency.  */
  static DEBUG_FUNCTION void verify_symtab_nodes (void);

  /* Return true when NODE is known to be used from other (non-LTO)
     object file. Known only when doing LTO via linker plugin.  */
  static bool used_from_object_file_p_worker (symtab_node *node);

  /* Type of the symbol.  */
  ENUM_BITFIELD (symtab_type) type : 8;

  /* The symbols resolution.  */
  ENUM_BITFIELD (ld_plugin_symbol_resolution) resolution : 8;

  /*** Flags representing the symbol type.  ***/

  /* True when symbol corresponds to a definition in current unit.
     set via finalize_function or finalize_decl  */
  unsigned definition : 1;
  /* True when symbol is an alias.
     Set by ssemble_alias.  */
  unsigned alias : 1;
  /* True when alias is a weakref.  */
  unsigned weakref : 1;
  /* C++ frontend produce same body aliases and extra name aliases for
     virtual functions and vtables that are obviously equivalent.
     Those aliases are bit special, especially because C++ frontend
     visibility code is so ugly it can not get them right at first time
     and their visibility needs to be copied from their "masters" at
     the end of parsing.  */
  unsigned cpp_implicit_alias : 1;
  /* Set once the definition was analyzed.  The list of references and
     other properties are built during analysis.  */
  unsigned analyzed : 1;
  /* Set for write-only variables.  */
  unsigned writeonly : 1;


  /*** Visibility and linkage flags.  ***/

  /* Set when function is visible by other units.  */
  unsigned externally_visible : 1;
  /* The symbol will be assumed to be used in an invisible way (like
     by an toplevel asm statement).  */
  unsigned force_output : 1;
  /* Like FORCE_OUTPUT, but in the case it is ABI requiring the symbol to be
     exported.  Unlike FORCE_OUTPUT this flag gets cleared to symbols promoted
     to static and it does not inhibit optimization.  */
  unsigned forced_by_abi : 1;
  /* True when the name is known to be unique and thus it does not need mangling.  */
  unsigned unique_name : 1;
  /* Specify whether the section was set by user or by
     compiler via -ffunction-sections.  */
  unsigned implicit_section : 1;
  /* True when body and other characteristics have been removed by
     symtab_remove_unreachable_nodes. */
  unsigned body_removed : 1;

  /*** WHOPR Partitioning flags.
       These flags are used at ltrans stage when only part of the callgraph is
       available. ***/

  /* Set when variable is used from other LTRANS partition.  */
  unsigned used_from_other_partition : 1;
  /* Set when function is available in the other LTRANS partition.
     During WPA output it is used to mark nodes that are present in
     multiple partitions.  */
  unsigned in_other_partition : 1;



  /*** other flags.  ***/

  /* Set when symbol has address taken. */
  unsigned address_taken : 1;
  /* Set when init priority is set.  */
  unsigned in_init_priority_hash : 1;


  /* Ordering of all symtab entries.  */
  int order;

  /* Declaration representing the symbol.  */
  tree decl;

  /* Linked list of symbol table entries starting with symtab_nodes.  */
  symtab_node *next;
  symtab_node *previous;

  /* Linked list of symbols with the same asm name.  There may be multiple
     entries for single symbol name during LTO, because symbols are renamed
     only after partitioning.

     Because inline clones are kept in the assembler name has, they also produce
     duplicate entries.

     There are also several long standing bugs where frontends and builtin
     code produce duplicated decls.  */
  symtab_node *next_sharing_asm_name;
  symtab_node *previous_sharing_asm_name;

  /* Circular list of nodes in the same comdat group if non-NULL.  */
  symtab_node *same_comdat_group;

  /* Vectors of referring and referenced entities.  */
  ipa_ref_list ref_list;

  /* Alias target. May be either DECL pointer or ASSEMBLER_NAME pointer
     depending to what was known to frontend on the creation time.
     Once alias is resolved, this pointer become NULL.  */
  tree alias_target;

  /* File stream where this node is being written to.  */
  struct lto_file_decl_data * lto_file_data;

  PTR GTY ((skip)) aux;

  /* Comdat group the symbol is in.  Can be private if GGC allowed that.  */
  tree x_comdat_group;

  /* Section name. Again can be private, if allowed.  */
  section_hash_entry *x_section;

protected:
  /* Dump base fields of symtab nodes to F.  Not to be used directly.  */
  void dump_base (FILE *);

  /* Verify common part of symtab node.  */
  bool DEBUG_FUNCTION verify_base (void);

  /* Remove node from symbol table.  This function is not used directly, but via
     cgraph/varpool node removal routines.  */
  void unregister (void);

  /* Return the initialization and finalization priority information for
     DECL.  If there is no previous priority information, a freshly
     allocated structure is returned.  */
  struct symbol_priority_map *priority_info (void);

private:
  /* Worker for set_section.  */
  static bool set_section (symtab_node *n, void *s);

  /* Worker for symtab_resolve_alias.  */
  static bool set_implicit_section (symtab_node *n, void *);

  /* Worker searching noninterposable alias.  */
  static bool noninterposable_alias (symtab_node *node, void *data);
};

/* Walk all aliases for NODE.  */
#define FOR_EACH_ALIAS(node, alias) \
  for (unsigned x_i = 0; node->iterate_direct_aliases (x_i, alias); x_i++)

/* This is the information that is put into the cgraph local structure
   to recover a function.  */
struct lto_file_decl_data;

extern const char * const cgraph_availability_names[];
extern const char * const ld_plugin_symbol_resolution_names[];
extern const char * const tls_model_names[];

/* Information about thunk, used only for same body aliases.  */

struct GTY(()) cgraph_thunk_info {
  /* Information about the thunk.  */
  HOST_WIDE_INT fixed_offset;
  HOST_WIDE_INT virtual_value;
  tree alias;
  bool this_adjusting;
  bool virtual_offset_p;
  /* Set to true when alias node is thunk.  */
  bool thunk_p;
};

/* Information about the function collected locally.
   Available after function is analyzed.  */

struct GTY(()) cgraph_local_info {
  /* Set when function function is visible in current compilation unit only
     and its address is never taken.  */
  unsigned local : 1;

  /* False when there is something makes versioning impossible.  */
  unsigned versionable : 1;

  /* False when function calling convention and signature can not be changed.
     This is the case when __builtin_apply_args is used.  */
  unsigned can_change_signature : 1;

  /* True when the function has been originally extern inline, but it is
     redefined now.  */
  unsigned redefined_extern_inline : 1;

  /* True if the function may enter serial irrevocable mode.  */
  unsigned tm_may_enter_irr : 1;
};

/* Information about the function that needs to be computed globally
   once compilation is finished.  Available only with -funit-at-a-time.  */

struct GTY(()) cgraph_global_info {
  /* For inline clones this points to the function they will be
     inlined into.  */
  cgraph_node *inlined_to;
};

/* Information about the function that is propagated by the RTL backend.
   Available only for functions that has been already assembled.  */

struct GTY(()) cgraph_rtl_info {
   unsigned int preferred_incoming_stack_boundary;

  /* Call unsaved hard registers really used by the corresponding
     function (including ones used by functions called by the
     function).  */
  HARD_REG_SET function_used_regs;
  /* Set if function_used_regs is valid.  */
  unsigned function_used_regs_valid: 1;
};

/* Represent which DECL tree (or reference to such tree)
   will be replaced by another tree while versioning.  */
struct GTY(()) ipa_replace_map
{
  /* The tree that will be replaced.  */
  tree old_tree;
  /* The new (replacing) tree.  */
  tree new_tree;
  /* Parameter number to replace, when old_tree is NULL.  */
  int parm_num;
  /* True when a substitution should be done, false otherwise.  */
  bool replace_p;
  /* True when we replace a reference to old_tree.  */
  bool ref_p;
};

struct GTY(()) cgraph_clone_info
{
  vec<ipa_replace_map *, va_gc> *tree_map;
  bitmap args_to_skip;
  bitmap combined_args_to_skip;
};

enum cgraph_simd_clone_arg_type
{
  SIMD_CLONE_ARG_TYPE_VECTOR,
  SIMD_CLONE_ARG_TYPE_UNIFORM,
  SIMD_CLONE_ARG_TYPE_LINEAR_CONSTANT_STEP,
  SIMD_CLONE_ARG_TYPE_LINEAR_VARIABLE_STEP,
  SIMD_CLONE_ARG_TYPE_MASK
};

/* Function arguments in the original function of a SIMD clone.
   Supplementary data for `struct simd_clone'.  */

struct GTY(()) cgraph_simd_clone_arg {
  /* Original function argument as it originally existed in
     DECL_ARGUMENTS.  */
  tree orig_arg;

  /* orig_arg's function (or for extern functions type from
     TYPE_ARG_TYPES).  */
  tree orig_type;

  /* If argument is a vector, this holds the vector version of
     orig_arg that after adjusting the argument types will live in
     DECL_ARGUMENTS.  Otherwise, this is NULL.

     This basically holds:
       vector(simdlen) __typeof__(orig_arg) new_arg.  */
  tree vector_arg;

  /* vector_arg's type (or for extern functions new vector type.  */
  tree vector_type;

  /* If argument is a vector, this holds the array where the simd
     argument is held while executing the simd clone function.  This
     is a local variable in the cloned function.  Its content is
     copied from vector_arg upon entry to the clone.

     This basically holds:
       __typeof__(orig_arg) simd_array[simdlen].  */
  tree simd_array;

  /* A SIMD clone's argument can be either linear (constant or
     variable), uniform, or vector.  */
  enum cgraph_simd_clone_arg_type arg_type;

  /* For arg_type SIMD_CLONE_ARG_TYPE_LINEAR_CONSTANT_STEP this is
     the constant linear step, if arg_type is
     SIMD_CLONE_ARG_TYPE_LINEAR_VARIABLE_STEP, this is index of
     the uniform argument holding the step, otherwise 0.  */
  HOST_WIDE_INT linear_step;

  /* Variable alignment if available, otherwise 0.  */
  unsigned int alignment;
};

/* Specific data for a SIMD function clone.  */

struct GTY(()) cgraph_simd_clone {
  /* Number of words in the SIMD lane associated with this clone.  */
  unsigned int simdlen;

  /* Number of annotated function arguments in `args'.  This is
     usually the number of named arguments in FNDECL.  */
  unsigned int nargs;

  /* Max hardware vector size in bits for integral vectors.  */
  unsigned int vecsize_int;

  /* Max hardware vector size in bits for floating point vectors.  */
  unsigned int vecsize_float;

  /* The mangling character for a given vector size.  This is is used
     to determine the ISA mangling bit as specified in the Intel
     Vector ABI.  */
  unsigned char vecsize_mangle;

  /* True if this is the masked, in-branch version of the clone,
     otherwise false.  */
  unsigned int inbranch : 1;

  /* True if this is a Cilk Plus variant.  */
  unsigned int cilk_elemental : 1;

  /* Doubly linked list of SIMD clones.  */
  cgraph_node *prev_clone, *next_clone;

  /* Original cgraph node the SIMD clones were created for.  */
  cgraph_node *origin;

  /* Annotated function arguments for the original function.  */
  cgraph_simd_clone_arg GTY((length ("%h.nargs"))) args[1];
};

/* Function Multiversioning info.  */
struct GTY(()) cgraph_function_version_info {
  /* The cgraph_node for which the function version info is stored.  */
  cgraph_node *this_node;
  /* Chains all the semantically identical function versions.  The
     first function in this chain is the version_info node of the
     default function.  */
  cgraph_function_version_info *prev;
  /* If this version node corresponds to a dispatcher for function
     versions, this points to the version info node of the default
     function, the first node in the chain.  */
  cgraph_function_version_info *next;
  /* If this node corresponds to a function version, this points
     to the dispatcher function decl, which is the function that must
     be called to execute the right function version at run-time.

     If this cgraph node is a dispatcher (if dispatcher_function is
     true, in the cgraph_node struct) for function versions, this
     points to resolver function, which holds the function body of the
     dispatcher. The dispatcher decl is an alias to the resolver
     function decl.  */
  tree dispatcher_resolver;
};

#define DEFCIFCODE(code, type, string)	CIF_ ## code,
/* Reasons for inlining failures.  */

enum cgraph_inline_failed_t {
#include "cif-code.def"
  CIF_N_REASONS
};

enum cgraph_inline_failed_type_t
{
  CIF_FINAL_NORMAL = 0,
  CIF_FINAL_ERROR
};

struct cgraph_edge;

/* The cgraph data structure.
   Each function decl has assigned cgraph_node listing callees and callers.  */

struct GTY((tag ("SYMTAB_FUNCTION"))) cgraph_node : public symtab_node {
public:
  /* Remove the node from cgraph and all inline clones inlined into it.
     Skip however removal of FORBIDDEN_NODE and return true if it needs to be
     removed.  This allows to call the function from outer loop walking clone
     tree.  */
  bool remove_symbol_and_inline_clones (cgraph_node *forbidden_node = NULL);

  /* Record all references from cgraph_node that are taken
     in statement STMT.  */
  void record_stmt_references (gimple stmt);

  /* Like cgraph_set_call_stmt but walk the clone tree and update all
     clones sharing the same function body.
     When WHOLE_SPECULATIVE_EDGES is true, all three components of
     speculative edge gets updated.  Otherwise we update only direct
     call.  */
  void set_call_stmt_including_clones (gimple old_stmt, gimple new_stmt,
				       bool update_speculative = true);

  /* Walk the alias chain to return the function cgraph_node is alias of.
     Walk through thunk, too.
     When AVAILABILITY is non-NULL, get minimal availability in the chain.  */
  cgraph_node *function_symbol (enum availability *avail = NULL);

  /* Create node representing clone of N executed COUNT times.  Decrease
     the execution counts from original node too.
     The new clone will have decl set to DECL that may or may not be the same
     as decl of N.

     When UPDATE_ORIGINAL is true, the counts are subtracted from the original
     function's profile to reflect the fact that part of execution is handled
     by node.
     When CALL_DUPLICATOIN_HOOK is true, the ipa passes are acknowledged about
     the new clone. Otherwise the caller is responsible for doing so later.

     If the new node is being inlined into another one, NEW_INLINED_TO should be
     the outline function the new one is (even indirectly) inlined to.
     All hooks will see this in node's global.inlined_to, when invoked.
     Can be NULL if the node is not inlined.  */
  cgraph_node *create_clone (tree decl, gcov_type count, int freq,
			     bool update_original,
			     vec<cgraph_edge *> redirect_callers,
			     bool call_duplication_hook,
			     cgraph_node *new_inlined_to,
			     bitmap args_to_skip);

  /* Create callgraph node clone with new declaration.  The actual body will
     be copied later at compilation stage.  */
  cgraph_node *create_virtual_clone (vec<cgraph_edge *> redirect_callers,
				     vec<ipa_replace_map *, va_gc> *tree_map,
				     bitmap args_to_skip, const char * suffix);

  /* cgraph node being removed from symbol table; see if its entry can be
   replaced by other inline clone.  */
  cgraph_node *find_replacement (void);

  /* Create a new cgraph node which is the new version of
     callgraph node.  REDIRECT_CALLERS holds the callers
     edges which should be redirected to point to
     NEW_VERSION.  ALL the callees edges of the node
     are cloned to the new version node.  Return the new
     version node.

     If non-NULL BLOCK_TO_COPY determine what basic blocks
     was copied to prevent duplications of calls that are dead
     in the clone.  */

  cgraph_node *create_version_clone (tree new_decl,
				    vec<cgraph_edge *> redirect_callers,
				    bitmap bbs_to_copy);

  /* Perform function versioning.
     Function versioning includes copying of the tree and
     a callgraph update (creating a new cgraph node and updating
     its callees and callers).

     REDIRECT_CALLERS varray includes the edges to be redirected
     to the new version.

     TREE_MAP is a mapping of tree nodes we want to replace with
     new ones (according to results of prior analysis).

     If non-NULL ARGS_TO_SKIP determine function parameters to remove
     from new version.
     If SKIP_RETURN is true, the new version will return void.
     If non-NULL BLOCK_TO_COPY determine what basic blocks to copy.
     If non_NULL NEW_ENTRY determine new entry BB of the clone.

     Return the new version's cgraph node.  */
  cgraph_node *create_version_clone_with_body
    (vec<cgraph_edge *> redirect_callers,
     vec<ipa_replace_map *, va_gc> *tree_map, bitmap args_to_skip,
     bool skip_return, bitmap bbs_to_copy, basic_block new_entry_block,
     const char *clone_name);

  /* Insert a new cgraph_function_version_info node into cgraph_fnver_htab
     corresponding to cgraph_node.  */
  cgraph_function_version_info *insert_new_function_version (void);

  /* Get the cgraph_function_version_info node corresponding to node.  */
  cgraph_function_version_info *function_version (void);

  /* Discover all functions and variables that are trivially needed, analyze
     them as well as all functions and variables referred by them  */
  void analyze (void);

  /* Add thunk alias into callgraph.  The alias declaration is ALIAS and it
     aliases DECL with an adjustments made into the first parameter.
     See comments in thunk_adjust for detail on the parameters.  */
  cgraph_node * create_thunk (tree alias, tree, bool this_adjusting,
			      HOST_WIDE_INT fixed_offset,
			      HOST_WIDE_INT virtual_value,
			      tree virtual_offset,
			      tree real_alias);


  /* Return node that alias is aliasing.  */
  inline cgraph_node *get_alias_target (void);

  /* Given function symbol, walk the alias chain to return the function node
     is alias of. Do not walk through thunks.
     When AVAILABILITY is non-NULL, get minimal availability in the chain.  */

  cgraph_node *ultimate_alias_target (availability *availability = NULL);

  /* Expand thunk NODE to gimple if possible.
     When FORCE_GIMPLE_THUNK is true, gimple thunk is created and
     no assembler is produced.
     When OUTPUT_ASM_THUNK is true, also produce assembler for
     thunks that are not lowered.  */
  bool expand_thunk (bool output_asm_thunks, bool force_gimple_thunk);

  /* Assemble thunks and aliases associated to node.  */
  void assemble_thunks_and_aliases (void);

  /* Expand function specified by node.  */
  void expand (void);

  /* As an GCC extension we allow redefinition of the function.  The
     semantics when both copies of bodies differ is not well defined.
     We replace the old body with new body so in unit at a time mode
     we always use new body, while in normal mode we may end up with
     old body inlined into some functions and new body expanded and
     inlined in others.  */
  void reset (void);

  /* Creates a wrapper from cgraph_node to TARGET node. Thunk is used for this
     kind of wrapper method.  */
  void create_wrapper (cgraph_node *target);

  /* Verify cgraph nodes of the cgraph node.  */
  void DEBUG_FUNCTION verify_node (void);

  /* Remove function from symbol table.  */
  void remove (void);

  /* Dump call graph node to file F.  */
  void dump (FILE *f);

  /* Dump call graph node to stderr.  */
  void DEBUG_FUNCTION debug (void);

  /* When doing LTO, read cgraph_node's body from disk if it is not already
     present.  */
  bool get_body (void);

  /* Release memory used to represent body of function.
     Use this only for functions that are released before being translated to
     target code (i.e. RTL).  Functions that are compiled to RTL and beyond
     are free'd in final.c via free_after_compilation().  */
  void release_body (void);

  /* cgraph_node is no longer nested function; update cgraph accordingly.  */
  void unnest (void);

  /* Bring cgraph node local.  */
  void make_local (void);

  /* Likewise indicate that a node is having address taken.  */
  void mark_address_taken (void);

  /* Set fialization priority to PRIORITY.  */
  void set_fini_priority (priority_type priority);

  /* Return the finalization priority.  */
  priority_type get_fini_priority (void);

  /* Create edge from a given function to CALLEE in the cgraph.  */
  cgraph_edge *create_edge (cgraph_node *callee,
			    gimple call_stmt, gcov_type count,
			    int freq);

  /* Create an indirect edge with a yet-undetermined callee where the call
     statement destination is a formal parameter of the caller with index
     PARAM_INDEX. */
  cgraph_edge *create_indirect_edge (gimple call_stmt, int ecf_flags,
				     gcov_type count, int freq,
				     bool compute_indirect_info = true);

  /* Like cgraph_create_edge walk the clone tree and update all clones sharing
   same function body.  If clones already have edge for OLD_STMT; only
   update the edge same way as cgraph_set_call_stmt_including_clones does.  */
  void create_edge_including_clones (cgraph_node *callee,
				     gimple old_stmt, gimple stmt,
				     gcov_type count,
				     int freq,
				     cgraph_inline_failed_t reason);

  /* Return the callgraph edge representing the GIMPLE_CALL statement
     CALL_STMT.  */
  cgraph_edge *get_edge (gimple call_stmt);

  /* Collect all callers of cgraph_node and its aliases that are known to lead
     to NODE (i.e. are not overwritable).  */
  vec<cgraph_edge *> collect_callers (void);

  /* Remove all callers from the node.  */
  void remove_callers (void);

  /* Remove all callees from the node.  */
  void remove_callees (void);

  /* Return function availability.  See cgraph.h for description of individual
     return values.  */
  enum availability get_availability (void);

  /* Set TREE_NOTHROW on cgraph_node's decl and on aliases of the node
     if any to NOTHROW.  */
  void set_nothrow_flag (bool nothrow);

  /* Set TREE_READONLY on cgraph_node's decl and on aliases of the node
     if any to READONLY.  */
  void set_const_flag (bool readonly, bool looping);

  /* Set DECL_PURE_P on cgraph_node's decl and on aliases of the node
     if any to PURE.  */
  void set_pure_flag (bool pure, bool looping);

  /* Call calback on function and aliases associated to the function.
     When INCLUDE_OVERWRITABLE is false, overwritable aliases and thunks are
     skipped. */

  bool call_for_symbol_and_aliases (bool (*callback) (cgraph_node *,
						      void *),
				    void *data, bool include_overwritable);

  /* Call calback on cgraph_node, thunks and aliases associated to NODE.
     When INCLUDE_OVERWRITABLE is false, overwritable aliases and thunks are
     skipped.  */
  bool call_for_symbol_thunks_and_aliases (bool (*callback) (cgraph_node *node,
							   void *data),
					 void *data,
					 bool include_overwritable);

  /* Likewise indicate that a node is needed, i.e. reachable via some
     external means.  */
  inline void mark_force_output (void);

  /* Return true when function can be marked local.  */
  bool local_p (void);

  /* Return true if cgraph_node can be made local for API change.
     Extern inline functions and C++ COMDAT functions can be made local
     at the expense of possible code size growth if function is used in multiple
     compilation units.  */
  bool can_be_local_p (void);

  /* Return true when cgraph_node can not return or throw and thus
     it is safe to ignore its side effects for IPA analysis.  */
  bool cannot_return_p (void);

  /* Return true when function cgraph_node and all its aliases are only called
     directly.
     i.e. it is not externally visible, address was not taken and
     it is not used in any other non-standard way.  */
  bool only_called_directly_p (void);

  /* Return true when function is only called directly or it has alias.
     i.e. it is not externally visible, address was not taken and
     it is not used in any other non-standard way.  */
  inline bool only_called_directly_or_aliased_p (void);

  /* Return true when function cgraph_node can be expected to be removed
     from program when direct calls in this compilation unit are removed.

     As a special case COMDAT functions are
     cgraph_can_remove_if_no_direct_calls_p while the are not
     cgraph_only_called_directly_p (it is possible they are called from other
     unit)

     This function behaves as cgraph_only_called_directly_p because eliminating
     all uses of COMDAT function does not make it necessarily disappear from
     the program unless we are compiling whole program or we do LTO.  In this
     case we know we win since dynamic linking will not really discard the
     linkonce section.  */
  bool will_be_removed_from_program_if_no_direct_calls_p (void);

  /* Return true when function can be removed from callgraph
     if all direct calls are eliminated.  */
  bool can_remove_if_no_direct_calls_and_refs_p (void);

  /* Return true when function cgraph_node and its aliases can be removed from
     callgraph if all direct calls are eliminated.  */
  bool can_remove_if_no_direct_calls_p (void);

  /* Return true when callgraph node is a function with Gimple body defined
     in current unit.  Functions can also be define externally or they
     can be thunks with no Gimple representation.

     Note that at WPA stage, the function body may not be present in memory.  */
  inline bool has_gimple_body_p (void);

  /* Return true if function should be optimized for size.  */
  bool optimize_for_size_p (void);

  /* Dump the callgraph to file F.  */
  static void dump_cgraph (FILE *f);

  /* Dump the call graph to stderr.  */
  static inline
  void debug_cgraph (void)
  {
    dump_cgraph (stderr);
  }

  /* Record that DECL1 and DECL2 are semantically identical function
     versions.  */
  static void record_function_versions (tree decl1, tree decl2);

  /* Remove the cgraph_function_version_info and cgraph_node for DECL.  This
     DECL is a duplicate declaration.  */
  static void delete_function_version (tree decl);

  /* Add the function FNDECL to the call graph.
     Unlike finalize_function, this function is intended to be used
     by middle end and allows insertion of new function at arbitrary point
     of compilation.  The function can be either in high, low or SSA form
     GIMPLE.

     The function is assumed to be reachable and have address taken (so no
     API breaking optimizations are performed on it).

     Main work done by this function is to enqueue the function for later
     processing to avoid need the passes to be re-entrant.  */
  static void add_new_function (tree fndecl, bool lowered);

  /* Return callgraph node for given symbol and check it is a function. */
  static inline cgraph_node *get (const_tree decl)
  {
    gcc_checking_assert (TREE_CODE (decl) == FUNCTION_DECL);
    return dyn_cast <cgraph_node *> (symtab_node::get (decl));
  }

  /* DECL has been parsed.  Take it, queue it, compile it at the whim of the
     logic in effect.  If NO_COLLECT is true, then our caller cannot stand to
     have the garbage collector run at the moment.  We would need to either
     create a new GC context, or just not compile right now.  */
  static void finalize_function (tree, bool);

  /* Return cgraph node assigned to DECL.  Create new one when needed.  */
  static cgraph_node * create (tree decl);

  /* Try to find a call graph node for declaration DECL and if it does not
     exist or if it corresponds to an inline clone, create a new one.  */
  static cgraph_node * get_create (tree);

  /* Return local info for the compiled function.  */
  static cgraph_local_info *local_info (tree decl);

  /* Return global info for the compiled function.  */
  static cgraph_global_info *global_info (tree);

  /* Return local info for the compiled function.  */
  static cgraph_rtl_info *rtl_info (tree);

  /* Return the cgraph node that has ASMNAME for its DECL_ASSEMBLER_NAME.
     Return NULL if there's no such node.  */
  static cgraph_node *get_for_asmname (tree asmname);

  /* Attempt to mark ALIAS as an alias to DECL.  Return alias node if
     successful and NULL otherwise.
     Same body aliases are output whenever the body of DECL is output,
     and cgraph_node::get (ALIAS) transparently
     returns cgraph_node::get (DECL).  */
  static cgraph_node * create_same_body_alias (tree alias, tree decl);

  /* Worker for cgraph_can_remove_if_no_direct_calls_p.  */
  static bool used_from_object_file_p_worker (cgraph_node *node, void *)
  {
    return node->used_from_object_file_p ();
  }

  /* Return true when cgraph_node can not be local.
     Worker for cgraph_local_node_p.  */
  static bool non_local_p (cgraph_node *node, void *);

  /* Verify whole cgraph structure.  */
  static void DEBUG_FUNCTION verify_cgraph_nodes (void);

  /* Worker to bring NODE local.  */
  static bool make_local (cgraph_node *node, void *);

  /* Mark ALIAS as an alias to DECL.  DECL_NODE is cgraph node representing
     the function body is associated
     with (not necessarily cgraph_node (DECL).  */
  static cgraph_node *create_alias (tree alias, tree target);

  cgraph_edge *callees;
  cgraph_edge *callers;
  /* List of edges representing indirect calls with a yet undetermined
     callee.  */
  cgraph_edge *indirect_calls;
  /* For nested functions points to function the node is nested in.  */
  cgraph_node *origin;
  /* Points to first nested function, if any.  */
  cgraph_node *nested;
  /* Pointer to the next function with same origin, if any.  */
  cgraph_node *next_nested;
  /* Pointer to the next clone.  */
  cgraph_node *next_sibling_clone;
  cgraph_node *prev_sibling_clone;
  cgraph_node *clones;
  cgraph_node *clone_of;
  /* For functions with many calls sites it holds map from call expression
     to the edge to speed up cgraph_edge function.  */
  htab_t GTY((param_is (cgraph_edge))) call_site_hash;
  /* Declaration node used to be clone of. */
  tree former_clone_of;

  /* If this is a SIMD clone, this points to the SIMD specific
     information for it.  */
  cgraph_simd_clone *simdclone;
  /* If this function has SIMD clones, this points to the first clone.  */
  cgraph_node *simd_clones;

  /* Interprocedural passes scheduled to have their transform functions
     applied next time we execute local pass on them.  We maintain it
     per-function in order to allow IPA passes to introduce new functions.  */
  vec<ipa_opt_pass> GTY((skip)) ipa_transforms_to_apply;

  cgraph_local_info local;
  cgraph_global_info global;
  cgraph_rtl_info rtl;
  cgraph_clone_info clone;
  cgraph_thunk_info thunk;

  /* Expected number of executions: calculated in profile.c.  */
  gcov_type count;
  /* How to scale counts at materialization time; used to merge
     LTO units with different number of profile runs.  */
  int count_materialization_scale;
  /* Unique id of the node.  */
  int uid;
  /* ID assigned by the profiling.  */
  unsigned int profile_id;
  /* Time profiler: first run of function.  */
  int tp_first_run;

  /* Set when decl is an abstract function pointed to by the
     ABSTRACT_DECL_ORIGIN of a reachable function.  */
  unsigned used_as_abstract_origin : 1;
  /* Set once the function is lowered (i.e. its CFG is built).  */
  unsigned lowered : 1;
  /* Set once the function has been instantiated and its callee
     lists created.  */
  unsigned process : 1;
  /* How commonly executed the node is.  Initialized during branch
     probabilities pass.  */
  ENUM_BITFIELD (node_frequency) frequency : 2;
  /* True when function can only be called at startup (from static ctor).  */
  unsigned only_called_at_startup : 1;
  /* True when function can only be called at startup (from static dtor).  */
  unsigned only_called_at_exit : 1;
  /* True when function is the transactional clone of a function which
     is called only from inside transactions.  */
  /* ?? We should be able to remove this.  We have enough bits in
     cgraph to calculate it.  */
  unsigned tm_clone : 1;
  /* True if this decl is a dispatcher for function versions.  */
  unsigned dispatcher_function : 1;
  /* True if this decl calls a COMDAT-local function.  This is set up in
     compute_inline_parameters and inline_call.  */
  unsigned calls_comdat_local : 1;
};

/* A cgraph node set is a collection of cgraph nodes.  A cgraph node
   can appear in multiple sets.  */
struct cgraph_node_set_def
{
  hash_map<cgraph_node *, size_t> *map;
  vec<cgraph_node *> nodes;
};

typedef cgraph_node_set_def *cgraph_node_set;
typedef struct varpool_node_set_def *varpool_node_set;

class varpool_node;

/* A varpool node set is a collection of varpool nodes.  A varpool node
   can appear in multiple sets.  */
struct varpool_node_set_def
{
  hash_map<varpool_node *, size_t> * map;
  vec<varpool_node *> nodes;
};

/* Iterator structure for cgraph node sets.  */
struct cgraph_node_set_iterator
{
  cgraph_node_set set;
  unsigned index;
};

/* Iterator structure for varpool node sets.  */
struct varpool_node_set_iterator
{
  varpool_node_set set;
  unsigned index;
};

/* Structure containing additional information about an indirect call.  */

struct GTY(()) cgraph_indirect_call_info
{
  /* When polymorphic is set, this field contains offset where the object which
     was actually used in the polymorphic resides within a larger structure.
     If agg_contents is set, the field contains the offset within the aggregate
     from which the address to call was loaded.  */
  HOST_WIDE_INT offset, speculative_offset;
  /* OBJ_TYPE_REF_TOKEN of a polymorphic call (if polymorphic is set).  */
  HOST_WIDE_INT otr_token;
  /* Type of the object from OBJ_TYPE_REF_OBJECT. */
  tree otr_type, outer_type, speculative_outer_type;
  /* Index of the parameter that is called.  */
  int param_index;
  /* ECF flags determined from the caller.  */
  int ecf_flags;
  /* Profile_id of common target obtrained from profile.  */
  int common_target_id;
  /* Probability that call will land in function with COMMON_TARGET_ID.  */
  int common_target_probability;

  /* Set when the call is a virtual call with the parameter being the
     associated object pointer rather than a simple direct call.  */
  unsigned polymorphic : 1;
  /* Set when the call is a call of a pointer loaded from contents of an
     aggregate at offset.  */
  unsigned agg_contents : 1;
  /* Set when this is a call through a member pointer.  */
  unsigned member_ptr : 1;
  /* When the previous bit is set, this one determines whether the destination
     is loaded from a parameter passed by reference. */
  unsigned by_ref : 1;
  unsigned int maybe_in_construction : 1;
  unsigned int maybe_derived_type : 1;
  unsigned int speculative_maybe_derived_type : 1;
};

struct GTY((chain_next ("%h.next_caller"), chain_prev ("%h.prev_caller"))) cgraph_edge {
  friend class cgraph_node;

  /* Remove the edge in the cgraph.  */
  void remove (void);

  /* Change field call_stmt of edge to NEW_STMT.
     If UPDATE_SPECULATIVE and E is any component of speculative
     edge, then update all components.  */
  void set_call_stmt (gimple new_stmt, bool update_speculative = true);

  /* Redirect callee of the edge to N.  The function does not update underlying
     call expression.  */
  void redirect_callee (cgraph_node *n);

  /* Make an indirect edge with an unknown callee an ordinary edge leading to
     CALLEE.  DELTA is an integer constant that is to be added to the this
     pointer (first parameter) to compensate for skipping
     a thunk adjustment.  */
  cgraph_edge *make_direct (cgraph_node *callee);

  /* Turn edge into speculative call calling N2. Update
     the profile so the direct call is taken COUNT times
     with FREQUENCY.  */
  cgraph_edge *make_speculative (cgraph_node *n2, gcov_type direct_count,
				 int direct_frequency);

   /* Given speculative call edge, return all three components.  */
  void speculative_call_info (cgraph_edge *&direct, cgraph_edge *&indirect,
			      ipa_ref *&reference);

  /* Speculative call edge turned out to be direct call to CALLE_DECL.
     Remove the speculative call sequence and return edge representing the call.
     It is up to caller to redirect the call as appropriate. */
  cgraph_edge *resolve_speculation (tree callee_decl = NULL);

  /* If necessary, change the function declaration in the call statement
     associated with the edge so that it corresponds to the edge callee.  */
  gimple redirect_call_stmt_to_callee (void);

  /* Create clone of edge in the node N represented
     by CALL_EXPR the callgraph.  */
  cgraph_edge * clone (cgraph_node *n, gimple call_stmt, unsigned stmt_uid,
		       gcov_type count_scale, int freq_scale, bool update_original);

  /* Return true when call of edge can not lead to return from caller
     and thus it is safe to ignore its side effects for IPA analysis
     when computing side effects of the caller.  */
  bool cannot_lead_to_return_p (void);

  /* Return true when the edge represents a direct recursion.  */
  bool recursive_p (void);

  /* Return true if the call can be hot.  */
  bool maybe_hot_p (void);

  /* Rebuild cgraph edges for current function node.  This needs to be run after
     passes that don't update the cgraph.  */
  static unsigned int rebuild_edges (void);

  /* Rebuild cgraph references for current function node.  This needs to be run
     after passes that don't update the cgraph.  */
  static void rebuild_references (void);

  /* Expected number of executions: calculated in profile.c.  */
  gcov_type count;
  cgraph_node *caller;
  cgraph_node *callee;
  cgraph_edge *prev_caller;
  cgraph_edge *next_caller;
  cgraph_edge *prev_callee;
  cgraph_edge *next_callee;
  gimple call_stmt;
  /* Additional information about an indirect call.  Not cleared when an edge
     becomes direct.  */
  cgraph_indirect_call_info *indirect_info;
  PTR GTY ((skip (""))) aux;
  /* When equal to CIF_OK, inline this call.  Otherwise, points to the
     explanation why function was not inlined.  */
  enum cgraph_inline_failed_t inline_failed;
  /* The stmt_uid of call_stmt.  This is used by LTO to recover the call_stmt
     when the function is serialized in.  */
  unsigned int lto_stmt_uid;
  /* Expected frequency of executions within the function.
     When set to CGRAPH_FREQ_BASE, the edge is expected to be called once
     per function call.  The range is 0 to CGRAPH_FREQ_MAX.  */
  int frequency;
  /* Unique id of the edge.  */
  int uid;
  /* Whether this edge was made direct by indirect inlining.  */
  unsigned int indirect_inlining_edge : 1;
  /* Whether this edge describes an indirect call with an undetermined
     callee.  */
  unsigned int indirect_unknown_callee : 1;
  /* Whether this edge is still a dangling  */
  /* True if the corresponding CALL stmt cannot be inlined.  */
  unsigned int call_stmt_cannot_inline_p : 1;
  /* Can this call throw externally?  */
  unsigned int can_throw_external : 1;
  /* Edges with SPECULATIVE flag represents indirect calls that was
     speculatively turned into direct (i.e. by profile feedback).
     The final code sequence will have form:

     if (call_target == expected_fn)
       expected_fn ();
     else
       call_target ();

     Every speculative call is represented by three components attached
     to a same call statement:
     1) a direct call (to expected_fn)
     2) an indirect call (to call_target)
     3) a IPA_REF_ADDR refrence to expected_fn.

     Optimizers may later redirect direct call to clone, so 1) and 3)
     do not need to necesarily agree with destination.  */
  unsigned int speculative : 1;

private:
  /* Remove the edge from the list of the callers of the callee.  */
  void remove_caller (void);

  /* Remove the edge from the list of the callees of the caller.  */
  void remove_callee (void);
};

#define CGRAPH_FREQ_BASE 1000
#define CGRAPH_FREQ_MAX 100000

/* The varpool data structure.
   Each static variable decl has assigned varpool_node.  */

class GTY((tag ("SYMTAB_VARIABLE"))) varpool_node : public symtab_node {
public:
  /* Dump given varpool node to F.  */
  void dump (FILE *f);

  /* Dump given varpool node to stderr.  */
  void DEBUG_FUNCTION debug (void);

  /* Remove variable from symbol table.  */
  void remove (void);

  /* Remove node initializer when it is no longer needed.  */
  void remove_initializer (void);

  void analyze (void);

  /* Return variable availability.  */
  availability get_availability (void);

  /* When doing LTO, read variable's constructor from disk if
     it is not already present.  */
  tree get_constructor (void);

  /* Return true if variable has constructor that can be used for folding.  */
  bool ctor_useable_for_folding_p (void);

  /* For given variable pool node, walk the alias chain to return the function
     the variable is alias of. Do not walk through thunks.
     When AVAILABILITY is non-NULL, get minimal availability in the chain.  */
  inline varpool_node *ultimate_alias_target
    (availability *availability = NULL);

  /* Return node that alias is aliasing.  */
  inline varpool_node *get_alias_target (void);

  /* Output one variable, if necessary.  Return whether we output it.  */
  bool assemble_decl (void);

  /* For variables in named sections make sure get_variable_section
     is called before we switch to those sections.  Then section
     conflicts between read-only and read-only requiring relocations
     sections can be resolved.  */
  void finalize_named_section_flags (void);

  /* Call calback on varpool symbol and aliases associated to varpool symbol.
     When INCLUDE_OVERWRITABLE is false, overwritable aliases and thunks are
     skipped. */
  bool call_for_node_and_aliases (bool (*callback) (varpool_node *, void *),
				  void *data,
				   bool include_overwritable);

  /* Return true when variable should be considered externally visible.  */
  bool externally_visible_p (void);

  /* Return true when all references to variable must be visible
     in ipa_ref_list.
     i.e. if the variable is not externally visible or not used in some magic
     way (asm statement or such).
     The magic uses are all summarized in force_output flag.  */
  inline bool all_refs_explicit_p ();

  /* Return true when variable can be removed from variable pool
     if all direct calls are eliminated.  */
  inline bool can_remove_if_no_refs_p (void);

  /* Add the variable DECL to the varpool.
     Unlike finalize_decl function is intended to be used
     by middle end and allows insertion of new variable at arbitrary point
     of compilation.  */
  static void add (tree decl);

  /* Return varpool node for given symbol and check it is a function. */
  static inline varpool_node *get (const_tree decl);

  /* Mark DECL as finalized.  By finalizing the declaration, frontend instruct
     the middle end to output the variable to asm file, if needed or externally
     visible.  */
  static void finalize_decl (tree decl);

  /* Attempt to mark ALIAS as an alias to DECL.  Return TRUE if successful.
     Extra name aliases are output whenever DECL is output.  */
  static varpool_node * create_extra_name_alias (tree alias, tree decl);

  /* Attempt to mark ALIAS as an alias to DECL.  Return TRUE if successful.
     Extra name aliases are output whenever DECL is output.  */
  static varpool_node * create_alias (tree, tree);

  /* Dump the variable pool to F.  */
  static void dump_varpool (FILE *f);

  /* Dump the variable pool to stderr.  */
  static void DEBUG_FUNCTION debug_varpool (void);

  /* Allocate new callgraph node and insert it into basic data structures.  */
  static varpool_node *create_empty (void);

  /* Return varpool node assigned to DECL.  Create new one when needed.  */
  static varpool_node *get_create (tree decl);

  /* Given an assembler name, lookup node.  */
  static varpool_node *get_for_asmname (tree asmname);

  /* Set when variable is scheduled to be assembled.  */
  unsigned output : 1;

  /* Set if the variable is dynamically initialized, except for
     function local statics.   */
  unsigned dynamically_initialized : 1;

  ENUM_BITFIELD(tls_model) tls_model : 3;

  /* Set if the variable is known to be used by single function only.
     This is computed by ipa_signle_use pass and used by late optimizations
     in places where optimization would be valid for local static variable
     if we did not do any inter-procedural code movement.  */
  unsigned used_by_single_function : 1;

private:
  /* Assemble thunks and aliases associated to varpool node.  */
  void assemble_aliases (void);
};

/* Every top level asm statement is put into a asm_node.  */

struct GTY(()) asm_node {


  /* Next asm node.  */
  asm_node *next;
  /* String for this asm node.  */
  tree asm_str;
  /* Ordering of all cgraph nodes.  */
  int order;
};

/* Report whether or not THIS symtab node is a function, aka cgraph_node.  */

template <>
template <>
inline bool
is_a_helper <cgraph_node *>::test (symtab_node *p)
{
  return p && p->type == SYMTAB_FUNCTION;
}

/* Report whether or not THIS symtab node is a vriable, aka varpool_node.  */

template <>
template <>
inline bool
is_a_helper <varpool_node *>::test (symtab_node *p)
{
  return p && p->type == SYMTAB_VARIABLE;
}

/* Macros to access the next item in the list of free cgraph nodes and
   edges. */
#define NEXT_FREE_NODE(NODE) dyn_cast<cgraph_node *> ((NODE)->next)
#define SET_NEXT_FREE_NODE(NODE,NODE2) ((NODE))->next = NODE2
#define NEXT_FREE_EDGE(EDGE) (EDGE)->prev_caller

typedef void (*cgraph_edge_hook)(cgraph_edge *, void *);
typedef void (*cgraph_node_hook)(cgraph_node *, void *);
typedef void (*varpool_node_hook)(varpool_node *, void *);
typedef void (*cgraph_2edge_hook)(cgraph_edge *, cgraph_edge *, void *);
typedef void (*cgraph_2node_hook)(cgraph_node *, cgraph_node *, void *);

struct cgraph_edge_hook_list;
struct cgraph_node_hook_list;
struct varpool_node_hook_list;
struct cgraph_2edge_hook_list;
struct cgraph_2node_hook_list;

/* Map from a symbol to initialization/finalization priorities.  */
struct GTY(()) symbol_priority_map {
  priority_type init;
  priority_type fini;
};

enum symtab_state
{
  /* Frontend is parsing and finalizing functions.  */
  PARSING,
  /* Callgraph is being constructed.  It is safe to add new functions.  */
  CONSTRUCTION,
  /* Callgraph is being at LTO time.  */
  LTO_STREAMING,
  /* Callgraph is built and IPA passes are being run.  */
  IPA,
  /* Callgraph is built and all functions are transformed to SSA form.  */
  IPA_SSA,
  /* Functions are now ordered and being passed to RTL expanders.  */
  EXPANSION,
  /* All cgraph expansion is done.  */
  FINISHED
};
<<<<<<< HEAD
extern enum cgraph_state cgraph_state;
extern bool cgraph_function_flags_ready;
extern cgraph_node_set cgraph_new_nodes;

extern GTY(()) struct asm_node *asm_nodes;
extern GTY(()) int symtab_order;
extern bool cpp_implicit_aliases_done;

/* In symtab.c  */
void symtab_c_finalize (void);
void symtab_register_node (symtab_node);
void symtab_unregister_node (symtab_node);
void symtab_remove_node (symtab_node);
symtab_node symtab_get_node (const_tree);
symtab_node symtab_node_for_asm (const_tree asmname);
const char * symtab_node_asm_name (symtab_node);
const char * symtab_node_name (symtab_node);
void symtab_insert_node_to_hashtable (symtab_node);
void symtab_add_to_same_comdat_group (symtab_node, symtab_node);
void symtab_dissolve_same_comdat_group_list (symtab_node node);
void dump_symtab (FILE *);
void debug_symtab (void);
void dump_symtab_node (FILE *, symtab_node);
void debug_symtab_node (symtab_node);
void dump_symtab_base (FILE *, symtab_node);
void verify_symtab (void);
void verify_symtab_node (symtab_node);
bool verify_symtab_base (symtab_node);
bool symtab_used_from_object_file_p (symtab_node);
void symtab_make_decl_local (tree);
symtab_node symtab_alias_ultimate_target (symtab_node,
					  enum availability *avail = NULL);
bool symtab_resolve_alias (symtab_node node, symtab_node target);
void fixup_same_cpp_alias_visibility (symtab_node node, symtab_node target);
bool symtab_for_node_and_aliases (symtab_node,
				  bool (*) (symtab_node, void *),
				  void *,
				  bool);
symtab_node symtab_nonoverwritable_alias (symtab_node);
enum availability symtab_node_availability (symtab_node);
bool symtab_semantically_equivalent_p (symtab_node, symtab_node);

/* In cgraph.c  */
void cgraph_c_finalize (void);
void dump_cgraph (FILE *);
void debug_cgraph (void);
void dump_cgraph_node (FILE *, struct cgraph_node *);
void debug_cgraph_node (struct cgraph_node *);
void cgraph_remove_edge (struct cgraph_edge *);
void cgraph_remove_node (struct cgraph_node *);
void cgraph_release_function_body (struct cgraph_node *);
void release_function_body (tree);
void cgraph_node_remove_callees (struct cgraph_node *node);
struct cgraph_edge *cgraph_create_edge (struct cgraph_node *,
					struct cgraph_node *,
					gimple, gcov_type, int);
struct cgraph_edge *cgraph_create_indirect_edge (struct cgraph_node *, gimple,
						 int, gcov_type, int);
struct cgraph_indirect_call_info *cgraph_allocate_init_indirect_info (void);
struct cgraph_node * cgraph_create_node (tree);
struct cgraph_node * cgraph_create_empty_node (void);
struct cgraph_node * cgraph_get_create_node (tree);
struct cgraph_node * cgraph_get_create_real_symbol_node (tree);
struct cgraph_node * cgraph_same_body_alias (struct cgraph_node *, tree, tree);
struct cgraph_node * cgraph_add_thunk (struct cgraph_node *, tree, tree, bool, HOST_WIDE_INT,
				       HOST_WIDE_INT, tree, tree);
struct cgraph_node *cgraph_node_for_asm (tree);
struct cgraph_edge *cgraph_edge (struct cgraph_node *, gimple);
void cgraph_set_call_stmt (struct cgraph_edge *, gimple, bool update_speculative = true);
void cgraph_update_edges_for_call_stmt (gimple, tree, gimple);
struct cgraph_local_info *cgraph_local_info (tree);
struct cgraph_global_info *cgraph_global_info (tree);
struct cgraph_rtl_info *cgraph_rtl_info (tree);
struct cgraph_node *cgraph_create_function_alias (tree, tree);
void cgraph_call_node_duplication_hooks (struct cgraph_node *,
					 struct cgraph_node *);
void cgraph_call_edge_duplication_hooks (struct cgraph_edge *,
				         struct cgraph_edge *);

void cgraph_redirect_edge_callee (struct cgraph_edge *, struct cgraph_node *);
struct cgraph_edge *cgraph_make_edge_direct (struct cgraph_edge *, struct cgraph_node *);
bool cgraph_only_called_directly_p (struct cgraph_node *);
=======

class GTY((tag ("SYMTAB"))) symbol_table
{
public:
  friend class symtab_node;
  friend class cgraph_node;
  friend class cgraph_edge;

  /* Initialize callgraph dump file.  */
  inline void
  initialize (void)
  {
    if (!dump_file)
      dump_file = dump_begin (TDI_cgraph, NULL);
  }

  /* Register a top-level asm statement ASM_STR.  */
  inline asm_node *finalize_toplevel_asm (tree asm_str);

  /* Analyze the whole compilation unit once it is parsed completely.  */
  void finalize_compilation_unit (void);
>>>>>>> 65d8ffc2

  /* C++ frontend produce same body aliases all over the place, even before PCH
     gets streamed out. It relies on us linking the aliases with their function
     in order to do the fixups, but ipa-ref is not PCH safe.  Consequentely we
     first produce aliases without links, but once C++ FE is sure he won't sream
     PCH we build the links via this function.  */
  void process_same_body_aliases (void);

  /* Perform simple optimizations based on callgraph.  */
  void compile (void);

  /* Process CGRAPH_NEW_FUNCTIONS and perform actions necessary to add these
     functions into callgraph in a way so they look like ordinary reachable
     functions inserted into callgraph already at construction time.  */
  void process_new_functions (void);

  /* Once all functions from compilation unit are in memory, produce all clones
     and update all calls.  We might also do this on demand if we don't want to
     bring all functions to memory prior compilation, but current WHOPR
     implementation does that and it is is bit easier to keep everything right
     in this order.  */
  void materialize_all_clones (void);

  /* Register a symbol NODE.  */
  inline void register_symbol (symtab_node *node);

  inline void
  clear_asm_symbols (void)
  {
    asmnodes = NULL;
    asm_last_node = NULL;
  }

  /* Perform reachability analysis and reclaim all unreachable nodes.  */
  bool remove_unreachable_nodes (bool before_inlining_p, FILE *file);

  /* Optimization of function bodies might've rendered some variables as
     unnecessary so we want to avoid these from being compiled.  Re-do
     reachability starting from variables that are either externally visible
     or was referred from the asm output routines.  */
  void remove_unreferenced_decls (void);

  /* Unregister a symbol NODE.  */
  inline void unregister (symtab_node *node);

  /* Allocate new callgraph node and insert it into basic data structures.  */
  cgraph_node *create_empty (void);

  /* Release a callgraph NODE with UID and put in to the list
     of free nodes.  */
  void release_symbol (cgraph_node *node, int uid);

  /* Output all variables enqueued to be assembled.  */
  bool output_variables (void);

  /* Output all asm statements we have stored up to be output.  */
  void output_asm_statements (void);

  /* Weakrefs may be associated to external decls and thus not output
     at expansion time.  Emit all necessary aliases.  */
  void output_weakrefs (void);

  /* Return first static symbol with definition.  */
  inline symtab_node *first_symbol (void);

  /* Return first assembler symbol.  */
  inline asm_node *
  first_asm_symbol (void)
  {
    return asmnodes;
  }

  /* Return first static symbol with definition.  */
  inline symtab_node *first_defined_symbol (void);

  /* Return first variable.  */
  inline varpool_node *first_variable (void);

  /* Return next variable after NODE.  */
  inline varpool_node *next_variable (varpool_node *node);

  /* Return first static variable with initializer.  */
  inline varpool_node *first_static_initializer (void);

  /* Return next static variable with initializer after NODE.  */
  inline varpool_node *next_static_initializer (varpool_node *node);

  /* Return first static variable with definition.  */
  inline varpool_node *first_defined_variable (void);

  /* Return next static variable with definition after NODE.  */
  inline varpool_node *next_defined_variable (varpool_node *node);

  /* Return first function with body defined.  */
  inline cgraph_node *first_defined_function (void);

  /* Return next function with body defined after NODE.  */
  inline cgraph_node *next_defined_function (cgraph_node *node);

  /* Return first function.  */
  inline cgraph_node *first_function (void);

  /* Return next function.  */
  inline cgraph_node *next_function (cgraph_node *node);

  /* Return first function with body defined.  */
  cgraph_node *first_function_with_gimple_body (void);

  /* Return next reachable static variable with initializer after NODE.  */
  inline cgraph_node *next_function_with_gimple_body (cgraph_node *node);

  /* Register HOOK to be called with DATA on each removed edge.  */
  cgraph_edge_hook_list *add_edge_removal_hook (cgraph_edge_hook hook,
						void *data);

  /* Remove ENTRY from the list of hooks called on removing edges.  */
  void remove_edge_removal_hook (cgraph_edge_hook_list *entry);

  /* Register HOOK to be called with DATA on each removed node.  */
  cgraph_node_hook_list *add_cgraph_removal_hook (cgraph_node_hook hook,
						  void *data);

  /* Remove ENTRY from the list of hooks called on removing nodes.  */
  void remove_cgraph_removal_hook (cgraph_node_hook_list *entry);

  /* Register HOOK to be called with DATA on each removed node.  */
  varpool_node_hook_list *add_varpool_removal_hook (varpool_node_hook hook,
						    void *data);

  /* Remove ENTRY from the list of hooks called on removing nodes.  */
  void remove_varpool_removal_hook (varpool_node_hook_list *entry);

  /* Register HOOK to be called with DATA on each inserted node.  */
  cgraph_node_hook_list *add_cgraph_insertion_hook (cgraph_node_hook hook,
						    void *data);

  /* Remove ENTRY from the list of hooks called on inserted nodes.  */
  void remove_cgraph_insertion_hook (cgraph_node_hook_list *entry);

  /* Register HOOK to be called with DATA on each inserted node.  */
  varpool_node_hook_list *add_varpool_insertion_hook (varpool_node_hook hook,
						      void *data);

  /* Remove ENTRY from the list of hooks called on inserted nodes.  */
  void remove_varpool_insertion_hook (varpool_node_hook_list *entry);

  /* Register HOOK to be called with DATA on each duplicated edge.  */
  cgraph_2edge_hook_list *add_edge_duplication_hook (cgraph_2edge_hook hook,
						     void *data);
  /* Remove ENTRY from the list of hooks called on duplicating edges.  */
  void remove_edge_duplication_hook (cgraph_2edge_hook_list *entry);

  /* Register HOOK to be called with DATA on each duplicated node.  */
  cgraph_2node_hook_list *add_cgraph_duplication_hook (cgraph_2node_hook hook,
						       void *data);

  /* Remove ENTRY from the list of hooks called on duplicating nodes.  */
  void remove_cgraph_duplication_hook (cgraph_2node_hook_list *entry);

  /* Call all edge removal hooks.  */
  void call_edge_removal_hooks (cgraph_edge *e);

  /* Call all node insertion hooks.  */
  void call_cgraph_insertion_hooks (cgraph_node *node);

  /* Call all node removal hooks.  */
  void call_cgraph_removal_hooks (cgraph_node *node);

  /* Call all node duplication hooks.  */
  void call_cgraph_duplication_hooks (cgraph_node *node, cgraph_node *node2);

  /* Call all edge duplication hooks.  */
  void call_edge_duplication_hooks (cgraph_edge *cs1, cgraph_edge *cs2);

  /* Call all node removal hooks.  */
  void call_varpool_removal_hooks (varpool_node *node);

  /* Call all node insertion hooks.  */
  void call_varpool_insertion_hooks (varpool_node *node);

  /* Arrange node to be first in its entry of assembler_name_hash.  */
  void symtab_prevail_in_asm_name_hash (symtab_node *node);

  /* Initalize asm name hash unless.  */
  void symtab_initialize_asm_name_hash (void);

  /* Set the DECL_ASSEMBLER_NAME and update symtab hashtables.  */
  void change_decl_assembler_name (tree decl, tree name);

  int cgraph_count;
  int cgraph_max_uid;

  int edges_count;
  int edges_max_uid;

  symtab_node* GTY(()) nodes;
  asm_node* GTY(()) asmnodes;
  asm_node* GTY(()) asm_last_node;
  cgraph_node* GTY(()) free_nodes;

  /* Head of a linked list of unused (freed) call graph edges.
     Do not GTY((delete)) this list so UIDs gets reliably recycled.  */
  cgraph_edge * GTY(()) free_edges;

  /* The order index of the next symtab node to be created.  This is
     used so that we can sort the cgraph nodes in order by when we saw
     them, to support -fno-toplevel-reorder.  */
  int order;

  /* Set when whole unit has been analyzed so we can access global info.  */
  bool global_info_ready;
  /* What state callgraph is in right now.  */
  enum symtab_state state;
  /* Set when the cgraph is fully build and the basic flags are computed.  */
  bool function_flags_ready;

  bool cpp_implicit_aliases_done;

  /* Hash table used to hold sectoons.  */
  htab_t GTY((param_is (section_hash_entry))) section_hash;

  /* Hash table used to convert assembler names into nodes.  */
  htab_t GTY((param_is (symtab_node))) assembler_name_hash;

  /* Hash table used to hold init priorities.  */
  hash_map<symtab_node *, symbol_priority_map> *init_priority_hash;

  FILE* GTY ((skip)) dump_file;

private:
  /* Allocate new callgraph node.  */
  inline cgraph_node * allocate_cgraph_symbol (void);

  /* Allocate a cgraph_edge structure and fill it with data according to the
     parameters of which only CALLEE can be NULL (when creating an indirect call
     edge).  */
  cgraph_edge *create_edge (cgraph_node *caller, cgraph_node *callee,
			    gimple call_stmt, gcov_type count, int freq,
			    bool indir_unknown_callee);

  /* Put the edge onto the free list.  */
  void free_edge (cgraph_edge *e);

  /* Insert NODE to assembler name hash.  */
  void insert_to_assembler_name_hash (symtab_node *node, bool with_clones);

  /* Remove NODE from assembler name hash.  */
  void unlink_from_assembler_name_hash (symtab_node *node, bool with_clones);

  /* Hash asmnames ignoring the user specified marks.  */
  static hashval_t decl_assembler_name_hash (const_tree asmname);

  /* Compare ASMNAME with the DECL_ASSEMBLER_NAME of DECL.  */
  static bool decl_assembler_name_equal (tree decl, const_tree asmname);

  /* Returns a hash code for P.  */
  static hashval_t hash_node_by_assembler_name (const void *p);

  /* Returns nonzero if P1 and P2 are equal.  */
  static int eq_assembler_name (const void *p1, const void *p2);

  /* List of hooks triggered when an edge is removed.  */
  cgraph_edge_hook_list * GTY((skip)) m_first_edge_removal_hook;
  /* List of hooks triggem_red when a cgraph node is removed.  */
  cgraph_node_hook_list * GTY((skip)) m_first_cgraph_removal_hook;
  /* List of hooks triggered when an edge is duplicated.  */
  cgraph_2edge_hook_list * GTY((skip)) m_first_edge_duplicated_hook;
  /* List of hooks triggered when a node is duplicated.  */
  cgraph_2node_hook_list * GTY((skip)) m_first_cgraph_duplicated_hook;
  /* List of hooks triggered when an function is inserted.  */
  cgraph_node_hook_list * GTY((skip)) m_first_cgraph_insertion_hook;
  /* List of hooks triggered when an variable is inserted.  */
  varpool_node_hook_list * GTY((skip)) m_first_varpool_insertion_hook;
  /* List of hooks triggered when a node is removed.  */
  varpool_node_hook_list * GTY((skip)) m_first_varpool_removal_hook;
};

extern GTY(()) symbol_table *symtab;

extern vec<cgraph_node *> cgraph_new_nodes;

/* In cgraph.c  */
void release_function_body (tree);
cgraph_indirect_call_info *cgraph_allocate_init_indirect_info (void);

void cgraph_update_edges_for_call_stmt (gimple, tree, gimple);
bool cgraph_function_possibly_inlined_p (tree);

const char* cgraph_inline_failed_string (cgraph_inline_failed_t);
cgraph_inline_failed_type_t cgraph_inline_failed_type (cgraph_inline_failed_t);

bool resolution_used_from_other_file_p (enum ld_plugin_symbol_resolution);
extern bool gimple_check_call_matching_types (gimple, tree, bool);

/* In cgraphunit.c  */
<<<<<<< HEAD
void cgraphunit_c_finalize (void);
struct asm_node *add_asm_node (tree);
extern FILE *cgraph_dump_file;
void cgraph_finalize_function (tree, bool);
void finalize_compilation_unit (void);
void compile (void);
void init_cgraph (void);
bool cgraph_process_new_functions (void);
void cgraph_process_same_body_aliases (void);
void fixup_same_cpp_alias_visibility (symtab_node, symtab_node target, tree);
=======
>>>>>>> 65d8ffc2
/*  Initialize datastructures so DECL is a function in lowered gimple form.
    IN_SSA is true if the gimple is in SSA.  */
basic_block init_lowered_empty_function (tree, bool);

/* In cgraphclones.c  */

tree clone_function_name (tree decl, const char *);

void tree_function_versioning (tree, tree, vec<ipa_replace_map *, va_gc> *,
			       bool, bitmap, bool, bitmap, basic_block);

/* In cgraphbuild.c  */
<<<<<<< HEAD
void cgraphbuild_c_finalize (void);
unsigned int rebuild_cgraph_edges (void);
void cgraph_rebuild_references (void);
=======
>>>>>>> 65d8ffc2
int compute_call_stmt_bb_frequency (tree, basic_block bb);
void record_references_in_initializer (tree, bool);

/* In ipa.c  */
<<<<<<< HEAD
void ipa_c_finalize (void);
bool symtab_remove_unreachable_nodes (bool, FILE *);
cgraph_node_set cgraph_node_set_new (void);
cgraph_node_set_iterator cgraph_node_set_find (cgraph_node_set,
					       struct cgraph_node *);
void cgraph_node_set_add (cgraph_node_set, struct cgraph_node *);
void cgraph_node_set_remove (cgraph_node_set, struct cgraph_node *);
void dump_cgraph_node_set (FILE *, cgraph_node_set);
void debug_cgraph_node_set (cgraph_node_set);
void free_cgraph_node_set (cgraph_node_set);
=======
>>>>>>> 65d8ffc2
void cgraph_build_static_cdtor (char which, tree body, int priority);
void ipa_discover_readonly_nonaddressable_vars (void);
<<<<<<< HEAD
bool varpool_externally_visible_p (struct varpool_node *);

/* In predict.c  */
void predict_c_finalize (void);
bool cgraph_maybe_hot_edge_p (struct cgraph_edge *e);
bool cgraph_optimize_for_size_p (struct cgraph_node *);

/* In varpool.c  */
void varpool_c_finalize (void);
struct varpool_node *varpool_create_empty_node (void);
struct varpool_node *varpool_node_for_decl (tree);
struct varpool_node *varpool_node_for_asm (tree asmname);
void varpool_mark_needed_node (struct varpool_node *);
void debug_varpool (void);
void dump_varpool (FILE *);
void dump_varpool_node (FILE *, struct varpool_node *);

void varpool_finalize_decl (tree);
enum availability cgraph_variable_initializer_availability (struct varpool_node *);
void cgraph_make_node_local (struct cgraph_node *);
bool cgraph_node_can_be_local_p (struct cgraph_node *);


void varpool_remove_node (struct varpool_node *node);
void varpool_finalize_named_section_flags (struct varpool_node *node);
bool varpool_output_variables (void);
bool varpool_assemble_decl (struct varpool_node *node);
void varpool_analyze_node (struct varpool_node *);
struct varpool_node * varpool_extra_name_alias (tree, tree);
struct varpool_node * varpool_create_variable_alias (tree, tree);
void varpool_reset_queue (void);
tree ctor_for_folding (tree);
bool varpool_for_node_and_aliases (struct varpool_node *,
		                   bool (*) (struct varpool_node *, void *),
			           void *, bool);
void varpool_add_new_variable (tree);
void symtab_initialize_asm_name_hash (void);
void symtab_prevail_in_asm_name_hash (symtab_node node);
void varpool_remove_initializer (struct varpool_node *);

/* In ipa-cp.c  */
void ipa_cp_c_finalize (void);

/* Return callgraph node for given symbol and check it is a function. */
static inline struct cgraph_node *
cgraph (symtab_node node)
=======

/* In varpool.c  */
tree ctor_for_folding (tree);

/* Return true when the symbol is real symbol, i.e. it is not inline clone
   or abstract function kept for debug info purposes only.  */
inline bool
symtab_node::real_symbol_p (void)
{
  cgraph_node *cnode;

  if (DECL_ABSTRACT (decl))
    return false;
  if (!is_a <cgraph_node *> (this))
    return true;
  cnode = dyn_cast <cgraph_node *> (this);
  if (cnode->global.inlined_to)
    return false;
  return true;
}

/* Return true if DECL should have entry in symbol table if used.
   Those are functions and static & external veriables*/

static inline bool
decl_in_symtab_p (const_tree decl)
>>>>>>> 65d8ffc2
{
  return (TREE_CODE (decl) == FUNCTION_DECL
          || (TREE_CODE (decl) == VAR_DECL
	      && (TREE_STATIC (decl) || DECL_EXTERNAL (decl))));
}

inline bool
symtab_node::in_same_comdat_group_p (symtab_node *target)
{
  symtab_node *source = this;

  if (cgraph_node *cn = dyn_cast <cgraph_node *> (target))
    {
      if (cn->global.inlined_to)
	source = cn->global.inlined_to;
    }
  if (cgraph_node *cn = dyn_cast <cgraph_node *> (target))
    {
      if (cn->global.inlined_to)
	target = cn->global.inlined_to;
    }

  return source->get_comdat_group () == target->get_comdat_group ();
}

/* Return node that alias is aliasing.  */

inline symtab_node *
symtab_node::get_alias_target (void)
{
  ipa_ref *ref = NULL;
  iterate_reference (0, ref);
  gcc_checking_assert (ref->use == IPA_REF_ALIAS);
  return ref->referred;
}

/* Return next reachable static symbol with initializer after the node.  */
inline symtab_node *
symtab_node::next_defined_symbol (void)
{
  symtab_node *node1 = next;

  for (; node1; node1 = node1->next)
    if (node1->definition)
      return node1;

  return NULL;
}

/* Return varpool node for given symbol and check it is a function. */

inline varpool_node *
varpool_node::get (const_tree decl)
{
  gcc_checking_assert (TREE_CODE (decl) == VAR_DECL);
  return dyn_cast<varpool_node *> (symtab_node::get (decl));
}

/* Register a symbol NODE.  */

inline void
symbol_table::register_symbol (symtab_node *node)
{
  node->next = nodes;
  node->previous = NULL;

  if (nodes)
    nodes->previous = node;
  nodes = node;

  node->order = order++;
}

/* Register a top-level asm statement ASM_STR.  */

asm_node *
symbol_table::finalize_toplevel_asm (tree asm_str)
{
  asm_node *node;

  node = ggc_cleared_alloc<asm_node> ();
  node->asm_str = asm_str;
  node->order = order++;
  node->next = NULL;

  if (asmnodes == NULL)
    asmnodes = node;
  else
    asm_last_node->next = node;

  asm_last_node = node;
  return node;
}

/* Unregister a symbol NODE.  */
inline void
symbol_table::unregister (symtab_node *node)
{
  if (node->previous)
    node->previous->next = node->next;
  else
    nodes = node->next;

  if (node->next)
    node->next->previous = node->previous;

  node->next = NULL;
  node->previous = NULL;
}

/* Allocate new callgraph node and insert it into basic data structures.  */

inline cgraph_node *
symbol_table::create_empty (void)
{
  cgraph_node *node = allocate_cgraph_symbol ();

  node->type = SYMTAB_FUNCTION;
  node->frequency = NODE_FREQUENCY_NORMAL;
  node->count_materialization_scale = REG_BR_PROB_BASE;
  cgraph_count++;

  return node;
}

/* Release a callgraph NODE with UID and put in to the list of free nodes.  */

inline void
symbol_table::release_symbol (cgraph_node *node, int uid)
{
  cgraph_count--;

  /* Clear out the node to NULL all pointers and add the node to the free
     list.  */
  memset (node, 0, sizeof (*node));
  node->type = SYMTAB_FUNCTION;
  node->uid = uid;
  SET_NEXT_FREE_NODE (node, free_nodes);
  free_nodes = node;
}

/* Allocate new callgraph node.  */

inline cgraph_node *
symbol_table::allocate_cgraph_symbol (void)
{
  cgraph_node *node;

  if (free_nodes)
    {
      node = free_nodes;
      free_nodes = NEXT_FREE_NODE (node);
    }
  else
    {
      node = ggc_cleared_alloc<cgraph_node> ();
      node->uid = cgraph_max_uid++;
    }

  return node;
}


/* Return first static symbol with definition.  */
inline symtab_node *
symbol_table::first_symbol (void)
{
  return nodes;
}

/* Walk all symbols.  */
#define FOR_EACH_SYMBOL(node) \
   for ((node) = symtab->first_symbol (); (node); (node) = (node)->next)

/* Return first static symbol with definition.  */
inline symtab_node *
symbol_table::first_defined_symbol (void)
{
  symtab_node *node;

  for (node = nodes; node; node = node->next)
    if (node->definition)
      return node;

  return NULL;
}

/* Walk all symbols with definitions in current unit.  */
#define FOR_EACH_DEFINED_SYMBOL(node) \
   for ((node) = symtab->first_defined_symbol (); (node); \
	(node) = node->next_defined_symbol ())

/* Return first variable.  */
inline varpool_node *
symbol_table::first_variable (void)
{
  symtab_node *node;
  for (node = nodes; node; node = node->next)
    if (varpool_node *vnode = dyn_cast <varpool_node *> (node))
      return vnode;
  return NULL;
}

/* Return next variable after NODE.  */
inline varpool_node *
symbol_table::next_variable (varpool_node *node)
{
  symtab_node *node1 = node->next;
  for (; node1; node1 = node1->next)
    if (varpool_node *vnode1 = dyn_cast <varpool_node *> (node1))
      return vnode1;
  return NULL;
}
/* Walk all variables.  */
#define FOR_EACH_VARIABLE(node) \
   for ((node) = symtab->first_variable (); \
        (node); \
	(node) = symtab->next_variable ((node)))

/* Return first static variable with initializer.  */
inline varpool_node *
symbol_table::first_static_initializer (void)
{
  symtab_node *node;
  for (node = nodes; node; node = node->next)
    {
      varpool_node *vnode = dyn_cast <varpool_node *> (node);
      if (vnode && DECL_INITIAL (node->decl))
	return vnode;
    }
  return NULL;
}

/* Return next static variable with initializer after NODE.  */
inline varpool_node *
symbol_table::next_static_initializer (varpool_node *node)
{
  symtab_node *node1 = node->next;
  for (; node1; node1 = node1->next)
    {
      varpool_node *vnode1 = dyn_cast <varpool_node *> (node1);
      if (vnode1 && DECL_INITIAL (node1->decl))
	return vnode1;
    }
  return NULL;
}

/* Walk all static variables with initializer set.  */
#define FOR_EACH_STATIC_INITIALIZER(node) \
   for ((node) = symtab->first_static_initializer (); (node); \
	(node) = symtab->next_static_initializer (node))

/* Return first static variable with definition.  */
inline varpool_node *
symbol_table::first_defined_variable (void)
{
  symtab_node *node;
  for (node = nodes; node; node = node->next)
    {
      varpool_node *vnode = dyn_cast <varpool_node *> (node);
      if (vnode && vnode->definition)
	return vnode;
    }
  return NULL;
}

/* Return next static variable with definition after NODE.  */
inline varpool_node *
symbol_table::next_defined_variable (varpool_node *node)
{
  symtab_node *node1 = node->next;
  for (; node1; node1 = node1->next)
    {
      varpool_node *vnode1 = dyn_cast <varpool_node *> (node1);
      if (vnode1 && vnode1->definition)
	return vnode1;
    }
  return NULL;
}
/* Walk all variables with definitions in current unit.  */
#define FOR_EACH_DEFINED_VARIABLE(node) \
   for ((node) = symtab->first_defined_variable (); (node); \
	(node) = symtab->next_defined_variable (node))

/* Return first function with body defined.  */
inline cgraph_node *
symbol_table::first_defined_function (void)
{
  symtab_node *node;
  for (node = nodes; node; node = node->next)
    {
      cgraph_node *cn = dyn_cast <cgraph_node *> (node);
      if (cn && cn->definition)
	return cn;
    }
  return NULL;
}

/* Return next function with body defined after NODE.  */
inline cgraph_node *
symbol_table::next_defined_function (cgraph_node *node)
{
  symtab_node *node1 = node->next;
  for (; node1; node1 = node1->next)
    {
      cgraph_node *cn1 = dyn_cast <cgraph_node *> (node1);
      if (cn1 && cn1->definition)
	return cn1;
    }
  return NULL;
}

/* Walk all functions with body defined.  */
#define FOR_EACH_DEFINED_FUNCTION(node) \
   for ((node) = symtab->first_defined_function (); (node); \
	(node) = symtab->next_defined_function ((node)))

/* Return first function.  */
inline cgraph_node *
symbol_table::first_function (void)
{
  symtab_node *node;
  for (node = nodes; node; node = node->next)
    if (cgraph_node *cn = dyn_cast <cgraph_node *> (node))
      return cn;
  return NULL;
}

/* Return next function.  */
inline cgraph_node *
symbol_table::next_function (cgraph_node *node)
{
  symtab_node *node1 = node->next;
  for (; node1; node1 = node1->next)
    if (cgraph_node *cn1 = dyn_cast <cgraph_node *> (node1))
      return cn1;
  return NULL;
}

/* Return first function with body defined.  */
inline cgraph_node *
symbol_table::first_function_with_gimple_body (void)
{
  symtab_node *node;
  for (node = nodes; node; node = node->next)
    {
      cgraph_node *cn = dyn_cast <cgraph_node *> (node);
      if (cn && cn->has_gimple_body_p ())
	return cn;
    }
  return NULL;
}

/* Return next reachable static variable with initializer after NODE.  */
inline cgraph_node *
symbol_table::next_function_with_gimple_body (cgraph_node *node)
{
  symtab_node *node1 = node->next;
  for (; node1; node1 = node1->next)
    {
      cgraph_node *cn1 = dyn_cast <cgraph_node *> (node1);
      if (cn1 && cn1->has_gimple_body_p ())
	return cn1;
    }
  return NULL;
}

/* Walk all functions.  */
#define FOR_EACH_FUNCTION(node) \
   for ((node) = symtab->first_function (); (node); \
	(node) = symtab->next_function ((node)))

/* Return true when callgraph node is a function with Gimple body defined
   in current unit.  Functions can also be define externally or they
   can be thunks with no Gimple representation.

   Note that at WPA stage, the function body may not be present in memory.  */

inline bool
cgraph_node::has_gimple_body_p (void)
{
  return definition && !thunk.thunk_p && !alias;
}

/* Walk all functions with body defined.  */
#define FOR_EACH_FUNCTION_WITH_GIMPLE_BODY(node) \
   for ((node) = symtab->first_function_with_gimple_body (); (node); \
	(node) = symtab->next_function_with_gimple_body (node))

/* Create a new static variable of type TYPE.  */
tree add_new_static_var (tree type);

/* Uniquize all constants that appear in memory.
   Each constant in memory thus far output is recorded
   in `const_desc_table'.  */

struct GTY(()) constant_descriptor_tree {
  /* A MEM for the constant.  */
  rtx rtl;

  /* The value of the constant.  */
  tree value;

  /* Hash of value.  Computing the hash from value each time
     hashfn is called can't work properly, as that means recursive
     use of the hash table during hash table expansion.  */
  hashval_t hash;
};

/* Return true when function is only called directly or it has alias.
   i.e. it is not externally visible, address was not taken and
   it is not used in any other non-standard way.  */

inline bool
cgraph_node::only_called_directly_or_aliased_p (void)
{
  gcc_assert (!global.inlined_to);
  return (!force_output && !address_taken
	  && !used_from_other_partition
	  && !DECL_VIRTUAL_P (decl)
	  && !DECL_STATIC_CONSTRUCTOR (decl)
	  && !DECL_STATIC_DESTRUCTOR (decl)
	  && !externally_visible);
}

/* Return true when variable can be removed from variable pool
   if all direct calls are eliminated.  */

inline bool
varpool_node::can_remove_if_no_refs_p (void)
{
  if (DECL_EXTERNAL (decl))
    return true;
  return (!force_output && !used_from_other_partition
	  && ((DECL_COMDAT (decl)
	       && !forced_by_abi
	       && !used_from_object_file_p ())
	      || !externally_visible
	      || DECL_HAS_VALUE_EXPR_P (decl)));
}

/* Return true when all references to variable must be visible in ipa_ref_list.
   i.e. if the variable is not externally visible or not used in some magic
   way (asm statement or such).
   The magic uses are all summarized in force_output flag.  */

inline bool
varpool_node::all_refs_explicit_p ()
{
  return (definition
	  && !externally_visible
	  && !used_from_other_partition
	  && !force_output);
}

/* Constant pool accessor function.  */
htab_t constant_pool_htab (void);

/* Return node that alias is aliasing.  */

inline cgraph_node *
cgraph_node::get_alias_target (void)
{
  return dyn_cast <cgraph_node *> (symtab_node::get_alias_target ());
}

/* Return node that alias is aliasing.  */

inline varpool_node *
varpool_node::get_alias_target (void)
{
  return dyn_cast <varpool_node *> (symtab_node::get_alias_target ());
}

/* Given function symbol, walk the alias chain to return the function node
   is alias of. Do not walk through thunks.
   When AVAILABILITY is non-NULL, get minimal availability in the chain.  */

inline cgraph_node *
cgraph_node::ultimate_alias_target (enum availability *availability)
{
  cgraph_node *n = dyn_cast <cgraph_node *> (symtab_node::ultimate_alias_target
    (availability));
  if (!n && availability)
    *availability = AVAIL_NOT_AVAILABLE;
  return n;
}

/* For given variable pool node, walk the alias chain to return the function
   the variable is alias of. Do not walk through thunks.
   When AVAILABILITY is non-NULL, get minimal availability in the chain.  */

inline varpool_node *
varpool_node::ultimate_alias_target (availability *availability)
{
  varpool_node *n = dyn_cast <varpool_node *>
    (symtab_node::ultimate_alias_target (availability));

  if (!n && availability)
    *availability = AVAIL_NOT_AVAILABLE;
  return n;
}

/* Return true when the edge represents a direct recursion.  */
inline bool
cgraph_edge::recursive_p (void)
{
  cgraph_node *c = callee->ultimate_alias_target ();
  if (caller->global.inlined_to)
    return caller->global.inlined_to->decl == c->decl;
  else
    return caller->decl == c->decl;
}

/* Return true if the TM_CLONE bit is set for a given FNDECL.  */
static inline bool
decl_is_tm_clone (const_tree fndecl)
{
  cgraph_node *n = cgraph_node::get (fndecl);
  if (n)
    return n->tm_clone;
  return false;
}

/* Likewise indicate that a node is needed, i.e. reachable via some
   external means.  */

inline void
cgraph_node::mark_force_output (void)
{
  force_output = 1;
  gcc_checking_assert (!global.inlined_to);
}

#endif  /* GCC_CGRAPH_H  */<|MERGE_RESOLUTION|>--- conflicted
+++ resolved
@@ -1625,90 +1625,6 @@
   /* All cgraph expansion is done.  */
   FINISHED
 };
-<<<<<<< HEAD
-extern enum cgraph_state cgraph_state;
-extern bool cgraph_function_flags_ready;
-extern cgraph_node_set cgraph_new_nodes;
-
-extern GTY(()) struct asm_node *asm_nodes;
-extern GTY(()) int symtab_order;
-extern bool cpp_implicit_aliases_done;
-
-/* In symtab.c  */
-void symtab_c_finalize (void);
-void symtab_register_node (symtab_node);
-void symtab_unregister_node (symtab_node);
-void symtab_remove_node (symtab_node);
-symtab_node symtab_get_node (const_tree);
-symtab_node symtab_node_for_asm (const_tree asmname);
-const char * symtab_node_asm_name (symtab_node);
-const char * symtab_node_name (symtab_node);
-void symtab_insert_node_to_hashtable (symtab_node);
-void symtab_add_to_same_comdat_group (symtab_node, symtab_node);
-void symtab_dissolve_same_comdat_group_list (symtab_node node);
-void dump_symtab (FILE *);
-void debug_symtab (void);
-void dump_symtab_node (FILE *, symtab_node);
-void debug_symtab_node (symtab_node);
-void dump_symtab_base (FILE *, symtab_node);
-void verify_symtab (void);
-void verify_symtab_node (symtab_node);
-bool verify_symtab_base (symtab_node);
-bool symtab_used_from_object_file_p (symtab_node);
-void symtab_make_decl_local (tree);
-symtab_node symtab_alias_ultimate_target (symtab_node,
-					  enum availability *avail = NULL);
-bool symtab_resolve_alias (symtab_node node, symtab_node target);
-void fixup_same_cpp_alias_visibility (symtab_node node, symtab_node target);
-bool symtab_for_node_and_aliases (symtab_node,
-				  bool (*) (symtab_node, void *),
-				  void *,
-				  bool);
-symtab_node symtab_nonoverwritable_alias (symtab_node);
-enum availability symtab_node_availability (symtab_node);
-bool symtab_semantically_equivalent_p (symtab_node, symtab_node);
-
-/* In cgraph.c  */
-void cgraph_c_finalize (void);
-void dump_cgraph (FILE *);
-void debug_cgraph (void);
-void dump_cgraph_node (FILE *, struct cgraph_node *);
-void debug_cgraph_node (struct cgraph_node *);
-void cgraph_remove_edge (struct cgraph_edge *);
-void cgraph_remove_node (struct cgraph_node *);
-void cgraph_release_function_body (struct cgraph_node *);
-void release_function_body (tree);
-void cgraph_node_remove_callees (struct cgraph_node *node);
-struct cgraph_edge *cgraph_create_edge (struct cgraph_node *,
-					struct cgraph_node *,
-					gimple, gcov_type, int);
-struct cgraph_edge *cgraph_create_indirect_edge (struct cgraph_node *, gimple,
-						 int, gcov_type, int);
-struct cgraph_indirect_call_info *cgraph_allocate_init_indirect_info (void);
-struct cgraph_node * cgraph_create_node (tree);
-struct cgraph_node * cgraph_create_empty_node (void);
-struct cgraph_node * cgraph_get_create_node (tree);
-struct cgraph_node * cgraph_get_create_real_symbol_node (tree);
-struct cgraph_node * cgraph_same_body_alias (struct cgraph_node *, tree, tree);
-struct cgraph_node * cgraph_add_thunk (struct cgraph_node *, tree, tree, bool, HOST_WIDE_INT,
-				       HOST_WIDE_INT, tree, tree);
-struct cgraph_node *cgraph_node_for_asm (tree);
-struct cgraph_edge *cgraph_edge (struct cgraph_node *, gimple);
-void cgraph_set_call_stmt (struct cgraph_edge *, gimple, bool update_speculative = true);
-void cgraph_update_edges_for_call_stmt (gimple, tree, gimple);
-struct cgraph_local_info *cgraph_local_info (tree);
-struct cgraph_global_info *cgraph_global_info (tree);
-struct cgraph_rtl_info *cgraph_rtl_info (tree);
-struct cgraph_node *cgraph_create_function_alias (tree, tree);
-void cgraph_call_node_duplication_hooks (struct cgraph_node *,
-					 struct cgraph_node *);
-void cgraph_call_edge_duplication_hooks (struct cgraph_edge *,
-				         struct cgraph_edge *);
-
-void cgraph_redirect_edge_callee (struct cgraph_edge *, struct cgraph_node *);
-struct cgraph_edge *cgraph_make_edge_direct (struct cgraph_edge *, struct cgraph_node *);
-bool cgraph_only_called_directly_p (struct cgraph_node *);
-=======
 
 class GTY((tag ("SYMTAB"))) symbol_table
 {
@@ -1730,7 +1646,6 @@
 
   /* Analyze the whole compilation unit once it is parsed completely.  */
   void finalize_compilation_unit (void);
->>>>>>> 65d8ffc2
 
   /* C++ frontend produce same body aliases all over the place, even before PCH
      gets streamed out. It relies on us linking the aliases with their function
@@ -2013,6 +1928,7 @@
 extern vec<cgraph_node *> cgraph_new_nodes;
 
 /* In cgraph.c  */
+void cgraph_c_finalize (void);
 void release_function_body (tree);
 cgraph_indirect_call_info *cgraph_allocate_init_indirect_info (void);
 
@@ -2026,19 +1942,8 @@
 extern bool gimple_check_call_matching_types (gimple, tree, bool);
 
 /* In cgraphunit.c  */
-<<<<<<< HEAD
 void cgraphunit_c_finalize (void);
-struct asm_node *add_asm_node (tree);
-extern FILE *cgraph_dump_file;
-void cgraph_finalize_function (tree, bool);
-void finalize_compilation_unit (void);
-void compile (void);
-void init_cgraph (void);
-bool cgraph_process_new_functions (void);
-void cgraph_process_same_body_aliases (void);
-void fixup_same_cpp_alias_visibility (symtab_node, symtab_node target, tree);
-=======
->>>>>>> 65d8ffc2
+
 /*  Initialize datastructures so DECL is a function in lowered gimple form.
     IN_SSA is true if the gimple is in SSA.  */
 basic_block init_lowered_empty_function (tree, bool);
@@ -2051,82 +1956,27 @@
 			       bool, bitmap, bool, bitmap, basic_block);
 
 /* In cgraphbuild.c  */
-<<<<<<< HEAD
-void cgraphbuild_c_finalize (void);
-unsigned int rebuild_cgraph_edges (void);
-void cgraph_rebuild_references (void);
-=======
->>>>>>> 65d8ffc2
 int compute_call_stmt_bb_frequency (tree, basic_block bb);
 void record_references_in_initializer (tree, bool);
+void cgraphbuild_c_finalize (void);
 
 /* In ipa.c  */
-<<<<<<< HEAD
-void ipa_c_finalize (void);
-bool symtab_remove_unreachable_nodes (bool, FILE *);
-cgraph_node_set cgraph_node_set_new (void);
-cgraph_node_set_iterator cgraph_node_set_find (cgraph_node_set,
-					       struct cgraph_node *);
-void cgraph_node_set_add (cgraph_node_set, struct cgraph_node *);
-void cgraph_node_set_remove (cgraph_node_set, struct cgraph_node *);
-void dump_cgraph_node_set (FILE *, cgraph_node_set);
-void debug_cgraph_node_set (cgraph_node_set);
-void free_cgraph_node_set (cgraph_node_set);
-=======
->>>>>>> 65d8ffc2
 void cgraph_build_static_cdtor (char which, tree body, int priority);
 void ipa_discover_readonly_nonaddressable_vars (void);
-<<<<<<< HEAD
-bool varpool_externally_visible_p (struct varpool_node *);
+void ipa_c_finalize (void);
+
+/* In ipa-cp.c  */
+void ipa_cp_c_finalize (void);
 
 /* In predict.c  */
 void predict_c_finalize (void);
-bool cgraph_maybe_hot_edge_p (struct cgraph_edge *e);
-bool cgraph_optimize_for_size_p (struct cgraph_node *);
-
-/* In varpool.c  */
-void varpool_c_finalize (void);
-struct varpool_node *varpool_create_empty_node (void);
-struct varpool_node *varpool_node_for_decl (tree);
-struct varpool_node *varpool_node_for_asm (tree asmname);
-void varpool_mark_needed_node (struct varpool_node *);
-void debug_varpool (void);
-void dump_varpool (FILE *);
-void dump_varpool_node (FILE *, struct varpool_node *);
-
-void varpool_finalize_decl (tree);
-enum availability cgraph_variable_initializer_availability (struct varpool_node *);
-void cgraph_make_node_local (struct cgraph_node *);
-bool cgraph_node_can_be_local_p (struct cgraph_node *);
-
-
-void varpool_remove_node (struct varpool_node *node);
-void varpool_finalize_named_section_flags (struct varpool_node *node);
-bool varpool_output_variables (void);
-bool varpool_assemble_decl (struct varpool_node *node);
-void varpool_analyze_node (struct varpool_node *);
-struct varpool_node * varpool_extra_name_alias (tree, tree);
-struct varpool_node * varpool_create_variable_alias (tree, tree);
-void varpool_reset_queue (void);
-tree ctor_for_folding (tree);
-bool varpool_for_node_and_aliases (struct varpool_node *,
-		                   bool (*) (struct varpool_node *, void *),
-			           void *, bool);
-void varpool_add_new_variable (tree);
-void symtab_initialize_asm_name_hash (void);
-void symtab_prevail_in_asm_name_hash (symtab_node node);
-void varpool_remove_initializer (struct varpool_node *);
-
-/* In ipa-cp.c  */
-void ipa_cp_c_finalize (void);
-
-/* Return callgraph node for given symbol and check it is a function. */
-static inline struct cgraph_node *
-cgraph (symtab_node node)
-=======
+
+/* In symtab.c  */
+void symtab_c_finalize (void);
 
 /* In varpool.c  */
 tree ctor_for_folding (tree);
+void varpool_c_finalize (void);
 
 /* Return true when the symbol is real symbol, i.e. it is not inline clone
    or abstract function kept for debug info purposes only.  */
@@ -2150,7 +2000,6 @@
 
 static inline bool
 decl_in_symtab_p (const_tree decl)
->>>>>>> 65d8ffc2
 {
   return (TREE_CODE (decl) == FUNCTION_DECL
           || (TREE_CODE (decl) == VAR_DECL
