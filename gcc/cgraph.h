--- conflicted
+++ resolved
@@ -231,6 +231,43 @@
 };
 
 typedef struct cgraph_node *cgraph_node_ptr;
+
+DEF_VEC_P(cgraph_node_ptr);
+DEF_VEC_ALLOC_P(cgraph_node_ptr,heap);
+DEF_VEC_ALLOC_P(cgraph_node_ptr,gc);
+
+/* A cgraph node set is a collection of cgraph nodes.  A cgraph node
+   can appear in multiple sets.  */
+struct GTY(()) cgraph_node_set_def
+{
+  htab_t GTY((param_is (struct cgraph_node_set_element_def))) hashtab;
+  VEC(cgraph_node_ptr, gc) *nodes;
+  PTR GTY ((skip)) aux;
+};
+
+typedef struct cgraph_node_set_def *cgraph_node_set;
+
+DEF_VEC_P(cgraph_node_set);
+DEF_VEC_ALLOC_P(cgraph_node_set,gc);
+DEF_VEC_ALLOC_P(cgraph_node_set,heap);
+
+/* A cgraph node set element contains an index in the vector of nodes in
+   the set.  */
+struct GTY(()) cgraph_node_set_element_def
+{
+  struct cgraph_node *node;
+  HOST_WIDE_INT index;
+};
+
+typedef struct cgraph_node_set_element_def *cgraph_node_set_element;
+typedef const struct cgraph_node_set_element_def *const_cgraph_node_set_element;
+
+/* Iterator structure for cgraph node sets.  */
+typedef struct
+{
+  cgraph_node_set set;
+  unsigned index;
+} cgraph_node_set_iterator;
 
 #define DEFCIFCODE(code, string)	CIF_ ## code,
 /* Reasons for inlining failures.  */
@@ -460,6 +497,13 @@
 /* In ipa.c  */
 bool cgraph_remove_unreachable_nodes (bool, FILE *);
 int cgraph_postorder (struct cgraph_node **);
+cgraph_node_set cgraph_node_set_new (void);
+cgraph_node_set_iterator cgraph_node_set_find (cgraph_node_set,
+					       struct cgraph_node *);
+void cgraph_node_set_add (cgraph_node_set, struct cgraph_node *);
+void cgraph_node_set_remove (cgraph_node_set, struct cgraph_node *);
+void dump_cgraph_node_set (FILE *, cgraph_node_set);
+void debug_cgraph_node_set (cgraph_node_set);
 
 /* In predict.c  */
 bool cgraph_maybe_hot_edge_p (struct cgraph_edge *e);
@@ -531,8 +575,6 @@
 /* Create a new static variable of type TYPE.  */
 tree add_new_static_var (tree type);
 
-<<<<<<< HEAD
-=======
 /* lto-cgraph.c */
 
 enum LTO_cgraph_tags
@@ -598,7 +640,6 @@
   return htab_elements (set->hashtab);
 }
 
->>>>>>> 89c74f4a
 /* Uniquize all constants that appear in memory.
    Each constant in memory thus far output is recorded
    in `const_desc_table'.  */
