/* Callgraph handling code.
   Copyright (C) 2003, 2004, 2005, 2006, 2007, 2008, 2009, 2010
   Free Software Foundation, Inc.
   Contributed by Jan Hubicka

This file is part of GCC.

GCC is free software; you can redistribute it and/or modify it under
the terms of the GNU General Public License as published by the Free
Software Foundation; either version 3, or (at your option) any later
version.

GCC is distributed in the hope that it will be useful, but WITHOUT ANY
WARRANTY; without even the implied warranty of MERCHANTABILITY or
FITNESS FOR A PARTICULAR PURPOSE.  See the GNU General Public License
for more details.

You should have received a copy of the GNU General Public License
along with GCC; see the file COPYING3.  If not see
<http://www.gnu.org/licenses/>.  */

#ifndef GCC_CGRAPH_H
#define GCC_CGRAPH_H

<<<<<<< HEAD
=======
#include "plugin-api.h"
>>>>>>> b56a5220
#include "vec.h"
#include "tree.h"
#include "basic-block.h"
#include "function.h"
#include "ipa-ref.h"	/* FIXME: inappropriate dependency of cgraph on IPA.  */

enum availability
{
  /* Not yet set by cgraph_function_body_availability.  */
  AVAIL_UNSET,
  /* Function body/variable initializer is unknown.  */
  AVAIL_NOT_AVAILABLE,
  /* Function body/variable initializer is known but might be replaced
     by a different one from other compilation unit and thus needs to
     be dealt with a care.  Like AVAIL_NOT_AVAILABLE it can have
     arbitrary side effects on escaping variables and functions, while
     like AVAILABLE it might access static variables.  */
  AVAIL_OVERWRITABLE,
  /* Function body/variable initializer is known and will be used in final
     program.  */
  AVAIL_AVAILABLE,
  /* Function body/variable initializer is known and all it's uses are explicitly
     visible within current unit (ie it's address is never taken and it is not
     exported to other units).
     Currently used only for functions.  */
  AVAIL_LOCAL
};

/* This is the information that is put into the cgraph local structure
   to recover a function.  */
struct lto_file_decl_data;

extern const char * const cgraph_availability_names[];
extern const char * const ld_plugin_symbol_resolution_names[];

/* Function inlining information.  */

struct GTY(()) inline_summary
{
  /* Estimated stack frame consumption by the function.  */
  HOST_WIDE_INT estimated_self_stack_size;

  /* Size of the function body.  */
  int self_size;
  /* How many instructions are likely going to disappear after inlining.  */
  int size_inlining_benefit;
  /* Estimated time spent executing the function body.  */
  int self_time;
  /* How much time is going to be saved by inlining.  */
  int time_inlining_benefit;
};

/* Information about thunk, used only for same body aliases.  */

struct GTY(()) cgraph_thunk_info {
  /* Information about the thunk.  */
  HOST_WIDE_INT fixed_offset;
  HOST_WIDE_INT virtual_value;
  tree alias;
  bool this_adjusting;
  bool virtual_offset_p;
  /* Set to true when alias node is thunk.  */
  bool thunk_p;
};

/* Function inlining information.  */

struct GTY(()) inline_summary
{
  /* Estimated stack frame consumption by the function.  */
  HOST_WIDE_INT estimated_self_stack_size;

  /* Size of the function body.  */
  int self_size;
  /* How many instructions are likely going to disappear after inlining.  */
  int size_inlining_benefit;
  /* Estimated time spent executing the function body.  */
  int self_time;
  /* How much time is going to be saved by inlining.  */
  int time_inlining_benefit;
};

/* Information about thunk, used only for same body aliases.  */

struct GTY(()) cgraph_thunk_info {
  /* Information about the thunk.  */
  HOST_WIDE_INT fixed_offset;
  HOST_WIDE_INT virtual_value;
  tree alias;
  bool this_adjusting;
  bool virtual_offset_p;
  /* Set to true when alias node is thunk.  */
  bool thunk_p;
};

/* Information about the function collected locally.
   Available after function is analyzed.  */

struct GTY(()) cgraph_local_info {
  /* File stream where this node is being written to.  */
  struct lto_file_decl_data * lto_file_data;

  struct inline_summary inline_summary;

  /* Set when function function is visible in current compilation unit only
     and its address is never taken.  */
  unsigned local : 1;

  /* Set when function is visible by other units.  */
  unsigned externally_visible : 1;
  
  /* Set once it has been finalized so we consider it to be output.  */
  unsigned finalized : 1;

  /* False when there something makes inlining impossible (such as va_arg).  */
  unsigned inlinable : 1;

  /* False when there something makes versioning impossible.
     Currently computed and used only by ipa-cp.  */
  unsigned versionable : 1;

  /* True when function should be inlined independently on its size.  */
  unsigned disregard_inline_limits : 1;

  /* True when the function has been originally extern inline, but it is
     redefined now.  */
  unsigned redefined_extern_inline : 1;

  /* True if the function is going to be emitted in some other translation
     unit, referenced from vtable.  */
  unsigned vtable_method : 1;
};

/* Information about the function that needs to be computed globally
   once compilation is finished.  Available only with -funit-at-a-time.  */

struct GTY(()) cgraph_global_info {
  /* Estimated stack frame consumption by the function.  */
  HOST_WIDE_INT estimated_stack_size;
  /* Expected offset of the stack frame of inlined function.  */
  HOST_WIDE_INT stack_frame_offset;

  /* For inline clones this points to the function they will be
     inlined into.  */
  struct cgraph_node *inlined_to;

  /* Estimated size of the function after inlining.  */
  int time;
  int size;

  /* Estimated growth after inlining.  INT_MIN if not computed.  */
  int estimated_growth;
};

/* Information about the function that is propagated by the RTL backend.
   Available only for functions that has been already assembled.  */

struct GTY(()) cgraph_rtl_info {
   unsigned int preferred_incoming_stack_boundary;
};

/* Represent which DECL tree (or reference to such tree)
   will be replaced by another tree while versioning.  */
struct GTY(()) ipa_replace_map
{
  /* The tree that will be replaced.  */
  tree old_tree;
  /* The new (replacing) tree.  */
  tree new_tree;
  /* Parameter number to replace, when old_tree is NULL.  */
  int parm_num;
  /* True when a substitution should be done, false otherwise.  */
  bool replace_p;
  /* True when we replace a reference to old_tree.  */
  bool ref_p;
};
typedef struct ipa_replace_map *ipa_replace_map_p;
DEF_VEC_P(ipa_replace_map_p);
DEF_VEC_ALLOC_P(ipa_replace_map_p,gc);

struct GTY(()) cgraph_clone_info
{
  VEC(ipa_replace_map_p,gc)* tree_map;
  bitmap args_to_skip;
  bitmap combined_args_to_skip;
};

<<<<<<< HEAD
enum node_frequency {
  /* This function most likely won't be executed at all.
     (set only when profile feedback is available or via function attribute). */
  NODE_FREQUENCY_UNLIKELY_EXECUTED,
  /* For functions that are known to be executed once (i.e. constructors, destructors
     and main function.  */
  NODE_FREQUENCY_EXECUTED_ONCE,
  /* The default value.  */
  NODE_FREQUENCY_NORMAL,
  /* Optimize this function hard
     (set only when profile feedback is available or via function attribute). */
  NODE_FREQUENCY_HOT
};

=======
>>>>>>> b56a5220

/* The cgraph data structure.
   Each function decl has assigned cgraph_node listing callees and callers.  */

struct GTY((chain_next ("%h.next"), chain_prev ("%h.previous"))) cgraph_node {
  tree decl;
  struct cgraph_edge *callees;
  struct cgraph_edge *callers;
  struct cgraph_node *next;
  struct cgraph_node *previous;
  /* List of edges representing indirect calls with a yet undetermined
     callee.  */
  struct cgraph_edge *indirect_calls;
  /* For nested functions points to function the node is nested in.  */
  struct cgraph_node *origin;
  /* Points to first nested function, if any.  */
  struct cgraph_node *nested;
  /* Pointer to the next function with same origin, if any.  */
  struct cgraph_node *next_nested;
  /* Pointer to the next function in cgraph_nodes_queue.  */
  struct cgraph_node *next_needed;
  /* Pointer to the next clone.  */
  struct cgraph_node *next_sibling_clone;
  struct cgraph_node *prev_sibling_clone;
  struct cgraph_node *clones;
  struct cgraph_node *clone_of;
  /* For normal nodes pointer to the list of alias and thunk nodes,
     in alias/thunk nodes pointer to the normal node.  */
  struct cgraph_node *same_body;
  /* Circular list of nodes in the same comdat group if non-NULL.  */
  struct cgraph_node *same_comdat_group;
  /* For functions with many calls sites it holds map from call expression
     to the edge to speed up cgraph_edge function.  */
  htab_t GTY((param_is (struct cgraph_edge))) call_site_hash;
<<<<<<< HEAD
#ifdef ENABLE_CHECKING
  /* Declaration node used to be clone of.  Used for checking only. 
     We must skip it or we get references from release checking GGC files. */
  tree GTY ((skip)) former_clone_of;
#endif
=======
  /* Declaration node used to be clone of. */
  tree former_clone_of;
>>>>>>> b56a5220

  PTR GTY ((skip)) aux;

  /* Interprocedural passes scheduled to have their transform functions
     applied next time we execute local pass on them.  We maintain it
     per-function in order to allow IPA passes to introduce new functions.  */
  VEC(ipa_opt_pass,heap) * GTY((skip)) ipa_transforms_to_apply;

  struct ipa_ref_list ref_list;
  struct cgraph_local_info local;
  struct cgraph_global_info global;
  struct cgraph_rtl_info rtl;
  struct cgraph_clone_info clone;
  struct cgraph_thunk_info thunk;

  /* Expected number of executions: calculated in profile.c.  */
  gcov_type count;
  /* How to scale counts at materialization time; used to merge
     LTO units with different number of profile runs.  */
  int count_materialization_scale;
  /* Unique id of the node.  */
  int uid;
  /* Ordering of all cgraph nodes.  */
  int order;

  /* unique id for profiling. pid is not suitable because of different
     number of cfg nodes with -fprofile-generate and -fprofile-use */
  int pid;
  enum ld_plugin_symbol_resolution resolution;

  /* Set when function must be output for some reason.  The primary
     use of this flag is to mark functions needed to be output for
     non-standard reason.  Functions that are externally visible
     or reachable from functions needed to be output are marked
     by specialized flags.  */
  unsigned needed : 1;
  /* Set when function has address taken.
     In current implementation it imply needed flag. */
  unsigned address_taken : 1;
  /* Set when decl is an abstract function pointed to by the
     ABSTRACT_DECL_ORIGIN of a reachable function.  */
  unsigned abstract_and_needed : 1;
  /* Set when function is reachable by call from other function
     that is either reachable or needed.
     This flag is computed at original cgraph construction and then
     updated in cgraph_remove_unreachable_nodes.  Note that after
     cgraph_remove_unreachable_nodes cgraph still can contain unreachable
     nodes when they are needed for virtual clone instantiation.  */
  unsigned reachable : 1;
  /* Set when function is reachable by call from other LTRANS partition.  */
  unsigned reachable_from_other_partition : 1;
  /* Set once the function is lowered (i.e. its CFG is built).  */
  unsigned lowered : 1;
  /* Set once the function has been instantiated and its callee
     lists created.  */
  unsigned analyzed : 1;
<<<<<<< HEAD
  /* Set when function is available in the other LTRANS partition.  */
=======
  /* Set when function is available in the other LTRANS partition.  
     During WPA output it is used to mark nodes that are present in
     multiple partitions.  */
>>>>>>> b56a5220
  unsigned in_other_partition : 1;
  /* Set when function is scheduled to be processed by local passes.  */
  unsigned process : 1;
  /* Set for aliases once they got through assemble_alias.  */
  unsigned alias : 1;
  /* Set for nodes that was constructed and finalized by frontend.  */
  unsigned finalized_by_frontend : 1;
  /* Set for alias and thunk nodes, same_body points to the node they are alias
     of and they are linked through the next/previous pointers.  */
  unsigned same_body_alias : 1;
  /* How commonly executed the node is.  Initialized during branch
     probabilities pass.  */
  ENUM_BITFIELD (node_frequency) frequency : 2;
<<<<<<< HEAD
=======
  /* True when function can only be called at startup (from static ctor).  */
  unsigned only_called_at_startup : 1;
  /* True when function can only be called at startup (from static dtor).  */
  unsigned only_called_at_exit : 1;
>>>>>>> b56a5220
};

typedef struct cgraph_node *cgraph_node_ptr;

DEF_VEC_P(cgraph_node_ptr);
DEF_VEC_ALLOC_P(cgraph_node_ptr,heap);
DEF_VEC_ALLOC_P(cgraph_node_ptr,gc);

/* A cgraph node set is a collection of cgraph nodes.  A cgraph node
   can appear in multiple sets.  */
struct GTY(()) cgraph_node_set_def
{
  htab_t GTY((param_is (struct cgraph_node_set_element_def))) hashtab;
  VEC(cgraph_node_ptr, gc) *nodes;
};

typedef struct varpool_node *varpool_node_ptr;

DEF_VEC_P(varpool_node_ptr);
DEF_VEC_ALLOC_P(varpool_node_ptr,heap);
DEF_VEC_ALLOC_P(varpool_node_ptr,gc);

/* A varpool node set is a collection of varpool nodes.  A varpool node
   can appear in multiple sets.  */
struct GTY(()) varpool_node_set_def
{
  htab_t GTY((param_is (struct varpool_node_set_element_def))) hashtab;
  VEC(varpool_node_ptr, gc) *nodes;
};

typedef struct cgraph_node_set_def *cgraph_node_set;

DEF_VEC_P(cgraph_node_set);
DEF_VEC_ALLOC_P(cgraph_node_set,gc);
DEF_VEC_ALLOC_P(cgraph_node_set,heap);

typedef struct varpool_node_set_def *varpool_node_set;

DEF_VEC_P(varpool_node_set);
DEF_VEC_ALLOC_P(varpool_node_set,gc);
DEF_VEC_ALLOC_P(varpool_node_set,heap);

/* A cgraph node set element contains an index in the vector of nodes in
   the set.  */
struct GTY(()) cgraph_node_set_element_def
{
  struct cgraph_node *node;
  HOST_WIDE_INT index;
};

typedef struct cgraph_node_set_element_def *cgraph_node_set_element;
typedef const struct cgraph_node_set_element_def *const_cgraph_node_set_element;

/* Iterator structure for cgraph node sets.  */
typedef struct
{
  cgraph_node_set set;
  unsigned index;
} cgraph_node_set_iterator;

/* A varpool node set element contains an index in the vector of nodes in
   the set.  */
struct GTY(()) varpool_node_set_element_def
{
  struct varpool_node *node;
  HOST_WIDE_INT index;
};

typedef struct varpool_node_set_element_def *varpool_node_set_element;
typedef const struct varpool_node_set_element_def *const_varpool_node_set_element;

/* Iterator structure for varpool node sets.  */
typedef struct
{
  varpool_node_set set;
  unsigned index;
} varpool_node_set_iterator;

#define DEFCIFCODE(code, string)	CIF_ ## code,
/* Reasons for inlining failures.  */
typedef enum {
#include "cif-code.def"
  CIF_N_REASONS
} cgraph_inline_failed_t;

/* Structure containing additional information about an indirect call.  */

struct GTY(()) cgraph_indirect_call_info
{
  /* Offset accumulated from ancestor jump functions of inlined call graph
     edges.  */
  HOST_WIDE_INT anc_offset;
  /* OBJ_TYPE_REF_TOKEN of a polymorphic call (if polymorphic is set).  */
  HOST_WIDE_INT otr_token;
<<<<<<< HEAD
=======
  /* Delta by which must be added to this parameter to compensate for a skipped
     this adjusting thunk.  */
  HOST_WIDE_INT thunk_delta;
>>>>>>> b56a5220
  /* Type of the object from OBJ_TYPE_REF_OBJECT. */
  tree otr_type;
  /* Index of the parameter that is called.  */
  int param_index;
  /* ECF flags determined from the caller.  */
  int ecf_flags;

  /* Set when the call is a virtual call with the parameter being the
     associated object pointer rather than a simple direct call.  */
  unsigned polymorphic : 1;
};

struct GTY((chain_next ("%h.next_caller"), chain_prev ("%h.prev_caller"))) cgraph_edge {
  /* Expected number of executions: calculated in profile.c.  */
  gcov_type count;
  struct cgraph_node *caller;
  struct cgraph_node *callee;
  struct cgraph_edge *prev_caller;
  struct cgraph_edge *next_caller;
  struct cgraph_edge *prev_callee;
  struct cgraph_edge *next_callee;
  gimple call_stmt;
  /* Additional information about an indirect call.  Not cleared when an edge
     becomes direct.  */
  struct cgraph_indirect_call_info *indirect_info;
  PTR GTY ((skip (""))) aux;
  /* When equal to CIF_OK, inline this call.  Otherwise, points to the
     explanation why function was not inlined.  */
  cgraph_inline_failed_t inline_failed;
  /* The stmt_uid of call_stmt.  This is used by LTO to recover the call_stmt
     when the function is serialized in.  */
  unsigned int lto_stmt_uid;
  /* Expected frequency of executions within the function.
     When set to CGRAPH_FREQ_BASE, the edge is expected to be called once
     per function call.  The range is 0 to CGRAPH_FREQ_MAX.  */
  int frequency;
  /* Unique id of the edge.  */
  int uid;
  /* Depth of loop nest, 1 means no loop nest.  */
  unsigned short int loop_nest;
  /* Whether this edge was made direct by indirect inlining.  */
  unsigned int indirect_inlining_edge : 1;
  /* Whether this edge describes an indirect call with an undetermined
     callee.  */
  unsigned int indirect_unknown_callee : 1;
  /* Whether this edge is still a dangling  */
  /* True if the corresponding CALL stmt cannot be inlined.  */
  unsigned int call_stmt_cannot_inline_p : 1;
  /* Can this call throw externally?  */
  unsigned int can_throw_external : 1;
};

#define CGRAPH_FREQ_BASE 1000
#define CGRAPH_FREQ_MAX 100000

typedef struct cgraph_edge *cgraph_edge_p;

DEF_VEC_P(cgraph_edge_p);
DEF_VEC_ALLOC_P(cgraph_edge_p,heap);

/* The varpool data structure.
   Each static variable decl has assigned varpool_node.  */

struct GTY((chain_next ("%h.next"), chain_prev ("%h.prev"))) varpool_node {
  tree decl;
  /* Pointer to the next function in varpool_nodes.  */
  struct varpool_node *next, *prev;
  /* Pointer to the next function in varpool_nodes_queue.  */
  struct varpool_node *next_needed, *prev_needed;
  /* For normal nodes a pointer to the first extra name alias.  For alias
     nodes a pointer to the normal node.  */
  struct varpool_node *extra_name;
  /* Circular list of nodes in the same comdat group if non-NULL.  */
  struct varpool_node *same_comdat_group;
  struct ipa_ref_list ref_list;
  /* File stream where this node is being written to.  */
  struct lto_file_decl_data * lto_file_data;
  PTR GTY ((skip)) aux;
  /* Ordering of all cgraph nodes.  */
  int order;
  enum ld_plugin_symbol_resolution resolution;

  /* Set when function must be output - it is externally visible
     or its address is taken.  */
  unsigned needed : 1;
  /* Needed variables might become dead by optimization.  This flag
     forces the variable to be output even if it appears dead otherwise.  */
  unsigned force_output : 1;
  /* Set once the variable has been instantiated and its callee
     lists created.  */
  unsigned analyzed : 1;
  /* Set once it has been finalized so we consider it to be output.  */
  unsigned finalized : 1;
  /* Set when variable is scheduled to be assembled.  */
  unsigned output : 1;
  /* Set when function is visible by other units.  */
  unsigned externally_visible : 1;
  /* Set for aliases once they got through assemble_alias.  Also set for
     extra name aliases in varpool_extra_name_alias.  */
  unsigned alias : 1;
  /* Set when variable is used from other LTRANS partition.  */
  unsigned used_from_other_partition : 1;
<<<<<<< HEAD
  /* Set when variable is available in the other LTRANS partition.  */
=======
  /* Set when variable is available in the other LTRANS partition.
     During WPA output it is used to mark nodes that are present in
     multiple partitions.  */
>>>>>>> b56a5220
  unsigned in_other_partition : 1;
};

/* Every top level asm statement is put into a cgraph_asm_node.  */

struct GTY(()) cgraph_asm_node {
  /* Next asm node.  */
  struct cgraph_asm_node *next;
  /* String for this asm node.  */
  tree asm_str;
  /* Ordering of all cgraph nodes.  */
  int order;
};

extern GTY(()) struct cgraph_node *cgraph_nodes;
extern GTY(()) int cgraph_n_nodes;
extern GTY(()) int cgraph_max_uid;
extern GTY(()) int cgraph_edge_max_uid;
extern GTY(()) int cgraph_max_pid;
extern bool cgraph_global_info_ready;
enum cgraph_state
{
  /* Callgraph is being constructed.  It is safe to add new functions.  */
  CGRAPH_STATE_CONSTRUCTION,
  /* Callgraph is built and IPA passes are being run.  */
  CGRAPH_STATE_IPA,
  /* Callgraph is built and all functions are transformed to SSA form.  */
  CGRAPH_STATE_IPA_SSA,
  /* Functions are now ordered and being passed to RTL expanders.  */
  CGRAPH_STATE_EXPANSION,
  /* All cgraph expansion is done.  */
  CGRAPH_STATE_FINISHED
};
extern enum cgraph_state cgraph_state;
extern bool cgraph_function_flags_ready;
extern GTY(()) struct cgraph_node *cgraph_nodes_queue;
extern GTY(()) struct cgraph_node *cgraph_new_nodes;

extern GTY(()) struct cgraph_asm_node *cgraph_asm_nodes;
extern GTY(()) int cgraph_order;

/* In cgraph.c  */
void dump_cgraph (FILE *);
void debug_cgraph (void);
void dump_cgraph_node (FILE *, struct cgraph_node *);
void debug_cgraph_node (struct cgraph_node *);
void cgraph_insert_node_to_hashtable (struct cgraph_node *node);
void cgraph_remove_edge (struct cgraph_edge *);
void cgraph_remove_node (struct cgraph_node *);
void cgraph_remove_node_and_inline_clones (struct cgraph_node *);
void cgraph_release_function_body (struct cgraph_node *);
void cgraph_node_remove_callees (struct cgraph_node *node);
struct cgraph_edge *cgraph_create_edge (struct cgraph_node *,
					struct cgraph_node *,
					gimple, gcov_type, int, int);
<<<<<<< HEAD
struct cgraph_edge *cgraph_create_indirect_edge (struct cgraph_node *, gimple, int,
						 gcov_type, int, int);
struct cgraph_node * cgraph_get_node (tree);
struct cgraph_node *cgraph_node (tree);
bool cgraph_same_body_alias (tree, tree);
void cgraph_add_thunk (tree, tree, bool, HOST_WIDE_INT, HOST_WIDE_INT, tree, tree);
=======
struct cgraph_edge *cgraph_create_indirect_edge (struct cgraph_node *, gimple,
						 int, gcov_type, int, int);
struct cgraph_indirect_call_info *cgraph_allocate_init_indirect_info (void);
struct cgraph_node * cgraph_get_node (const_tree);
struct cgraph_node * cgraph_get_node_or_alias (const_tree);
struct cgraph_node * cgraph_node (tree);
struct cgraph_node * cgraph_same_body_alias (tree, tree);
struct cgraph_node * cgraph_add_thunk (tree, tree, bool, HOST_WIDE_INT,
				       HOST_WIDE_INT, tree, tree);
>>>>>>> b56a5220
void cgraph_remove_same_body_alias (struct cgraph_node *);
struct cgraph_node *cgraph_node_for_asm (tree);
struct cgraph_edge *cgraph_edge (struct cgraph_node *, gimple);
void cgraph_set_call_stmt (struct cgraph_edge *, gimple);
void cgraph_set_call_stmt_including_clones (struct cgraph_node *, gimple, gimple);
void cgraph_create_edge_including_clones (struct cgraph_node *,
					  struct cgraph_node *,
					  gimple, gimple, gcov_type, int, int,
					  cgraph_inline_failed_t);
void cgraph_update_edges_for_call_stmt (gimple, tree, gimple);
struct cgraph_local_info *cgraph_local_info (tree);
struct cgraph_global_info *cgraph_global_info (tree);
struct cgraph_rtl_info *cgraph_rtl_info (tree);
const char * cgraph_node_name (struct cgraph_node *);
struct cgraph_edge * cgraph_clone_edge (struct cgraph_edge *,
					struct cgraph_node *, gimple,
					unsigned, gcov_type, int, int, bool);
struct cgraph_node * cgraph_clone_node (struct cgraph_node *, tree, gcov_type, int,
					int, bool, VEC(cgraph_edge_p,heap) *);

void cgraph_redirect_edge_callee (struct cgraph_edge *, struct cgraph_node *);
<<<<<<< HEAD
void cgraph_make_edge_direct (struct cgraph_edge *, struct cgraph_node *);
=======
void cgraph_make_edge_direct (struct cgraph_edge *, struct cgraph_node *,
			      HOST_WIDE_INT);
>>>>>>> b56a5220

struct cgraph_asm_node *cgraph_add_asm_node (tree);

bool cgraph_function_possibly_inlined_p (tree);
void cgraph_unnest_node (struct cgraph_node *);

enum availability cgraph_function_body_availability (struct cgraph_node *);
void cgraph_add_new_function (tree, bool);
const char* cgraph_inline_failed_string (cgraph_inline_failed_t);
struct cgraph_node * cgraph_create_virtual_clone (struct cgraph_node *old_node,
			                          VEC(cgraph_edge_p,heap)*,
			                          VEC(ipa_replace_map_p,gc)* tree_map,
			                          bitmap args_to_skip,
						  const char *clone_name);

void cgraph_set_nothrow_flag (struct cgraph_node *, bool);
<<<<<<< HEAD
void cgraph_set_readonly_flag (struct cgraph_node *, bool);
void cgraph_set_pure_flag (struct cgraph_node *, bool);
void cgraph_set_looping_const_or_pure_flag (struct cgraph_node *, bool);
tree clone_function_name (tree decl, const char *);
bool cgraph_node_cannot_return (struct cgraph_node *);
bool cgraph_edge_cannot_lead_to_return (struct cgraph_edge *);
=======
void cgraph_set_const_flag (struct cgraph_node *, bool, bool);
void cgraph_set_pure_flag (struct cgraph_node *, bool, bool);
tree clone_function_name (tree decl, const char *);
bool cgraph_node_cannot_return (struct cgraph_node *);
bool cgraph_edge_cannot_lead_to_return (struct cgraph_edge *);
bool cgraph_will_be_removed_from_program_if_no_direct_calls
  (struct cgraph_node *node);
bool cgraph_can_remove_if_no_direct_calls_and_refs_p
  (struct cgraph_node *node);
bool resolution_used_from_other_file_p (enum ld_plugin_symbol_resolution resolution);
bool cgraph_used_from_object_file_p (struct cgraph_node *node);
bool varpool_used_from_object_file_p (struct varpool_node *node);
>>>>>>> b56a5220

/* In cgraphunit.c  */
extern FILE *cgraph_dump_file;
void cgraph_finalize_function (tree, bool);
void cgraph_mark_if_needed (tree);
void cgraph_finalize_compilation_unit (void);
void cgraph_optimize (void);
void cgraph_mark_needed_node (struct cgraph_node *);
void cgraph_mark_address_taken_node (struct cgraph_node *);
void cgraph_mark_reachable_node (struct cgraph_node *);
bool cgraph_inline_p (struct cgraph_edge *, cgraph_inline_failed_t *reason);
bool cgraph_preserve_function_body_p (tree);
void verify_cgraph (void);
void verify_cgraph_node (struct cgraph_node *);
void cgraph_build_static_cdtor (char which, tree body, int priority);
void cgraph_reset_static_var_maps (void);
void init_cgraph (void);
struct cgraph_node *cgraph_function_versioning (struct cgraph_node *,
						VEC(cgraph_edge_p,heap)*,
						VEC(ipa_replace_map_p,gc)*,
						bitmap, bitmap, basic_block,
						const char *);
void tree_function_versioning (tree, tree, VEC (ipa_replace_map_p,gc)*, bool, bitmap,
			       bitmap, basic_block);
struct cgraph_node *save_inline_function_body (struct cgraph_node *);
void record_references_in_initializer (tree, bool);
bool cgraph_process_new_functions (void);

bool cgraph_decide_is_function_needed (struct cgraph_node *, tree);

typedef void (*cgraph_edge_hook)(struct cgraph_edge *, void *);
typedef void (*cgraph_node_hook)(struct cgraph_node *, void *);
typedef void (*cgraph_2edge_hook)(struct cgraph_edge *, struct cgraph_edge *,
				  void *);
typedef void (*cgraph_2node_hook)(struct cgraph_node *, struct cgraph_node *,
				  void *);
struct cgraph_edge_hook_list;
struct cgraph_node_hook_list;
struct cgraph_2edge_hook_list;
struct cgraph_2node_hook_list;
struct cgraph_edge_hook_list *cgraph_add_edge_removal_hook (cgraph_edge_hook, void *);
void cgraph_remove_edge_removal_hook (struct cgraph_edge_hook_list *);
struct cgraph_node_hook_list *cgraph_add_node_removal_hook (cgraph_node_hook,
							    void *);
void cgraph_remove_node_removal_hook (struct cgraph_node_hook_list *);
struct cgraph_node_hook_list *cgraph_add_function_insertion_hook (cgraph_node_hook,
							          void *);
void cgraph_remove_function_insertion_hook (struct cgraph_node_hook_list *);
void cgraph_call_function_insertion_hooks (struct cgraph_node *node);
struct cgraph_2edge_hook_list *cgraph_add_edge_duplication_hook (cgraph_2edge_hook, void *);
void cgraph_remove_edge_duplication_hook (struct cgraph_2edge_hook_list *);
struct cgraph_2node_hook_list *cgraph_add_node_duplication_hook (cgraph_2node_hook, void *);
void cgraph_remove_node_duplication_hook (struct cgraph_2node_hook_list *);
void cgraph_materialize_all_clones (void);
gimple cgraph_redirect_edge_call_stmt_to_callee (struct cgraph_edge *);
bool cgraph_propagate_frequency (struct cgraph_node *node);
/* In cgraphbuild.c  */
unsigned int rebuild_cgraph_edges (void);
void cgraph_rebuild_references (void);
void reset_inline_failed (struct cgraph_node *);
int compute_call_stmt_bb_frequency (tree, basic_block bb);

/* In ipa.c  */
bool cgraph_remove_unreachable_nodes (bool, FILE *);
int cgraph_postorder (struct cgraph_node **);
cgraph_node_set cgraph_node_set_new (void);
cgraph_node_set_iterator cgraph_node_set_find (cgraph_node_set,
					       struct cgraph_node *);
void cgraph_node_set_add (cgraph_node_set, struct cgraph_node *);
void cgraph_node_set_remove (cgraph_node_set, struct cgraph_node *);
void dump_cgraph_node_set (FILE *, cgraph_node_set);
void debug_cgraph_node_set (cgraph_node_set);

varpool_node_set varpool_node_set_new (void);
varpool_node_set_iterator varpool_node_set_find (varpool_node_set,
					       struct varpool_node *);
void varpool_node_set_add (varpool_node_set, struct varpool_node *);
void varpool_node_set_remove (varpool_node_set, struct varpool_node *);
void dump_varpool_node_set (FILE *, varpool_node_set);
void debug_varpool_node_set (varpool_node_set);
void ipa_discover_readonly_nonaddressable_vars (void);
<<<<<<< HEAD
=======
bool cgraph_comdat_can_be_unshared_p (struct cgraph_node *);
>>>>>>> b56a5220

/* In predict.c  */
bool cgraph_maybe_hot_edge_p (struct cgraph_edge *e);

/* In varpool.c  */
extern GTY(()) struct varpool_node *varpool_nodes_queue;
extern GTY(()) struct varpool_node *varpool_nodes;

struct varpool_node *varpool_node (tree);
struct varpool_node *varpool_node_for_asm (tree asmname);
void varpool_mark_needed_node (struct varpool_node *);
void debug_varpool (void);
void dump_varpool (FILE *);
void dump_varpool_node (FILE *, struct varpool_node *);

void varpool_finalize_decl (tree);
bool decide_is_variable_needed (struct varpool_node *, tree);
enum availability cgraph_variable_initializer_availability (struct varpool_node *);
void cgraph_make_decl_local (tree);
void cgraph_make_node_local (struct cgraph_node *);
bool cgraph_node_can_be_local_p (struct cgraph_node *);


<<<<<<< HEAD
struct varpool_node * varpool_get_node (tree decl);
=======
struct varpool_node * varpool_get_node (const_tree decl);
>>>>>>> b56a5220
void varpool_remove_node (struct varpool_node *node);
bool varpool_assemble_pending_decls (void);
bool varpool_assemble_decl (struct varpool_node *node);
bool varpool_analyze_pending_decls (void);
void varpool_remove_unreferenced_decls (void);
void varpool_empty_needed_queue (void);
<<<<<<< HEAD
bool varpool_extra_name_alias (tree, tree);
const char * varpool_node_name (struct varpool_node *node);
void varpool_reset_queue (void);
=======
struct varpool_node * varpool_extra_name_alias (tree, tree);
const char * varpool_node_name (struct varpool_node *node);
void varpool_reset_queue (void);
bool const_value_known_p (tree);
>>>>>>> b56a5220

/* Walk all reachable static variables.  */
#define FOR_EACH_STATIC_VARIABLE(node) \
   for ((node) = varpool_nodes_queue; (node); (node) = (node)->next_needed)

/* Return first reachable static variable with initializer.  */
static inline struct varpool_node *
varpool_first_static_initializer (void)
{
  struct varpool_node *node;
  for (node = varpool_nodes_queue; node; node = node->next_needed)
    {
      gcc_checking_assert (TREE_CODE (node->decl) == VAR_DECL);
      if (DECL_INITIAL (node->decl))
	return node;
    }
  return NULL;
}

/* Return next reachable static variable with initializer after NODE.  */
static inline struct varpool_node *
varpool_next_static_initializer (struct varpool_node *node)
{
  for (node = node->next_needed; node; node = node->next_needed)
    {
      gcc_checking_assert (TREE_CODE (node->decl) == VAR_DECL);
      if (DECL_INITIAL (node->decl))
	return node;
    }
  return NULL;
}

/* Walk all static variables with initializer set.  */
#define FOR_EACH_STATIC_INITIALIZER(node) \
   for ((node) = varpool_first_static_initializer (); (node); \
        (node) = varpool_next_static_initializer (node))

/* In ipa-inline.c  */
void cgraph_clone_inlined_nodes (struct cgraph_edge *, bool, bool);
unsigned int compute_inline_parameters (struct cgraph_node *);


/* Create a new static variable of type TYPE.  */
tree add_new_static_var (tree type);

/* Return true if iterator CSI points to nothing.  */
static inline bool
csi_end_p (cgraph_node_set_iterator csi)
{
  return csi.index >= VEC_length (cgraph_node_ptr, csi.set->nodes);
}

/* Advance iterator CSI.  */
static inline void
csi_next (cgraph_node_set_iterator *csi)
{
  csi->index++;
}

/* Return the node pointed to by CSI.  */
static inline struct cgraph_node *
csi_node (cgraph_node_set_iterator csi)
{
  return VEC_index (cgraph_node_ptr, csi.set->nodes, csi.index);
}

/* Return an iterator to the first node in SET.  */
static inline cgraph_node_set_iterator
csi_start (cgraph_node_set set)
{
  cgraph_node_set_iterator csi;

  csi.set = set;
  csi.index = 0;
  return csi;
}

/* Return true if SET contains NODE.  */
static inline bool
cgraph_node_in_set_p (struct cgraph_node *node, cgraph_node_set set)
{
  cgraph_node_set_iterator csi;
  csi = cgraph_node_set_find (set, node);
  return !csi_end_p (csi);
}

/* Return number of nodes in SET.  */
static inline size_t
cgraph_node_set_size (cgraph_node_set set)
{
  return htab_elements (set->hashtab);
}

/* Return true if iterator VSI points to nothing.  */
static inline bool
vsi_end_p (varpool_node_set_iterator vsi)
{
  return vsi.index >= VEC_length (varpool_node_ptr, vsi.set->nodes);
}

/* Advance iterator VSI.  */
static inline void
vsi_next (varpool_node_set_iterator *vsi)
{
  vsi->index++;
}

/* Return the node pointed to by VSI.  */
static inline struct varpool_node *
vsi_node (varpool_node_set_iterator vsi)
{
  return VEC_index (varpool_node_ptr, vsi.set->nodes, vsi.index);
}

/* Return an iterator to the first node in SET.  */
static inline varpool_node_set_iterator
vsi_start (varpool_node_set set)
{
  varpool_node_set_iterator vsi;

  vsi.set = set;
  vsi.index = 0;
  return vsi;
}

/* Return true if SET contains NODE.  */
static inline bool
varpool_node_in_set_p (struct varpool_node *node, varpool_node_set set)
{
  varpool_node_set_iterator vsi;
  vsi = varpool_node_set_find (set, node);
  return !vsi_end_p (vsi);
}

/* Return number of nodes in SET.  */
static inline size_t
varpool_node_set_size (varpool_node_set set)
{
  return htab_elements (set->hashtab);
}

/* Uniquize all constants that appear in memory.
   Each constant in memory thus far output is recorded
   in `const_desc_table'.  */

struct GTY(()) constant_descriptor_tree {
  /* A MEM for the constant.  */
  rtx rtl;

  /* The value of the constant.  */
  tree value;

  /* Hash of value.  Computing the hash from value each time
     hashfn is called can't work properly, as that means recursive
     use of the hash table during hash table expansion.  */
  hashval_t hash;
};

/* Return true if set is nonempty.  */
static inline bool
cgraph_node_set_nonempty_p (cgraph_node_set set)
{
  return !VEC_empty (cgraph_node_ptr, set->nodes);
}

/* Return true if set is nonempty.  */
static inline bool
varpool_node_set_nonempty_p (varpool_node_set set)
{
  return !VEC_empty (varpool_node_ptr, set->nodes);
}

/* Return true when function NODE is only called directly.
   i.e. it is not externally visible, address was not taken and
   it is not used in any other non-standard way.  */

static inline bool
cgraph_only_called_directly_p (struct cgraph_node *node)
{
<<<<<<< HEAD
  return !node->needed && !node->address_taken && !node->local.externally_visible;
=======
  gcc_assert (!node->global.inlined_to);
  return (!node->needed && !node->address_taken
	  && !node->reachable_from_other_partition
	  && !DECL_STATIC_CONSTRUCTOR (node->decl)
	  && !DECL_STATIC_DESTRUCTOR (node->decl)
	  && !node->local.externally_visible);
>>>>>>> b56a5220
}

/* Return true when function NODE can be removed from callgraph
   if all direct calls are eliminated.  */

static inline bool
<<<<<<< HEAD
cgraph_can_remove_if_no_direct_calls_and_refs_p (struct cgraph_node *node)
{
  return (!node->needed && !node->reachable_from_other_partition
  	  && (DECL_COMDAT (node->decl) || !node->local.externally_visible));
=======
cgraph_can_remove_if_no_direct_calls_p (struct cgraph_node *node)
{
  /* Extern inlines can always go, we will use the external definition.  */
  if (DECL_EXTERNAL (node->decl))
    return true;
  return !node->address_taken && cgraph_can_remove_if_no_direct_calls_and_refs_p (node);
>>>>>>> b56a5220
}

/* Return true when function NODE can be removed from callgraph
   if all direct calls are eliminated.  */

static inline bool
<<<<<<< HEAD
cgraph_can_remove_if_no_direct_calls_p (struct cgraph_node *node)
{
  return !node->address_taken && cgraph_can_remove_if_no_direct_calls_and_refs_p (node);
=======
varpool_can_remove_if_no_refs (struct varpool_node *node)
{
  return (!node->force_output && !node->used_from_other_partition
	  && (flag_toplevel_reorder || DECL_COMDAT (node->decl)
	      || DECL_ARTIFICIAL (node->decl))
  	  && (DECL_COMDAT (node->decl) || !node->externally_visible));
>>>>>>> b56a5220
}

/* Return true when all references to VNODE must be visible in ipa_ref_list.
   i.e. if the variable is not externally visible or not used in some magic
   way (asm statement or such).
   The magic uses are all sumarized in force_output flag.  */

static inline bool
varpool_all_refs_explicit_p (struct varpool_node *vnode)
{
  return (!vnode->externally_visible
	  && !vnode->used_from_other_partition
	  && !vnode->force_output);
}

/* Constant pool accessor function.  */
htab_t constant_pool_htab (void);

/* FIXME: inappropriate dependency of cgraph on IPA.  */
#include "ipa-ref-inline.h"

#endif  /* GCC_CGRAPH_H  */<|MERGE_RESOLUTION|>--- conflicted
+++ resolved
@@ -22,10 +22,7 @@
 #ifndef GCC_CGRAPH_H
 #define GCC_CGRAPH_H
 
-<<<<<<< HEAD
-=======
 #include "plugin-api.h"
->>>>>>> b56a5220
 #include "vec.h"
 #include "tree.h"
 #include "basic-block.h"
@@ -91,36 +88,6 @@
   bool thunk_p;
 };
 
-/* Function inlining information.  */
-
-struct GTY(()) inline_summary
-{
-  /* Estimated stack frame consumption by the function.  */
-  HOST_WIDE_INT estimated_self_stack_size;
-
-  /* Size of the function body.  */
-  int self_size;
-  /* How many instructions are likely going to disappear after inlining.  */
-  int size_inlining_benefit;
-  /* Estimated time spent executing the function body.  */
-  int self_time;
-  /* How much time is going to be saved by inlining.  */
-  int time_inlining_benefit;
-};
-
-/* Information about thunk, used only for same body aliases.  */
-
-struct GTY(()) cgraph_thunk_info {
-  /* Information about the thunk.  */
-  HOST_WIDE_INT fixed_offset;
-  HOST_WIDE_INT virtual_value;
-  tree alias;
-  bool this_adjusting;
-  bool virtual_offset_p;
-  /* Set to true when alias node is thunk.  */
-  bool thunk_p;
-};
-
 /* Information about the function collected locally.
    Available after function is analyzed.  */
 
@@ -213,23 +180,6 @@
   bitmap combined_args_to_skip;
 };
 
-<<<<<<< HEAD
-enum node_frequency {
-  /* This function most likely won't be executed at all.
-     (set only when profile feedback is available or via function attribute). */
-  NODE_FREQUENCY_UNLIKELY_EXECUTED,
-  /* For functions that are known to be executed once (i.e. constructors, destructors
-     and main function.  */
-  NODE_FREQUENCY_EXECUTED_ONCE,
-  /* The default value.  */
-  NODE_FREQUENCY_NORMAL,
-  /* Optimize this function hard
-     (set only when profile feedback is available or via function attribute). */
-  NODE_FREQUENCY_HOT
-};
-
-=======
->>>>>>> b56a5220
 
 /* The cgraph data structure.
    Each function decl has assigned cgraph_node listing callees and callers.  */
@@ -264,16 +214,8 @@
   /* For functions with many calls sites it holds map from call expression
      to the edge to speed up cgraph_edge function.  */
   htab_t GTY((param_is (struct cgraph_edge))) call_site_hash;
-<<<<<<< HEAD
-#ifdef ENABLE_CHECKING
-  /* Declaration node used to be clone of.  Used for checking only. 
-     We must skip it or we get references from release checking GGC files. */
-  tree GTY ((skip)) former_clone_of;
-#endif
-=======
   /* Declaration node used to be clone of. */
   tree former_clone_of;
->>>>>>> b56a5220
 
   PTR GTY ((skip)) aux;
 
@@ -330,13 +272,9 @@
   /* Set once the function has been instantiated and its callee
      lists created.  */
   unsigned analyzed : 1;
-<<<<<<< HEAD
-  /* Set when function is available in the other LTRANS partition.  */
-=======
   /* Set when function is available in the other LTRANS partition.  
      During WPA output it is used to mark nodes that are present in
      multiple partitions.  */
->>>>>>> b56a5220
   unsigned in_other_partition : 1;
   /* Set when function is scheduled to be processed by local passes.  */
   unsigned process : 1;
@@ -350,13 +288,10 @@
   /* How commonly executed the node is.  Initialized during branch
      probabilities pass.  */
   ENUM_BITFIELD (node_frequency) frequency : 2;
-<<<<<<< HEAD
-=======
   /* True when function can only be called at startup (from static ctor).  */
   unsigned only_called_at_startup : 1;
   /* True when function can only be called at startup (from static dtor).  */
   unsigned only_called_at_exit : 1;
->>>>>>> b56a5220
 };
 
 typedef struct cgraph_node *cgraph_node_ptr;
@@ -451,12 +386,9 @@
   HOST_WIDE_INT anc_offset;
   /* OBJ_TYPE_REF_TOKEN of a polymorphic call (if polymorphic is set).  */
   HOST_WIDE_INT otr_token;
-<<<<<<< HEAD
-=======
   /* Delta by which must be added to this parameter to compensate for a skipped
      this adjusting thunk.  */
   HOST_WIDE_INT thunk_delta;
->>>>>>> b56a5220
   /* Type of the object from OBJ_TYPE_REF_OBJECT. */
   tree otr_type;
   /* Index of the parameter that is called.  */
@@ -559,13 +491,9 @@
   unsigned alias : 1;
   /* Set when variable is used from other LTRANS partition.  */
   unsigned used_from_other_partition : 1;
-<<<<<<< HEAD
-  /* Set when variable is available in the other LTRANS partition.  */
-=======
   /* Set when variable is available in the other LTRANS partition.
      During WPA output it is used to mark nodes that are present in
      multiple partitions.  */
->>>>>>> b56a5220
   unsigned in_other_partition : 1;
 };
 
@@ -621,14 +549,6 @@
 struct cgraph_edge *cgraph_create_edge (struct cgraph_node *,
 					struct cgraph_node *,
 					gimple, gcov_type, int, int);
-<<<<<<< HEAD
-struct cgraph_edge *cgraph_create_indirect_edge (struct cgraph_node *, gimple, int,
-						 gcov_type, int, int);
-struct cgraph_node * cgraph_get_node (tree);
-struct cgraph_node *cgraph_node (tree);
-bool cgraph_same_body_alias (tree, tree);
-void cgraph_add_thunk (tree, tree, bool, HOST_WIDE_INT, HOST_WIDE_INT, tree, tree);
-=======
 struct cgraph_edge *cgraph_create_indirect_edge (struct cgraph_node *, gimple,
 						 int, gcov_type, int, int);
 struct cgraph_indirect_call_info *cgraph_allocate_init_indirect_info (void);
@@ -638,7 +558,6 @@
 struct cgraph_node * cgraph_same_body_alias (tree, tree);
 struct cgraph_node * cgraph_add_thunk (tree, tree, bool, HOST_WIDE_INT,
 				       HOST_WIDE_INT, tree, tree);
->>>>>>> b56a5220
 void cgraph_remove_same_body_alias (struct cgraph_node *);
 struct cgraph_node *cgraph_node_for_asm (tree);
 struct cgraph_edge *cgraph_edge (struct cgraph_node *, gimple);
@@ -660,12 +579,8 @@
 					int, bool, VEC(cgraph_edge_p,heap) *);
 
 void cgraph_redirect_edge_callee (struct cgraph_edge *, struct cgraph_node *);
-<<<<<<< HEAD
-void cgraph_make_edge_direct (struct cgraph_edge *, struct cgraph_node *);
-=======
 void cgraph_make_edge_direct (struct cgraph_edge *, struct cgraph_node *,
 			      HOST_WIDE_INT);
->>>>>>> b56a5220
 
 struct cgraph_asm_node *cgraph_add_asm_node (tree);
 
@@ -682,14 +597,6 @@
 						  const char *clone_name);
 
 void cgraph_set_nothrow_flag (struct cgraph_node *, bool);
-<<<<<<< HEAD
-void cgraph_set_readonly_flag (struct cgraph_node *, bool);
-void cgraph_set_pure_flag (struct cgraph_node *, bool);
-void cgraph_set_looping_const_or_pure_flag (struct cgraph_node *, bool);
-tree clone_function_name (tree decl, const char *);
-bool cgraph_node_cannot_return (struct cgraph_node *);
-bool cgraph_edge_cannot_lead_to_return (struct cgraph_edge *);
-=======
 void cgraph_set_const_flag (struct cgraph_node *, bool, bool);
 void cgraph_set_pure_flag (struct cgraph_node *, bool, bool);
 tree clone_function_name (tree decl, const char *);
@@ -702,7 +609,6 @@
 bool resolution_used_from_other_file_p (enum ld_plugin_symbol_resolution resolution);
 bool cgraph_used_from_object_file_p (struct cgraph_node *node);
 bool varpool_used_from_object_file_p (struct varpool_node *node);
->>>>>>> b56a5220
 
 /* In cgraphunit.c  */
 extern FILE *cgraph_dump_file;
@@ -784,10 +690,7 @@
 void dump_varpool_node_set (FILE *, varpool_node_set);
 void debug_varpool_node_set (varpool_node_set);
 void ipa_discover_readonly_nonaddressable_vars (void);
-<<<<<<< HEAD
-=======
 bool cgraph_comdat_can_be_unshared_p (struct cgraph_node *);
->>>>>>> b56a5220
 
 /* In predict.c  */
 bool cgraph_maybe_hot_edge_p (struct cgraph_edge *e);
@@ -811,27 +714,17 @@
 bool cgraph_node_can_be_local_p (struct cgraph_node *);
 
 
-<<<<<<< HEAD
-struct varpool_node * varpool_get_node (tree decl);
-=======
 struct varpool_node * varpool_get_node (const_tree decl);
->>>>>>> b56a5220
 void varpool_remove_node (struct varpool_node *node);
 bool varpool_assemble_pending_decls (void);
 bool varpool_assemble_decl (struct varpool_node *node);
 bool varpool_analyze_pending_decls (void);
 void varpool_remove_unreferenced_decls (void);
 void varpool_empty_needed_queue (void);
-<<<<<<< HEAD
-bool varpool_extra_name_alias (tree, tree);
-const char * varpool_node_name (struct varpool_node *node);
-void varpool_reset_queue (void);
-=======
 struct varpool_node * varpool_extra_name_alias (tree, tree);
 const char * varpool_node_name (struct varpool_node *node);
 void varpool_reset_queue (void);
 bool const_value_known_p (tree);
->>>>>>> b56a5220
 
 /* Walk all reachable static variables.  */
 #define FOR_EACH_STATIC_VARIABLE(node) \
@@ -1011,53 +904,36 @@
 static inline bool
 cgraph_only_called_directly_p (struct cgraph_node *node)
 {
-<<<<<<< HEAD
-  return !node->needed && !node->address_taken && !node->local.externally_visible;
-=======
   gcc_assert (!node->global.inlined_to);
   return (!node->needed && !node->address_taken
 	  && !node->reachable_from_other_partition
 	  && !DECL_STATIC_CONSTRUCTOR (node->decl)
 	  && !DECL_STATIC_DESTRUCTOR (node->decl)
 	  && !node->local.externally_visible);
->>>>>>> b56a5220
 }
 
 /* Return true when function NODE can be removed from callgraph
    if all direct calls are eliminated.  */
 
 static inline bool
-<<<<<<< HEAD
-cgraph_can_remove_if_no_direct_calls_and_refs_p (struct cgraph_node *node)
-{
-  return (!node->needed && !node->reachable_from_other_partition
-  	  && (DECL_COMDAT (node->decl) || !node->local.externally_visible));
-=======
 cgraph_can_remove_if_no_direct_calls_p (struct cgraph_node *node)
 {
   /* Extern inlines can always go, we will use the external definition.  */
   if (DECL_EXTERNAL (node->decl))
     return true;
   return !node->address_taken && cgraph_can_remove_if_no_direct_calls_and_refs_p (node);
->>>>>>> b56a5220
 }
 
 /* Return true when function NODE can be removed from callgraph
    if all direct calls are eliminated.  */
 
 static inline bool
-<<<<<<< HEAD
-cgraph_can_remove_if_no_direct_calls_p (struct cgraph_node *node)
-{
-  return !node->address_taken && cgraph_can_remove_if_no_direct_calls_and_refs_p (node);
-=======
 varpool_can_remove_if_no_refs (struct varpool_node *node)
 {
   return (!node->force_output && !node->used_from_other_partition
 	  && (flag_toplevel_reorder || DECL_COMDAT (node->decl)
 	      || DECL_ARTIFICIAL (node->decl))
   	  && (DECL_COMDAT (node->decl) || !node->externally_visible));
->>>>>>> b56a5220
 }
 
 /* Return true when all references to VNODE must be visible in ipa_ref_list.
