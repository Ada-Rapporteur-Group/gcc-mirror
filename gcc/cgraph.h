/* Callgraph handling code.
   Copyright (C) 2003, 2004, 2005, 2006, 2007, 2008, 2009
   Free Software Foundation, Inc.
   Contributed by Jan Hubicka

This file is part of GCC.

GCC is free software; you can redistribute it and/or modify it under
the terms of the GNU General Public License as published by the Free
Software Foundation; either version 3, or (at your option) any later
version.

GCC is distributed in the hope that it will be useful, but WITHOUT ANY
WARRANTY; without even the implied warranty of MERCHANTABILITY or
FITNESS FOR A PARTICULAR PURPOSE.  See the GNU General Public License
for more details.

You should have received a copy of the GNU General Public License
along with GCC; see the file COPYING3.  If not see
<http://www.gnu.org/licenses/>.  */

#ifndef GCC_CGRAPH_H
#define GCC_CGRAPH_H
#include "tree.h"
#include "basic-block.h"

enum availability
{
  /* Not yet set by cgraph_function_body_availability.  */
  AVAIL_UNSET,
  /* Function body/variable initializer is unknown.  */
  AVAIL_NOT_AVAILABLE,
  /* Function body/variable initializer is known but might be replaced
     by a different one from other compilation unit and thus needs to
     be dealt with a care.  Like AVAIL_NOT_AVAILABLE it can have
     arbitrary side effects on escaping variables and functions, while
     like AVAILABLE it might access static variables.  */
  AVAIL_OVERWRITABLE,
  /* Function body/variable initializer is known and will be used in final
     program.  */
  AVAIL_AVAILABLE,
  /* Function body/variable initializer is known and all it's uses are explicitly
     visible within current unit (ie it's address is never taken and it is not
     exported to other units).
     Currently used only for functions.  */
  AVAIL_LOCAL
};

extern const char * const cgraph_availability_names[];

/* Function inlining information.  */

struct GTY(()) inline_summary
{
  /* Estimated stack frame consumption by the function.  */
  HOST_WIDE_INT estimated_self_stack_size;

  /* Size of the function body.  */
  int self_size;
  /* How many instructions are likely going to disappear after inlining.  */
  int size_inlining_benefit;
  /* Estimated time spent executing the function body.  */
  int self_time;
  /* How much time is going to be saved by inlining.  */
  int time_inlining_benefit;
};

/* Information about the function collected locally.
   Available after function is analyzed.  */

struct GTY(()) cgraph_local_info {
  struct inline_summary inline_summary;

  /* Set when function function is visible in current compilation unit only
     and its address is never taken.  */
  unsigned local : 1;

  /* Set when function is visible by other units.  */
  unsigned externally_visible : 1;

  /* Set once it has been finalized so we consider it to be output.  */
  unsigned finalized : 1;

  /* False when there something makes inlining impossible (such as va_arg).  */
  unsigned inlinable : 1;

  /* True when function should be inlined independently on its size.  */
  unsigned disregard_inline_limits : 1;

  /* True when the function has been originally extern inline, but it is
     redefined now.  */
  unsigned redefined_extern_inline : 1;

  /* True if statics_read_for_function and
     statics_written_for_function contain valid data.  */
  unsigned for_functions_valid : 1;

  /* True if the function is going to be emitted in some other translation
     unit, referenced from vtable.  */
  unsigned vtable_method : 1;
};

/* Information about the function that needs to be computed globally
   once compilation is finished.  Available only with -funit-at-a-time.  */

struct GTY(()) cgraph_global_info {
  /* Estimated stack frame consumption by the function.  */
  HOST_WIDE_INT estimated_stack_size;
  /* Expected offset of the stack frame of inlined function.  */
  HOST_WIDE_INT stack_frame_offset;

  /* For inline clones this points to the function they will be
     inlined into.  */
  struct cgraph_node *inlined_to;

  /* Estimated size of the function after inlining.  */
  int time;
  int size;

  /* Estimated growth after inlining.  INT_MIN if not computed.  */
  int estimated_growth;

  /* Set iff the function has been inlined at least once.  */
  bool inlined;
};

/* Information about the function that is propagated by the RTL backend.
   Available only for functions that has been already assembled.  */

struct GTY(()) cgraph_rtl_info {
   unsigned int preferred_incoming_stack_boundary;
};

/* Represent which DECL tree (or reference to such tree)
   will be replaced by another tree while versioning.  */
struct GTY(()) ipa_replace_map
{
  /* The tree that will be replaced.  */
  tree old_tree;
  /* The new (replacing) tree.  */
  tree new_tree;
  /* True when a substitution should be done, false otherwise.  */
  bool replace_p;
  /* True when we replace a reference to old_tree.  */
  bool ref_p;
};
typedef struct ipa_replace_map *ipa_replace_map_p;
DEF_VEC_P(ipa_replace_map_p);
DEF_VEC_ALLOC_P(ipa_replace_map_p,gc);

struct GTY(()) cgraph_clone_info
{
  VEC(ipa_replace_map_p,gc)* tree_map;
  bitmap args_to_skip;
};

/* The cgraph data structure.
   Each function decl has assigned cgraph_node listing callees and callers.  */

struct GTY((chain_next ("%h.next"), chain_prev ("%h.previous"))) cgraph_node {
  tree decl;
  struct cgraph_edge *callees;
  struct cgraph_edge *callers;
  struct cgraph_node *next;
  struct cgraph_node *previous;
  /* For nested functions points to function the node is nested in.  */
  struct cgraph_node *origin;
  /* Points to first nested function, if any.  */
  struct cgraph_node *nested;
  /* Pointer to the next function with same origin, if any.  */
  struct cgraph_node *next_nested;
  /* Pointer to the next function in cgraph_nodes_queue.  */
  struct cgraph_node *next_needed;
  /* Pointer to the next clone.  */
  struct cgraph_node *next_sibling_clone;
  struct cgraph_node *prev_sibling_clone;
  struct cgraph_node *clones;
  struct cgraph_node *clone_of;
  /* For functions with many calls sites it holds map from call expression
     to the edge to speed up cgraph_edge function.  */
  htab_t GTY((param_is (struct cgraph_edge))) call_site_hash;

  PTR GTY ((skip)) aux;

  struct cgraph_local_info local;
  struct cgraph_global_info global;
  struct cgraph_rtl_info rtl;
  struct cgraph_clone_info clone;

  /* Expected number of executions: calculated in profile.c.  */
  gcov_type count;
  /* Unique id of the node.  */
  int uid;
  /* Ordering of all cgraph nodes.  */
  int order;

  /* unique id for profiling. pid is not suitable because of different
     number of cfg nodes with -fprofile-generate and -fprofile-use */
  int pid;

  /* Set when function must be output - it is externally visible
     or its address is taken.  */
  unsigned needed : 1;
  /* Set when function has address taken.  */
  unsigned address_taken : 1;
  /* Set when decl is an abstract function pointed to by the
     ABSTRACT_DECL_ORIGIN of a reachable function.  */
  unsigned abstract_and_needed : 1;
  /* Set when function is reachable by call from other function
     that is either reachable or needed.  */
  unsigned reachable : 1;
  /* Set once the function is lowered (i.e. its CFG is built).  */
  unsigned lowered : 1;
  /* Set once the function has been instantiated and its callee
     lists created.  */
  unsigned analyzed : 1;
  /* Set when function is scheduled to be processed by local passes.  */
  unsigned process : 1;
  /* Set for aliases once they got through assemble_alias.  */
  unsigned alias : 1;
  /* Set for nodes that was constructed and finalized by frontend.  */
  unsigned finalized_by_frontend : 1;
};

typedef struct cgraph_node *cgraph_node_ptr;

DEF_VEC_P(cgraph_node_ptr);
DEF_VEC_ALLOC_P(cgraph_node_ptr,heap);
DEF_VEC_ALLOC_P(cgraph_node_ptr,gc);

/* A cgraph node set is a collection of cgraph nodes.  A cgraph node
   can appear in multiple sets.  */
struct GTY(()) cgraph_node_set_def
{
  htab_t GTY((param_is (struct cgraph_node_set_element_def))) hashtab;
  VEC(cgraph_node_ptr, gc) *nodes;
  PTR GTY ((skip)) aux;
};

typedef struct cgraph_node_set_def *cgraph_node_set;

DEF_VEC_P(cgraph_node_set);
DEF_VEC_ALLOC_P(cgraph_node_set,gc);
DEF_VEC_ALLOC_P(cgraph_node_set,heap);

/* A cgraph node set element contains an index in the vector of nodes in
   the set.  */
struct GTY(()) cgraph_node_set_element_def
{
  struct cgraph_node *node;
  HOST_WIDE_INT index;
};

typedef struct cgraph_node_set_element_def *cgraph_node_set_element;
typedef const struct cgraph_node_set_element_def *const_cgraph_node_set_element;

/* Iterator structure for cgraph node sets.  */
typedef struct
{
  cgraph_node_set set;
  unsigned index;
} cgraph_node_set_iterator;

#define DEFCIFCODE(code, string)	CIF_ ## code,
/* Reasons for inlining failures.  */
typedef enum {
#include "cif-code.def"
  CIF_N_REASONS
} cgraph_inline_failed_t;

struct GTY((chain_next ("%h.next_caller"), chain_prev ("%h.prev_caller"))) cgraph_edge {
  struct cgraph_node *caller;
  struct cgraph_node *callee;
  struct cgraph_edge *prev_caller;
  struct cgraph_edge *next_caller;
  struct cgraph_edge *prev_callee;
  struct cgraph_edge *next_callee;
  gimple call_stmt;
  PTR GTY ((skip (""))) aux;
  /* When equal to CIF_OK, inline this call.  Otherwise, points to the
     explanation why function was not inlined.  */
  cgraph_inline_failed_t inline_failed;
  /* Expected number of executions: calculated in profile.c.  */
  gcov_type count;
  /* Expected frequency of executions within the function. 
     When set to CGRAPH_FREQ_BASE, the edge is expected to be called once
     per function call.  The range is 0 to CGRAPH_FREQ_MAX.  */
  int frequency;
  /* Unique id of the edge.  */
  int uid;
  /* Depth of loop nest, 1 means no loop nest.  */
  unsigned int loop_nest : 30;
  /* Whether this edge describes a call that was originally indirect.  */
  unsigned int indirect_call : 1;
<<<<<<< HEAD
=======
  /* Can this call throw externally?  */
  unsigned int can_throw_external : 1;
  /* Unique id of the edge.  */
  int uid;
>>>>>>> c32e2175
};

#define CGRAPH_FREQ_BASE 1000
#define CGRAPH_FREQ_MAX 100000

typedef struct cgraph_edge *cgraph_edge_p;

DEF_VEC_P(cgraph_edge_p);
DEF_VEC_ALLOC_P(cgraph_edge_p,heap);

/* The varpool data structure.
   Each static variable decl has assigned varpool_node.  */

struct GTY((chain_next ("%h.next"))) varpool_node {
  tree decl;
  /* Pointer to the next function in varpool_nodes.  */
  struct varpool_node *next;
  /* Pointer to the next function in varpool_nodes_queue.  */
  struct varpool_node *next_needed;
  /* Ordering of all cgraph nodes.  */
  int order;

  /* Set when function must be output - it is externally visible
     or its address is taken.  */
  unsigned needed : 1;
  /* Needed variables might become dead by optimization.  This flag
     forces the variable to be output even if it appears dead otherwise.  */
  unsigned force_output : 1;
  /* Set once the variable has been instantiated and its callee
     lists created.  */
  unsigned analyzed : 1;
  /* Set once it has been finalized so we consider it to be output.  */
  unsigned finalized : 1;
  /* Set when variable is scheduled to be assembled.  */
  unsigned output : 1;
  /* Set when function is visible by other units.  */
  unsigned externally_visible : 1;
  /* Set for aliases once they got through assemble_alias.  */
  unsigned alias : 1;
};

/* Every top level asm statement is put into a cgraph_asm_node.  */

struct GTY(()) cgraph_asm_node {
  /* Next asm node.  */
  struct cgraph_asm_node *next;
  /* String for this asm node.  */
  tree asm_str;
  /* Ordering of all cgraph nodes.  */
  int order;
};

extern GTY(()) struct cgraph_node *cgraph_nodes;
extern GTY(()) int cgraph_n_nodes;
extern GTY(()) int cgraph_max_uid;
extern GTY(()) int cgraph_edge_max_uid;
extern GTY(()) int cgraph_max_pid;
extern bool cgraph_global_info_ready;
enum cgraph_state
{
  /* Callgraph is being constructed.  It is safe to add new functions.  */
  CGRAPH_STATE_CONSTRUCTION,
  /* Callgraph is built and IPA passes are being run.  */
  CGRAPH_STATE_IPA,
  /* Callgraph is built and all functions are transformed to SSA form.  */
  CGRAPH_STATE_IPA_SSA,
  /* Functions are now ordered and being passed to RTL expanders.  */
  CGRAPH_STATE_EXPANSION,
  /* All cgraph expansion is done.  */
  CGRAPH_STATE_FINISHED
};
extern enum cgraph_state cgraph_state;
extern bool cgraph_function_flags_ready;
extern GTY(()) struct cgraph_node *cgraph_nodes_queue;
extern GTY(()) struct cgraph_node *cgraph_new_nodes;

extern GTY(()) struct cgraph_asm_node *cgraph_asm_nodes;
extern GTY(()) int cgraph_order;

/* In cgraph.c  */
void dump_cgraph (FILE *);
void debug_cgraph (void);
void dump_cgraph_node (FILE *, struct cgraph_node *);
void debug_cgraph_node (struct cgraph_node *);
struct cgraph_node *cgraph_create_node (void);
void cgraph_insert_node_to_hashtable (struct cgraph_node *node);
void cgraph_remove_edge (struct cgraph_edge *);
void cgraph_remove_node (struct cgraph_node *);
void cgraph_remove_node_and_inline_clones (struct cgraph_node *);
void cgraph_release_function_body (struct cgraph_node *);
void cgraph_node_remove_callees (struct cgraph_node *node);
struct cgraph_edge *cgraph_create_edge (struct cgraph_node *,
					struct cgraph_node *,
					gimple, gcov_type, int, int);
struct cgraph_node *cgraph_node (tree);
struct cgraph_node *cgraph_node_for_asm (tree asmname);
struct cgraph_edge *cgraph_edge (struct cgraph_node *, gimple);
void cgraph_set_call_stmt (struct cgraph_edge *, gimple);
void cgraph_set_call_stmt_including_clones (struct cgraph_node *, gimple, gimple);
void cgraph_create_edge_including_clones (struct cgraph_node *,
					  struct cgraph_node *,
					  gimple, gcov_type, int, int,
					  cgraph_inline_failed_t);
void cgraph_update_edges_for_call_stmt (gimple, tree, gimple);
struct cgraph_local_info *cgraph_local_info (tree);
struct cgraph_global_info *cgraph_global_info (tree);
struct cgraph_rtl_info *cgraph_rtl_info (tree);
const char * cgraph_node_name (struct cgraph_node *);
struct cgraph_edge * cgraph_clone_edge (struct cgraph_edge *,
					struct cgraph_node *,
					gimple, gcov_type, int, int, bool);
struct cgraph_node * cgraph_clone_node (struct cgraph_node *, gcov_type, int,
					int, bool);

void cgraph_redirect_edge_callee (struct cgraph_edge *, struct cgraph_node *);

struct cgraph_asm_node *cgraph_add_asm_node (tree);

bool cgraph_function_possibly_inlined_p (tree);
void cgraph_unnest_node (struct cgraph_node *);

enum availability cgraph_function_body_availability (struct cgraph_node *);
void cgraph_add_new_function (tree, bool);
const char* cgraph_inline_failed_string (cgraph_inline_failed_t);
struct cgraph_node * cgraph_create_virtual_clone (struct cgraph_node *old_node,
			                          VEC(cgraph_edge_p,heap)*,
			                          VEC(ipa_replace_map_p,gc)* tree_map,
			                          bitmap args_to_skip);

/* In cgraphunit.c  */
void cgraph_finalize_function (tree, bool);
void cgraph_mark_if_needed (tree);
void cgraph_finalize_compilation_unit (void);
void cgraph_optimize (void);
void cgraph_mark_needed_node (struct cgraph_node *);
void cgraph_mark_address_taken_node (struct cgraph_node *);
void cgraph_mark_reachable_node (struct cgraph_node *);
bool cgraph_inline_p (struct cgraph_edge *, cgraph_inline_failed_t *reason);
bool cgraph_preserve_function_body_p (tree);
void verify_cgraph (void);
void verify_cgraph_node (struct cgraph_node *);
void cgraph_build_static_cdtor (char which, tree body, int priority);
void cgraph_reset_static_var_maps (void);
void init_cgraph (void);
struct cgraph_node * cgraph_copy_node_for_versioning (struct cgraph_node *,
		tree, VEC(cgraph_edge_p,heap)*);
struct cgraph_node *cgraph_function_versioning (struct cgraph_node *,
						VEC(cgraph_edge_p,heap)*,
						VEC(ipa_replace_map_p,gc)*,
						bitmap);
void tree_function_versioning (tree, tree, VEC (ipa_replace_map_p,gc)*, bool, bitmap);
void cgraph_analyze_function (struct cgraph_node *);
struct cgraph_node *save_inline_function_body (struct cgraph_node *);
void record_references_in_initializer (tree);
bool cgraph_process_new_functions (void);

typedef void (*cgraph_edge_hook)(struct cgraph_edge *, void *);
typedef void (*cgraph_node_hook)(struct cgraph_node *, void *);
typedef void (*cgraph_2edge_hook)(struct cgraph_edge *, struct cgraph_edge *,
				  void *);
typedef void (*cgraph_2node_hook)(struct cgraph_node *, struct cgraph_node *,
				  void *);
struct cgraph_edge_hook_list;
struct cgraph_node_hook_list;
struct cgraph_2edge_hook_list;
struct cgraph_2node_hook_list;
struct cgraph_edge_hook_list *cgraph_add_edge_removal_hook (cgraph_edge_hook, void *);
void cgraph_remove_edge_removal_hook (struct cgraph_edge_hook_list *);
struct cgraph_node_hook_list *cgraph_add_node_removal_hook (cgraph_node_hook,
							    void *);
void cgraph_remove_node_removal_hook (struct cgraph_node_hook_list *);
struct cgraph_node_hook_list *cgraph_add_function_insertion_hook (cgraph_node_hook,
							          void *);
void cgraph_remove_function_insertion_hook (struct cgraph_node_hook_list *);
void cgraph_call_function_insertion_hooks (struct cgraph_node *node);
struct cgraph_2edge_hook_list *cgraph_add_edge_duplication_hook (cgraph_2edge_hook, void *);
void cgraph_remove_edge_duplication_hook (struct cgraph_2edge_hook_list *);
struct cgraph_2node_hook_list *cgraph_add_node_duplication_hook (cgraph_2node_hook, void *);
void cgraph_remove_node_duplication_hook (struct cgraph_2node_hook_list *);
void cgraph_materialize_all_clones (void);

/* In cgraphbuild.c  */
unsigned int rebuild_cgraph_edges (void);
int compute_call_stmt_bb_frequency (tree, basic_block bb);

/* In ipa.c  */
bool cgraph_remove_unreachable_nodes (bool, FILE *);
int cgraph_postorder (struct cgraph_node **);
cgraph_node_set cgraph_node_set_new (void);
cgraph_node_set_iterator cgraph_node_set_find (cgraph_node_set,
					       struct cgraph_node *);
void cgraph_node_set_add (cgraph_node_set, struct cgraph_node *);
void cgraph_node_set_remove (cgraph_node_set, struct cgraph_node *);
void dump_cgraph_node_set (FILE *, cgraph_node_set);
void debug_cgraph_node_set (cgraph_node_set);


/* In predict.c  */
bool cgraph_maybe_hot_edge_p (struct cgraph_edge *e);

/* In varpool.c  */
extern GTY(()) struct varpool_node *varpool_nodes_queue;
extern GTY(()) struct varpool_node *varpool_nodes;

struct varpool_node *varpool_node (tree);
struct varpool_node *varpool_node_for_asm (tree asmname);
void varpool_mark_needed_node (struct varpool_node *);
void debug_varpool (void);
void dump_varpool (FILE *);
void dump_varpool_node (FILE *, struct varpool_node *);

void varpool_finalize_decl (tree);
bool decide_is_variable_needed (struct varpool_node *, tree);
enum availability cgraph_variable_initializer_availability (struct varpool_node *);
void cgraph_make_node_local (struct cgraph_node *);
bool cgraph_node_can_be_local_p (struct cgraph_node *);

bool varpool_assemble_pending_decls (void);
bool varpool_assemble_decl (struct varpool_node *node);
bool varpool_analyze_pending_decls (void);
void varpool_remove_unreferenced_decls (void);
void varpool_empty_needed_queue (void);

/* Walk all reachable static variables.  */
#define FOR_EACH_STATIC_VARIABLE(node) \
   for ((node) = varpool_nodes_queue; (node); (node) = (node)->next_needed)

/* Return first reachable static variable with initializer.  */
static inline struct varpool_node *
varpool_first_static_initializer (void)
{
  struct varpool_node *node;
  for (node = varpool_nodes_queue; node; node = node->next_needed)
    {
      gcc_assert (TREE_CODE (node->decl) == VAR_DECL);
      if (DECL_INITIAL (node->decl))
	return node;
    }
  return NULL;
}

/* Return next reachable static variable with initializer after NODE.  */
static inline struct varpool_node *
varpool_next_static_initializer (struct varpool_node *node)
{
  for (node = node->next_needed; node; node = node->next_needed)
    {
      gcc_assert (TREE_CODE (node->decl) == VAR_DECL);
      if (DECL_INITIAL (node->decl))
	return node;
    }
  return NULL;
}

/* Walk all static variables with initializer set.  */
#define FOR_EACH_STATIC_INITIALIZER(node) \
   for ((node) = varpool_first_static_initializer (); (node); \
        (node) = varpool_next_static_initializer (node))

/* In ipa-inline.c  */
void cgraph_clone_inlined_nodes (struct cgraph_edge *, bool, bool);
unsigned int compute_inline_parameters (struct cgraph_node *);


/* Create a new static variable of type TYPE.  */
tree add_new_static_var (tree type);


/* Return true if iterator CSI points to nothing.  */
static inline bool
csi_end_p (cgraph_node_set_iterator csi)
{
  return csi.index >= VEC_length (cgraph_node_ptr, csi.set->nodes);
}

/* Advance iterator CSI.  */
static inline void
csi_next (cgraph_node_set_iterator *csi)
{
  csi->index++;
}

/* Return the node pointed to by CSI.  */
static inline struct cgraph_node *
csi_node (cgraph_node_set_iterator csi)
{
  return VEC_index (cgraph_node_ptr, csi.set->nodes, csi.index);
}

/* Return an iterator to the first node in SET.  */
static inline cgraph_node_set_iterator
csi_start (cgraph_node_set set)
{
  cgraph_node_set_iterator csi;

  csi.set = set;
  csi.index = 0;
  return csi;
}

/* Return true if SET contains NODE.  */
static inline bool
cgraph_node_in_set_p (struct cgraph_node *node, cgraph_node_set set)
{
  cgraph_node_set_iterator csi;
  csi = cgraph_node_set_find (set, node);
  return !csi_end_p (csi);
}

/* Return number of nodes in SET.  */
static inline size_t
cgraph_node_set_size (cgraph_node_set set)
{
  return htab_elements (set->hashtab);
}


#endif  /* GCC_CGRAPH_H  */<|MERGE_RESOLUTION|>--- conflicted
+++ resolved
@@ -286,19 +286,14 @@
      When set to CGRAPH_FREQ_BASE, the edge is expected to be called once
      per function call.  The range is 0 to CGRAPH_FREQ_MAX.  */
   int frequency;
-  /* Unique id of the edge.  */
-  int uid;
   /* Depth of loop nest, 1 means no loop nest.  */
   unsigned int loop_nest : 30;
   /* Whether this edge describes a call that was originally indirect.  */
   unsigned int indirect_call : 1;
-<<<<<<< HEAD
-=======
   /* Can this call throw externally?  */
   unsigned int can_throw_external : 1;
   /* Unique id of the edge.  */
   int uid;
->>>>>>> c32e2175
 };
 
 #define CGRAPH_FREQ_BASE 1000
