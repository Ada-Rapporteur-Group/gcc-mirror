/* Callgraph handling code.
   Copyright (C) 2003, 2004, 2005, 2006, 2007, 2008, 2009, 2010
   Free Software Foundation, Inc.
   Contributed by Jan Hubicka

This file is part of GCC.

GCC is free software; you can redistribute it and/or modify it under
the terms of the GNU General Public License as published by the Free
Software Foundation; either version 3, or (at your option) any later
version.

GCC is distributed in the hope that it will be useful, but WITHOUT ANY
WARRANTY; without even the implied warranty of MERCHANTABILITY or
FITNESS FOR A PARTICULAR PURPOSE.  See the GNU General Public License
for more details.

You should have received a copy of the GNU General Public License
along with GCC; see the file COPYING3.  If not see
<http://www.gnu.org/licenses/>.  */

#ifndef GCC_CGRAPH_H
#define GCC_CGRAPH_H
#include "tree.h"
#include "basic-block.h"

enum availability
{
  /* Not yet set by cgraph_function_body_availability.  */
  AVAIL_UNSET,
  /* Function body/variable initializer is unknown.  */
  AVAIL_NOT_AVAILABLE,
  /* Function body/variable initializer is known but might be replaced
     by a different one from other compilation unit and thus needs to
     be dealt with a care.  Like AVAIL_NOT_AVAILABLE it can have
     arbitrary side effects on escaping variables and functions, while
     like AVAILABLE it might access static variables.  */
  AVAIL_OVERWRITABLE,
  /* Function body/variable initializer is known and will be used in final
     program.  */
  AVAIL_AVAILABLE,
  /* Function body/variable initializer is known and all it's uses are explicitly
     visible within current unit (ie it's address is never taken and it is not
     exported to other units).
     Currently used only for functions.  */
  AVAIL_LOCAL
};

/* This is the information that is put into the cgraph local structure
   to recover a function.  */
struct lto_file_decl_data;

extern const char * const cgraph_availability_names[];

/* Function inlining information.  */

struct GTY(()) inline_summary
{
  /* Estimated stack frame consumption by the function.  */
  HOST_WIDE_INT estimated_self_stack_size;

  /* Size of the function body.  */
  int self_size;
  /* How many instructions are likely going to disappear after inlining.  */
  int size_inlining_benefit;
  /* Estimated time spent executing the function body.  */
  int self_time;
  /* How much time is going to be saved by inlining.  */
  int time_inlining_benefit;
};

/* Information about thunk, used only for same body aliases.  */

struct GTY(()) cgraph_thunk_info {
  /* Information about the thunk.  */
  HOST_WIDE_INT fixed_offset;
  HOST_WIDE_INT virtual_value;
  tree alias;
  bool this_adjusting;
  bool virtual_offset_p;
  /* Set to true when alias node is thunk.  */
  bool thunk_p;
};

/* Information about the function collected locally.
   Available after function is analyzed.  */

struct GTY(()) cgraph_local_info {
  /* File stream where this node is being written to.  */
  struct lto_file_decl_data * lto_file_data;

  struct inline_summary inline_summary;

  /* Set when function function is visible in current compilation unit only
     and its address is never taken.  */
  unsigned local : 1;

  /* Set when function is visible by other units.  */
  unsigned externally_visible : 1;

  /* Set once it has been finalized so we consider it to be output.  */
  unsigned finalized : 1;

  /* False when there something makes inlining impossible (such as va_arg).  */
  unsigned inlinable : 1;

  /* True when function should be inlined independently on its size.  */
  unsigned disregard_inline_limits : 1;

  /* True when the function has been originally extern inline, but it is
     redefined now.  */
  unsigned redefined_extern_inline : 1;

  /* True if the function is going to be emitted in some other translation
     unit, referenced from vtable.  */
  unsigned vtable_method : 1;
};

/* Information about the function that needs to be computed globally
   once compilation is finished.  Available only with -funit-at-a-time.  */

struct GTY(()) cgraph_global_info {
  /* Estimated stack frame consumption by the function.  */
  HOST_WIDE_INT estimated_stack_size;
  /* Expected offset of the stack frame of inlined function.  */
  HOST_WIDE_INT stack_frame_offset;

  /* For inline clones this points to the function they will be
     inlined into.  */
  struct cgraph_node *inlined_to;

  /* Estimated size of the function after inlining.  */
  int time;
  int size;

  /* Estimated growth after inlining.  INT_MIN if not computed.  */
  int estimated_growth;
};

/* Information about the function that is propagated by the RTL backend.
   Available only for functions that has been already assembled.  */

struct GTY(()) cgraph_rtl_info {
   unsigned int preferred_incoming_stack_boundary;
};

/* Represent which DECL tree (or reference to such tree)
   will be replaced by another tree while versioning.  */
struct GTY(()) ipa_replace_map
{
  /* The tree that will be replaced.  */
  tree old_tree;
  /* The new (replacing) tree.  */
  tree new_tree;
  /* True when a substitution should be done, false otherwise.  */
  bool replace_p;
  /* True when we replace a reference to old_tree.  */
  bool ref_p;
};
typedef struct ipa_replace_map *ipa_replace_map_p;
DEF_VEC_P(ipa_replace_map_p);
DEF_VEC_ALLOC_P(ipa_replace_map_p,gc);

struct GTY(()) cgraph_clone_info
{
  VEC(ipa_replace_map_p,gc)* tree_map;
  bitmap args_to_skip;
  bitmap combined_args_to_skip;
};

enum node_frequency {
  /* This function most likely won't be executed at all.
     (set only when profile feedback is available or via function attribute). */
  NODE_FREQUENCY_UNLIKELY_EXECUTED,
  /* For functions that are known to be executed once (i.e. constructors, destructors
     and main function.  */
  NODE_FREQUENCY_EXECUTED_ONCE,
  /* The default value.  */
  NODE_FREQUENCY_NORMAL,
  /* Optimize this function hard
     (set only when profile feedback is available or via function attribute). */
  NODE_FREQUENCY_HOT
};


/* The cgraph data structure.
   Each function decl has assigned cgraph_node listing callees and callers.  */

struct GTY((chain_next ("%h.next"), chain_prev ("%h.previous"))) cgraph_node {
  tree decl;
  struct cgraph_edge *callees;
  struct cgraph_edge *callers;
  struct cgraph_node *next;
  struct cgraph_node *previous;
  /* List of edges representing indirect calls with a yet undetermined
     callee.  */
  struct cgraph_edge *indirect_calls;
  /* For nested functions points to function the node is nested in.  */
  struct cgraph_node *origin;
  /* Points to first nested function, if any.  */
  struct cgraph_node *nested;
  /* Pointer to the next function with same origin, if any.  */
  struct cgraph_node *next_nested;
  /* Pointer to the next function in cgraph_nodes_queue.  */
  struct cgraph_node *next_needed;
  /* Pointer to the next clone.  */
  struct cgraph_node *next_sibling_clone;
  struct cgraph_node *prev_sibling_clone;
  struct cgraph_node *clones;
  struct cgraph_node *clone_of;
  /* For normal nodes pointer to the list of alias and thunk nodes,
     in alias/thunk nodes pointer to the normal node.  */
  struct cgraph_node *same_body;
  /* Circular list of nodes in the same comdat group if non-NULL.  */
  struct cgraph_node *same_comdat_group;
  /* For functions with many calls sites it holds map from call expression
     to the edge to speed up cgraph_edge function.  */
  htab_t GTY((param_is (struct cgraph_edge))) call_site_hash;

  PTR GTY ((skip)) aux;

  /* Interprocedural passes scheduled to have their transform functions
     applied next time we execute local pass on them.  We maintain it
     per-function in order to allow IPA passes to introduce new functions.  */
  VEC(ipa_opt_pass,heap) * GTY((skip)) ipa_transforms_to_apply;

  struct cgraph_local_info local;
  struct cgraph_global_info global;
  struct cgraph_rtl_info rtl;
  struct cgraph_clone_info clone;
  struct cgraph_thunk_info thunk;

  /* Expected number of executions: calculated in profile.c.  */
  gcov_type count;
  /* Unique id of the node.  */
  int uid;
  /* Ordering of all cgraph nodes.  */
  int order;

  /* unique id for profiling. pid is not suitable because of different
     number of cfg nodes with -fprofile-generate and -fprofile-use */
  int pid;

  /* Set when function must be output for some reason.  The primary
     use of this flag is to mark functions needed to be output for
     non-standard reason.  Functions that are externally visible
     or reachable from functions needed to be output are marked
     by specialized flags.  */
  unsigned needed : 1;
  /* Set when function has address taken.
     In current implementation it imply needed flag. */
  unsigned address_taken : 1;
  /* Set when decl is an abstract function pointed to by the
     ABSTRACT_DECL_ORIGIN of a reachable function.  */
  unsigned abstract_and_needed : 1;
  /* Set when function is reachable by call from other function
     that is either reachable or needed.
     This flag is computed at original cgraph construction and then
     updated in cgraph_remove_unreachable_nodes.  Note that after
     cgraph_remove_unreachable_nodes cgraph still can contain unreachable
     nodes when they are needed for virtual clone instantiation.  */
  unsigned reachable : 1;
  /* Set when function is reachable by call from other LTRANS partition.  */
  unsigned reachable_from_other_partition : 1;
  /* Set once the function is lowered (i.e. its CFG is built).  */
  unsigned lowered : 1;
  /* Set once the function has been instantiated and its callee
     lists created.  */
  unsigned analyzed : 1;
  /* Set when function is available in the other LTRANS partition.  */
  unsigned in_other_partition : 1;
  /* Set when function is scheduled to be processed by local passes.  */
  unsigned process : 1;
  /* Set for aliases once they got through assemble_alias.  */
  unsigned alias : 1;
  /* Set for nodes that was constructed and finalized by frontend.  */
  unsigned finalized_by_frontend : 1;
  /* Set for alias and thunk nodes, same_body points to the node they are alias
     of and they are linked through the next/previous pointers.  */
  unsigned same_body_alias : 1;
  /* How commonly executed the node is.  Initialized during branch
     probabilities pass.  */
  ENUM_BITFIELD (node_frequency) frequency : 2;
};

typedef struct cgraph_node *cgraph_node_ptr;

DEF_VEC_P(cgraph_node_ptr);
DEF_VEC_ALLOC_P(cgraph_node_ptr,heap);
DEF_VEC_ALLOC_P(cgraph_node_ptr,gc);

/* A cgraph node set is a collection of cgraph nodes.  A cgraph node
   can appear in multiple sets.  */
struct GTY(()) cgraph_node_set_def
{
  htab_t GTY((param_is (struct cgraph_node_set_element_def))) hashtab;
  VEC(cgraph_node_ptr, gc) *nodes;
  PTR GTY ((skip)) aux;
};

typedef struct varpool_node *varpool_node_ptr;

DEF_VEC_P(varpool_node_ptr);
DEF_VEC_ALLOC_P(varpool_node_ptr,heap);
DEF_VEC_ALLOC_P(varpool_node_ptr,gc);

/* A varpool node set is a collection of varpool nodes.  A varpool node
   can appear in multiple sets.  */
struct GTY(()) varpool_node_set_def
{
  htab_t GTY((param_is (struct varpool_node_set_element_def))) hashtab;
  VEC(varpool_node_ptr, gc) *nodes;
  PTR GTY ((skip)) aux;
};

typedef struct cgraph_node_set_def *cgraph_node_set;

DEF_VEC_P(cgraph_node_set);
DEF_VEC_ALLOC_P(cgraph_node_set,gc);
DEF_VEC_ALLOC_P(cgraph_node_set,heap);

typedef struct varpool_node_set_def *varpool_node_set;

DEF_VEC_P(varpool_node_set);
DEF_VEC_ALLOC_P(varpool_node_set,gc);
DEF_VEC_ALLOC_P(varpool_node_set,heap);

/* A cgraph node set element contains an index in the vector of nodes in
   the set.  */
struct GTY(()) cgraph_node_set_element_def
{
  struct cgraph_node *node;
  HOST_WIDE_INT index;
};

typedef struct cgraph_node_set_element_def *cgraph_node_set_element;
typedef const struct cgraph_node_set_element_def *const_cgraph_node_set_element;

/* Iterator structure for cgraph node sets.  */
typedef struct
{
  cgraph_node_set set;
  unsigned index;
} cgraph_node_set_iterator;

/* A varpool node set element contains an index in the vector of nodes in
   the set.  */
struct GTY(()) varpool_node_set_element_def
{
  struct varpool_node *node;
  HOST_WIDE_INT index;
};

typedef struct varpool_node_set_element_def *varpool_node_set_element;
typedef const struct varpool_node_set_element_def *const_varpool_node_set_element;

/* Iterator structure for varpool node sets.  */
typedef struct
{
  varpool_node_set set;
  unsigned index;
} varpool_node_set_iterator;

#define DEFCIFCODE(code, string)	CIF_ ## code,
/* Reasons for inlining failures.  */
typedef enum {
#include "cif-code.def"
  CIF_N_REASONS
} cgraph_inline_failed_t;

/* Structure containing additional information about an indirect call.  */

struct GTY(()) cgraph_indirect_call_info
{
  /* Index of the parameter that is called.  */
  int param_index;
};

struct GTY((chain_next ("%h.next_caller"), chain_prev ("%h.prev_caller"))) cgraph_edge {
  /* Expected number of executions: calculated in profile.c.  */
  gcov_type count;
  struct cgraph_node *caller;
  struct cgraph_node *callee;
  struct cgraph_edge *prev_caller;
  struct cgraph_edge *next_caller;
  struct cgraph_edge *prev_callee;
  struct cgraph_edge *next_callee;
  gimple call_stmt;
  /* Additional information about an indirect call.  Not cleared when an edge
     becomes direct.  */
  struct cgraph_indirect_call_info *indirect_info;
  PTR GTY ((skip (""))) aux;
  /* When equal to CIF_OK, inline this call.  Otherwise, points to the
     explanation why function was not inlined.  */
  cgraph_inline_failed_t inline_failed;
  /* The stmt_uid of call_stmt.  This is used by LTO to recover the call_stmt
     when the function is serialized in.  */
  unsigned int lto_stmt_uid;
  /* Expected frequency of executions within the function.
     When set to CGRAPH_FREQ_BASE, the edge is expected to be called once
     per function call.  The range is 0 to CGRAPH_FREQ_MAX.  */
  int frequency;
  /* Unique id of the edge.  */
  int uid;
  /* Depth of loop nest, 1 means no loop nest.  */
  unsigned short int loop_nest;
  /* Whether this edge was made direct by indirect inlining.  */
  unsigned int indirect_inlining_edge : 1;
  /* Whether this edge describes an indirect call with an undetermined
     callee.  */
  unsigned int indirect_unknown_callee : 1;
  /* Whether this edge is still a dangling  */
  /* True if the corresponding CALL stmt cannot be inlined.  */
  unsigned int call_stmt_cannot_inline_p : 1;
  /* Can this call throw externally?  */
  unsigned int can_throw_external : 1;
};

#define CGRAPH_FREQ_BASE 1000
#define CGRAPH_FREQ_MAX 100000

typedef struct cgraph_edge *cgraph_edge_p;

DEF_VEC_P(cgraph_edge_p);
DEF_VEC_ALLOC_P(cgraph_edge_p,heap);

/* The varpool data structure.
   Each static variable decl has assigned varpool_node.  */

struct GTY((chain_next ("%h.next"))) varpool_node {
  tree decl;
  /* Pointer to the next function in varpool_nodes.  */
  struct varpool_node *next, *prev;
  /* Pointer to the next function in varpool_nodes_queue.  */
  struct varpool_node *next_needed, *prev_needed;
  /* For normal nodes a pointer to the first extra name alias.  For alias
     nodes a pointer to the normal node.  */
  struct varpool_node *extra_name;
  /* Ordering of all cgraph nodes.  */
  int order;

  /* Set when function must be output - it is externally visible
     or its address is taken.  */
  unsigned needed : 1;
  /* Needed variables might become dead by optimization.  This flag
     forces the variable to be output even if it appears dead otherwise.  */
  unsigned force_output : 1;
  /* Set once the variable has been instantiated and its callee
     lists created.  */
  unsigned analyzed : 1;
  /* Set once it has been finalized so we consider it to be output.  */
  unsigned finalized : 1;
  /* Set when variable is scheduled to be assembled.  */
  unsigned output : 1;
  /* Set when function is visible by other units.  */
  unsigned externally_visible : 1;
  /* Set for aliases once they got through assemble_alias.  Also set for
     extra name aliases in varpool_extra_name_alias.  */
  unsigned alias : 1;
  /* Set when variable is used from other LTRANS partition.  */
  unsigned used_from_other_partition : 1;
  /* Set when variable is available in the other LTRANS partition.  */
  unsigned in_other_partition : 1;
};

/* Every top level asm statement is put into a cgraph_asm_node.  */

struct GTY(()) cgraph_asm_node {
  /* Next asm node.  */
  struct cgraph_asm_node *next;
  /* String for this asm node.  */
  tree asm_str;
  /* Ordering of all cgraph nodes.  */
  int order;
};

extern GTY(()) struct cgraph_node *cgraph_nodes;
extern GTY(()) int cgraph_n_nodes;
extern GTY(()) int cgraph_max_uid;
extern GTY(()) int cgraph_edge_max_uid;
extern GTY(()) int cgraph_max_pid;
extern bool cgraph_global_info_ready;
enum cgraph_state
{
  /* Callgraph is being constructed.  It is safe to add new functions.  */
  CGRAPH_STATE_CONSTRUCTION,
  /* Callgraph is built and IPA passes are being run.  */
  CGRAPH_STATE_IPA,
  /* Callgraph is built and all functions are transformed to SSA form.  */
  CGRAPH_STATE_IPA_SSA,
  /* Functions are now ordered and being passed to RTL expanders.  */
  CGRAPH_STATE_EXPANSION,
  /* All cgraph expansion is done.  */
  CGRAPH_STATE_FINISHED
};
extern enum cgraph_state cgraph_state;
extern bool cgraph_function_flags_ready;
extern GTY(()) struct cgraph_node *cgraph_nodes_queue;
extern GTY(()) struct cgraph_node *cgraph_new_nodes;

extern GTY(()) struct cgraph_asm_node *cgraph_asm_nodes;
extern GTY(()) int cgraph_order;

/* In cgraph.c  */
void dump_cgraph (FILE *);
void debug_cgraph (void);
void dump_cgraph_node (FILE *, struct cgraph_node *);
void debug_cgraph_node (struct cgraph_node *);
void cgraph_insert_node_to_hashtable (struct cgraph_node *node);
void cgraph_remove_edge (struct cgraph_edge *);
void cgraph_remove_node (struct cgraph_node *);
void cgraph_remove_node_and_inline_clones (struct cgraph_node *);
void cgraph_release_function_body (struct cgraph_node *);
void cgraph_node_remove_callees (struct cgraph_node *node);
struct cgraph_edge *cgraph_create_edge (struct cgraph_node *,
					struct cgraph_node *,
					gimple, gcov_type, int, int);
struct cgraph_edge *cgraph_create_indirect_edge (struct cgraph_node *, gimple,
						 gcov_type, int, int);
struct cgraph_node * cgraph_get_node (tree);
struct cgraph_node *cgraph_node (tree);
bool cgraph_same_body_alias (tree, tree);
void cgraph_add_thunk (tree, tree, bool, HOST_WIDE_INT, HOST_WIDE_INT, tree, tree);
void cgraph_remove_same_body_alias (struct cgraph_node *);
struct cgraph_node *cgraph_node_for_asm (tree);
struct cgraph_edge *cgraph_edge (struct cgraph_node *, gimple);
void cgraph_set_call_stmt (struct cgraph_edge *, gimple);
void cgraph_set_call_stmt_including_clones (struct cgraph_node *, gimple, gimple);
void cgraph_create_edge_including_clones (struct cgraph_node *,
					  struct cgraph_node *,
					  gimple, gimple, gcov_type, int, int,
					  cgraph_inline_failed_t);
void cgraph_update_edges_for_call_stmt (gimple, tree, gimple);
struct cgraph_local_info *cgraph_local_info (tree);
struct cgraph_global_info *cgraph_global_info (tree);
struct cgraph_rtl_info *cgraph_rtl_info (tree);
const char * cgraph_node_name (struct cgraph_node *);
struct cgraph_edge * cgraph_clone_edge (struct cgraph_edge *,
					struct cgraph_node *, gimple,
					unsigned, gcov_type, int, int, bool);
struct cgraph_node * cgraph_clone_node (struct cgraph_node *, gcov_type, int,
					int, bool, VEC(cgraph_edge_p,heap) *);

void cgraph_redirect_edge_callee (struct cgraph_edge *, struct cgraph_node *);
void cgraph_make_edge_direct (struct cgraph_edge *, struct cgraph_node *);

struct cgraph_asm_node *cgraph_add_asm_node (tree);

bool cgraph_function_possibly_inlined_p (tree);
void cgraph_unnest_node (struct cgraph_node *);

enum availability cgraph_function_body_availability (struct cgraph_node *);
void cgraph_add_new_function (tree, bool);
const char* cgraph_inline_failed_string (cgraph_inline_failed_t);
struct cgraph_node * cgraph_create_virtual_clone (struct cgraph_node *old_node,
			                          VEC(cgraph_edge_p,heap)*,
			                          VEC(ipa_replace_map_p,gc)* tree_map,
			                          bitmap args_to_skip);

void cgraph_set_nothrow_flag (struct cgraph_node *, bool);
void cgraph_set_readonly_flag (struct cgraph_node *, bool);
void cgraph_set_pure_flag (struct cgraph_node *, bool);
void cgraph_set_looping_const_or_pure_flag (struct cgraph_node *, bool);

/* In cgraphunit.c  */
void cgraph_finalize_function (tree, bool);
void cgraph_mark_if_needed (tree);
void cgraph_finalize_compilation_unit (void);
void cgraph_optimize (void);
void cgraph_mark_needed_node (struct cgraph_node *);
void cgraph_mark_address_taken_node (struct cgraph_node *);
void cgraph_mark_reachable_node (struct cgraph_node *);
bool cgraph_inline_p (struct cgraph_edge *, cgraph_inline_failed_t *reason);
bool cgraph_preserve_function_body_p (tree);
void verify_cgraph (void);
void verify_cgraph_node (struct cgraph_node *);
void cgraph_build_static_cdtor (char which, tree body, int priority);
void cgraph_reset_static_var_maps (void);
void init_cgraph (void);
struct cgraph_node *cgraph_function_versioning (struct cgraph_node *,
						VEC(cgraph_edge_p,heap)*,
						VEC(ipa_replace_map_p,gc)*,
						bitmap);
void tree_function_versioning (tree, tree, VEC (ipa_replace_map_p,gc)*, bool, bitmap);
struct cgraph_node *save_inline_function_body (struct cgraph_node *);
void record_references_in_initializer (tree, bool);
bool cgraph_process_new_functions (void);

bool cgraph_decide_is_function_needed (struct cgraph_node *, tree);

typedef void (*cgraph_edge_hook)(struct cgraph_edge *, void *);
typedef void (*cgraph_node_hook)(struct cgraph_node *, void *);
typedef void (*cgraph_2edge_hook)(struct cgraph_edge *, struct cgraph_edge *,
				  void *);
typedef void (*cgraph_2node_hook)(struct cgraph_node *, struct cgraph_node *,
				  void *);
struct cgraph_edge_hook_list;
struct cgraph_node_hook_list;
struct cgraph_2edge_hook_list;
struct cgraph_2node_hook_list;
struct cgraph_edge_hook_list *cgraph_add_edge_removal_hook (cgraph_edge_hook, void *);
void cgraph_remove_edge_removal_hook (struct cgraph_edge_hook_list *);
struct cgraph_node_hook_list *cgraph_add_node_removal_hook (cgraph_node_hook,
							    void *);
void cgraph_remove_node_removal_hook (struct cgraph_node_hook_list *);
struct cgraph_node_hook_list *cgraph_add_function_insertion_hook (cgraph_node_hook,
							          void *);
void cgraph_remove_function_insertion_hook (struct cgraph_node_hook_list *);
void cgraph_call_function_insertion_hooks (struct cgraph_node *node);
struct cgraph_2edge_hook_list *cgraph_add_edge_duplication_hook (cgraph_2edge_hook, void *);
void cgraph_remove_edge_duplication_hook (struct cgraph_2edge_hook_list *);
struct cgraph_2node_hook_list *cgraph_add_node_duplication_hook (cgraph_2node_hook, void *);
void cgraph_remove_node_duplication_hook (struct cgraph_2node_hook_list *);
void cgraph_materialize_all_clones (void);
gimple cgraph_redirect_edge_call_stmt_to_callee (struct cgraph_edge *);
bool cgraph_propagate_frequency (struct cgraph_node *node);
/* In cgraphbuild.c  */
unsigned int rebuild_cgraph_edges (void);
void reset_inline_failed (struct cgraph_node *);
int compute_call_stmt_bb_frequency (tree, basic_block bb);

/* In ipa.c  */
bool cgraph_remove_unreachable_nodes (bool, FILE *);
int cgraph_postorder (struct cgraph_node **);
cgraph_node_set cgraph_node_set_new (void);
cgraph_node_set_iterator cgraph_node_set_find (cgraph_node_set,
					       struct cgraph_node *);
void cgraph_node_set_add (cgraph_node_set, struct cgraph_node *);
void cgraph_node_set_remove (cgraph_node_set, struct cgraph_node *);
void dump_cgraph_node_set (FILE *, cgraph_node_set);
void debug_cgraph_node_set (cgraph_node_set);

<<<<<<< HEAD
=======
varpool_node_set varpool_node_set_new (void);
varpool_node_set_iterator varpool_node_set_find (varpool_node_set,
					       struct varpool_node *);
void varpool_node_set_add (varpool_node_set, struct varpool_node *);
void varpool_node_set_remove (varpool_node_set, struct varpool_node *);
void dump_varpool_node_set (FILE *, varpool_node_set);
void debug_varpool_node_set (varpool_node_set);

>>>>>>> 9f1b98f0
/* In predict.c  */
bool cgraph_maybe_hot_edge_p (struct cgraph_edge *e);

/* In varpool.c  */
extern GTY(()) struct varpool_node *varpool_nodes_queue;
extern GTY(()) struct varpool_node *varpool_nodes;

struct varpool_node *varpool_node (tree);
struct varpool_node *varpool_node_for_asm (tree asmname);
void varpool_mark_needed_node (struct varpool_node *);
void debug_varpool (void);
void dump_varpool (FILE *);
void dump_varpool_node (FILE *, struct varpool_node *);

void varpool_finalize_decl (tree);
bool decide_is_variable_needed (struct varpool_node *, tree);
enum availability cgraph_variable_initializer_availability (struct varpool_node *);
void cgraph_make_decl_local (tree);
void cgraph_make_node_local (struct cgraph_node *);
bool cgraph_node_can_be_local_p (struct cgraph_node *);


struct varpool_node * varpool_get_node (tree decl);
void varpool_remove_node (struct varpool_node *node);
bool varpool_assemble_pending_decls (void);
bool varpool_assemble_decl (struct varpool_node *node);
bool varpool_analyze_pending_decls (void);
void varpool_remove_unreferenced_decls (void);
void varpool_empty_needed_queue (void);
bool varpool_extra_name_alias (tree, tree);
const char * varpool_node_name (struct varpool_node *node);

/* Walk all reachable static variables.  */
#define FOR_EACH_STATIC_VARIABLE(node) \
   for ((node) = varpool_nodes_queue; (node); (node) = (node)->next_needed)

/* Return first reachable static variable with initializer.  */
static inline struct varpool_node *
varpool_first_static_initializer (void)
{
  struct varpool_node *node;
  for (node = varpool_nodes_queue; node; node = node->next_needed)
    {
      gcc_assert (TREE_CODE (node->decl) == VAR_DECL);
      if (DECL_INITIAL (node->decl))
	return node;
    }
  return NULL;
}

/* Return next reachable static variable with initializer after NODE.  */
static inline struct varpool_node *
varpool_next_static_initializer (struct varpool_node *node)
{
  for (node = node->next_needed; node; node = node->next_needed)
    {
      gcc_assert (TREE_CODE (node->decl) == VAR_DECL);
      if (DECL_INITIAL (node->decl))
	return node;
    }
  return NULL;
}

/* Walk all static variables with initializer set.  */
#define FOR_EACH_STATIC_INITIALIZER(node) \
   for ((node) = varpool_first_static_initializer (); (node); \
        (node) = varpool_next_static_initializer (node))

/* In ipa-inline.c  */
void cgraph_clone_inlined_nodes (struct cgraph_edge *, bool, bool);
unsigned int compute_inline_parameters (struct cgraph_node *);


/* Create a new static variable of type TYPE.  */
tree add_new_static_var (tree type);

/* Return true if iterator CSI points to nothing.  */
static inline bool
csi_end_p (cgraph_node_set_iterator csi)
{
  return csi.index >= VEC_length (cgraph_node_ptr, csi.set->nodes);
}

/* Advance iterator CSI.  */
static inline void
csi_next (cgraph_node_set_iterator *csi)
{
  csi->index++;
}

/* Return the node pointed to by CSI.  */
static inline struct cgraph_node *
csi_node (cgraph_node_set_iterator csi)
{
  return VEC_index (cgraph_node_ptr, csi.set->nodes, csi.index);
}

/* Return an iterator to the first node in SET.  */
static inline cgraph_node_set_iterator
csi_start (cgraph_node_set set)
{
  cgraph_node_set_iterator csi;

  csi.set = set;
  csi.index = 0;
  return csi;
}

/* Return true if SET contains NODE.  */
static inline bool
cgraph_node_in_set_p (struct cgraph_node *node, cgraph_node_set set)
{
  cgraph_node_set_iterator csi;
  csi = cgraph_node_set_find (set, node);
  return !csi_end_p (csi);
}

/* Return number of nodes in SET.  */
static inline size_t
cgraph_node_set_size (cgraph_node_set set)
{
  return htab_elements (set->hashtab);
}

/* Return true if iterator VSI points to nothing.  */
static inline bool
vsi_end_p (varpool_node_set_iterator vsi)
{
  return vsi.index >= VEC_length (varpool_node_ptr, vsi.set->nodes);
}

/* Advance iterator VSI.  */
static inline void
vsi_next (varpool_node_set_iterator *vsi)
{
  vsi->index++;
}

/* Return the node pointed to by VSI.  */
static inline struct varpool_node *
vsi_node (varpool_node_set_iterator vsi)
{
  return VEC_index (varpool_node_ptr, vsi.set->nodes, vsi.index);
}

/* Return an iterator to the first node in SET.  */
static inline varpool_node_set_iterator
vsi_start (varpool_node_set set)
{
  varpool_node_set_iterator vsi;

  vsi.set = set;
  vsi.index = 0;
  return vsi;
}

/* Return true if SET contains NODE.  */
static inline bool
varpool_node_in_set_p (struct varpool_node *node, varpool_node_set set)
{
  varpool_node_set_iterator vsi;
  vsi = varpool_node_set_find (set, node);
  return !vsi_end_p (vsi);
}

/* Return number of nodes in SET.  */
static inline size_t
varpool_node_set_size (varpool_node_set set)
{
  return htab_elements (set->hashtab);
}

/* Uniquize all constants that appear in memory.
   Each constant in memory thus far output is recorded
   in `const_desc_table'.  */

struct GTY(()) constant_descriptor_tree {
  /* A MEM for the constant.  */
  rtx rtl;

  /* The value of the constant.  */
  tree value;

  /* Hash of value.  Computing the hash from value each time
     hashfn is called can't work properly, as that means recursive
     use of the hash table during hash table expansion.  */
  hashval_t hash;
};

/* Return true if set is nonempty.  */
static inline bool
cgraph_node_set_nonempty_p (cgraph_node_set set)
{
  return VEC_length (cgraph_node_ptr, set->nodes);
}

/* Return true if set is nonempty.  */
static inline bool
varpool_node_set_nonempty_p (varpool_node_set set)
{
  return VEC_length (varpool_node_ptr, set->nodes);
}

/* Return true when function NODE is only called directly.
   i.e. it is not externally visible, address was not taken and
   it is not used in any other non-standard way.  */

static inline bool
cgraph_only_called_directly_p (struct cgraph_node *node)
{
  return !node->needed && !node->local.externally_visible;
}

/* Return true when function NODE can be removed from callgraph
   if all direct calls are eliminated.  */

static inline bool
cgraph_can_remove_if_no_direct_calls_p (struct cgraph_node *node)
{
  return (!node->needed && !node->reachable_from_other_partition
  	  && (DECL_COMDAT (node->decl) || !node->local.externally_visible));
}

/* Constant pool accessor function.  */
htab_t constant_pool_htab (void);

#endif  /* GCC_CGRAPH_H  */<|MERGE_RESOLUTION|>--- conflicted
+++ resolved
@@ -630,8 +630,6 @@
 void dump_cgraph_node_set (FILE *, cgraph_node_set);
 void debug_cgraph_node_set (cgraph_node_set);
 
-<<<<<<< HEAD
-=======
 varpool_node_set varpool_node_set_new (void);
 varpool_node_set_iterator varpool_node_set_find (varpool_node_set,
 					       struct varpool_node *);
@@ -640,7 +638,6 @@
 void dump_varpool_node_set (FILE *, varpool_node_set);
 void debug_varpool_node_set (varpool_node_set);
 
->>>>>>> 9f1b98f0
 /* In predict.c  */
 bool cgraph_maybe_hot_edge_p (struct cgraph_edge *e);
 
