/* Callgraph handling code.
   Copyright (C) 2003, 2004, 2005 Free Software Foundation, Inc.
   Contributed by Jan Hubicka

This file is part of GCC.

GCC is free software; you can redistribute it and/or modify it under
the terms of the GNU General Public License as published by the Free
Software Foundation; either version 2, or (at your option) any later
version.

GCC is distributed in the hope that it will be useful, but WITHOUT ANY
WARRANTY; without even the implied warranty of MERCHANTABILITY or
FITNESS FOR A PARTICULAR PURPOSE.  See the GNU General Public License
for more details.

You should have received a copy of the GNU General Public License
along with GCC; see the file COPYING.  If not, write to the Free
Software Foundation, 51 Franklin Street, Fifth Floor, Boston, MA
02110-1301, USA.  */

#ifndef GCC_CGRAPH_H
#define GCC_CGRAPH_H
#include "tree.h"
#include "basic-block.h"

enum availability
{
  /* Not yet set by cgraph_function_body_availability.  */
  AVAIL_UNSET,
  /* Function body/variable initializer is unknown.  */
  AVAIL_NOT_AVAILABLE,
  /* Function body/variable initializer is known but might be replaced
     by a different one from other compilation unit and thus needs to
     be dealt with a care.  Like AVAIL_NOT_AVAILABLE it can have
     arbitrary side effects on escaping variables and functions, while
     like AVAILABLE it might access static variables.  */
  AVAIL_OVERWRITABLE,
  /* Function body/variable initializer is known and will be used in final
     program.  */
  AVAIL_AVAILABLE,
  /* Function body/variable initializer is known and all it's uses are explicitly
     visible within current unit (ie it's address is never taken and it is not
     exported to other units).
     Currently used only for functions.  */
  AVAIL_LOCAL
};

/* Information about the function collected locally.
   Available after function is analyzed.  */

struct cgraph_local_info GTY(())
{
  /* Estiimated stack frame consumption by the function.  */
  HOST_WIDE_INT estimated_self_stack_size;

  /* Size of the function before inlining.  */
  int self_insns;

  /* Set when function function is visible in current compilation unit only
     and its address is never taken.  */
  unsigned local : 1;

  /* Set when function is visible by other units.  */
  unsigned externally_visible : 1;

  /* Set once it has been finalized so we consider it to be output.  */
  unsigned finalized : 1;

  /* False when there something makes inlining impossible (such as va_arg).  */
  unsigned inlinable : 1;

  /* True when function should be inlined independently on its size.  */
  unsigned disregard_inline_limits : 1;

  /* True when the function has been originally extern inline, but it is
     redefined now.  */
  unsigned redefined_extern_inline : 1;

  /* True if statics_read_for_function and
     statics_written_for_function contain valid data.  */
  unsigned for_functions_valid : 1;

  /* True if the function is going to be emitted in some other translation
     unit, referenced from vtable.  */
  unsigned vtable_method : 1;
};

/* Information about the function that needs to be computed globally
   once compilation is finished.  Available only with -funit-at-time.  */

struct cgraph_global_info GTY(())
{
  /* Estimated stack frame consumption by the function.  */
  HOST_WIDE_INT estimated_stack_size;
  /* Expected offset of the stack frame of inlined function.  */
  HOST_WIDE_INT stack_frame_offset;

  /* For inline clones this points to the function they will be inlined into.  */
  struct cgraph_node *inlined_to;

  /* Estimated size of the function after inlining.  */
  int insns;

  /* Estimated growth after inlining.  INT_MIN if not computed.  */
  int estimated_growth;

  /* Set iff the function has been inlined at least once.  */
  bool inlined;
};

/* Information about the function that is propagated by the RTL backend.
   Available only for functions that has been already assembled.  */

struct cgraph_rtl_info GTY(())
{
   int preferred_incoming_stack_boundary;
};

/* The cgraph data structure.
   Each function decl has assigned cgraph_node listing callees and callers.  */

struct cgraph_node GTY((chain_next ("%h.next"), chain_prev ("%h.previous")))
{
  tree decl;
  struct cgraph_edge *callees;
  struct cgraph_edge *callers;
  struct cgraph_node *next;
  struct cgraph_node *previous;
  /* For nested functions points to function the node is nested in.  */
  struct cgraph_node *origin;
  /* Points to first nested function, if any.  */
  struct cgraph_node *nested;
  /* Pointer to the next function with same origin, if any.  */
  struct cgraph_node *next_nested;
  /* Pointer to the next function in cgraph_nodes_queue.  */
  struct cgraph_node *next_needed;
  /* Pointer to the next clone.  */
  struct cgraph_node *next_clone;
  struct cgraph_node *prev_clone;
  /* Pointer to a single unique cgraph node for this function.  If the
     function is to be output, this is the copy that will survive.  */
  struct cgraph_node *master_clone;
  /* For functions with many calls sites it holds map from call expression
     to the edge to speed up cgraph_edge function.  */
  htab_t GTY((param_is (struct cgraph_edge))) call_site_hash;

  PTR GTY ((skip)) aux;

  struct cgraph_local_info local;
  struct cgraph_global_info global;
  struct cgraph_rtl_info rtl;

  /* Expected number of executions: calculated in profile.c.  */
  gcov_type count;
  /* Unique id of the node.  */
  int uid;
  /* Ordering of all cgraph nodes.  */
  int order;
<<<<<<< HEAD
=======

>>>>>>> f8383f28
  /* Set when function must be output - it is externally visible
     or its address is taken.  */
  unsigned needed : 1;
  /* Set when function is reachable by call from other function
     that is either reachable or needed.  */
<<<<<<< HEAD
  bool reachable;
  /* Set once the function is lowered (i.e. its CFG is built).  */
  bool lowered;
=======
  unsigned reachable : 1;
  /* Set once the function is lowered (i.e. its CFG is built).  */
  unsigned lowered : 1;
>>>>>>> f8383f28
  /* Set once the function has been instantiated and its callee
     lists created.  */
  unsigned analyzed : 1;
  /* Set when function is scheduled to be assembled.  */
  unsigned output : 1;
  /* Set for aliases once they got through assemble_alias.  */
<<<<<<< HEAD
  bool alias;
=======
  unsigned alias : 1;
>>>>>>> f8383f28

  /* In non-unit-at-a-time mode the function body of inline candidates is saved
     into clone before compiling so the function in original form can be
     inlined later.  This pointer points to the clone.  */
  tree inline_decl;
};

struct cgraph_edge GTY((chain_next ("%h.next_caller"), chain_prev ("%h.prev_caller")))
{
  struct cgraph_node *caller;
  struct cgraph_node *callee;
  struct cgraph_edge *prev_caller;
  struct cgraph_edge *next_caller;
  struct cgraph_edge *prev_callee;
  struct cgraph_edge *next_callee;
  tree call_stmt;
  PTR GTY ((skip (""))) aux;
  /* When NULL, inline this call.  When non-NULL, points to the explanation
     why function was not inlined.  */
  const char *inline_failed;
  /* Expected number of executions: calculated in profile.c.  */
  gcov_type count;
  /* Depth of loop nest, 1 means no loop nest.  */
  int loop_nest;
};

typedef struct cgraph_edge *cgraph_edge_p;

DEF_VEC_P(cgraph_edge_p);
DEF_VEC_ALLOC_P(cgraph_edge_p,heap);

/* The cgraph_varpool data structure.
   Each static variable decl has assigned cgraph_varpool_node.  */

struct cgraph_varpool_node GTY(())
{
  tree decl;
  /* Pointer to the next function in cgraph_varpool_nodes.  */
  struct cgraph_varpool_node *next;
  /* Pointer to the next function in cgraph_varpool_nodes_queue.  */
  struct cgraph_varpool_node *next_needed;
  /* Ordering of all cgraph nodes.  */
  int order;

  /* Set when function must be output - it is externally visible
     or its address is taken.  */
  unsigned needed : 1;
  /* Needed variables might become dead by optimization.  This flag
     forces the variable to be output even if it appears dead otherwise.  */
  unsigned force_output : 1;
  /* Set once the variable has been instantiated and its callee
     lists created.  */
  unsigned analyzed : 1;
  /* Set once it has been finalized so we consider it to be output.  */
  unsigned finalized : 1;
  /* Set when variable is scheduled to be assembled.  */
  unsigned output : 1;
  /* Set when function is visible by other units.  */
  unsigned externally_visible : 1;
  /* Set for aliases once they got through assemble_alias.  */
  unsigned alias : 1;
};

/* Every top level asm statement is put into a cgraph_asm_node.  */

struct cgraph_asm_node GTY(())
{
  /* Next asm node.  */
  struct cgraph_asm_node *next;
  /* String for this asm node.  */
  tree asm_str;
  /* Ordering of all cgraph nodes.  */
  int order;
};

/* Every top level asm statement is put into a cgraph_asm_node.  */

struct cgraph_asm_node GTY(())
{
  /* Next asm node.  */
  struct cgraph_asm_node *next;
  /* String for this asm node.  */
  tree asm_str;
  /* Ordering of all cgraph nodes.  */
  int order;
};

extern GTY(()) struct cgraph_node *cgraph_nodes;
extern GTY(()) int cgraph_n_nodes;
extern GTY(()) int cgraph_max_uid;
extern bool cgraph_global_info_ready;
extern bool cgraph_function_flags_ready;
extern GTY(()) struct cgraph_node *cgraph_nodes_queue;
extern GTY(()) struct cgraph_node *cgraph_expand_queue;

extern GTY(()) struct cgraph_varpool_node *cgraph_varpool_first_unanalyzed_node;
extern GTY(()) struct cgraph_varpool_node *cgraph_varpool_nodes_queue;
<<<<<<< HEAD
=======
extern GTY(()) struct cgraph_varpool_node *cgraph_varpool_nodes;
>>>>>>> f8383f28
extern GTY(()) struct cgraph_asm_node *cgraph_asm_nodes;
extern GTY(()) int cgraph_order;

/* In cgraph.c  */
void dump_cgraph (FILE *);
void dump_cgraph_node (FILE *, struct cgraph_node *);
void cgraph_insert_node_to_hashtable (struct cgraph_node *node);
void dump_varpool (FILE *);
void dump_cgraph_varpool_node (FILE *, struct cgraph_varpool_node *);
void cgraph_remove_edge (struct cgraph_edge *);
void cgraph_remove_node (struct cgraph_node *);
void cgraph_node_remove_callees (struct cgraph_node *node);
struct cgraph_edge *cgraph_create_edge (struct cgraph_node *,
					struct cgraph_node *,
					tree, gcov_type, int);
struct cgraph_node *cgraph_node (tree);
struct cgraph_node *cgraph_node_for_asm (tree asmname);
struct cgraph_edge *cgraph_edge (struct cgraph_node *, tree);
void cgraph_set_call_stmt (struct cgraph_edge *, tree);
struct cgraph_local_info *cgraph_local_info (tree);
struct cgraph_global_info *cgraph_global_info (tree);
struct cgraph_rtl_info *cgraph_rtl_info (tree);
const char * cgraph_node_name (struct cgraph_node *);
struct cgraph_edge * cgraph_clone_edge (struct cgraph_edge *,
					struct cgraph_node *,
					tree, gcov_type, int, bool);
struct cgraph_node * cgraph_clone_node (struct cgraph_node *, gcov_type,
					int, bool);

struct cgraph_varpool_node *cgraph_varpool_node (tree);
struct cgraph_varpool_node *cgraph_varpool_node_for_asm (tree asmname);
void cgraph_varpool_mark_needed_node (struct cgraph_varpool_node *);
void cgraph_varpool_finalize_decl (tree);
void cgraph_redirect_edge_callee (struct cgraph_edge *, struct cgraph_node *);

struct cgraph_asm_node *cgraph_add_asm_node (tree);

bool cgraph_function_possibly_inlined_p (tree);
void cgraph_unnest_node (struct cgraph_node *);
void cgraph_varpool_enqueue_needed_node (struct cgraph_varpool_node *);
void cgraph_varpool_reset_queue (void);
bool decide_is_variable_needed (struct cgraph_varpool_node *, tree);

enum availability cgraph_function_body_availability (struct cgraph_node *);
enum availability cgraph_variable_initializer_availability (struct cgraph_varpool_node *);
bool cgraph_is_master_clone (struct cgraph_node *);
struct cgraph_node *cgraph_master_clone (struct cgraph_node *);
void cgraph_add_new_function (tree);

/* In cgraphunit.c  */
bool cgraph_assemble_pending_functions (void);
bool cgraph_varpool_assemble_pending_decls (void);
void cgraph_finalize_function (tree, bool);
void cgraph_finalize_compilation_unit (void);
void cgraph_optimize (void);
void cgraph_mark_needed_node (struct cgraph_node *);
void cgraph_mark_reachable_node (struct cgraph_node *);
bool cgraph_inline_p (struct cgraph_edge *, const char **reason);
bool cgraph_preserve_function_body_p (tree);
void verify_cgraph (void);
void verify_cgraph_node (struct cgraph_node *);
void cgraph_build_static_cdtor (char which, tree body, int priority);
void cgraph_reset_static_var_maps (void);
void init_cgraph (void);
struct cgraph_node *cgraph_function_versioning (struct cgraph_node *,
<<<<<<< HEAD
                                                varray_type, varray_type);
=======
						VEC(cgraph_edge_p,heap)*,
						varray_type);
>>>>>>> f8383f28
void cgraph_analyze_function (struct cgraph_node *);
struct cgraph_node *save_inline_function_body (struct cgraph_node *);

/* In ipa.c  */
bool cgraph_remove_unreachable_nodes (bool, FILE *);
int cgraph_postorder (struct cgraph_node **);

/* In ipa-inline.c  */
bool cgraph_decide_inlining_incrementally (struct cgraph_node *, bool);
void cgraph_clone_inlined_nodes (struct cgraph_edge *, bool, bool);
void cgraph_mark_inline_edge (struct cgraph_edge *, bool);
bool cgraph_default_inline_p (struct cgraph_node *, const char **);
#endif  /* GCC_CGRAPH_H  */<|MERGE_RESOLUTION|>--- conflicted
+++ resolved
@@ -157,35 +157,22 @@
   int uid;
   /* Ordering of all cgraph nodes.  */
   int order;
-<<<<<<< HEAD
-=======
-
->>>>>>> f8383f28
+
   /* Set when function must be output - it is externally visible
      or its address is taken.  */
   unsigned needed : 1;
   /* Set when function is reachable by call from other function
      that is either reachable or needed.  */
-<<<<<<< HEAD
-  bool reachable;
-  /* Set once the function is lowered (i.e. its CFG is built).  */
-  bool lowered;
-=======
   unsigned reachable : 1;
   /* Set once the function is lowered (i.e. its CFG is built).  */
   unsigned lowered : 1;
->>>>>>> f8383f28
   /* Set once the function has been instantiated and its callee
      lists created.  */
   unsigned analyzed : 1;
   /* Set when function is scheduled to be assembled.  */
   unsigned output : 1;
   /* Set for aliases once they got through assemble_alias.  */
-<<<<<<< HEAD
-  bool alias;
-=======
   unsigned alias : 1;
->>>>>>> f8383f28
 
   /* In non-unit-at-a-time mode the function body of inline candidates is saved
      into clone before compiling so the function in original form can be
@@ -261,18 +248,6 @@
   int order;
 };
 
-/* Every top level asm statement is put into a cgraph_asm_node.  */
-
-struct cgraph_asm_node GTY(())
-{
-  /* Next asm node.  */
-  struct cgraph_asm_node *next;
-  /* String for this asm node.  */
-  tree asm_str;
-  /* Ordering of all cgraph nodes.  */
-  int order;
-};
-
 extern GTY(()) struct cgraph_node *cgraph_nodes;
 extern GTY(()) int cgraph_n_nodes;
 extern GTY(()) int cgraph_max_uid;
@@ -283,10 +258,7 @@
 
 extern GTY(()) struct cgraph_varpool_node *cgraph_varpool_first_unanalyzed_node;
 extern GTY(()) struct cgraph_varpool_node *cgraph_varpool_nodes_queue;
-<<<<<<< HEAD
-=======
 extern GTY(()) struct cgraph_varpool_node *cgraph_varpool_nodes;
->>>>>>> f8383f28
 extern GTY(()) struct cgraph_asm_node *cgraph_asm_nodes;
 extern GTY(()) int cgraph_order;
 
@@ -352,12 +324,8 @@
 void cgraph_reset_static_var_maps (void);
 void init_cgraph (void);
 struct cgraph_node *cgraph_function_versioning (struct cgraph_node *,
-<<<<<<< HEAD
-                                                varray_type, varray_type);
-=======
 						VEC(cgraph_edge_p,heap)*,
 						varray_type);
->>>>>>> f8383f28
 void cgraph_analyze_function (struct cgraph_node *);
 struct cgraph_node *save_inline_function_body (struct cgraph_node *);
 
