--- conflicted
+++ resolved
@@ -124,21 +124,11 @@
 /* The currently compiled function.  */
 struct function *cfun = 0;
 
-<<<<<<< HEAD
-/* These arrays record the INSN_UIDs of the prologue and epilogue insns.  */
-static VEC(int,heap) *prologue;
-static VEC(int,heap) *epilogue;
-
-/* Array of INSN_UIDs to hold the INSN_UIDs for each sibcall epilogue
-   in this function.  */
-static VEC(int,heap) *sibcall_epilogue;
-=======
 /* These hashes record the prologue and epilogue insns.  */
 static GTY((if_marked ("ggc_marked_p"), param_is (struct rtx_def)))
   htab_t prologue_insn_hash;
 static GTY((if_marked ("ggc_marked_p"), param_is (struct rtx_def)))
   htab_t epilogue_insn_hash;
->>>>>>> 42a9ba1d
  
 /* Forward declarations.  */
@@ -464,12 +454,7 @@
    level where they are defined.  They are marked a "kept" so that
    free_temp_slots will not free them.  */
 
-<<<<<<< HEAD
-struct temp_slot GTY(())
-{
-=======
 struct GTY(()) temp_slot {
->>>>>>> 42a9ba1d
   /* Points to next temporary slot.  */
   struct temp_slot *next;
   /* Points to previous temporary slot.  */
@@ -506,12 +491,7 @@
 static GTY((param_is(struct temp_slot_address_entry))) htab_t temp_slot_address_table;
 
 /* Entry for the above hash table.  */
-<<<<<<< HEAD
-struct temp_slot_address_entry GTY(())
-{
-=======
 struct GTY(()) temp_slot_address_entry {
->>>>>>> 42a9ba1d
   hashval_t hash;
   rtx address;
   struct temp_slot *temp_slot;
@@ -680,11 +660,7 @@
   /* Last resort: Address is a virtual stack var address.  */
   if (GET_CODE (x) == PLUS
       && XEXP (x, 0) == virtual_stack_vars_rtx
-<<<<<<< HEAD
-      && GET_CODE (XEXP (x, 1)) == CONST_INT)
-=======
       && CONST_INT_P (XEXP (x, 1)))
->>>>>>> 42a9ba1d
     {
       int i;
       for (i = max_slot_level (); i >= 0; i--)
