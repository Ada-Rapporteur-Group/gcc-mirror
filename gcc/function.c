/* Expands front end tree to back end RTL for GCC.
   Copyright (C) 1987-2013 Free Software Foundation, Inc.

This file is part of GCC.

GCC is free software; you can redistribute it and/or modify it under
the terms of the GNU General Public License as published by the Free
Software Foundation; either version 3, or (at your option) any later
version.

GCC is distributed in the hope that it will be useful, but WITHOUT ANY
WARRANTY; without even the implied warranty of MERCHANTABILITY or
FITNESS FOR A PARTICULAR PURPOSE.  See the GNU General Public License
for more details.

You should have received a copy of the GNU General Public License
along with GCC; see the file COPYING3.  If not see
<http://www.gnu.org/licenses/>.  */

/* This file handles the generation of rtl code from tree structure
   at the level of the function as a whole.
   It creates the rtl expressions for parameters and auto variables
   and has full responsibility for allocating stack slots.

   `expand_function_start' is called at the beginning of a function,
   before the function body is parsed, and `expand_function_end' is
   called after parsing the body.

   Call `assign_stack_local' to allocate a stack slot for a local variable.
   This is usually done during the RTL generation for the function body,
   but it can also be done in the reload pass when a pseudo-register does
   not get a hard register.  */

#include "config.h"
#include "system.h"
#include "coretypes.h"
#include "tm.h"
#include "rtl-error.h"
#include "tree.h"
#include "flags.h"
#include "except.h"
#include "function.h"
#include "expr.h"
#include "optabs.h"
#include "libfuncs.h"
#include "regs.h"
#include "hard-reg-set.h"
#include "insn-config.h"
#include "recog.h"
#include "output.h"
#include "basic-block.h"
#include "hashtab.h"
#include "ggc.h"
#include "tm_p.h"
#include "langhooks.h"
#include "target.h"
#include "common/common-target.h"
#include "gimple.h"
#include "tree-pass.h"
#include "predict.h"
#include "df.h"
#include "params.h"
#include "bb-reorder.h"

/* So we can assign to cfun in this file.  */
#undef cfun

#ifndef STACK_ALIGNMENT_NEEDED
#define STACK_ALIGNMENT_NEEDED 1
#endif

#define STACK_BYTES (STACK_BOUNDARY / BITS_PER_UNIT)

/* Some systems use __main in a way incompatible with its use in gcc, in these
   cases use the macros NAME__MAIN to give a quoted symbol and SYMBOL__MAIN to
   give the same symbol without quotes for an alternative entry point.  You
   must define both, or neither.  */
#ifndef NAME__MAIN
#define NAME__MAIN "__main"
#endif

/* Round a value to the lowest integer less than it that is a multiple of
   the required alignment.  Avoid using division in case the value is
   negative.  Assume the alignment is a power of two.  */
#define FLOOR_ROUND(VALUE,ALIGN) ((VALUE) & ~((ALIGN) - 1))

/* Similar, but round to the next highest integer that meets the
   alignment.  */
#define CEIL_ROUND(VALUE,ALIGN)	(((VALUE) + (ALIGN) - 1) & ~((ALIGN)- 1))

/* Nonzero once virtual register instantiation has been done.
   assign_stack_local uses frame_pointer_rtx when this is nonzero.
   calls.c:emit_library_call_value_1 uses it to set up
   post-instantiation libcalls.  */
int virtuals_instantiated;

/* Assign unique numbers to labels generated for profiling, debugging, etc.  */
static GTY(()) int funcdef_no;

/* These variables hold pointers to functions to create and destroy
   target specific, per-function data structures.  */
struct machine_function * (*init_machine_status) (void);

/* The currently compiled function.  */
struct function *cfun = 0;

/* These hashes record the prologue and epilogue insns.  */
static GTY((if_marked ("ggc_marked_p"), param_is (struct rtx_def)))
  htab_t prologue_insn_hash;
static GTY((if_marked ("ggc_marked_p"), param_is (struct rtx_def)))
  htab_t epilogue_insn_hash;


htab_t types_used_by_vars_hash = NULL;
vec<tree, va_gc> *types_used_by_cur_var_decl;

/* Forward declarations.  */

static struct temp_slot *find_temp_slot_from_address (rtx);
static void pad_to_arg_alignment (struct args_size *, int, struct args_size *);
static void pad_below (struct args_size *, enum machine_mode, tree);
static void reorder_blocks_1 (rtx, tree, vec<tree> *);
static int all_blocks (tree, tree *);
static tree *get_block_vector (tree, int *);
extern tree debug_find_var_in_block_tree (tree, tree);
/* We always define `record_insns' even if it's not used so that we
   can always export `prologue_epilogue_contains'.  */
static void record_insns (rtx, rtx, htab_t *) ATTRIBUTE_UNUSED;
static bool contains (const_rtx, htab_t);
static void prepare_function_start (void);
static void do_clobber_return_reg (rtx, void *);
static void do_use_return_reg (rtx, void *);
static void set_insn_locations (rtx, int) ATTRIBUTE_UNUSED;

/* Stack of nested functions.  */
/* Keep track of the cfun stack.  */

typedef struct function *function_p;

static vec<function_p> function_context_stack;

/* Save the current context for compilation of a nested function.
   This is called from language-specific code.  */

void
push_function_context (void)
{
  if (cfun == 0)
    allocate_struct_function (NULL, false);

  function_context_stack.safe_push (cfun);
  set_cfun (NULL);
}

/* Restore the last saved context, at the end of a nested function.
   This function is called from language-specific code.  */

void
pop_function_context (void)
{
  struct function *p = function_context_stack.pop ();
  set_cfun (p);
  current_function_decl = p->decl;

  /* Reset variables that have known state during rtx generation.  */
  virtuals_instantiated = 0;
  generating_concat_p = 1;
}

/* Clear out all parts of the state in F that can safely be discarded
   after the function has been parsed, but not compiled, to let
   garbage collection reclaim the memory.  */

void
free_after_parsing (struct function *f)
{
  f->language = 0;
}

/* Clear out all parts of the state in F that can safely be discarded
   after the function has been compiled, to let garbage collection
   reclaim the memory.  */

void
free_after_compilation (struct function *f)
{
  prologue_insn_hash = NULL;
  epilogue_insn_hash = NULL;

  free (crtl->emit.regno_pointer_align);

  memset (crtl, 0, sizeof (struct rtl_data));
  f->eh = NULL;
  f->machine = NULL;
  f->cfg = NULL;

  regno_reg_rtx = NULL;
}

/* Return size needed for stack frame based on slots so far allocated.
   This size counts from zero.  It is not rounded to PREFERRED_STACK_BOUNDARY;
   the caller may have to do that.  */

HOST_WIDE_INT
get_frame_size (void)
{
  if (FRAME_GROWS_DOWNWARD)
    return -frame_offset;
  else
    return frame_offset;
}

/* Issue an error message and return TRUE if frame OFFSET overflows in
   the signed target pointer arithmetics for function FUNC.  Otherwise
   return FALSE.  */

bool
frame_offset_overflow (HOST_WIDE_INT offset, tree func)
{
  unsigned HOST_WIDE_INT size = FRAME_GROWS_DOWNWARD ? -offset : offset;

  if (size > ((unsigned HOST_WIDE_INT) 1 << (GET_MODE_BITSIZE (Pmode) - 1))
	       /* Leave room for the fixed part of the frame.  */
	       - 64 * UNITS_PER_WORD)
    {
      error_at (DECL_SOURCE_LOCATION (func),
		"total size of local objects too large");
      return TRUE;
    }

  return FALSE;
}

/* Return stack slot alignment in bits for TYPE and MODE.  */

static unsigned int
get_stack_local_alignment (tree type, enum machine_mode mode)
{
  unsigned int alignment;

  if (mode == BLKmode)
    alignment = BIGGEST_ALIGNMENT;
  else
    alignment = GET_MODE_ALIGNMENT (mode);

  /* Allow the frond-end to (possibly) increase the alignment of this
     stack slot.  */
  if (! type)
    type = lang_hooks.types.type_for_mode (mode, 0);

  return STACK_SLOT_ALIGNMENT (type, mode, alignment);
}

/* Determine whether it is possible to fit a stack slot of size SIZE and
   alignment ALIGNMENT into an area in the stack frame that starts at
   frame offset START and has a length of LENGTH.  If so, store the frame
   offset to be used for the stack slot in *POFFSET and return true;
   return false otherwise.  This function will extend the frame size when
   given a start/length pair that lies at the end of the frame.  */

static bool
try_fit_stack_local (HOST_WIDE_INT start, HOST_WIDE_INT length,
		     HOST_WIDE_INT size, unsigned int alignment,
		     HOST_WIDE_INT *poffset)
{
  HOST_WIDE_INT this_frame_offset;
  int frame_off, frame_alignment, frame_phase;

  /* Calculate how many bytes the start of local variables is off from
     stack alignment.  */
  frame_alignment = PREFERRED_STACK_BOUNDARY / BITS_PER_UNIT;
  frame_off = STARTING_FRAME_OFFSET % frame_alignment;
  frame_phase = frame_off ? frame_alignment - frame_off : 0;

  /* Round the frame offset to the specified alignment.  */

  /*  We must be careful here, since FRAME_OFFSET might be negative and
      division with a negative dividend isn't as well defined as we might
      like.  So we instead assume that ALIGNMENT is a power of two and
      use logical operations which are unambiguous.  */
  if (FRAME_GROWS_DOWNWARD)
    this_frame_offset
      = (FLOOR_ROUND (start + length - size - frame_phase,
		      (unsigned HOST_WIDE_INT) alignment)
	 + frame_phase);
  else
    this_frame_offset
      = (CEIL_ROUND (start - frame_phase,
		     (unsigned HOST_WIDE_INT) alignment)
	 + frame_phase);

  /* See if it fits.  If this space is at the edge of the frame,
     consider extending the frame to make it fit.  Our caller relies on
     this when allocating a new slot.  */
  if (frame_offset == start && this_frame_offset < frame_offset)
    frame_offset = this_frame_offset;
  else if (this_frame_offset < start)
    return false;
  else if (start + length == frame_offset
	   && this_frame_offset + size > start + length)
    frame_offset = this_frame_offset + size;
  else if (this_frame_offset + size > start + length)
    return false;

  *poffset = this_frame_offset;
  return true;
}

/* Create a new frame_space structure describing free space in the stack
   frame beginning at START and ending at END, and chain it into the
   function's frame_space_list.  */

static void
add_frame_space (HOST_WIDE_INT start, HOST_WIDE_INT end)
{
  struct frame_space *space = ggc_alloc_frame_space ();
  space->next = crtl->frame_space_list;
  crtl->frame_space_list = space;
  space->start = start;
  space->length = end - start;
}

/* Allocate a stack slot of SIZE bytes and return a MEM rtx for it
   with machine mode MODE.

   ALIGN controls the amount of alignment for the address of the slot:
   0 means according to MODE,
   -1 means use BIGGEST_ALIGNMENT and round size to multiple of that,
   -2 means use BITS_PER_UNIT,
   positive specifies alignment boundary in bits.

   KIND has ASLK_REDUCE_ALIGN bit set if it is OK to reduce
   alignment and ASLK_RECORD_PAD bit set if we should remember
   extra space we allocated for alignment purposes.  When we are
   called from assign_stack_temp_for_type, it is not set so we don't
   track the same stack slot in two independent lists.

   We do not round to stack_boundary here.  */

rtx
assign_stack_local_1 (enum machine_mode mode, HOST_WIDE_INT size,
		      int align, int kind)
{
  rtx x, addr;
  int bigend_correction = 0;
  HOST_WIDE_INT slot_offset = 0, old_frame_offset;
  unsigned int alignment, alignment_in_bits;

  if (align == 0)
    {
      alignment = get_stack_local_alignment (NULL, mode);
      alignment /= BITS_PER_UNIT;
    }
  else if (align == -1)
    {
      alignment = BIGGEST_ALIGNMENT / BITS_PER_UNIT;
      size = CEIL_ROUND (size, alignment);
    }
  else if (align == -2)
    alignment = 1; /* BITS_PER_UNIT / BITS_PER_UNIT */
  else
    alignment = align / BITS_PER_UNIT;

  alignment_in_bits = alignment * BITS_PER_UNIT;

  /* Ignore alignment if it exceeds MAX_SUPPORTED_STACK_ALIGNMENT.  */
  if (alignment_in_bits > MAX_SUPPORTED_STACK_ALIGNMENT)
    {
      alignment_in_bits = MAX_SUPPORTED_STACK_ALIGNMENT;
      alignment = alignment_in_bits / BITS_PER_UNIT;
    }

  if (SUPPORTS_STACK_ALIGNMENT)
    {
      if (crtl->stack_alignment_estimated < alignment_in_bits)
	{
          if (!crtl->stack_realign_processed)
	    crtl->stack_alignment_estimated = alignment_in_bits;
          else
	    {
	      /* If stack is realigned and stack alignment value
		 hasn't been finalized, it is OK not to increase
		 stack_alignment_estimated.  The bigger alignment
		 requirement is recorded in stack_alignment_needed
		 below.  */
	      gcc_assert (!crtl->stack_realign_finalized);
	      if (!crtl->stack_realign_needed)
		{
		  /* It is OK to reduce the alignment as long as the
		     requested size is 0 or the estimated stack
		     alignment >= mode alignment.  */
		  gcc_assert ((kind & ASLK_REDUCE_ALIGN)
		              || size == 0
			      || (crtl->stack_alignment_estimated
				  >= GET_MODE_ALIGNMENT (mode)));
		  alignment_in_bits = crtl->stack_alignment_estimated;
		  alignment = alignment_in_bits / BITS_PER_UNIT;
		}
	    }
	}
    }

  if (crtl->stack_alignment_needed < alignment_in_bits)
    crtl->stack_alignment_needed = alignment_in_bits;
  if (crtl->max_used_stack_slot_alignment < alignment_in_bits)
    crtl->max_used_stack_slot_alignment = alignment_in_bits;

  if (mode != BLKmode || size != 0)
    {
      if (kind & ASLK_RECORD_PAD)
	{
	  struct frame_space **psp;

	  for (psp = &crtl->frame_space_list; *psp; psp = &(*psp)->next)
	    {
	      struct frame_space *space = *psp;
	      if (!try_fit_stack_local (space->start, space->length, size,
					alignment, &slot_offset))
		continue;
	      *psp = space->next;
	      if (slot_offset > space->start)
		add_frame_space (space->start, slot_offset);
	      if (slot_offset + size < space->start + space->length)
		add_frame_space (slot_offset + size,
				 space->start + space->length);
	      goto found_space;
	    }
	}
    }
  else if (!STACK_ALIGNMENT_NEEDED)
    {
      slot_offset = frame_offset;
      goto found_space;
    }

  old_frame_offset = frame_offset;

  if (FRAME_GROWS_DOWNWARD)
    {
      frame_offset -= size;
      try_fit_stack_local (frame_offset, size, size, alignment, &slot_offset);

      if (kind & ASLK_RECORD_PAD)
	{
	  if (slot_offset > frame_offset)
	    add_frame_space (frame_offset, slot_offset);
	  if (slot_offset + size < old_frame_offset)
	    add_frame_space (slot_offset + size, old_frame_offset);
	}
    }
  else
    {
      frame_offset += size;
      try_fit_stack_local (old_frame_offset, size, size, alignment, &slot_offset);

      if (kind & ASLK_RECORD_PAD)
	{
	  if (slot_offset > old_frame_offset)
	    add_frame_space (old_frame_offset, slot_offset);
	  if (slot_offset + size < frame_offset)
	    add_frame_space (slot_offset + size, frame_offset);
	}
    }

 found_space:
  /* On a big-endian machine, if we are allocating more space than we will use,
     use the least significant bytes of those that are allocated.  */
  if (BYTES_BIG_ENDIAN && mode != BLKmode && GET_MODE_SIZE (mode) < size)
    bigend_correction = size - GET_MODE_SIZE (mode);

  /* If we have already instantiated virtual registers, return the actual
     address relative to the frame pointer.  */
  if (virtuals_instantiated)
    addr = plus_constant (Pmode, frame_pointer_rtx,
			  trunc_int_for_mode
			  (slot_offset + bigend_correction
			   + STARTING_FRAME_OFFSET, Pmode));
  else
    addr = plus_constant (Pmode, virtual_stack_vars_rtx,
			  trunc_int_for_mode
			  (slot_offset + bigend_correction,
			   Pmode));

  x = gen_rtx_MEM (mode, addr);
  set_mem_align (x, alignment_in_bits);
  MEM_NOTRAP_P (x) = 1;

  stack_slot_list
    = gen_rtx_EXPR_LIST (VOIDmode, x, stack_slot_list);

  if (frame_offset_overflow (frame_offset, current_function_decl))
    frame_offset = 0;

  return x;
}

/* Wrap up assign_stack_local_1 with last parameter as false.  */

rtx
assign_stack_local (enum machine_mode mode, HOST_WIDE_INT size, int align)
{
  return assign_stack_local_1 (mode, size, align, ASLK_RECORD_PAD);
}

/* In order to evaluate some expressions, such as function calls returning
   structures in memory, we need to temporarily allocate stack locations.
   We record each allocated temporary in the following structure.

   Associated with each temporary slot is a nesting level.  When we pop up
   one level, all temporaries associated with the previous level are freed.
   Normally, all temporaries are freed after the execution of the statement
   in which they were created.  However, if we are inside a ({...}) grouping,
   the result may be in a temporary and hence must be preserved.  If the
   result could be in a temporary, we preserve it if we can determine which
   one it is in.  If we cannot determine which temporary may contain the
   result, all temporaries are preserved.  A temporary is preserved by
   pretending it was allocated at the previous nesting level.  */

struct GTY(()) temp_slot {
  /* Points to next temporary slot.  */
  struct temp_slot *next;
  /* Points to previous temporary slot.  */
  struct temp_slot *prev;
  /* The rtx to used to reference the slot.  */
  rtx slot;
  /* The size, in units, of the slot.  */
  HOST_WIDE_INT size;
  /* The type of the object in the slot, or zero if it doesn't correspond
     to a type.  We use this to determine whether a slot can be reused.
     It can be reused if objects of the type of the new slot will always
     conflict with objects of the type of the old slot.  */
  tree type;
  /* The alignment (in bits) of the slot.  */
  unsigned int align;
  /* Nonzero if this temporary is currently in use.  */
  char in_use;
  /* Nesting level at which this slot is being used.  */
  int level;
  /* The offset of the slot from the frame_pointer, including extra space
     for alignment.  This info is for combine_temp_slots.  */
  HOST_WIDE_INT base_offset;
  /* The size of the slot, including extra space for alignment.  This
     info is for combine_temp_slots.  */
  HOST_WIDE_INT full_size;
};

/* A table of addresses that represent a stack slot.  The table is a mapping
   from address RTXen to a temp slot.  */
static GTY((param_is(struct temp_slot_address_entry))) htab_t temp_slot_address_table;
static size_t n_temp_slots_in_use;

/* Entry for the above hash table.  */
struct GTY(()) temp_slot_address_entry {
  hashval_t hash;
  rtx address;
  struct temp_slot *temp_slot;
};

/* Removes temporary slot TEMP from LIST.  */

static void
cut_slot_from_list (struct temp_slot *temp, struct temp_slot **list)
{
  if (temp->next)
    temp->next->prev = temp->prev;
  if (temp->prev)
    temp->prev->next = temp->next;
  else
    *list = temp->next;

  temp->prev = temp->next = NULL;
}

/* Inserts temporary slot TEMP to LIST.  */

static void
insert_slot_to_list (struct temp_slot *temp, struct temp_slot **list)
{
  temp->next = *list;
  if (*list)
    (*list)->prev = temp;
  temp->prev = NULL;
  *list = temp;
}

/* Returns the list of used temp slots at LEVEL.  */

static struct temp_slot **
temp_slots_at_level (int level)
{
  if (level >= (int) vec_safe_length (used_temp_slots))
    vec_safe_grow_cleared (used_temp_slots, level + 1);

  return &(*used_temp_slots)[level];
}

/* Returns the maximal temporary slot level.  */

static int
max_slot_level (void)
{
  if (!used_temp_slots)
    return -1;

  return used_temp_slots->length () - 1;
}

/* Moves temporary slot TEMP to LEVEL.  */

static void
move_slot_to_level (struct temp_slot *temp, int level)
{
  cut_slot_from_list (temp, temp_slots_at_level (temp->level));
  insert_slot_to_list (temp, temp_slots_at_level (level));
  temp->level = level;
}

/* Make temporary slot TEMP available.  */

static void
make_slot_available (struct temp_slot *temp)
{
  cut_slot_from_list (temp, temp_slots_at_level (temp->level));
  insert_slot_to_list (temp, &avail_temp_slots);
  temp->in_use = 0;
  temp->level = -1;
  n_temp_slots_in_use--;
}

/* Compute the hash value for an address -> temp slot mapping.
   The value is cached on the mapping entry.  */
static hashval_t
temp_slot_address_compute_hash (struct temp_slot_address_entry *t)
{
  int do_not_record = 0;
  return hash_rtx (t->address, GET_MODE (t->address),
		   &do_not_record, NULL, false);
}

/* Return the hash value for an address -> temp slot mapping.  */
static hashval_t
temp_slot_address_hash (const void *p)
{
  const struct temp_slot_address_entry *t;
  t = (const struct temp_slot_address_entry *) p;
  return t->hash;
}

/* Compare two address -> temp slot mapping entries.  */
static int
temp_slot_address_eq (const void *p1, const void *p2)
{
  const struct temp_slot_address_entry *t1, *t2;
  t1 = (const struct temp_slot_address_entry *) p1;
  t2 = (const struct temp_slot_address_entry *) p2;
  return exp_equiv_p (t1->address, t2->address, 0, true);
}

/* Add ADDRESS as an alias of TEMP_SLOT to the addess -> temp slot mapping.  */
static void
insert_temp_slot_address (rtx address, struct temp_slot *temp_slot)
{
  void **slot;
  struct temp_slot_address_entry *t = ggc_alloc_temp_slot_address_entry ();
  t->address = address;
  t->temp_slot = temp_slot;
  t->hash = temp_slot_address_compute_hash (t);
  slot = htab_find_slot_with_hash (temp_slot_address_table, t, t->hash, INSERT);
  *slot = t;
}

/* Remove an address -> temp slot mapping entry if the temp slot is
   not in use anymore.  Callback for remove_unused_temp_slot_addresses.  */
static int
remove_unused_temp_slot_addresses_1 (void **slot, void *data ATTRIBUTE_UNUSED)
{
  const struct temp_slot_address_entry *t;
  t = (const struct temp_slot_address_entry *) *slot;
  if (! t->temp_slot->in_use)
    htab_clear_slot (temp_slot_address_table, slot);
  return 1;
}

/* Remove all mappings of addresses to unused temp slots.  */
static void
remove_unused_temp_slot_addresses (void)
{
  /* Use quicker clearing if there aren't any active temp slots.  */
  if (n_temp_slots_in_use)
    htab_traverse (temp_slot_address_table,
		   remove_unused_temp_slot_addresses_1,
		   NULL);
  else
    htab_empty (temp_slot_address_table);
}

/* Find the temp slot corresponding to the object at address X.  */

static struct temp_slot *
find_temp_slot_from_address (rtx x)
{
  struct temp_slot *p;
  struct temp_slot_address_entry tmp, *t;

  /* First try the easy way:
     See if X exists in the address -> temp slot mapping.  */
  tmp.address = x;
  tmp.temp_slot = NULL;
  tmp.hash = temp_slot_address_compute_hash (&tmp);
  t = (struct temp_slot_address_entry *)
    htab_find_with_hash (temp_slot_address_table, &tmp, tmp.hash);
  if (t)
    return t->temp_slot;

  /* If we have a sum involving a register, see if it points to a temp
     slot.  */
  if (GET_CODE (x) == PLUS && REG_P (XEXP (x, 0))
      && (p = find_temp_slot_from_address (XEXP (x, 0))) != 0)
    return p;
  else if (GET_CODE (x) == PLUS && REG_P (XEXP (x, 1))
	   && (p = find_temp_slot_from_address (XEXP (x, 1))) != 0)
    return p;

  /* Last resort: Address is a virtual stack var address.  */
  if (GET_CODE (x) == PLUS
      && XEXP (x, 0) == virtual_stack_vars_rtx
      && CONST_INT_P (XEXP (x, 1)))
    {
      int i;
      for (i = max_slot_level (); i >= 0; i--)
	for (p = *temp_slots_at_level (i); p; p = p->next)
	  {
	    if (INTVAL (XEXP (x, 1)) >= p->base_offset
		&& INTVAL (XEXP (x, 1)) < p->base_offset + p->full_size)
	      return p;
	  }
    }

  return NULL;
}

/* Allocate a temporary stack slot and record it for possible later
   reuse.

   MODE is the machine mode to be given to the returned rtx.

   SIZE is the size in units of the space required.  We do no rounding here
   since assign_stack_local will do any required rounding.

   TYPE is the type that will be used for the stack slot.  */

rtx
assign_stack_temp_for_type (enum machine_mode mode, HOST_WIDE_INT size,
			    tree type)
{
  unsigned int align;
  struct temp_slot *p, *best_p = 0, *selected = NULL, **pp;
  rtx slot;

  /* If SIZE is -1 it means that somebody tried to allocate a temporary
     of a variable size.  */
  gcc_assert (size != -1);

  align = get_stack_local_alignment (type, mode);

  /* Try to find an available, already-allocated temporary of the proper
     mode which meets the size and alignment requirements.  Choose the
     smallest one with the closest alignment.

     If assign_stack_temp is called outside of the tree->rtl expansion,
     we cannot reuse the stack slots (that may still refer to
     VIRTUAL_STACK_VARS_REGNUM).  */
  if (!virtuals_instantiated)
    {
      for (p = avail_temp_slots; p; p = p->next)
	{
	  if (p->align >= align && p->size >= size
	      && GET_MODE (p->slot) == mode
	      && objects_must_conflict_p (p->type, type)
	      && (best_p == 0 || best_p->size > p->size
		  || (best_p->size == p->size && best_p->align > p->align)))
	    {
	      if (p->align == align && p->size == size)
		{
		  selected = p;
		  cut_slot_from_list (selected, &avail_temp_slots);
		  best_p = 0;
		  break;
		}
	      best_p = p;
	    }
	}
    }

  /* Make our best, if any, the one to use.  */
  if (best_p)
    {
      selected = best_p;
      cut_slot_from_list (selected, &avail_temp_slots);

      /* If there are enough aligned bytes left over, make them into a new
	 temp_slot so that the extra bytes don't get wasted.  Do this only
	 for BLKmode slots, so that we can be sure of the alignment.  */
      if (GET_MODE (best_p->slot) == BLKmode)
	{
	  int alignment = best_p->align / BITS_PER_UNIT;
	  HOST_WIDE_INT rounded_size = CEIL_ROUND (size, alignment);

	  if (best_p->size - rounded_size >= alignment)
	    {
	      p = ggc_alloc_temp_slot ();
	      p->in_use = 0;
	      p->size = best_p->size - rounded_size;
	      p->base_offset = best_p->base_offset + rounded_size;
	      p->full_size = best_p->full_size - rounded_size;
	      p->slot = adjust_address_nv (best_p->slot, BLKmode, rounded_size);
	      p->align = best_p->align;
	      p->type = best_p->type;
	      insert_slot_to_list (p, &avail_temp_slots);

	      stack_slot_list = gen_rtx_EXPR_LIST (VOIDmode, p->slot,
						   stack_slot_list);

	      best_p->size = rounded_size;
	      best_p->full_size = rounded_size;
	    }
	}
    }

  /* If we still didn't find one, make a new temporary.  */
  if (selected == 0)
    {
      HOST_WIDE_INT frame_offset_old = frame_offset;

      p = ggc_alloc_temp_slot ();

      /* We are passing an explicit alignment request to assign_stack_local.
	 One side effect of that is assign_stack_local will not round SIZE
	 to ensure the frame offset remains suitably aligned.

	 So for requests which depended on the rounding of SIZE, we go ahead
	 and round it now.  We also make sure ALIGNMENT is at least
	 BIGGEST_ALIGNMENT.  */
      gcc_assert (mode != BLKmode || align == BIGGEST_ALIGNMENT);
      p->slot = assign_stack_local_1 (mode,
				      (mode == BLKmode
				       ? CEIL_ROUND (size,
						     (int) align
						     / BITS_PER_UNIT)
				       : size),
				      align, 0);

      p->align = align;

      /* The following slot size computation is necessary because we don't
	 know the actual size of the temporary slot until assign_stack_local
	 has performed all the frame alignment and size rounding for the
	 requested temporary.  Note that extra space added for alignment
	 can be either above or below this stack slot depending on which
	 way the frame grows.  We include the extra space if and only if it
	 is above this slot.  */
      if (FRAME_GROWS_DOWNWARD)
	p->size = frame_offset_old - frame_offset;
      else
	p->size = size;

      /* Now define the fields used by combine_temp_slots.  */
      if (FRAME_GROWS_DOWNWARD)
	{
	  p->base_offset = frame_offset;
	  p->full_size = frame_offset_old - frame_offset;
	}
      else
	{
	  p->base_offset = frame_offset_old;
	  p->full_size = frame_offset - frame_offset_old;
	}

      selected = p;
    }

  p = selected;
  p->in_use = 1;
  p->type = type;
  p->level = temp_slot_level;
  n_temp_slots_in_use++;

  pp = temp_slots_at_level (p->level);
  insert_slot_to_list (p, pp);
  insert_temp_slot_address (XEXP (p->slot, 0), p);

  /* Create a new MEM rtx to avoid clobbering MEM flags of old slots.  */
  slot = gen_rtx_MEM (mode, XEXP (p->slot, 0));
  stack_slot_list = gen_rtx_EXPR_LIST (VOIDmode, slot, stack_slot_list);

  /* If we know the alias set for the memory that will be used, use
     it.  If there's no TYPE, then we don't know anything about the
     alias set for the memory.  */
  set_mem_alias_set (slot, type ? get_alias_set (type) : 0);
  set_mem_align (slot, align);

  /* If a type is specified, set the relevant flags.  */
  if (type != 0)
    MEM_VOLATILE_P (slot) = TYPE_VOLATILE (type);
  MEM_NOTRAP_P (slot) = 1;

  return slot;
}

/* Allocate a temporary stack slot and record it for possible later
   reuse.  First two arguments are same as in preceding function.  */

rtx
assign_stack_temp (enum machine_mode mode, HOST_WIDE_INT size)
{
  return assign_stack_temp_for_type (mode, size, NULL_TREE);
}

/* Assign a temporary.
   If TYPE_OR_DECL is a decl, then we are doing it on behalf of the decl
   and so that should be used in error messages.  In either case, we
   allocate of the given type.
   MEMORY_REQUIRED is 1 if the result must be addressable stack memory;
   it is 0 if a register is OK.
   DONT_PROMOTE is 1 if we should not promote values in register
   to wider modes.  */

rtx
assign_temp (tree type_or_decl, int memory_required,
	     int dont_promote ATTRIBUTE_UNUSED)
{
  tree type, decl;
  enum machine_mode mode;
#ifdef PROMOTE_MODE
  int unsignedp;
#endif

  if (DECL_P (type_or_decl))
    decl = type_or_decl, type = TREE_TYPE (decl);
  else
    decl = NULL, type = type_or_decl;

  mode = TYPE_MODE (type);
#ifdef PROMOTE_MODE
  unsignedp = TYPE_UNSIGNED (type);
#endif

  if (mode == BLKmode || memory_required)
    {
      HOST_WIDE_INT size = int_size_in_bytes (type);
      rtx tmp;

      /* Zero sized arrays are GNU C extension.  Set size to 1 to avoid
	 problems with allocating the stack space.  */
      if (size == 0)
	size = 1;

      /* Unfortunately, we don't yet know how to allocate variable-sized
	 temporaries.  However, sometimes we can find a fixed upper limit on
	 the size, so try that instead.  */
      else if (size == -1)
	size = max_int_size_in_bytes (type);

      /* The size of the temporary may be too large to fit into an integer.  */
      /* ??? Not sure this should happen except for user silliness, so limit
	 this to things that aren't compiler-generated temporaries.  The
	 rest of the time we'll die in assign_stack_temp_for_type.  */
      if (decl && size == -1
	  && TREE_CODE (TYPE_SIZE_UNIT (type)) == INTEGER_CST)
	{
	  error ("size of variable %q+D is too large", decl);
	  size = 1;
	}

      tmp = assign_stack_temp_for_type (mode, size, type);
      return tmp;
    }

#ifdef PROMOTE_MODE
  if (! dont_promote)
    mode = promote_mode (type, mode, &unsignedp);
#endif

  return gen_reg_rtx (mode);
}

/* Combine temporary stack slots which are adjacent on the stack.

   This allows for better use of already allocated stack space.  This is only
   done for BLKmode slots because we can be sure that we won't have alignment
   problems in this case.  */

static void
combine_temp_slots (void)
{
  struct temp_slot *p, *q, *next, *next_q;
  int num_slots;

  /* We can't combine slots, because the information about which slot
     is in which alias set will be lost.  */
  if (flag_strict_aliasing)
    return;

  /* If there are a lot of temp slots, don't do anything unless
     high levels of optimization.  */
  if (! flag_expensive_optimizations)
    for (p = avail_temp_slots, num_slots = 0; p; p = p->next, num_slots++)
      if (num_slots > 100 || (num_slots > 10 && optimize == 0))
	return;

  for (p = avail_temp_slots; p; p = next)
    {
      int delete_p = 0;

      next = p->next;

      if (GET_MODE (p->slot) != BLKmode)
	continue;

      for (q = p->next; q; q = next_q)
	{
       	  int delete_q = 0;

	  next_q = q->next;

	  if (GET_MODE (q->slot) != BLKmode)
	    continue;

	  if (p->base_offset + p->full_size == q->base_offset)
	    {
	      /* Q comes after P; combine Q into P.  */
	      p->size += q->size;
	      p->full_size += q->full_size;
	      delete_q = 1;
	    }
	  else if (q->base_offset + q->full_size == p->base_offset)
	    {
	      /* P comes after Q; combine P into Q.  */
	      q->size += p->size;
	      q->full_size += p->full_size;
	      delete_p = 1;
	      break;
	    }
	  if (delete_q)
	    cut_slot_from_list (q, &avail_temp_slots);
	}

      /* Either delete P or advance past it.  */
      if (delete_p)
	cut_slot_from_list (p, &avail_temp_slots);
    }
}

/* Indicate that NEW_RTX is an alternate way of referring to the temp
   slot that previously was known by OLD_RTX.  */

void
update_temp_slot_address (rtx old_rtx, rtx new_rtx)
{
  struct temp_slot *p;

  if (rtx_equal_p (old_rtx, new_rtx))
    return;

  p = find_temp_slot_from_address (old_rtx);

  /* If we didn't find one, see if both OLD_RTX is a PLUS.  If so, and
     NEW_RTX is a register, see if one operand of the PLUS is a
     temporary location.  If so, NEW_RTX points into it.  Otherwise,
     if both OLD_RTX and NEW_RTX are a PLUS and if there is a register
     in common between them.  If so, try a recursive call on those
     values.  */
  if (p == 0)
    {
      if (GET_CODE (old_rtx) != PLUS)
	return;

      if (REG_P (new_rtx))
	{
	  update_temp_slot_address (XEXP (old_rtx, 0), new_rtx);
	  update_temp_slot_address (XEXP (old_rtx, 1), new_rtx);
	  return;
	}
      else if (GET_CODE (new_rtx) != PLUS)
	return;

      if (rtx_equal_p (XEXP (old_rtx, 0), XEXP (new_rtx, 0)))
	update_temp_slot_address (XEXP (old_rtx, 1), XEXP (new_rtx, 1));
      else if (rtx_equal_p (XEXP (old_rtx, 1), XEXP (new_rtx, 0)))
	update_temp_slot_address (XEXP (old_rtx, 0), XEXP (new_rtx, 1));
      else if (rtx_equal_p (XEXP (old_rtx, 0), XEXP (new_rtx, 1)))
	update_temp_slot_address (XEXP (old_rtx, 1), XEXP (new_rtx, 0));
      else if (rtx_equal_p (XEXP (old_rtx, 1), XEXP (new_rtx, 1)))
	update_temp_slot_address (XEXP (old_rtx, 0), XEXP (new_rtx, 0));

      return;
    }

  /* Otherwise add an alias for the temp's address.  */
  insert_temp_slot_address (new_rtx, p);
}

/* If X could be a reference to a temporary slot, mark that slot as
   belonging to the to one level higher than the current level.  If X
   matched one of our slots, just mark that one.  Otherwise, we can't
   easily predict which it is, so upgrade all of them.

   This is called when an ({...}) construct occurs and a statement
   returns a value in memory.  */

void
preserve_temp_slots (rtx x)
{
  struct temp_slot *p = 0, *next;

  if (x == 0)
    return;

  /* If X is a register that is being used as a pointer, see if we have
     a temporary slot we know it points to.  */
  if (REG_P (x) && REG_POINTER (x))
    p = find_temp_slot_from_address (x);

  /* If X is not in memory or is at a constant address, it cannot be in
     a temporary slot.  */
  if (p == 0 && (!MEM_P (x) || CONSTANT_P (XEXP (x, 0))))
    return;

  /* First see if we can find a match.  */
  if (p == 0)
    p = find_temp_slot_from_address (XEXP (x, 0));

  if (p != 0)
    {
      if (p->level == temp_slot_level)
	move_slot_to_level (p, temp_slot_level - 1);
      return;
    }

  /* Otherwise, preserve all non-kept slots at this level.  */
  for (p = *temp_slots_at_level (temp_slot_level); p; p = next)
    {
      next = p->next;
      move_slot_to_level (p, temp_slot_level - 1);
    }
}

/* Free all temporaries used so far.  This is normally called at the
   end of generating code for a statement.  */

void
free_temp_slots (void)
{
  struct temp_slot *p, *next;
  bool some_available = false;

  for (p = *temp_slots_at_level (temp_slot_level); p; p = next)
    {
      next = p->next;
      make_slot_available (p);
      some_available = true;
    }

  if (some_available)
    {
      remove_unused_temp_slot_addresses ();
      combine_temp_slots ();
    }
}

/* Push deeper into the nesting level for stack temporaries.  */

void
push_temp_slots (void)
{
  temp_slot_level++;
}

/* Pop a temporary nesting level.  All slots in use in the current level
   are freed.  */

void
pop_temp_slots (void)
{
  free_temp_slots ();
  temp_slot_level--;
}

/* Initialize temporary slots.  */

void
init_temp_slots (void)
{
  /* We have not allocated any temporaries yet.  */
  avail_temp_slots = 0;
  vec_alloc (used_temp_slots, 0);
  temp_slot_level = 0;
  n_temp_slots_in_use = 0;

  /* Set up the table to map addresses to temp slots.  */
  if (! temp_slot_address_table)
    temp_slot_address_table = htab_create_ggc (32,
					       temp_slot_address_hash,
					       temp_slot_address_eq,
					       NULL);
  else
    htab_empty (temp_slot_address_table);
}

/* Functions and data structures to keep track of the values hard regs
   had at the start of the function.  */

/* Private type used by get_hard_reg_initial_reg, get_hard_reg_initial_val,
   and has_hard_reg_initial_val..  */
typedef struct GTY(()) initial_value_pair {
  rtx hard_reg;
  rtx pseudo;
} initial_value_pair;
/* ???  This could be a VEC but there is currently no way to define an
   opaque VEC type.  This could be worked around by defining struct
   initial_value_pair in function.h.  */
typedef struct GTY(()) initial_value_struct {
  int num_entries;
  int max_entries;
  initial_value_pair * GTY ((length ("%h.num_entries"))) entries;
} initial_value_struct;

/* If a pseudo represents an initial hard reg (or expression), return
   it, else return NULL_RTX.  */

rtx
get_hard_reg_initial_reg (rtx reg)
{
  struct initial_value_struct *ivs = crtl->hard_reg_initial_vals;
  int i;

  if (ivs == 0)
    return NULL_RTX;

  for (i = 0; i < ivs->num_entries; i++)
    if (rtx_equal_p (ivs->entries[i].pseudo, reg))
      return ivs->entries[i].hard_reg;

  return NULL_RTX;
}

/* Make sure that there's a pseudo register of mode MODE that stores the
   initial value of hard register REGNO.  Return an rtx for such a pseudo.  */

rtx
get_hard_reg_initial_val (enum machine_mode mode, unsigned int regno)
{
  struct initial_value_struct *ivs;
  rtx rv;

  rv = has_hard_reg_initial_val (mode, regno);
  if (rv)
    return rv;

  ivs = crtl->hard_reg_initial_vals;
  if (ivs == 0)
    {
      ivs = ggc_alloc_initial_value_struct ();
      ivs->num_entries = 0;
      ivs->max_entries = 5;
      ivs->entries = ggc_alloc_vec_initial_value_pair (5);
      crtl->hard_reg_initial_vals = ivs;
    }

  if (ivs->num_entries >= ivs->max_entries)
    {
      ivs->max_entries += 5;
      ivs->entries = GGC_RESIZEVEC (initial_value_pair, ivs->entries,
				    ivs->max_entries);
    }

  ivs->entries[ivs->num_entries].hard_reg = gen_rtx_REG (mode, regno);
  ivs->entries[ivs->num_entries].pseudo = gen_reg_rtx (mode);

  return ivs->entries[ivs->num_entries++].pseudo;
}

/* See if get_hard_reg_initial_val has been used to create a pseudo
   for the initial value of hard register REGNO in mode MODE.  Return
   the associated pseudo if so, otherwise return NULL.  */

rtx
has_hard_reg_initial_val (enum machine_mode mode, unsigned int regno)
{
  struct initial_value_struct *ivs;
  int i;

  ivs = crtl->hard_reg_initial_vals;
  if (ivs != 0)
    for (i = 0; i < ivs->num_entries; i++)
      if (GET_MODE (ivs->entries[i].hard_reg) == mode
	  && REGNO (ivs->entries[i].hard_reg) == regno)
	return ivs->entries[i].pseudo;

  return NULL_RTX;
}

unsigned int
emit_initial_value_sets (void)
{
  struct initial_value_struct *ivs = crtl->hard_reg_initial_vals;
  int i;
  rtx seq;

  if (ivs == 0)
    return 0;

  start_sequence ();
  for (i = 0; i < ivs->num_entries; i++)
    emit_move_insn (ivs->entries[i].pseudo, ivs->entries[i].hard_reg);
  seq = get_insns ();
  end_sequence ();

  emit_insn_at_entry (seq);
  return 0;
}

/* Return the hardreg-pseudoreg initial values pair entry I and
   TRUE if I is a valid entry, or FALSE if I is not a valid entry.  */
bool
initial_value_entry (int i, rtx *hreg, rtx *preg)
{
  struct initial_value_struct *ivs = crtl->hard_reg_initial_vals;
  if (!ivs || i >= ivs->num_entries)
    return false;

  *hreg = ivs->entries[i].hard_reg;
  *preg = ivs->entries[i].pseudo;
  return true;
}

/* These routines are responsible for converting virtual register references
   to the actual hard register references once RTL generation is complete.

   The following four variables are used for communication between the
   routines.  They contain the offsets of the virtual registers from their
   respective hard registers.  */

static int in_arg_offset;
static int var_offset;
static int dynamic_offset;
static int out_arg_offset;
static int cfa_offset;

/* In most machines, the stack pointer register is equivalent to the bottom
   of the stack.  */

#ifndef STACK_POINTER_OFFSET
#define STACK_POINTER_OFFSET	0
#endif

/* If not defined, pick an appropriate default for the offset of dynamically
   allocated memory depending on the value of ACCUMULATE_OUTGOING_ARGS,
   REG_PARM_STACK_SPACE, and OUTGOING_REG_PARM_STACK_SPACE.  */

#ifndef STACK_DYNAMIC_OFFSET

/* The bottom of the stack points to the actual arguments.  If
   REG_PARM_STACK_SPACE is defined, this includes the space for the register
   parameters.  However, if OUTGOING_REG_PARM_STACK space is not defined,
   stack space for register parameters is not pushed by the caller, but
   rather part of the fixed stack areas and hence not included in
   `crtl->outgoing_args_size'.  Nevertheless, we must allow
   for it when allocating stack dynamic objects.  */

#if defined(REG_PARM_STACK_SPACE)
#define STACK_DYNAMIC_OFFSET(FNDECL)	\
((ACCUMULATE_OUTGOING_ARGS						      \
  ? (crtl->outgoing_args_size				      \
     + (OUTGOING_REG_PARM_STACK_SPACE ((!(FNDECL) ? NULL_TREE : TREE_TYPE (FNDECL))) ? 0 \
					       : REG_PARM_STACK_SPACE (FNDECL))) \
  : 0) + (STACK_POINTER_OFFSET))
#else
#define STACK_DYNAMIC_OFFSET(FNDECL)	\
((ACCUMULATE_OUTGOING_ARGS ? crtl->outgoing_args_size : 0)	      \
 + (STACK_POINTER_OFFSET))
#endif
#endif


/* Given a piece of RTX and a pointer to a HOST_WIDE_INT, if the RTX
   is a virtual register, return the equivalent hard register and set the
   offset indirectly through the pointer.  Otherwise, return 0.  */

static rtx
instantiate_new_reg (rtx x, HOST_WIDE_INT *poffset)
{
  rtx new_rtx;
  HOST_WIDE_INT offset;

  if (x == virtual_incoming_args_rtx)
    {
      if (stack_realign_drap)
        {
	  /* Replace virtual_incoming_args_rtx with internal arg
	     pointer if DRAP is used to realign stack.  */
          new_rtx = crtl->args.internal_arg_pointer;
          offset = 0;
        }
      else
        new_rtx = arg_pointer_rtx, offset = in_arg_offset;
    }
  else if (x == virtual_stack_vars_rtx)
    new_rtx = frame_pointer_rtx, offset = var_offset;
  else if (x == virtual_stack_dynamic_rtx)
    new_rtx = stack_pointer_rtx, offset = dynamic_offset;
  else if (x == virtual_outgoing_args_rtx)
    new_rtx = stack_pointer_rtx, offset = out_arg_offset;
  else if (x == virtual_cfa_rtx)
    {
#ifdef FRAME_POINTER_CFA_OFFSET
      new_rtx = frame_pointer_rtx;
#else
      new_rtx = arg_pointer_rtx;
#endif
      offset = cfa_offset;
    }
  else if (x == virtual_preferred_stack_boundary_rtx)
    {
      new_rtx = GEN_INT (crtl->preferred_stack_boundary / BITS_PER_UNIT);
      offset = 0;
    }
  else
    return NULL_RTX;

  *poffset = offset;
  return new_rtx;
}

/* A subroutine of instantiate_virtual_regs, called via for_each_rtx.
   Instantiate any virtual registers present inside of *LOC.  The expression
   is simplified, as much as possible, but is not to be considered "valid"
   in any sense implied by the target.  If any change is made, set CHANGED
   to true.  */

static int
instantiate_virtual_regs_in_rtx (rtx *loc, void *data)
{
  HOST_WIDE_INT offset;
  bool *changed = (bool *) data;
  rtx x, new_rtx;

  x = *loc;
  if (x == 0)
    return 0;

  switch (GET_CODE (x))
    {
    case REG:
      new_rtx = instantiate_new_reg (x, &offset);
      if (new_rtx)
	{
	  *loc = plus_constant (GET_MODE (x), new_rtx, offset);
	  if (changed)
	    *changed = true;
	}
      return -1;

    case PLUS:
      new_rtx = instantiate_new_reg (XEXP (x, 0), &offset);
      if (new_rtx)
	{
	  new_rtx = plus_constant (GET_MODE (x), new_rtx, offset);
	  *loc = simplify_gen_binary (PLUS, GET_MODE (x), new_rtx, XEXP (x, 1));
	  if (changed)
	    *changed = true;
	  return -1;
	}

      /* FIXME -- from old code */
	  /* If we have (plus (subreg (virtual-reg)) (const_int)), we know
	     we can commute the PLUS and SUBREG because pointers into the
	     frame are well-behaved.  */
      break;

    default:
      break;
    }

  return 0;
}

/* A subroutine of instantiate_virtual_regs_in_insn.  Return true if X
   matches the predicate for insn CODE operand OPERAND.  */

static int
safe_insn_predicate (int code, int operand, rtx x)
{
  return code < 0 || insn_operand_matches ((enum insn_code) code, operand, x);
}

/* A subroutine of instantiate_virtual_regs.  Instantiate any virtual
   registers present inside of insn.  The result will be a valid insn.  */

static void
instantiate_virtual_regs_in_insn (rtx insn)
{
  HOST_WIDE_INT offset;
  int insn_code, i;
  bool any_change = false;
  rtx set, new_rtx, x, seq;

  /* There are some special cases to be handled first.  */
  set = single_set (insn);
  if (set)
    {
      /* We're allowed to assign to a virtual register.  This is interpreted
	 to mean that the underlying register gets assigned the inverse
	 transformation.  This is used, for example, in the handling of
	 non-local gotos.  */
      new_rtx = instantiate_new_reg (SET_DEST (set), &offset);
      if (new_rtx)
	{
	  start_sequence ();

	  for_each_rtx (&SET_SRC (set), instantiate_virtual_regs_in_rtx, NULL);
	  x = simplify_gen_binary (PLUS, GET_MODE (new_rtx), SET_SRC (set),
				   GEN_INT (-offset));
	  x = force_operand (x, new_rtx);
	  if (x != new_rtx)
	    emit_move_insn (new_rtx, x);

	  seq = get_insns ();
	  end_sequence ();

	  emit_insn_before (seq, insn);
	  delete_insn (insn);
	  return;
	}

      /* Handle a straight copy from a virtual register by generating a
	 new add insn.  The difference between this and falling through
	 to the generic case is avoiding a new pseudo and eliminating a
	 move insn in the initial rtl stream.  */
      new_rtx = instantiate_new_reg (SET_SRC (set), &offset);
      if (new_rtx && offset != 0
	  && REG_P (SET_DEST (set))
	  && REGNO (SET_DEST (set)) > LAST_VIRTUAL_REGISTER)
	{
	  start_sequence ();

	  x = expand_simple_binop (GET_MODE (SET_DEST (set)), PLUS,
				   new_rtx, GEN_INT (offset), SET_DEST (set),
				   1, OPTAB_LIB_WIDEN);
	  if (x != SET_DEST (set))
	    emit_move_insn (SET_DEST (set), x);

	  seq = get_insns ();
	  end_sequence ();

	  emit_insn_before (seq, insn);
	  delete_insn (insn);
	  return;
	}

      extract_insn (insn);
      insn_code = INSN_CODE (insn);

      /* Handle a plus involving a virtual register by determining if the
	 operands remain valid if they're modified in place.  */
      if (GET_CODE (SET_SRC (set)) == PLUS
	  && recog_data.n_operands >= 3
	  && recog_data.operand_loc[1] == &XEXP (SET_SRC (set), 0)
	  && recog_data.operand_loc[2] == &XEXP (SET_SRC (set), 1)
	  && CONST_INT_P (recog_data.operand[2])
	  && (new_rtx = instantiate_new_reg (recog_data.operand[1], &offset)))
	{
	  offset += INTVAL (recog_data.operand[2]);

	  /* If the sum is zero, then replace with a plain move.  */
	  if (offset == 0
	      && REG_P (SET_DEST (set))
	      && REGNO (SET_DEST (set)) > LAST_VIRTUAL_REGISTER)
	    {
	      start_sequence ();
	      emit_move_insn (SET_DEST (set), new_rtx);
	      seq = get_insns ();
	      end_sequence ();

	      emit_insn_before (seq, insn);
	      delete_insn (insn);
	      return;
	    }

	  x = gen_int_mode (offset, recog_data.operand_mode[2]);

	  /* Using validate_change and apply_change_group here leaves
	     recog_data in an invalid state.  Since we know exactly what
	     we want to check, do those two by hand.  */
	  if (safe_insn_predicate (insn_code, 1, new_rtx)
	      && safe_insn_predicate (insn_code, 2, x))
	    {
	      *recog_data.operand_loc[1] = recog_data.operand[1] = new_rtx;
	      *recog_data.operand_loc[2] = recog_data.operand[2] = x;
	      any_change = true;

	      /* Fall through into the regular operand fixup loop in
		 order to take care of operands other than 1 and 2.  */
	    }
	}
    }
  else
    {
      extract_insn (insn);
      insn_code = INSN_CODE (insn);
    }

  /* In the general case, we expect virtual registers to appear only in
     operands, and then only as either bare registers or inside memories.  */
  for (i = 0; i < recog_data.n_operands; ++i)
    {
      x = recog_data.operand[i];
      switch (GET_CODE (x))
	{
	case PLUS:
	  for_each_rtx (&x, instantiate_virtual_regs_in_rtx, NULL);
	  break;

	case MEM:
	  {
	    rtx addr = XEXP (x, 0);
	    bool changed = false;

	    for_each_rtx (&addr, instantiate_virtual_regs_in_rtx, &changed);
	    if (!changed)
	      continue;

	    start_sequence ();
	    x = replace_equiv_address (x, addr);
	    /* It may happen that the address with the virtual reg
	       was valid (e.g. based on the virtual stack reg, which might
	       be acceptable to the predicates with all offsets), whereas
	       the address now isn't anymore, for instance when the address
	       is still offsetted, but the base reg isn't virtual-stack-reg
	       anymore.  Below we would do a force_reg on the whole operand,
	       but this insn might actually only accept memory.  Hence,
	       before doing that last resort, try to reload the address into
	       a register, so this operand stays a MEM.  */
	    if (!safe_insn_predicate (insn_code, i, x))
	      {
		addr = force_reg (GET_MODE (addr), addr);
		x = replace_equiv_address (x, addr);
	      }
	    seq = get_insns ();
	    end_sequence ();
	    if (seq)
	      emit_insn_before (seq, insn);
	  }
	  break;

	case REG:
	  new_rtx = instantiate_new_reg (x, &offset);
	  if (new_rtx == NULL)
	    continue;
	  if (offset == 0)
	    x = new_rtx;
	  else
	    {
	      start_sequence ();

	      /* Careful, special mode predicates may have stuff in
		 insn_data[insn_code].operand[i].mode that isn't useful
		 to us for computing a new value.  */
	      /* ??? Recognize address_operand and/or "p" constraints
		 to see if (plus new offset) is a valid before we put
		 this through expand_simple_binop.  */
	      x = expand_simple_binop (GET_MODE (x), PLUS, new_rtx,
				       GEN_INT (offset), NULL_RTX,
				       1, OPTAB_LIB_WIDEN);
	      seq = get_insns ();
	      end_sequence ();
	      emit_insn_before (seq, insn);
	    }
	  break;

	case SUBREG:
	  new_rtx = instantiate_new_reg (SUBREG_REG (x), &offset);
	  if (new_rtx == NULL)
	    continue;
	  if (offset != 0)
	    {
	      start_sequence ();
	      new_rtx = expand_simple_binop (GET_MODE (new_rtx), PLUS, new_rtx,
					 GEN_INT (offset), NULL_RTX,
					 1, OPTAB_LIB_WIDEN);
	      seq = get_insns ();
	      end_sequence ();
	      emit_insn_before (seq, insn);
	    }
	  x = simplify_gen_subreg (recog_data.operand_mode[i], new_rtx,
				   GET_MODE (new_rtx), SUBREG_BYTE (x));
	  gcc_assert (x);
	  break;

	default:
	  continue;
	}

      /* At this point, X contains the new value for the operand.
	 Validate the new value vs the insn predicate.  Note that
	 asm insns will have insn_code -1 here.  */
      if (!safe_insn_predicate (insn_code, i, x))
	{
	  start_sequence ();
	  if (REG_P (x))
	    {
	      gcc_assert (REGNO (x) <= LAST_VIRTUAL_REGISTER);
	      x = copy_to_reg (x);
	    }
	  else
	    x = force_reg (insn_data[insn_code].operand[i].mode, x);
	  seq = get_insns ();
	  end_sequence ();
	  if (seq)
	    emit_insn_before (seq, insn);
	}

      *recog_data.operand_loc[i] = recog_data.operand[i] = x;
      any_change = true;
    }

  if (any_change)
    {
      /* Propagate operand changes into the duplicates.  */
      for (i = 0; i < recog_data.n_dups; ++i)
	*recog_data.dup_loc[i]
	  = copy_rtx (recog_data.operand[(unsigned)recog_data.dup_num[i]]);

      /* Force re-recognition of the instruction for validation.  */
      INSN_CODE (insn) = -1;
    }

  if (asm_noperands (PATTERN (insn)) >= 0)
    {
      if (!check_asm_operands (PATTERN (insn)))
	{
	  error_for_asm (insn, "impossible constraint in %<asm%>");
	  /* For asm goto, instead of fixing up all the edges
	     just clear the template and clear input operands
	     (asm goto doesn't have any output operands).  */
	  if (JUMP_P (insn))
	    {
	      rtx asm_op = extract_asm_operands (PATTERN (insn));
	      ASM_OPERANDS_TEMPLATE (asm_op) = ggc_strdup ("");
	      ASM_OPERANDS_INPUT_VEC (asm_op) = rtvec_alloc (0);
	      ASM_OPERANDS_INPUT_CONSTRAINT_VEC (asm_op) = rtvec_alloc (0);
	    }
	  else
	    delete_insn (insn);
	}
    }
  else
    {
      if (recog_memoized (insn) < 0)
	fatal_insn_not_found (insn);
    }
}

/* Subroutine of instantiate_decls.  Given RTL representing a decl,
   do any instantiation required.  */

void
instantiate_decl_rtl (rtx x)
{
  rtx addr;

  if (x == 0)
    return;

  /* If this is a CONCAT, recurse for the pieces.  */
  if (GET_CODE (x) == CONCAT)
    {
      instantiate_decl_rtl (XEXP (x, 0));
      instantiate_decl_rtl (XEXP (x, 1));
      return;
    }

  /* If this is not a MEM, no need to do anything.  Similarly if the
     address is a constant or a register that is not a virtual register.  */
  if (!MEM_P (x))
    return;

  addr = XEXP (x, 0);
  if (CONSTANT_P (addr)
      || (REG_P (addr)
	  && (REGNO (addr) < FIRST_VIRTUAL_REGISTER
	      || REGNO (addr) > LAST_VIRTUAL_REGISTER)))
    return;

  for_each_rtx (&XEXP (x, 0), instantiate_virtual_regs_in_rtx, NULL);
}

/* Helper for instantiate_decls called via walk_tree: Process all decls
   in the given DECL_VALUE_EXPR.  */

static tree
instantiate_expr (tree *tp, int *walk_subtrees, void *data ATTRIBUTE_UNUSED)
{
  tree t = *tp;
  if (! EXPR_P (t))
    {
      *walk_subtrees = 0;
      if (DECL_P (t))
	{
	  if (DECL_RTL_SET_P (t))
	    instantiate_decl_rtl (DECL_RTL (t));
	  if (TREE_CODE (t) == PARM_DECL && DECL_NAMELESS (t)
	      && DECL_INCOMING_RTL (t))
	    instantiate_decl_rtl (DECL_INCOMING_RTL (t));
	  if ((TREE_CODE (t) == VAR_DECL
	       || TREE_CODE (t) == RESULT_DECL)
	      && DECL_HAS_VALUE_EXPR_P (t))
	    {
	      tree v = DECL_VALUE_EXPR (t);
	      walk_tree (&v, instantiate_expr, NULL, NULL);
	    }
	}
    }
  return NULL;
}

/* Subroutine of instantiate_decls: Process all decls in the given
   BLOCK node and all its subblocks.  */

static void
instantiate_decls_1 (tree let)
{
  tree t;

  for (t = BLOCK_VARS (let); t; t = DECL_CHAIN (t))
    {
      if (DECL_RTL_SET_P (t))
	instantiate_decl_rtl (DECL_RTL (t));
      if (TREE_CODE (t) == VAR_DECL && DECL_HAS_VALUE_EXPR_P (t))
	{
	  tree v = DECL_VALUE_EXPR (t);
	  walk_tree (&v, instantiate_expr, NULL, NULL);
	}
    }

  /* Process all subblocks.  */
  for (t = BLOCK_SUBBLOCKS (let); t; t = BLOCK_CHAIN (t))
    instantiate_decls_1 (t);
}

/* Scan all decls in FNDECL (both variables and parameters) and instantiate
   all virtual registers in their DECL_RTL's.  */

static void
instantiate_decls (tree fndecl)
{
  tree decl;
  unsigned ix;

  /* Process all parameters of the function.  */
  for (decl = DECL_ARGUMENTS (fndecl); decl; decl = DECL_CHAIN (decl))
    {
      instantiate_decl_rtl (DECL_RTL (decl));
      instantiate_decl_rtl (DECL_INCOMING_RTL (decl));
      if (DECL_HAS_VALUE_EXPR_P (decl))
	{
	  tree v = DECL_VALUE_EXPR (decl);
	  walk_tree (&v, instantiate_expr, NULL, NULL);
	}
    }

  if ((decl = DECL_RESULT (fndecl))
      && TREE_CODE (decl) == RESULT_DECL)
    {
      if (DECL_RTL_SET_P (decl))
	instantiate_decl_rtl (DECL_RTL (decl));
      if (DECL_HAS_VALUE_EXPR_P (decl))
	{
	  tree v = DECL_VALUE_EXPR (decl);
	  walk_tree (&v, instantiate_expr, NULL, NULL);
	}
    }

  /* Now process all variables defined in the function or its subblocks.  */
  instantiate_decls_1 (DECL_INITIAL (fndecl));

  FOR_EACH_LOCAL_DECL (cfun, ix, decl)
    if (DECL_RTL_SET_P (decl))
      instantiate_decl_rtl (DECL_RTL (decl));
  vec_free (cfun->local_decls);
}

/* Pass through the INSNS of function FNDECL and convert virtual register
   references to hard register references.  */

static unsigned int
instantiate_virtual_regs (void)
{
  rtx insn;

  /* Compute the offsets to use for this function.  */
  in_arg_offset = FIRST_PARM_OFFSET (current_function_decl);
  var_offset = STARTING_FRAME_OFFSET;
  dynamic_offset = STACK_DYNAMIC_OFFSET (current_function_decl);
  out_arg_offset = STACK_POINTER_OFFSET;
#ifdef FRAME_POINTER_CFA_OFFSET
  cfa_offset = FRAME_POINTER_CFA_OFFSET (current_function_decl);
#else
  cfa_offset = ARG_POINTER_CFA_OFFSET (current_function_decl);
#endif

  /* Initialize recognition, indicating that volatile is OK.  */
  init_recog ();

  /* Scan through all the insns, instantiating every virtual register still
     present.  */
  for (insn = get_insns (); insn; insn = NEXT_INSN (insn))
    if (INSN_P (insn))
      {
	/* These patterns in the instruction stream can never be recognized.
	   Fortunately, they shouldn't contain virtual registers either.  */
        if (GET_CODE (PATTERN (insn)) == USE
	    || GET_CODE (PATTERN (insn)) == CLOBBER
	    || GET_CODE (PATTERN (insn)) == ASM_INPUT)
	  continue;
	else if (DEBUG_INSN_P (insn))
	  for_each_rtx (&INSN_VAR_LOCATION (insn),
			instantiate_virtual_regs_in_rtx, NULL);
	else
	  instantiate_virtual_regs_in_insn (insn);

	if (INSN_DELETED_P (insn))
	  continue;

	for_each_rtx (&REG_NOTES (insn), instantiate_virtual_regs_in_rtx, NULL);

	/* Instantiate any virtual registers in CALL_INSN_FUNCTION_USAGE.  */
	if (CALL_P (insn))
	  for_each_rtx (&CALL_INSN_FUNCTION_USAGE (insn),
			instantiate_virtual_regs_in_rtx, NULL);
      }

  /* Instantiate the virtual registers in the DECLs for debugging purposes.  */
  instantiate_decls (current_function_decl);

  targetm.instantiate_decls ();

  /* Indicate that, from now on, assign_stack_local should use
     frame_pointer_rtx.  */
  virtuals_instantiated = 1;

  return 0;
}

struct rtl_opt_pass pass_instantiate_virtual_regs =
{
 {
  RTL_PASS,
  "vregs",                              /* name */
  OPTGROUP_NONE,                        /* optinfo_flags */
  NULL,                                 /* gate */
  instantiate_virtual_regs,             /* execute */
  NULL,                                 /* sub */
  NULL,                                 /* next */
  0,                                    /* static_pass_number */
  TV_NONE,                              /* tv_id */
  0,                                    /* properties_required */
  0,                                    /* properties_provided */
  0,                                    /* properties_destroyed */
  0,                                    /* todo_flags_start */
  0                                     /* todo_flags_finish */
 }
};


/* Return 1 if EXP is an aggregate type (or a value with aggregate type).
   This means a type for which function calls must pass an address to the
   function or get an address back from the function.
   EXP may be a type node or an expression (whose type is tested).  */

int
aggregate_value_p (const_tree exp, const_tree fntype)
{
  const_tree type = (TYPE_P (exp)) ? exp : TREE_TYPE (exp);
  int i, regno, nregs;
  rtx reg, bnd;

  if (fntype)
    switch (TREE_CODE (fntype))
      {
      case CALL_EXPR:
	{
	  tree fndecl = get_callee_fndecl (fntype);
	  fntype = (fndecl
		    ? TREE_TYPE (fndecl)
		    : TREE_TYPE (TREE_TYPE (CALL_EXPR_FN (fntype))));
	}
	break;
      case FUNCTION_DECL:
	fntype = TREE_TYPE (fntype);
	break;
      case FUNCTION_TYPE:
      case METHOD_TYPE:
        break;
      case IDENTIFIER_NODE:
	fntype = NULL_TREE;
	break;
      default:
	/* We don't expect other tree types here.  */
	gcc_unreachable ();
      }

  if (VOID_TYPE_P (type))
    return 0;

  /* If a record should be passed the same as its first (and only) member
     don't pass it as an aggregate.  */
  if (TREE_CODE (type) == RECORD_TYPE && TYPE_TRANSPARENT_AGGR (type))
    return aggregate_value_p (first_field (type), fntype);

  /* If the front end has decided that this needs to be passed by
     reference, do so.  */
  if ((TREE_CODE (exp) == PARM_DECL || TREE_CODE (exp) == RESULT_DECL)
      && DECL_BY_REFERENCE (exp))
    return 1;

  /* Function types that are TREE_ADDRESSABLE force return in memory.  */
  if (fntype && TREE_ADDRESSABLE (fntype))
    return 1;

  /* Types that are TREE_ADDRESSABLE must be constructed in memory,
     and thus can't be returned in registers.  */
  if (TREE_ADDRESSABLE (type))
    return 1;

  if (flag_pcc_struct_return && AGGREGATE_TYPE_P (type))
    return 1;

  if (targetm.calls.return_in_memory (type, fntype))
    return 1;

  /* Make sure we have suitable call-clobbered regs to return
     the value in; if not, we must return it in memory.  */
  reg = hard_function_value (type, 0, fntype, 0);

  /* Do not care about returned bounds here.  */
  mpx_split_slot (reg, &reg, &bnd);

  /* If we have something other than a REG (e.g. a PARALLEL), then assume
     it is OK.  */
  if (!REG_P (reg))
    return 0;

  regno = REGNO (reg);
  nregs = hard_regno_nregs[regno][TYPE_MODE (type)];
  for (i = 0; i < nregs; i++)
    if (! call_used_regs[regno + i])
      return 1;

  return 0;
}

/* Return true if we should assign DECL a pseudo register; false if it
   should live on the local stack.  */

bool
use_register_for_decl (const_tree decl)
{
  if (!targetm.calls.allocate_stack_slots_for_args())
    return true;

  /* Honor volatile.  */
  if (TREE_SIDE_EFFECTS (decl))
    return false;

  /* Honor addressability.  */
  if (TREE_ADDRESSABLE (decl))
    return false;

  /* Decl is implicitly addressible by bound stores and loads
     if it is an aggregate holding bounds.  */
  if (flag_mpx && TREE_TYPE (decl)
      && !BOUNDED_TYPE_P (TREE_TYPE (decl))
      && mpx_type_has_pointer (TREE_TYPE (decl)))
    return false;

  /* Only register-like things go in registers.  */
  if (DECL_MODE (decl) == BLKmode)
    return false;

  /* If -ffloat-store specified, don't put explicit float variables
     into registers.  */
  /* ??? This should be checked after DECL_ARTIFICIAL, but tree-ssa
     propagates values across these stores, and it probably shouldn't.  */
  if (flag_float_store && FLOAT_TYPE_P (TREE_TYPE (decl)))
    return false;

  /* If we're not interested in tracking debugging information for
     this decl, then we can certainly put it in a register.  */
  if (DECL_IGNORED_P (decl))
    return true;

  if (optimize)
    return true;

  if (!DECL_REGISTER (decl))
    return false;

  switch (TREE_CODE (TREE_TYPE (decl)))
    {
    case RECORD_TYPE:
    case UNION_TYPE:
    case QUAL_UNION_TYPE:
      /* When not optimizing, disregard register keyword for variables with
	 types containing methods, otherwise the methods won't be callable
	 from the debugger.  */
      if (TYPE_METHODS (TREE_TYPE (decl)))
	return false;
      break;
    default:
      break;
    }

  return true;
}

/* Return true if TYPE should be passed by invisible reference.  */

bool
pass_by_reference (CUMULATIVE_ARGS *ca, enum machine_mode mode,
		   tree type, bool named_arg)
{
  if (type)
    {
      /* If this type contains non-trivial constructors, then it is
	 forbidden for the middle-end to create any new copies.  */
      if (TREE_ADDRESSABLE (type))
	return true;

      /* GCC post 3.4 passes *all* variable sized types by reference.  */
      if (!TYPE_SIZE (type) || TREE_CODE (TYPE_SIZE (type)) != INTEGER_CST)
	return true;

      /* If a record type should be passed the same as its first (and only)
	 member, use the type and mode of that member.  */
      if (TREE_CODE (type) == RECORD_TYPE && TYPE_TRANSPARENT_AGGR (type))
	{
	  type = TREE_TYPE (first_field (type));
	  mode = TYPE_MODE (type);
	}
    }

  return targetm.calls.pass_by_reference (pack_cumulative_args (ca), mode,
					  type, named_arg);
}

/* Return true if TYPE, which is passed by reference, should be callee
   copied instead of caller copied.  */

bool
reference_callee_copied (CUMULATIVE_ARGS *ca, enum machine_mode mode,
			 tree type, bool named_arg)
{
  if (type && TREE_ADDRESSABLE (type))
    return false;
  return targetm.calls.callee_copies (pack_cumulative_args (ca), mode, type,
				      named_arg);
}

/* Structures to communicate between the subroutines of assign_parms.
   The first holds data persistent across all parameters, the second
   is cleared out for each parameter.  */

struct assign_parm_data_all
{
  /* When INIT_CUMULATIVE_ARGS gets revamped, allocating CUMULATIVE_ARGS
     should become a job of the target or otherwise encapsulated.  */
  CUMULATIVE_ARGS args_so_far_v;
  cumulative_args_t args_so_far;
  struct args_size stack_args_size;
  tree function_result_decl;
  tree orig_fnargs;
  rtx first_conversion_insn;
  rtx last_conversion_insn;
  HOST_WIDE_INT pretend_args_size;
  HOST_WIDE_INT extra_pretend_bytes;
  int reg_parm_stack_space;
};

struct assign_parm_data_one
{
  tree nominal_type;
  tree passed_type;
  rtx entry_parm;
  rtx stack_parm;
  rtx bound_parm;
  enum machine_mode nominal_mode;
  enum machine_mode passed_mode;
  enum machine_mode promoted_mode;
  struct locate_and_pad_arg_data locate;
  int partial;
  BOOL_BITFIELD named_arg : 1;
  BOOL_BITFIELD passed_pointer : 1;
  BOOL_BITFIELD on_stack : 1;
  BOOL_BITFIELD loaded_in_reg : 1;
};

/* A subroutine of assign_parms.  Initialize ALL.  */

static void
assign_parms_initialize_all (struct assign_parm_data_all *all)
{
  tree fntype ATTRIBUTE_UNUSED;

  memset (all, 0, sizeof (*all));

  fntype = TREE_TYPE (current_function_decl);

#ifdef INIT_CUMULATIVE_INCOMING_ARGS
  INIT_CUMULATIVE_INCOMING_ARGS (all->args_so_far_v, fntype, NULL_RTX);
#else
  INIT_CUMULATIVE_ARGS (all->args_so_far_v, fntype, NULL_RTX,
			current_function_decl, -1);
#endif
  all->args_so_far = pack_cumulative_args (&all->args_so_far_v);

#ifdef REG_PARM_STACK_SPACE
  all->reg_parm_stack_space = REG_PARM_STACK_SPACE (current_function_decl);
#endif
}

/* If ARGS contains entries with complex types, split the entry into two
   entries of the component type.  Return a new list of substitutions are
   needed, else the old list.  */

static void
split_complex_args (vec<tree> *args)
{
  unsigned i;
  tree p;

  FOR_EACH_VEC_ELT (*args, i, p)
    {
      tree type = TREE_TYPE (p);
      if (TREE_CODE (type) == COMPLEX_TYPE
	  && targetm.calls.split_complex_arg (type))
	{
	  tree decl;
	  tree subtype = TREE_TYPE (type);
	  bool addressable = TREE_ADDRESSABLE (p);

	  /* Rewrite the PARM_DECL's type with its component.  */
	  p = copy_node (p);
	  TREE_TYPE (p) = subtype;
	  DECL_ARG_TYPE (p) = TREE_TYPE (DECL_ARG_TYPE (p));
	  DECL_MODE (p) = VOIDmode;
	  DECL_SIZE (p) = NULL;
	  DECL_SIZE_UNIT (p) = NULL;
	  /* If this arg must go in memory, put it in a pseudo here.
	     We can't allow it to go in memory as per normal parms,
	     because the usual place might not have the imag part
	     adjacent to the real part.  */
	  DECL_ARTIFICIAL (p) = addressable;
	  DECL_IGNORED_P (p) = addressable;
	  TREE_ADDRESSABLE (p) = 0;
	  layout_decl (p, 0);
	  (*args)[i] = p;

	  /* Build a second synthetic decl.  */
	  decl = build_decl (EXPR_LOCATION (p),
			     PARM_DECL, NULL_TREE, subtype);
	  DECL_ARG_TYPE (decl) = DECL_ARG_TYPE (p);
	  DECL_ARTIFICIAL (decl) = addressable;
	  DECL_IGNORED_P (decl) = addressable;
	  layout_decl (decl, 0);
	  args->safe_insert (++i, decl);
	}
    }
}

/* A subroutine of assign_parms.  Adjust the parameter list to incorporate
   the hidden struct return argument, and (abi willing) complex args.
   Return the new parameter list.  */

static vec<tree> 
assign_parms_augmented_arg_list (struct assign_parm_data_all *all)
{
  tree fndecl = current_function_decl;
  tree fntype = TREE_TYPE (fndecl);
  vec<tree> fnargs = vNULL;
  tree arg;

  for (arg = DECL_ARGUMENTS (fndecl); arg; arg = DECL_CHAIN (arg))
    fnargs.safe_push (arg);

  all->orig_fnargs = DECL_ARGUMENTS (fndecl);

  /* If struct value address is treated as the first argument, make it so.  */
  if (aggregate_value_p (DECL_RESULT (fndecl), fndecl)
      && ! cfun->returns_pcc_struct
      && targetm.calls.struct_value_rtx (TREE_TYPE (fndecl), 1) == 0)
    {
      tree type = build_pointer_type (TREE_TYPE (fntype));
      tree decl;

      decl = build_decl (DECL_SOURCE_LOCATION (fndecl),
			 PARM_DECL, get_identifier (".result_ptr"), type);
      DECL_ARG_TYPE (decl) = type;
      DECL_ARTIFICIAL (decl) = 1;
      DECL_NAMELESS (decl) = 1;
      TREE_CONSTANT (decl) = 1;

      DECL_CHAIN (decl) = all->orig_fnargs;
      all->orig_fnargs = decl;
      fnargs.safe_insert (0, decl);

      all->function_result_decl = decl;
    }

  /* If the target wants to split complex arguments into scalars, do so.  */
  if (targetm.calls.split_complex_arg)
    split_complex_args (&fnargs);

  return fnargs;
}

/* A subroutine of assign_parms.  Examine PARM and pull out type and mode
   data for the parameter.  Incorporate ABI specifics such as pass-by-
   reference and type promotion.  */

static void
assign_parm_find_data_types (struct assign_parm_data_all *all, tree parm,
			     struct assign_parm_data_one *data)
{
  tree nominal_type, passed_type;
  enum machine_mode nominal_mode, passed_mode, promoted_mode;
  int unsignedp;

  memset (data, 0, sizeof (*data));

  /* NAMED_ARG is a misnomer.  We really mean 'non-variadic'. */
  if (!cfun->stdarg)
    data->named_arg = 1;  /* No variadic parms.  */
  else if (DECL_CHAIN (parm)
	   && (!BOUND_TYPE_P (TREE_TYPE (DECL_CHAIN (parm)))
	       || DECL_CHAIN (DECL_CHAIN (parm))))
    data->named_arg = 1;  /* Not the last non-variadic parm. */
  else if (targetm.calls.strict_argument_naming (all->args_so_far))
    data->named_arg = 1;  /* Only variadic ones are unnamed.  */
  else
    data->named_arg = 0;  /* Treat as variadic.  */

  nominal_type = TREE_TYPE (parm);
  passed_type = DECL_ARG_TYPE (parm);

  /* Look out for errors propagating this far.  Also, if the parameter's
     type is void then its value doesn't matter.  */
  if (TREE_TYPE (parm) == error_mark_node
      /* This can happen after weird syntax errors
	 or if an enum type is defined among the parms.  */
      || TREE_CODE (parm) != PARM_DECL
      || passed_type == NULL
      || VOID_TYPE_P (nominal_type))
    {
      nominal_type = passed_type = void_type_node;
      nominal_mode = passed_mode = promoted_mode = VOIDmode;
      goto egress;
    }

  /* Find mode of arg as it is passed, and mode of arg as it should be
     during execution of this function.  */
  passed_mode = TYPE_MODE (passed_type);
  nominal_mode = TYPE_MODE (nominal_type);

  /* If the parm is to be passed as a transparent union or record, use the
     type of the first field for the tests below.  We have already verified
     that the modes are the same.  */
  if ((TREE_CODE (passed_type) == UNION_TYPE
       || TREE_CODE (passed_type) == RECORD_TYPE)
      && TYPE_TRANSPARENT_AGGR (passed_type))
    passed_type = TREE_TYPE (first_field (passed_type));

  /* See if this arg was passed by invisible reference.  */
  if (pass_by_reference (&all->args_so_far_v, passed_mode,
			 passed_type, data->named_arg))
    {
      passed_type = nominal_type = build_pointer_type (passed_type);
      data->passed_pointer = true;
      passed_mode = nominal_mode = Pmode;
    }

  /* Find mode as it is passed by the ABI.  */
  unsignedp = TYPE_UNSIGNED (passed_type);
  promoted_mode = promote_function_mode (passed_type, passed_mode, &unsignedp,
				         TREE_TYPE (current_function_decl), 0);

 egress:
  data->nominal_type = nominal_type;
  data->passed_type = passed_type;
  data->nominal_mode = nominal_mode;
  data->passed_mode = passed_mode;
  data->promoted_mode = promoted_mode;
}

/* A subroutine of assign_parms.  Invoke setup_incoming_varargs.  */

static void
assign_parms_setup_varargs (struct assign_parm_data_all *all,
			    struct assign_parm_data_one *data, bool no_rtl)
{
  int varargs_pretend_bytes = 0;

  targetm.calls.setup_incoming_varargs (all->args_so_far,
					data->promoted_mode,
					data->passed_type,
					&varargs_pretend_bytes, no_rtl);

  /* If the back-end has requested extra stack space, record how much is
     needed.  Do not change pretend_args_size otherwise since it may be
     nonzero from an earlier partial argument.  */
  if (varargs_pretend_bytes > 0)
    all->pretend_args_size = varargs_pretend_bytes;
}

/* A subroutine of assign_parms.  Set DATA->ENTRY_PARM corresponding to
   the incoming location of the current parameter.  */

static void
assign_parm_find_entry_rtl (struct assign_parm_data_all *all,
			    struct assign_parm_data_one *data)
{
  HOST_WIDE_INT pretend_bytes = 0;
  rtx entry_parm, bound_parm = 0;
  bool in_regs;

  if (data->promoted_mode == VOIDmode)
    {
      data->entry_parm = data->stack_parm = const0_rtx;
      return;
    }

  entry_parm = targetm.calls.function_incoming_arg (all->args_so_far,
						    data->promoted_mode,
						    data->passed_type,
						    data->named_arg);
  mpx_split_slot (entry_parm, &entry_parm, &bound_parm);

  if (entry_parm == 0)
    data->promoted_mode = data->passed_mode;

  /* Determine parm's home in the stack, in case it arrives in the stack
     or we should pretend it did.  Compute the stack position and rtx where
     the argument arrives and its size.

     There is one complexity here:  If this was a parameter that would
     have been passed in registers, but wasn't only because it is
     __builtin_va_alist, we want locate_and_pad_parm to treat it as if
     it came in a register so that REG_PARM_STACK_SPACE isn't skipped.
     In this case, we call FUNCTION_ARG with NAMED set to 1 instead of 0
     as it was the previous time.  */
  in_regs = entry_parm != 0;
#ifdef STACK_PARMS_IN_REG_PARM_AREA
  in_regs = true;
#endif
  if (!in_regs && !data->named_arg)
    {
      if (targetm.calls.pretend_outgoing_varargs_named (all->args_so_far))
	{
	  rtx tem;
	  tem = targetm.calls.function_incoming_arg (all->args_so_far,
						     data->promoted_mode,
						     data->passed_type, true);
	  in_regs = tem != NULL;
	}
    }

  /* If this parameter was passed both in registers and in the stack, use
     the copy on the stack.  */
  if (targetm.calls.must_pass_in_stack (data->promoted_mode,
					data->passed_type))
    entry_parm = 0;

  if (entry_parm)
    {
      int partial;

      partial = targetm.calls.arg_partial_bytes (all->args_so_far,
						 data->promoted_mode,
						 data->passed_type,
						 data->named_arg);
      data->partial = partial;

      /* The caller might already have allocated stack space for the
	 register parameters.  */
      if (partial != 0 && all->reg_parm_stack_space == 0)
	{
	  /* Part of this argument is passed in registers and part
	     is passed on the stack.  Ask the prologue code to extend
	     the stack part so that we can recreate the full value.

	     PRETEND_BYTES is the size of the registers we need to store.
	     CURRENT_FUNCTION_PRETEND_ARGS_SIZE is the amount of extra
	     stack space that the prologue should allocate.

	     Internally, gcc assumes that the argument pointer is aligned
	     to STACK_BOUNDARY bits.  This is used both for alignment
	     optimizations (see init_emit) and to locate arguments that are
	     aligned to more than PARM_BOUNDARY bits.  We must preserve this
	     invariant by rounding CURRENT_FUNCTION_PRETEND_ARGS_SIZE up to
	     a stack boundary.  */

	  /* We assume at most one partial arg, and it must be the first
	     argument on the stack.  */
	  gcc_assert (!all->extra_pretend_bytes && !all->pretend_args_size);

	  pretend_bytes = partial;
	  all->pretend_args_size = CEIL_ROUND (pretend_bytes, STACK_BYTES);

	  /* We want to align relative to the actual stack pointer, so
	     don't include this in the stack size until later.  */
	  all->extra_pretend_bytes = all->pretend_args_size;
	}
    }

  locate_and_pad_parm (data->promoted_mode, data->passed_type, in_regs,
		       entry_parm ? data->partial : 0, current_function_decl,
		       &all->stack_args_size, &data->locate);

  /* Update parm_stack_boundary if this parameter is passed in the
     stack.  */
  if (!in_regs && crtl->parm_stack_boundary < data->locate.boundary)
    crtl->parm_stack_boundary = data->locate.boundary;

  /* Adjust offsets to include the pretend args.  */
  pretend_bytes = all->extra_pretend_bytes - pretend_bytes;
  data->locate.slot_offset.constant += pretend_bytes;
  data->locate.offset.constant += pretend_bytes;

  data->entry_parm = entry_parm;
  data->bound_parm = bound_parm;
}

/* A subroutine of assign_parms.  If there is actually space on the stack
   for this parm, count it in stack_args_size and return true.  */

static bool
assign_parm_is_stack_parm (struct assign_parm_data_all *all,
			   struct assign_parm_data_one *data)
{
  /* Bounds are never passed on stack.  */
  if (BOUND_TYPE_P (data->passed_type))
    return false;
  /* Trivially true if we've no incoming register.  */
  else if (data->entry_parm == NULL)
    ;
  /* Also true if we're partially in registers and partially not,
     since we've arranged to drop the entire argument on the stack.  */
  else if (data->partial != 0)
    ;
  /* Also true if the target says that it's passed in both registers
     and on the stack.  */
  else if (GET_CODE (data->entry_parm) == PARALLEL
	   && XEXP (XVECEXP (data->entry_parm, 0, 0), 0) == NULL_RTX)
    ;
  /* Also true if the target says that there's stack allocated for
     all register parameters.  */
  else if (all->reg_parm_stack_space > 0)
    ;
  /* Otherwise, no, this parameter has no ABI defined stack slot.  */
  else
    return false;

  all->stack_args_size.constant += data->locate.size.constant;
  if (data->locate.size.var)
    ADD_PARM_SIZE (all->stack_args_size, data->locate.size.var);

  return true;
}

/* A subroutine of assign_parms.  Given that this parameter is allocated
   stack space by the ABI, find it.  */

static void
assign_parm_find_stack_rtl (tree parm, struct assign_parm_data_one *data)
{
  rtx offset_rtx, stack_parm;
  unsigned int align, boundary;

  /* If we're passing this arg using a reg, make its stack home the
     aligned stack slot.  */
  if (data->entry_parm)
    offset_rtx = ARGS_SIZE_RTX (data->locate.slot_offset);
  else
    offset_rtx = ARGS_SIZE_RTX (data->locate.offset);

  stack_parm = crtl->args.internal_arg_pointer;
  if (offset_rtx != const0_rtx)
    stack_parm = gen_rtx_PLUS (Pmode, stack_parm, offset_rtx);
  stack_parm = gen_rtx_MEM (data->promoted_mode, stack_parm);

  if (!data->passed_pointer)
    {
      set_mem_attributes (stack_parm, parm, 1);
      /* set_mem_attributes could set MEM_SIZE to the passed mode's size,
	 while promoted mode's size is needed.  */
      if (data->promoted_mode != BLKmode
	  && data->promoted_mode != DECL_MODE (parm))
	{
	  set_mem_size (stack_parm, GET_MODE_SIZE (data->promoted_mode));
	  if (MEM_EXPR (stack_parm) && MEM_OFFSET_KNOWN_P (stack_parm))
	    {
	      int offset = subreg_lowpart_offset (DECL_MODE (parm),
						  data->promoted_mode);
	      if (offset)
		set_mem_offset (stack_parm, MEM_OFFSET (stack_parm) - offset);
	    }
	}
    }

  boundary = data->locate.boundary;
  align = BITS_PER_UNIT;

  /* If we're padding upward, we know that the alignment of the slot
     is TARGET_FUNCTION_ARG_BOUNDARY.  If we're using slot_offset, we're
     intentionally forcing upward padding.  Otherwise we have to come
     up with a guess at the alignment based on OFFSET_RTX.  */
  if (data->locate.where_pad != downward || data->entry_parm)
    align = boundary;
  else if (CONST_INT_P (offset_rtx))
    {
      align = INTVAL (offset_rtx) * BITS_PER_UNIT | boundary;
      align = align & -align;
    }
  set_mem_align (stack_parm, align);

  if (data->entry_parm)
    set_reg_attrs_for_parm (data->entry_parm, stack_parm);

  data->stack_parm = stack_parm;
}

/* A subroutine of assign_parms.  Adjust DATA->ENTRY_RTL such that it's
   always valid and contiguous.  */

static void
assign_parm_adjust_entry_rtl (struct assign_parm_data_one *data)
{
  rtx entry_parm = data->entry_parm;
  rtx stack_parm = data->stack_parm;

  /* If this parm was passed part in regs and part in memory, pretend it
     arrived entirely in memory by pushing the register-part onto the stack.
     In the special case of a DImode or DFmode that is split, we could put
     it together in a pseudoreg directly, but for now that's not worth
     bothering with.  */
  if (data->partial != 0)
    {
      /* Handle calls that pass values in multiple non-contiguous
	 locations.  The Irix 6 ABI has examples of this.  */
      if (GET_CODE (entry_parm) == PARALLEL)
	emit_group_store (validize_mem (stack_parm), entry_parm,
			  data->passed_type,
			  int_size_in_bytes (data->passed_type));
      else
	{
	  gcc_assert (data->partial % UNITS_PER_WORD == 0);
	  move_block_from_reg (REGNO (entry_parm), validize_mem (stack_parm),
			       data->partial / UNITS_PER_WORD);
	}

      entry_parm = stack_parm;
    }

  /* If we didn't decide this parm came in a register, by default it came
     on the stack.  */
  else if (entry_parm == NULL)
    entry_parm = stack_parm;

  /* When an argument is passed in multiple locations, we can't make use
     of this information, but we can save some copying if the whole argument
     is passed in a single register.  */
  else if (GET_CODE (entry_parm) == PARALLEL
	   && data->nominal_mode != BLKmode
	   && data->passed_mode != BLKmode)
    {
      size_t i, len = XVECLEN (entry_parm, 0);

      for (i = 0; i < len; i++)
	if (XEXP (XVECEXP (entry_parm, 0, i), 0) != NULL_RTX
	    && REG_P (XEXP (XVECEXP (entry_parm, 0, i), 0))
	    && (GET_MODE (XEXP (XVECEXP (entry_parm, 0, i), 0))
		== data->passed_mode)
	    && INTVAL (XEXP (XVECEXP (entry_parm, 0, i), 1)) == 0)
	  {
	    entry_parm = XEXP (XVECEXP (entry_parm, 0, i), 0);
	    break;
	  }
    }

  data->entry_parm = entry_parm;
}

/* A subroutine of assign_parms.  Reconstitute any values which were
   passed in multiple registers and would fit in a single register.  */

static void
assign_parm_remove_parallels (struct assign_parm_data_one *data)
{
  rtx entry_parm = data->entry_parm;

  /* Convert the PARALLEL to a REG of the same mode as the parallel.
     This can be done with register operations rather than on the
     stack, even if we will store the reconstituted parameter on the
     stack later.  */
  if (GET_CODE (entry_parm) == PARALLEL && GET_MODE (entry_parm) != BLKmode)
    {
      rtx parmreg = gen_reg_rtx (GET_MODE (entry_parm));
      emit_group_store (parmreg, entry_parm, data->passed_type,
			GET_MODE_SIZE (GET_MODE (entry_parm)));
      entry_parm = parmreg;
    }

  data->entry_parm = entry_parm;
}

/* A subroutine of assign_parms.  Adjust DATA->STACK_RTL such that it's
   always valid and properly aligned.  */

static void
assign_parm_adjust_stack_rtl (struct assign_parm_data_one *data)
{
  rtx stack_parm = data->stack_parm;

  /* If we can't trust the parm stack slot to be aligned enough for its
     ultimate type, don't use that slot after entry.  We'll make another
     stack slot, if we need one.  */
  if (stack_parm
      && ((STRICT_ALIGNMENT
	   && GET_MODE_ALIGNMENT (data->nominal_mode) > MEM_ALIGN (stack_parm))
	  || (data->nominal_type
	      && TYPE_ALIGN (data->nominal_type) > MEM_ALIGN (stack_parm)
	      && MEM_ALIGN (stack_parm) < PREFERRED_STACK_BOUNDARY)))
    stack_parm = NULL;

  /* If parm was passed in memory, and we need to convert it on entry,
     don't store it back in that same slot.  */
  else if (data->entry_parm == stack_parm
	   && data->nominal_mode != BLKmode
	   && data->nominal_mode != data->passed_mode)
    stack_parm = NULL;

  /* If stack protection is in effect for this function, don't leave any
     pointers in their passed stack slots.  */
  else if (crtl->stack_protect_guard
	   && (flag_stack_protect == 2
	       || data->passed_pointer
	       || POINTER_TYPE_P (data->nominal_type)))
    stack_parm = NULL;

  data->stack_parm = stack_parm;
}

/* A subroutine of assign_parms.  Return true if the current parameter
   should be stored as a BLKmode in the current frame.  */

static bool
assign_parm_setup_block_p (struct assign_parm_data_one *data)
{
  if (data->nominal_mode == BLKmode)
    return true;
  if (GET_MODE (data->entry_parm) == BLKmode)
    return true;

#ifdef BLOCK_REG_PADDING
  /* Only assign_parm_setup_block knows how to deal with register arguments
     that are padded at the least significant end.  */
  if (REG_P (data->entry_parm)
      && GET_MODE_SIZE (data->promoted_mode) < UNITS_PER_WORD
      && (BLOCK_REG_PADDING (data->passed_mode, data->passed_type, 1)
	  == (BYTES_BIG_ENDIAN ? upward : downward)))
    return true;
#endif

  return false;
}

/* A subroutine of assign_parms.  Arrange for the parameter to be
   present and valid in DATA->STACK_RTL.  */

static void
assign_parm_setup_block (struct assign_parm_data_all *all,
			 tree parm, struct assign_parm_data_one *data)
{
  rtx entry_parm = data->entry_parm;
  rtx stack_parm = data->stack_parm;
  HOST_WIDE_INT size;
  HOST_WIDE_INT size_stored;

  if (GET_CODE (entry_parm) == PARALLEL)
    entry_parm = emit_group_move_into_temps (entry_parm);

  size = int_size_in_bytes (data->passed_type);
  size_stored = CEIL_ROUND (size, UNITS_PER_WORD);
  if (stack_parm == 0)
    {
      DECL_ALIGN (parm) = MAX (DECL_ALIGN (parm), BITS_PER_WORD);
      stack_parm = assign_stack_local (BLKmode, size_stored,
				       DECL_ALIGN (parm));
      if (GET_MODE_SIZE (GET_MODE (entry_parm)) == size)
	PUT_MODE (stack_parm, GET_MODE (entry_parm));
      set_mem_attributes (stack_parm, parm, 1);
    }

  /* If a BLKmode arrives in registers, copy it to a stack slot.  Handle
     calls that pass values in multiple non-contiguous locations.  */
  if (REG_P (entry_parm) || GET_CODE (entry_parm) == PARALLEL)
    {
      rtx mem;

      /* Note that we will be storing an integral number of words.
	 So we have to be careful to ensure that we allocate an
	 integral number of words.  We do this above when we call
	 assign_stack_local if space was not allocated in the argument
	 list.  If it was, this will not work if PARM_BOUNDARY is not
	 a multiple of BITS_PER_WORD.  It isn't clear how to fix this
	 if it becomes a problem.  Exception is when BLKmode arrives
	 with arguments not conforming to word_mode.  */

      if (data->stack_parm == 0)
	;
      else if (GET_CODE (entry_parm) == PARALLEL)
	;
      else
	gcc_assert (!size || !(PARM_BOUNDARY % BITS_PER_WORD));

      mem = validize_mem (stack_parm);

      /* Handle values in multiple non-contiguous locations.  */
      if (GET_CODE (entry_parm) == PARALLEL)
	{
	  push_to_sequence2 (all->first_conversion_insn,
			     all->last_conversion_insn);
	  emit_group_store (mem, entry_parm, data->passed_type, size);
	  if (data->bound_parm)
	    {
	      int n;

	      gcc_assert (GET_CODE (data->bound_parm) == PARALLEL);

	      for (n = 0; n < XVECLEN (data->bound_parm, 0); n++)
		{
		  rtx reg = XEXP (XVECEXP (data->bound_parm, 0, n), 0);
		  rtx offs = XEXP (XVECEXP (data->bound_parm, 0, n), 1);
		  rtx ptr = mpx_get_value_with_offs (entry_parm, offs);
		  rtx slot = adjust_address (mem, GET_MODE (reg),
					     INTVAL (offs));
		  targetm.calls.store_bounds_for_arg (ptr, slot, reg, NULL);
		}
	    }
	  all->first_conversion_insn = get_insns ();
	  all->last_conversion_insn = get_last_insn ();
	  end_sequence ();
	}

      else if (size == 0)
	;

      /* If SIZE is that of a mode no bigger than a word, just use
	 that mode's store operation.  */
      else if (size <= UNITS_PER_WORD)
	{
	  enum machine_mode mode
	    = mode_for_size (size * BITS_PER_UNIT, MODE_INT, 0);

	  if (mode != BLKmode
#ifdef BLOCK_REG_PADDING
	      && (size == UNITS_PER_WORD
		  || (BLOCK_REG_PADDING (mode, data->passed_type, 1)
		      != (BYTES_BIG_ENDIAN ? upward : downward)))
#endif
	      )
	    {
	      rtx reg;

	      /* We are really truncating a word_mode value containing
		 SIZE bytes into a value of mode MODE.  If such an
		 operation requires no actual instructions, we can refer
		 to the value directly in mode MODE, otherwise we must
		 start with the register in word_mode and explicitly
		 convert it.  */
	      if (TRULY_NOOP_TRUNCATION (size * BITS_PER_UNIT, BITS_PER_WORD))
		reg = gen_rtx_REG (mode, REGNO (entry_parm));
	      else
		{
		  reg = gen_rtx_REG (word_mode, REGNO (entry_parm));
		  reg = convert_to_mode (mode, copy_to_reg (reg), 1);
		}
	      emit_move_insn (change_address (mem, mode, 0), reg);
	    }

	  /* Blocks smaller than a word on a BYTES_BIG_ENDIAN
	     machine must be aligned to the left before storing
	     to memory.  Note that the previous test doesn't
	     handle all cases (e.g. SIZE == 3).  */
	  else if (size != UNITS_PER_WORD
#ifdef BLOCK_REG_PADDING
		   && (BLOCK_REG_PADDING (mode, data->passed_type, 1)
		       == downward)
#else
		   && BYTES_BIG_ENDIAN
#endif
		   )
	    {
	      rtx tem, x;
	      int by = (UNITS_PER_WORD - size) * BITS_PER_UNIT;
	      rtx reg = gen_rtx_REG (word_mode, REGNO (entry_parm));

	      x = expand_shift (LSHIFT_EXPR, word_mode, reg, by, NULL_RTX, 1);
	      tem = change_address (mem, word_mode, 0);
	      emit_move_insn (tem, x);
	    }
	  else
	    move_block_from_reg (REGNO (entry_parm), mem,
				 size_stored / UNITS_PER_WORD);
	}
      else
	move_block_from_reg (REGNO (entry_parm), mem,
			     size_stored / UNITS_PER_WORD);
    }
  else if (data->stack_parm == 0)
    {
      push_to_sequence2 (all->first_conversion_insn, all->last_conversion_insn);
      emit_block_move (stack_parm, data->entry_parm, GEN_INT (size),
		       BLOCK_OP_NORMAL);
      all->first_conversion_insn = get_insns ();
      all->last_conversion_insn = get_last_insn ();
      end_sequence ();
    }

  data->stack_parm = stack_parm;
  SET_DECL_RTL (parm, stack_parm);
}

/* A subroutine of assign_parms.  Allocate a pseudo to hold the current
   parameter.  Get it there.  Perform all ABI specified conversions.  */

static void
assign_parm_setup_reg (struct assign_parm_data_all *all, tree parm,
		       struct assign_parm_data_one *data)
{
  rtx parmreg, validated_mem;
  rtx equiv_stack_parm;
  enum machine_mode promoted_nominal_mode;
  int unsignedp = TYPE_UNSIGNED (TREE_TYPE (parm));
  bool did_conversion = false;
  bool need_conversion, moved;

  /* Store the parm in a pseudoregister during the function, but we may
     need to do it in a wider mode.  Using 2 here makes the result
     consistent with promote_decl_mode and thus expand_expr_real_1.  */
  promoted_nominal_mode
    = promote_function_mode (data->nominal_type, data->nominal_mode, &unsignedp,
			     TREE_TYPE (current_function_decl), 2);

  parmreg = gen_reg_rtx (promoted_nominal_mode);

  if (!DECL_ARTIFICIAL (parm))
    mark_user_reg (parmreg);

  /* If this was an item that we received a pointer to,
     set DECL_RTL appropriately.  */
  if (data->passed_pointer)
    {
      rtx x = gen_rtx_MEM (TYPE_MODE (TREE_TYPE (data->passed_type)), parmreg);
      set_mem_attributes (x, parm, 1);
      SET_DECL_RTL (parm, x);
    }
  else
    SET_DECL_RTL (parm, parmreg);

  assign_parm_remove_parallels (data);

  /* Copy the value into the register, thus bridging between
     assign_parm_find_data_types and expand_expr_real_1.  */

  equiv_stack_parm = data->stack_parm;
  validated_mem = validize_mem (data->entry_parm);

  need_conversion = (data->nominal_mode != data->passed_mode
		     || promoted_nominal_mode != data->promoted_mode);
  moved = false;

  if (need_conversion
      && GET_MODE_CLASS (data->nominal_mode) == MODE_INT
      && data->nominal_mode == data->passed_mode
      && data->nominal_mode == GET_MODE (data->entry_parm))
    {
      /* ENTRY_PARM has been converted to PROMOTED_MODE, its
	 mode, by the caller.  We now have to convert it to
	 NOMINAL_MODE, if different.  However, PARMREG may be in
	 a different mode than NOMINAL_MODE if it is being stored
	 promoted.

	 If ENTRY_PARM is a hard register, it might be in a register
	 not valid for operating in its mode (e.g., an odd-numbered
	 register for a DFmode).  In that case, moves are the only
	 thing valid, so we can't do a convert from there.  This
	 occurs when the calling sequence allow such misaligned
	 usages.

	 In addition, the conversion may involve a call, which could
	 clobber parameters which haven't been copied to pseudo
	 registers yet.

	 First, we try to emit an insn which performs the necessary
	 conversion.  We verify that this insn does not clobber any
	 hard registers.  */

      enum insn_code icode;
      rtx op0, op1;

      icode = can_extend_p (promoted_nominal_mode, data->passed_mode,
			    unsignedp);

      op0 = parmreg;
      op1 = validated_mem;
      if (icode != CODE_FOR_nothing
	  && insn_operand_matches (icode, 0, op0)
	  && insn_operand_matches (icode, 1, op1))
	{
	  enum rtx_code code = unsignedp ? ZERO_EXTEND : SIGN_EXTEND;
	  rtx insn, insns, t = op1;
	  HARD_REG_SET hardregs;

	  start_sequence ();
	  /* If op1 is a hard register that is likely spilled, first
	     force it into a pseudo, otherwise combiner might extend
	     its lifetime too much.  */
	  if (GET_CODE (t) == SUBREG)
	    t = SUBREG_REG (t);
	  if (REG_P (t)
	      && HARD_REGISTER_P (t)
	      && ! TEST_HARD_REG_BIT (fixed_reg_set, REGNO (t))
	      && targetm.class_likely_spilled_p (REGNO_REG_CLASS (REGNO (t))))
	    {
	      t = gen_reg_rtx (GET_MODE (op1));
	      emit_move_insn (t, op1);
	    }
	  else
	    t = op1;
	  insn = gen_extend_insn (op0, t, promoted_nominal_mode,
				  data->passed_mode, unsignedp);
	  emit_insn (insn);
	  insns = get_insns ();

	  moved = true;
	  CLEAR_HARD_REG_SET (hardregs);
	  for (insn = insns; insn && moved; insn = NEXT_INSN (insn))
	    {
	      if (INSN_P (insn))
		note_stores (PATTERN (insn), record_hard_reg_sets,
			     &hardregs);
	      if (!hard_reg_set_empty_p (hardregs))
		moved = false;
	    }

	  end_sequence ();

	  if (moved)
	    {
	      emit_insn (insns);
	      if (equiv_stack_parm != NULL_RTX)
		equiv_stack_parm = gen_rtx_fmt_e (code, GET_MODE (parmreg),
						  equiv_stack_parm);
	    }
	}
    }

  if (moved)
    /* Nothing to do.  */
    ;
  else if (need_conversion)
    {
      /* We did not have an insn to convert directly, or the sequence
	 generated appeared unsafe.  We must first copy the parm to a
	 pseudo reg, and save the conversion until after all
	 parameters have been moved.  */

      int save_tree_used;
      rtx tempreg = gen_reg_rtx (GET_MODE (data->entry_parm));

      emit_move_insn (tempreg, validated_mem);

      push_to_sequence2 (all->first_conversion_insn, all->last_conversion_insn);
      tempreg = convert_to_mode (data->nominal_mode, tempreg, unsignedp);

      if (GET_CODE (tempreg) == SUBREG
	  && GET_MODE (tempreg) == data->nominal_mode
	  && REG_P (SUBREG_REG (tempreg))
	  && data->nominal_mode == data->passed_mode
	  && GET_MODE (SUBREG_REG (tempreg)) == GET_MODE (data->entry_parm)
	  && GET_MODE_SIZE (GET_MODE (tempreg))
	     < GET_MODE_SIZE (GET_MODE (data->entry_parm)))
	{
	  /* The argument is already sign/zero extended, so note it
	     into the subreg.  */
	  SUBREG_PROMOTED_VAR_P (tempreg) = 1;
	  SUBREG_PROMOTED_UNSIGNED_SET (tempreg, unsignedp);
	}

      /* TREE_USED gets set erroneously during expand_assignment.  */
      save_tree_used = TREE_USED (parm);
      expand_assignment (parm, make_tree (data->nominal_type, tempreg), false);
      TREE_USED (parm) = save_tree_used;
      all->first_conversion_insn = get_insns ();
      all->last_conversion_insn = get_last_insn ();
      end_sequence ();

      did_conversion = true;
    }
  else
    emit_move_insn (parmreg, validated_mem);

  /* If we were passed a pointer but the actual value can safely live
     in a register, put it in one.  */
  if (data->passed_pointer
      && TYPE_MODE (TREE_TYPE (parm)) != BLKmode
      /* If by-reference argument was promoted, demote it.  */
      && (TYPE_MODE (TREE_TYPE (parm)) != GET_MODE (DECL_RTL (parm))
	  || use_register_for_decl (parm)))
    {
      /* We can't use nominal_mode, because it will have been set to
	 Pmode above.  We must use the actual mode of the parm.  */
      parmreg = gen_reg_rtx (TYPE_MODE (TREE_TYPE (parm)));
      mark_user_reg (parmreg);

      if (GET_MODE (parmreg) != GET_MODE (DECL_RTL (parm)))
	{
	  rtx tempreg = gen_reg_rtx (GET_MODE (DECL_RTL (parm)));
	  int unsigned_p = TYPE_UNSIGNED (TREE_TYPE (parm));

	  push_to_sequence2 (all->first_conversion_insn,
			     all->last_conversion_insn);
	  emit_move_insn (tempreg, DECL_RTL (parm));
	  tempreg = convert_to_mode (GET_MODE (parmreg), tempreg, unsigned_p);
	  emit_move_insn (parmreg, tempreg);
	  all->first_conversion_insn = get_insns ();
	  all->last_conversion_insn = get_last_insn ();
	  end_sequence ();

	  did_conversion = true;
	}
      else
	emit_move_insn (parmreg, DECL_RTL (parm));

      SET_DECL_RTL (parm, parmreg);

      /* STACK_PARM is the pointer, not the parm, and PARMREG is
	 now the parm.  */
      data->stack_parm = NULL;
    }

  /* Mark the register as eliminable if we did no conversion and it was
     copied from memory at a fixed offset, and the arg pointer was not
     copied to a pseudo-reg.  If the arg pointer is a pseudo reg or the
     offset formed an invalid address, such memory-equivalences as we
     make here would screw up life analysis for it.  */
  if (data->nominal_mode == data->passed_mode
      && !did_conversion
      && data->stack_parm != 0
      && MEM_P (data->stack_parm)
      && data->locate.offset.var == 0
      && reg_mentioned_p (virtual_incoming_args_rtx,
			  XEXP (data->stack_parm, 0)))
    {
      rtx linsn = get_last_insn ();
      rtx sinsn, set;

      /* Mark complex types separately.  */
      if (GET_CODE (parmreg) == CONCAT)
	{
	  enum machine_mode submode
	    = GET_MODE_INNER (GET_MODE (parmreg));
	  int regnor = REGNO (XEXP (parmreg, 0));
	  int regnoi = REGNO (XEXP (parmreg, 1));
	  rtx stackr = adjust_address_nv (data->stack_parm, submode, 0);
	  rtx stacki = adjust_address_nv (data->stack_parm, submode,
					  GET_MODE_SIZE (submode));

	  /* Scan backwards for the set of the real and
	     imaginary parts.  */
	  for (sinsn = linsn; sinsn != 0;
	       sinsn = prev_nonnote_insn (sinsn))
	    {
	      set = single_set (sinsn);
	      if (set == 0)
		continue;

	      if (SET_DEST (set) == regno_reg_rtx [regnoi])
		set_unique_reg_note (sinsn, REG_EQUIV, stacki);
	      else if (SET_DEST (set) == regno_reg_rtx [regnor])
		set_unique_reg_note (sinsn, REG_EQUIV, stackr);
	    }
	}
      else 
	set_dst_reg_note (linsn, REG_EQUIV, equiv_stack_parm, parmreg);
    }

  /* For pointer data type, suggest pointer register.  */
  if (POINTER_TYPE_P (TREE_TYPE (parm)))
    mark_reg_pointer (parmreg,
		      TYPE_ALIGN (TREE_TYPE (TREE_TYPE (parm))));
}

/* A subroutine of assign_parms.  Allocate stack space to hold the current
   parameter.  Get it there.  Perform all ABI specified conversions.  */

static void
assign_parm_setup_stack (struct assign_parm_data_all *all, tree parm,
		         struct assign_parm_data_one *data)
{
  /* Value must be stored in the stack slot STACK_PARM during function
     execution.  */
  rtx entry_parm = data->entry_parm;
  bool to_conversion = false;

  assign_parm_remove_parallels (data);

  if (data->promoted_mode != data->nominal_mode)
    {
      /* Conversion is required.  */
      rtx tempreg = gen_reg_rtx (GET_MODE (data->entry_parm));

      emit_move_insn (tempreg, validize_mem (data->entry_parm));

      push_to_sequence2 (all->first_conversion_insn, all->last_conversion_insn);
      to_conversion = true;

      data->entry_parm = convert_to_mode (data->nominal_mode, tempreg,
					  TYPE_UNSIGNED (TREE_TYPE (parm)));

      if (data->stack_parm)
	{
	  int offset = subreg_lowpart_offset (data->nominal_mode,
					      GET_MODE (data->stack_parm));
	  /* ??? This may need a big-endian conversion on sparc64.  */
	  data->stack_parm
	    = adjust_address (data->stack_parm, data->nominal_mode, 0);
	  if (offset && MEM_OFFSET_KNOWN_P (data->stack_parm))
	    set_mem_offset (data->stack_parm,
			    MEM_OFFSET (data->stack_parm) + offset);
	}
    }

  if (data->entry_parm != data->stack_parm)
    {
      rtx src, dest;

      if (data->stack_parm == 0)
	{
	  int align = STACK_SLOT_ALIGNMENT (data->passed_type,
					    GET_MODE (data->entry_parm),
					    TYPE_ALIGN (data->passed_type));
	  data->stack_parm
	    = assign_stack_local (GET_MODE (data->entry_parm),
				  GET_MODE_SIZE (GET_MODE (data->entry_parm)),
				  align);
	  set_mem_attributes (data->stack_parm, parm, 1);
	}

      dest = validize_mem (data->stack_parm);
      src = validize_mem (data->entry_parm);

      if (MEM_P (src))
	{
	  /* Use a block move to handle potentially misaligned entry_parm.  */
	  if (!to_conversion)
	    push_to_sequence2 (all->first_conversion_insn,
			       all->last_conversion_insn);
	  to_conversion = true;

	  emit_block_move (dest, src,
			   GEN_INT (int_size_in_bytes (data->passed_type)),
			   BLOCK_OP_NORMAL);
	}
      else
	emit_move_insn (dest, src);
    }

  if (to_conversion)
    {
      all->first_conversion_insn = get_insns ();
      all->last_conversion_insn = get_last_insn ();
      end_sequence ();
    }

  SET_DECL_RTL (parm, data->stack_parm);

  if (data->bound_parm && AGGREGATE_TYPE_P (data->passed_type))
    {
      rtx bnd;
      rtx ptr, mem;
      int n;

      gcc_assert (REG_P (data->bound_parm)
		  || CONST_INT_P (data->bound_parm)
                  || GET_CODE (data->bound_parm) == PARALLEL);

      if (REG_P (data->entry_parm))
	ptr = data->entry_parm;
      else
	{
	  ptr = gen_reg_rtx (Pmode);
	  emit_move_insn (ptr, data->entry_parm);
	}

      mem = validize_mem (data->stack_parm);

      if (GET_CODE (data->bound_parm) == PARALLEL)
        {
          for (n = 0; n < XVECLEN (data->bound_parm, 0); n++)
            {
              rtx reg = XEXP (XVECEXP (data->bound_parm, 0, n), 0);
              rtx offs = XEXP (XVECEXP (data->bound_parm, 0, n), 1);
              rtx ptr = mpx_get_value_with_offs (entry_parm, offs);
              rtx slot = adjust_address (mem, GET_MODE (reg),
                                             INTVAL (offs));
              targetm.calls.store_bounds_for_arg (ptr, slot, reg, NULL);
            }
          return;
        }
      else if (REG_P (data->bound_parm))
	bnd = data->bound_parm;
      else
	bnd = targetm.calls.load_bounds_for_arg (data->entry_parm, ptr,
						 data->bound_parm);

      targetm.calls.store_bounds_for_arg (ptr, data->stack_parm, bnd, NULL);
    }
}

/* A subroutine of assign_parms.  If the ABI splits complex arguments, then
   undo the frobbing that we did in assign_parms_augmented_arg_list.  */

static void
assign_parms_unsplit_complex (struct assign_parm_data_all *all,
			      vec<tree> fnargs)
{
  tree parm;
  tree orig_fnargs = all->orig_fnargs;
  unsigned i = 0;

  for (parm = orig_fnargs; parm; parm = TREE_CHAIN (parm), ++i)
    {
      if (TREE_CODE (TREE_TYPE (parm)) == COMPLEX_TYPE
	  && targetm.calls.split_complex_arg (TREE_TYPE (parm)))
	{
	  rtx tmp, real, imag;
	  enum machine_mode inner = GET_MODE_INNER (DECL_MODE (parm));

	  real = DECL_RTL (fnargs[i]);
	  imag = DECL_RTL (fnargs[i + 1]);
	  if (inner != GET_MODE (real))
	    {
	      real = gen_lowpart_SUBREG (inner, real);
	      imag = gen_lowpart_SUBREG (inner, imag);
	    }

	  if (TREE_ADDRESSABLE (parm))
	    {
	      rtx rmem, imem;
	      HOST_WIDE_INT size = int_size_in_bytes (TREE_TYPE (parm));
	      int align = STACK_SLOT_ALIGNMENT (TREE_TYPE (parm),
						DECL_MODE (parm),
						TYPE_ALIGN (TREE_TYPE (parm)));

	      /* split_complex_arg put the real and imag parts in
		 pseudos.  Move them to memory.  */
	      tmp = assign_stack_local (DECL_MODE (parm), size, align);
	      set_mem_attributes (tmp, parm, 1);
	      rmem = adjust_address_nv (tmp, inner, 0);
	      imem = adjust_address_nv (tmp, inner, GET_MODE_SIZE (inner));
	      push_to_sequence2 (all->first_conversion_insn,
				 all->last_conversion_insn);
	      emit_move_insn (rmem, real);
	      emit_move_insn (imem, imag);
	      all->first_conversion_insn = get_insns ();
	      all->last_conversion_insn = get_last_insn ();
	      end_sequence ();
	    }
	  else
	    tmp = gen_rtx_CONCAT (DECL_MODE (parm), real, imag);
	  SET_DECL_RTL (parm, tmp);

	  real = DECL_INCOMING_RTL (fnargs[i]);
	  imag = DECL_INCOMING_RTL (fnargs[i + 1]);
	  if (inner != GET_MODE (real))
	    {
	      real = gen_lowpart_SUBREG (inner, real);
	      imag = gen_lowpart_SUBREG (inner, imag);
	    }
	  tmp = gen_rtx_CONCAT (DECL_MODE (parm), real, imag);
	  set_decl_incoming_rtl (parm, tmp, false);
	  i++;
	}
    }
}

/* Assign RTL expressions to the function's parameters.  This may involve
   copying them into registers and using those registers as the DECL_RTL.  */

static void
assign_parms (tree fndecl)
{
  struct assign_parm_data_all all;
  tree parm;
  vec<tree> fnargs;
  unsigned i;

  crtl->args.internal_arg_pointer
    = targetm.calls.internal_arg_pointer ();

  assign_parms_initialize_all (&all);
  fnargs = assign_parms_augmented_arg_list (&all);

  FOR_EACH_VEC_ELT (fnargs, i, parm)
    {
      struct assign_parm_data_one data;

      /* Extract the type of PARM; adjust it according to ABI.  */
      assign_parm_find_data_types (&all, parm, &data);

      /* Early out for errors and void parameters.  */
      if (data.passed_mode == VOIDmode)
	{
	  SET_DECL_RTL (parm, const0_rtx);
	  DECL_INCOMING_RTL (parm) = DECL_RTL (parm);
	  continue;
	}

      /* Estimate stack alignment from parameter alignment.  */
      if (SUPPORTS_STACK_ALIGNMENT)
        {
          unsigned int align
	    = targetm.calls.function_arg_boundary (data.promoted_mode,
						   data.passed_type);
	  align = MINIMUM_ALIGNMENT (data.passed_type, data.promoted_mode,
				     align);
	  if (TYPE_ALIGN (data.nominal_type) > align)
	    align = MINIMUM_ALIGNMENT (data.nominal_type,
				       TYPE_MODE (data.nominal_type),
				       TYPE_ALIGN (data.nominal_type));
	  if (crtl->stack_alignment_estimated < align)
	    {
	      gcc_assert (!crtl->stack_realign_processed);
	      crtl->stack_alignment_estimated = align;
	    }
	}

      if (cfun->stdarg && !DECL_CHAIN (parm))
	assign_parms_setup_varargs (&all, &data, false);

      /* Find out where the parameter arrives in this function.  */
      assign_parm_find_entry_rtl (&all, &data);

      /* Find out where stack space for this parameter might be.  */
      if (assign_parm_is_stack_parm (&all, &data))
	{
	  assign_parm_find_stack_rtl (parm, &data);
	  assign_parm_adjust_entry_rtl (&data);
	}

<<<<<<< HEAD
      /* Find out where bounds for parameter for parameter are.
=======
      /* Find out where bounds for parameter are.
>>>>>>> a9b61dc7
	 Load them if required and associate them with parm.  */
      if (flag_mpx
	  && (data.bound_parm || BOUNDED_TYPE_P (data.passed_type)))
	{
	  if (!data.bound_parm || CONST_INT_P (data.bound_parm))
	    data.bound_parm
	      = targetm.calls.load_bounds_for_arg (data.entry_parm,
						   NULL,
						   data.bound_parm);
	  else if (GET_CODE (data.bound_parm) == PARALLEL)
	    {
	      rtx *tmps = XALLOCAVEC (rtx, XVECLEN (data.bound_parm, 0));
	      int n;

	      for (n = 0; n < XVECLEN (data.bound_parm, 0); n++)
		{
		  rtx reg = XEXP (XVECEXP (data.bound_parm, 0, n), 0);
		  rtx offs = XEXP (XVECEXP (data.bound_parm, 0, n), 1);

		  if (!REG_P (reg))
		    {
		      rtx p = mpx_get_value_with_offs (data.entry_parm, offs);
		      reg = targetm.calls.load_bounds_for_arg (p, NULL, reg);
		    }

		  tmps[n] = gen_rtx_EXPR_LIST (VOIDmode, reg, offs);
		}

	      data.bound_parm
		= gen_rtx_PARALLEL (VOIDmode,
				    gen_rtvec_v (XVECLEN (data.bound_parm, 0),
						 tmps));
	    }
	  else if (!AGGREGATE_TYPE_P (data.passed_type))
	    {
	      int align = STACK_SLOT_ALIGNMENT (bound_type_node,
						targetm.mpx_bound_mode (),
						TYPE_ALIGN (bound_type_node));
	      rtx stack
		= assign_stack_local (targetm.mpx_bound_mode (),
				      GET_MODE_SIZE (targetm.mpx_bound_mode ()),
				      align);

	      gcc_assert (REG_P (data.bound_parm));
	      emit_move_insn (stack, data.bound_parm);

	      data.bound_parm = stack;
	    }
	}
      SET_DECL_BOUNDS_RTL (parm, data.bound_parm);

      /* Record permanently how this parm was passed.  */
      if (data.passed_pointer)
	{
	  rtx incoming_rtl
	    = gen_rtx_MEM (TYPE_MODE (TREE_TYPE (data.passed_type)),
			   data.entry_parm);
	  set_decl_incoming_rtl (parm, incoming_rtl, true);
	}
      else
	set_decl_incoming_rtl (parm, data.entry_parm, false);

      /* Update info on where next arg arrives in registers.  */
      targetm.calls.function_arg_advance (all.args_so_far, data.promoted_mode,
					  data.passed_type, data.named_arg);

      assign_parm_adjust_stack_rtl (&data);

      if (assign_parm_setup_block_p (&data))
	assign_parm_setup_block (&all, parm, &data);
      else if (data.passed_pointer || use_register_for_decl (parm))
	assign_parm_setup_reg (&all, parm, &data);
      else
	assign_parm_setup_stack (&all, parm, &data);
    }

  if (targetm.calls.split_complex_arg)
    assign_parms_unsplit_complex (&all, fnargs);

  fnargs.release ();

  /* Output all parameter conversion instructions (possibly including calls)
     now that all parameters have been copied out of hard registers.  */
  emit_insn (all.first_conversion_insn);

  /* Estimate reload stack alignment from scalar return mode.  */
  if (SUPPORTS_STACK_ALIGNMENT)
    {
      if (DECL_RESULT (fndecl))
	{
	  tree type = TREE_TYPE (DECL_RESULT (fndecl));
	  enum machine_mode mode = TYPE_MODE (type);

	  if (mode != BLKmode
	      && mode != VOIDmode
	      && !AGGREGATE_TYPE_P (type))
	    {
	      unsigned int align = GET_MODE_ALIGNMENT (mode);
	      if (crtl->stack_alignment_estimated < align)
		{
		  gcc_assert (!crtl->stack_realign_processed);
		  crtl->stack_alignment_estimated = align;
		}
	    }
	}
    }

  /* If we are receiving a struct value address as the first argument, set up
     the RTL for the function result. As this might require code to convert
     the transmitted address to Pmode, we do this here to ensure that possible
     preliminary conversions of the address have been emitted already.  */
  if (all.function_result_decl)
    {
      tree result = DECL_RESULT (current_function_decl);
      rtx addr = DECL_RTL (all.function_result_decl);
      rtx x;

      if (DECL_BY_REFERENCE (result))
	{
	  SET_DECL_VALUE_EXPR (result, all.function_result_decl);
	  x = addr;
	}
      else
	{
	  SET_DECL_VALUE_EXPR (result,
			       build1 (INDIRECT_REF, TREE_TYPE (result),
				       all.function_result_decl));
	  addr = convert_memory_address (Pmode, addr);
	  x = gen_rtx_MEM (DECL_MODE (result), addr);
	  set_mem_attributes (x, result, 1);
	}

      DECL_HAS_VALUE_EXPR_P (result) = 1;

      SET_DECL_RTL (result, x);
    }

  /* We have aligned all the args, so add space for the pretend args.  */
  crtl->args.pretend_args_size = all.pretend_args_size;
  all.stack_args_size.constant += all.extra_pretend_bytes;
  crtl->args.size = all.stack_args_size.constant;

  /* Adjust function incoming argument size for alignment and
     minimum length.  */

#ifdef REG_PARM_STACK_SPACE
  crtl->args.size = MAX (crtl->args.size,
				    REG_PARM_STACK_SPACE (fndecl));
#endif

  crtl->args.size = CEIL_ROUND (crtl->args.size,
					   PARM_BOUNDARY / BITS_PER_UNIT);

#ifdef ARGS_GROW_DOWNWARD
  crtl->args.arg_offset_rtx
    = (all.stack_args_size.var == 0 ? GEN_INT (-all.stack_args_size.constant)
       : expand_expr (size_diffop (all.stack_args_size.var,
				   size_int (-all.stack_args_size.constant)),
		      NULL_RTX, VOIDmode, EXPAND_NORMAL));
#else
  crtl->args.arg_offset_rtx = ARGS_SIZE_RTX (all.stack_args_size);
#endif

  /* See how many bytes, if any, of its args a function should try to pop
     on return.  */

  crtl->args.pops_args = targetm.calls.return_pops_args (fndecl,
							 TREE_TYPE (fndecl),
							 crtl->args.size);

  /* For stdarg.h function, save info about
     regs and stack space used by the named args.  */

  crtl->args.info = all.args_so_far_v;

  /* Set the rtx used for the function return value.  Put this in its
     own variable so any optimizers that need this information don't have
     to include tree.h.  Do this here so it gets done when an inlined
     function gets output.  */

  crtl->return_rtx
    = (DECL_RTL_SET_P (DECL_RESULT (fndecl))
       ? DECL_RTL (DECL_RESULT (fndecl)) : NULL_RTX);

  /* If scalar return value was computed in a pseudo-reg, or was a named
     return value that got dumped to the stack, copy that to the hard
     return register.  */
  if (DECL_RTL_SET_P (DECL_RESULT (fndecl)))
    {
      tree decl_result = DECL_RESULT (fndecl);
      rtx decl_rtl = DECL_RTL (decl_result);

      if (REG_P (decl_rtl)
	  ? REGNO (decl_rtl) >= FIRST_PSEUDO_REGISTER
	  : DECL_REGISTER (decl_result))
	{
	  rtx real_decl_rtl;

	  real_decl_rtl = targetm.calls.function_value (TREE_TYPE (decl_result),
							fndecl, true);
	  mpx_split_slot (real_decl_rtl, &real_decl_rtl, &crtl->return_bnd);
	  REG_FUNCTION_VALUE_P (real_decl_rtl) = 1;
	  /* The delay slot scheduler assumes that crtl->return_rtx
	     holds the hard register containing the return value, not a
	     temporary pseudo.  */
	  crtl->return_rtx = real_decl_rtl;
	}
    }
}

/* A subroutine of gimplify_parameters, invoked via walk_tree.
   For all seen types, gimplify their sizes.  */

static tree
gimplify_parm_type (tree *tp, int *walk_subtrees, void *data)
{
  tree t = *tp;

  *walk_subtrees = 0;
  if (TYPE_P (t))
    {
      if (POINTER_TYPE_P (t))
	*walk_subtrees = 1;
      else if (TYPE_SIZE (t) && !TREE_CONSTANT (TYPE_SIZE (t))
	       && !TYPE_SIZES_GIMPLIFIED (t))
	{
	  gimplify_type_sizes (t, (gimple_seq *) data);
	  *walk_subtrees = 1;
	}
    }

  return NULL;
}

/* Gimplify the parameter list for current_function_decl.  This involves
   evaluating SAVE_EXPRs of variable sized parameters and generating code
   to implement callee-copies reference parameters.  Returns a sequence of
   statements to add to the beginning of the function.  */

gimple_seq
gimplify_parameters (void)
{
  struct assign_parm_data_all all;
  tree parm;
  gimple_seq stmts = NULL;
  vec<tree> fnargs;
  unsigned i;

  assign_parms_initialize_all (&all);
  fnargs = assign_parms_augmented_arg_list (&all);

  FOR_EACH_VEC_ELT (fnargs, i, parm)
    {
      struct assign_parm_data_one data;

      /* Extract the type of PARM; adjust it according to ABI.  */
      assign_parm_find_data_types (&all, parm, &data);

      /* Early out for errors and void parameters.  */
      if (data.passed_mode == VOIDmode || DECL_SIZE (parm) == NULL)
	continue;

      /* Update info on where next arg arrives in registers.  */
      targetm.calls.function_arg_advance (all.args_so_far, data.promoted_mode,
					  data.passed_type, data.named_arg);

      /* ??? Once upon a time variable_size stuffed parameter list
	 SAVE_EXPRs (amongst others) onto a pending sizes list.  This
	 turned out to be less than manageable in the gimple world.
	 Now we have to hunt them down ourselves.  */
      walk_tree_without_duplicates (&data.passed_type,
				    gimplify_parm_type, &stmts);

      if (TREE_CODE (DECL_SIZE_UNIT (parm)) != INTEGER_CST)
	{
	  gimplify_one_sizepos (&DECL_SIZE (parm), &stmts);
	  gimplify_one_sizepos (&DECL_SIZE_UNIT (parm), &stmts);
	}

      if (data.passed_pointer)
	{
          tree type = TREE_TYPE (data.passed_type);
	  if (reference_callee_copied (&all.args_so_far_v, TYPE_MODE (type),
				       type, data.named_arg))
	    {
	      tree local, t;

	      /* For constant-sized objects, this is trivial; for
		 variable-sized objects, we have to play games.  */
	      if (TREE_CODE (DECL_SIZE_UNIT (parm)) == INTEGER_CST
		  && !(flag_stack_check == GENERIC_STACK_CHECK
		       && compare_tree_int (DECL_SIZE_UNIT (parm),
					    STACK_CHECK_MAX_VAR_SIZE) > 0))
		{
		  local = create_tmp_var (type, get_name (parm));
		  DECL_IGNORED_P (local) = 0;
		  /* If PARM was addressable, move that flag over
		     to the local copy, as its address will be taken,
		     not the PARMs.  Keep the parms address taken
		     as we'll query that flag during gimplification.  */
		  if (TREE_ADDRESSABLE (parm))
		    TREE_ADDRESSABLE (local) = 1;
		  else if (TREE_CODE (type) == COMPLEX_TYPE
			   || TREE_CODE (type) == VECTOR_TYPE)
		    DECL_GIMPLE_REG_P (local) = 1;
		}
	      else
		{
		  tree ptr_type, addr;

		  ptr_type = build_pointer_type (type);
		  addr = create_tmp_reg (ptr_type, get_name (parm));
		  DECL_IGNORED_P (addr) = 0;
		  local = build_fold_indirect_ref (addr);

		  t = builtin_decl_explicit (BUILT_IN_ALLOCA_WITH_ALIGN);
		  t = build_call_expr (t, 2, DECL_SIZE_UNIT (parm),
				       size_int (DECL_ALIGN (parm)));

		  /* The call has been built for a variable-sized object.  */
		  CALL_ALLOCA_FOR_VAR_P (t) = 1;
		  t = fold_convert (ptr_type, t);
		  t = build2 (MODIFY_EXPR, TREE_TYPE (addr), addr, t);
		  gimplify_and_add (t, &stmts);
		}

	      gimplify_assign (local, parm, &stmts);

	      SET_DECL_VALUE_EXPR (parm, local);
	      DECL_HAS_VALUE_EXPR_P (parm) = 1;
	    }
	}
    }

  fnargs.release ();

  return stmts;
}

/* Compute the size and offset from the start of the stacked arguments for a
   parm passed in mode PASSED_MODE and with type TYPE.

   INITIAL_OFFSET_PTR points to the current offset into the stacked
   arguments.

   The starting offset and size for this parm are returned in
   LOCATE->OFFSET and LOCATE->SIZE, respectively.  When IN_REGS is
   nonzero, the offset is that of stack slot, which is returned in
   LOCATE->SLOT_OFFSET.  LOCATE->ALIGNMENT_PAD is the amount of
   padding required from the initial offset ptr to the stack slot.

   IN_REGS is nonzero if the argument will be passed in registers.  It will
   never be set if REG_PARM_STACK_SPACE is not defined.

   FNDECL is the function in which the argument was defined.

   There are two types of rounding that are done.  The first, controlled by
   TARGET_FUNCTION_ARG_BOUNDARY, forces the offset from the start of the
   argument list to be aligned to the specific boundary (in bits).  This
   rounding affects the initial and starting offsets, but not the argument
   size.

   The second, controlled by FUNCTION_ARG_PADDING and PARM_BOUNDARY,
   optionally rounds the size of the parm to PARM_BOUNDARY.  The
   initial offset is not affected by this rounding, while the size always
   is and the starting offset may be.  */

/*  LOCATE->OFFSET will be negative for ARGS_GROW_DOWNWARD case;
    INITIAL_OFFSET_PTR is positive because locate_and_pad_parm's
    callers pass in the total size of args so far as
    INITIAL_OFFSET_PTR.  LOCATE->SIZE is always positive.  */

void
locate_and_pad_parm (enum machine_mode passed_mode, tree type, int in_regs,
		     int partial, tree fndecl ATTRIBUTE_UNUSED,
		     struct args_size *initial_offset_ptr,
		     struct locate_and_pad_arg_data *locate)
{
  tree sizetree;
  enum direction where_pad;
  unsigned int boundary, round_boundary;
  int reg_parm_stack_space = 0;
  int part_size_in_regs;

#ifdef REG_PARM_STACK_SPACE
  reg_parm_stack_space = REG_PARM_STACK_SPACE (fndecl);

  /* If we have found a stack parm before we reach the end of the
     area reserved for registers, skip that area.  */
  if (! in_regs)
    {
      if (reg_parm_stack_space > 0)
	{
	  if (initial_offset_ptr->var)
	    {
	      initial_offset_ptr->var
		= size_binop (MAX_EXPR, ARGS_SIZE_TREE (*initial_offset_ptr),
			      ssize_int (reg_parm_stack_space));
	      initial_offset_ptr->constant = 0;
	    }
	  else if (initial_offset_ptr->constant < reg_parm_stack_space)
	    initial_offset_ptr->constant = reg_parm_stack_space;
	}
    }
#endif /* REG_PARM_STACK_SPACE */

  part_size_in_regs = (reg_parm_stack_space == 0 ? partial : 0);

  sizetree
    = type ? size_in_bytes (type) : size_int (GET_MODE_SIZE (passed_mode));
  where_pad = FUNCTION_ARG_PADDING (passed_mode, type);
  boundary = targetm.calls.function_arg_boundary (passed_mode, type);
  round_boundary = targetm.calls.function_arg_round_boundary (passed_mode,
							      type);
  locate->where_pad = where_pad;

  /* Alignment can't exceed MAX_SUPPORTED_STACK_ALIGNMENT.  */
  if (boundary > MAX_SUPPORTED_STACK_ALIGNMENT)
    boundary = MAX_SUPPORTED_STACK_ALIGNMENT;

  locate->boundary = boundary;

  if (SUPPORTS_STACK_ALIGNMENT)
    {
      /* stack_alignment_estimated can't change after stack has been
	 realigned.  */
      if (crtl->stack_alignment_estimated < boundary)
        {
          if (!crtl->stack_realign_processed)
	    crtl->stack_alignment_estimated = boundary;
	  else
	    {
	      /* If stack is realigned and stack alignment value
		 hasn't been finalized, it is OK not to increase
		 stack_alignment_estimated.  The bigger alignment
		 requirement is recorded in stack_alignment_needed
		 below.  */
	      gcc_assert (!crtl->stack_realign_finalized
			  && crtl->stack_realign_needed);
	    }
	}
    }

  /* Remember if the outgoing parameter requires extra alignment on the
     calling function side.  */
  if (crtl->stack_alignment_needed < boundary)
    crtl->stack_alignment_needed = boundary;
  if (crtl->preferred_stack_boundary < boundary)
    crtl->preferred_stack_boundary = boundary;

#ifdef ARGS_GROW_DOWNWARD
  locate->slot_offset.constant = -initial_offset_ptr->constant;
  if (initial_offset_ptr->var)
    locate->slot_offset.var = size_binop (MINUS_EXPR, ssize_int (0),
					  initial_offset_ptr->var);

  {
    tree s2 = sizetree;
    if (where_pad != none
	&& (!host_integerp (sizetree, 1)
	    || (tree_low_cst (sizetree, 1) * BITS_PER_UNIT) % round_boundary))
      s2 = round_up (s2, round_boundary / BITS_PER_UNIT);
    SUB_PARM_SIZE (locate->slot_offset, s2);
  }

  locate->slot_offset.constant += part_size_in_regs;

  if (!in_regs
#ifdef REG_PARM_STACK_SPACE
      || REG_PARM_STACK_SPACE (fndecl) > 0
#endif
     )
    pad_to_arg_alignment (&locate->slot_offset, boundary,
			  &locate->alignment_pad);

  locate->size.constant = (-initial_offset_ptr->constant
			   - locate->slot_offset.constant);
  if (initial_offset_ptr->var)
    locate->size.var = size_binop (MINUS_EXPR,
				   size_binop (MINUS_EXPR,
					       ssize_int (0),
					       initial_offset_ptr->var),
				   locate->slot_offset.var);

  /* Pad_below needs the pre-rounded size to know how much to pad
     below.  */
  locate->offset = locate->slot_offset;
  if (where_pad == downward)
    pad_below (&locate->offset, passed_mode, sizetree);

#else /* !ARGS_GROW_DOWNWARD */
  if (!in_regs
#ifdef REG_PARM_STACK_SPACE
      || REG_PARM_STACK_SPACE (fndecl) > 0
#endif
      )
    pad_to_arg_alignment (initial_offset_ptr, boundary,
			  &locate->alignment_pad);
  locate->slot_offset = *initial_offset_ptr;

#ifdef PUSH_ROUNDING
  if (passed_mode != BLKmode)
    sizetree = size_int (PUSH_ROUNDING (TREE_INT_CST_LOW (sizetree)));
#endif

  /* Pad_below needs the pre-rounded size to know how much to pad below
     so this must be done before rounding up.  */
  locate->offset = locate->slot_offset;
  if (where_pad == downward)
    pad_below (&locate->offset, passed_mode, sizetree);

  if (where_pad != none
      && (!host_integerp (sizetree, 1)
	  || (tree_low_cst (sizetree, 1) * BITS_PER_UNIT) % round_boundary))
    sizetree = round_up (sizetree, round_boundary / BITS_PER_UNIT);

  ADD_PARM_SIZE (locate->size, sizetree);

  locate->size.constant -= part_size_in_regs;
#endif /* ARGS_GROW_DOWNWARD */

#ifdef FUNCTION_ARG_OFFSET
  locate->offset.constant += FUNCTION_ARG_OFFSET (passed_mode, type);
#endif
}

/* Round the stack offset in *OFFSET_PTR up to a multiple of BOUNDARY.
   BOUNDARY is measured in bits, but must be a multiple of a storage unit.  */

static void
pad_to_arg_alignment (struct args_size *offset_ptr, int boundary,
		      struct args_size *alignment_pad)
{
  tree save_var = NULL_TREE;
  HOST_WIDE_INT save_constant = 0;
  int boundary_in_bytes = boundary / BITS_PER_UNIT;
  HOST_WIDE_INT sp_offset = STACK_POINTER_OFFSET;

#ifdef SPARC_STACK_BOUNDARY_HACK
  /* ??? The SPARC port may claim a STACK_BOUNDARY higher than
     the real alignment of %sp.  However, when it does this, the
     alignment of %sp+STACK_POINTER_OFFSET is STACK_BOUNDARY.  */
  if (SPARC_STACK_BOUNDARY_HACK)
    sp_offset = 0;
#endif

  if (boundary > PARM_BOUNDARY)
    {
      save_var = offset_ptr->var;
      save_constant = offset_ptr->constant;
    }

  alignment_pad->var = NULL_TREE;
  alignment_pad->constant = 0;

  if (boundary > BITS_PER_UNIT)
    {
      if (offset_ptr->var)
	{
	  tree sp_offset_tree = ssize_int (sp_offset);
	  tree offset = size_binop (PLUS_EXPR,
				    ARGS_SIZE_TREE (*offset_ptr),
				    sp_offset_tree);
#ifdef ARGS_GROW_DOWNWARD
	  tree rounded = round_down (offset, boundary / BITS_PER_UNIT);
#else
	  tree rounded = round_up   (offset, boundary / BITS_PER_UNIT);
#endif

	  offset_ptr->var = size_binop (MINUS_EXPR, rounded, sp_offset_tree);
	  /* ARGS_SIZE_TREE includes constant term.  */
	  offset_ptr->constant = 0;
	  if (boundary > PARM_BOUNDARY)
	    alignment_pad->var = size_binop (MINUS_EXPR, offset_ptr->var,
					     save_var);
	}
      else
	{
	  offset_ptr->constant = -sp_offset +
#ifdef ARGS_GROW_DOWNWARD
	    FLOOR_ROUND (offset_ptr->constant + sp_offset, boundary_in_bytes);
#else
	    CEIL_ROUND (offset_ptr->constant + sp_offset, boundary_in_bytes);
#endif
	    if (boundary > PARM_BOUNDARY)
	      alignment_pad->constant = offset_ptr->constant - save_constant;
	}
    }
}

static void
pad_below (struct args_size *offset_ptr, enum machine_mode passed_mode, tree sizetree)
{
  if (passed_mode != BLKmode)
    {
      if (GET_MODE_BITSIZE (passed_mode) % PARM_BOUNDARY)
	offset_ptr->constant
	  += (((GET_MODE_BITSIZE (passed_mode) + PARM_BOUNDARY - 1)
	       / PARM_BOUNDARY * PARM_BOUNDARY / BITS_PER_UNIT)
	      - GET_MODE_SIZE (passed_mode));
    }
  else
    {
      if (TREE_CODE (sizetree) != INTEGER_CST
	  || (TREE_INT_CST_LOW (sizetree) * BITS_PER_UNIT) % PARM_BOUNDARY)
	{
	  /* Round the size up to multiple of PARM_BOUNDARY bits.  */
	  tree s2 = round_up (sizetree, PARM_BOUNDARY / BITS_PER_UNIT);
	  /* Add it in.  */
	  ADD_PARM_SIZE (*offset_ptr, s2);
	  SUB_PARM_SIZE (*offset_ptr, sizetree);
	}
    }
}


/* True if register REGNO was alive at a place where `setjmp' was
   called and was set more than once or is an argument.  Such regs may
   be clobbered by `longjmp'.  */

static bool
regno_clobbered_at_setjmp (bitmap setjmp_crosses, int regno)
{
  /* There appear to be cases where some local vars never reach the
     backend but have bogus regnos.  */
  if (regno >= max_reg_num ())
    return false;

  return ((REG_N_SETS (regno) > 1
	   || REGNO_REG_SET_P (df_get_live_out (ENTRY_BLOCK_PTR), regno))
	  && REGNO_REG_SET_P (setjmp_crosses, regno));
}

/* Walk the tree of blocks describing the binding levels within a
   function and warn about variables the might be killed by setjmp or
   vfork.  This is done after calling flow_analysis before register
   allocation since that will clobber the pseudo-regs to hard
   regs.  */

static void
setjmp_vars_warning (bitmap setjmp_crosses, tree block)
{
  tree decl, sub;

  for (decl = BLOCK_VARS (block); decl; decl = DECL_CHAIN (decl))
    {
      if (TREE_CODE (decl) == VAR_DECL
	  && DECL_RTL_SET_P (decl)
	  && REG_P (DECL_RTL (decl))
	  && regno_clobbered_at_setjmp (setjmp_crosses, REGNO (DECL_RTL (decl))))
	warning (OPT_Wclobbered, "variable %q+D might be clobbered by"
                 " %<longjmp%> or %<vfork%>", decl);
    }

  for (sub = BLOCK_SUBBLOCKS (block); sub; sub = BLOCK_CHAIN (sub))
    setjmp_vars_warning (setjmp_crosses, sub);
}

/* Do the appropriate part of setjmp_vars_warning
   but for arguments instead of local variables.  */

static void
setjmp_args_warning (bitmap setjmp_crosses)
{
  tree decl;
  for (decl = DECL_ARGUMENTS (current_function_decl);
       decl; decl = DECL_CHAIN (decl))
    if (DECL_RTL (decl) != 0
	&& REG_P (DECL_RTL (decl))
	&& regno_clobbered_at_setjmp (setjmp_crosses, REGNO (DECL_RTL (decl))))
      warning (OPT_Wclobbered,
               "argument %q+D might be clobbered by %<longjmp%> or %<vfork%>",
	       decl);
}

/* Generate warning messages for variables live across setjmp.  */

void
generate_setjmp_warnings (void)
{
  bitmap setjmp_crosses = regstat_get_setjmp_crosses ();

  if (n_basic_blocks == NUM_FIXED_BLOCKS
      || bitmap_empty_p (setjmp_crosses))
    return;

  setjmp_vars_warning (setjmp_crosses, DECL_INITIAL (current_function_decl));
  setjmp_args_warning (setjmp_crosses);
}


/* Reverse the order of elements in the fragment chain T of blocks,
   and return the new head of the chain (old last element).
   In addition to that clear BLOCK_SAME_RANGE flags when needed
   and adjust BLOCK_SUPERCONTEXT from the super fragment to
   its super fragment origin.  */

static tree
block_fragments_nreverse (tree t)
{
  tree prev = 0, block, next, prev_super = 0;
  tree super = BLOCK_SUPERCONTEXT (t);
  if (BLOCK_FRAGMENT_ORIGIN (super))
    super = BLOCK_FRAGMENT_ORIGIN (super);
  for (block = t; block; block = next)
    {
      next = BLOCK_FRAGMENT_CHAIN (block);
      BLOCK_FRAGMENT_CHAIN (block) = prev;
      if ((prev && !BLOCK_SAME_RANGE (prev))
	  || (BLOCK_FRAGMENT_CHAIN (BLOCK_SUPERCONTEXT (block))
	      != prev_super))
	BLOCK_SAME_RANGE (block) = 0;
      prev_super = BLOCK_SUPERCONTEXT (block);
      BLOCK_SUPERCONTEXT (block) = super;
      prev = block;
    }
  t = BLOCK_FRAGMENT_ORIGIN (t);
  if (BLOCK_FRAGMENT_CHAIN (BLOCK_SUPERCONTEXT (t))
      != prev_super)
    BLOCK_SAME_RANGE (t) = 0;
  BLOCK_SUPERCONTEXT (t) = super;
  return prev;
}

/* Reverse the order of elements in the chain T of blocks,
   and return the new head of the chain (old last element).
   Also do the same on subblocks and reverse the order of elements
   in BLOCK_FRAGMENT_CHAIN as well.  */

static tree
blocks_nreverse_all (tree t)
{
  tree prev = 0, block, next;
  for (block = t; block; block = next)
    {
      next = BLOCK_CHAIN (block);
      BLOCK_CHAIN (block) = prev;
      if (BLOCK_FRAGMENT_CHAIN (block)
	  && BLOCK_FRAGMENT_ORIGIN (block) == NULL_TREE)
	{
	  BLOCK_FRAGMENT_CHAIN (block)
	    = block_fragments_nreverse (BLOCK_FRAGMENT_CHAIN (block));
	  if (!BLOCK_SAME_RANGE (BLOCK_FRAGMENT_CHAIN (block)))
	    BLOCK_SAME_RANGE (block) = 0;
	}
      BLOCK_SUBBLOCKS (block) = blocks_nreverse_all (BLOCK_SUBBLOCKS (block));
      prev = block;
    }
  return prev;
}


/* Identify BLOCKs referenced by more than one NOTE_INSN_BLOCK_{BEG,END},
   and create duplicate blocks.  */
/* ??? Need an option to either create block fragments or to create
   abstract origin duplicates of a source block.  It really depends
   on what optimization has been performed.  */

void
reorder_blocks (void)
{
  tree block = DECL_INITIAL (current_function_decl);
  vec<tree> block_stack;

  if (block == NULL_TREE)
    return;

  block_stack.create (10);

  /* Reset the TREE_ASM_WRITTEN bit for all blocks.  */
  clear_block_marks (block);

  /* Prune the old trees away, so that they don't get in the way.  */
  BLOCK_SUBBLOCKS (block) = NULL_TREE;
  BLOCK_CHAIN (block) = NULL_TREE;

  /* Recreate the block tree from the note nesting.  */
  reorder_blocks_1 (get_insns (), block, &block_stack);
  BLOCK_SUBBLOCKS (block) = blocks_nreverse_all (BLOCK_SUBBLOCKS (block));

  block_stack.release ();
}

/* Helper function for reorder_blocks.  Reset TREE_ASM_WRITTEN.  */

void
clear_block_marks (tree block)
{
  while (block)
    {
      TREE_ASM_WRITTEN (block) = 0;
      clear_block_marks (BLOCK_SUBBLOCKS (block));
      block = BLOCK_CHAIN (block);
    }
}

static void
reorder_blocks_1 (rtx insns, tree current_block, vec<tree> *p_block_stack)
{
  rtx insn;
  tree prev_beg = NULL_TREE, prev_end = NULL_TREE;

  for (insn = insns; insn; insn = NEXT_INSN (insn))
    {
      if (NOTE_P (insn))
	{
	  if (NOTE_KIND (insn) == NOTE_INSN_BLOCK_BEG)
	    {
	      tree block = NOTE_BLOCK (insn);
	      tree origin;

	      gcc_assert (BLOCK_FRAGMENT_ORIGIN (block) == NULL_TREE);
	      origin = block;

	      if (prev_end)
		BLOCK_SAME_RANGE (prev_end) = 0;
	      prev_end = NULL_TREE;

	      /* If we have seen this block before, that means it now
		 spans multiple address regions.  Create a new fragment.  */
	      if (TREE_ASM_WRITTEN (block))
		{
		  tree new_block = copy_node (block);

		  BLOCK_SAME_RANGE (new_block) = 0;
		  BLOCK_FRAGMENT_ORIGIN (new_block) = origin;
		  BLOCK_FRAGMENT_CHAIN (new_block)
		    = BLOCK_FRAGMENT_CHAIN (origin);
		  BLOCK_FRAGMENT_CHAIN (origin) = new_block;

		  NOTE_BLOCK (insn) = new_block;
		  block = new_block;
		}

	      if (prev_beg == current_block && prev_beg)
		BLOCK_SAME_RANGE (block) = 1;

	      prev_beg = origin;

	      BLOCK_SUBBLOCKS (block) = 0;
	      TREE_ASM_WRITTEN (block) = 1;
	      /* When there's only one block for the entire function,
		 current_block == block and we mustn't do this, it
		 will cause infinite recursion.  */
	      if (block != current_block)
		{
		  tree super;
		  if (block != origin)
		    gcc_assert (BLOCK_SUPERCONTEXT (origin) == current_block
				|| BLOCK_FRAGMENT_ORIGIN (BLOCK_SUPERCONTEXT
								      (origin))
				   == current_block);
		  if (p_block_stack->is_empty ())
		    super = current_block;
		  else
		    {
		      super = p_block_stack->last ();
		      gcc_assert (super == current_block
				  || BLOCK_FRAGMENT_ORIGIN (super)
				     == current_block);
		    }
		  BLOCK_SUPERCONTEXT (block) = super;
		  BLOCK_CHAIN (block) = BLOCK_SUBBLOCKS (current_block);
		  BLOCK_SUBBLOCKS (current_block) = block;
		  current_block = origin;
		}
	      p_block_stack->safe_push (block);
	    }
	  else if (NOTE_KIND (insn) == NOTE_INSN_BLOCK_END)
	    {
	      NOTE_BLOCK (insn) = p_block_stack->pop ();
	      current_block = BLOCK_SUPERCONTEXT (current_block);
	      if (BLOCK_FRAGMENT_ORIGIN (current_block))
		current_block = BLOCK_FRAGMENT_ORIGIN (current_block);
	      prev_beg = NULL_TREE;
	      prev_end = BLOCK_SAME_RANGE (NOTE_BLOCK (insn))
			 ? NOTE_BLOCK (insn) : NULL_TREE;
	    }
	}
      else
	{
	  prev_beg = NULL_TREE;
	  if (prev_end)
	    BLOCK_SAME_RANGE (prev_end) = 0;
	  prev_end = NULL_TREE;
	}
    }
}

/* Reverse the order of elements in the chain T of blocks,
   and return the new head of the chain (old last element).  */

tree
blocks_nreverse (tree t)
{
  tree prev = 0, block, next;
  for (block = t; block; block = next)
    {
      next = BLOCK_CHAIN (block);
      BLOCK_CHAIN (block) = prev;
      prev = block;
    }
  return prev;
}

/* Concatenate two chains of blocks (chained through BLOCK_CHAIN)
   by modifying the last node in chain 1 to point to chain 2.  */

tree
block_chainon (tree op1, tree op2)
{
  tree t1;

  if (!op1)
    return op2;
  if (!op2)
    return op1;

  for (t1 = op1; BLOCK_CHAIN (t1); t1 = BLOCK_CHAIN (t1))
    continue;
  BLOCK_CHAIN (t1) = op2;

#ifdef ENABLE_TREE_CHECKING
  {
    tree t2;
    for (t2 = op2; t2; t2 = BLOCK_CHAIN (t2))
      gcc_assert (t2 != t1);
  }
#endif

  return op1;
}

/* Count the subblocks of the list starting with BLOCK.  If VECTOR is
   non-NULL, list them all into VECTOR, in a depth-first preorder
   traversal of the block tree.  Also clear TREE_ASM_WRITTEN in all
   blocks.  */

static int
all_blocks (tree block, tree *vector)
{
  int n_blocks = 0;

  while (block)
    {
      TREE_ASM_WRITTEN (block) = 0;

      /* Record this block.  */
      if (vector)
	vector[n_blocks] = block;

      ++n_blocks;

      /* Record the subblocks, and their subblocks...  */
      n_blocks += all_blocks (BLOCK_SUBBLOCKS (block),
			      vector ? vector + n_blocks : 0);
      block = BLOCK_CHAIN (block);
    }

  return n_blocks;
}

/* Return a vector containing all the blocks rooted at BLOCK.  The
   number of elements in the vector is stored in N_BLOCKS_P.  The
   vector is dynamically allocated; it is the caller's responsibility
   to call `free' on the pointer returned.  */

static tree *
get_block_vector (tree block, int *n_blocks_p)
{
  tree *block_vector;

  *n_blocks_p = all_blocks (block, NULL);
  block_vector = XNEWVEC (tree, *n_blocks_p);
  all_blocks (block, block_vector);

  return block_vector;
}

static GTY(()) int next_block_index = 2;

/* Set BLOCK_NUMBER for all the blocks in FN.  */

void
number_blocks (tree fn)
{
  int i;
  int n_blocks;
  tree *block_vector;

  /* For SDB and XCOFF debugging output, we start numbering the blocks
     from 1 within each function, rather than keeping a running
     count.  */
#if defined (SDB_DEBUGGING_INFO) || defined (XCOFF_DEBUGGING_INFO)
  if (write_symbols == SDB_DEBUG || write_symbols == XCOFF_DEBUG)
    next_block_index = 1;
#endif

  block_vector = get_block_vector (DECL_INITIAL (fn), &n_blocks);

  /* The top-level BLOCK isn't numbered at all.  */
  for (i = 1; i < n_blocks; ++i)
    /* We number the blocks from two.  */
    BLOCK_NUMBER (block_vector[i]) = next_block_index++;

  free (block_vector);

  return;
}

/* If VAR is present in a subblock of BLOCK, return the subblock.  */

DEBUG_FUNCTION tree
debug_find_var_in_block_tree (tree var, tree block)
{
  tree t;

  for (t = BLOCK_VARS (block); t; t = TREE_CHAIN (t))
    if (t == var)
      return block;

  for (t = BLOCK_SUBBLOCKS (block); t; t = TREE_CHAIN (t))
    {
      tree ret = debug_find_var_in_block_tree (var, t);
      if (ret)
	return ret;
    }

  return NULL_TREE;
}

/* Keep track of whether we're in a dummy function context.  If we are,
   we don't want to invoke the set_current_function hook, because we'll
   get into trouble if the hook calls target_reinit () recursively or
   when the initial initialization is not yet complete.  */

static bool in_dummy_function;

/* Invoke the target hook when setting cfun.  Update the optimization options
   if the function uses different options than the default.  */

static void
invoke_set_current_function_hook (tree fndecl)
{
  if (!in_dummy_function)
    {
      tree opts = ((fndecl)
		   ? DECL_FUNCTION_SPECIFIC_OPTIMIZATION (fndecl)
		   : optimization_default_node);

      if (!opts)
	opts = optimization_default_node;

      /* Change optimization options if needed.  */
      if (optimization_current_node != opts)
	{
	  optimization_current_node = opts;
	  cl_optimization_restore (&global_options, TREE_OPTIMIZATION (opts));
	}

      targetm.set_current_function (fndecl);
      this_fn_optabs = this_target_optabs;

      if (opts != optimization_default_node)
	{
	  init_tree_optimization_optabs (opts);
	  if (TREE_OPTIMIZATION_OPTABS (opts))
	    this_fn_optabs = (struct target_optabs *)
	      TREE_OPTIMIZATION_OPTABS (opts);
	}
    }
}

/* cfun should never be set directly; use this function.  */

void
set_cfun (struct function *new_cfun)
{
  if (cfun != new_cfun)
    {
      cfun = new_cfun;
      invoke_set_current_function_hook (new_cfun ? new_cfun->decl : NULL_TREE);
    }
}

/* Initialized with NOGC, making this poisonous to the garbage collector.  */

static vec<function_p> cfun_stack;

/* Push the current cfun onto the stack, and set cfun to new_cfun.  Also set
   current_function_decl accordingly.  */

void
push_cfun (struct function *new_cfun)
{
  gcc_assert ((!cfun && !current_function_decl)
	      || (cfun && current_function_decl == cfun->decl));
  cfun_stack.safe_push (cfun);
  current_function_decl = new_cfun ? new_cfun->decl : NULL_TREE;
  set_cfun (new_cfun);
}

/* Pop cfun from the stack.  Also set current_function_decl accordingly.  */

void
pop_cfun (void)
{
  struct function *new_cfun = cfun_stack.pop ();
  /* When in_dummy_function, we do have a cfun but current_function_decl is
     NULL.  We also allow pushing NULL cfun and subsequently changing
     current_function_decl to something else and have both restored by
     pop_cfun.  */
  gcc_checking_assert (in_dummy_function
		       || !cfun
		       || current_function_decl == cfun->decl);
  set_cfun (new_cfun);
  current_function_decl = new_cfun ? new_cfun->decl : NULL_TREE;
}

/* Return value of funcdef and increase it.  */
int
get_next_funcdef_no (void)
{
  return funcdef_no++;
}

/* Return value of funcdef.  */
int
get_last_funcdef_no (void)
{
  return funcdef_no;
}

/* Allocate a function structure for FNDECL and set its contents
   to the defaults.  Set cfun to the newly-allocated object.
   Some of the helper functions invoked during initialization assume
   that cfun has already been set.  Therefore, assign the new object
   directly into cfun and invoke the back end hook explicitly at the
   very end, rather than initializing a temporary and calling set_cfun
   on it.

   ABSTRACT_P is true if this is a function that will never be seen by
   the middle-end.  Such functions are front-end concepts (like C++
   function templates) that do not correspond directly to functions
   placed in object files.  */

void
allocate_struct_function (tree fndecl, bool abstract_p)
{
  tree fntype = fndecl ? TREE_TYPE (fndecl) : NULL_TREE;

  cfun = ggc_alloc_cleared_function ();

  init_eh_for_function ();

  if (init_machine_status)
    cfun->machine = (*init_machine_status) ();

#ifdef OVERRIDE_ABI_FORMAT
  OVERRIDE_ABI_FORMAT (fndecl);
#endif

  if (fndecl != NULL_TREE)
    {
      DECL_STRUCT_FUNCTION (fndecl) = cfun;
      cfun->decl = fndecl;
      current_function_funcdef_no = get_next_funcdef_no ();
    }

  invoke_set_current_function_hook (fndecl);

  if (fndecl != NULL_TREE)
    {
      tree result = DECL_RESULT (fndecl);
      if (!abstract_p && aggregate_value_p (result, fndecl))
	{
#ifdef PCC_STATIC_STRUCT_RETURN
	  cfun->returns_pcc_struct = 1;
#endif
	  cfun->returns_struct = 1;
	}

      cfun->stdarg = stdarg_p (fntype);

      /* Assume all registers in stdarg functions need to be saved.  */
      cfun->va_list_gpr_size = VA_LIST_MAX_GPR_SIZE;
      cfun->va_list_fpr_size = VA_LIST_MAX_FPR_SIZE;

      /* ??? This could be set on a per-function basis by the front-end
         but is this worth the hassle?  */
      cfun->can_throw_non_call_exceptions = flag_non_call_exceptions;
    }
}

/* This is like allocate_struct_function, but pushes a new cfun for FNDECL
   instead of just setting it.  */

void
push_struct_function (tree fndecl)
{
  /* When in_dummy_function we might be in the middle of a pop_cfun and
     current_function_decl and cfun may not match.  */
  gcc_assert (in_dummy_function
	      || (!cfun && !current_function_decl)
	      || (cfun && current_function_decl == cfun->decl));
  cfun_stack.safe_push (cfun);
  current_function_decl = fndecl;
  allocate_struct_function (fndecl, false);
}

/* Reset crtl and other non-struct-function variables to defaults as
   appropriate for emitting rtl at the start of a function.  */

static void
prepare_function_start (void)
{
  gcc_assert (!crtl->emit.x_last_insn);
  init_temp_slots ();
  init_emit ();
  init_varasm_status ();
  init_expr ();
  default_rtl_profile ();

  if (flag_stack_usage_info)
    {
      cfun->su = ggc_alloc_cleared_stack_usage ();
      cfun->su->static_stack_size = -1;
    }

  cse_not_expected = ! optimize;

  /* Caller save not needed yet.  */
  caller_save_needed = 0;

  /* We haven't done register allocation yet.  */
  reg_renumber = 0;

  /* Indicate that we have not instantiated virtual registers yet.  */
  virtuals_instantiated = 0;

  /* Indicate that we want CONCATs now.  */
  generating_concat_p = 1;

  /* Indicate we have no need of a frame pointer yet.  */
  frame_pointer_needed = 0;
}

/* Initialize the rtl expansion mechanism so that we can do simple things
   like generate sequences.  This is used to provide a context during global
   initialization of some passes.  You must call expand_dummy_function_end
   to exit this context.  */

void
init_dummy_function_start (void)
{
  gcc_assert (!in_dummy_function);
  in_dummy_function = true;
  push_struct_function (NULL_TREE);
  prepare_function_start ();
}

/* Generate RTL for the start of the function SUBR (a FUNCTION_DECL tree node)
   and initialize static variables for generating RTL for the statements
   of the function.  */

void
init_function_start (tree subr)
{
  if (subr && DECL_STRUCT_FUNCTION (subr))
    set_cfun (DECL_STRUCT_FUNCTION (subr));
  else
    allocate_struct_function (subr, false);
  prepare_function_start ();
  decide_function_section (subr);

  /* Warn if this value is an aggregate type,
     regardless of which calling convention we are using for it.  */
  if (AGGREGATE_TYPE_P (TREE_TYPE (DECL_RESULT (subr))))
    warning (OPT_Waggregate_return, "function returns an aggregate");
}


void
expand_main_function (void)
{
#if (defined(INVOKE__main)				\
     || (!defined(HAS_INIT_SECTION)			\
	 && !defined(INIT_SECTION_ASM_OP)		\
	 && !defined(INIT_ARRAY_SECTION_ASM_OP)))
  emit_library_call (init_one_libfunc (NAME__MAIN), LCT_NORMAL, VOIDmode, 0);
#endif
}

/* Expand code to initialize the stack_protect_guard.  This is invoked at
   the beginning of a function to be protected.  */

#ifndef HAVE_stack_protect_set
# define HAVE_stack_protect_set		0
# define gen_stack_protect_set(x,y)	(gcc_unreachable (), NULL_RTX)
#endif

void
stack_protect_prologue (void)
{
  tree guard_decl = targetm.stack_protect_guard ();
  rtx x, y;

  x = expand_normal (crtl->stack_protect_guard);
  y = expand_normal (guard_decl);

  /* Allow the target to copy from Y to X without leaking Y into a
     register.  */
  if (HAVE_stack_protect_set)
    {
      rtx insn = gen_stack_protect_set (x, y);
      if (insn)
	{
	  emit_insn (insn);
	  return;
	}
    }

  /* Otherwise do a straight move.  */
  emit_move_insn (x, y);
}

/* Expand code to verify the stack_protect_guard.  This is invoked at
   the end of a function to be protected.  */

#ifndef HAVE_stack_protect_test
# define HAVE_stack_protect_test		0
# define gen_stack_protect_test(x, y, z)	(gcc_unreachable (), NULL_RTX)
#endif

void
stack_protect_epilogue (void)
{
  tree guard_decl = targetm.stack_protect_guard ();
  rtx label = gen_label_rtx ();
  rtx x, y, tmp;

  x = expand_normal (crtl->stack_protect_guard);
  y = expand_normal (guard_decl);

  /* Allow the target to compare Y with X without leaking either into
     a register.  */
  switch (HAVE_stack_protect_test != 0)
    {
    case 1:
      tmp = gen_stack_protect_test (x, y, label);
      if (tmp)
	{
	  emit_insn (tmp);
	  break;
	}
      /* FALLTHRU */

    default:
      emit_cmp_and_jump_insns (x, y, EQ, NULL_RTX, ptr_mode, 1, label);
      break;
    }

  /* The noreturn predictor has been moved to the tree level.  The rtl-level
     predictors estimate this branch about 20%, which isn't enough to get
     things moved out of line.  Since this is the only extant case of adding
     a noreturn function at the rtl level, it doesn't seem worth doing ought
     except adding the prediction by hand.  */
  tmp = get_last_insn ();
  if (JUMP_P (tmp))
    predict_insn_def (tmp, PRED_NORETURN, TAKEN);

  expand_call (targetm.stack_protect_fail (), NULL_RTX, /*ignore=*/true);
  free_temp_slots ();
  emit_label (label);
}

/* Start the RTL for a new function, and set variables used for
   emitting RTL.
   SUBR is the FUNCTION_DECL node.
   PARMS_HAVE_CLEANUPS is nonzero if there are cleanups associated with
   the function's parameters, which must be run at any return statement.  */

void
expand_function_start (tree subr)
{
  /* Make sure volatile mem refs aren't considered
     valid operands of arithmetic insns.  */
  init_recog_no_volatile ();

  crtl->profile
    = (profile_flag
       && ! DECL_NO_INSTRUMENT_FUNCTION_ENTRY_EXIT (subr));

  crtl->limit_stack
    = (stack_limit_rtx != NULL_RTX && ! DECL_NO_LIMIT_STACK (subr));

  /* Make the label for return statements to jump to.  Do not special
     case machines with special return instructions -- they will be
     handled later during jump, ifcvt, or epilogue creation.  */
  return_label = gen_label_rtx ();

  /* Initialize rtx used to return the value.  */
  /* Do this before assign_parms so that we copy the struct value address
     before any library calls that assign parms might generate.  */

  /* Decide whether to return the value in memory or in a register.  */
  if (aggregate_value_p (DECL_RESULT (subr), subr))
    {
      /* Returning something that won't go in a register.  */
      rtx value_address = 0;

#ifdef PCC_STATIC_STRUCT_RETURN
      if (cfun->returns_pcc_struct)
	{
	  int size = int_size_in_bytes (TREE_TYPE (DECL_RESULT (subr)));
	  value_address = assemble_static_space (size);
	}
      else
#endif
	{
	  rtx sv = targetm.calls.struct_value_rtx (TREE_TYPE (subr), 2);
	  /* Expect to be passed the address of a place to store the value.
	     If it is passed as an argument, assign_parms will take care of
	     it.  */
	  if (sv)
	    {
	      value_address = gen_reg_rtx (Pmode);
	      emit_move_insn (value_address, sv);
	    }
	}
      if (value_address)
	{
	  rtx x = value_address;
	  if (!DECL_BY_REFERENCE (DECL_RESULT (subr)))
	    {
	      x = gen_rtx_MEM (DECL_MODE (DECL_RESULT (subr)), x);
	      set_mem_attributes (x, DECL_RESULT (subr), 1);
	    }
	  SET_DECL_RTL (DECL_RESULT (subr), x);
	}
    }
  else if (DECL_MODE (DECL_RESULT (subr)) == VOIDmode)
    /* If return mode is void, this decl rtl should not be used.  */
    SET_DECL_RTL (DECL_RESULT (subr), NULL_RTX);
  else
    {
      /* Compute the return values into a pseudo reg, which we will copy
	 into the true return register after the cleanups are done.  */
      tree return_type = TREE_TYPE (DECL_RESULT (subr));
      if (TYPE_MODE (return_type) != BLKmode
	  && targetm.calls.return_in_msb (return_type))
	/* expand_function_end will insert the appropriate padding in
	   this case.  Use the return value's natural (unpadded) mode
	   within the function proper.  */
	SET_DECL_RTL (DECL_RESULT (subr),
		      gen_reg_rtx (TYPE_MODE (return_type)));
      else
	{
	  /* In order to figure out what mode to use for the pseudo, we
	     figure out what the mode of the eventual return register will
	     actually be, and use that.  */
	  rtx hard_reg = hard_function_value (return_type, subr, 0, 1);
	  rtx bounds;

	  mpx_split_slot (hard_reg, &hard_reg, &bounds);

	  /* Structures that are returned in registers are not
	     aggregate_value_p, so we may see a PARALLEL or a REG.  */
	  if (REG_P (hard_reg))
	    SET_DECL_RTL (DECL_RESULT (subr),
			  gen_reg_rtx (GET_MODE (hard_reg)));
	  else
	    {
	      gcc_assert (GET_CODE (hard_reg) == PARALLEL);
	      SET_DECL_RTL (DECL_RESULT (subr), gen_group_rtx (hard_reg));
	    }
	  SET_DECL_BOUNDS_RTL (DECL_RESULT (subr), bounds);
	}

      /* Set DECL_REGISTER flag so that expand_function_end will copy the
	 result to the real return register(s).  */
      DECL_REGISTER (DECL_RESULT (subr)) = 1;
    }

  /* Initialize rtx for parameters and local variables.
     In some cases this requires emitting insns.  */
  assign_parms (subr);

  /* If function gets a static chain arg, store it.  */
  if (cfun->static_chain_decl)
    {
      tree parm = cfun->static_chain_decl;
      rtx local, chain, insn;

      local = gen_reg_rtx (Pmode);
      chain = targetm.calls.static_chain (current_function_decl, true);

      set_decl_incoming_rtl (parm, chain, false);
      SET_DECL_RTL (parm, local);
      mark_reg_pointer (local, TYPE_ALIGN (TREE_TYPE (TREE_TYPE (parm))));

      insn = emit_move_insn (local, chain);

      /* Mark the register as eliminable, similar to parameters.  */
      if (MEM_P (chain)
	  && reg_mentioned_p (arg_pointer_rtx, XEXP (chain, 0)))
	set_dst_reg_note (insn, REG_EQUIV, chain, local);
    }

  /* If the function receives a non-local goto, then store the
     bits we need to restore the frame pointer.  */
  if (cfun->nonlocal_goto_save_area)
    {
      tree t_save;
      rtx r_save;

      tree var = TREE_OPERAND (cfun->nonlocal_goto_save_area, 0);
      gcc_assert (DECL_RTL_SET_P (var));

      t_save = build4 (ARRAY_REF,
		       TREE_TYPE (TREE_TYPE (cfun->nonlocal_goto_save_area)),
		       cfun->nonlocal_goto_save_area,
		       integer_zero_node, NULL_TREE, NULL_TREE);
      r_save = expand_expr (t_save, NULL_RTX, VOIDmode, EXPAND_WRITE);
      gcc_assert (GET_MODE (r_save) == Pmode);

      emit_move_insn (r_save, targetm.builtin_setjmp_frame_value ());
      update_nonlocal_goto_save_area ();
    }

  /* The following was moved from init_function_start.
     The move is supposed to make sdb output more accurate.  */
  /* Indicate the beginning of the function body,
     as opposed to parm setup.  */
  emit_note (NOTE_INSN_FUNCTION_BEG);

  gcc_assert (NOTE_P (get_last_insn ()));

  parm_birth_insn = get_last_insn ();

  if (crtl->profile)
    {
#ifdef PROFILE_HOOK
      PROFILE_HOOK (current_function_funcdef_no);
#endif
    }

  /* If we are doing generic stack checking, the probe should go here.  */
  if (flag_stack_check == GENERIC_STACK_CHECK)
    stack_check_probe_note = emit_note (NOTE_INSN_DELETED);
}

/* Undo the effects of init_dummy_function_start.  */
void
expand_dummy_function_end (void)
{
  gcc_assert (in_dummy_function);

  /* End any sequences that failed to be closed due to syntax errors.  */
  while (in_sequence_p ())
    end_sequence ();

  /* Outside function body, can't compute type's actual size
     until next function's body starts.  */

  free_after_parsing (cfun);
  free_after_compilation (cfun);
  pop_cfun ();
  in_dummy_function = false;
}

/* Helper for diddle_return_value.  */

void
diddle_return_value_1 (void (*doit) (rtx, void *), void *arg, rtx outgoing)
{
  if (! outgoing)
    return;

  if (REG_P (outgoing))
    (*doit) (outgoing, arg);
  else if (GET_CODE (outgoing) == PARALLEL)
    {
      int i;

      for (i = 0; i < XVECLEN (outgoing, 0); i++)
	{
	  rtx x = XEXP (XVECEXP (outgoing, 0, i), 0);

	  if (REG_P (x) && REGNO (x) < FIRST_PSEUDO_REGISTER)
	    (*doit) (x, arg);
	}
    }
}

/* Call DOIT for each hard register used as a return value from
   the current function.  */

void
diddle_return_value (void (*doit) (rtx, void *), void *arg)
{
  diddle_return_value_1 (doit, arg, crtl->return_rtx);
  diddle_return_value_1 (doit, arg, crtl->return_bnd);
}

static void
do_clobber_return_reg (rtx reg, void *arg ATTRIBUTE_UNUSED)
{
  emit_clobber (reg);
}

void
clobber_return_register (void)
{
  diddle_return_value (do_clobber_return_reg, NULL);

  /* In case we do use pseudo to return value, clobber it too.  */
  if (DECL_RTL_SET_P (DECL_RESULT (current_function_decl)))
    {
      tree decl_result = DECL_RESULT (current_function_decl);
      rtx decl_rtl = DECL_RTL (decl_result);
      if (REG_P (decl_rtl) && REGNO (decl_rtl) >= FIRST_PSEUDO_REGISTER)
	{
	  do_clobber_return_reg (decl_rtl, NULL);
	}
    }
}

static void
do_use_return_reg (rtx reg, void *arg ATTRIBUTE_UNUSED)
{
  emit_use (reg);
}

static void
use_return_register (void)
{
  diddle_return_value (do_use_return_reg, NULL);
}

/* Possibly warn about unused parameters.  */
void
do_warn_unused_parameter (tree fn)
{
  tree decl;

  for (decl = DECL_ARGUMENTS (fn);
       decl; decl = DECL_CHAIN (decl))
    if (!TREE_USED (decl) && TREE_CODE (decl) == PARM_DECL
	&& DECL_NAME (decl) && !DECL_ARTIFICIAL (decl)
	&& !TREE_NO_WARNING (decl))
      warning (OPT_Wunused_parameter, "unused parameter %q+D", decl);
}

/* Generate RTL for the end of the current function.  */

void
expand_function_end (void)
{
  rtx clobber_after;

  /* If arg_pointer_save_area was referenced only from a nested
     function, we will not have initialized it yet.  Do that now.  */
  if (arg_pointer_save_area && ! crtl->arg_pointer_save_area_init)
    get_arg_pointer_save_area ();

  /* If we are doing generic stack checking and this function makes calls,
     do a stack probe at the start of the function to ensure we have enough
     space for another stack frame.  */
  if (flag_stack_check == GENERIC_STACK_CHECK)
    {
      rtx insn, seq;

      for (insn = get_insns (); insn; insn = NEXT_INSN (insn))
	if (CALL_P (insn))
	  {
	    rtx max_frame_size = GEN_INT (STACK_CHECK_MAX_FRAME_SIZE);
	    start_sequence ();
	    if (STACK_CHECK_MOVING_SP)
	      anti_adjust_stack_and_probe (max_frame_size, true);
	    else
	      probe_stack_range (STACK_OLD_CHECK_PROTECT, max_frame_size);
	    seq = get_insns ();
	    end_sequence ();
	    set_insn_locations (seq, prologue_location);
	    emit_insn_before (seq, stack_check_probe_note);
	    break;
	  }
    }

  /* End any sequences that failed to be closed due to syntax errors.  */
  while (in_sequence_p ())
    end_sequence ();

  clear_pending_stack_adjust ();
  do_pending_stack_adjust ();

  /* Output a linenumber for the end of the function.
     SDB depends on this.  */
  set_curr_insn_location (input_location);

  /* Before the return label (if any), clobber the return
     registers so that they are not propagated live to the rest of
     the function.  This can only happen with functions that drop
     through; if there had been a return statement, there would
     have either been a return rtx, or a jump to the return label.

     We delay actual code generation after the current_function_value_rtx
     is computed.  */
  clobber_after = get_last_insn ();

  /* Output the label for the actual return from the function.  */
  emit_label (return_label);

  if (targetm_common.except_unwind_info (&global_options) == UI_SJLJ)
    {
      /* Let except.c know where it should emit the call to unregister
	 the function context for sjlj exceptions.  */
      if (flag_exceptions)
	sjlj_emit_function_exit_after (get_last_insn ());
    }
  else
    {
      /* We want to ensure that instructions that may trap are not
	 moved into the epilogue by scheduling, because we don't
	 always emit unwind information for the epilogue.  */
      if (cfun->can_throw_non_call_exceptions)
	emit_insn (gen_blockage ());
    }

  /* If this is an implementation of throw, do what's necessary to
     communicate between __builtin_eh_return and the epilogue.  */
  expand_eh_return ();

  /* If scalar return value was computed in a pseudo-reg, or was a named
     return value that got dumped to the stack, copy that to the hard
     return register.  */
  if (DECL_RTL_SET_P (DECL_RESULT (current_function_decl)))
    {
      tree decl_result = DECL_RESULT (current_function_decl);
      rtx decl_rtl = DECL_RTL (decl_result);

      if (REG_P (decl_rtl)
	  ? REGNO (decl_rtl) >= FIRST_PSEUDO_REGISTER
	  : DECL_REGISTER (decl_result))
	{
	  rtx real_decl_rtl = crtl->return_rtx;

	  /* This should be set in assign_parms.  */
	  gcc_assert (REG_FUNCTION_VALUE_P (real_decl_rtl));

	  /* If this is a BLKmode structure being returned in registers,
	     then use the mode computed in expand_return.  Note that if
	     decl_rtl is memory, then its mode may have been changed,
	     but that crtl->return_rtx has not.  */
	  if (GET_MODE (real_decl_rtl) == BLKmode)
	    PUT_MODE (real_decl_rtl, GET_MODE (decl_rtl));

	  /* If a non-BLKmode return value should be padded at the least
	     significant end of the register, shift it left by the appropriate
	     amount.  BLKmode results are handled using the group load/store
	     machinery.  */
	  if (TYPE_MODE (TREE_TYPE (decl_result)) != BLKmode
	      && REG_P (real_decl_rtl)
	      && targetm.calls.return_in_msb (TREE_TYPE (decl_result)))
	    {
	      emit_move_insn (gen_rtx_REG (GET_MODE (decl_rtl),
					   REGNO (real_decl_rtl)),
			      decl_rtl);
	      shift_return_value (GET_MODE (decl_rtl), true, real_decl_rtl);
	    }
	  /* If a named return value dumped decl_return to memory, then
	     we may need to re-do the PROMOTE_MODE signed/unsigned
	     extension.  */
	  else if (GET_MODE (real_decl_rtl) != GET_MODE (decl_rtl))
	    {
	      int unsignedp = TYPE_UNSIGNED (TREE_TYPE (decl_result));
	      promote_function_mode (TREE_TYPE (decl_result),
				     GET_MODE (decl_rtl), &unsignedp,
				     TREE_TYPE (current_function_decl), 1);

	      convert_move (real_decl_rtl, decl_rtl, unsignedp);
	    }
	  else if (GET_CODE (real_decl_rtl) == PARALLEL)
	    {
	      /* If expand_function_start has created a PARALLEL for decl_rtl,
		 move the result to the real return registers.  Otherwise, do
		 a group load from decl_rtl for a named return.  */
	      if (GET_CODE (decl_rtl) == PARALLEL)
		emit_group_move (real_decl_rtl, decl_rtl);
	      else
		emit_group_load (real_decl_rtl, decl_rtl,
				 TREE_TYPE (decl_result),
				 int_size_in_bytes (TREE_TYPE (decl_result)));
	    }
	  /* In the case of complex integer modes smaller than a word, we'll
	     need to generate some non-trivial bitfield insertions.  Do that
	     on a pseudo and not the hard register.  */
	  else if (GET_CODE (decl_rtl) == CONCAT
		   && GET_MODE_CLASS (GET_MODE (decl_rtl)) == MODE_COMPLEX_INT
		   && GET_MODE_BITSIZE (GET_MODE (decl_rtl)) <= BITS_PER_WORD)
	    {
	      int old_generating_concat_p;
	      rtx tmp;

	      old_generating_concat_p = generating_concat_p;
	      generating_concat_p = 0;
	      tmp = gen_reg_rtx (GET_MODE (decl_rtl));
	      generating_concat_p = old_generating_concat_p;

	      emit_move_insn (tmp, decl_rtl);
	      emit_move_insn (real_decl_rtl, tmp);
	    }
	  else
	    emit_move_insn (real_decl_rtl, decl_rtl);
	}
    }

  /* If returning a structure, arrange to return the address of the value
     in a place where debuggers expect to find it.

     If returning a structure PCC style,
     the caller also depends on this value.
     And cfun->returns_pcc_struct is not necessarily set.  */
  if (cfun->returns_struct
      || cfun->returns_pcc_struct)
    {
      rtx value_address = DECL_RTL (DECL_RESULT (current_function_decl));
      tree type = TREE_TYPE (DECL_RESULT (current_function_decl));
      rtx outgoing;

      if (DECL_BY_REFERENCE (DECL_RESULT (current_function_decl)))
	type = TREE_TYPE (type);
      else
	value_address = XEXP (value_address, 0);

      outgoing = targetm.calls.function_value (build_pointer_type (type),
					       current_function_decl, true);
      mpx_split_slot (outgoing, &outgoing, &crtl->return_bnd);

      if (flag_mpx && GET_CODE (outgoing) == PARALLEL)
	outgoing = XEXP (XVECEXP (outgoing, 0, 0), 0);

      /* Mark this as a function return value so integrate will delete the
	 assignment and USE below when inlining this function.  */
      REG_FUNCTION_VALUE_P (outgoing) = 1;

      /* The address may be ptr_mode and OUTGOING may be Pmode.  */
      value_address = convert_memory_address (GET_MODE (outgoing),
					      value_address);

      emit_move_insn (outgoing, value_address);

      /* Show return register used to hold result (in this case the address
	 of the result.  */
      crtl->return_rtx = outgoing;
    }

  /* Emit the actual code to clobber return register.  */
  {
    rtx seq;

    start_sequence ();
    clobber_return_register ();
    seq = get_insns ();
    end_sequence ();

    emit_insn_after (seq, clobber_after);
  }

  /* Output the label for the naked return from the function.  */
  if (naked_return_label)
    emit_label (naked_return_label);

  /* @@@ This is a kludge.  We want to ensure that instructions that
     may trap are not moved into the epilogue by scheduling, because
     we don't always emit unwind information for the epilogue.  */
  if (cfun->can_throw_non_call_exceptions
      && targetm_common.except_unwind_info (&global_options) != UI_SJLJ)
    emit_insn (gen_blockage ());

  /* If stack protection is enabled for this function, check the guard.  */
  if (crtl->stack_protect_guard)
    stack_protect_epilogue ();

  /* If we had calls to alloca, and this machine needs
     an accurate stack pointer to exit the function,
     insert some code to save and restore the stack pointer.  */
  if (! EXIT_IGNORE_STACK
      && cfun->calls_alloca)
    {
      rtx tem = 0, seq;

      start_sequence ();
      emit_stack_save (SAVE_FUNCTION, &tem);
      seq = get_insns ();
      end_sequence ();
      emit_insn_before (seq, parm_birth_insn);

      emit_stack_restore (SAVE_FUNCTION, tem);
    }

  /* ??? This should no longer be necessary since stupid is no longer with
     us, but there are some parts of the compiler (eg reload_combine, and
     sh mach_dep_reorg) that still try and compute their own lifetime info
     instead of using the general framework.  */
  use_return_register ();
}

rtx
get_arg_pointer_save_area (void)
{
  rtx ret = arg_pointer_save_area;

  if (! ret)
    {
      ret = assign_stack_local (Pmode, GET_MODE_SIZE (Pmode), 0);
      arg_pointer_save_area = ret;
    }

  if (! crtl->arg_pointer_save_area_init)
    {
      rtx seq;

      /* Save the arg pointer at the beginning of the function.  The
	 generated stack slot may not be a valid memory address, so we
	 have to check it and fix it if necessary.  */
      start_sequence ();
      emit_move_insn (validize_mem (ret),
                      crtl->args.internal_arg_pointer);
      seq = get_insns ();
      end_sequence ();

      push_topmost_sequence ();
      emit_insn_after (seq, entry_of_function ());
      pop_topmost_sequence ();

      crtl->arg_pointer_save_area_init = true;
    }

  return ret;
}

/* Add a list of INSNS to the hash HASHP, possibly allocating HASHP
   for the first time.  */

static void
record_insns (rtx insns, rtx end, htab_t *hashp)
{
  rtx tmp;
  htab_t hash = *hashp;

  if (hash == NULL)
    *hashp = hash
      = htab_create_ggc (17, htab_hash_pointer, htab_eq_pointer, NULL);

  for (tmp = insns; tmp != end; tmp = NEXT_INSN (tmp))
    {
      void **slot = htab_find_slot (hash, tmp, INSERT);
      gcc_assert (*slot == NULL);
      *slot = tmp;
    }
}

/* INSN has been duplicated or replaced by as COPY, perhaps by duplicating a
   basic block, splitting or peepholes.  If INSN is a prologue or epilogue
   insn, then record COPY as well.  */

void
maybe_copy_prologue_epilogue_insn (rtx insn, rtx copy)
{
  htab_t hash;
  void **slot;

  hash = epilogue_insn_hash;
  if (!hash || !htab_find (hash, insn))
    {
      hash = prologue_insn_hash;
      if (!hash || !htab_find (hash, insn))
	return;
    }

  slot = htab_find_slot (hash, copy, INSERT);
  gcc_assert (*slot == NULL);
  *slot = copy;
}

/* Set the location of the insn chain starting at INSN to LOC.  */
static void
set_insn_locations (rtx insn, int loc)
{
  while (insn != NULL_RTX)
    {
      if (INSN_P (insn))
	INSN_LOCATION (insn) = loc;
      insn = NEXT_INSN (insn);
    }
}

/* Determine if any INSNs in HASH are, or are part of, INSN.  Because
   we can be running after reorg, SEQUENCE rtl is possible.  */

static bool
contains (const_rtx insn, htab_t hash)
{
  if (hash == NULL)
    return false;

  if (NONJUMP_INSN_P (insn) && GET_CODE (PATTERN (insn)) == SEQUENCE)
    {
      int i;
      for (i = XVECLEN (PATTERN (insn), 0) - 1; i >= 0; i--)
	if (htab_find (hash, XVECEXP (PATTERN (insn), 0, i)))
	  return true;
      return false;
    }

  return htab_find (hash, insn) != NULL;
}

int
prologue_epilogue_contains (const_rtx insn)
{
  if (contains (insn, prologue_insn_hash))
    return 1;
  if (contains (insn, epilogue_insn_hash))
    return 1;
  return 0;
}

#ifdef HAVE_simple_return

/* Return true if INSN requires the stack frame to be set up.
   PROLOGUE_USED contains the hard registers used in the function
   prologue.  SET_UP_BY_PROLOGUE is the set of registers we expect the
   prologue to set up for the function.  */
bool
requires_stack_frame_p (rtx insn, HARD_REG_SET prologue_used,
			HARD_REG_SET set_up_by_prologue)
{
  df_ref *df_rec;
  HARD_REG_SET hardregs;
  unsigned regno;

  if (CALL_P (insn))
    return !SIBLING_CALL_P (insn);

  /* We need a frame to get the unique CFA expected by the unwinder.  */
  if (cfun->can_throw_non_call_exceptions && can_throw_internal (insn))
    return true;

  CLEAR_HARD_REG_SET (hardregs);
  for (df_rec = DF_INSN_DEFS (insn); *df_rec; df_rec++)
    {
      rtx dreg = DF_REF_REG (*df_rec);

      if (!REG_P (dreg))
	continue;

      add_to_hard_reg_set (&hardregs, GET_MODE (dreg),
			   REGNO (dreg));
    }
  if (hard_reg_set_intersect_p (hardregs, prologue_used))
    return true;
  AND_COMPL_HARD_REG_SET (hardregs, call_used_reg_set);
  for (regno = 0; regno < FIRST_PSEUDO_REGISTER; regno++)
    if (TEST_HARD_REG_BIT (hardregs, regno)
	&& df_regs_ever_live_p (regno))
      return true;

  for (df_rec = DF_INSN_USES (insn); *df_rec; df_rec++)
    {
      rtx reg = DF_REF_REG (*df_rec);

      if (!REG_P (reg))
	continue;

      add_to_hard_reg_set (&hardregs, GET_MODE (reg),
			   REGNO (reg));
    }
  if (hard_reg_set_intersect_p (hardregs, set_up_by_prologue))
    return true;

  return false;
}

/* See whether BB has a single successor that uses [REGNO, END_REGNO),
   and if BB is its only predecessor.  Return that block if so,
   otherwise return null.  */

static basic_block
next_block_for_reg (basic_block bb, int regno, int end_regno)
{
  edge e, live_edge;
  edge_iterator ei;
  bitmap live;
  int i;

  live_edge = NULL;
  FOR_EACH_EDGE (e, ei, bb->succs)
    {
      live = df_get_live_in (e->dest);
      for (i = regno; i < end_regno; i++)
	if (REGNO_REG_SET_P (live, i))
	  {
	    if (live_edge && live_edge != e)
	      return NULL;
	    live_edge = e;
	  }
    }

  /* We can sometimes encounter dead code.  Don't try to move it
     into the exit block.  */
  if (!live_edge || live_edge->dest == EXIT_BLOCK_PTR)
    return NULL;

  /* Reject targets of abnormal edges.  This is needed for correctness
     on ports like Alpha and MIPS, whose pic_offset_table_rtx can die on
     exception edges even though it is generally treated as call-saved
     for the majority of the compilation.  Moving across abnormal edges
     isn't going to be interesting for shrink-wrap usage anyway.  */
  if (live_edge->flags & EDGE_ABNORMAL)
    return NULL;

  if (EDGE_COUNT (live_edge->dest->preds) > 1)
    return NULL;

  return live_edge->dest;
}

/* Try to move INSN from BB to a successor.  Return true on success.
   USES and DEFS are the set of registers that are used and defined
   after INSN in BB.  */

static bool
move_insn_for_shrink_wrap (basic_block bb, rtx insn,
			   const HARD_REG_SET uses,
			   const HARD_REG_SET defs)
{
  rtx set, src, dest;
  bitmap live_out, live_in, bb_uses, bb_defs;
  unsigned int i, dregno, end_dregno, sregno, end_sregno;
  basic_block next_block;

  /* Look for a simple register copy.  */
  set = single_set (insn);
  if (!set)
    return false;
  src = SET_SRC (set);
  dest = SET_DEST (set);
  if (!REG_P (dest) || !REG_P (src))
    return false;

  /* Make sure that the source register isn't defined later in BB.  */
  sregno = REGNO (src);
  end_sregno = END_REGNO (src);
  if (overlaps_hard_reg_set_p (defs, GET_MODE (src), sregno))
    return false;

  /* Make sure that the destination register isn't referenced later in BB.  */
  dregno = REGNO (dest);
  end_dregno = END_REGNO (dest);
  if (overlaps_hard_reg_set_p (uses, GET_MODE (dest), dregno)
      || overlaps_hard_reg_set_p (defs, GET_MODE (dest), dregno))
    return false;

  /* See whether there is a successor block to which we could move INSN.  */
  next_block = next_block_for_reg (bb, dregno, end_dregno);
  if (!next_block)
    return false;

  /* At this point we are committed to moving INSN, but let's try to
     move it as far as we can.  */
  do
    {
      live_out = df_get_live_out (bb);
      live_in = df_get_live_in (next_block);
      bb = next_block;

      /* Check whether BB uses DEST or clobbers DEST.  We need to add
	 INSN to BB if so.  Either way, DEST is no longer live on entry,
	 except for any part that overlaps SRC (next loop).  */
      bb_uses = &DF_LR_BB_INFO (bb)->use;
      bb_defs = &DF_LR_BB_INFO (bb)->def;
      for (i = dregno; i < end_dregno; i++)
	{
	  if (REGNO_REG_SET_P (bb_uses, i) || REGNO_REG_SET_P (bb_defs, i))
	    next_block = NULL;
	  CLEAR_REGNO_REG_SET (live_out, i);
	  CLEAR_REGNO_REG_SET (live_in, i);
	}

      /* Check whether BB clobbers SRC.  We need to add INSN to BB if so.
	 Either way, SRC is now live on entry.  */
      for (i = sregno; i < end_sregno; i++)
	{
	  if (REGNO_REG_SET_P (bb_defs, i))
	    next_block = NULL;
	  SET_REGNO_REG_SET (live_out, i);
	  SET_REGNO_REG_SET (live_in, i);
	}

      /* If we don't need to add the move to BB, look for a single
	 successor block.  */
      if (next_block)
	next_block = next_block_for_reg (next_block, dregno, end_dregno);
    }
  while (next_block);

  /* BB now defines DEST.  It only uses the parts of DEST that overlap SRC
     (next loop).  */
  for (i = dregno; i < end_dregno; i++)
    {
      CLEAR_REGNO_REG_SET (bb_uses, i);
      SET_REGNO_REG_SET (bb_defs, i);
    }

  /* BB now uses SRC.  */
  for (i = sregno; i < end_sregno; i++)
    SET_REGNO_REG_SET (bb_uses, i);

  emit_insn_after (PATTERN (insn), bb_note (bb));
  delete_insn (insn);
  return true;
}

/* Look for register copies in the first block of the function, and move
   them down into successor blocks if the register is used only on one
   path.  This exposes more opportunities for shrink-wrapping.  These
   kinds of sets often occur when incoming argument registers are moved
   to call-saved registers because their values are live across one or
   more calls during the function.  */

static void
prepare_shrink_wrap (basic_block entry_block)
{
  rtx insn, curr, x;
  HARD_REG_SET uses, defs;
  df_ref *ref;

  CLEAR_HARD_REG_SET (uses);
  CLEAR_HARD_REG_SET (defs);
  FOR_BB_INSNS_REVERSE_SAFE (entry_block, insn, curr)
    if (NONDEBUG_INSN_P (insn)
	&& !move_insn_for_shrink_wrap (entry_block, insn, uses, defs))
      {
	/* Add all defined registers to DEFs.  */
	for (ref = DF_INSN_DEFS (insn); *ref; ref++)
	  {
	    x = DF_REF_REG (*ref);
	    if (REG_P (x) && HARD_REGISTER_P (x))
	      SET_HARD_REG_BIT (defs, REGNO (x));
	  }

	/* Add all used registers to USESs.  */
	for (ref = DF_INSN_USES (insn); *ref; ref++)
	  {
	    x = DF_REF_REG (*ref);
	    if (REG_P (x) && HARD_REGISTER_P (x))
	      SET_HARD_REG_BIT (uses, REGNO (x));
	  }
      }
}

#endif

#ifdef HAVE_return
/* Insert use of return register before the end of BB.  */

static void
emit_use_return_register_into_block (basic_block bb)
{
  rtx seq, insn;
  start_sequence ();
  use_return_register ();
  seq = get_insns ();
  end_sequence ();
  insn = BB_END (bb);
#ifdef HAVE_cc0
  if (reg_mentioned_p (cc0_rtx, PATTERN (insn)))
    insn = prev_cc0_setter (insn);
#endif
  emit_insn_before (seq, insn);
}


/* Create a return pattern, either simple_return or return, depending on
   simple_p.  */

static rtx
gen_return_pattern (bool simple_p)
{
#ifdef HAVE_simple_return
  return simple_p ? gen_simple_return () : gen_return ();
#else
  gcc_assert (!simple_p);
  return gen_return ();
#endif
}

/* Insert an appropriate return pattern at the end of block BB.  This
   also means updating block_for_insn appropriately.  SIMPLE_P is
   the same as in gen_return_pattern and passed to it.  */

static void
emit_return_into_block (bool simple_p, basic_block bb)
{
  rtx jump, pat;
  jump = emit_jump_insn_after (gen_return_pattern (simple_p), BB_END (bb));
  pat = PATTERN (jump);
  if (GET_CODE (pat) == PARALLEL)
    pat = XVECEXP (pat, 0, 0);
  gcc_assert (ANY_RETURN_P (pat));
  JUMP_LABEL (jump) = pat;
}
#endif

/* Set JUMP_LABEL for a return insn.  */

void
set_return_jump_label (rtx returnjump)
{
  rtx pat = PATTERN (returnjump);
  if (GET_CODE (pat) == PARALLEL)
    pat = XVECEXP (pat, 0, 0);
  if (ANY_RETURN_P (pat))
    JUMP_LABEL (returnjump) = pat;
  else
    JUMP_LABEL (returnjump) = ret_rtx;
}

#ifdef HAVE_simple_return
/* Create a copy of BB instructions and insert at BEFORE.  Redirect
   preds of BB to COPY_BB if they don't appear in NEED_PROLOGUE.  */
static void
dup_block_and_redirect (basic_block bb, basic_block copy_bb, rtx before,
			bitmap_head *need_prologue)
{
  edge_iterator ei;
  edge e;
  rtx insn = BB_END (bb);

  /* We know BB has a single successor, so there is no need to copy a
     simple jump at the end of BB.  */
  if (simplejump_p (insn))
    insn = PREV_INSN (insn);

  start_sequence ();
  duplicate_insn_chain (BB_HEAD (bb), insn);
  if (dump_file)
    {
      unsigned count = 0;
      for (insn = get_insns (); insn; insn = NEXT_INSN (insn))
	if (active_insn_p (insn))
	  ++count;
      fprintf (dump_file, "Duplicating bb %d to bb %d, %u active insns.\n",
	       bb->index, copy_bb->index, count);
    }
  insn = get_insns ();
  end_sequence ();
  emit_insn_before (insn, before);

  /* Redirect all the paths that need no prologue into copy_bb.  */
  for (ei = ei_start (bb->preds); (e = ei_safe_edge (ei)); )
    if (!bitmap_bit_p (need_prologue, e->src->index))
      {
	int freq = EDGE_FREQUENCY (e);
	copy_bb->count += e->count;
	copy_bb->frequency += EDGE_FREQUENCY (e);
	e->dest->count -= e->count;
	if (e->dest->count < 0)
	  e->dest->count = 0;
	e->dest->frequency -= freq;
	if (e->dest->frequency < 0)
	  e->dest->frequency = 0;
	redirect_edge_and_branch_force (e, copy_bb);
	continue;
      }
    else
      ei_next (&ei);
}
#endif

#if defined (HAVE_return) || defined (HAVE_simple_return)
/* Return true if there are any active insns between HEAD and TAIL.  */
static bool
active_insn_between (rtx head, rtx tail)
{
  while (tail)
    {
      if (active_insn_p (tail))
	return true;
      if (tail == head)
	return false;
      tail = PREV_INSN (tail);
    }
  return false;
}

/* LAST_BB is a block that exits, and empty of active instructions.
   Examine its predecessors for jumps that can be converted to
   (conditional) returns.  */
static vec<edge> 
convert_jumps_to_returns (basic_block last_bb, bool simple_p,
			  vec<edge> unconverted ATTRIBUTE_UNUSED)
{
  int i;
  basic_block bb;
  rtx label;
  edge_iterator ei;
  edge e;
  vec<basic_block> src_bbs;

  src_bbs.create (EDGE_COUNT (last_bb->preds));
  FOR_EACH_EDGE (e, ei, last_bb->preds)
    if (e->src != ENTRY_BLOCK_PTR)
      src_bbs.quick_push (e->src);

  label = BB_HEAD (last_bb);

  FOR_EACH_VEC_ELT (src_bbs, i, bb)
    {
      rtx jump = BB_END (bb);

      if (!JUMP_P (jump) || JUMP_LABEL (jump) != label)
	continue;

      e = find_edge (bb, last_bb);

      /* If we have an unconditional jump, we can replace that
	 with a simple return instruction.  */
      if (simplejump_p (jump))
	{
	  /* The use of the return register might be present in the exit
	     fallthru block.  Either:
	     - removing the use is safe, and we should remove the use in
	     the exit fallthru block, or
	     - removing the use is not safe, and we should add it here.
	     For now, we conservatively choose the latter.  Either of the
	     2 helps in crossjumping.  */
	  emit_use_return_register_into_block (bb);

	  emit_return_into_block (simple_p, bb);
	  delete_insn (jump);
	}

      /* If we have a conditional jump branching to the last
	 block, we can try to replace that with a conditional
	 return instruction.  */
      else if (condjump_p (jump))
	{
	  rtx dest;

	  if (simple_p)
	    dest = simple_return_rtx;
	  else
	    dest = ret_rtx;
	  if (!redirect_jump (jump, dest, 0))
	    {
#ifdef HAVE_simple_return
	      if (simple_p)
		{
		  if (dump_file)
		    fprintf (dump_file,
			     "Failed to redirect bb %d branch.\n", bb->index);
		  unconverted.safe_push (e);
		}
#endif
	      continue;
	    }

	  /* See comment in simplejump_p case above.  */
	  emit_use_return_register_into_block (bb);

	  /* If this block has only one successor, it both jumps
	     and falls through to the fallthru block, so we can't
	     delete the edge.  */
	  if (single_succ_p (bb))
	    continue;
	}
      else
	{
#ifdef HAVE_simple_return
	  if (simple_p)
	    {
	      if (dump_file)
		fprintf (dump_file,
			 "Failed to redirect bb %d branch.\n", bb->index);
	      unconverted.safe_push (e);
	    }
#endif
	  continue;
	}

      /* Fix up the CFG for the successful change we just made.  */
      redirect_edge_succ (e, EXIT_BLOCK_PTR);
      e->flags &= ~EDGE_CROSSING;
    }
  src_bbs.release ();
  return unconverted;
}

/* Emit a return insn for the exit fallthru block.  */
static basic_block
emit_return_for_exit (edge exit_fallthru_edge, bool simple_p)
{
  basic_block last_bb = exit_fallthru_edge->src;

  if (JUMP_P (BB_END (last_bb)))
    {
      last_bb = split_edge (exit_fallthru_edge);
      exit_fallthru_edge = single_succ_edge (last_bb);
    }
  emit_barrier_after (BB_END (last_bb));
  emit_return_into_block (simple_p, last_bb);
  exit_fallthru_edge->flags &= ~EDGE_FALLTHRU;
  return last_bb;
}
#endif


/* Generate the prologue and epilogue RTL if the machine supports it.  Thread
   this into place with notes indicating where the prologue ends and where
   the epilogue begins.  Update the basic block information when possible.

   Notes on epilogue placement:
   There are several kinds of edges to the exit block:
   * a single fallthru edge from LAST_BB
   * possibly, edges from blocks containing sibcalls
   * possibly, fake edges from infinite loops

   The epilogue is always emitted on the fallthru edge from the last basic
   block in the function, LAST_BB, into the exit block.

   If LAST_BB is empty except for a label, it is the target of every
   other basic block in the function that ends in a return.  If a
   target has a return or simple_return pattern (possibly with
   conditional variants), these basic blocks can be changed so that a
   return insn is emitted into them, and their target is adjusted to
   the real exit block.

   Notes on shrink wrapping: We implement a fairly conservative
   version of shrink-wrapping rather than the textbook one.  We only
   generate a single prologue and a single epilogue.  This is
   sufficient to catch a number of interesting cases involving early
   exits.

   First, we identify the blocks that require the prologue to occur before
   them.  These are the ones that modify a call-saved register, or reference
   any of the stack or frame pointer registers.  To simplify things, we then
   mark everything reachable from these blocks as also requiring a prologue.
   This takes care of loops automatically, and avoids the need to examine
   whether MEMs reference the frame, since it is sufficient to check for
   occurrences of the stack or frame pointer.

   We then compute the set of blocks for which the need for a prologue
   is anticipatable (borrowing terminology from the shrink-wrapping
   description in Muchnick's book).  These are the blocks which either
   require a prologue themselves, or those that have only successors
   where the prologue is anticipatable.  The prologue needs to be
   inserted on all edges from BB1->BB2 where BB2 is in ANTIC and BB1
   is not.  For the moment, we ensure that only one such edge exists.

   The epilogue is placed as described above, but we make a
   distinction between inserting return and simple_return patterns
   when modifying other blocks that end in a return.  Blocks that end
   in a sibcall omit the sibcall_epilogue if the block is not in
   ANTIC.  */

static void
thread_prologue_and_epilogue_insns (void)
{
  bool inserted;
#ifdef HAVE_simple_return
  vec<edge> unconverted_simple_returns = vNULL;
  bool nonempty_prologue;
  bitmap_head bb_flags;
  unsigned max_grow_size;
#endif
  rtx returnjump;
  rtx seq ATTRIBUTE_UNUSED, epilogue_end ATTRIBUTE_UNUSED;
  rtx prologue_seq ATTRIBUTE_UNUSED, split_prologue_seq ATTRIBUTE_UNUSED;
  edge e, entry_edge, orig_entry_edge, exit_fallthru_edge;
  edge_iterator ei;

  df_analyze ();

  rtl_profile_for_bb (ENTRY_BLOCK_PTR);

  inserted = false;
  seq = NULL_RTX;
  epilogue_end = NULL_RTX;
  returnjump = NULL_RTX;

  /* Can't deal with multiple successors of the entry block at the
     moment.  Function should always have at least one entry
     point.  */
  gcc_assert (single_succ_p (ENTRY_BLOCK_PTR));
  entry_edge = single_succ_edge (ENTRY_BLOCK_PTR);
  orig_entry_edge = entry_edge;

  split_prologue_seq = NULL_RTX;
  if (flag_split_stack
      && (lookup_attribute ("no_split_stack", DECL_ATTRIBUTES (cfun->decl))
	  == NULL))
    {
#ifndef HAVE_split_stack_prologue
      gcc_unreachable ();
#else
      gcc_assert (HAVE_split_stack_prologue);

      start_sequence ();
      emit_insn (gen_split_stack_prologue ());
      split_prologue_seq = get_insns ();
      end_sequence ();

      record_insns (split_prologue_seq, NULL, &prologue_insn_hash);
      set_insn_locations (split_prologue_seq, prologue_location);
#endif
    }

  prologue_seq = NULL_RTX;
#ifdef HAVE_prologue
  if (HAVE_prologue)
    {
      start_sequence ();
      seq = gen_prologue ();
      emit_insn (seq);

      /* Insert an explicit USE for the frame pointer
         if the profiling is on and the frame pointer is required.  */
      if (crtl->profile && frame_pointer_needed)
	emit_use (hard_frame_pointer_rtx);

      /* Retain a map of the prologue insns.  */
      record_insns (seq, NULL, &prologue_insn_hash);
      emit_note (NOTE_INSN_PROLOGUE_END);

      /* Ensure that instructions are not moved into the prologue when
	 profiling is on.  The call to the profiling routine can be
	 emitted within the live range of a call-clobbered register.  */
      if (!targetm.profile_before_prologue () && crtl->profile)
        emit_insn (gen_blockage ());

      prologue_seq = get_insns ();
      end_sequence ();
      set_insn_locations (prologue_seq, prologue_location);
    }
#endif

#ifdef HAVE_simple_return
  bitmap_initialize (&bb_flags, &bitmap_default_obstack);

  /* Try to perform a kind of shrink-wrapping, making sure the
     prologue/epilogue is emitted only around those parts of the
     function that require it.  */

  nonempty_prologue = false;
  for (seq = prologue_seq; seq; seq = NEXT_INSN (seq))
    if (!NOTE_P (seq) || NOTE_KIND (seq) != NOTE_INSN_PROLOGUE_END)
      {
	nonempty_prologue = true;
	break;
      }
      
  if (flag_shrink_wrap && HAVE_simple_return
      && (targetm.profile_before_prologue () || !crtl->profile)
      && nonempty_prologue && !crtl->calls_eh_return)
    {
      HARD_REG_SET prologue_clobbered, prologue_used, live_on_edge;
      struct hard_reg_set_container set_up_by_prologue;
      rtx p_insn;
      vec<basic_block> vec;
      basic_block bb;
      bitmap_head bb_antic_flags;
      bitmap_head bb_on_list;
      bitmap_head bb_tail;

      if (dump_file)
	fprintf (dump_file, "Attempting shrink-wrapping optimization.\n");

      /* Compute the registers set and used in the prologue.  */
      CLEAR_HARD_REG_SET (prologue_clobbered);
      CLEAR_HARD_REG_SET (prologue_used);
      for (p_insn = prologue_seq; p_insn; p_insn = NEXT_INSN (p_insn))
	{
	  HARD_REG_SET this_used;
	  if (!NONDEBUG_INSN_P (p_insn))
	    continue;

	  CLEAR_HARD_REG_SET (this_used);
	  note_uses (&PATTERN (p_insn), record_hard_reg_uses,
		     &this_used);
	  AND_COMPL_HARD_REG_SET (this_used, prologue_clobbered);
	  IOR_HARD_REG_SET (prologue_used, this_used);
	  note_stores (PATTERN (p_insn), record_hard_reg_sets,
		       &prologue_clobbered);
	}

      prepare_shrink_wrap (entry_edge->dest);

      bitmap_initialize (&bb_antic_flags, &bitmap_default_obstack);
      bitmap_initialize (&bb_on_list, &bitmap_default_obstack);
      bitmap_initialize (&bb_tail, &bitmap_default_obstack);

      /* Find the set of basic blocks that require a stack frame,
	 and blocks that are too big to be duplicated.  */

      vec.create (n_basic_blocks);

      CLEAR_HARD_REG_SET (set_up_by_prologue.set);
      add_to_hard_reg_set (&set_up_by_prologue.set, Pmode,
			   STACK_POINTER_REGNUM);
      add_to_hard_reg_set (&set_up_by_prologue.set, Pmode, ARG_POINTER_REGNUM);
      if (frame_pointer_needed)
	add_to_hard_reg_set (&set_up_by_prologue.set, Pmode,
			     HARD_FRAME_POINTER_REGNUM);
      if (pic_offset_table_rtx)
	add_to_hard_reg_set (&set_up_by_prologue.set, Pmode,
			     PIC_OFFSET_TABLE_REGNUM);
      if (crtl->drap_reg)
	add_to_hard_reg_set (&set_up_by_prologue.set,
			     GET_MODE (crtl->drap_reg),
			     REGNO (crtl->drap_reg));
      if (targetm.set_up_by_prologue)
	targetm.set_up_by_prologue (&set_up_by_prologue);

      /* We don't use a different max size depending on
	 optimize_bb_for_speed_p because increasing shrink-wrapping
	 opportunities by duplicating tail blocks can actually result
	 in an overall decrease in code size.  */
      max_grow_size = get_uncond_jump_length ();
      max_grow_size *= PARAM_VALUE (PARAM_MAX_GROW_COPY_BB_INSNS);

      FOR_EACH_BB (bb)
	{
	  rtx insn;
	  unsigned size = 0;

	  FOR_BB_INSNS (bb, insn)
	    if (NONDEBUG_INSN_P (insn))
	      {
		if (requires_stack_frame_p (insn, prologue_used,
					    set_up_by_prologue.set))
		  {
		    if (bb == entry_edge->dest)
		      goto fail_shrinkwrap;
		    bitmap_set_bit (&bb_flags, bb->index);
		    vec.quick_push (bb);
		    break;
		  }
		else if (size <= max_grow_size)
		  {
		    size += get_attr_min_length (insn);
		    if (size > max_grow_size)
		      bitmap_set_bit (&bb_on_list, bb->index);
		  }
	      }
	}

      /* Blocks that really need a prologue, or are too big for tails.  */
      bitmap_ior_into (&bb_on_list, &bb_flags);

      /* For every basic block that needs a prologue, mark all blocks
	 reachable from it, so as to ensure they are also seen as
	 requiring a prologue.  */
      while (!vec.is_empty ())
	{
	  basic_block tmp_bb = vec.pop ();

	  FOR_EACH_EDGE (e, ei, tmp_bb->succs)
	    if (e->dest != EXIT_BLOCK_PTR
		&& bitmap_set_bit (&bb_flags, e->dest->index))
	      vec.quick_push (e->dest);
	}

      /* Find the set of basic blocks that need no prologue, have a
	 single successor, can be duplicated, meet a max size
	 requirement, and go to the exit via like blocks.  */
      vec.quick_push (EXIT_BLOCK_PTR);
      while (!vec.is_empty ())
	{
	  basic_block tmp_bb = vec.pop ();

	  FOR_EACH_EDGE (e, ei, tmp_bb->preds)
	    if (single_succ_p (e->src)
		&& !bitmap_bit_p (&bb_on_list, e->src->index)
		&& can_duplicate_block_p (e->src))
	      {
		edge pe;
		edge_iterator pei;

		/* If there is predecessor of e->src which doesn't
		   need prologue and the edge is complex,
		   we might not be able to redirect the branch
		   to a copy of e->src.  */
		FOR_EACH_EDGE (pe, pei, e->src->preds)
		  if ((pe->flags & EDGE_COMPLEX) != 0
		      && !bitmap_bit_p (&bb_flags, pe->src->index))
		    break;
		if (pe == NULL && bitmap_set_bit (&bb_tail, e->src->index))
		  vec.quick_push (e->src);
	      }
	}

      /* Now walk backwards from every block that is marked as needing
	 a prologue to compute the bb_antic_flags bitmap.  Exclude
	 tail blocks; They can be duplicated to be used on paths not
	 needing a prologue.  */
      bitmap_clear (&bb_on_list);
      bitmap_and_compl (&bb_antic_flags, &bb_flags, &bb_tail);
      FOR_EACH_BB (bb)
	{
	  if (!bitmap_bit_p (&bb_antic_flags, bb->index))
	    continue;
	  FOR_EACH_EDGE (e, ei, bb->preds)
	    if (!bitmap_bit_p (&bb_antic_flags, e->src->index)
		&& bitmap_set_bit (&bb_on_list, e->src->index))
	      vec.quick_push (e->src);
	}
      while (!vec.is_empty ())
	{
	  basic_block tmp_bb = vec.pop ();
	  bool all_set = true;

	  bitmap_clear_bit (&bb_on_list, tmp_bb->index);
	  FOR_EACH_EDGE (e, ei, tmp_bb->succs)
	    if (!bitmap_bit_p (&bb_antic_flags, e->dest->index))
	      {
		all_set = false;
		break;
	      }

	  if (all_set)
	    {
	      bitmap_set_bit (&bb_antic_flags, tmp_bb->index);
	      FOR_EACH_EDGE (e, ei, tmp_bb->preds)
		if (!bitmap_bit_p (&bb_antic_flags, e->src->index)
		    && bitmap_set_bit (&bb_on_list, e->src->index))
		  vec.quick_push (e->src);
	    }
	}
      /* Find exactly one edge that leads to a block in ANTIC from
	 a block that isn't.  */
      if (!bitmap_bit_p (&bb_antic_flags, entry_edge->dest->index))
	FOR_EACH_BB (bb)
	  {
	    if (!bitmap_bit_p (&bb_antic_flags, bb->index))
	      continue;
	    FOR_EACH_EDGE (e, ei, bb->preds)
	      if (!bitmap_bit_p (&bb_antic_flags, e->src->index))
		{
		  if (entry_edge != orig_entry_edge)
		    {
		      entry_edge = orig_entry_edge;
		      if (dump_file)
			fprintf (dump_file, "More than one candidate edge.\n");
		      goto fail_shrinkwrap;
		    }
		  if (dump_file)
		    fprintf (dump_file, "Found candidate edge for "
			     "shrink-wrapping, %d->%d.\n", e->src->index,
			     e->dest->index);
		  entry_edge = e;
		}
	  }

      if (entry_edge != orig_entry_edge)
	{
	  /* Test whether the prologue is known to clobber any register
	     (other than FP or SP) which are live on the edge.  */
	  CLEAR_HARD_REG_BIT (prologue_clobbered, STACK_POINTER_REGNUM);
	  if (frame_pointer_needed)
	    CLEAR_HARD_REG_BIT (prologue_clobbered, HARD_FRAME_POINTER_REGNUM);
	  REG_SET_TO_HARD_REG_SET (live_on_edge,
				   df_get_live_in (entry_edge->dest));
	  if (hard_reg_set_intersect_p (live_on_edge, prologue_clobbered))
	    {
	      entry_edge = orig_entry_edge;
	      if (dump_file)
		fprintf (dump_file,
			 "Shrink-wrapping aborted due to clobber.\n");
	    }
	}
      if (entry_edge != orig_entry_edge)
	{
	  crtl->shrink_wrapped = true;
	  if (dump_file)
	    fprintf (dump_file, "Performing shrink-wrapping.\n");

	  /* Find tail blocks reachable from both blocks needing a
	     prologue and blocks not needing a prologue.  */
	  if (!bitmap_empty_p (&bb_tail))
	    FOR_EACH_BB (bb)
	      {
		bool some_pro, some_no_pro;
		if (!bitmap_bit_p (&bb_tail, bb->index))
		  continue;
		some_pro = some_no_pro = false;
		FOR_EACH_EDGE (e, ei, bb->preds)
		  {
		    if (bitmap_bit_p (&bb_flags, e->src->index))
		      some_pro = true;
		    else
		      some_no_pro = true;
		  }
		if (some_pro && some_no_pro)
		  vec.quick_push (bb);
		else
		  bitmap_clear_bit (&bb_tail, bb->index);
	      }
	  /* Find the head of each tail.  */
	  while (!vec.is_empty ())
	    {
	      basic_block tbb = vec.pop ();

	      if (!bitmap_bit_p (&bb_tail, tbb->index))
		continue;

	      while (single_succ_p (tbb))
		{
		  tbb = single_succ (tbb);
		  bitmap_clear_bit (&bb_tail, tbb->index);
		}
	    }
	  /* Now duplicate the tails.  */
	  if (!bitmap_empty_p (&bb_tail))
	    FOR_EACH_BB_REVERSE (bb)
	      {
		basic_block copy_bb, tbb;
		rtx insert_point;
		int eflags;

		if (!bitmap_clear_bit (&bb_tail, bb->index))
		  continue;

		/* Create a copy of BB, instructions and all, for
		   use on paths that don't need a prologue.
		   Ideal placement of the copy is on a fall-thru edge
		   or after a block that would jump to the copy.  */ 
		FOR_EACH_EDGE (e, ei, bb->preds)
		  if (!bitmap_bit_p (&bb_flags, e->src->index)
		      && single_succ_p (e->src))
		    break;
		if (e)
		  {
                    /* Make sure we insert after any barriers.  */
                    rtx end = get_last_bb_insn (e->src);
                    copy_bb = create_basic_block (NEXT_INSN (end),
                                                  NULL_RTX, e->src);
		    BB_COPY_PARTITION (copy_bb, e->src);
		  }
		else
		  {
		    /* Otherwise put the copy at the end of the function.  */
		    copy_bb = create_basic_block (NULL_RTX, NULL_RTX,
						  EXIT_BLOCK_PTR->prev_bb);
		    BB_COPY_PARTITION (copy_bb, bb);
		  }

		insert_point = emit_note_after (NOTE_INSN_DELETED,
						BB_END (copy_bb));
		emit_barrier_after (BB_END (copy_bb));

		tbb = bb;
		while (1)
		  {
		    dup_block_and_redirect (tbb, copy_bb, insert_point,
					    &bb_flags);
		    tbb = single_succ (tbb);
		    if (tbb == EXIT_BLOCK_PTR)
		      break;
		    e = split_block (copy_bb, PREV_INSN (insert_point));
		    copy_bb = e->dest;
		  }

		/* Quiet verify_flow_info by (ab)using EDGE_FAKE.
		   We have yet to add a simple_return to the tails,
		   as we'd like to first convert_jumps_to_returns in
		   case the block is no longer used after that.  */
		eflags = EDGE_FAKE;
		if (CALL_P (PREV_INSN (insert_point))
		    && SIBLING_CALL_P (PREV_INSN (insert_point)))
		  eflags = EDGE_SIBCALL | EDGE_ABNORMAL;
		make_single_succ_edge (copy_bb, EXIT_BLOCK_PTR, eflags);

		/* verify_flow_info doesn't like a note after a
		   sibling call.  */
		delete_insn (insert_point);
		if (bitmap_empty_p (&bb_tail))
		  break;
	      }
	}

    fail_shrinkwrap:
      bitmap_clear (&bb_tail);
      bitmap_clear (&bb_antic_flags);
      bitmap_clear (&bb_on_list);
      vec.release ();
    }
#endif

  if (split_prologue_seq != NULL_RTX)
    {
      insert_insn_on_edge (split_prologue_seq, orig_entry_edge);
      inserted = true;
    }
  if (prologue_seq != NULL_RTX)
    {
      insert_insn_on_edge (prologue_seq, entry_edge);
      inserted = true;
    }

  /* If the exit block has no non-fake predecessors, we don't need
     an epilogue.  */
  FOR_EACH_EDGE (e, ei, EXIT_BLOCK_PTR->preds)
    if ((e->flags & EDGE_FAKE) == 0)
      break;
  if (e == NULL)
    goto epilogue_done;

  rtl_profile_for_bb (EXIT_BLOCK_PTR);

  exit_fallthru_edge = find_fallthru_edge (EXIT_BLOCK_PTR->preds);

  /* If we're allowed to generate a simple return instruction, then by
     definition we don't need a full epilogue.  If the last basic
     block before the exit block does not contain active instructions,
     examine its predecessors and try to emit (conditional) return
     instructions.  */
#ifdef HAVE_simple_return
  if (entry_edge != orig_entry_edge)
    {
      if (optimize)
	{
	  unsigned i, last;

	  /* convert_jumps_to_returns may add to EXIT_BLOCK_PTR->preds
	     (but won't remove).  Stop at end of current preds.  */
	  last = EDGE_COUNT (EXIT_BLOCK_PTR->preds);
	  for (i = 0; i < last; i++)
	    {
	      e = EDGE_I (EXIT_BLOCK_PTR->preds, i);
	      if (LABEL_P (BB_HEAD (e->src))
		  && !bitmap_bit_p (&bb_flags, e->src->index)
		  && !active_insn_between (BB_HEAD (e->src), BB_END (e->src)))
		unconverted_simple_returns
		  = convert_jumps_to_returns (e->src, true,
					      unconverted_simple_returns);
	    }
	}

      if (exit_fallthru_edge != NULL
	  && EDGE_COUNT (exit_fallthru_edge->src->preds) != 0
	  && !bitmap_bit_p (&bb_flags, exit_fallthru_edge->src->index))
	{
	  basic_block last_bb;

	  last_bb = emit_return_for_exit (exit_fallthru_edge, true);
	  returnjump = BB_END (last_bb);
	  exit_fallthru_edge = NULL;
	}
    }
#endif
#ifdef HAVE_return
  if (HAVE_return)
    {
      if (exit_fallthru_edge == NULL)
	goto epilogue_done;

      if (optimize)
	{
	  basic_block last_bb = exit_fallthru_edge->src;

	  if (LABEL_P (BB_HEAD (last_bb))
	      && !active_insn_between (BB_HEAD (last_bb), BB_END (last_bb)))
	    convert_jumps_to_returns (last_bb, false, vNULL);

	  if (EDGE_COUNT (last_bb->preds) != 0
	      && single_succ_p (last_bb))
	    {
	      last_bb = emit_return_for_exit (exit_fallthru_edge, false);
	      epilogue_end = returnjump = BB_END (last_bb);
#ifdef HAVE_simple_return
	      /* Emitting the return may add a basic block.
		 Fix bb_flags for the added block.  */
	      if (last_bb != exit_fallthru_edge->src)
		bitmap_set_bit (&bb_flags, last_bb->index);
#endif
	      goto epilogue_done;
	    }
	}
    }
#endif

  /* A small fib -- epilogue is not yet completed, but we wish to re-use
     this marker for the splits of EH_RETURN patterns, and nothing else
     uses the flag in the meantime.  */
  epilogue_completed = 1;

#ifdef HAVE_eh_return
  /* Find non-fallthru edges that end with EH_RETURN instructions.  On
     some targets, these get split to a special version of the epilogue
     code.  In order to be able to properly annotate these with unwind
     info, try to split them now.  If we get a valid split, drop an
     EPILOGUE_BEG note and mark the insns as epilogue insns.  */
  FOR_EACH_EDGE (e, ei, EXIT_BLOCK_PTR->preds)
    {
      rtx prev, last, trial;

      if (e->flags & EDGE_FALLTHRU)
	continue;
      last = BB_END (e->src);
      if (!eh_returnjump_p (last))
	continue;

      prev = PREV_INSN (last);
      trial = try_split (PATTERN (last), last, 1);
      if (trial == last)
	continue;

      record_insns (NEXT_INSN (prev), NEXT_INSN (trial), &epilogue_insn_hash);
      emit_note_after (NOTE_INSN_EPILOGUE_BEG, prev);
    }
#endif

  /* If nothing falls through into the exit block, we don't need an
     epilogue.  */

  if (exit_fallthru_edge == NULL)
    goto epilogue_done;

#ifdef HAVE_epilogue
  if (HAVE_epilogue)
    {
      start_sequence ();
      epilogue_end = emit_note (NOTE_INSN_EPILOGUE_BEG);
      seq = gen_epilogue ();
      if (seq)
	emit_jump_insn (seq);

      /* Retain a map of the epilogue insns.  */
      record_insns (seq, NULL, &epilogue_insn_hash);
      set_insn_locations (seq, epilogue_location);

      seq = get_insns ();
      returnjump = get_last_insn ();
      end_sequence ();

      insert_insn_on_edge (seq, exit_fallthru_edge);
      inserted = true;

      if (JUMP_P (returnjump))
	set_return_jump_label (returnjump);
    }
  else
#endif
    {
      basic_block cur_bb;

      if (! next_active_insn (BB_END (exit_fallthru_edge->src)))
	goto epilogue_done;
      /* We have a fall-through edge to the exit block, the source is not
         at the end of the function, and there will be an assembler epilogue
         at the end of the function.
         We can't use force_nonfallthru here, because that would try to
	 use return.  Inserting a jump 'by hand' is extremely messy, so
	 we take advantage of cfg_layout_finalize using
	 fixup_fallthru_exit_predecessor.  */
      cfg_layout_initialize (0);
      FOR_EACH_BB (cur_bb)
	if (cur_bb->index >= NUM_FIXED_BLOCKS
	    && cur_bb->next_bb->index >= NUM_FIXED_BLOCKS)
	  cur_bb->aux = cur_bb->next_bb;
      cfg_layout_finalize ();
    }

epilogue_done:

  default_rtl_profile ();

  if (inserted)
    {
      sbitmap blocks;

      commit_edge_insertions ();

      /* Look for basic blocks within the prologue insns.  */
      blocks = sbitmap_alloc (last_basic_block);
      bitmap_clear (blocks);
      bitmap_set_bit (blocks, entry_edge->dest->index);
      bitmap_set_bit (blocks, orig_entry_edge->dest->index);
      find_many_sub_basic_blocks (blocks);
      sbitmap_free (blocks);

      /* The epilogue insns we inserted may cause the exit edge to no longer
	 be fallthru.  */
      FOR_EACH_EDGE (e, ei, EXIT_BLOCK_PTR->preds)
	{
	  if (((e->flags & EDGE_FALLTHRU) != 0)
	      && returnjump_p (BB_END (e->src)))
	    e->flags &= ~EDGE_FALLTHRU;
	}
    }

#ifdef HAVE_simple_return
  /* If there were branches to an empty LAST_BB which we tried to
     convert to conditional simple_returns, but couldn't for some
     reason, create a block to hold a simple_return insn and redirect
     those remaining edges.  */
  if (!unconverted_simple_returns.is_empty ())
    {
      basic_block simple_return_block_hot = NULL;
      basic_block simple_return_block_cold = NULL;
      edge pending_edge_hot = NULL;
      edge pending_edge_cold = NULL;
      basic_block exit_pred;
      int i;

      gcc_assert (entry_edge != orig_entry_edge);

      /* See if we can reuse the last insn that was emitted for the
	 epilogue.  */
      if (returnjump != NULL_RTX
	  && JUMP_LABEL (returnjump) == simple_return_rtx)
	{
	  e = split_block (BLOCK_FOR_INSN (returnjump), PREV_INSN (returnjump));
	  if (BB_PARTITION (e->src) == BB_HOT_PARTITION)
	    simple_return_block_hot = e->dest;
	  else
	    simple_return_block_cold = e->dest;
	}

      /* Also check returns we might need to add to tail blocks.  */
      FOR_EACH_EDGE (e, ei, EXIT_BLOCK_PTR->preds)
	if (EDGE_COUNT (e->src->preds) != 0
	    && (e->flags & EDGE_FAKE) != 0
	    && !bitmap_bit_p (&bb_flags, e->src->index))
	  {
	    if (BB_PARTITION (e->src) == BB_HOT_PARTITION)
	      pending_edge_hot = e;
	    else
	      pending_edge_cold = e;
	  }
      
      /* Save a pointer to the exit's predecessor BB for use in
         inserting new BBs at the end of the function. Do this
         after the call to split_block above which may split
         the original exit pred.  */
      exit_pred = EXIT_BLOCK_PTR->prev_bb;

      FOR_EACH_VEC_ELT (unconverted_simple_returns, i, e)
	{
	  basic_block *pdest_bb;
	  edge pending;

	  if (BB_PARTITION (e->src) == BB_HOT_PARTITION)
	    {
	      pdest_bb = &simple_return_block_hot;
	      pending = pending_edge_hot;
	    }
	  else
	    {
	      pdest_bb = &simple_return_block_cold;
	      pending = pending_edge_cold;
	    }

	  if (*pdest_bb == NULL && pending != NULL)
	    {
	      emit_return_into_block (true, pending->src);
	      pending->flags &= ~(EDGE_FALLTHRU | EDGE_FAKE);
	      *pdest_bb = pending->src;
	    }
	  else if (*pdest_bb == NULL)
	    {
	      basic_block bb;
	      rtx start;

	      bb = create_basic_block (NULL, NULL, exit_pred);
	      BB_COPY_PARTITION (bb, e->src);
	      start = emit_jump_insn_after (gen_simple_return (),
					    BB_END (bb));
	      JUMP_LABEL (start) = simple_return_rtx;
	      emit_barrier_after (start);

	      *pdest_bb = bb;
	      make_edge (bb, EXIT_BLOCK_PTR, 0);
	    }
	  redirect_edge_and_branch_force (e, *pdest_bb);
	}
      unconverted_simple_returns.release ();
    }

  if (entry_edge != orig_entry_edge)
    {
      FOR_EACH_EDGE (e, ei, EXIT_BLOCK_PTR->preds)
	if (EDGE_COUNT (e->src->preds) != 0
	    && (e->flags & EDGE_FAKE) != 0
	    && !bitmap_bit_p (&bb_flags, e->src->index))
	  {
	    emit_return_into_block (true, e->src);
	    e->flags &= ~(EDGE_FALLTHRU | EDGE_FAKE);
	  }
    }
#endif

#ifdef HAVE_sibcall_epilogue
  /* Emit sibling epilogues before any sibling call sites.  */
  for (ei = ei_start (EXIT_BLOCK_PTR->preds); (e = ei_safe_edge (ei)); )
    {
      basic_block bb = e->src;
      rtx insn = BB_END (bb);
      rtx ep_seq;

      if (!CALL_P (insn)
	  || ! SIBLING_CALL_P (insn)
#ifdef HAVE_simple_return
	  || (entry_edge != orig_entry_edge
	      && !bitmap_bit_p (&bb_flags, bb->index))
#endif
	  )
	{
	  ei_next (&ei);
	  continue;
	}

      ep_seq = gen_sibcall_epilogue ();
      if (ep_seq)
	{
	  start_sequence ();
	  emit_note (NOTE_INSN_EPILOGUE_BEG);
	  emit_insn (ep_seq);
	  seq = get_insns ();
	  end_sequence ();

	  /* Retain a map of the epilogue insns.  Used in life analysis to
	     avoid getting rid of sibcall epilogue insns.  Do this before we
	     actually emit the sequence.  */
	  record_insns (seq, NULL, &epilogue_insn_hash);
	  set_insn_locations (seq, epilogue_location);

	  emit_insn_before (seq, insn);
	}
      ei_next (&ei);
    }
#endif

#ifdef HAVE_epilogue
  if (epilogue_end)
    {
      rtx insn, next;

      /* Similarly, move any line notes that appear after the epilogue.
         There is no need, however, to be quite so anal about the existence
	 of such a note.  Also possibly move
	 NOTE_INSN_FUNCTION_BEG notes, as those can be relevant for debug
	 info generation.  */
      for (insn = epilogue_end; insn; insn = next)
	{
	  next = NEXT_INSN (insn);
	  if (NOTE_P (insn)
	      && (NOTE_KIND (insn) == NOTE_INSN_FUNCTION_BEG))
	    reorder_insns (insn, insn, PREV_INSN (epilogue_end));
	}
    }
#endif

#ifdef HAVE_simple_return
  bitmap_clear (&bb_flags);
#endif

  /* Threading the prologue and epilogue changes the artificial refs
     in the entry and exit blocks.  */
  epilogue_completed = 1;
  df_update_entry_exit_and_calls ();
}

/* Reposition the prologue-end and epilogue-begin notes after
   instruction scheduling.  */

void
reposition_prologue_and_epilogue_notes (void)
{
#if defined (HAVE_prologue) || defined (HAVE_epilogue) \
    || defined (HAVE_sibcall_epilogue)
  /* Since the hash table is created on demand, the fact that it is
     non-null is a signal that it is non-empty.  */
  if (prologue_insn_hash != NULL)
    {
      size_t len = htab_elements (prologue_insn_hash);
      rtx insn, last = NULL, note = NULL;

      /* Scan from the beginning until we reach the last prologue insn.  */
      /* ??? While we do have the CFG intact, there are two problems:
	 (1) The prologue can contain loops (typically probing the stack),
	     which means that the end of the prologue isn't in the first bb.
	 (2) Sometimes the PROLOGUE_END note gets pushed into the next bb.  */
      for (insn = get_insns (); insn; insn = NEXT_INSN (insn))
	{
	  if (NOTE_P (insn))
	    {
	      if (NOTE_KIND (insn) == NOTE_INSN_PROLOGUE_END)
		note = insn;
	    }
	  else if (contains (insn, prologue_insn_hash))
	    {
	      last = insn;
	      if (--len == 0)
		break;
	    }
	}

      if (last)
	{
	  if (note == NULL)
	    {
	      /* Scan forward looking for the PROLOGUE_END note.  It should
		 be right at the beginning of the block, possibly with other
		 insn notes that got moved there.  */
	      for (note = NEXT_INSN (last); ; note = NEXT_INSN (note))
		{
		  if (NOTE_P (note)
		      && NOTE_KIND (note) == NOTE_INSN_PROLOGUE_END)
		    break;
		}
	    }

	  /* Avoid placing note between CODE_LABEL and BASIC_BLOCK note.  */
	  if (LABEL_P (last))
	    last = NEXT_INSN (last);
	  reorder_insns (note, note, last);
	}
    }

  if (epilogue_insn_hash != NULL)
    {
      edge_iterator ei;
      edge e;

      FOR_EACH_EDGE (e, ei, EXIT_BLOCK_PTR->preds)
	{
	  rtx insn, first = NULL, note = NULL;
	  basic_block bb = e->src;

	  /* Scan from the beginning until we reach the first epilogue insn. */
	  FOR_BB_INSNS (bb, insn)
	    {
	      if (NOTE_P (insn))
		{
		  if (NOTE_KIND (insn) == NOTE_INSN_EPILOGUE_BEG)
		    {
		      note = insn;
		      if (first != NULL)
			break;
		    }
		}
	      else if (first == NULL && contains (insn, epilogue_insn_hash))
		{
		  first = insn;
		  if (note != NULL)
		    break;
		}
	    }

	  if (note)
	    {
	      /* If the function has a single basic block, and no real
		 epilogue insns (e.g. sibcall with no cleanup), the
		 epilogue note can get scheduled before the prologue
		 note.  If we have frame related prologue insns, having
		 them scanned during the epilogue will result in a crash.
		 In this case re-order the epilogue note to just before
		 the last insn in the block.  */
	      if (first == NULL)
		first = BB_END (bb);

	      if (PREV_INSN (first) != note)
		reorder_insns (note, note, PREV_INSN (first));
	    }
	}
    }
#endif /* HAVE_prologue or HAVE_epilogue */
}

/* Returns the name of function declared by FNDECL.  */
const char *
fndecl_name (tree fndecl)
{
  if (fndecl == NULL)
    return "(nofn)";
  return lang_hooks.decl_printable_name (fndecl, 2);
}

/* Returns the name of function FN.  */
const char *
function_name (struct function *fn)
{
  tree fndecl = (fn == NULL) ? NULL : fn->decl;
  return fndecl_name (fndecl);
}

/* Returns the name of the current function.  */
const char *
current_function_name (void)
{
  return function_name (cfun);
}


static unsigned int
rest_of_handle_check_leaf_regs (void)
{
#ifdef LEAF_REGISTERS
  crtl->uses_only_leaf_regs
    = optimize > 0 && only_leaf_regs_used () && leaf_function_p ();
#endif
  return 0;
}

/* Insert a TYPE into the used types hash table of CFUN.  */

static void
used_types_insert_helper (tree type, struct function *func)
{
  if (type != NULL && func != NULL)
    {
      void **slot;

      if (func->used_types_hash == NULL)
	func->used_types_hash = htab_create_ggc (37, htab_hash_pointer,
						 htab_eq_pointer, NULL);
      slot = htab_find_slot (func->used_types_hash, type, INSERT);
      if (*slot == NULL)
	*slot = type;
    }
}

/* Given a type, insert it into the used hash table in cfun.  */
void
used_types_insert (tree t)
{
  while (POINTER_TYPE_P (t) || TREE_CODE (t) == ARRAY_TYPE)
    if (TYPE_NAME (t))
      break;
    else
      t = TREE_TYPE (t);
  if (TREE_CODE (t) == ERROR_MARK)
    return;
  if (TYPE_NAME (t) == NULL_TREE
      || TYPE_NAME (t) == TYPE_NAME (TYPE_MAIN_VARIANT (t)))
    t = TYPE_MAIN_VARIANT (t);
  if (debug_info_level > DINFO_LEVEL_NONE)
    {
      if (cfun)
	used_types_insert_helper (t, cfun);
      else
	{
	  /* So this might be a type referenced by a global variable.
	     Record that type so that we can later decide to emit its
	     debug information.  */
	  vec_safe_push (types_used_by_cur_var_decl, t);
	}
    }
}

/* Helper to Hash a struct types_used_by_vars_entry.  */

static hashval_t
hash_types_used_by_vars_entry (const struct types_used_by_vars_entry *entry)
{
  gcc_assert (entry && entry->var_decl && entry->type);

  return iterative_hash_object (entry->type,
				iterative_hash_object (entry->var_decl, 0));
}

/* Hash function of the types_used_by_vars_entry hash table.  */

hashval_t
types_used_by_vars_do_hash (const void *x)
{
  const struct types_used_by_vars_entry *entry =
    (const struct types_used_by_vars_entry *) x;

  return hash_types_used_by_vars_entry (entry);
}

/*Equality function of the types_used_by_vars_entry hash table.  */

int
types_used_by_vars_eq (const void *x1, const void *x2)
{
  const struct types_used_by_vars_entry *e1 =
    (const struct types_used_by_vars_entry *) x1;
  const struct types_used_by_vars_entry *e2 =
    (const struct types_used_by_vars_entry *)x2;

  return (e1->var_decl == e2->var_decl && e1->type == e2->type);
}

/* Inserts an entry into the types_used_by_vars_hash hash table. */

void
types_used_by_var_decl_insert (tree type, tree var_decl)
{
  if (type != NULL && var_decl != NULL)
    {
      void **slot;
      struct types_used_by_vars_entry e;
      e.var_decl = var_decl;
      e.type = type;
      if (types_used_by_vars_hash == NULL)
	types_used_by_vars_hash =
	  htab_create_ggc (37, types_used_by_vars_do_hash,
			   types_used_by_vars_eq, NULL);
      slot = htab_find_slot_with_hash (types_used_by_vars_hash, &e,
				       hash_types_used_by_vars_entry (&e), INSERT);
      if (*slot == NULL)
	{
	  struct types_used_by_vars_entry *entry;
	  entry = ggc_alloc_types_used_by_vars_entry ();
	  entry->type = type;
	  entry->var_decl = var_decl;
	  *slot = entry;
	}
    }
}

struct rtl_opt_pass pass_leaf_regs =
{
 {
  RTL_PASS,
  "*leaf_regs",                         /* name */
  OPTGROUP_NONE,                        /* optinfo_flags */
  NULL,                                 /* gate */
  rest_of_handle_check_leaf_regs,       /* execute */
  NULL,                                 /* sub */
  NULL,                                 /* next */
  0,                                    /* static_pass_number */
  TV_NONE,                              /* tv_id */
  0,                                    /* properties_required */
  0,                                    /* properties_provided */
  0,                                    /* properties_destroyed */
  0,                                    /* todo_flags_start */
  0                                     /* todo_flags_finish */
 }
};

static unsigned int
rest_of_handle_thread_prologue_and_epilogue (void)
{
  if (optimize)
    cleanup_cfg (CLEANUP_EXPENSIVE);

  /* On some machines, the prologue and epilogue code, or parts thereof,
     can be represented as RTL.  Doing so lets us schedule insns between
     it and the rest of the code and also allows delayed branch
     scheduling to operate in the epilogue.  */
  thread_prologue_and_epilogue_insns ();

  /* The stack usage info is finalized during prologue expansion.  */
  if (flag_stack_usage_info)
    output_stack_usage ();

  return 0;
}

struct rtl_opt_pass pass_thread_prologue_and_epilogue =
{
 {
  RTL_PASS,
  "pro_and_epilogue",                   /* name */
  OPTGROUP_NONE,                        /* optinfo_flags */
  NULL,                                 /* gate */
  rest_of_handle_thread_prologue_and_epilogue, /* execute */
  NULL,                                 /* sub */
  NULL,                                 /* next */
  0,                                    /* static_pass_number */
  TV_THREAD_PROLOGUE_AND_EPILOGUE,      /* tv_id */
  0,                                    /* properties_required */
  0,                                    /* properties_provided */
  0,                                    /* properties_destroyed */
  TODO_verify_flow,                     /* todo_flags_start */
  TODO_df_verify | TODO_df_finish
  | TODO_verify_rtl_sharing             /* todo_flags_finish */
 }
};


/* This mini-pass fixes fall-out from SSA in asm statements that have
   in-out constraints.  Say you start with

     orig = inout;
     asm ("": "+mr" (inout));
     use (orig);

   which is transformed very early to use explicit output and match operands:

     orig = inout;
     asm ("": "=mr" (inout) : "0" (inout));
     use (orig);

   Or, after SSA and copyprop,

     asm ("": "=mr" (inout_2) : "0" (inout_1));
     use (inout_1);

   Clearly inout_2 and inout_1 can't be coalesced easily anymore, as
   they represent two separate values, so they will get different pseudo
   registers during expansion.  Then, since the two operands need to match
   per the constraints, but use different pseudo registers, reload can
   only register a reload for these operands.  But reloads can only be
   satisfied by hardregs, not by memory, so we need a register for this
   reload, just because we are presented with non-matching operands.
   So, even though we allow memory for this operand, no memory can be
   used for it, just because the two operands don't match.  This can
   cause reload failures on register-starved targets.

   So it's a symptom of reload not being able to use memory for reloads
   or, alternatively it's also a symptom of both operands not coming into
   reload as matching (in which case the pseudo could go to memory just
   fine, as the alternative allows it, and no reload would be necessary).
   We fix the latter problem here, by transforming

     asm ("": "=mr" (inout_2) : "0" (inout_1));

   back to

     inout_2 = inout_1;
     asm ("": "=mr" (inout_2) : "0" (inout_2));  */

static void
match_asm_constraints_1 (rtx insn, rtx *p_sets, int noutputs)
{
  int i;
  bool changed = false;
  rtx op = SET_SRC (p_sets[0]);
  int ninputs = ASM_OPERANDS_INPUT_LENGTH (op);
  rtvec inputs = ASM_OPERANDS_INPUT_VEC (op);
  bool *output_matched = XALLOCAVEC (bool, noutputs);

  memset (output_matched, 0, noutputs * sizeof (bool));
  for (i = 0; i < ninputs; i++)
    {
      rtx input, output, insns;
      const char *constraint = ASM_OPERANDS_INPUT_CONSTRAINT (op, i);
      char *end;
      int match, j;

      if (*constraint == '%')
	constraint++;

      match = strtoul (constraint, &end, 10);
      if (end == constraint)
	continue;

      gcc_assert (match < noutputs);
      output = SET_DEST (p_sets[match]);
      input = RTVEC_ELT (inputs, i);
      /* Only do the transformation for pseudos.  */
      if (! REG_P (output)
	  || rtx_equal_p (output, input)
	  || (GET_MODE (input) != VOIDmode
	      && GET_MODE (input) != GET_MODE (output)))
	continue;

      /* We can't do anything if the output is also used as input,
	 as we're going to overwrite it.  */
      for (j = 0; j < ninputs; j++)
        if (reg_overlap_mentioned_p (output, RTVEC_ELT (inputs, j)))
	  break;
      if (j != ninputs)
	continue;

      /* Avoid changing the same input several times.  For
	 asm ("" : "=mr" (out1), "=mr" (out2) : "0" (in), "1" (in));
	 only change in once (to out1), rather than changing it
	 first to out1 and afterwards to out2.  */
      if (i > 0)
	{
	  for (j = 0; j < noutputs; j++)
	    if (output_matched[j] && input == SET_DEST (p_sets[j]))
	      break;
	  if (j != noutputs)
	    continue;
	}
      output_matched[match] = true;

      start_sequence ();
      emit_move_insn (output, input);
      insns = get_insns ();
      end_sequence ();
      emit_insn_before (insns, insn);

      /* Now replace all mentions of the input with output.  We can't
	 just replace the occurrence in inputs[i], as the register might
	 also be used in some other input (or even in an address of an
	 output), which would mean possibly increasing the number of
	 inputs by one (namely 'output' in addition), which might pose
	 a too complicated problem for reload to solve.  E.g. this situation:

	   asm ("" : "=r" (output), "=m" (input) : "0" (input))

	 Here 'input' is used in two occurrences as input (once for the
	 input operand, once for the address in the second output operand).
	 If we would replace only the occurrence of the input operand (to
	 make the matching) we would be left with this:

	   output = input
	   asm ("" : "=r" (output), "=m" (input) : "0" (output))

	 Now we suddenly have two different input values (containing the same
	 value, but different pseudos) where we formerly had only one.
	 With more complicated asms this might lead to reload failures
	 which wouldn't have happen without this pass.  So, iterate over
	 all operands and replace all occurrences of the register used.  */
      for (j = 0; j < noutputs; j++)
	if (!rtx_equal_p (SET_DEST (p_sets[j]), input)
	    && reg_overlap_mentioned_p (input, SET_DEST (p_sets[j])))
	  SET_DEST (p_sets[j]) = replace_rtx (SET_DEST (p_sets[j]),
					      input, output);
      for (j = 0; j < ninputs; j++)
	if (reg_overlap_mentioned_p (input, RTVEC_ELT (inputs, j)))
	  RTVEC_ELT (inputs, j) = replace_rtx (RTVEC_ELT (inputs, j),
					       input, output);

      changed = true;
    }

  if (changed)
    df_insn_rescan (insn);
}

static unsigned
rest_of_match_asm_constraints (void)
{
  basic_block bb;
  rtx insn, pat, *p_sets;
  int noutputs;

  if (!crtl->has_asm_statement)
    return 0;

  df_set_flags (DF_DEFER_INSN_RESCAN);
  FOR_EACH_BB (bb)
    {
      FOR_BB_INSNS (bb, insn)
	{
	  if (!INSN_P (insn))
	    continue;

	  pat = PATTERN (insn);
	  if (GET_CODE (pat) == PARALLEL)
	    p_sets = &XVECEXP (pat, 0, 0), noutputs = XVECLEN (pat, 0);
	  else if (GET_CODE (pat) == SET)
	    p_sets = &PATTERN (insn), noutputs = 1;
	  else
	    continue;

	  if (GET_CODE (*p_sets) == SET
	      && GET_CODE (SET_SRC (*p_sets)) == ASM_OPERANDS)
	    match_asm_constraints_1 (insn, p_sets, noutputs);
	 }
    }

  return TODO_df_finish;
}

struct rtl_opt_pass pass_match_asm_constraints =
{
 {
  RTL_PASS,
  "asmcons",				/* name */
  OPTGROUP_NONE,                        /* optinfo_flags */
  NULL,					/* gate */
  rest_of_match_asm_constraints,	/* execute */
  NULL,                                 /* sub */
  NULL,                                 /* next */
  0,                                    /* static_pass_number */
  TV_NONE,				/* tv_id */
  0,                                    /* properties_required */
  0,                                    /* properties_provided */
  0,                                    /* properties_destroyed */
  0,					/* todo_flags_start */
  0                                     /* todo_flags_finish */
 }
};


#include "gt-function.h"<|MERGE_RESOLUTION|>--- conflicted
+++ resolved
@@ -3483,11 +3483,7 @@
 	  assign_parm_adjust_entry_rtl (&data);
 	}
 
-<<<<<<< HEAD
-      /* Find out where bounds for parameter for parameter are.
-=======
       /* Find out where bounds for parameter are.
->>>>>>> a9b61dc7
 	 Load them if required and associate them with parm.  */
       if (flag_mpx
 	  && (data.bound_parm || BOUNDED_TYPE_P (data.passed_type)))
