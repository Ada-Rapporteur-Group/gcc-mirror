/* Expands front end tree to back end RTL for GCC.
   Copyright (C) 1987, 1988, 1989, 1991, 1992, 1993, 1994, 1995, 1996, 1997,
   1998, 1999, 2000, 2001, 2002, 2003, 2004, 2005, 2006, 2007, 2008, 2009,
   2010, 2011, 2012  Free Software Foundation, Inc.

This file is part of GCC.

GCC is free software; you can redistribute it and/or modify it under
the terms of the GNU General Public License as published by the Free
Software Foundation; either version 3, or (at your option) any later
version.

GCC is distributed in the hope that it will be useful, but WITHOUT ANY
WARRANTY; without even the implied warranty of MERCHANTABILITY or
FITNESS FOR A PARTICULAR PURPOSE.  See the GNU General Public License
for more details.

You should have received a copy of the GNU General Public License
along with GCC; see the file COPYING3.  If not see
<http://www.gnu.org/licenses/>.  */

/* This file handles the generation of rtl code from tree structure
   at the level of the function as a whole.
   It creates the rtl expressions for parameters and auto variables
   and has full responsibility for allocating stack slots.

   `expand_function_start' is called at the beginning of a function,
   before the function body is parsed, and `expand_function_end' is
   called after parsing the body.

   Call `assign_stack_local' to allocate a stack slot for a local variable.
   This is usually done during the RTL generation for the function body,
   but it can also be done in the reload pass when a pseudo-register does
   not get a hard register.  */

#include "config.h"
#include "system.h"
#include "coretypes.h"
#include "tm.h"
#include "rtl-error.h"
#include "tree.h"
#include "flags.h"
#include "except.h"
#include "function.h"
#include "expr.h"
#include "optabs.h"
#include "libfuncs.h"
#include "regs.h"
#include "hard-reg-set.h"
#include "insn-config.h"
#include "recog.h"
#include "output.h"
#include "basic-block.h"
#include "hashtab.h"
#include "ggc.h"
#include "tm_p.h"
#include "langhooks.h"
#include "target.h"
#include "common/common-target.h"
#include "gimple.h"
#include "tree-pass.h"
#include "predict.h"
#include "df.h"
<<<<<<< HEAD
#include "timevar.h"
#include "vecprim.h"
#include "l-ipo.h"
=======
>>>>>>> 40acbb11
#include "params.h"
#include "bb-reorder.h"

/* So we can assign to cfun in this file.  */
#undef cfun

#ifndef STACK_ALIGNMENT_NEEDED
#define STACK_ALIGNMENT_NEEDED 1
#endif

#define STACK_BYTES (STACK_BOUNDARY / BITS_PER_UNIT)

/* Some systems use __main in a way incompatible with its use in gcc, in these
   cases use the macros NAME__MAIN to give a quoted symbol and SYMBOL__MAIN to
   give the same symbol without quotes for an alternative entry point.  You
   must define both, or neither.  */
#ifndef NAME__MAIN
#define NAME__MAIN "__main"
#endif

/* Round a value to the lowest integer less than it that is a multiple of
   the required alignment.  Avoid using division in case the value is
   negative.  Assume the alignment is a power of two.  */
#define FLOOR_ROUND(VALUE,ALIGN) ((VALUE) & ~((ALIGN) - 1))

/* Similar, but round to the next highest integer that meets the
   alignment.  */
#define CEIL_ROUND(VALUE,ALIGN)	(((VALUE) + (ALIGN) - 1) & ~((ALIGN)- 1))

/* Nonzero once virtual register instantiation has been done.
   assign_stack_local uses frame_pointer_rtx when this is nonzero.
   calls.c:emit_library_call_value_1 uses it to set up
   post-instantiation libcalls.  */
int virtuals_instantiated;

/* Assign unique numbers to labels generated for profiling, debugging, etc.  */
static GTY(()) int funcdef_no;

/* These variables hold pointers to functions to create and destroy
   target specific, per-function data structures.  */
struct machine_function * (*init_machine_status) (void);

/* The currently compiled function.  */
struct function *cfun = 0;

/* These hashes record the prologue and epilogue insns.  */
static GTY((if_marked ("ggc_marked_p"), param_is (struct rtx_def)))
  htab_t prologue_insn_hash;
static GTY((if_marked ("ggc_marked_p"), param_is (struct rtx_def)))
  htab_t epilogue_insn_hash;


htab_t types_used_by_vars_hash = NULL;
vec<tree, va_gc> *types_used_by_cur_var_decl;

/* Forward declarations.  */

static struct temp_slot *find_temp_slot_from_address (rtx);
static void pad_to_arg_alignment (struct args_size *, int, struct args_size *);
static void pad_below (struct args_size *, enum machine_mode, tree);
static void reorder_blocks_1 (rtx, tree, vec<tree> *);
static int all_blocks (tree, tree *);
static tree *get_block_vector (tree, int *);
extern tree debug_find_var_in_block_tree (tree, tree);
/* We always define `record_insns' even if it's not used so that we
   can always export `prologue_epilogue_contains'.  */
static void record_insns (rtx, rtx, htab_t *) ATTRIBUTE_UNUSED;
static bool contains (const_rtx, htab_t);
static void prepare_function_start (void);
static void do_clobber_return_reg (rtx, void *);
static void do_use_return_reg (rtx, void *);
static void set_insn_locations (rtx, int) ATTRIBUTE_UNUSED;

/* Stack of nested functions.  */
/* Keep track of the cfun stack.  */

typedef struct function *function_p;

static vec<function_p> function_context_stack;

/* Save the current context for compilation of a nested function.
   This is called from language-specific code.  */

void
push_function_context (void)
{
  if (cfun == 0)
    allocate_struct_function (NULL, false);

  function_context_stack.safe_push (cfun);
  set_cfun (NULL);
}

/* Restore the last saved context, at the end of a nested function.
   This function is called from language-specific code.  */

void
pop_function_context (void)
{
  struct function *p = function_context_stack.pop ();
  set_cfun (p);
  current_function_decl = p->decl;

  /* Reset variables that have known state during rtx generation.  */
  virtuals_instantiated = 0;
  generating_concat_p = 1;
}

/* Clear out all parts of the state in F that can safely be discarded
   after the function has been parsed, but not compiled, to let
   garbage collection reclaim the memory.  */

void
free_after_parsing (struct function *f)
{
  f->language = 0;
}

/* Clear out all parts of the state in F that can safely be discarded
   after the function has been compiled, to let garbage collection
   reclaim the memory.  */

void
free_after_compilation (struct function *f)
{
  prologue_insn_hash = NULL;
  epilogue_insn_hash = NULL;

  free (crtl->emit.regno_pointer_align);

  memset (crtl, 0, sizeof (struct rtl_data));
  f->eh = NULL;
  f->machine = NULL;
  f->cfg = NULL;

  regno_reg_rtx = NULL;
}

/* Return size needed for stack frame based on slots so far allocated.
   This size counts from zero.  It is not rounded to PREFERRED_STACK_BOUNDARY;
   the caller may have to do that.  */

HOST_WIDE_INT
get_frame_size (void)
{
  if (FRAME_GROWS_DOWNWARD)
    return -frame_offset;
  else
    return frame_offset;
}

/* Issue an error message and return TRUE if frame OFFSET overflows in
   the signed target pointer arithmetics for function FUNC.  Otherwise
   return FALSE.  */

bool
frame_offset_overflow (HOST_WIDE_INT offset, tree func)
{
  unsigned HOST_WIDE_INT size = FRAME_GROWS_DOWNWARD ? -offset : offset;

  if (size > ((unsigned HOST_WIDE_INT) 1 << (GET_MODE_BITSIZE (Pmode) - 1))
	       /* Leave room for the fixed part of the frame.  */
	       - 64 * UNITS_PER_WORD)
    {
      error_at (DECL_SOURCE_LOCATION (func),
		"total size of local objects too large");
      return TRUE;
    }

  return FALSE;
}

/* Return stack slot alignment in bits for TYPE and MODE.  */

static unsigned int
get_stack_local_alignment (tree type, enum machine_mode mode)
{
  unsigned int alignment;

  if (mode == BLKmode)
    alignment = BIGGEST_ALIGNMENT;
  else
    alignment = GET_MODE_ALIGNMENT (mode);

  /* Allow the frond-end to (possibly) increase the alignment of this
     stack slot.  */
  if (! type)
    type = lang_hooks.types.type_for_mode (mode, 0);

  return STACK_SLOT_ALIGNMENT (type, mode, alignment);
}

/* Determine whether it is possible to fit a stack slot of size SIZE and
   alignment ALIGNMENT into an area in the stack frame that starts at
   frame offset START and has a length of LENGTH.  If so, store the frame
   offset to be used for the stack slot in *POFFSET and return true;
   return false otherwise.  This function will extend the frame size when
   given a start/length pair that lies at the end of the frame.  */

static bool
try_fit_stack_local (HOST_WIDE_INT start, HOST_WIDE_INT length,
		     HOST_WIDE_INT size, unsigned int alignment,
		     HOST_WIDE_INT *poffset)
{
  HOST_WIDE_INT this_frame_offset;
  int frame_off, frame_alignment, frame_phase;

  /* Calculate how many bytes the start of local variables is off from
     stack alignment.  */
  frame_alignment = PREFERRED_STACK_BOUNDARY / BITS_PER_UNIT;
  frame_off = STARTING_FRAME_OFFSET % frame_alignment;
  frame_phase = frame_off ? frame_alignment - frame_off : 0;

  /* Round the frame offset to the specified alignment.  */

  /*  We must be careful here, since FRAME_OFFSET might be negative and
      division with a negative dividend isn't as well defined as we might
      like.  So we instead assume that ALIGNMENT is a power of two and
      use logical operations which are unambiguous.  */
  if (FRAME_GROWS_DOWNWARD)
    this_frame_offset
      = (FLOOR_ROUND (start + length - size - frame_phase,
		      (unsigned HOST_WIDE_INT) alignment)
	 + frame_phase);
  else
    this_frame_offset
      = (CEIL_ROUND (start - frame_phase,
		     (unsigned HOST_WIDE_INT) alignment)
	 + frame_phase);

  /* See if it fits.  If this space is at the edge of the frame,
     consider extending the frame to make it fit.  Our caller relies on
     this when allocating a new slot.  */
  if (frame_offset == start && this_frame_offset < frame_offset)
    frame_offset = this_frame_offset;
  else if (this_frame_offset < start)
    return false;
  else if (start + length == frame_offset
	   && this_frame_offset + size > start + length)
    frame_offset = this_frame_offset + size;
  else if (this_frame_offset + size > start + length)
    return false;

  *poffset = this_frame_offset;
  return true;
}

/* Create a new frame_space structure describing free space in the stack
   frame beginning at START and ending at END, and chain it into the
   function's frame_space_list.  */

static void
add_frame_space (HOST_WIDE_INT start, HOST_WIDE_INT end)
{
  struct frame_space *space = ggc_alloc_frame_space ();
  space->next = crtl->frame_space_list;
  crtl->frame_space_list = space;
  space->start = start;
  space->length = end - start;
}

/* Allocate a stack slot of SIZE bytes and return a MEM rtx for it
   with machine mode MODE.

   ALIGN controls the amount of alignment for the address of the slot:
   0 means according to MODE,
   -1 means use BIGGEST_ALIGNMENT and round size to multiple of that,
   -2 means use BITS_PER_UNIT,
   positive specifies alignment boundary in bits.

   KIND has ASLK_REDUCE_ALIGN bit set if it is OK to reduce
   alignment and ASLK_RECORD_PAD bit set if we should remember
   extra space we allocated for alignment purposes.  When we are
   called from assign_stack_temp_for_type, it is not set so we don't
   track the same stack slot in two independent lists.

   We do not round to stack_boundary here.  */

rtx
assign_stack_local_1 (enum machine_mode mode, HOST_WIDE_INT size,
		      int align, int kind)
{
  rtx x, addr;
  int bigend_correction = 0;
  HOST_WIDE_INT slot_offset = 0, old_frame_offset;
  unsigned int alignment, alignment_in_bits;

  if (align == 0)
    {
      alignment = get_stack_local_alignment (NULL, mode);
      alignment /= BITS_PER_UNIT;
    }
  else if (align == -1)
    {
      alignment = BIGGEST_ALIGNMENT / BITS_PER_UNIT;
      size = CEIL_ROUND (size, alignment);
    }
  else if (align == -2)
    alignment = 1; /* BITS_PER_UNIT / BITS_PER_UNIT */
  else
    alignment = align / BITS_PER_UNIT;

  alignment_in_bits = alignment * BITS_PER_UNIT;

  /* Ignore alignment if it exceeds MAX_SUPPORTED_STACK_ALIGNMENT.  */
  if (alignment_in_bits > MAX_SUPPORTED_STACK_ALIGNMENT)
    {
      alignment_in_bits = MAX_SUPPORTED_STACK_ALIGNMENT;
      alignment = alignment_in_bits / BITS_PER_UNIT;
    }

  if (SUPPORTS_STACK_ALIGNMENT)
    {
      if (crtl->stack_alignment_estimated < alignment_in_bits)
	{
          if (!crtl->stack_realign_processed)
	    crtl->stack_alignment_estimated = alignment_in_bits;
          else
	    {
	      /* If stack is realigned and stack alignment value
		 hasn't been finalized, it is OK not to increase
		 stack_alignment_estimated.  The bigger alignment
		 requirement is recorded in stack_alignment_needed
		 below.  */
	      gcc_assert (!crtl->stack_realign_finalized);
	      if (!crtl->stack_realign_needed)
		{
		  /* It is OK to reduce the alignment as long as the
		     requested size is 0 or the estimated stack
		     alignment >= mode alignment.  */
		  gcc_assert ((kind & ASLK_REDUCE_ALIGN)
		              || size == 0
			      || (crtl->stack_alignment_estimated
				  >= GET_MODE_ALIGNMENT (mode)));
		  alignment_in_bits = crtl->stack_alignment_estimated;
		  alignment = alignment_in_bits / BITS_PER_UNIT;
		}
	    }
	}
    }

  if (crtl->stack_alignment_needed < alignment_in_bits)
    crtl->stack_alignment_needed = alignment_in_bits;
  if (crtl->max_used_stack_slot_alignment < alignment_in_bits)
    crtl->max_used_stack_slot_alignment = alignment_in_bits;

  if (mode != BLKmode || size != 0)
    {
      if (kind & ASLK_RECORD_PAD)
	{
	  struct frame_space **psp;

	  for (psp = &crtl->frame_space_list; *psp; psp = &(*psp)->next)
	    {
	      struct frame_space *space = *psp;
	      if (!try_fit_stack_local (space->start, space->length, size,
					alignment, &slot_offset))
		continue;
	      *psp = space->next;
	      if (slot_offset > space->start)
		add_frame_space (space->start, slot_offset);
	      if (slot_offset + size < space->start + space->length)
		add_frame_space (slot_offset + size,
				 space->start + space->length);
	      goto found_space;
	    }
	}
    }
  else if (!STACK_ALIGNMENT_NEEDED)
    {
      slot_offset = frame_offset;
      goto found_space;
    }

  old_frame_offset = frame_offset;

  if (FRAME_GROWS_DOWNWARD)
    {
      frame_offset -= size;
      try_fit_stack_local (frame_offset, size, size, alignment, &slot_offset);

      if (kind & ASLK_RECORD_PAD)
	{
	  if (slot_offset > frame_offset)
	    add_frame_space (frame_offset, slot_offset);
	  if (slot_offset + size < old_frame_offset)
	    add_frame_space (slot_offset + size, old_frame_offset);
	}
    }
  else
    {
      frame_offset += size;
      try_fit_stack_local (old_frame_offset, size, size, alignment, &slot_offset);

      if (kind & ASLK_RECORD_PAD)
	{
	  if (slot_offset > old_frame_offset)
	    add_frame_space (old_frame_offset, slot_offset);
	  if (slot_offset + size < frame_offset)
	    add_frame_space (slot_offset + size, frame_offset);
	}
    }

 found_space:
  /* On a big-endian machine, if we are allocating more space than we will use,
     use the least significant bytes of those that are allocated.  */
  if (BYTES_BIG_ENDIAN && mode != BLKmode && GET_MODE_SIZE (mode) < size)
    bigend_correction = size - GET_MODE_SIZE (mode);

  /* If we have already instantiated virtual registers, return the actual
     address relative to the frame pointer.  */
  if (virtuals_instantiated)
    addr = plus_constant (Pmode, frame_pointer_rtx,
			  trunc_int_for_mode
			  (slot_offset + bigend_correction
			   + STARTING_FRAME_OFFSET, Pmode));
  else
    addr = plus_constant (Pmode, virtual_stack_vars_rtx,
			  trunc_int_for_mode
			  (slot_offset + bigend_correction,
			   Pmode));

  x = gen_rtx_MEM (mode, addr);
  set_mem_align (x, alignment_in_bits);
  MEM_NOTRAP_P (x) = 1;

  stack_slot_list
    = gen_rtx_EXPR_LIST (VOIDmode, x, stack_slot_list);

  if (frame_offset_overflow (frame_offset, current_function_decl))
    frame_offset = 0;

  return x;
}

/* Wrap up assign_stack_local_1 with last parameter as false.  */

rtx
assign_stack_local (enum machine_mode mode, HOST_WIDE_INT size, int align)
{
  return assign_stack_local_1 (mode, size, align, ASLK_RECORD_PAD);
}

/* In order to evaluate some expressions, such as function calls returning
   structures in memory, we need to temporarily allocate stack locations.
   We record each allocated temporary in the following structure.

   Associated with each temporary slot is a nesting level.  When we pop up
   one level, all temporaries associated with the previous level are freed.
   Normally, all temporaries are freed after the execution of the statement
   in which they were created.  However, if we are inside a ({...}) grouping,
   the result may be in a temporary and hence must be preserved.  If the
   result could be in a temporary, we preserve it if we can determine which
   one it is in.  If we cannot determine which temporary may contain the
   result, all temporaries are preserved.  A temporary is preserved by
   pretending it was allocated at the previous nesting level.  */

struct GTY(()) temp_slot {
  /* Points to next temporary slot.  */
  struct temp_slot *next;
  /* Points to previous temporary slot.  */
  struct temp_slot *prev;
  /* The rtx to used to reference the slot.  */
  rtx slot;
  /* The size, in units, of the slot.  */
  HOST_WIDE_INT size;
  /* The type of the object in the slot, or zero if it doesn't correspond
     to a type.  We use this to determine whether a slot can be reused.
     It can be reused if objects of the type of the new slot will always
     conflict with objects of the type of the old slot.  */
  tree type;
  /* The alignment (in bits) of the slot.  */
  unsigned int align;
  /* Nonzero if this temporary is currently in use.  */
  char in_use;
  /* Nesting level at which this slot is being used.  */
  int level;
  /* The offset of the slot from the frame_pointer, including extra space
     for alignment.  This info is for combine_temp_slots.  */
  HOST_WIDE_INT base_offset;
  /* The size of the slot, including extra space for alignment.  This
     info is for combine_temp_slots.  */
  HOST_WIDE_INT full_size;
};

/* A table of addresses that represent a stack slot.  The table is a mapping
   from address RTXen to a temp slot.  */
static GTY((param_is(struct temp_slot_address_entry))) htab_t temp_slot_address_table;
static size_t n_temp_slots_in_use;

/* Entry for the above hash table.  */
struct GTY(()) temp_slot_address_entry {
  hashval_t hash;
  rtx address;
  struct temp_slot *temp_slot;
};

/* Removes temporary slot TEMP from LIST.  */

static void
cut_slot_from_list (struct temp_slot *temp, struct temp_slot **list)
{
  if (temp->next)
    temp->next->prev = temp->prev;
  if (temp->prev)
    temp->prev->next = temp->next;
  else
    *list = temp->next;

  temp->prev = temp->next = NULL;
}

/* Inserts temporary slot TEMP to LIST.  */

static void
insert_slot_to_list (struct temp_slot *temp, struct temp_slot **list)
{
  temp->next = *list;
  if (*list)
    (*list)->prev = temp;
  temp->prev = NULL;
  *list = temp;
}

/* Returns the list of used temp slots at LEVEL.  */

static struct temp_slot **
temp_slots_at_level (int level)
{
  if (level >= (int) vec_safe_length (used_temp_slots))
    vec_safe_grow_cleared (used_temp_slots, level + 1);

  return &(*used_temp_slots)[level];
}

/* Returns the maximal temporary slot level.  */

static int
max_slot_level (void)
{
  if (!used_temp_slots)
    return -1;

  return used_temp_slots->length () - 1;
}

/* Moves temporary slot TEMP to LEVEL.  */

static void
move_slot_to_level (struct temp_slot *temp, int level)
{
  cut_slot_from_list (temp, temp_slots_at_level (temp->level));
  insert_slot_to_list (temp, temp_slots_at_level (level));
  temp->level = level;
}

/* Make temporary slot TEMP available.  */

static void
make_slot_available (struct temp_slot *temp)
{
  cut_slot_from_list (temp, temp_slots_at_level (temp->level));
  insert_slot_to_list (temp, &avail_temp_slots);
  temp->in_use = 0;
  temp->level = -1;
  n_temp_slots_in_use--;
}

/* Compute the hash value for an address -> temp slot mapping.
   The value is cached on the mapping entry.  */
static hashval_t
temp_slot_address_compute_hash (struct temp_slot_address_entry *t)
{
  int do_not_record = 0;
  return hash_rtx (t->address, GET_MODE (t->address),
		   &do_not_record, NULL, false);
}

/* Return the hash value for an address -> temp slot mapping.  */
static hashval_t
temp_slot_address_hash (const void *p)
{
  const struct temp_slot_address_entry *t;
  t = (const struct temp_slot_address_entry *) p;
  return t->hash;
}

/* Compare two address -> temp slot mapping entries.  */
static int
temp_slot_address_eq (const void *p1, const void *p2)
{
  const struct temp_slot_address_entry *t1, *t2;
  t1 = (const struct temp_slot_address_entry *) p1;
  t2 = (const struct temp_slot_address_entry *) p2;
  return exp_equiv_p (t1->address, t2->address, 0, true);
}

/* Add ADDRESS as an alias of TEMP_SLOT to the addess -> temp slot mapping.  */
static void
insert_temp_slot_address (rtx address, struct temp_slot *temp_slot)
{
  void **slot;
  struct temp_slot_address_entry *t = ggc_alloc_temp_slot_address_entry ();
  t->address = address;
  t->temp_slot = temp_slot;
  t->hash = temp_slot_address_compute_hash (t);
  slot = htab_find_slot_with_hash (temp_slot_address_table, t, t->hash, INSERT);
  *slot = t;
}

/* Remove an address -> temp slot mapping entry if the temp slot is
   not in use anymore.  Callback for remove_unused_temp_slot_addresses.  */
static int
remove_unused_temp_slot_addresses_1 (void **slot, void *data ATTRIBUTE_UNUSED)
{
  const struct temp_slot_address_entry *t;
  t = (const struct temp_slot_address_entry *) *slot;
  if (! t->temp_slot->in_use)
    htab_clear_slot (temp_slot_address_table, slot);
  return 1;
}

/* Remove all mappings of addresses to unused temp slots.  */
static void
remove_unused_temp_slot_addresses (void)
{
  /* Use quicker clearing if there aren't any active temp slots.  */
  if (n_temp_slots_in_use)
    htab_traverse (temp_slot_address_table,
		   remove_unused_temp_slot_addresses_1,
		   NULL);
  else
    htab_empty (temp_slot_address_table);
}

/* Find the temp slot corresponding to the object at address X.  */

static struct temp_slot *
find_temp_slot_from_address (rtx x)
{
  struct temp_slot *p;
  struct temp_slot_address_entry tmp, *t;

  /* First try the easy way:
     See if X exists in the address -> temp slot mapping.  */
  tmp.address = x;
  tmp.temp_slot = NULL;
  tmp.hash = temp_slot_address_compute_hash (&tmp);
  t = (struct temp_slot_address_entry *)
    htab_find_with_hash (temp_slot_address_table, &tmp, tmp.hash);
  if (t)
    return t->temp_slot;

  /* If we have a sum involving a register, see if it points to a temp
     slot.  */
  if (GET_CODE (x) == PLUS && REG_P (XEXP (x, 0))
      && (p = find_temp_slot_from_address (XEXP (x, 0))) != 0)
    return p;
  else if (GET_CODE (x) == PLUS && REG_P (XEXP (x, 1))
	   && (p = find_temp_slot_from_address (XEXP (x, 1))) != 0)
    return p;

  /* Last resort: Address is a virtual stack var address.  */
  if (GET_CODE (x) == PLUS
      && XEXP (x, 0) == virtual_stack_vars_rtx
      && CONST_INT_P (XEXP (x, 1)))
    {
      int i;
      for (i = max_slot_level (); i >= 0; i--)
	for (p = *temp_slots_at_level (i); p; p = p->next)
	  {
	    if (INTVAL (XEXP (x, 1)) >= p->base_offset
		&& INTVAL (XEXP (x, 1)) < p->base_offset + p->full_size)
	      return p;
	  }
    }

  return NULL;
}

/* Allocate a temporary stack slot and record it for possible later
   reuse.

   MODE is the machine mode to be given to the returned rtx.

   SIZE is the size in units of the space required.  We do no rounding here
   since assign_stack_local will do any required rounding.

   TYPE is the type that will be used for the stack slot.  */

rtx
assign_stack_temp_for_type (enum machine_mode mode, HOST_WIDE_INT size,
			    tree type)
{
  unsigned int align;
  struct temp_slot *p, *best_p = 0, *selected = NULL, **pp;
  rtx slot;

  /* If SIZE is -1 it means that somebody tried to allocate a temporary
     of a variable size.  */
  gcc_assert (size != -1);

  align = get_stack_local_alignment (type, mode);

  /* Try to find an available, already-allocated temporary of the proper
     mode which meets the size and alignment requirements.  Choose the
     smallest one with the closest alignment.

     If assign_stack_temp is called outside of the tree->rtl expansion,
     we cannot reuse the stack slots (that may still refer to
     VIRTUAL_STACK_VARS_REGNUM).  */
  if (!virtuals_instantiated)
    {
      for (p = avail_temp_slots; p; p = p->next)
	{
	  if (p->align >= align && p->size >= size
	      && GET_MODE (p->slot) == mode
	      && objects_must_conflict_p (p->type, type)
	      && (best_p == 0 || best_p->size > p->size
		  || (best_p->size == p->size && best_p->align > p->align)))
	    {
	      if (p->align == align && p->size == size)
		{
		  selected = p;
		  cut_slot_from_list (selected, &avail_temp_slots);
		  best_p = 0;
		  break;
		}
	      best_p = p;
	    }
	}
    }

  /* Make our best, if any, the one to use.  */
  if (best_p)
    {
      selected = best_p;
      cut_slot_from_list (selected, &avail_temp_slots);

      /* If there are enough aligned bytes left over, make them into a new
	 temp_slot so that the extra bytes don't get wasted.  Do this only
	 for BLKmode slots, so that we can be sure of the alignment.  */
      if (GET_MODE (best_p->slot) == BLKmode)
	{
	  int alignment = best_p->align / BITS_PER_UNIT;
	  HOST_WIDE_INT rounded_size = CEIL_ROUND (size, alignment);

	  if (best_p->size - rounded_size >= alignment)
	    {
	      p = ggc_alloc_temp_slot ();
	      p->in_use = 0;
	      p->size = best_p->size - rounded_size;
	      p->base_offset = best_p->base_offset + rounded_size;
	      p->full_size = best_p->full_size - rounded_size;
	      p->slot = adjust_address_nv (best_p->slot, BLKmode, rounded_size);
	      p->align = best_p->align;
	      p->type = best_p->type;
	      insert_slot_to_list (p, &avail_temp_slots);

	      stack_slot_list = gen_rtx_EXPR_LIST (VOIDmode, p->slot,
						   stack_slot_list);

	      best_p->size = rounded_size;
	      best_p->full_size = rounded_size;
	    }
	}
    }

  /* If we still didn't find one, make a new temporary.  */
  if (selected == 0)
    {
      HOST_WIDE_INT frame_offset_old = frame_offset;

      p = ggc_alloc_temp_slot ();

      /* We are passing an explicit alignment request to assign_stack_local.
	 One side effect of that is assign_stack_local will not round SIZE
	 to ensure the frame offset remains suitably aligned.

	 So for requests which depended on the rounding of SIZE, we go ahead
	 and round it now.  We also make sure ALIGNMENT is at least
	 BIGGEST_ALIGNMENT.  */
      gcc_assert (mode != BLKmode || align == BIGGEST_ALIGNMENT);
      p->slot = assign_stack_local_1 (mode,
				      (mode == BLKmode
				       ? CEIL_ROUND (size,
						     (int) align
						     / BITS_PER_UNIT)
				       : size),
				      align, 0);

      p->align = align;

      /* The following slot size computation is necessary because we don't
	 know the actual size of the temporary slot until assign_stack_local
	 has performed all the frame alignment and size rounding for the
	 requested temporary.  Note that extra space added for alignment
	 can be either above or below this stack slot depending on which
	 way the frame grows.  We include the extra space if and only if it
	 is above this slot.  */
      if (FRAME_GROWS_DOWNWARD)
	p->size = frame_offset_old - frame_offset;
      else
	p->size = size;

      /* Now define the fields used by combine_temp_slots.  */
      if (FRAME_GROWS_DOWNWARD)
	{
	  p->base_offset = frame_offset;
	  p->full_size = frame_offset_old - frame_offset;
	}
      else
	{
	  p->base_offset = frame_offset_old;
	  p->full_size = frame_offset - frame_offset_old;
	}

      selected = p;
    }

  p = selected;
  p->in_use = 1;
  p->type = type;
  p->level = temp_slot_level;
  n_temp_slots_in_use++;

  pp = temp_slots_at_level (p->level);
  insert_slot_to_list (p, pp);
  insert_temp_slot_address (XEXP (p->slot, 0), p);

  /* Create a new MEM rtx to avoid clobbering MEM flags of old slots.  */
  slot = gen_rtx_MEM (mode, XEXP (p->slot, 0));
  stack_slot_list = gen_rtx_EXPR_LIST (VOIDmode, slot, stack_slot_list);

  /* If we know the alias set for the memory that will be used, use
     it.  If there's no TYPE, then we don't know anything about the
     alias set for the memory.  */
  set_mem_alias_set (slot, type ? get_alias_set (type) : 0);
  set_mem_align (slot, align);

  /* If a type is specified, set the relevant flags.  */
  if (type != 0)
    MEM_VOLATILE_P (slot) = TYPE_VOLATILE (type);
  MEM_NOTRAP_P (slot) = 1;

  return slot;
}

/* Allocate a temporary stack slot and record it for possible later
   reuse.  First two arguments are same as in preceding function.  */

rtx
assign_stack_temp (enum machine_mode mode, HOST_WIDE_INT size)
{
  return assign_stack_temp_for_type (mode, size, NULL_TREE);
}

/* Assign a temporary.
   If TYPE_OR_DECL is a decl, then we are doing it on behalf of the decl
   and so that should be used in error messages.  In either case, we
   allocate of the given type.
   MEMORY_REQUIRED is 1 if the result must be addressable stack memory;
   it is 0 if a register is OK.
   DONT_PROMOTE is 1 if we should not promote values in register
   to wider modes.  */

rtx
assign_temp (tree type_or_decl, int memory_required,
	     int dont_promote ATTRIBUTE_UNUSED)
{
  tree type, decl;
  enum machine_mode mode;
#ifdef PROMOTE_MODE
  int unsignedp;
#endif

  if (DECL_P (type_or_decl))
    decl = type_or_decl, type = TREE_TYPE (decl);
  else
    decl = NULL, type = type_or_decl;

  mode = TYPE_MODE (type);
#ifdef PROMOTE_MODE
  unsignedp = TYPE_UNSIGNED (type);
#endif

  if (mode == BLKmode || memory_required)
    {
      HOST_WIDE_INT size = int_size_in_bytes (type);
      rtx tmp;

      /* Zero sized arrays are GNU C extension.  Set size to 1 to avoid
	 problems with allocating the stack space.  */
      if (size == 0)
	size = 1;

      /* Unfortunately, we don't yet know how to allocate variable-sized
	 temporaries.  However, sometimes we can find a fixed upper limit on
	 the size, so try that instead.  */
      else if (size == -1)
	size = max_int_size_in_bytes (type);

      /* The size of the temporary may be too large to fit into an integer.  */
      /* ??? Not sure this should happen except for user silliness, so limit
	 this to things that aren't compiler-generated temporaries.  The
	 rest of the time we'll die in assign_stack_temp_for_type.  */
      if (decl && size == -1
	  && TREE_CODE (TYPE_SIZE_UNIT (type)) == INTEGER_CST)
	{
	  error ("size of variable %q+D is too large", decl);
	  size = 1;
	}

      tmp = assign_stack_temp_for_type (mode, size, type);
      return tmp;
    }

#ifdef PROMOTE_MODE
  if (! dont_promote)
    mode = promote_mode (type, mode, &unsignedp);
#endif

  return gen_reg_rtx (mode);
}

/* Combine temporary stack slots which are adjacent on the stack.

   This allows for better use of already allocated stack space.  This is only
   done for BLKmode slots because we can be sure that we won't have alignment
   problems in this case.  */

static void
combine_temp_slots (void)
{
  struct temp_slot *p, *q, *next, *next_q;
  int num_slots;

  /* We can't combine slots, because the information about which slot
     is in which alias set will be lost.  */
  if (flag_strict_aliasing)
    return;

  /* If there are a lot of temp slots, don't do anything unless
     high levels of optimization.  */
  if (! flag_expensive_optimizations)
    for (p = avail_temp_slots, num_slots = 0; p; p = p->next, num_slots++)
      if (num_slots > 100 || (num_slots > 10 && optimize == 0))
	return;

  for (p = avail_temp_slots; p; p = next)
    {
      int delete_p = 0;

      next = p->next;

      if (GET_MODE (p->slot) != BLKmode)
	continue;

      for (q = p->next; q; q = next_q)
	{
       	  int delete_q = 0;

	  next_q = q->next;

	  if (GET_MODE (q->slot) != BLKmode)
	    continue;

	  if (p->base_offset + p->full_size == q->base_offset)
	    {
	      /* Q comes after P; combine Q into P.  */
	      p->size += q->size;
	      p->full_size += q->full_size;
	      delete_q = 1;
	    }
	  else if (q->base_offset + q->full_size == p->base_offset)
	    {
	      /* P comes after Q; combine P into Q.  */
	      q->size += p->size;
	      q->full_size += p->full_size;
	      delete_p = 1;
	      break;
	    }
	  if (delete_q)
	    cut_slot_from_list (q, &avail_temp_slots);
	}

      /* Either delete P or advance past it.  */
      if (delete_p)
	cut_slot_from_list (p, &avail_temp_slots);
    }
}

/* Indicate that NEW_RTX is an alternate way of referring to the temp
   slot that previously was known by OLD_RTX.  */

void
update_temp_slot_address (rtx old_rtx, rtx new_rtx)
{
  struct temp_slot *p;

  if (rtx_equal_p (old_rtx, new_rtx))
    return;

  p = find_temp_slot_from_address (old_rtx);

  /* If we didn't find one, see if both OLD_RTX is a PLUS.  If so, and
     NEW_RTX is a register, see if one operand of the PLUS is a
     temporary location.  If so, NEW_RTX points into it.  Otherwise,
     if both OLD_RTX and NEW_RTX are a PLUS and if there is a register
     in common between them.  If so, try a recursive call on those
     values.  */
  if (p == 0)
    {
      if (GET_CODE (old_rtx) != PLUS)
	return;

      if (REG_P (new_rtx))
	{
	  update_temp_slot_address (XEXP (old_rtx, 0), new_rtx);
	  update_temp_slot_address (XEXP (old_rtx, 1), new_rtx);
	  return;
	}
      else if (GET_CODE (new_rtx) != PLUS)
	return;

      if (rtx_equal_p (XEXP (old_rtx, 0), XEXP (new_rtx, 0)))
	update_temp_slot_address (XEXP (old_rtx, 1), XEXP (new_rtx, 1));
      else if (rtx_equal_p (XEXP (old_rtx, 1), XEXP (new_rtx, 0)))
	update_temp_slot_address (XEXP (old_rtx, 0), XEXP (new_rtx, 1));
      else if (rtx_equal_p (XEXP (old_rtx, 0), XEXP (new_rtx, 1)))
	update_temp_slot_address (XEXP (old_rtx, 1), XEXP (new_rtx, 0));
      else if (rtx_equal_p (XEXP (old_rtx, 1), XEXP (new_rtx, 1)))
	update_temp_slot_address (XEXP (old_rtx, 0), XEXP (new_rtx, 0));

      return;
    }

  /* Otherwise add an alias for the temp's address.  */
  insert_temp_slot_address (new_rtx, p);
}

/* If X could be a reference to a temporary slot, mark that slot as
   belonging to the to one level higher than the current level.  If X
   matched one of our slots, just mark that one.  Otherwise, we can't
   easily predict which it is, so upgrade all of them.

   This is called when an ({...}) construct occurs and a statement
   returns a value in memory.  */

void
preserve_temp_slots (rtx x)
{
  struct temp_slot *p = 0, *next;

  if (x == 0)
    return;

  /* If X is a register that is being used as a pointer, see if we have
     a temporary slot we know it points to.  */
  if (REG_P (x) && REG_POINTER (x))
    p = find_temp_slot_from_address (x);

  /* If X is not in memory or is at a constant address, it cannot be in
     a temporary slot.  */
  if (p == 0 && (!MEM_P (x) || CONSTANT_P (XEXP (x, 0))))
    return;

  /* First see if we can find a match.  */
  if (p == 0)
    p = find_temp_slot_from_address (XEXP (x, 0));

  if (p != 0)
    {
      if (p->level == temp_slot_level)
	move_slot_to_level (p, temp_slot_level - 1);
      return;
    }

  /* Otherwise, preserve all non-kept slots at this level.  */
  for (p = *temp_slots_at_level (temp_slot_level); p; p = next)
    {
      next = p->next;
      move_slot_to_level (p, temp_slot_level - 1);
    }
}

/* Free all temporaries used so far.  This is normally called at the
   end of generating code for a statement.  */

void
free_temp_slots (void)
{
  struct temp_slot *p, *next;
  bool some_available = false;

  for (p = *temp_slots_at_level (temp_slot_level); p; p = next)
    {
      next = p->next;
      make_slot_available (p);
      some_available = true;
    }

  if (some_available)
    {
      remove_unused_temp_slot_addresses ();
      combine_temp_slots ();
    }
}

/* Push deeper into the nesting level for stack temporaries.  */

void
push_temp_slots (void)
{
  temp_slot_level++;
}

/* Pop a temporary nesting level.  All slots in use in the current level
   are freed.  */

void
pop_temp_slots (void)
{
  free_temp_slots ();
  temp_slot_level--;
}

/* Initialize temporary slots.  */

void
init_temp_slots (void)
{
  /* We have not allocated any temporaries yet.  */
  avail_temp_slots = 0;
  vec_alloc (used_temp_slots, 0);
  temp_slot_level = 0;
  n_temp_slots_in_use = 0;

  /* Set up the table to map addresses to temp slots.  */
  if (! temp_slot_address_table)
    temp_slot_address_table = htab_create_ggc (32,
					       temp_slot_address_hash,
					       temp_slot_address_eq,
					       NULL);
  else
    htab_empty (temp_slot_address_table);
}

/* Functions and data structures to keep track of the values hard regs
   had at the start of the function.  */

/* Private type used by get_hard_reg_initial_reg, get_hard_reg_initial_val,
   and has_hard_reg_initial_val..  */
typedef struct GTY(()) initial_value_pair {
  rtx hard_reg;
  rtx pseudo;
} initial_value_pair;
/* ???  This could be a VEC but there is currently no way to define an
   opaque VEC type.  This could be worked around by defining struct
   initial_value_pair in function.h.  */
typedef struct GTY(()) initial_value_struct {
  int num_entries;
  int max_entries;
  initial_value_pair * GTY ((length ("%h.num_entries"))) entries;
} initial_value_struct;

/* If a pseudo represents an initial hard reg (or expression), return
   it, else return NULL_RTX.  */

rtx
get_hard_reg_initial_reg (rtx reg)
{
  struct initial_value_struct *ivs = crtl->hard_reg_initial_vals;
  int i;

  if (ivs == 0)
    return NULL_RTX;

  for (i = 0; i < ivs->num_entries; i++)
    if (rtx_equal_p (ivs->entries[i].pseudo, reg))
      return ivs->entries[i].hard_reg;

  return NULL_RTX;
}

/* Make sure that there's a pseudo register of mode MODE that stores the
   initial value of hard register REGNO.  Return an rtx for such a pseudo.  */

rtx
get_hard_reg_initial_val (enum machine_mode mode, unsigned int regno)
{
  struct initial_value_struct *ivs;
  rtx rv;

  rv = has_hard_reg_initial_val (mode, regno);
  if (rv)
    return rv;

  ivs = crtl->hard_reg_initial_vals;
  if (ivs == 0)
    {
      ivs = ggc_alloc_initial_value_struct ();
      ivs->num_entries = 0;
      ivs->max_entries = 5;
      ivs->entries = ggc_alloc_vec_initial_value_pair (5);
      crtl->hard_reg_initial_vals = ivs;
    }

  if (ivs->num_entries >= ivs->max_entries)
    {
      ivs->max_entries += 5;
      ivs->entries = GGC_RESIZEVEC (initial_value_pair, ivs->entries,
				    ivs->max_entries);
    }

  ivs->entries[ivs->num_entries].hard_reg = gen_rtx_REG (mode, regno);
  ivs->entries[ivs->num_entries].pseudo = gen_reg_rtx (mode);

  return ivs->entries[ivs->num_entries++].pseudo;
}

/* See if get_hard_reg_initial_val has been used to create a pseudo
   for the initial value of hard register REGNO in mode MODE.  Return
   the associated pseudo if so, otherwise return NULL.  */

rtx
has_hard_reg_initial_val (enum machine_mode mode, unsigned int regno)
{
  struct initial_value_struct *ivs;
  int i;

  ivs = crtl->hard_reg_initial_vals;
  if (ivs != 0)
    for (i = 0; i < ivs->num_entries; i++)
      if (GET_MODE (ivs->entries[i].hard_reg) == mode
	  && REGNO (ivs->entries[i].hard_reg) == regno)
	return ivs->entries[i].pseudo;

  return NULL_RTX;
}

unsigned int
emit_initial_value_sets (void)
{
  struct initial_value_struct *ivs = crtl->hard_reg_initial_vals;
  int i;
  rtx seq;

  if (ivs == 0)
    return 0;

  start_sequence ();
  for (i = 0; i < ivs->num_entries; i++)
    emit_move_insn (ivs->entries[i].pseudo, ivs->entries[i].hard_reg);
  seq = get_insns ();
  end_sequence ();

  emit_insn_at_entry (seq);
  return 0;
}

/* Return the hardreg-pseudoreg initial values pair entry I and
   TRUE if I is a valid entry, or FALSE if I is not a valid entry.  */
bool
initial_value_entry (int i, rtx *hreg, rtx *preg)
{
  struct initial_value_struct *ivs = crtl->hard_reg_initial_vals;
  if (!ivs || i >= ivs->num_entries)
    return false;

  *hreg = ivs->entries[i].hard_reg;
  *preg = ivs->entries[i].pseudo;
  return true;
}

/* These routines are responsible for converting virtual register references
   to the actual hard register references once RTL generation is complete.

   The following four variables are used for communication between the
   routines.  They contain the offsets of the virtual registers from their
   respective hard registers.  */

static int in_arg_offset;
static int var_offset;
static int dynamic_offset;
static int out_arg_offset;
static int cfa_offset;

/* In most machines, the stack pointer register is equivalent to the bottom
   of the stack.  */

#ifndef STACK_POINTER_OFFSET
#define STACK_POINTER_OFFSET	0
#endif

/* If not defined, pick an appropriate default for the offset of dynamically
   allocated memory depending on the value of ACCUMULATE_OUTGOING_ARGS,
   REG_PARM_STACK_SPACE, and OUTGOING_REG_PARM_STACK_SPACE.  */

#ifndef STACK_DYNAMIC_OFFSET

/* The bottom of the stack points to the actual arguments.  If
   REG_PARM_STACK_SPACE is defined, this includes the space for the register
   parameters.  However, if OUTGOING_REG_PARM_STACK space is not defined,
   stack space for register parameters is not pushed by the caller, but
   rather part of the fixed stack areas and hence not included in
   `crtl->outgoing_args_size'.  Nevertheless, we must allow
   for it when allocating stack dynamic objects.  */

#if defined(REG_PARM_STACK_SPACE)
#define STACK_DYNAMIC_OFFSET(FNDECL)	\
((ACCUMULATE_OUTGOING_ARGS						      \
  ? (crtl->outgoing_args_size				      \
     + (OUTGOING_REG_PARM_STACK_SPACE ((!(FNDECL) ? NULL_TREE : TREE_TYPE (FNDECL))) ? 0 \
					       : REG_PARM_STACK_SPACE (FNDECL))) \
  : 0) + (STACK_POINTER_OFFSET))
#else
#define STACK_DYNAMIC_OFFSET(FNDECL)	\
((ACCUMULATE_OUTGOING_ARGS ? crtl->outgoing_args_size : 0)	      \
 + (STACK_POINTER_OFFSET))
#endif
#endif


/* Given a piece of RTX and a pointer to a HOST_WIDE_INT, if the RTX
   is a virtual register, return the equivalent hard register and set the
   offset indirectly through the pointer.  Otherwise, return 0.  */

static rtx
instantiate_new_reg (rtx x, HOST_WIDE_INT *poffset)
{
  rtx new_rtx;
  HOST_WIDE_INT offset;

  if (x == virtual_incoming_args_rtx)
    {
      if (stack_realign_drap)
        {
	  /* Replace virtual_incoming_args_rtx with internal arg
	     pointer if DRAP is used to realign stack.  */
          new_rtx = crtl->args.internal_arg_pointer;
          offset = 0;
        }
      else
        new_rtx = arg_pointer_rtx, offset = in_arg_offset;
    }
  else if (x == virtual_stack_vars_rtx)
    new_rtx = frame_pointer_rtx, offset = var_offset;
  else if (x == virtual_stack_dynamic_rtx)
    new_rtx = stack_pointer_rtx, offset = dynamic_offset;
  else if (x == virtual_outgoing_args_rtx)
    new_rtx = stack_pointer_rtx, offset = out_arg_offset;
  else if (x == virtual_cfa_rtx)
    {
#ifdef FRAME_POINTER_CFA_OFFSET
      new_rtx = frame_pointer_rtx;
#else
      new_rtx = arg_pointer_rtx;
#endif
      offset = cfa_offset;
    }
  else if (x == virtual_preferred_stack_boundary_rtx)
    {
      new_rtx = GEN_INT (crtl->preferred_stack_boundary / BITS_PER_UNIT);
      offset = 0;
    }
  else
    return NULL_RTX;

  *poffset = offset;
  return new_rtx;
}

/* A subroutine of instantiate_virtual_regs, called via for_each_rtx.
   Instantiate any virtual registers present inside of *LOC.  The expression
   is simplified, as much as possible, but is not to be considered "valid"
   in any sense implied by the target.  If any change is made, set CHANGED
   to true.  */

static int
instantiate_virtual_regs_in_rtx (rtx *loc, void *data)
{
  HOST_WIDE_INT offset;
  bool *changed = (bool *) data;
  rtx x, new_rtx;

  x = *loc;
  if (x == 0)
    return 0;

  switch (GET_CODE (x))
    {
    case REG:
      new_rtx = instantiate_new_reg (x, &offset);
      if (new_rtx)
	{
	  *loc = plus_constant (GET_MODE (x), new_rtx, offset);
	  if (changed)
	    *changed = true;
	}
      return -1;

    case PLUS:
      new_rtx = instantiate_new_reg (XEXP (x, 0), &offset);
      if (new_rtx)
	{
	  new_rtx = plus_constant (GET_MODE (x), new_rtx, offset);
	  *loc = simplify_gen_binary (PLUS, GET_MODE (x), new_rtx, XEXP (x, 1));
	  if (changed)
	    *changed = true;
	  return -1;
	}

      /* FIXME -- from old code */
	  /* If we have (plus (subreg (virtual-reg)) (const_int)), we know
	     we can commute the PLUS and SUBREG because pointers into the
	     frame are well-behaved.  */
      break;

    default:
      break;
    }

  return 0;
}

/* A subroutine of instantiate_virtual_regs_in_insn.  Return true if X
   matches the predicate for insn CODE operand OPERAND.  */

static int
safe_insn_predicate (int code, int operand, rtx x)
{
  return code < 0 || insn_operand_matches ((enum insn_code) code, operand, x);
}

/* A subroutine of instantiate_virtual_regs.  Instantiate any virtual
   registers present inside of insn.  The result will be a valid insn.  */

static void
instantiate_virtual_regs_in_insn (rtx insn)
{
  HOST_WIDE_INT offset;
  int insn_code, i;
  bool any_change = false;
  rtx set, new_rtx, x, seq;

  /* There are some special cases to be handled first.  */
  set = single_set (insn);
  if (set)
    {
      /* We're allowed to assign to a virtual register.  This is interpreted
	 to mean that the underlying register gets assigned the inverse
	 transformation.  This is used, for example, in the handling of
	 non-local gotos.  */
      new_rtx = instantiate_new_reg (SET_DEST (set), &offset);
      if (new_rtx)
	{
	  start_sequence ();

	  for_each_rtx (&SET_SRC (set), instantiate_virtual_regs_in_rtx, NULL);
	  x = simplify_gen_binary (PLUS, GET_MODE (new_rtx), SET_SRC (set),
				   GEN_INT (-offset));
	  x = force_operand (x, new_rtx);
	  if (x != new_rtx)
	    emit_move_insn (new_rtx, x);

	  seq = get_insns ();
	  end_sequence ();

	  emit_insn_before (seq, insn);
	  delete_insn (insn);
	  return;
	}

      /* Handle a straight copy from a virtual register by generating a
	 new add insn.  The difference between this and falling through
	 to the generic case is avoiding a new pseudo and eliminating a
	 move insn in the initial rtl stream.  */
      new_rtx = instantiate_new_reg (SET_SRC (set), &offset);
      if (new_rtx && offset != 0
	  && REG_P (SET_DEST (set))
	  && REGNO (SET_DEST (set)) > LAST_VIRTUAL_REGISTER)
	{
	  start_sequence ();

	  x = expand_simple_binop (GET_MODE (SET_DEST (set)), PLUS,
				   new_rtx, GEN_INT (offset), SET_DEST (set),
				   1, OPTAB_LIB_WIDEN);
	  if (x != SET_DEST (set))
	    emit_move_insn (SET_DEST (set), x);

	  seq = get_insns ();
	  end_sequence ();

	  emit_insn_before (seq, insn);
	  delete_insn (insn);
	  return;
	}

      extract_insn (insn);
      insn_code = INSN_CODE (insn);

      /* Handle a plus involving a virtual register by determining if the
	 operands remain valid if they're modified in place.  */
      if (GET_CODE (SET_SRC (set)) == PLUS
	  && recog_data.n_operands >= 3
	  && recog_data.operand_loc[1] == &XEXP (SET_SRC (set), 0)
	  && recog_data.operand_loc[2] == &XEXP (SET_SRC (set), 1)
	  && CONST_INT_P (recog_data.operand[2])
	  && (new_rtx = instantiate_new_reg (recog_data.operand[1], &offset)))
	{
	  offset += INTVAL (recog_data.operand[2]);

	  /* If the sum is zero, then replace with a plain move.  */
	  if (offset == 0
	      && REG_P (SET_DEST (set))
	      && REGNO (SET_DEST (set)) > LAST_VIRTUAL_REGISTER)
	    {
	      start_sequence ();
	      emit_move_insn (SET_DEST (set), new_rtx);
	      seq = get_insns ();
	      end_sequence ();

	      emit_insn_before (seq, insn);
	      delete_insn (insn);
	      return;
	    }

	  x = gen_int_mode (offset, recog_data.operand_mode[2]);

	  /* Using validate_change and apply_change_group here leaves
	     recog_data in an invalid state.  Since we know exactly what
	     we want to check, do those two by hand.  */
	  if (safe_insn_predicate (insn_code, 1, new_rtx)
	      && safe_insn_predicate (insn_code, 2, x))
	    {
	      *recog_data.operand_loc[1] = recog_data.operand[1] = new_rtx;
	      *recog_data.operand_loc[2] = recog_data.operand[2] = x;
	      any_change = true;

	      /* Fall through into the regular operand fixup loop in
		 order to take care of operands other than 1 and 2.  */
	    }
	}
    }
  else
    {
      extract_insn (insn);
      insn_code = INSN_CODE (insn);
    }

  /* In the general case, we expect virtual registers to appear only in
     operands, and then only as either bare registers or inside memories.  */
  for (i = 0; i < recog_data.n_operands; ++i)
    {
      x = recog_data.operand[i];
      switch (GET_CODE (x))
	{
	case MEM:
	  {
	    rtx addr = XEXP (x, 0);
	    bool changed = false;

	    for_each_rtx (&addr, instantiate_virtual_regs_in_rtx, &changed);
	    if (!changed)
	      continue;

	    start_sequence ();
	    x = replace_equiv_address (x, addr);
	    /* It may happen that the address with the virtual reg
	       was valid (e.g. based on the virtual stack reg, which might
	       be acceptable to the predicates with all offsets), whereas
	       the address now isn't anymore, for instance when the address
	       is still offsetted, but the base reg isn't virtual-stack-reg
	       anymore.  Below we would do a force_reg on the whole operand,
	       but this insn might actually only accept memory.  Hence,
	       before doing that last resort, try to reload the address into
	       a register, so this operand stays a MEM.  */
	    if (!safe_insn_predicate (insn_code, i, x))
	      {
		addr = force_reg (GET_MODE (addr), addr);
		x = replace_equiv_address (x, addr);
	      }
	    seq = get_insns ();
	    end_sequence ();
	    if (seq)
	      emit_insn_before (seq, insn);
	  }
	  break;

	case REG:
	  new_rtx = instantiate_new_reg (x, &offset);
	  if (new_rtx == NULL)
	    continue;
	  if (offset == 0)
	    x = new_rtx;
	  else
	    {
	      start_sequence ();

	      /* Careful, special mode predicates may have stuff in
		 insn_data[insn_code].operand[i].mode that isn't useful
		 to us for computing a new value.  */
	      /* ??? Recognize address_operand and/or "p" constraints
		 to see if (plus new offset) is a valid before we put
		 this through expand_simple_binop.  */
	      x = expand_simple_binop (GET_MODE (x), PLUS, new_rtx,
				       GEN_INT (offset), NULL_RTX,
				       1, OPTAB_LIB_WIDEN);
	      seq = get_insns ();
	      end_sequence ();
	      emit_insn_before (seq, insn);
	    }
	  break;

	case SUBREG:
	  new_rtx = instantiate_new_reg (SUBREG_REG (x), &offset);
	  if (new_rtx == NULL)
	    continue;
	  if (offset != 0)
	    {
	      start_sequence ();
	      new_rtx = expand_simple_binop (GET_MODE (new_rtx), PLUS, new_rtx,
					 GEN_INT (offset), NULL_RTX,
					 1, OPTAB_LIB_WIDEN);
	      seq = get_insns ();
	      end_sequence ();
	      emit_insn_before (seq, insn);
	    }
	  x = simplify_gen_subreg (recog_data.operand_mode[i], new_rtx,
				   GET_MODE (new_rtx), SUBREG_BYTE (x));
	  gcc_assert (x);
	  break;

	default:
	  continue;
	}

      /* At this point, X contains the new value for the operand.
	 Validate the new value vs the insn predicate.  Note that
	 asm insns will have insn_code -1 here.  */
      if (!safe_insn_predicate (insn_code, i, x))
	{
	  start_sequence ();
	  if (REG_P (x))
	    {
	      gcc_assert (REGNO (x) <= LAST_VIRTUAL_REGISTER);
	      x = copy_to_reg (x);
	    }
	  else
	    x = force_reg (insn_data[insn_code].operand[i].mode, x);
	  seq = get_insns ();
	  end_sequence ();
	  if (seq)
	    emit_insn_before (seq, insn);
	}

      *recog_data.operand_loc[i] = recog_data.operand[i] = x;
      any_change = true;
    }

  if (any_change)
    {
      /* Propagate operand changes into the duplicates.  */
      for (i = 0; i < recog_data.n_dups; ++i)
	*recog_data.dup_loc[i]
	  = copy_rtx (recog_data.operand[(unsigned)recog_data.dup_num[i]]);

      /* Force re-recognition of the instruction for validation.  */
      INSN_CODE (insn) = -1;
    }

  if (asm_noperands (PATTERN (insn)) >= 0)
    {
      if (!check_asm_operands (PATTERN (insn)))
	{
	  error_for_asm (insn, "impossible constraint in %<asm%>");
	  /* For asm goto, instead of fixing up all the edges
	     just clear the template and clear input operands
	     (asm goto doesn't have any output operands).  */
	  if (JUMP_P (insn))
	    {
	      rtx asm_op = extract_asm_operands (PATTERN (insn));
	      ASM_OPERANDS_TEMPLATE (asm_op) = ggc_strdup ("");
	      ASM_OPERANDS_INPUT_VEC (asm_op) = rtvec_alloc (0);
	      ASM_OPERANDS_INPUT_CONSTRAINT_VEC (asm_op) = rtvec_alloc (0);
	    }
	  else
	    delete_insn (insn);
	}
    }
  else
    {
      if (recog_memoized (insn) < 0)
	fatal_insn_not_found (insn);
    }
}

/* Subroutine of instantiate_decls.  Given RTL representing a decl,
   do any instantiation required.  */

void
instantiate_decl_rtl (rtx x)
{
  rtx addr;

  if (x == 0)
    return;

  /* If this is a CONCAT, recurse for the pieces.  */
  if (GET_CODE (x) == CONCAT)
    {
      instantiate_decl_rtl (XEXP (x, 0));
      instantiate_decl_rtl (XEXP (x, 1));
      return;
    }

  /* If this is not a MEM, no need to do anything.  Similarly if the
     address is a constant or a register that is not a virtual register.  */
  if (!MEM_P (x))
    return;

  addr = XEXP (x, 0);
  if (CONSTANT_P (addr)
      || (REG_P (addr)
	  && (REGNO (addr) < FIRST_VIRTUAL_REGISTER
	      || REGNO (addr) > LAST_VIRTUAL_REGISTER)))
    return;

  for_each_rtx (&XEXP (x, 0), instantiate_virtual_regs_in_rtx, NULL);
}

/* Helper for instantiate_decls called via walk_tree: Process all decls
   in the given DECL_VALUE_EXPR.  */

static tree
instantiate_expr (tree *tp, int *walk_subtrees, void *data ATTRIBUTE_UNUSED)
{
  tree t = *tp;
  if (! EXPR_P (t))
    {
      *walk_subtrees = 0;
      if (DECL_P (t))
	{
	  if (DECL_RTL_SET_P (t))
	    instantiate_decl_rtl (DECL_RTL (t));
	  if (TREE_CODE (t) == PARM_DECL && DECL_NAMELESS (t)
	      && DECL_INCOMING_RTL (t))
	    instantiate_decl_rtl (DECL_INCOMING_RTL (t));
	  if ((TREE_CODE (t) == VAR_DECL
	       || TREE_CODE (t) == RESULT_DECL)
	      && DECL_HAS_VALUE_EXPR_P (t))
	    {
	      tree v = DECL_VALUE_EXPR (t);
	      walk_tree (&v, instantiate_expr, NULL, NULL);
	    }
	}
    }
  return NULL;
}

/* Subroutine of instantiate_decls: Process all decls in the given
   BLOCK node and all its subblocks.  */

static void
instantiate_decls_1 (tree let)
{
  tree t;

  for (t = BLOCK_VARS (let); t; t = DECL_CHAIN (t))
    {
      if (DECL_RTL_SET_P (t))
	instantiate_decl_rtl (DECL_RTL (t));
      if (TREE_CODE (t) == VAR_DECL && DECL_HAS_VALUE_EXPR_P (t))
	{
	  tree v = DECL_VALUE_EXPR (t);
	  walk_tree (&v, instantiate_expr, NULL, NULL);
	}
    }

  /* Process all subblocks.  */
  for (t = BLOCK_SUBBLOCKS (let); t; t = BLOCK_CHAIN (t))
    instantiate_decls_1 (t);
}

/* Scan all decls in FNDECL (both variables and parameters) and instantiate
   all virtual registers in their DECL_RTL's.  */

static void
instantiate_decls (tree fndecl)
{
  tree decl;
  unsigned ix;

  /* Process all parameters of the function.  */
  for (decl = DECL_ARGUMENTS (fndecl); decl; decl = DECL_CHAIN (decl))
    {
      instantiate_decl_rtl (DECL_RTL (decl));
      instantiate_decl_rtl (DECL_INCOMING_RTL (decl));
      if (DECL_HAS_VALUE_EXPR_P (decl))
	{
	  tree v = DECL_VALUE_EXPR (decl);
	  walk_tree (&v, instantiate_expr, NULL, NULL);
	}
    }

  if ((decl = DECL_RESULT (fndecl))
      && TREE_CODE (decl) == RESULT_DECL)
    {
      if (DECL_RTL_SET_P (decl))
	instantiate_decl_rtl (DECL_RTL (decl));
      if (DECL_HAS_VALUE_EXPR_P (decl))
	{
	  tree v = DECL_VALUE_EXPR (decl);
	  walk_tree (&v, instantiate_expr, NULL, NULL);
	}
    }

  /* Now process all variables defined in the function or its subblocks.  */
  instantiate_decls_1 (DECL_INITIAL (fndecl));

  FOR_EACH_LOCAL_DECL (cfun, ix, decl)
    if (DECL_RTL_SET_P (decl))
      instantiate_decl_rtl (DECL_RTL (decl));
  vec_free (cfun->local_decls);
}

/* Pass through the INSNS of function FNDECL and convert virtual register
   references to hard register references.  */

static unsigned int
instantiate_virtual_regs (void)
{
  rtx insn;

  /* Compute the offsets to use for this function.  */
  in_arg_offset = FIRST_PARM_OFFSET (current_function_decl);
  var_offset = STARTING_FRAME_OFFSET;
  dynamic_offset = STACK_DYNAMIC_OFFSET (current_function_decl);
  out_arg_offset = STACK_POINTER_OFFSET;
#ifdef FRAME_POINTER_CFA_OFFSET
  cfa_offset = FRAME_POINTER_CFA_OFFSET (current_function_decl);
#else
  cfa_offset = ARG_POINTER_CFA_OFFSET (current_function_decl);
#endif

  /* Initialize recognition, indicating that volatile is OK.  */
  init_recog ();

  /* Scan through all the insns, instantiating every virtual register still
     present.  */
  for (insn = get_insns (); insn; insn = NEXT_INSN (insn))
    if (INSN_P (insn))
      {
	/* These patterns in the instruction stream can never be recognized.
	   Fortunately, they shouldn't contain virtual registers either.  */
	if (GET_CODE (PATTERN (insn)) == USE
	    || GET_CODE (PATTERN (insn)) == CLOBBER
	    || GET_CODE (PATTERN (insn)) == ADDR_VEC
	    || GET_CODE (PATTERN (insn)) == ADDR_DIFF_VEC
	    || GET_CODE (PATTERN (insn)) == ASM_INPUT)
	  continue;
	else if (DEBUG_INSN_P (insn))
	  for_each_rtx (&INSN_VAR_LOCATION (insn),
			instantiate_virtual_regs_in_rtx, NULL);
	else
	  instantiate_virtual_regs_in_insn (insn);

	if (INSN_DELETED_P (insn))
	  continue;

	for_each_rtx (&REG_NOTES (insn), instantiate_virtual_regs_in_rtx, NULL);

	/* Instantiate any virtual registers in CALL_INSN_FUNCTION_USAGE.  */
	if (CALL_P (insn))
	  for_each_rtx (&CALL_INSN_FUNCTION_USAGE (insn),
			instantiate_virtual_regs_in_rtx, NULL);
      }

  /* Instantiate the virtual registers in the DECLs for debugging purposes.  */
  instantiate_decls (current_function_decl);

  targetm.instantiate_decls ();

  /* Indicate that, from now on, assign_stack_local should use
     frame_pointer_rtx.  */
  virtuals_instantiated = 1;

  return 0;
}

struct rtl_opt_pass pass_instantiate_virtual_regs =
{
 {
  RTL_PASS,
  "vregs",                              /* name */
  OPTGROUP_NONE,                        /* optinfo_flags */
  NULL,                                 /* gate */
  instantiate_virtual_regs,             /* execute */
  NULL,                                 /* sub */
  NULL,                                 /* next */
  0,                                    /* static_pass_number */
  TV_NONE,                              /* tv_id */
  0,                                    /* properties_required */
  0,                                    /* properties_provided */
  0,                                    /* properties_destroyed */
  0,                                    /* todo_flags_start */
  0                                     /* todo_flags_finish */
 }
};


/* Return 1 if EXP is an aggregate type (or a value with aggregate type).
   This means a type for which function calls must pass an address to the
   function or get an address back from the function.
   EXP may be a type node or an expression (whose type is tested).  */

int
aggregate_value_p (const_tree exp, const_tree fntype)
{
  const_tree type = (TYPE_P (exp)) ? exp : TREE_TYPE (exp);
  int i, regno, nregs;
  rtx reg;

  if (fntype)
    switch (TREE_CODE (fntype))
      {
      case CALL_EXPR:
	{
	  tree fndecl = get_callee_fndecl (fntype);
	  fntype = (fndecl
		    ? TREE_TYPE (fndecl)
		    : TREE_TYPE (TREE_TYPE (CALL_EXPR_FN (fntype))));
	}
	break;
      case FUNCTION_DECL:
	fntype = TREE_TYPE (fntype);
	break;
      case FUNCTION_TYPE:
      case METHOD_TYPE:
        break;
      case IDENTIFIER_NODE:
	fntype = NULL_TREE;
	break;
      default:
	/* We don't expect other tree types here.  */
	gcc_unreachable ();
      }

  if (VOID_TYPE_P (type))
    return 0;

  /* If a record should be passed the same as its first (and only) member
     don't pass it as an aggregate.  */
  if (TREE_CODE (type) == RECORD_TYPE && TYPE_TRANSPARENT_AGGR (type))
    return aggregate_value_p (first_field (type), fntype);

  /* If the front end has decided that this needs to be passed by
     reference, do so.  */
  if ((TREE_CODE (exp) == PARM_DECL || TREE_CODE (exp) == RESULT_DECL)
      && DECL_BY_REFERENCE (exp))
    return 1;

  /* Function types that are TREE_ADDRESSABLE force return in memory.  */
  if (fntype && TREE_ADDRESSABLE (fntype))
    return 1;

  /* Types that are TREE_ADDRESSABLE must be constructed in memory,
     and thus can't be returned in registers.  */
  if (TREE_ADDRESSABLE (type))
    return 1;

  if (flag_pcc_struct_return && AGGREGATE_TYPE_P (type))
    return 1;

  if (targetm.calls.return_in_memory (type, fntype))
    return 1;

  /* Make sure we have suitable call-clobbered regs to return
     the value in; if not, we must return it in memory.  */
  reg = hard_function_value (type, 0, fntype, 0);

  /* If we have something other than a REG (e.g. a PARALLEL), then assume
     it is OK.  */
  if (!REG_P (reg))
    return 0;

  regno = REGNO (reg);
  nregs = hard_regno_nregs[regno][TYPE_MODE (type)];
  for (i = 0; i < nregs; i++)
    if (! call_used_regs[regno + i])
      return 1;

  return 0;
}

/* Return true if we should assign DECL a pseudo register; false if it
   should live on the local stack.  */

bool
use_register_for_decl (const_tree decl)
{
  if (!targetm.calls.allocate_stack_slots_for_args())
    return true;

  /* Honor volatile.  */
  if (TREE_SIDE_EFFECTS (decl))
    return false;

  /* Honor addressability.  */
  if (TREE_ADDRESSABLE (decl))
    return false;

  /* Only register-like things go in registers.  */
  if (DECL_MODE (decl) == BLKmode)
    return false;

  /* If -ffloat-store specified, don't put explicit float variables
     into registers.  */
  /* ??? This should be checked after DECL_ARTIFICIAL, but tree-ssa
     propagates values across these stores, and it probably shouldn't.  */
  if (flag_float_store && FLOAT_TYPE_P (TREE_TYPE (decl)))
    return false;

  /* If we're not interested in tracking debugging information for
     this decl, then we can certainly put it in a register.  */
  if (DECL_IGNORED_P (decl))
    return true;

  if (optimize)
    return true;

  if (!DECL_REGISTER (decl))
    return false;

  switch (TREE_CODE (TREE_TYPE (decl)))
    {
    case RECORD_TYPE:
    case UNION_TYPE:
    case QUAL_UNION_TYPE:
      /* When not optimizing, disregard register keyword for variables with
	 types containing methods, otherwise the methods won't be callable
	 from the debugger.  */
      if (TYPE_METHODS (TREE_TYPE (decl)))
	return false;
      break;
    default:
      break;
    }

  return true;
}

/* Return true if TYPE should be passed by invisible reference.  */

bool
pass_by_reference (CUMULATIVE_ARGS *ca, enum machine_mode mode,
		   tree type, bool named_arg)
{
  if (type)
    {
      /* If this type contains non-trivial constructors, then it is
	 forbidden for the middle-end to create any new copies.  */
      if (TREE_ADDRESSABLE (type))
	return true;

      /* GCC post 3.4 passes *all* variable sized types by reference.  */
      if (!TYPE_SIZE (type) || TREE_CODE (TYPE_SIZE (type)) != INTEGER_CST)
	return true;

      /* If a record type should be passed the same as its first (and only)
	 member, use the type and mode of that member.  */
      if (TREE_CODE (type) == RECORD_TYPE && TYPE_TRANSPARENT_AGGR (type))
	{
	  type = TREE_TYPE (first_field (type));
	  mode = TYPE_MODE (type);
	}
    }

  return targetm.calls.pass_by_reference (pack_cumulative_args (ca), mode,
					  type, named_arg);
}

/* Return true if TYPE, which is passed by reference, should be callee
   copied instead of caller copied.  */

bool
reference_callee_copied (CUMULATIVE_ARGS *ca, enum machine_mode mode,
			 tree type, bool named_arg)
{
  if (type && TREE_ADDRESSABLE (type))
    return false;
  return targetm.calls.callee_copies (pack_cumulative_args (ca), mode, type,
				      named_arg);
}

/* Structures to communicate between the subroutines of assign_parms.
   The first holds data persistent across all parameters, the second
   is cleared out for each parameter.  */

struct assign_parm_data_all
{
  /* When INIT_CUMULATIVE_ARGS gets revamped, allocating CUMULATIVE_ARGS
     should become a job of the target or otherwise encapsulated.  */
  CUMULATIVE_ARGS args_so_far_v;
  cumulative_args_t args_so_far;
  struct args_size stack_args_size;
  tree function_result_decl;
  tree orig_fnargs;
  rtx first_conversion_insn;
  rtx last_conversion_insn;
  HOST_WIDE_INT pretend_args_size;
  HOST_WIDE_INT extra_pretend_bytes;
  int reg_parm_stack_space;
};

struct assign_parm_data_one
{
  tree nominal_type;
  tree passed_type;
  rtx entry_parm;
  rtx stack_parm;
  enum machine_mode nominal_mode;
  enum machine_mode passed_mode;
  enum machine_mode promoted_mode;
  struct locate_and_pad_arg_data locate;
  int partial;
  BOOL_BITFIELD named_arg : 1;
  BOOL_BITFIELD passed_pointer : 1;
  BOOL_BITFIELD on_stack : 1;
  BOOL_BITFIELD loaded_in_reg : 1;
};

/* A subroutine of assign_parms.  Initialize ALL.  */

static void
assign_parms_initialize_all (struct assign_parm_data_all *all)
{
  tree fntype ATTRIBUTE_UNUSED;

  memset (all, 0, sizeof (*all));

  fntype = TREE_TYPE (current_function_decl);

#ifdef INIT_CUMULATIVE_INCOMING_ARGS
  INIT_CUMULATIVE_INCOMING_ARGS (all->args_so_far_v, fntype, NULL_RTX);
#else
  INIT_CUMULATIVE_ARGS (all->args_so_far_v, fntype, NULL_RTX,
			current_function_decl, -1);
#endif
  all->args_so_far = pack_cumulative_args (&all->args_so_far_v);

#ifdef REG_PARM_STACK_SPACE
  all->reg_parm_stack_space = REG_PARM_STACK_SPACE (current_function_decl);
#endif
}

/* If ARGS contains entries with complex types, split the entry into two
   entries of the component type.  Return a new list of substitutions are
   needed, else the old list.  */

static void
split_complex_args (vec<tree> *args)
{
  unsigned i;
  tree p;

  FOR_EACH_VEC_ELT (*args, i, p)
    {
      tree type = TREE_TYPE (p);
      if (TREE_CODE (type) == COMPLEX_TYPE
	  && targetm.calls.split_complex_arg (type))
	{
	  tree decl;
	  tree subtype = TREE_TYPE (type);
	  bool addressable = TREE_ADDRESSABLE (p);

	  /* Rewrite the PARM_DECL's type with its component.  */
	  p = copy_node (p);
	  TREE_TYPE (p) = subtype;
	  DECL_ARG_TYPE (p) = TREE_TYPE (DECL_ARG_TYPE (p));
	  DECL_MODE (p) = VOIDmode;
	  DECL_SIZE (p) = NULL;
	  DECL_SIZE_UNIT (p) = NULL;
	  /* If this arg must go in memory, put it in a pseudo here.
	     We can't allow it to go in memory as per normal parms,
	     because the usual place might not have the imag part
	     adjacent to the real part.  */
	  DECL_ARTIFICIAL (p) = addressable;
	  DECL_IGNORED_P (p) = addressable;
	  TREE_ADDRESSABLE (p) = 0;
	  layout_decl (p, 0);
	  (*args)[i] = p;

	  /* Build a second synthetic decl.  */
	  decl = build_decl (EXPR_LOCATION (p),
			     PARM_DECL, NULL_TREE, subtype);
	  DECL_ARG_TYPE (decl) = DECL_ARG_TYPE (p);
	  DECL_ARTIFICIAL (decl) = addressable;
	  DECL_IGNORED_P (decl) = addressable;
	  layout_decl (decl, 0);
	  args->safe_insert (++i, decl);
	}
    }
}

/* A subroutine of assign_parms.  Adjust the parameter list to incorporate
   the hidden struct return argument, and (abi willing) complex args.
   Return the new parameter list.  */

static vec<tree> 
assign_parms_augmented_arg_list (struct assign_parm_data_all *all)
{
  tree fndecl = current_function_decl;
  tree fntype = TREE_TYPE (fndecl);
  vec<tree> fnargs = vNULL;
  tree arg;

  for (arg = DECL_ARGUMENTS (fndecl); arg; arg = DECL_CHAIN (arg))
    fnargs.safe_push (arg);

  all->orig_fnargs = DECL_ARGUMENTS (fndecl);

  /* If struct value address is treated as the first argument, make it so.  */
  if (aggregate_value_p (DECL_RESULT (fndecl), fndecl)
      && ! cfun->returns_pcc_struct
      && targetm.calls.struct_value_rtx (TREE_TYPE (fndecl), 1) == 0)
    {
      tree type = build_pointer_type (TREE_TYPE (fntype));
      tree decl;

      decl = build_decl (DECL_SOURCE_LOCATION (fndecl),
			 PARM_DECL, get_identifier (".result_ptr"), type);
      DECL_ARG_TYPE (decl) = type;
      DECL_ARTIFICIAL (decl) = 1;
      DECL_NAMELESS (decl) = 1;
      TREE_CONSTANT (decl) = 1;

      DECL_CHAIN (decl) = all->orig_fnargs;
      all->orig_fnargs = decl;
      fnargs.safe_insert (0, decl);

      all->function_result_decl = decl;
    }

  /* If the target wants to split complex arguments into scalars, do so.  */
  if (targetm.calls.split_complex_arg)
    split_complex_args (&fnargs);

  return fnargs;
}

/* A subroutine of assign_parms.  Examine PARM and pull out type and mode
   data for the parameter.  Incorporate ABI specifics such as pass-by-
   reference and type promotion.  */

static void
assign_parm_find_data_types (struct assign_parm_data_all *all, tree parm,
			     struct assign_parm_data_one *data)
{
  tree nominal_type, passed_type;
  enum machine_mode nominal_mode, passed_mode, promoted_mode;
  int unsignedp;

  memset (data, 0, sizeof (*data));

  /* NAMED_ARG is a misnomer.  We really mean 'non-variadic'. */
  if (!cfun->stdarg)
    data->named_arg = 1;  /* No variadic parms.  */
  else if (DECL_CHAIN (parm))
    data->named_arg = 1;  /* Not the last non-variadic parm. */
  else if (targetm.calls.strict_argument_naming (all->args_so_far))
    data->named_arg = 1;  /* Only variadic ones are unnamed.  */
  else
    data->named_arg = 0;  /* Treat as variadic.  */

  nominal_type = TREE_TYPE (parm);
  passed_type = DECL_ARG_TYPE (parm);

  /* Look out for errors propagating this far.  Also, if the parameter's
     type is void then its value doesn't matter.  */
  if (TREE_TYPE (parm) == error_mark_node
      /* This can happen after weird syntax errors
	 or if an enum type is defined among the parms.  */
      || TREE_CODE (parm) != PARM_DECL
      || passed_type == NULL
      || VOID_TYPE_P (nominal_type))
    {
      nominal_type = passed_type = void_type_node;
      nominal_mode = passed_mode = promoted_mode = VOIDmode;
      goto egress;
    }

  /* Find mode of arg as it is passed, and mode of arg as it should be
     during execution of this function.  */
  passed_mode = TYPE_MODE (passed_type);
  nominal_mode = TYPE_MODE (nominal_type);

  /* If the parm is to be passed as a transparent union or record, use the
     type of the first field for the tests below.  We have already verified
     that the modes are the same.  */
  if ((TREE_CODE (passed_type) == UNION_TYPE
       || TREE_CODE (passed_type) == RECORD_TYPE)
      && TYPE_TRANSPARENT_AGGR (passed_type))
    passed_type = TREE_TYPE (first_field (passed_type));

  /* See if this arg was passed by invisible reference.  */
  if (pass_by_reference (&all->args_so_far_v, passed_mode,
			 passed_type, data->named_arg))
    {
      passed_type = nominal_type = build_pointer_type (passed_type);
      data->passed_pointer = true;
      passed_mode = nominal_mode = Pmode;
    }

  /* Find mode as it is passed by the ABI.  */
  unsignedp = TYPE_UNSIGNED (passed_type);
  promoted_mode = promote_function_mode (passed_type, passed_mode, &unsignedp,
				         TREE_TYPE (current_function_decl), 0);

 egress:
  data->nominal_type = nominal_type;
  data->passed_type = passed_type;
  data->nominal_mode = nominal_mode;
  data->passed_mode = passed_mode;
  data->promoted_mode = promoted_mode;
}

/* A subroutine of assign_parms.  Invoke setup_incoming_varargs.  */

static void
assign_parms_setup_varargs (struct assign_parm_data_all *all,
			    struct assign_parm_data_one *data, bool no_rtl)
{
  int varargs_pretend_bytes = 0;

  targetm.calls.setup_incoming_varargs (all->args_so_far,
					data->promoted_mode,
					data->passed_type,
					&varargs_pretend_bytes, no_rtl);

  /* If the back-end has requested extra stack space, record how much is
     needed.  Do not change pretend_args_size otherwise since it may be
     nonzero from an earlier partial argument.  */
  if (varargs_pretend_bytes > 0)
    all->pretend_args_size = varargs_pretend_bytes;
}

/* A subroutine of assign_parms.  Set DATA->ENTRY_PARM corresponding to
   the incoming location of the current parameter.  */

static void
assign_parm_find_entry_rtl (struct assign_parm_data_all *all,
			    struct assign_parm_data_one *data)
{
  HOST_WIDE_INT pretend_bytes = 0;
  rtx entry_parm;
  bool in_regs;

  if (data->promoted_mode == VOIDmode)
    {
      data->entry_parm = data->stack_parm = const0_rtx;
      return;
    }

  entry_parm = targetm.calls.function_incoming_arg (all->args_so_far,
						    data->promoted_mode,
						    data->passed_type,
						    data->named_arg);

  if (entry_parm == 0)
    data->promoted_mode = data->passed_mode;

  /* Determine parm's home in the stack, in case it arrives in the stack
     or we should pretend it did.  Compute the stack position and rtx where
     the argument arrives and its size.

     There is one complexity here:  If this was a parameter that would
     have been passed in registers, but wasn't only because it is
     __builtin_va_alist, we want locate_and_pad_parm to treat it as if
     it came in a register so that REG_PARM_STACK_SPACE isn't skipped.
     In this case, we call FUNCTION_ARG with NAMED set to 1 instead of 0
     as it was the previous time.  */
  in_regs = entry_parm != 0;
#ifdef STACK_PARMS_IN_REG_PARM_AREA
  in_regs = true;
#endif
  if (!in_regs && !data->named_arg)
    {
      if (targetm.calls.pretend_outgoing_varargs_named (all->args_so_far))
	{
	  rtx tem;
	  tem = targetm.calls.function_incoming_arg (all->args_so_far,
						     data->promoted_mode,
						     data->passed_type, true);
	  in_regs = tem != NULL;
	}
    }

  /* If this parameter was passed both in registers and in the stack, use
     the copy on the stack.  */
  if (targetm.calls.must_pass_in_stack (data->promoted_mode,
					data->passed_type))
    entry_parm = 0;

  if (entry_parm)
    {
      int partial;

      partial = targetm.calls.arg_partial_bytes (all->args_so_far,
						 data->promoted_mode,
						 data->passed_type,
						 data->named_arg);
      data->partial = partial;

      /* The caller might already have allocated stack space for the
	 register parameters.  */
      if (partial != 0 && all->reg_parm_stack_space == 0)
	{
	  /* Part of this argument is passed in registers and part
	     is passed on the stack.  Ask the prologue code to extend
	     the stack part so that we can recreate the full value.

	     PRETEND_BYTES is the size of the registers we need to store.
	     CURRENT_FUNCTION_PRETEND_ARGS_SIZE is the amount of extra
	     stack space that the prologue should allocate.

	     Internally, gcc assumes that the argument pointer is aligned
	     to STACK_BOUNDARY bits.  This is used both for alignment
	     optimizations (see init_emit) and to locate arguments that are
	     aligned to more than PARM_BOUNDARY bits.  We must preserve this
	     invariant by rounding CURRENT_FUNCTION_PRETEND_ARGS_SIZE up to
	     a stack boundary.  */

	  /* We assume at most one partial arg, and it must be the first
	     argument on the stack.  */
	  gcc_assert (!all->extra_pretend_bytes && !all->pretend_args_size);

	  pretend_bytes = partial;
	  all->pretend_args_size = CEIL_ROUND (pretend_bytes, STACK_BYTES);

	  /* We want to align relative to the actual stack pointer, so
	     don't include this in the stack size until later.  */
	  all->extra_pretend_bytes = all->pretend_args_size;
	}
    }

  locate_and_pad_parm (data->promoted_mode, data->passed_type, in_regs,
		       entry_parm ? data->partial : 0, current_function_decl,
		       &all->stack_args_size, &data->locate);

  /* Update parm_stack_boundary if this parameter is passed in the
     stack.  */
  if (!in_regs && crtl->parm_stack_boundary < data->locate.boundary)
    crtl->parm_stack_boundary = data->locate.boundary;

  /* Adjust offsets to include the pretend args.  */
  pretend_bytes = all->extra_pretend_bytes - pretend_bytes;
  data->locate.slot_offset.constant += pretend_bytes;
  data->locate.offset.constant += pretend_bytes;

  data->entry_parm = entry_parm;
}

/* A subroutine of assign_parms.  If there is actually space on the stack
   for this parm, count it in stack_args_size and return true.  */

static bool
assign_parm_is_stack_parm (struct assign_parm_data_all *all,
			   struct assign_parm_data_one *data)
{
  /* Trivially true if we've no incoming register.  */
  if (data->entry_parm == NULL)
    ;
  /* Also true if we're partially in registers and partially not,
     since we've arranged to drop the entire argument on the stack.  */
  else if (data->partial != 0)
    ;
  /* Also true if the target says that it's passed in both registers
     and on the stack.  */
  else if (GET_CODE (data->entry_parm) == PARALLEL
	   && XEXP (XVECEXP (data->entry_parm, 0, 0), 0) == NULL_RTX)
    ;
  /* Also true if the target says that there's stack allocated for
     all register parameters.  */
  else if (all->reg_parm_stack_space > 0)
    ;
  /* Otherwise, no, this parameter has no ABI defined stack slot.  */
  else
    return false;

  all->stack_args_size.constant += data->locate.size.constant;
  if (data->locate.size.var)
    ADD_PARM_SIZE (all->stack_args_size, data->locate.size.var);

  return true;
}

/* A subroutine of assign_parms.  Given that this parameter is allocated
   stack space by the ABI, find it.  */

static void
assign_parm_find_stack_rtl (tree parm, struct assign_parm_data_one *data)
{
  rtx offset_rtx, stack_parm;
  unsigned int align, boundary;

  /* If we're passing this arg using a reg, make its stack home the
     aligned stack slot.  */
  if (data->entry_parm)
    offset_rtx = ARGS_SIZE_RTX (data->locate.slot_offset);
  else
    offset_rtx = ARGS_SIZE_RTX (data->locate.offset);

  stack_parm = crtl->args.internal_arg_pointer;
  if (offset_rtx != const0_rtx)
    stack_parm = gen_rtx_PLUS (Pmode, stack_parm, offset_rtx);
  stack_parm = gen_rtx_MEM (data->promoted_mode, stack_parm);

  if (!data->passed_pointer)
    {
      set_mem_attributes (stack_parm, parm, 1);
      /* set_mem_attributes could set MEM_SIZE to the passed mode's size,
	 while promoted mode's size is needed.  */
      if (data->promoted_mode != BLKmode
	  && data->promoted_mode != DECL_MODE (parm))
	{
	  set_mem_size (stack_parm, GET_MODE_SIZE (data->promoted_mode));
	  if (MEM_EXPR (stack_parm) && MEM_OFFSET_KNOWN_P (stack_parm))
	    {
	      int offset = subreg_lowpart_offset (DECL_MODE (parm),
						  data->promoted_mode);
	      if (offset)
		set_mem_offset (stack_parm, MEM_OFFSET (stack_parm) - offset);
	    }
	}
    }

  boundary = data->locate.boundary;
  align = BITS_PER_UNIT;

  /* If we're padding upward, we know that the alignment of the slot
     is TARGET_FUNCTION_ARG_BOUNDARY.  If we're using slot_offset, we're
     intentionally forcing upward padding.  Otherwise we have to come
     up with a guess at the alignment based on OFFSET_RTX.  */
  if (data->locate.where_pad != downward || data->entry_parm)
    align = boundary;
  else if (CONST_INT_P (offset_rtx))
    {
      align = INTVAL (offset_rtx) * BITS_PER_UNIT | boundary;
      align = align & -align;
    }
  set_mem_align (stack_parm, align);

  if (data->entry_parm)
    set_reg_attrs_for_parm (data->entry_parm, stack_parm);

  data->stack_parm = stack_parm;
}

/* A subroutine of assign_parms.  Adjust DATA->ENTRY_RTL such that it's
   always valid and contiguous.  */

static void
assign_parm_adjust_entry_rtl (struct assign_parm_data_one *data)
{
  rtx entry_parm = data->entry_parm;
  rtx stack_parm = data->stack_parm;

  /* If this parm was passed part in regs and part in memory, pretend it
     arrived entirely in memory by pushing the register-part onto the stack.
     In the special case of a DImode or DFmode that is split, we could put
     it together in a pseudoreg directly, but for now that's not worth
     bothering with.  */
  if (data->partial != 0)
    {
      /* Handle calls that pass values in multiple non-contiguous
	 locations.  The Irix 6 ABI has examples of this.  */
      if (GET_CODE (entry_parm) == PARALLEL)
	emit_group_store (validize_mem (stack_parm), entry_parm,
			  data->passed_type,
			  int_size_in_bytes (data->passed_type));
      else
	{
	  gcc_assert (data->partial % UNITS_PER_WORD == 0);
	  move_block_from_reg (REGNO (entry_parm), validize_mem (stack_parm),
			       data->partial / UNITS_PER_WORD);
	}

      entry_parm = stack_parm;
    }

  /* If we didn't decide this parm came in a register, by default it came
     on the stack.  */
  else if (entry_parm == NULL)
    entry_parm = stack_parm;

  /* When an argument is passed in multiple locations, we can't make use
     of this information, but we can save some copying if the whole argument
     is passed in a single register.  */
  else if (GET_CODE (entry_parm) == PARALLEL
	   && data->nominal_mode != BLKmode
	   && data->passed_mode != BLKmode)
    {
      size_t i, len = XVECLEN (entry_parm, 0);

      for (i = 0; i < len; i++)
	if (XEXP (XVECEXP (entry_parm, 0, i), 0) != NULL_RTX
	    && REG_P (XEXP (XVECEXP (entry_parm, 0, i), 0))
	    && (GET_MODE (XEXP (XVECEXP (entry_parm, 0, i), 0))
		== data->passed_mode)
	    && INTVAL (XEXP (XVECEXP (entry_parm, 0, i), 1)) == 0)
	  {
	    entry_parm = XEXP (XVECEXP (entry_parm, 0, i), 0);
	    break;
	  }
    }

  data->entry_parm = entry_parm;
}

/* A subroutine of assign_parms.  Reconstitute any values which were
   passed in multiple registers and would fit in a single register.  */

static void
assign_parm_remove_parallels (struct assign_parm_data_one *data)
{
  rtx entry_parm = data->entry_parm;

  /* Convert the PARALLEL to a REG of the same mode as the parallel.
     This can be done with register operations rather than on the
     stack, even if we will store the reconstituted parameter on the
     stack later.  */
  if (GET_CODE (entry_parm) == PARALLEL && GET_MODE (entry_parm) != BLKmode)
    {
      rtx parmreg = gen_reg_rtx (GET_MODE (entry_parm));
      emit_group_store (parmreg, entry_parm, data->passed_type,
			GET_MODE_SIZE (GET_MODE (entry_parm)));
      entry_parm = parmreg;
    }

  data->entry_parm = entry_parm;
}

/* A subroutine of assign_parms.  Adjust DATA->STACK_RTL such that it's
   always valid and properly aligned.  */

static void
assign_parm_adjust_stack_rtl (struct assign_parm_data_one *data)
{
  rtx stack_parm = data->stack_parm;

  /* If we can't trust the parm stack slot to be aligned enough for its
     ultimate type, don't use that slot after entry.  We'll make another
     stack slot, if we need one.  */
  if (stack_parm
      && ((STRICT_ALIGNMENT
	   && GET_MODE_ALIGNMENT (data->nominal_mode) > MEM_ALIGN (stack_parm))
	  || (data->nominal_type
	      && TYPE_ALIGN (data->nominal_type) > MEM_ALIGN (stack_parm)
	      && MEM_ALIGN (stack_parm) < PREFERRED_STACK_BOUNDARY)))
    stack_parm = NULL;

  /* If parm was passed in memory, and we need to convert it on entry,
     don't store it back in that same slot.  */
  else if (data->entry_parm == stack_parm
	   && data->nominal_mode != BLKmode
	   && data->nominal_mode != data->passed_mode)
    stack_parm = NULL;

  /* If stack protection is in effect for this function, don't leave any
     pointers in their passed stack slots.  */
  else if (crtl->stack_protect_guard
	   && (flag_stack_protect == 2
	       || data->passed_pointer
	       || POINTER_TYPE_P (data->nominal_type)))
    stack_parm = NULL;

  data->stack_parm = stack_parm;
}

/* A subroutine of assign_parms.  Return true if the current parameter
   should be stored as a BLKmode in the current frame.  */

static bool
assign_parm_setup_block_p (struct assign_parm_data_one *data)
{
  if (data->nominal_mode == BLKmode)
    return true;
  if (GET_MODE (data->entry_parm) == BLKmode)
    return true;

#ifdef BLOCK_REG_PADDING
  /* Only assign_parm_setup_block knows how to deal with register arguments
     that are padded at the least significant end.  */
  if (REG_P (data->entry_parm)
      && GET_MODE_SIZE (data->promoted_mode) < UNITS_PER_WORD
      && (BLOCK_REG_PADDING (data->passed_mode, data->passed_type, 1)
	  == (BYTES_BIG_ENDIAN ? upward : downward)))
    return true;
#endif

  return false;
}

/* A subroutine of assign_parms.  Arrange for the parameter to be
   present and valid in DATA->STACK_RTL.  */

static void
assign_parm_setup_block (struct assign_parm_data_all *all,
			 tree parm, struct assign_parm_data_one *data)
{
  rtx entry_parm = data->entry_parm;
  rtx stack_parm = data->stack_parm;
  HOST_WIDE_INT size;
  HOST_WIDE_INT size_stored;

  if (GET_CODE (entry_parm) == PARALLEL)
    entry_parm = emit_group_move_into_temps (entry_parm);

  size = int_size_in_bytes (data->passed_type);
  size_stored = CEIL_ROUND (size, UNITS_PER_WORD);
  if (stack_parm == 0)
    {
      DECL_ALIGN (parm) = MAX (DECL_ALIGN (parm), BITS_PER_WORD);
      stack_parm = assign_stack_local (BLKmode, size_stored,
				       DECL_ALIGN (parm));
      if (GET_MODE_SIZE (GET_MODE (entry_parm)) == size)
	PUT_MODE (stack_parm, GET_MODE (entry_parm));
      set_mem_attributes (stack_parm, parm, 1);
    }

  /* If a BLKmode arrives in registers, copy it to a stack slot.  Handle
     calls that pass values in multiple non-contiguous locations.  */
  if (REG_P (entry_parm) || GET_CODE (entry_parm) == PARALLEL)
    {
      rtx mem;

      /* Note that we will be storing an integral number of words.
	 So we have to be careful to ensure that we allocate an
	 integral number of words.  We do this above when we call
	 assign_stack_local if space was not allocated in the argument
	 list.  If it was, this will not work if PARM_BOUNDARY is not
	 a multiple of BITS_PER_WORD.  It isn't clear how to fix this
	 if it becomes a problem.  Exception is when BLKmode arrives
	 with arguments not conforming to word_mode.  */

      if (data->stack_parm == 0)
	;
      else if (GET_CODE (entry_parm) == PARALLEL)
	;
      else
	gcc_assert (!size || !(PARM_BOUNDARY % BITS_PER_WORD));

      mem = validize_mem (stack_parm);

      /* Handle values in multiple non-contiguous locations.  */
      if (GET_CODE (entry_parm) == PARALLEL)
	{
	  push_to_sequence2 (all->first_conversion_insn,
			     all->last_conversion_insn);
	  emit_group_store (mem, entry_parm, data->passed_type, size);
	  all->first_conversion_insn = get_insns ();
	  all->last_conversion_insn = get_last_insn ();
	  end_sequence ();
	}

      else if (size == 0)
	;

      /* If SIZE is that of a mode no bigger than a word, just use
	 that mode's store operation.  */
      else if (size <= UNITS_PER_WORD)
	{
	  enum machine_mode mode
	    = mode_for_size (size * BITS_PER_UNIT, MODE_INT, 0);

	  if (mode != BLKmode
#ifdef BLOCK_REG_PADDING
	      && (size == UNITS_PER_WORD
		  || (BLOCK_REG_PADDING (mode, data->passed_type, 1)
		      != (BYTES_BIG_ENDIAN ? upward : downward)))
#endif
	      )
	    {
	      rtx reg;

	      /* We are really truncating a word_mode value containing
		 SIZE bytes into a value of mode MODE.  If such an
		 operation requires no actual instructions, we can refer
		 to the value directly in mode MODE, otherwise we must
		 start with the register in word_mode and explicitly
		 convert it.  */
	      if (TRULY_NOOP_TRUNCATION (size * BITS_PER_UNIT, BITS_PER_WORD))
		reg = gen_rtx_REG (mode, REGNO (entry_parm));
	      else
		{
		  reg = gen_rtx_REG (word_mode, REGNO (entry_parm));
		  reg = convert_to_mode (mode, copy_to_reg (reg), 1);
		}
	      emit_move_insn (change_address (mem, mode, 0), reg);
	    }

	  /* Blocks smaller than a word on a BYTES_BIG_ENDIAN
	     machine must be aligned to the left before storing
	     to memory.  Note that the previous test doesn't
	     handle all cases (e.g. SIZE == 3).  */
	  else if (size != UNITS_PER_WORD
#ifdef BLOCK_REG_PADDING
		   && (BLOCK_REG_PADDING (mode, data->passed_type, 1)
		       == downward)
#else
		   && BYTES_BIG_ENDIAN
#endif
		   )
	    {
	      rtx tem, x;
	      int by = (UNITS_PER_WORD - size) * BITS_PER_UNIT;
	      rtx reg = gen_rtx_REG (word_mode, REGNO (entry_parm));

	      x = expand_shift (LSHIFT_EXPR, word_mode, reg, by, NULL_RTX, 1);
	      tem = change_address (mem, word_mode, 0);
	      emit_move_insn (tem, x);
	    }
	  else
	    move_block_from_reg (REGNO (entry_parm), mem,
				 size_stored / UNITS_PER_WORD);
	}
      else
	move_block_from_reg (REGNO (entry_parm), mem,
			     size_stored / UNITS_PER_WORD);
    }
  else if (data->stack_parm == 0)
    {
      push_to_sequence2 (all->first_conversion_insn, all->last_conversion_insn);
      emit_block_move (stack_parm, data->entry_parm, GEN_INT (size),
		       BLOCK_OP_NORMAL);
      all->first_conversion_insn = get_insns ();
      all->last_conversion_insn = get_last_insn ();
      end_sequence ();
    }

  data->stack_parm = stack_parm;
  SET_DECL_RTL (parm, stack_parm);
}

/* A subroutine of assign_parms.  Allocate a pseudo to hold the current
   parameter.  Get it there.  Perform all ABI specified conversions.  */

static void
assign_parm_setup_reg (struct assign_parm_data_all *all, tree parm,
		       struct assign_parm_data_one *data)
{
  rtx parmreg, validated_mem;
  rtx equiv_stack_parm;
  enum machine_mode promoted_nominal_mode;
  int unsignedp = TYPE_UNSIGNED (TREE_TYPE (parm));
  bool did_conversion = false;
  bool need_conversion, moved;

  /* Store the parm in a pseudoregister during the function, but we may
     need to do it in a wider mode.  Using 2 here makes the result
     consistent with promote_decl_mode and thus expand_expr_real_1.  */
  promoted_nominal_mode
    = promote_function_mode (data->nominal_type, data->nominal_mode, &unsignedp,
			     TREE_TYPE (current_function_decl), 2);

  parmreg = gen_reg_rtx (promoted_nominal_mode);

  if (!DECL_ARTIFICIAL (parm))
    mark_user_reg (parmreg);

  /* If this was an item that we received a pointer to,
     set DECL_RTL appropriately.  */
  if (data->passed_pointer)
    {
      rtx x = gen_rtx_MEM (TYPE_MODE (TREE_TYPE (data->passed_type)), parmreg);
      set_mem_attributes (x, parm, 1);
      SET_DECL_RTL (parm, x);
    }
  else
    SET_DECL_RTL (parm, parmreg);

  assign_parm_remove_parallels (data);

  /* Copy the value into the register, thus bridging between
     assign_parm_find_data_types and expand_expr_real_1.  */

  equiv_stack_parm = data->stack_parm;
  validated_mem = validize_mem (data->entry_parm);

  need_conversion = (data->nominal_mode != data->passed_mode
		     || promoted_nominal_mode != data->promoted_mode);
  moved = false;

  if (need_conversion
      && GET_MODE_CLASS (data->nominal_mode) == MODE_INT
      && data->nominal_mode == data->passed_mode
      && data->nominal_mode == GET_MODE (data->entry_parm))
    {
      /* ENTRY_PARM has been converted to PROMOTED_MODE, its
	 mode, by the caller.  We now have to convert it to
	 NOMINAL_MODE, if different.  However, PARMREG may be in
	 a different mode than NOMINAL_MODE if it is being stored
	 promoted.

	 If ENTRY_PARM is a hard register, it might be in a register
	 not valid for operating in its mode (e.g., an odd-numbered
	 register for a DFmode).  In that case, moves are the only
	 thing valid, so we can't do a convert from there.  This
	 occurs when the calling sequence allow such misaligned
	 usages.

	 In addition, the conversion may involve a call, which could
	 clobber parameters which haven't been copied to pseudo
	 registers yet.

	 First, we try to emit an insn which performs the necessary
	 conversion.  We verify that this insn does not clobber any
	 hard registers.  */

      enum insn_code icode;
      rtx op0, op1;

      icode = can_extend_p (promoted_nominal_mode, data->passed_mode,
			    unsignedp);

      op0 = parmreg;
      op1 = validated_mem;
      if (icode != CODE_FOR_nothing
	  && insn_operand_matches (icode, 0, op0)
	  && insn_operand_matches (icode, 1, op1))
	{
	  enum rtx_code code = unsignedp ? ZERO_EXTEND : SIGN_EXTEND;
	  rtx insn, insns, t = op1;
	  HARD_REG_SET hardregs;

	  start_sequence ();
	  /* If op1 is a hard register that is likely spilled, first
	     force it into a pseudo, otherwise combiner might extend
	     its lifetime too much.  */
	  if (GET_CODE (t) == SUBREG)
	    t = SUBREG_REG (t);
	  if (REG_P (t)
	      && HARD_REGISTER_P (t)
	      && ! TEST_HARD_REG_BIT (fixed_reg_set, REGNO (t))
	      && targetm.class_likely_spilled_p (REGNO_REG_CLASS (REGNO (t))))
	    {
	      t = gen_reg_rtx (GET_MODE (op1));
	      emit_move_insn (t, op1);
	    }
	  else
	    t = op1;
	  insn = gen_extend_insn (op0, t, promoted_nominal_mode,
				  data->passed_mode, unsignedp);
	  emit_insn (insn);
	  insns = get_insns ();

	  moved = true;
	  CLEAR_HARD_REG_SET (hardregs);
	  for (insn = insns; insn && moved; insn = NEXT_INSN (insn))
	    {
	      if (INSN_P (insn))
		note_stores (PATTERN (insn), record_hard_reg_sets,
			     &hardregs);
	      if (!hard_reg_set_empty_p (hardregs))
		moved = false;
	    }

	  end_sequence ();

	  if (moved)
	    {
	      emit_insn (insns);
	      if (equiv_stack_parm != NULL_RTX)
		equiv_stack_parm = gen_rtx_fmt_e (code, GET_MODE (parmreg),
						  equiv_stack_parm);
	    }
	}
    }

  if (moved)
    /* Nothing to do.  */
    ;
  else if (need_conversion)
    {
      /* We did not have an insn to convert directly, or the sequence
	 generated appeared unsafe.  We must first copy the parm to a
	 pseudo reg, and save the conversion until after all
	 parameters have been moved.  */

      int save_tree_used;
      rtx tempreg = gen_reg_rtx (GET_MODE (data->entry_parm));

      emit_move_insn (tempreg, validated_mem);

      push_to_sequence2 (all->first_conversion_insn, all->last_conversion_insn);
      tempreg = convert_to_mode (data->nominal_mode, tempreg, unsignedp);

      if (GET_CODE (tempreg) == SUBREG
	  && GET_MODE (tempreg) == data->nominal_mode
	  && REG_P (SUBREG_REG (tempreg))
	  && data->nominal_mode == data->passed_mode
	  && GET_MODE (SUBREG_REG (tempreg)) == GET_MODE (data->entry_parm)
	  && GET_MODE_SIZE (GET_MODE (tempreg))
	     < GET_MODE_SIZE (GET_MODE (data->entry_parm)))
	{
	  /* The argument is already sign/zero extended, so note it
	     into the subreg.  */
	  SUBREG_PROMOTED_VAR_P (tempreg) = 1;
	  SUBREG_PROMOTED_UNSIGNED_SET (tempreg, unsignedp);
	}

      /* TREE_USED gets set erroneously during expand_assignment.  */
      save_tree_used = TREE_USED (parm);
      expand_assignment (parm, make_tree (data->nominal_type, tempreg), false);
      TREE_USED (parm) = save_tree_used;
      all->first_conversion_insn = get_insns ();
      all->last_conversion_insn = get_last_insn ();
      end_sequence ();

      did_conversion = true;
    }
  else
    emit_move_insn (parmreg, validated_mem);

  /* If we were passed a pointer but the actual value can safely live
     in a register, put it in one.  */
  if (data->passed_pointer
      && TYPE_MODE (TREE_TYPE (parm)) != BLKmode
      /* If by-reference argument was promoted, demote it.  */
      && (TYPE_MODE (TREE_TYPE (parm)) != GET_MODE (DECL_RTL (parm))
	  || use_register_for_decl (parm)))
    {
      /* We can't use nominal_mode, because it will have been set to
	 Pmode above.  We must use the actual mode of the parm.  */
      parmreg = gen_reg_rtx (TYPE_MODE (TREE_TYPE (parm)));
      mark_user_reg (parmreg);

      if (GET_MODE (parmreg) != GET_MODE (DECL_RTL (parm)))
	{
	  rtx tempreg = gen_reg_rtx (GET_MODE (DECL_RTL (parm)));
	  int unsigned_p = TYPE_UNSIGNED (TREE_TYPE (parm));

	  push_to_sequence2 (all->first_conversion_insn,
			     all->last_conversion_insn);
	  emit_move_insn (tempreg, DECL_RTL (parm));
	  tempreg = convert_to_mode (GET_MODE (parmreg), tempreg, unsigned_p);
	  emit_move_insn (parmreg, tempreg);
	  all->first_conversion_insn = get_insns ();
	  all->last_conversion_insn = get_last_insn ();
	  end_sequence ();

	  did_conversion = true;
	}
      else
	emit_move_insn (parmreg, DECL_RTL (parm));

      SET_DECL_RTL (parm, parmreg);

      /* STACK_PARM is the pointer, not the parm, and PARMREG is
	 now the parm.  */
      data->stack_parm = NULL;
    }

  /* Mark the register as eliminable if we did no conversion and it was
     copied from memory at a fixed offset, and the arg pointer was not
     copied to a pseudo-reg.  If the arg pointer is a pseudo reg or the
     offset formed an invalid address, such memory-equivalences as we
     make here would screw up life analysis for it.  */
  if (data->nominal_mode == data->passed_mode
      && !did_conversion
      && data->stack_parm != 0
      && MEM_P (data->stack_parm)
      && data->locate.offset.var == 0
      && reg_mentioned_p (virtual_incoming_args_rtx,
			  XEXP (data->stack_parm, 0)))
    {
      rtx linsn = get_last_insn ();
      rtx sinsn, set;

      /* Mark complex types separately.  */
      if (GET_CODE (parmreg) == CONCAT)
	{
	  enum machine_mode submode
	    = GET_MODE_INNER (GET_MODE (parmreg));
	  int regnor = REGNO (XEXP (parmreg, 0));
	  int regnoi = REGNO (XEXP (parmreg, 1));
	  rtx stackr = adjust_address_nv (data->stack_parm, submode, 0);
	  rtx stacki = adjust_address_nv (data->stack_parm, submode,
					  GET_MODE_SIZE (submode));

	  /* Scan backwards for the set of the real and
	     imaginary parts.  */
	  for (sinsn = linsn; sinsn != 0;
	       sinsn = prev_nonnote_insn (sinsn))
	    {
	      set = single_set (sinsn);
	      if (set == 0)
		continue;

	      if (SET_DEST (set) == regno_reg_rtx [regnoi])
		set_unique_reg_note (sinsn, REG_EQUIV, stacki);
	      else if (SET_DEST (set) == regno_reg_rtx [regnor])
		set_unique_reg_note (sinsn, REG_EQUIV, stackr);
	    }
	}
      else 
	set_dst_reg_note (linsn, REG_EQUIV, equiv_stack_parm, parmreg);
    }

  /* For pointer data type, suggest pointer register.  */
  if (POINTER_TYPE_P (TREE_TYPE (parm)))
    mark_reg_pointer (parmreg,
		      TYPE_ALIGN (TREE_TYPE (TREE_TYPE (parm))));
}

/* A subroutine of assign_parms.  Allocate stack space to hold the current
   parameter.  Get it there.  Perform all ABI specified conversions.  */

static void
assign_parm_setup_stack (struct assign_parm_data_all *all, tree parm,
		         struct assign_parm_data_one *data)
{
  /* Value must be stored in the stack slot STACK_PARM during function
     execution.  */
  bool to_conversion = false;

  assign_parm_remove_parallels (data);

  if (data->promoted_mode != data->nominal_mode)
    {
      /* Conversion is required.  */
      rtx tempreg = gen_reg_rtx (GET_MODE (data->entry_parm));

      emit_move_insn (tempreg, validize_mem (data->entry_parm));

      push_to_sequence2 (all->first_conversion_insn, all->last_conversion_insn);
      to_conversion = true;

      data->entry_parm = convert_to_mode (data->nominal_mode, tempreg,
					  TYPE_UNSIGNED (TREE_TYPE (parm)));

      if (data->stack_parm)
	{
	  int offset = subreg_lowpart_offset (data->nominal_mode,
					      GET_MODE (data->stack_parm));
	  /* ??? This may need a big-endian conversion on sparc64.  */
	  data->stack_parm
	    = adjust_address (data->stack_parm, data->nominal_mode, 0);
	  if (offset && MEM_OFFSET_KNOWN_P (data->stack_parm))
	    set_mem_offset (data->stack_parm,
			    MEM_OFFSET (data->stack_parm) + offset);
	}
    }

  if (data->entry_parm != data->stack_parm)
    {
      rtx src, dest;

      if (data->stack_parm == 0)
	{
	  int align = STACK_SLOT_ALIGNMENT (data->passed_type,
					    GET_MODE (data->entry_parm),
					    TYPE_ALIGN (data->passed_type));
	  data->stack_parm
	    = assign_stack_local (GET_MODE (data->entry_parm),
				  GET_MODE_SIZE (GET_MODE (data->entry_parm)),
				  align);
	  set_mem_attributes (data->stack_parm, parm, 1);
	}

      dest = validize_mem (data->stack_parm);
      src = validize_mem (data->entry_parm);

      if (MEM_P (src))
	{
	  /* Use a block move to handle potentially misaligned entry_parm.  */
	  if (!to_conversion)
	    push_to_sequence2 (all->first_conversion_insn,
			       all->last_conversion_insn);
	  to_conversion = true;

	  emit_block_move (dest, src,
			   GEN_INT (int_size_in_bytes (data->passed_type)),
			   BLOCK_OP_NORMAL);
	}
      else
	emit_move_insn (dest, src);
    }

  if (to_conversion)
    {
      all->first_conversion_insn = get_insns ();
      all->last_conversion_insn = get_last_insn ();
      end_sequence ();
    }

  SET_DECL_RTL (parm, data->stack_parm);
}

/* A subroutine of assign_parms.  If the ABI splits complex arguments, then
   undo the frobbing that we did in assign_parms_augmented_arg_list.  */

static void
assign_parms_unsplit_complex (struct assign_parm_data_all *all,
			      vec<tree> fnargs)
{
  tree parm;
  tree orig_fnargs = all->orig_fnargs;
  unsigned i = 0;

  for (parm = orig_fnargs; parm; parm = TREE_CHAIN (parm), ++i)
    {
      if (TREE_CODE (TREE_TYPE (parm)) == COMPLEX_TYPE
	  && targetm.calls.split_complex_arg (TREE_TYPE (parm)))
	{
	  rtx tmp, real, imag;
	  enum machine_mode inner = GET_MODE_INNER (DECL_MODE (parm));

	  real = DECL_RTL (fnargs[i]);
	  imag = DECL_RTL (fnargs[i + 1]);
	  if (inner != GET_MODE (real))
	    {
	      real = gen_lowpart_SUBREG (inner, real);
	      imag = gen_lowpart_SUBREG (inner, imag);
	    }

	  if (TREE_ADDRESSABLE (parm))
	    {
	      rtx rmem, imem;
	      HOST_WIDE_INT size = int_size_in_bytes (TREE_TYPE (parm));
	      int align = STACK_SLOT_ALIGNMENT (TREE_TYPE (parm),
						DECL_MODE (parm),
						TYPE_ALIGN (TREE_TYPE (parm)));

	      /* split_complex_arg put the real and imag parts in
		 pseudos.  Move them to memory.  */
	      tmp = assign_stack_local (DECL_MODE (parm), size, align);
	      set_mem_attributes (tmp, parm, 1);
	      rmem = adjust_address_nv (tmp, inner, 0);
	      imem = adjust_address_nv (tmp, inner, GET_MODE_SIZE (inner));
	      push_to_sequence2 (all->first_conversion_insn,
				 all->last_conversion_insn);
	      emit_move_insn (rmem, real);
	      emit_move_insn (imem, imag);
	      all->first_conversion_insn = get_insns ();
	      all->last_conversion_insn = get_last_insn ();
	      end_sequence ();
	    }
	  else
	    tmp = gen_rtx_CONCAT (DECL_MODE (parm), real, imag);
	  SET_DECL_RTL (parm, tmp);

	  real = DECL_INCOMING_RTL (fnargs[i]);
	  imag = DECL_INCOMING_RTL (fnargs[i + 1]);
	  if (inner != GET_MODE (real))
	    {
	      real = gen_lowpart_SUBREG (inner, real);
	      imag = gen_lowpart_SUBREG (inner, imag);
	    }
	  tmp = gen_rtx_CONCAT (DECL_MODE (parm), real, imag);
	  set_decl_incoming_rtl (parm, tmp, false);
	  i++;
	}
    }
}

/* Assign RTL expressions to the function's parameters.  This may involve
   copying them into registers and using those registers as the DECL_RTL.  */

static void
assign_parms (tree fndecl)
{
  struct assign_parm_data_all all;
  tree parm;
  vec<tree> fnargs;
  unsigned i;

  crtl->args.internal_arg_pointer
    = targetm.calls.internal_arg_pointer ();

  assign_parms_initialize_all (&all);
  fnargs = assign_parms_augmented_arg_list (&all);

  FOR_EACH_VEC_ELT (fnargs, i, parm)
    {
      struct assign_parm_data_one data;

      /* Extract the type of PARM; adjust it according to ABI.  */
      assign_parm_find_data_types (&all, parm, &data);

      /* Early out for errors and void parameters.  */
      if (data.passed_mode == VOIDmode)
	{
	  SET_DECL_RTL (parm, const0_rtx);
	  DECL_INCOMING_RTL (parm) = DECL_RTL (parm);
	  continue;
	}

      /* Estimate stack alignment from parameter alignment.  */
      if (SUPPORTS_STACK_ALIGNMENT)
        {
          unsigned int align
	    = targetm.calls.function_arg_boundary (data.promoted_mode,
						   data.passed_type);
	  align = MINIMUM_ALIGNMENT (data.passed_type, data.promoted_mode,
				     align);
	  if (TYPE_ALIGN (data.nominal_type) > align)
	    align = MINIMUM_ALIGNMENT (data.nominal_type,
				       TYPE_MODE (data.nominal_type),
				       TYPE_ALIGN (data.nominal_type));
	  if (crtl->stack_alignment_estimated < align)
	    {
	      gcc_assert (!crtl->stack_realign_processed);
	      crtl->stack_alignment_estimated = align;
	    }
	}

      if (cfun->stdarg && !DECL_CHAIN (parm))
	assign_parms_setup_varargs (&all, &data, false);

      /* Find out where the parameter arrives in this function.  */
      assign_parm_find_entry_rtl (&all, &data);

      /* Find out where stack space for this parameter might be.  */
      if (assign_parm_is_stack_parm (&all, &data))
	{
	  assign_parm_find_stack_rtl (parm, &data);
	  assign_parm_adjust_entry_rtl (&data);
	}

      /* Record permanently how this parm was passed.  */
      if (data.passed_pointer)
	{
	  rtx incoming_rtl
	    = gen_rtx_MEM (TYPE_MODE (TREE_TYPE (data.passed_type)),
			   data.entry_parm);
	  set_decl_incoming_rtl (parm, incoming_rtl, true);
	}
      else
	set_decl_incoming_rtl (parm, data.entry_parm, false);

      /* Update info on where next arg arrives in registers.  */
      targetm.calls.function_arg_advance (all.args_so_far, data.promoted_mode,
					  data.passed_type, data.named_arg);

      assign_parm_adjust_stack_rtl (&data);

      if (assign_parm_setup_block_p (&data))
	assign_parm_setup_block (&all, parm, &data);
      else if (data.passed_pointer || use_register_for_decl (parm))
	assign_parm_setup_reg (&all, parm, &data);
      else
	assign_parm_setup_stack (&all, parm, &data);
    }

  if (targetm.calls.split_complex_arg)
    assign_parms_unsplit_complex (&all, fnargs);

  fnargs.release ();

  /* Output all parameter conversion instructions (possibly including calls)
     now that all parameters have been copied out of hard registers.  */
  emit_insn (all.first_conversion_insn);

  /* Estimate reload stack alignment from scalar return mode.  */
  if (SUPPORTS_STACK_ALIGNMENT)
    {
      if (DECL_RESULT (fndecl))
	{
	  tree type = TREE_TYPE (DECL_RESULT (fndecl));
	  enum machine_mode mode = TYPE_MODE (type);

	  if (mode != BLKmode
	      && mode != VOIDmode
	      && !AGGREGATE_TYPE_P (type))
	    {
	      unsigned int align = GET_MODE_ALIGNMENT (mode);
	      if (crtl->stack_alignment_estimated < align)
		{
		  gcc_assert (!crtl->stack_realign_processed);
		  crtl->stack_alignment_estimated = align;
		}
	    }
	}
    }

  /* If we are receiving a struct value address as the first argument, set up
     the RTL for the function result. As this might require code to convert
     the transmitted address to Pmode, we do this here to ensure that possible
     preliminary conversions of the address have been emitted already.  */
  if (all.function_result_decl)
    {
      tree result = DECL_RESULT (current_function_decl);
      rtx addr = DECL_RTL (all.function_result_decl);
      rtx x;

      if (DECL_BY_REFERENCE (result))
	{
	  SET_DECL_VALUE_EXPR (result, all.function_result_decl);
	  x = addr;
	}
      else
	{
	  SET_DECL_VALUE_EXPR (result,
			       build1 (INDIRECT_REF, TREE_TYPE (result),
				       all.function_result_decl));
	  addr = convert_memory_address (Pmode, addr);
	  x = gen_rtx_MEM (DECL_MODE (result), addr);
	  set_mem_attributes (x, result, 1);
	}

      DECL_HAS_VALUE_EXPR_P (result) = 1;

      SET_DECL_RTL (result, x);
    }

  /* We have aligned all the args, so add space for the pretend args.  */
  crtl->args.pretend_args_size = all.pretend_args_size;
  all.stack_args_size.constant += all.extra_pretend_bytes;
  crtl->args.size = all.stack_args_size.constant;

  /* Adjust function incoming argument size for alignment and
     minimum length.  */

#ifdef REG_PARM_STACK_SPACE
  crtl->args.size = MAX (crtl->args.size,
				    REG_PARM_STACK_SPACE (fndecl));
#endif

  crtl->args.size = CEIL_ROUND (crtl->args.size,
					   PARM_BOUNDARY / BITS_PER_UNIT);

#ifdef ARGS_GROW_DOWNWARD
  crtl->args.arg_offset_rtx
    = (all.stack_args_size.var == 0 ? GEN_INT (-all.stack_args_size.constant)
       : expand_expr (size_diffop (all.stack_args_size.var,
				   size_int (-all.stack_args_size.constant)),
		      NULL_RTX, VOIDmode, EXPAND_NORMAL));
#else
  crtl->args.arg_offset_rtx = ARGS_SIZE_RTX (all.stack_args_size);
#endif

  /* See how many bytes, if any, of its args a function should try to pop
     on return.  */

  crtl->args.pops_args = targetm.calls.return_pops_args (fndecl,
							 TREE_TYPE (fndecl),
							 crtl->args.size);

  /* For stdarg.h function, save info about
     regs and stack space used by the named args.  */

  crtl->args.info = all.args_so_far_v;

  /* Set the rtx used for the function return value.  Put this in its
     own variable so any optimizers that need this information don't have
     to include tree.h.  Do this here so it gets done when an inlined
     function gets output.  */

  crtl->return_rtx
    = (DECL_RTL_SET_P (DECL_RESULT (fndecl))
       ? DECL_RTL (DECL_RESULT (fndecl)) : NULL_RTX);

  /* If scalar return value was computed in a pseudo-reg, or was a named
     return value that got dumped to the stack, copy that to the hard
     return register.  */
  if (DECL_RTL_SET_P (DECL_RESULT (fndecl)))
    {
      tree decl_result = DECL_RESULT (fndecl);
      rtx decl_rtl = DECL_RTL (decl_result);

      if (REG_P (decl_rtl)
	  ? REGNO (decl_rtl) >= FIRST_PSEUDO_REGISTER
	  : DECL_REGISTER (decl_result))
	{
	  rtx real_decl_rtl;

	  real_decl_rtl = targetm.calls.function_value (TREE_TYPE (decl_result),
							fndecl, true);
	  REG_FUNCTION_VALUE_P (real_decl_rtl) = 1;
	  /* The delay slot scheduler assumes that crtl->return_rtx
	     holds the hard register containing the return value, not a
	     temporary pseudo.  */
	  crtl->return_rtx = real_decl_rtl;
	}
    }
}

/* A subroutine of gimplify_parameters, invoked via walk_tree.
   For all seen types, gimplify their sizes.  */

static tree
gimplify_parm_type (tree *tp, int *walk_subtrees, void *data)
{
  tree t = *tp;

  *walk_subtrees = 0;
  if (TYPE_P (t))
    {
      if (POINTER_TYPE_P (t))
	*walk_subtrees = 1;
      else if (TYPE_SIZE (t) && !TREE_CONSTANT (TYPE_SIZE (t))
	       && !TYPE_SIZES_GIMPLIFIED (t))
	{
	  gimplify_type_sizes (t, (gimple_seq *) data);
	  *walk_subtrees = 1;
	}
    }

  return NULL;
}

/* Gimplify the parameter list for current_function_decl.  This involves
   evaluating SAVE_EXPRs of variable sized parameters and generating code
   to implement callee-copies reference parameters.  Returns a sequence of
   statements to add to the beginning of the function.  */

gimple_seq
gimplify_parameters (void)
{
  struct assign_parm_data_all all;
  tree parm;
  gimple_seq stmts = NULL;
  vec<tree> fnargs;
  unsigned i;

  assign_parms_initialize_all (&all);
  fnargs = assign_parms_augmented_arg_list (&all);

  FOR_EACH_VEC_ELT (fnargs, i, parm)
    {
      struct assign_parm_data_one data;

      /* Extract the type of PARM; adjust it according to ABI.  */
      assign_parm_find_data_types (&all, parm, &data);

      /* Early out for errors and void parameters.  */
      if (data.passed_mode == VOIDmode || DECL_SIZE (parm) == NULL)
	continue;

      /* Update info on where next arg arrives in registers.  */
      targetm.calls.function_arg_advance (all.args_so_far, data.promoted_mode,
					  data.passed_type, data.named_arg);

      /* ??? Once upon a time variable_size stuffed parameter list
	 SAVE_EXPRs (amongst others) onto a pending sizes list.  This
	 turned out to be less than manageable in the gimple world.
	 Now we have to hunt them down ourselves.  */
      walk_tree_without_duplicates (&data.passed_type,
				    gimplify_parm_type, &stmts);

      if (TREE_CODE (DECL_SIZE_UNIT (parm)) != INTEGER_CST)
	{
	  gimplify_one_sizepos (&DECL_SIZE (parm), &stmts);
	  gimplify_one_sizepos (&DECL_SIZE_UNIT (parm), &stmts);
	}

      if (data.passed_pointer)
	{
          tree type = TREE_TYPE (data.passed_type);
	  if (reference_callee_copied (&all.args_so_far_v, TYPE_MODE (type),
				       type, data.named_arg))
	    {
	      tree local, t;

	      /* For constant-sized objects, this is trivial; for
		 variable-sized objects, we have to play games.  */
	      if (TREE_CODE (DECL_SIZE_UNIT (parm)) == INTEGER_CST
		  && !(flag_stack_check == GENERIC_STACK_CHECK
		       && compare_tree_int (DECL_SIZE_UNIT (parm),
					    STACK_CHECK_MAX_VAR_SIZE) > 0))
		{
		  local = create_tmp_var (type, get_name (parm));
		  DECL_IGNORED_P (local) = 0;
		  /* If PARM was addressable, move that flag over
		     to the local copy, as its address will be taken,
		     not the PARMs.  Keep the parms address taken
		     as we'll query that flag during gimplification.  */
		  if (TREE_ADDRESSABLE (parm))
		    TREE_ADDRESSABLE (local) = 1;
		  else if (TREE_CODE (type) == COMPLEX_TYPE
			   || TREE_CODE (type) == VECTOR_TYPE)
		    DECL_GIMPLE_REG_P (local) = 1;
		}
	      else
		{
		  tree ptr_type, addr;

		  ptr_type = build_pointer_type (type);
		  addr = create_tmp_reg (ptr_type, get_name (parm));
		  DECL_IGNORED_P (addr) = 0;
		  local = build_fold_indirect_ref (addr);

		  t = builtin_decl_explicit (BUILT_IN_ALLOCA_WITH_ALIGN);
		  t = build_call_expr (t, 2, DECL_SIZE_UNIT (parm),
				       size_int (DECL_ALIGN (parm)));

		  /* The call has been built for a variable-sized object.  */
		  CALL_ALLOCA_FOR_VAR_P (t) = 1;
		  t = fold_convert (ptr_type, t);
		  t = build2 (MODIFY_EXPR, TREE_TYPE (addr), addr, t);
		  gimplify_and_add (t, &stmts);
		}

	      gimplify_assign (local, parm, &stmts);

	      SET_DECL_VALUE_EXPR (parm, local);
	      DECL_HAS_VALUE_EXPR_P (parm) = 1;
	    }
	}
    }

  fnargs.release ();

  return stmts;
}

/* Compute the size and offset from the start of the stacked arguments for a
   parm passed in mode PASSED_MODE and with type TYPE.

   INITIAL_OFFSET_PTR points to the current offset into the stacked
   arguments.

   The starting offset and size for this parm are returned in
   LOCATE->OFFSET and LOCATE->SIZE, respectively.  When IN_REGS is
   nonzero, the offset is that of stack slot, which is returned in
   LOCATE->SLOT_OFFSET.  LOCATE->ALIGNMENT_PAD is the amount of
   padding required from the initial offset ptr to the stack slot.

   IN_REGS is nonzero if the argument will be passed in registers.  It will
   never be set if REG_PARM_STACK_SPACE is not defined.

   FNDECL is the function in which the argument was defined.

   There are two types of rounding that are done.  The first, controlled by
   TARGET_FUNCTION_ARG_BOUNDARY, forces the offset from the start of the
   argument list to be aligned to the specific boundary (in bits).  This
   rounding affects the initial and starting offsets, but not the argument
   size.

   The second, controlled by FUNCTION_ARG_PADDING and PARM_BOUNDARY,
   optionally rounds the size of the parm to PARM_BOUNDARY.  The
   initial offset is not affected by this rounding, while the size always
   is and the starting offset may be.  */

/*  LOCATE->OFFSET will be negative for ARGS_GROW_DOWNWARD case;
    INITIAL_OFFSET_PTR is positive because locate_and_pad_parm's
    callers pass in the total size of args so far as
    INITIAL_OFFSET_PTR.  LOCATE->SIZE is always positive.  */

void
locate_and_pad_parm (enum machine_mode passed_mode, tree type, int in_regs,
		     int partial, tree fndecl ATTRIBUTE_UNUSED,
		     struct args_size *initial_offset_ptr,
		     struct locate_and_pad_arg_data *locate)
{
  tree sizetree;
  enum direction where_pad;
  unsigned int boundary, round_boundary;
  int reg_parm_stack_space = 0;
  int part_size_in_regs;

#ifdef REG_PARM_STACK_SPACE
  reg_parm_stack_space = REG_PARM_STACK_SPACE (fndecl);

  /* If we have found a stack parm before we reach the end of the
     area reserved for registers, skip that area.  */
  if (! in_regs)
    {
      if (reg_parm_stack_space > 0)
	{
	  if (initial_offset_ptr->var)
	    {
	      initial_offset_ptr->var
		= size_binop (MAX_EXPR, ARGS_SIZE_TREE (*initial_offset_ptr),
			      ssize_int (reg_parm_stack_space));
	      initial_offset_ptr->constant = 0;
	    }
	  else if (initial_offset_ptr->constant < reg_parm_stack_space)
	    initial_offset_ptr->constant = reg_parm_stack_space;
	}
    }
#endif /* REG_PARM_STACK_SPACE */

  part_size_in_regs = (reg_parm_stack_space == 0 ? partial : 0);

  sizetree
    = type ? size_in_bytes (type) : size_int (GET_MODE_SIZE (passed_mode));
  where_pad = FUNCTION_ARG_PADDING (passed_mode, type);
  boundary = targetm.calls.function_arg_boundary (passed_mode, type);
  round_boundary = targetm.calls.function_arg_round_boundary (passed_mode,
							      type);
  locate->where_pad = where_pad;

  /* Alignment can't exceed MAX_SUPPORTED_STACK_ALIGNMENT.  */
  if (boundary > MAX_SUPPORTED_STACK_ALIGNMENT)
    boundary = MAX_SUPPORTED_STACK_ALIGNMENT;

  locate->boundary = boundary;

  if (SUPPORTS_STACK_ALIGNMENT)
    {
      /* stack_alignment_estimated can't change after stack has been
	 realigned.  */
      if (crtl->stack_alignment_estimated < boundary)
        {
          if (!crtl->stack_realign_processed)
	    crtl->stack_alignment_estimated = boundary;
	  else
	    {
	      /* If stack is realigned and stack alignment value
		 hasn't been finalized, it is OK not to increase
		 stack_alignment_estimated.  The bigger alignment
		 requirement is recorded in stack_alignment_needed
		 below.  */
	      gcc_assert (!crtl->stack_realign_finalized
			  && crtl->stack_realign_needed);
	    }
	}
    }

  /* Remember if the outgoing parameter requires extra alignment on the
     calling function side.  */
  if (crtl->stack_alignment_needed < boundary)
    crtl->stack_alignment_needed = boundary;
  if (crtl->preferred_stack_boundary < boundary)
    crtl->preferred_stack_boundary = boundary;

#ifdef ARGS_GROW_DOWNWARD
  locate->slot_offset.constant = -initial_offset_ptr->constant;
  if (initial_offset_ptr->var)
    locate->slot_offset.var = size_binop (MINUS_EXPR, ssize_int (0),
					  initial_offset_ptr->var);

  {
    tree s2 = sizetree;
    if (where_pad != none
	&& (!host_integerp (sizetree, 1)
	    || (tree_low_cst (sizetree, 1) * BITS_PER_UNIT) % round_boundary))
      s2 = round_up (s2, round_boundary / BITS_PER_UNIT);
    SUB_PARM_SIZE (locate->slot_offset, s2);
  }

  locate->slot_offset.constant += part_size_in_regs;

  if (!in_regs
#ifdef REG_PARM_STACK_SPACE
      || REG_PARM_STACK_SPACE (fndecl) > 0
#endif
     )
    pad_to_arg_alignment (&locate->slot_offset, boundary,
			  &locate->alignment_pad);

  locate->size.constant = (-initial_offset_ptr->constant
			   - locate->slot_offset.constant);
  if (initial_offset_ptr->var)
    locate->size.var = size_binop (MINUS_EXPR,
				   size_binop (MINUS_EXPR,
					       ssize_int (0),
					       initial_offset_ptr->var),
				   locate->slot_offset.var);

  /* Pad_below needs the pre-rounded size to know how much to pad
     below.  */
  locate->offset = locate->slot_offset;
  if (where_pad == downward)
    pad_below (&locate->offset, passed_mode, sizetree);

#else /* !ARGS_GROW_DOWNWARD */
  if (!in_regs
#ifdef REG_PARM_STACK_SPACE
      || REG_PARM_STACK_SPACE (fndecl) > 0
#endif
      )
    pad_to_arg_alignment (initial_offset_ptr, boundary,
			  &locate->alignment_pad);
  locate->slot_offset = *initial_offset_ptr;

#ifdef PUSH_ROUNDING
  if (passed_mode != BLKmode)
    sizetree = size_int (PUSH_ROUNDING (TREE_INT_CST_LOW (sizetree)));
#endif

  /* Pad_below needs the pre-rounded size to know how much to pad below
     so this must be done before rounding up.  */
  locate->offset = locate->slot_offset;
  if (where_pad == downward)
    pad_below (&locate->offset, passed_mode, sizetree);

  if (where_pad != none
      && (!host_integerp (sizetree, 1)
	  || (tree_low_cst (sizetree, 1) * BITS_PER_UNIT) % round_boundary))
    sizetree = round_up (sizetree, round_boundary / BITS_PER_UNIT);

  ADD_PARM_SIZE (locate->size, sizetree);

  locate->size.constant -= part_size_in_regs;
#endif /* ARGS_GROW_DOWNWARD */

#ifdef FUNCTION_ARG_OFFSET
  locate->offset.constant += FUNCTION_ARG_OFFSET (passed_mode, type);
#endif
}

/* Round the stack offset in *OFFSET_PTR up to a multiple of BOUNDARY.
   BOUNDARY is measured in bits, but must be a multiple of a storage unit.  */

static void
pad_to_arg_alignment (struct args_size *offset_ptr, int boundary,
		      struct args_size *alignment_pad)
{
  tree save_var = NULL_TREE;
  HOST_WIDE_INT save_constant = 0;
  int boundary_in_bytes = boundary / BITS_PER_UNIT;
  HOST_WIDE_INT sp_offset = STACK_POINTER_OFFSET;

#ifdef SPARC_STACK_BOUNDARY_HACK
  /* ??? The SPARC port may claim a STACK_BOUNDARY higher than
     the real alignment of %sp.  However, when it does this, the
     alignment of %sp+STACK_POINTER_OFFSET is STACK_BOUNDARY.  */
  if (SPARC_STACK_BOUNDARY_HACK)
    sp_offset = 0;
#endif

  if (boundary > PARM_BOUNDARY)
    {
      save_var = offset_ptr->var;
      save_constant = offset_ptr->constant;
    }

  alignment_pad->var = NULL_TREE;
  alignment_pad->constant = 0;

  if (boundary > BITS_PER_UNIT)
    {
      if (offset_ptr->var)
	{
	  tree sp_offset_tree = ssize_int (sp_offset);
	  tree offset = size_binop (PLUS_EXPR,
				    ARGS_SIZE_TREE (*offset_ptr),
				    sp_offset_tree);
#ifdef ARGS_GROW_DOWNWARD
	  tree rounded = round_down (offset, boundary / BITS_PER_UNIT);
#else
	  tree rounded = round_up   (offset, boundary / BITS_PER_UNIT);
#endif

	  offset_ptr->var = size_binop (MINUS_EXPR, rounded, sp_offset_tree);
	  /* ARGS_SIZE_TREE includes constant term.  */
	  offset_ptr->constant = 0;
	  if (boundary > PARM_BOUNDARY)
	    alignment_pad->var = size_binop (MINUS_EXPR, offset_ptr->var,
					     save_var);
	}
      else
	{
	  offset_ptr->constant = -sp_offset +
#ifdef ARGS_GROW_DOWNWARD
	    FLOOR_ROUND (offset_ptr->constant + sp_offset, boundary_in_bytes);
#else
	    CEIL_ROUND (offset_ptr->constant + sp_offset, boundary_in_bytes);
#endif
	    if (boundary > PARM_BOUNDARY)
	      alignment_pad->constant = offset_ptr->constant - save_constant;
	}
    }
}

static void
pad_below (struct args_size *offset_ptr, enum machine_mode passed_mode, tree sizetree)
{
  if (passed_mode != BLKmode)
    {
      if (GET_MODE_BITSIZE (passed_mode) % PARM_BOUNDARY)
	offset_ptr->constant
	  += (((GET_MODE_BITSIZE (passed_mode) + PARM_BOUNDARY - 1)
	       / PARM_BOUNDARY * PARM_BOUNDARY / BITS_PER_UNIT)
	      - GET_MODE_SIZE (passed_mode));
    }
  else
    {
      if (TREE_CODE (sizetree) != INTEGER_CST
	  || (TREE_INT_CST_LOW (sizetree) * BITS_PER_UNIT) % PARM_BOUNDARY)
	{
	  /* Round the size up to multiple of PARM_BOUNDARY bits.  */
	  tree s2 = round_up (sizetree, PARM_BOUNDARY / BITS_PER_UNIT);
	  /* Add it in.  */
	  ADD_PARM_SIZE (*offset_ptr, s2);
	  SUB_PARM_SIZE (*offset_ptr, sizetree);
	}
    }
}


/* True if register REGNO was alive at a place where `setjmp' was
   called and was set more than once or is an argument.  Such regs may
   be clobbered by `longjmp'.  */

static bool
regno_clobbered_at_setjmp (bitmap setjmp_crosses, int regno)
{
  /* There appear to be cases where some local vars never reach the
     backend but have bogus regnos.  */
  if (regno >= max_reg_num ())
    return false;

  return ((REG_N_SETS (regno) > 1
	   || REGNO_REG_SET_P (df_get_live_out (ENTRY_BLOCK_PTR), regno))
	  && REGNO_REG_SET_P (setjmp_crosses, regno));
}

/* Walk the tree of blocks describing the binding levels within a
   function and warn about variables the might be killed by setjmp or
   vfork.  This is done after calling flow_analysis before register
   allocation since that will clobber the pseudo-regs to hard
   regs.  */

static void
setjmp_vars_warning (bitmap setjmp_crosses, tree block)
{
  tree decl, sub;

  for (decl = BLOCK_VARS (block); decl; decl = DECL_CHAIN (decl))
    {
      if (TREE_CODE (decl) == VAR_DECL
	  && DECL_RTL_SET_P (decl)
	  && REG_P (DECL_RTL (decl))
	  && regno_clobbered_at_setjmp (setjmp_crosses, REGNO (DECL_RTL (decl))))
	warning (OPT_Wclobbered, "variable %q+D might be clobbered by"
                 " %<longjmp%> or %<vfork%>", decl);
    }

  for (sub = BLOCK_SUBBLOCKS (block); sub; sub = BLOCK_CHAIN (sub))
    setjmp_vars_warning (setjmp_crosses, sub);
}

/* Do the appropriate part of setjmp_vars_warning
   but for arguments instead of local variables.  */

static void
setjmp_args_warning (bitmap setjmp_crosses)
{
  tree decl;
  for (decl = DECL_ARGUMENTS (current_function_decl);
       decl; decl = DECL_CHAIN (decl))
    if (DECL_RTL (decl) != 0
	&& REG_P (DECL_RTL (decl))
	&& regno_clobbered_at_setjmp (setjmp_crosses, REGNO (DECL_RTL (decl))))
      warning (OPT_Wclobbered,
               "argument %q+D might be clobbered by %<longjmp%> or %<vfork%>",
	       decl);
}

/* Generate warning messages for variables live across setjmp.  */

void
generate_setjmp_warnings (void)
{
  bitmap setjmp_crosses = regstat_get_setjmp_crosses ();

  if (n_basic_blocks == NUM_FIXED_BLOCKS
      || bitmap_empty_p (setjmp_crosses))
    return;

  setjmp_vars_warning (setjmp_crosses, DECL_INITIAL (current_function_decl));
  setjmp_args_warning (setjmp_crosses);
}


/* Reverse the order of elements in the fragment chain T of blocks,
   and return the new head of the chain (old last element).
   In addition to that clear BLOCK_SAME_RANGE flags when needed
   and adjust BLOCK_SUPERCONTEXT from the super fragment to
   its super fragment origin.  */

static tree
block_fragments_nreverse (tree t)
{
  tree prev = 0, block, next, prev_super = 0;
  tree super = BLOCK_SUPERCONTEXT (t);
  if (BLOCK_FRAGMENT_ORIGIN (super))
    super = BLOCK_FRAGMENT_ORIGIN (super);
  for (block = t; block; block = next)
    {
      next = BLOCK_FRAGMENT_CHAIN (block);
      BLOCK_FRAGMENT_CHAIN (block) = prev;
      if ((prev && !BLOCK_SAME_RANGE (prev))
	  || (BLOCK_FRAGMENT_CHAIN (BLOCK_SUPERCONTEXT (block))
	      != prev_super))
	BLOCK_SAME_RANGE (block) = 0;
      prev_super = BLOCK_SUPERCONTEXT (block);
      BLOCK_SUPERCONTEXT (block) = super;
      prev = block;
    }
  t = BLOCK_FRAGMENT_ORIGIN (t);
  if (BLOCK_FRAGMENT_CHAIN (BLOCK_SUPERCONTEXT (t))
      != prev_super)
    BLOCK_SAME_RANGE (t) = 0;
  BLOCK_SUPERCONTEXT (t) = super;
  return prev;
}

/* Reverse the order of elements in the chain T of blocks,
   and return the new head of the chain (old last element).
   Also do the same on subblocks and reverse the order of elements
   in BLOCK_FRAGMENT_CHAIN as well.  */

static tree
blocks_nreverse_all (tree t)
{
  tree prev = 0, block, next;
  for (block = t; block; block = next)
    {
      next = BLOCK_CHAIN (block);
      BLOCK_CHAIN (block) = prev;
      if (BLOCK_FRAGMENT_CHAIN (block)
	  && BLOCK_FRAGMENT_ORIGIN (block) == NULL_TREE)
	{
	  BLOCK_FRAGMENT_CHAIN (block)
	    = block_fragments_nreverse (BLOCK_FRAGMENT_CHAIN (block));
	  if (!BLOCK_SAME_RANGE (BLOCK_FRAGMENT_CHAIN (block)))
	    BLOCK_SAME_RANGE (block) = 0;
	}
      BLOCK_SUBBLOCKS (block) = blocks_nreverse_all (BLOCK_SUBBLOCKS (block));
      prev = block;
    }
  return prev;
}


/* Identify BLOCKs referenced by more than one NOTE_INSN_BLOCK_{BEG,END},
   and create duplicate blocks.  */
/* ??? Need an option to either create block fragments or to create
   abstract origin duplicates of a source block.  It really depends
   on what optimization has been performed.  */

void
reorder_blocks (void)
{
  tree block = DECL_INITIAL (current_function_decl);
  vec<tree> block_stack;

  if (block == NULL_TREE)
    return;

  block_stack.create (10);

  /* Reset the TREE_ASM_WRITTEN bit for all blocks.  */
  clear_block_marks (block);

  /* Prune the old trees away, so that they don't get in the way.  */
  BLOCK_SUBBLOCKS (block) = NULL_TREE;
  BLOCK_CHAIN (block) = NULL_TREE;

  /* Recreate the block tree from the note nesting.  */
  reorder_blocks_1 (get_insns (), block, &block_stack);
  BLOCK_SUBBLOCKS (block) = blocks_nreverse_all (BLOCK_SUBBLOCKS (block));

  block_stack.release ();
}

/* Helper function for reorder_blocks.  Reset TREE_ASM_WRITTEN.  */

void
clear_block_marks (tree block)
{
  while (block)
    {
      TREE_ASM_WRITTEN (block) = 0;
      clear_block_marks (BLOCK_SUBBLOCKS (block));
      block = BLOCK_CHAIN (block);
    }
}

static void
reorder_blocks_1 (rtx insns, tree current_block, vec<tree> *p_block_stack)
{
  rtx insn;
  tree prev_beg = NULL_TREE, prev_end = NULL_TREE;

  for (insn = insns; insn; insn = NEXT_INSN (insn))
    {
      if (NOTE_P (insn))
	{
	  if (NOTE_KIND (insn) == NOTE_INSN_BLOCK_BEG)
	    {
	      tree block = NOTE_BLOCK (insn);
	      tree origin;

	      gcc_assert (BLOCK_FRAGMENT_ORIGIN (block) == NULL_TREE);
	      origin = block;

	      if (prev_end)
		BLOCK_SAME_RANGE (prev_end) = 0;
	      prev_end = NULL_TREE;

	      /* If we have seen this block before, that means it now
		 spans multiple address regions.  Create a new fragment.  */
	      if (TREE_ASM_WRITTEN (block))
		{
		  tree new_block = copy_node (block);

		  BLOCK_SAME_RANGE (new_block) = 0;
		  BLOCK_FRAGMENT_ORIGIN (new_block) = origin;
		  BLOCK_FRAGMENT_CHAIN (new_block)
		    = BLOCK_FRAGMENT_CHAIN (origin);
		  BLOCK_FRAGMENT_CHAIN (origin) = new_block;

		  NOTE_BLOCK (insn) = new_block;
		  block = new_block;
		}

	      if (prev_beg == current_block && prev_beg)
		BLOCK_SAME_RANGE (block) = 1;

	      prev_beg = origin;

	      BLOCK_SUBBLOCKS (block) = 0;
	      TREE_ASM_WRITTEN (block) = 1;
	      /* When there's only one block for the entire function,
		 current_block == block and we mustn't do this, it
		 will cause infinite recursion.  */
	      if (block != current_block)
		{
		  tree super;
		  if (block != origin)
		    gcc_assert (BLOCK_SUPERCONTEXT (origin) == current_block
				|| BLOCK_FRAGMENT_ORIGIN (BLOCK_SUPERCONTEXT
								      (origin))
				   == current_block);
		  if (p_block_stack->is_empty ())
		    super = current_block;
		  else
		    {
		      super = p_block_stack->last ();
		      gcc_assert (super == current_block
				  || BLOCK_FRAGMENT_ORIGIN (super)
				     == current_block);
		    }
		  BLOCK_SUPERCONTEXT (block) = super;
		  BLOCK_CHAIN (block) = BLOCK_SUBBLOCKS (current_block);
		  BLOCK_SUBBLOCKS (current_block) = block;
		  current_block = origin;
		}
	      p_block_stack->safe_push (block);
	    }
	  else if (NOTE_KIND (insn) == NOTE_INSN_BLOCK_END)
	    {
	      NOTE_BLOCK (insn) = p_block_stack->pop ();
	      current_block = BLOCK_SUPERCONTEXT (current_block);
	      if (BLOCK_FRAGMENT_ORIGIN (current_block))
		current_block = BLOCK_FRAGMENT_ORIGIN (current_block);
	      prev_beg = NULL_TREE;
	      prev_end = BLOCK_SAME_RANGE (NOTE_BLOCK (insn))
			 ? NOTE_BLOCK (insn) : NULL_TREE;
	    }
	}
      else
	{
	  prev_beg = NULL_TREE;
	  if (prev_end)
	    BLOCK_SAME_RANGE (prev_end) = 0;
	  prev_end = NULL_TREE;
	}
    }
}

/* Reverse the order of elements in the chain T of blocks,
   and return the new head of the chain (old last element).  */

tree
blocks_nreverse (tree t)
{
  tree prev = 0, block, next;
  for (block = t; block; block = next)
    {
      next = BLOCK_CHAIN (block);
      BLOCK_CHAIN (block) = prev;
      prev = block;
    }
  return prev;
}

/* Concatenate two chains of blocks (chained through BLOCK_CHAIN)
   by modifying the last node in chain 1 to point to chain 2.  */

tree
block_chainon (tree op1, tree op2)
{
  tree t1;

  if (!op1)
    return op2;
  if (!op2)
    return op1;

  for (t1 = op1; BLOCK_CHAIN (t1); t1 = BLOCK_CHAIN (t1))
    continue;
  BLOCK_CHAIN (t1) = op2;

#ifdef ENABLE_TREE_CHECKING
  {
    tree t2;
    for (t2 = op2; t2; t2 = BLOCK_CHAIN (t2))
      gcc_assert (t2 != t1);
  }
#endif

  return op1;
}

/* Count the subblocks of the list starting with BLOCK.  If VECTOR is
   non-NULL, list them all into VECTOR, in a depth-first preorder
   traversal of the block tree.  Also clear TREE_ASM_WRITTEN in all
   blocks.  */

static int
all_blocks (tree block, tree *vector)
{
  int n_blocks = 0;

  while (block)
    {
      TREE_ASM_WRITTEN (block) = 0;

      /* Record this block.  */
      if (vector)
	vector[n_blocks] = block;

      ++n_blocks;

      /* Record the subblocks, and their subblocks...  */
      n_blocks += all_blocks (BLOCK_SUBBLOCKS (block),
			      vector ? vector + n_blocks : 0);
      block = BLOCK_CHAIN (block);
    }

  return n_blocks;
}

/* Return a vector containing all the blocks rooted at BLOCK.  The
   number of elements in the vector is stored in N_BLOCKS_P.  The
   vector is dynamically allocated; it is the caller's responsibility
   to call `free' on the pointer returned.  */

static tree *
get_block_vector (tree block, int *n_blocks_p)
{
  tree *block_vector;

  *n_blocks_p = all_blocks (block, NULL);
  block_vector = XNEWVEC (tree, *n_blocks_p);
  all_blocks (block, block_vector);

  return block_vector;
}

static GTY(()) int next_block_index = 2;

/* Set BLOCK_NUMBER for all the blocks in FN.  */

void
number_blocks (tree fn)
{
  int i;
  int n_blocks;
  tree *block_vector;

  /* For SDB and XCOFF debugging output, we start numbering the blocks
     from 1 within each function, rather than keeping a running
     count.  */
#if defined (SDB_DEBUGGING_INFO) || defined (XCOFF_DEBUGGING_INFO)
  if (write_symbols == SDB_DEBUG || write_symbols == XCOFF_DEBUG)
    next_block_index = 1;
#endif

  block_vector = get_block_vector (DECL_INITIAL (fn), &n_blocks);

  /* The top-level BLOCK isn't numbered at all.  */
  for (i = 1; i < n_blocks; ++i)
    /* We number the blocks from two.  */
    BLOCK_NUMBER (block_vector[i]) = next_block_index++;

  free (block_vector);

  return;
}

/* If VAR is present in a subblock of BLOCK, return the subblock.  */

DEBUG_FUNCTION tree
debug_find_var_in_block_tree (tree var, tree block)
{
  tree t;

  for (t = BLOCK_VARS (block); t; t = TREE_CHAIN (t))
    if (t == var)
      return block;

  for (t = BLOCK_SUBBLOCKS (block); t; t = TREE_CHAIN (t))
    {
      tree ret = debug_find_var_in_block_tree (var, t);
      if (ret)
	return ret;
    }

  return NULL_TREE;
}

/* Keep track of whether we're in a dummy function context.  If we are,
   we don't want to invoke the set_current_function hook, because we'll
   get into trouble if the hook calls target_reinit () recursively or
   when the initial initialization is not yet complete.  */

static bool in_dummy_function;

/* Invoke the target hook when setting cfun.  Update the optimization options
   if the function uses different options than the default.  */

static void
invoke_set_current_function_hook (tree fndecl)
{
  if (!in_dummy_function)
    {
      tree opts = ((fndecl)
		   ? DECL_FUNCTION_SPECIFIC_OPTIMIZATION (fndecl)
		   : optimization_default_node);

      if (!opts)
	opts = optimization_default_node;

      /* Change optimization options if needed.  */
      if (optimization_current_node != opts)
	{
	  optimization_current_node = opts;
	  cl_optimization_restore (&global_options, TREE_OPTIMIZATION (opts));
	}

      targetm.set_current_function (fndecl);
    }
}

/* cfun should never be set directly; use this function.  */

void
set_cfun (struct function *new_cfun)
{
  if (cfun != new_cfun)
    {
      cfun = new_cfun;
      invoke_set_current_function_hook (new_cfun ? new_cfun->decl : NULL_TREE);
    }
}

/* Initialized with NOGC, making this poisonous to the garbage collector.  */

static vec<function_p> cfun_stack;

/* Push the current cfun onto the stack, and set cfun to new_cfun.  Also set
   current_function_decl accordingly.  */

void
push_cfun (struct function *new_cfun)
{
  gcc_assert ((!cfun && !current_function_decl)
	      || (cfun && current_function_decl == cfun->decl));
  cfun_stack.safe_push (cfun);
  current_function_decl = new_cfun ? new_cfun->decl : NULL_TREE;
  set_cfun (new_cfun);
}

/* Pop cfun from the stack.  Also set current_function_decl accordingly.  */

void
pop_cfun (void)
{
  struct function *new_cfun = cfun_stack.pop ();
  /* When in_dummy_function, we do have a cfun but current_function_decl is
     NULL.  We also allow pushing NULL cfun and subsequently changing
     current_function_decl to something else and have both restored by
     pop_cfun.  */
  gcc_checking_assert (in_dummy_function
		       || !cfun
		       || current_function_decl == cfun->decl);
  set_cfun (new_cfun);
  current_function_decl = new_cfun ? new_cfun->decl : NULL_TREE;
}

/* Return value of funcdef and increase it.  */

int
get_next_funcdef_no (void)
{
  return funcdef_no++;
}

/* Restore funcdef_no to FN.  */

void
set_funcdef_no (int fn)
{
  funcdef_no = fn;
}

/* Reset the funcdef number.  */

void
reset_funcdef_no (void)
{
  funcdef_no = 0;
}

/* Return value of funcdef.  */
int
get_last_funcdef_no (void)
{
  return funcdef_no;
}

/* Allocate a function structure for FNDECL and set its contents
   to the defaults.  Set cfun to the newly-allocated object.
   Some of the helper functions invoked during initialization assume
   that cfun has already been set.  Therefore, assign the new object
   directly into cfun and invoke the back end hook explicitly at the
   very end, rather than initializing a temporary and calling set_cfun
   on it.

   ABSTRACT_P is true if this is a function that will never be seen by
   the middle-end.  Such functions are front-end concepts (like C++
   function templates) that do not correspond directly to functions
   placed in object files.  */

void
allocate_struct_function (tree fndecl, bool abstract_p)
{
  tree result;
  tree fntype = fndecl ? TREE_TYPE (fndecl) : NULL_TREE;

  cfun = ggc_alloc_cleared_function ();

  init_eh_for_function ();

  if (init_machine_status)
    cfun->machine = (*init_machine_status) ();

#ifdef OVERRIDE_ABI_FORMAT
  OVERRIDE_ABI_FORMAT (fndecl);
#endif

  if (fndecl != NULL_TREE)
    {
      DECL_STRUCT_FUNCTION (fndecl) = cfun;
      cfun->decl = fndecl;
      current_function_funcdef_no = get_next_funcdef_no ();
      cfun->module_id = current_module_id;

      result = DECL_RESULT (fndecl);
      if (!abstract_p && aggregate_value_p (result, fndecl))
	{
#ifdef PCC_STATIC_STRUCT_RETURN
	  cfun->returns_pcc_struct = 1;
#endif
	  cfun->returns_struct = 1;
	}

      cfun->stdarg = stdarg_p (fntype);

      /* Assume all registers in stdarg functions need to be saved.  */
      cfun->va_list_gpr_size = VA_LIST_MAX_GPR_SIZE;
      cfun->va_list_fpr_size = VA_LIST_MAX_FPR_SIZE;

      /* ??? This could be set on a per-function basis by the front-end
         but is this worth the hassle?  */
      cfun->can_throw_non_call_exceptions = flag_non_call_exceptions;
    }

  invoke_set_current_function_hook (fndecl);
}

/* This is like allocate_struct_function, but pushes a new cfun for FNDECL
   instead of just setting it.  */

void
push_struct_function (tree fndecl)
{
  /* When in_dummy_function we might be in the middle of a pop_cfun and
     current_function_decl and cfun may not match.  */
  gcc_assert (in_dummy_function
	      || (!cfun && !current_function_decl)
	      || (cfun && current_function_decl == cfun->decl));
  cfun_stack.safe_push (cfun);
  current_function_decl = fndecl;
  allocate_struct_function (fndecl, false);
}

/* Reset crtl and other non-struct-function variables to defaults as
   appropriate for emitting rtl at the start of a function.  */

static void
prepare_function_start (void)
{
  gcc_assert (!crtl->emit.x_last_insn);
  init_temp_slots ();
  init_emit ();
  init_varasm_status ();
  init_expr ();
  default_rtl_profile ();

  if (flag_stack_usage_info)
    {
      cfun->su = ggc_alloc_cleared_stack_usage ();
      cfun->su->static_stack_size = -1;
    }

  cse_not_expected = ! optimize;

  /* Caller save not needed yet.  */
  caller_save_needed = 0;

  /* We haven't done register allocation yet.  */
  reg_renumber = 0;

  /* Indicate that we have not instantiated virtual registers yet.  */
  virtuals_instantiated = 0;

  /* Indicate that we want CONCATs now.  */
  generating_concat_p = 1;

  /* Indicate we have no need of a frame pointer yet.  */
  frame_pointer_needed = 0;
}

/* Initialize the rtl expansion mechanism so that we can do simple things
   like generate sequences.  This is used to provide a context during global
   initialization of some passes.  You must call expand_dummy_function_end
   to exit this context.  */

void
init_dummy_function_start (void)
{
  gcc_assert (!in_dummy_function);
  in_dummy_function = true;
  push_struct_function (NULL_TREE);
  prepare_function_start ();
}

/* Generate RTL for the start of the function SUBR (a FUNCTION_DECL tree node)
   and initialize static variables for generating RTL for the statements
   of the function.  */

void
init_function_start (tree subr)
{
  if (subr && DECL_STRUCT_FUNCTION (subr))
    set_cfun (DECL_STRUCT_FUNCTION (subr));
  else
    allocate_struct_function (subr, false);
  prepare_function_start ();
  decide_function_section (subr);

  /* Warn if this value is an aggregate type,
     regardless of which calling convention we are using for it.  */
  if (AGGREGATE_TYPE_P (TREE_TYPE (DECL_RESULT (subr))))
    warning (OPT_Waggregate_return, "function returns an aggregate");
}


void
expand_main_function (void)
{
#if (defined(INVOKE__main)				\
     || (!defined(HAS_INIT_SECTION)			\
	 && !defined(INIT_SECTION_ASM_OP)		\
	 && !defined(INIT_ARRAY_SECTION_ASM_OP)))
  emit_library_call (init_one_libfunc (NAME__MAIN), LCT_NORMAL, VOIDmode, 0);
#endif
}

/* Expand code to initialize the stack_protect_guard.  This is invoked at
   the beginning of a function to be protected.  */

#ifndef HAVE_stack_protect_set
# define HAVE_stack_protect_set		0
# define gen_stack_protect_set(x,y)	(gcc_unreachable (), NULL_RTX)
#endif

void
stack_protect_prologue (void)
{
  tree guard_decl = targetm.stack_protect_guard ();
  rtx x, y;

  x = expand_normal (crtl->stack_protect_guard);
  y = expand_normal (guard_decl);

  /* Allow the target to copy from Y to X without leaking Y into a
     register.  */
  if (HAVE_stack_protect_set)
    {
      rtx insn = gen_stack_protect_set (x, y);
      if (insn)
	{
	  emit_insn (insn);
	  return;
	}
    }

  /* Otherwise do a straight move.  */
  emit_move_insn (x, y);
}

/* Expand code to verify the stack_protect_guard.  This is invoked at
   the end of a function to be protected.  */

#ifndef HAVE_stack_protect_test
# define HAVE_stack_protect_test		0
# define gen_stack_protect_test(x, y, z)	(gcc_unreachable (), NULL_RTX)
#endif

void
stack_protect_epilogue (void)
{
  tree guard_decl = targetm.stack_protect_guard ();
  rtx label = gen_label_rtx ();
  rtx x, y, tmp;

  x = expand_normal (crtl->stack_protect_guard);
  y = expand_normal (guard_decl);

  /* Allow the target to compare Y with X without leaking either into
     a register.  */
  switch (HAVE_stack_protect_test != 0)
    {
    case 1:
      tmp = gen_stack_protect_test (x, y, label);
      if (tmp)
	{
	  emit_insn (tmp);
	  break;
	}
      /* FALLTHRU */

    default:
      emit_cmp_and_jump_insns (x, y, EQ, NULL_RTX, ptr_mode, 1, label);
      break;
    }

  /* The noreturn predictor has been moved to the tree level.  The rtl-level
     predictors estimate this branch about 20%, which isn't enough to get
     things moved out of line.  Since this is the only extant case of adding
     a noreturn function at the rtl level, it doesn't seem worth doing ought
     except adding the prediction by hand.  */
  tmp = get_last_insn ();
  if (JUMP_P (tmp))
    predict_insn_def (tmp, PRED_NORETURN, TAKEN);

  expand_call (targetm.stack_protect_fail (), NULL_RTX, /*ignore=*/true);
  free_temp_slots ();
  emit_label (label);
}

/* Start the RTL for a new function, and set variables used for
   emitting RTL.
   SUBR is the FUNCTION_DECL node.
   PARMS_HAVE_CLEANUPS is nonzero if there are cleanups associated with
   the function's parameters, which must be run at any return statement.  */

void
expand_function_start (tree subr)
{
  /* Make sure volatile mem refs aren't considered
     valid operands of arithmetic insns.  */
  init_recog_no_volatile ();

  crtl->profile
    = (profile_flag
       && ! DECL_NO_INSTRUMENT_FUNCTION_ENTRY_EXIT (subr));

  crtl->limit_stack
    = (stack_limit_rtx != NULL_RTX && ! DECL_NO_LIMIT_STACK (subr));

  /* Make the label for return statements to jump to.  Do not special
     case machines with special return instructions -- they will be
     handled later during jump, ifcvt, or epilogue creation.  */
  return_label = gen_label_rtx ();

  /* Initialize rtx used to return the value.  */
  /* Do this before assign_parms so that we copy the struct value address
     before any library calls that assign parms might generate.  */

  /* Decide whether to return the value in memory or in a register.  */
  if (aggregate_value_p (DECL_RESULT (subr), subr))
    {
      /* Returning something that won't go in a register.  */
      rtx value_address = 0;

#ifdef PCC_STATIC_STRUCT_RETURN
      if (cfun->returns_pcc_struct)
	{
	  int size = int_size_in_bytes (TREE_TYPE (DECL_RESULT (subr)));
	  value_address = assemble_static_space (size);
	}
      else
#endif
	{
	  rtx sv = targetm.calls.struct_value_rtx (TREE_TYPE (subr), 2);
	  /* Expect to be passed the address of a place to store the value.
	     If it is passed as an argument, assign_parms will take care of
	     it.  */
	  if (sv)
	    {
	      value_address = gen_reg_rtx (Pmode);
	      emit_move_insn (value_address, sv);
	    }
	}
      if (value_address)
	{
	  rtx x = value_address;
	  if (!DECL_BY_REFERENCE (DECL_RESULT (subr)))
	    {
	      x = gen_rtx_MEM (DECL_MODE (DECL_RESULT (subr)), x);
	      set_mem_attributes (x, DECL_RESULT (subr), 1);
	    }
	  SET_DECL_RTL (DECL_RESULT (subr), x);
	}
    }
  else if (DECL_MODE (DECL_RESULT (subr)) == VOIDmode)
    /* If return mode is void, this decl rtl should not be used.  */
    SET_DECL_RTL (DECL_RESULT (subr), NULL_RTX);
  else
    {
      /* Compute the return values into a pseudo reg, which we will copy
	 into the true return register after the cleanups are done.  */
      tree return_type = TREE_TYPE (DECL_RESULT (subr));
      if (TYPE_MODE (return_type) != BLKmode
	  && targetm.calls.return_in_msb (return_type))
	/* expand_function_end will insert the appropriate padding in
	   this case.  Use the return value's natural (unpadded) mode
	   within the function proper.  */
	SET_DECL_RTL (DECL_RESULT (subr),
		      gen_reg_rtx (TYPE_MODE (return_type)));
      else
	{
	  /* In order to figure out what mode to use for the pseudo, we
	     figure out what the mode of the eventual return register will
	     actually be, and use that.  */
	  rtx hard_reg = hard_function_value (return_type, subr, 0, 1);

	  /* Structures that are returned in registers are not
	     aggregate_value_p, so we may see a PARALLEL or a REG.  */
	  if (REG_P (hard_reg))
	    SET_DECL_RTL (DECL_RESULT (subr),
			  gen_reg_rtx (GET_MODE (hard_reg)));
	  else
	    {
	      gcc_assert (GET_CODE (hard_reg) == PARALLEL);
	      SET_DECL_RTL (DECL_RESULT (subr), gen_group_rtx (hard_reg));
	    }
	}

      /* Set DECL_REGISTER flag so that expand_function_end will copy the
	 result to the real return register(s).  */
      DECL_REGISTER (DECL_RESULT (subr)) = 1;
    }

  /* Initialize rtx for parameters and local variables.
     In some cases this requires emitting insns.  */
  assign_parms (subr);

  /* If function gets a static chain arg, store it.  */
  if (cfun->static_chain_decl)
    {
      tree parm = cfun->static_chain_decl;
      rtx local, chain, insn;

      local = gen_reg_rtx (Pmode);
      chain = targetm.calls.static_chain (current_function_decl, true);

      set_decl_incoming_rtl (parm, chain, false);
      SET_DECL_RTL (parm, local);
      mark_reg_pointer (local, TYPE_ALIGN (TREE_TYPE (TREE_TYPE (parm))));

      insn = emit_move_insn (local, chain);

      /* Mark the register as eliminable, similar to parameters.  */
      if (MEM_P (chain)
	  && reg_mentioned_p (arg_pointer_rtx, XEXP (chain, 0)))
	set_dst_reg_note (insn, REG_EQUIV, chain, local);
    }

  /* If the function receives a non-local goto, then store the
     bits we need to restore the frame pointer.  */
  if (cfun->nonlocal_goto_save_area)
    {
      tree t_save;
      rtx r_save;

      tree var = TREE_OPERAND (cfun->nonlocal_goto_save_area, 0);
      gcc_assert (DECL_RTL_SET_P (var));

      t_save = build4 (ARRAY_REF,
		       TREE_TYPE (TREE_TYPE (cfun->nonlocal_goto_save_area)),
		       cfun->nonlocal_goto_save_area,
		       integer_zero_node, NULL_TREE, NULL_TREE);
      r_save = expand_expr (t_save, NULL_RTX, VOIDmode, EXPAND_WRITE);
      gcc_assert (GET_MODE (r_save) == Pmode);

      emit_move_insn (r_save, targetm.builtin_setjmp_frame_value ());
      update_nonlocal_goto_save_area ();
    }

  /* The following was moved from init_function_start.
     The move is supposed to make sdb output more accurate.  */
  /* Indicate the beginning of the function body,
     as opposed to parm setup.  */
  emit_note (NOTE_INSN_FUNCTION_BEG);

  gcc_assert (NOTE_P (get_last_insn ()));

  parm_birth_insn = get_last_insn ();

  if (crtl->profile)
    {
#ifdef PROFILE_HOOK
      PROFILE_HOOK (current_function_funcdef_no);
#endif
    }

  /* If we are doing generic stack checking, the probe should go here.  */
  if (flag_stack_check == GENERIC_STACK_CHECK)
    stack_check_probe_note = emit_note (NOTE_INSN_DELETED);
}

/* Undo the effects of init_dummy_function_start.  */
void
expand_dummy_function_end (void)
{
  gcc_assert (in_dummy_function);

  /* End any sequences that failed to be closed due to syntax errors.  */
  while (in_sequence_p ())
    end_sequence ();

  /* Outside function body, can't compute type's actual size
     until next function's body starts.  */

  free_after_parsing (cfun);
  free_after_compilation (cfun);
  pop_cfun ();
  in_dummy_function = false;
}

/* Call DOIT for each hard register used as a return value from
   the current function.  */

void
diddle_return_value (void (*doit) (rtx, void *), void *arg)
{
  rtx outgoing = crtl->return_rtx;

  if (! outgoing)
    return;

  if (REG_P (outgoing))
    (*doit) (outgoing, arg);
  else if (GET_CODE (outgoing) == PARALLEL)
    {
      int i;

      for (i = 0; i < XVECLEN (outgoing, 0); i++)
	{
	  rtx x = XEXP (XVECEXP (outgoing, 0, i), 0);

	  if (REG_P (x) && REGNO (x) < FIRST_PSEUDO_REGISTER)
	    (*doit) (x, arg);
	}
    }
}

static void
do_clobber_return_reg (rtx reg, void *arg ATTRIBUTE_UNUSED)
{
  emit_clobber (reg);
}

void
clobber_return_register (void)
{
  diddle_return_value (do_clobber_return_reg, NULL);

  /* In case we do use pseudo to return value, clobber it too.  */
  if (DECL_RTL_SET_P (DECL_RESULT (current_function_decl)))
    {
      tree decl_result = DECL_RESULT (current_function_decl);
      rtx decl_rtl = DECL_RTL (decl_result);
      if (REG_P (decl_rtl) && REGNO (decl_rtl) >= FIRST_PSEUDO_REGISTER)
	{
	  do_clobber_return_reg (decl_rtl, NULL);
	}
    }
}

static void
do_use_return_reg (rtx reg, void *arg ATTRIBUTE_UNUSED)
{
  emit_use (reg);
}

static void
use_return_register (void)
{
  diddle_return_value (do_use_return_reg, NULL);
}

/* Possibly warn about unused parameters.  */
void
do_warn_unused_parameter (tree fn)
{
  tree decl;

  for (decl = DECL_ARGUMENTS (fn);
       decl; decl = DECL_CHAIN (decl))
    if (!TREE_USED (decl) && TREE_CODE (decl) == PARM_DECL
	&& DECL_NAME (decl) && !DECL_ARTIFICIAL (decl)
	&& !TREE_NO_WARNING (decl))
      warning (OPT_Wunused_parameter, "unused parameter %q+D", decl);
}

static GTY(()) rtx initial_trampoline;

/* Generate RTL for the end of the current function.  */

void
expand_function_end (void)
{
  rtx clobber_after;

  /* If arg_pointer_save_area was referenced only from a nested
     function, we will not have initialized it yet.  Do that now.  */
  if (arg_pointer_save_area && ! crtl->arg_pointer_save_area_init)
    get_arg_pointer_save_area ();

  /* If we are doing generic stack checking and this function makes calls,
     do a stack probe at the start of the function to ensure we have enough
     space for another stack frame.  */
  if (flag_stack_check == GENERIC_STACK_CHECK)
    {
      rtx insn, seq;

      for (insn = get_insns (); insn; insn = NEXT_INSN (insn))
	if (CALL_P (insn))
	  {
	    rtx max_frame_size = GEN_INT (STACK_CHECK_MAX_FRAME_SIZE);
	    start_sequence ();
	    if (STACK_CHECK_MOVING_SP)
	      anti_adjust_stack_and_probe (max_frame_size, true);
	    else
	      probe_stack_range (STACK_OLD_CHECK_PROTECT, max_frame_size);
	    seq = get_insns ();
	    end_sequence ();
	    set_insn_locations (seq, prologue_location);
	    emit_insn_before (seq, stack_check_probe_note);
	    break;
	  }
    }

  /* End any sequences that failed to be closed due to syntax errors.  */
  while (in_sequence_p ())
    end_sequence ();

  clear_pending_stack_adjust ();
  do_pending_stack_adjust ();

  /* Output a linenumber for the end of the function.
     SDB depends on this.  */
  set_curr_insn_location (input_location);

  /* Before the return label (if any), clobber the return
     registers so that they are not propagated live to the rest of
     the function.  This can only happen with functions that drop
     through; if there had been a return statement, there would
     have either been a return rtx, or a jump to the return label.

     We delay actual code generation after the current_function_value_rtx
     is computed.  */
  clobber_after = get_last_insn ();

  /* Output the label for the actual return from the function.  */
  emit_label (return_label);

  if (targetm_common.except_unwind_info (&global_options) == UI_SJLJ)
    {
      /* Let except.c know where it should emit the call to unregister
	 the function context for sjlj exceptions.  */
      if (flag_exceptions)
	sjlj_emit_function_exit_after (get_last_insn ());
    }
  else
    {
      /* We want to ensure that instructions that may trap are not
	 moved into the epilogue by scheduling, because we don't
	 always emit unwind information for the epilogue.  */
      if (cfun->can_throw_non_call_exceptions)
	emit_insn (gen_blockage ());
    }

  /* If this is an implementation of throw, do what's necessary to
     communicate between __builtin_eh_return and the epilogue.  */
  expand_eh_return ();

  /* If scalar return value was computed in a pseudo-reg, or was a named
     return value that got dumped to the stack, copy that to the hard
     return register.  */
  if (DECL_RTL_SET_P (DECL_RESULT (current_function_decl)))
    {
      tree decl_result = DECL_RESULT (current_function_decl);
      rtx decl_rtl = DECL_RTL (decl_result);

      if (REG_P (decl_rtl)
	  ? REGNO (decl_rtl) >= FIRST_PSEUDO_REGISTER
	  : DECL_REGISTER (decl_result))
	{
	  rtx real_decl_rtl = crtl->return_rtx;

	  /* This should be set in assign_parms.  */
	  gcc_assert (REG_FUNCTION_VALUE_P (real_decl_rtl));

	  /* If this is a BLKmode structure being returned in registers,
	     then use the mode computed in expand_return.  Note that if
	     decl_rtl is memory, then its mode may have been changed,
	     but that crtl->return_rtx has not.  */
	  if (GET_MODE (real_decl_rtl) == BLKmode)
	    PUT_MODE (real_decl_rtl, GET_MODE (decl_rtl));

	  /* If a non-BLKmode return value should be padded at the least
	     significant end of the register, shift it left by the appropriate
	     amount.  BLKmode results are handled using the group load/store
	     machinery.  */
	  if (TYPE_MODE (TREE_TYPE (decl_result)) != BLKmode
	      && targetm.calls.return_in_msb (TREE_TYPE (decl_result)))
	    {
	      emit_move_insn (gen_rtx_REG (GET_MODE (decl_rtl),
					   REGNO (real_decl_rtl)),
			      decl_rtl);
	      shift_return_value (GET_MODE (decl_rtl), true, real_decl_rtl);
	    }
	  /* If a named return value dumped decl_return to memory, then
	     we may need to re-do the PROMOTE_MODE signed/unsigned
	     extension.  */
	  else if (GET_MODE (real_decl_rtl) != GET_MODE (decl_rtl))
	    {
	      int unsignedp = TYPE_UNSIGNED (TREE_TYPE (decl_result));
	      promote_function_mode (TREE_TYPE (decl_result),
				     GET_MODE (decl_rtl), &unsignedp,
				     TREE_TYPE (current_function_decl), 1);

	      convert_move (real_decl_rtl, decl_rtl, unsignedp);
	    }
	  else if (GET_CODE (real_decl_rtl) == PARALLEL)
	    {
	      /* If expand_function_start has created a PARALLEL for decl_rtl,
		 move the result to the real return registers.  Otherwise, do
		 a group load from decl_rtl for a named return.  */
	      if (GET_CODE (decl_rtl) == PARALLEL)
		emit_group_move (real_decl_rtl, decl_rtl);
	      else
		emit_group_load (real_decl_rtl, decl_rtl,
				 TREE_TYPE (decl_result),
				 int_size_in_bytes (TREE_TYPE (decl_result)));
	    }
	  /* In the case of complex integer modes smaller than a word, we'll
	     need to generate some non-trivial bitfield insertions.  Do that
	     on a pseudo and not the hard register.  */
	  else if (GET_CODE (decl_rtl) == CONCAT
		   && GET_MODE_CLASS (GET_MODE (decl_rtl)) == MODE_COMPLEX_INT
		   && GET_MODE_BITSIZE (GET_MODE (decl_rtl)) <= BITS_PER_WORD)
	    {
	      int old_generating_concat_p;
	      rtx tmp;

	      old_generating_concat_p = generating_concat_p;
	      generating_concat_p = 0;
	      tmp = gen_reg_rtx (GET_MODE (decl_rtl));
	      generating_concat_p = old_generating_concat_p;

	      emit_move_insn (tmp, decl_rtl);
	      emit_move_insn (real_decl_rtl, tmp);
	    }
	  else
	    emit_move_insn (real_decl_rtl, decl_rtl);
	}
    }

  /* If returning a structure, arrange to return the address of the value
     in a place where debuggers expect to find it.

     If returning a structure PCC style,
     the caller also depends on this value.
     And cfun->returns_pcc_struct is not necessarily set.  */
  if (cfun->returns_struct
      || cfun->returns_pcc_struct)
    {
      rtx value_address = DECL_RTL (DECL_RESULT (current_function_decl));
      tree type = TREE_TYPE (DECL_RESULT (current_function_decl));
      rtx outgoing;

      if (DECL_BY_REFERENCE (DECL_RESULT (current_function_decl)))
	type = TREE_TYPE (type);
      else
	value_address = XEXP (value_address, 0);

      outgoing = targetm.calls.function_value (build_pointer_type (type),
					       current_function_decl, true);

      /* Mark this as a function return value so integrate will delete the
	 assignment and USE below when inlining this function.  */
      REG_FUNCTION_VALUE_P (outgoing) = 1;

      /* The address may be ptr_mode and OUTGOING may be Pmode.  */
      value_address = convert_memory_address (GET_MODE (outgoing),
					      value_address);

      emit_move_insn (outgoing, value_address);

      /* Show return register used to hold result (in this case the address
	 of the result.  */
      crtl->return_rtx = outgoing;
    }

  /* Emit the actual code to clobber return register.  */
  {
    rtx seq;

    start_sequence ();
    clobber_return_register ();
    seq = get_insns ();
    end_sequence ();

    emit_insn_after (seq, clobber_after);
  }

  /* Output the label for the naked return from the function.  */
  if (naked_return_label)
    emit_label (naked_return_label);

  /* @@@ This is a kludge.  We want to ensure that instructions that
     may trap are not moved into the epilogue by scheduling, because
     we don't always emit unwind information for the epilogue.  */
  if (cfun->can_throw_non_call_exceptions
      && targetm_common.except_unwind_info (&global_options) != UI_SJLJ)
    emit_insn (gen_blockage ());

  /* If stack protection is enabled for this function, check the guard.  */
  if (crtl->stack_protect_guard)
    stack_protect_epilogue ();

  /* If we had calls to alloca, and this machine needs
     an accurate stack pointer to exit the function,
     insert some code to save and restore the stack pointer.  */
  if (! EXIT_IGNORE_STACK
      && cfun->calls_alloca)
    {
      rtx tem = 0, seq;

      start_sequence ();
      emit_stack_save (SAVE_FUNCTION, &tem);
      seq = get_insns ();
      end_sequence ();
      emit_insn_before (seq, parm_birth_insn);

      emit_stack_restore (SAVE_FUNCTION, tem);
    }

  /* ??? This should no longer be necessary since stupid is no longer with
     us, but there are some parts of the compiler (eg reload_combine, and
     sh mach_dep_reorg) that still try and compute their own lifetime info
     instead of using the general framework.  */
  use_return_register ();
}

rtx
get_arg_pointer_save_area (void)
{
  rtx ret = arg_pointer_save_area;

  if (! ret)
    {
      ret = assign_stack_local (Pmode, GET_MODE_SIZE (Pmode), 0);
      arg_pointer_save_area = ret;
    }

  if (! crtl->arg_pointer_save_area_init)
    {
      rtx seq;

      /* Save the arg pointer at the beginning of the function.  The
	 generated stack slot may not be a valid memory address, so we
	 have to check it and fix it if necessary.  */
      start_sequence ();
      emit_move_insn (validize_mem (ret),
                      crtl->args.internal_arg_pointer);
      seq = get_insns ();
      end_sequence ();

      push_topmost_sequence ();
      emit_insn_after (seq, entry_of_function ());
      pop_topmost_sequence ();

      crtl->arg_pointer_save_area_init = true;
    }

  return ret;
}

/* Add a list of INSNS to the hash HASHP, possibly allocating HASHP
   for the first time.  */

static void
record_insns (rtx insns, rtx end, htab_t *hashp)
{
  rtx tmp;
  htab_t hash = *hashp;

  if (hash == NULL)
    *hashp = hash
      = htab_create_ggc (17, htab_hash_pointer, htab_eq_pointer, NULL);

  for (tmp = insns; tmp != end; tmp = NEXT_INSN (tmp))
    {
      void **slot = htab_find_slot (hash, tmp, INSERT);
      gcc_assert (*slot == NULL);
      *slot = tmp;
    }
}

/* INSN has been duplicated or replaced by as COPY, perhaps by duplicating a
   basic block, splitting or peepholes.  If INSN is a prologue or epilogue
   insn, then record COPY as well.  */

void
maybe_copy_prologue_epilogue_insn (rtx insn, rtx copy)
{
  htab_t hash;
  void **slot;

  hash = epilogue_insn_hash;
  if (!hash || !htab_find (hash, insn))
    {
      hash = prologue_insn_hash;
      if (!hash || !htab_find (hash, insn))
	return;
    }

  slot = htab_find_slot (hash, copy, INSERT);
  gcc_assert (*slot == NULL);
  *slot = copy;
}

/* Set the location of the insn chain starting at INSN to LOC.  */
static void
set_insn_locations (rtx insn, int loc)
{
  while (insn != NULL_RTX)
    {
      if (INSN_P (insn))
	INSN_LOCATION (insn) = loc;
      insn = NEXT_INSN (insn);
    }
}

/* Determine if any INSNs in HASH are, or are part of, INSN.  Because
   we can be running after reorg, SEQUENCE rtl is possible.  */

static bool
contains (const_rtx insn, htab_t hash)
{
  if (hash == NULL)
    return false;

  if (NONJUMP_INSN_P (insn) && GET_CODE (PATTERN (insn)) == SEQUENCE)
    {
      int i;
      for (i = XVECLEN (PATTERN (insn), 0) - 1; i >= 0; i--)
	if (htab_find (hash, XVECEXP (PATTERN (insn), 0, i)))
	  return true;
      return false;
    }

  return htab_find (hash, insn) != NULL;
}

int
prologue_epilogue_contains (const_rtx insn)
{
  if (contains (insn, prologue_insn_hash))
    return 1;
  if (contains (insn, epilogue_insn_hash))
    return 1;
  return 0;
}

#ifdef HAVE_simple_return

/* Return true if INSN requires the stack frame to be set up.
   PROLOGUE_USED contains the hard registers used in the function
   prologue.  SET_UP_BY_PROLOGUE is the set of registers we expect the
   prologue to set up for the function.  */
bool
requires_stack_frame_p (rtx insn, HARD_REG_SET prologue_used,
			HARD_REG_SET set_up_by_prologue)
{
  df_ref *df_rec;
  HARD_REG_SET hardregs;
  unsigned regno;

  if (CALL_P (insn))
    return !SIBLING_CALL_P (insn);

  /* We need a frame to get the unique CFA expected by the unwinder.  */
  if (cfun->can_throw_non_call_exceptions && can_throw_internal (insn))
    return true;

  CLEAR_HARD_REG_SET (hardregs);
  for (df_rec = DF_INSN_DEFS (insn); *df_rec; df_rec++)
    {
      rtx dreg = DF_REF_REG (*df_rec);

      if (!REG_P (dreg))
	continue;

      add_to_hard_reg_set (&hardregs, GET_MODE (dreg),
			   REGNO (dreg));
    }
  if (hard_reg_set_intersect_p (hardregs, prologue_used))
    return true;
  AND_COMPL_HARD_REG_SET (hardregs, call_used_reg_set);
  for (regno = 0; regno < FIRST_PSEUDO_REGISTER; regno++)
    if (TEST_HARD_REG_BIT (hardregs, regno)
	&& df_regs_ever_live_p (regno))
      return true;

  for (df_rec = DF_INSN_USES (insn); *df_rec; df_rec++)
    {
      rtx reg = DF_REF_REG (*df_rec);

      if (!REG_P (reg))
	continue;

      add_to_hard_reg_set (&hardregs, GET_MODE (reg),
			   REGNO (reg));
    }
  if (hard_reg_set_intersect_p (hardregs, set_up_by_prologue))
    return true;

  return false;
}

/* See whether BB has a single successor that uses [REGNO, END_REGNO),
   and if BB is its only predecessor.  Return that block if so,
   otherwise return null.  */

static basic_block
next_block_for_reg (basic_block bb, int regno, int end_regno)
{
  edge e, live_edge;
  edge_iterator ei;
  bitmap live;
  int i;

  live_edge = NULL;
  FOR_EACH_EDGE (e, ei, bb->succs)
    {
      live = df_get_live_in (e->dest);
      for (i = regno; i < end_regno; i++)
	if (REGNO_REG_SET_P (live, i))
	  {
	    if (live_edge && live_edge != e)
	      return NULL;
	    live_edge = e;
	  }
    }

  /* We can sometimes encounter dead code.  Don't try to move it
     into the exit block.  */
  if (!live_edge || live_edge->dest == EXIT_BLOCK_PTR)
    return NULL;

  /* Reject targets of abnormal edges.  This is needed for correctness
     on ports like Alpha and MIPS, whose pic_offset_table_rtx can die on
     exception edges even though it is generally treated as call-saved
     for the majority of the compilation.  Moving across abnormal edges
     isn't going to be interesting for shrink-wrap usage anyway.  */
  if (live_edge->flags & EDGE_ABNORMAL)
    return NULL;

  if (EDGE_COUNT (live_edge->dest->preds) > 1)
    return NULL;

  return live_edge->dest;
}

/* Try to move INSN from BB to a successor.  Return true on success.
   USES and DEFS are the set of registers that are used and defined
   after INSN in BB.  */

static bool
move_insn_for_shrink_wrap (basic_block bb, rtx insn,
			   const HARD_REG_SET uses,
			   const HARD_REG_SET defs)
{
  rtx set, src, dest;
  bitmap live_out, live_in, bb_uses, bb_defs;
  unsigned int i, dregno, end_dregno, sregno, end_sregno;
  basic_block next_block;

  /* Look for a simple register copy.  */
  set = single_set (insn);
  if (!set)
    return false;
  src = SET_SRC (set);
  dest = SET_DEST (set);
  if (!REG_P (dest) || !REG_P (src))
    return false;

  /* Make sure that the source register isn't defined later in BB.  */
  sregno = REGNO (src);
  end_sregno = END_REGNO (src);
  if (overlaps_hard_reg_set_p (defs, GET_MODE (src), sregno))
    return false;

  /* Make sure that the destination register isn't referenced later in BB.  */
  dregno = REGNO (dest);
  end_dregno = END_REGNO (dest);
  if (overlaps_hard_reg_set_p (uses, GET_MODE (dest), dregno)
      || overlaps_hard_reg_set_p (defs, GET_MODE (dest), dregno))
    return false;

  /* See whether there is a successor block to which we could move INSN.  */
  next_block = next_block_for_reg (bb, dregno, end_dregno);
  if (!next_block)
    return false;

  /* At this point we are committed to moving INSN, but let's try to
     move it as far as we can.  */
  do
    {
      live_out = df_get_live_out (bb);
      live_in = df_get_live_in (next_block);
      bb = next_block;

      /* Check whether BB uses DEST or clobbers DEST.  We need to add
	 INSN to BB if so.  Either way, DEST is no longer live on entry,
	 except for any part that overlaps SRC (next loop).  */
      bb_uses = &DF_LR_BB_INFO (bb)->use;
      bb_defs = &DF_LR_BB_INFO (bb)->def;
      for (i = dregno; i < end_dregno; i++)
	{
	  if (REGNO_REG_SET_P (bb_uses, i) || REGNO_REG_SET_P (bb_defs, i))
	    next_block = NULL;
	  CLEAR_REGNO_REG_SET (live_out, i);
	  CLEAR_REGNO_REG_SET (live_in, i);
	}

      /* Check whether BB clobbers SRC.  We need to add INSN to BB if so.
	 Either way, SRC is now live on entry.  */
      for (i = sregno; i < end_sregno; i++)
	{
	  if (REGNO_REG_SET_P (bb_defs, i))
	    next_block = NULL;
	  SET_REGNO_REG_SET (live_out, i);
	  SET_REGNO_REG_SET (live_in, i);
	}

      /* If we don't need to add the move to BB, look for a single
	 successor block.  */
      if (next_block)
	next_block = next_block_for_reg (next_block, dregno, end_dregno);
    }
  while (next_block);

  /* BB now defines DEST.  It only uses the parts of DEST that overlap SRC
     (next loop).  */
  for (i = dregno; i < end_dregno; i++)
    {
      CLEAR_REGNO_REG_SET (bb_uses, i);
      SET_REGNO_REG_SET (bb_defs, i);
    }

  /* BB now uses SRC.  */
  for (i = sregno; i < end_sregno; i++)
    SET_REGNO_REG_SET (bb_uses, i);

  emit_insn_after (PATTERN (insn), bb_note (bb));
  delete_insn (insn);
  return true;
}

/* Look for register copies in the first block of the function, and move
   them down into successor blocks if the register is used only on one
   path.  This exposes more opportunities for shrink-wrapping.  These
   kinds of sets often occur when incoming argument registers are moved
   to call-saved registers because their values are live across one or
   more calls during the function.  */

static void
prepare_shrink_wrap (basic_block entry_block)
{
  rtx insn, curr, x;
  HARD_REG_SET uses, defs;
  df_ref *ref;

  CLEAR_HARD_REG_SET (uses);
  CLEAR_HARD_REG_SET (defs);
  FOR_BB_INSNS_REVERSE_SAFE (entry_block, insn, curr)
    if (NONDEBUG_INSN_P (insn)
	&& !move_insn_for_shrink_wrap (entry_block, insn, uses, defs))
      {
	/* Add all defined registers to DEFs.  */
	for (ref = DF_INSN_DEFS (insn); *ref; ref++)
	  {
	    x = DF_REF_REG (*ref);
	    if (REG_P (x) && HARD_REGISTER_P (x))
	      SET_HARD_REG_BIT (defs, REGNO (x));
	  }

	/* Add all used registers to USESs.  */
	for (ref = DF_INSN_USES (insn); *ref; ref++)
	  {
	    x = DF_REF_REG (*ref);
	    if (REG_P (x) && HARD_REGISTER_P (x))
	      SET_HARD_REG_BIT (uses, REGNO (x));
	  }
      }
}

#endif

#ifdef HAVE_return
/* Insert use of return register before the end of BB.  */

static void
emit_use_return_register_into_block (basic_block bb)
{
  rtx seq;
  start_sequence ();
  use_return_register ();
  seq = get_insns ();
  end_sequence ();
  emit_insn_before (seq, BB_END (bb));
}


/* Create a return pattern, either simple_return or return, depending on
   simple_p.  */

static rtx
gen_return_pattern (bool simple_p)
{
#ifdef HAVE_simple_return
  return simple_p ? gen_simple_return () : gen_return ();
#else
  gcc_assert (!simple_p);
  return gen_return ();
#endif
}

/* Insert an appropriate return pattern at the end of block BB.  This
   also means updating block_for_insn appropriately.  SIMPLE_P is
   the same as in gen_return_pattern and passed to it.  */

static void
emit_return_into_block (bool simple_p, basic_block bb)
{
  rtx jump, pat;
  jump = emit_jump_insn_after (gen_return_pattern (simple_p), BB_END (bb));
  pat = PATTERN (jump);
  if (GET_CODE (pat) == PARALLEL)
    pat = XVECEXP (pat, 0, 0);
  gcc_assert (ANY_RETURN_P (pat));
  JUMP_LABEL (jump) = pat;
}
#endif

/* Set JUMP_LABEL for a return insn.  */

void
set_return_jump_label (rtx returnjump)
{
  rtx pat = PATTERN (returnjump);
  if (GET_CODE (pat) == PARALLEL)
    pat = XVECEXP (pat, 0, 0);
  if (ANY_RETURN_P (pat))
    JUMP_LABEL (returnjump) = pat;
  else
    JUMP_LABEL (returnjump) = ret_rtx;
}

#ifdef HAVE_simple_return
/* Create a copy of BB instructions and insert at BEFORE.  Redirect
   preds of BB to COPY_BB if they don't appear in NEED_PROLOGUE.  */
static void
dup_block_and_redirect (basic_block bb, basic_block copy_bb, rtx before,
			bitmap_head *need_prologue)
{
  edge_iterator ei;
  edge e;
  rtx insn = BB_END (bb);

  /* We know BB has a single successor, so there is no need to copy a
     simple jump at the end of BB.  */
  if (simplejump_p (insn))
    insn = PREV_INSN (insn);

  start_sequence ();
  duplicate_insn_chain (BB_HEAD (bb), insn);
  if (dump_file)
    {
      unsigned count = 0;
      for (insn = get_insns (); insn; insn = NEXT_INSN (insn))
	if (active_insn_p (insn))
	  ++count;
      fprintf (dump_file, "Duplicating bb %d to bb %d, %u active insns.\n",
	       bb->index, copy_bb->index, count);
    }
  insn = get_insns ();
  end_sequence ();
  emit_insn_before (insn, before);

  /* Redirect all the paths that need no prologue into copy_bb.  */
  for (ei = ei_start (bb->preds); (e = ei_safe_edge (ei)); )
    if (!bitmap_bit_p (need_prologue, e->src->index))
      {
	int freq = EDGE_FREQUENCY (e);
	copy_bb->count += e->count;
	copy_bb->frequency += EDGE_FREQUENCY (e);
	e->dest->count -= e->count;
	if (e->dest->count < 0)
	  e->dest->count = 0;
	e->dest->frequency -= freq;
	if (e->dest->frequency < 0)
	  e->dest->frequency = 0;
	redirect_edge_and_branch_force (e, copy_bb);
	continue;
      }
    else
      ei_next (&ei);
}
#endif

#if defined (HAVE_return) || defined (HAVE_simple_return)
/* Return true if there are any active insns between HEAD and TAIL.  */
static bool
active_insn_between (rtx head, rtx tail)
{
  while (tail)
    {
      if (active_insn_p (tail))
	return true;
      if (tail == head)
	return false;
      tail = PREV_INSN (tail);
    }
  return false;
}

/* LAST_BB is a block that exits, and empty of active instructions.
   Examine its predecessors for jumps that can be converted to
   (conditional) returns.  */
static vec<edge> 
convert_jumps_to_returns (basic_block last_bb, bool simple_p,
			  vec<edge> unconverted ATTRIBUTE_UNUSED)
{
  int i;
  basic_block bb;
  rtx label;
  edge_iterator ei;
  edge e;
  vec<basic_block> src_bbs;

  src_bbs.create (EDGE_COUNT (last_bb->preds));
  FOR_EACH_EDGE (e, ei, last_bb->preds)
    if (e->src != ENTRY_BLOCK_PTR)
      src_bbs.quick_push (e->src);

  label = BB_HEAD (last_bb);

  FOR_EACH_VEC_ELT (src_bbs, i, bb)
    {
      rtx jump = BB_END (bb);

      if (!JUMP_P (jump) || JUMP_LABEL (jump) != label)
	continue;

      e = find_edge (bb, last_bb);

      /* If we have an unconditional jump, we can replace that
	 with a simple return instruction.  */
      if (simplejump_p (jump))
	{
	  /* The use of the return register might be present in the exit
	     fallthru block.  Either:
	     - removing the use is safe, and we should remove the use in
	     the exit fallthru block, or
	     - removing the use is not safe, and we should add it here.
	     For now, we conservatively choose the latter.  Either of the
	     2 helps in crossjumping.  */
	  emit_use_return_register_into_block (bb);

	  emit_return_into_block (simple_p, bb);
	  delete_insn (jump);
	}

      /* If we have a conditional jump branching to the last
	 block, we can try to replace that with a conditional
	 return instruction.  */
      else if (condjump_p (jump))
	{
	  rtx dest;

	  if (simple_p)
	    dest = simple_return_rtx;
	  else
	    dest = ret_rtx;
	  if (!redirect_jump (jump, dest, 0))
	    {
#ifdef HAVE_simple_return
	      if (simple_p)
		{
		  if (dump_file)
		    fprintf (dump_file,
			     "Failed to redirect bb %d branch.\n", bb->index);
		  unconverted.safe_push (e);
		}
#endif
	      continue;
	    }

	  /* See comment in simplejump_p case above.  */
	  emit_use_return_register_into_block (bb);

	  /* If this block has only one successor, it both jumps
	     and falls through to the fallthru block, so we can't
	     delete the edge.  */
	  if (single_succ_p (bb))
	    continue;
	}
      else
	{
#ifdef HAVE_simple_return
	  if (simple_p)
	    {
	      if (dump_file)
		fprintf (dump_file,
			 "Failed to redirect bb %d branch.\n", bb->index);
	      unconverted.safe_push (e);
	    }
#endif
	  continue;
	}

      /* Fix up the CFG for the successful change we just made.  */
      redirect_edge_succ (e, EXIT_BLOCK_PTR);
      e->flags &= ~EDGE_CROSSING;
    }
  src_bbs.release ();
  return unconverted;
}

/* Emit a return insn for the exit fallthru block.  */
static basic_block
emit_return_for_exit (edge exit_fallthru_edge, bool simple_p)
{
  basic_block last_bb = exit_fallthru_edge->src;

  if (JUMP_P (BB_END (last_bb)))
    {
      last_bb = split_edge (exit_fallthru_edge);
      exit_fallthru_edge = single_succ_edge (last_bb);
    }
  emit_barrier_after (BB_END (last_bb));
  emit_return_into_block (simple_p, last_bb);
  exit_fallthru_edge->flags &= ~EDGE_FALLTHRU;
  return last_bb;
}
#endif


/* Generate the prologue and epilogue RTL if the machine supports it.  Thread
   this into place with notes indicating where the prologue ends and where
   the epilogue begins.  Update the basic block information when possible.

   Notes on epilogue placement:
   There are several kinds of edges to the exit block:
   * a single fallthru edge from LAST_BB
   * possibly, edges from blocks containing sibcalls
   * possibly, fake edges from infinite loops

   The epilogue is always emitted on the fallthru edge from the last basic
   block in the function, LAST_BB, into the exit block.

   If LAST_BB is empty except for a label, it is the target of every
   other basic block in the function that ends in a return.  If a
   target has a return or simple_return pattern (possibly with
   conditional variants), these basic blocks can be changed so that a
   return insn is emitted into them, and their target is adjusted to
   the real exit block.

   Notes on shrink wrapping: We implement a fairly conservative
   version of shrink-wrapping rather than the textbook one.  We only
   generate a single prologue and a single epilogue.  This is
   sufficient to catch a number of interesting cases involving early
   exits.

   First, we identify the blocks that require the prologue to occur before
   them.  These are the ones that modify a call-saved register, or reference
   any of the stack or frame pointer registers.  To simplify things, we then
   mark everything reachable from these blocks as also requiring a prologue.
   This takes care of loops automatically, and avoids the need to examine
   whether MEMs reference the frame, since it is sufficient to check for
   occurrences of the stack or frame pointer.

   We then compute the set of blocks for which the need for a prologue
   is anticipatable (borrowing terminology from the shrink-wrapping
   description in Muchnick's book).  These are the blocks which either
   require a prologue themselves, or those that have only successors
   where the prologue is anticipatable.  The prologue needs to be
   inserted on all edges from BB1->BB2 where BB2 is in ANTIC and BB1
   is not.  For the moment, we ensure that only one such edge exists.

   The epilogue is placed as described above, but we make a
   distinction between inserting return and simple_return patterns
   when modifying other blocks that end in a return.  Blocks that end
   in a sibcall omit the sibcall_epilogue if the block is not in
   ANTIC.  */

static void
thread_prologue_and_epilogue_insns (void)
{
  bool inserted;
#ifdef HAVE_simple_return
  vec<edge> unconverted_simple_returns = vNULL;
  bool nonempty_prologue;
  bitmap_head bb_flags;
  unsigned max_grow_size;
#endif
  rtx returnjump;
  rtx seq ATTRIBUTE_UNUSED, epilogue_end ATTRIBUTE_UNUSED;
  rtx prologue_seq ATTRIBUTE_UNUSED, split_prologue_seq ATTRIBUTE_UNUSED;
  edge e, entry_edge, orig_entry_edge, exit_fallthru_edge;
  edge_iterator ei;

  df_analyze ();

  rtl_profile_for_bb (ENTRY_BLOCK_PTR);

  inserted = false;
  seq = NULL_RTX;
  epilogue_end = NULL_RTX;
  returnjump = NULL_RTX;

  /* Can't deal with multiple successors of the entry block at the
     moment.  Function should always have at least one entry
     point.  */
  gcc_assert (single_succ_p (ENTRY_BLOCK_PTR));
  entry_edge = single_succ_edge (ENTRY_BLOCK_PTR);
  orig_entry_edge = entry_edge;

  split_prologue_seq = NULL_RTX;
  if (flag_split_stack
      && (lookup_attribute ("no_split_stack", DECL_ATTRIBUTES (cfun->decl))
	  == NULL))
    {
#ifndef HAVE_split_stack_prologue
      gcc_unreachable ();
#else
      gcc_assert (HAVE_split_stack_prologue);

      start_sequence ();
      emit_insn (gen_split_stack_prologue ());
      split_prologue_seq = get_insns ();
      end_sequence ();

      record_insns (split_prologue_seq, NULL, &prologue_insn_hash);
      set_insn_locations (split_prologue_seq, prologue_location);
#endif
    }

  prologue_seq = NULL_RTX;
#ifdef HAVE_prologue
  if (HAVE_prologue)
    {
      start_sequence ();
      seq = gen_prologue ();
      emit_insn (seq);

      /* Insert an explicit USE for the frame pointer
         if the profiling is on and the frame pointer is required.  */
      if (crtl->profile && frame_pointer_needed)
	emit_use (hard_frame_pointer_rtx);

      /* Retain a map of the prologue insns.  */
      record_insns (seq, NULL, &prologue_insn_hash);
      emit_note (NOTE_INSN_PROLOGUE_END);

      /* Ensure that instructions are not moved into the prologue when
	 profiling is on.  The call to the profiling routine can be
	 emitted within the live range of a call-clobbered register.  */
      if (!targetm.profile_before_prologue () && crtl->profile)
        emit_insn (gen_blockage ());

      prologue_seq = get_insns ();
      end_sequence ();
      set_insn_locations (prologue_seq, prologue_location);
    }
#endif

#ifdef HAVE_simple_return
  bitmap_initialize (&bb_flags, &bitmap_default_obstack);

  /* Try to perform a kind of shrink-wrapping, making sure the
     prologue/epilogue is emitted only around those parts of the
     function that require it.  */

  nonempty_prologue = false;
  for (seq = prologue_seq; seq; seq = NEXT_INSN (seq))
    if (!NOTE_P (seq) || NOTE_KIND (seq) != NOTE_INSN_PROLOGUE_END)
      {
	nonempty_prologue = true;
	break;
      }
      
  if (flag_shrink_wrap && HAVE_simple_return
      && (targetm.profile_before_prologue () || !crtl->profile)
      && nonempty_prologue && !crtl->calls_eh_return)
    {
      HARD_REG_SET prologue_clobbered, prologue_used, live_on_edge;
      struct hard_reg_set_container set_up_by_prologue;
      rtx p_insn;
      vec<basic_block> vec;
      basic_block bb;
      bitmap_head bb_antic_flags;
      bitmap_head bb_on_list;
      bitmap_head bb_tail;

      if (dump_file)
	fprintf (dump_file, "Attempting shrink-wrapping optimization.\n");

      /* Compute the registers set and used in the prologue.  */
      CLEAR_HARD_REG_SET (prologue_clobbered);
      CLEAR_HARD_REG_SET (prologue_used);
      for (p_insn = prologue_seq; p_insn; p_insn = NEXT_INSN (p_insn))
	{
	  HARD_REG_SET this_used;
	  if (!NONDEBUG_INSN_P (p_insn))
	    continue;

	  CLEAR_HARD_REG_SET (this_used);
	  note_uses (&PATTERN (p_insn), record_hard_reg_uses,
		     &this_used);
	  AND_COMPL_HARD_REG_SET (this_used, prologue_clobbered);
	  IOR_HARD_REG_SET (prologue_used, this_used);
	  note_stores (PATTERN (p_insn), record_hard_reg_sets,
		       &prologue_clobbered);
	}

      prepare_shrink_wrap (entry_edge->dest);

      bitmap_initialize (&bb_antic_flags, &bitmap_default_obstack);
      bitmap_initialize (&bb_on_list, &bitmap_default_obstack);
      bitmap_initialize (&bb_tail, &bitmap_default_obstack);

      /* Find the set of basic blocks that require a stack frame,
	 and blocks that are too big to be duplicated.  */

      vec.create (n_basic_blocks);

      CLEAR_HARD_REG_SET (set_up_by_prologue.set);
      add_to_hard_reg_set (&set_up_by_prologue.set, Pmode,
			   STACK_POINTER_REGNUM);
      add_to_hard_reg_set (&set_up_by_prologue.set, Pmode, ARG_POINTER_REGNUM);
      if (frame_pointer_needed)
	add_to_hard_reg_set (&set_up_by_prologue.set, Pmode,
			     HARD_FRAME_POINTER_REGNUM);
      if (pic_offset_table_rtx)
	add_to_hard_reg_set (&set_up_by_prologue.set, Pmode,
			     PIC_OFFSET_TABLE_REGNUM);
      if (stack_realign_drap && crtl->drap_reg)
	add_to_hard_reg_set (&set_up_by_prologue.set,
			     GET_MODE (crtl->drap_reg),
			     REGNO (crtl->drap_reg));
      if (targetm.set_up_by_prologue)
	targetm.set_up_by_prologue (&set_up_by_prologue);

      /* We don't use a different max size depending on
	 optimize_bb_for_speed_p because increasing shrink-wrapping
	 opportunities by duplicating tail blocks can actually result
	 in an overall decrease in code size.  */
      max_grow_size = get_uncond_jump_length ();
      max_grow_size *= PARAM_VALUE (PARAM_MAX_GROW_COPY_BB_INSNS);

      FOR_EACH_BB (bb)
	{
	  rtx insn;
	  unsigned size = 0;

	  FOR_BB_INSNS (bb, insn)
	    if (NONDEBUG_INSN_P (insn))
	      {
		if (requires_stack_frame_p (insn, prologue_used,
					    set_up_by_prologue.set))
		  {
		    if (bb == entry_edge->dest)
		      goto fail_shrinkwrap;
		    bitmap_set_bit (&bb_flags, bb->index);
		    vec.quick_push (bb);
		    break;
		  }
		else if (size <= max_grow_size)
		  {
		    size += get_attr_min_length (insn);
		    if (size > max_grow_size)
		      bitmap_set_bit (&bb_on_list, bb->index);
		  }
	      }
	}

      /* Blocks that really need a prologue, or are too big for tails.  */
      bitmap_ior_into (&bb_on_list, &bb_flags);

      /* For every basic block that needs a prologue, mark all blocks
	 reachable from it, so as to ensure they are also seen as
	 requiring a prologue.  */
      while (!vec.is_empty ())
	{
	  basic_block tmp_bb = vec.pop ();

	  FOR_EACH_EDGE (e, ei, tmp_bb->succs)
	    if (e->dest != EXIT_BLOCK_PTR
		&& bitmap_set_bit (&bb_flags, e->dest->index))
	      vec.quick_push (e->dest);
	}

      /* Find the set of basic blocks that need no prologue, have a
	 single successor, can be duplicated, meet a max size
	 requirement, and go to the exit via like blocks.  */
      vec.quick_push (EXIT_BLOCK_PTR);
      while (!vec.is_empty ())
	{
	  basic_block tmp_bb = vec.pop ();

	  FOR_EACH_EDGE (e, ei, tmp_bb->preds)
	    if (single_succ_p (e->src)
		&& !bitmap_bit_p (&bb_on_list, e->src->index)
		&& can_duplicate_block_p (e->src))
	      {
		edge pe;
		edge_iterator pei;

		/* If there is predecessor of e->src which doesn't
		   need prologue and the edge is complex,
		   we might not be able to redirect the branch
		   to a copy of e->src.  */
		FOR_EACH_EDGE (pe, pei, e->src->preds)
		  if ((pe->flags & EDGE_COMPLEX) != 0
		      && !bitmap_bit_p (&bb_flags, pe->src->index))
		    break;
		if (pe == NULL && bitmap_set_bit (&bb_tail, e->src->index))
		  vec.quick_push (e->src);
	      }
	}

      /* Now walk backwards from every block that is marked as needing
	 a prologue to compute the bb_antic_flags bitmap.  Exclude
	 tail blocks; They can be duplicated to be used on paths not
	 needing a prologue.  */
      bitmap_clear (&bb_on_list);
      bitmap_and_compl (&bb_antic_flags, &bb_flags, &bb_tail);
      FOR_EACH_BB (bb)
	{
	  if (!bitmap_bit_p (&bb_antic_flags, bb->index))
	    continue;
	  FOR_EACH_EDGE (e, ei, bb->preds)
	    if (!bitmap_bit_p (&bb_antic_flags, e->src->index)
		&& bitmap_set_bit (&bb_on_list, e->src->index))
	      vec.quick_push (e->src);
	}
      while (!vec.is_empty ())
	{
	  basic_block tmp_bb = vec.pop ();
	  bool all_set = true;

	  bitmap_clear_bit (&bb_on_list, tmp_bb->index);
	  FOR_EACH_EDGE (e, ei, tmp_bb->succs)
	    if (!bitmap_bit_p (&bb_antic_flags, e->dest->index))
	      {
		all_set = false;
		break;
	      }

	  if (all_set)
	    {
	      bitmap_set_bit (&bb_antic_flags, tmp_bb->index);
	      FOR_EACH_EDGE (e, ei, tmp_bb->preds)
		if (!bitmap_bit_p (&bb_antic_flags, e->src->index)
		    && bitmap_set_bit (&bb_on_list, e->src->index))
		  vec.quick_push (e->src);
	    }
	}
      /* Find exactly one edge that leads to a block in ANTIC from
	 a block that isn't.  */
      if (!bitmap_bit_p (&bb_antic_flags, entry_edge->dest->index))
	FOR_EACH_BB (bb)
	  {
	    if (!bitmap_bit_p (&bb_antic_flags, bb->index))
	      continue;
	    FOR_EACH_EDGE (e, ei, bb->preds)
	      if (!bitmap_bit_p (&bb_antic_flags, e->src->index))
		{
		  if (entry_edge != orig_entry_edge)
		    {
		      entry_edge = orig_entry_edge;
		      if (dump_file)
			fprintf (dump_file, "More than one candidate edge.\n");
		      goto fail_shrinkwrap;
		    }
		  if (dump_file)
		    fprintf (dump_file, "Found candidate edge for "
			     "shrink-wrapping, %d->%d.\n", e->src->index,
			     e->dest->index);
		  entry_edge = e;
		}
	  }

      if (entry_edge != orig_entry_edge)
	{
	  /* Test whether the prologue is known to clobber any register
	     (other than FP or SP) which are live on the edge.  */
	  CLEAR_HARD_REG_BIT (prologue_clobbered, STACK_POINTER_REGNUM);
	  if (frame_pointer_needed)
	    CLEAR_HARD_REG_BIT (prologue_clobbered, HARD_FRAME_POINTER_REGNUM);
	  REG_SET_TO_HARD_REG_SET (live_on_edge,
				   df_get_live_in (entry_edge->dest));
	  if (hard_reg_set_intersect_p (live_on_edge, prologue_clobbered))
	    {
	      entry_edge = orig_entry_edge;
	      if (dump_file)
		fprintf (dump_file,
			 "Shrink-wrapping aborted due to clobber.\n");
	    }
	}
      if (entry_edge != orig_entry_edge)
	{
	  crtl->shrink_wrapped = true;
	  if (dump_file)
	    fprintf (dump_file, "Performing shrink-wrapping.\n");

	  /* Find tail blocks reachable from both blocks needing a
	     prologue and blocks not needing a prologue.  */
	  if (!bitmap_empty_p (&bb_tail))
	    FOR_EACH_BB (bb)
	      {
		bool some_pro, some_no_pro;
		if (!bitmap_bit_p (&bb_tail, bb->index))
		  continue;
		some_pro = some_no_pro = false;
		FOR_EACH_EDGE (e, ei, bb->preds)
		  {
		    if (bitmap_bit_p (&bb_flags, e->src->index))
		      some_pro = true;
		    else
		      some_no_pro = true;
		  }
		if (some_pro && some_no_pro)
		  vec.quick_push (bb);
		else
		  bitmap_clear_bit (&bb_tail, bb->index);
	      }
	  /* Find the head of each tail.  */
	  while (!vec.is_empty ())
	    {
	      basic_block tbb = vec.pop ();

	      if (!bitmap_bit_p (&bb_tail, tbb->index))
		continue;

	      while (single_succ_p (tbb))
		{
		  tbb = single_succ (tbb);
		  bitmap_clear_bit (&bb_tail, tbb->index);
		}
	    }
	  /* Now duplicate the tails.  */
	  if (!bitmap_empty_p (&bb_tail))
	    FOR_EACH_BB_REVERSE (bb)
	      {
		basic_block copy_bb, tbb;
		rtx insert_point;
		int eflags;

		if (!bitmap_clear_bit (&bb_tail, bb->index))
		  continue;

		/* Create a copy of BB, instructions and all, for
		   use on paths that don't need a prologue.
		   Ideal placement of the copy is on a fall-thru edge
		   or after a block that would jump to the copy.  */ 
		FOR_EACH_EDGE (e, ei, bb->preds)
		  if (!bitmap_bit_p (&bb_flags, e->src->index)
		      && single_succ_p (e->src))
		    break;
		if (e)
		  {
		    copy_bb = create_basic_block (NEXT_INSN (BB_END (e->src)),
						  NULL_RTX, e->src);
		    BB_COPY_PARTITION (copy_bb, e->src);
		  }
		else
		  {
		    /* Otherwise put the copy at the end of the function.  */
		    copy_bb = create_basic_block (NULL_RTX, NULL_RTX,
						  EXIT_BLOCK_PTR->prev_bb);
		    BB_COPY_PARTITION (copy_bb, bb);
		  }

		insert_point = emit_note_after (NOTE_INSN_DELETED,
						BB_END (copy_bb));
		emit_barrier_after (BB_END (copy_bb));

		tbb = bb;
		while (1)
		  {
		    dup_block_and_redirect (tbb, copy_bb, insert_point,
					    &bb_flags);
		    tbb = single_succ (tbb);
		    if (tbb == EXIT_BLOCK_PTR)
		      break;
		    e = split_block (copy_bb, PREV_INSN (insert_point));
		    copy_bb = e->dest;
		  }

		/* Quiet verify_flow_info by (ab)using EDGE_FAKE.
		   We have yet to add a simple_return to the tails,
		   as we'd like to first convert_jumps_to_returns in
		   case the block is no longer used after that.  */
		eflags = EDGE_FAKE;
		if (CALL_P (PREV_INSN (insert_point))
		    && SIBLING_CALL_P (PREV_INSN (insert_point)))
		  eflags = EDGE_SIBCALL | EDGE_ABNORMAL;
		make_single_succ_edge (copy_bb, EXIT_BLOCK_PTR, eflags);

		/* verify_flow_info doesn't like a note after a
		   sibling call.  */
		delete_insn (insert_point);
		if (bitmap_empty_p (&bb_tail))
		  break;
	      }
	}

    fail_shrinkwrap:
      bitmap_clear (&bb_tail);
      bitmap_clear (&bb_antic_flags);
      bitmap_clear (&bb_on_list);
      vec.release ();
    }
#endif

  if (split_prologue_seq != NULL_RTX)
    {
      insert_insn_on_edge (split_prologue_seq, orig_entry_edge);
      inserted = true;
    }
  if (prologue_seq != NULL_RTX)
    {
      insert_insn_on_edge (prologue_seq, entry_edge);
      inserted = true;
    }

  /* If the exit block has no non-fake predecessors, we don't need
     an epilogue.  */
  FOR_EACH_EDGE (e, ei, EXIT_BLOCK_PTR->preds)
    if ((e->flags & EDGE_FAKE) == 0)
      break;
  if (e == NULL)
    goto epilogue_done;

  rtl_profile_for_bb (EXIT_BLOCK_PTR);

  exit_fallthru_edge = find_fallthru_edge (EXIT_BLOCK_PTR->preds);

  /* If we're allowed to generate a simple return instruction, then by
     definition we don't need a full epilogue.  If the last basic
     block before the exit block does not contain active instructions,
     examine its predecessors and try to emit (conditional) return
     instructions.  */
#ifdef HAVE_simple_return
  if (entry_edge != orig_entry_edge)
    {
      if (optimize)
	{
	  unsigned i, last;

	  /* convert_jumps_to_returns may add to EXIT_BLOCK_PTR->preds
	     (but won't remove).  Stop at end of current preds.  */
	  last = EDGE_COUNT (EXIT_BLOCK_PTR->preds);
	  for (i = 0; i < last; i++)
	    {
	      e = EDGE_I (EXIT_BLOCK_PTR->preds, i);
	      if (LABEL_P (BB_HEAD (e->src))
		  && !bitmap_bit_p (&bb_flags, e->src->index)
		  && !active_insn_between (BB_HEAD (e->src), BB_END (e->src)))
		unconverted_simple_returns
		  = convert_jumps_to_returns (e->src, true,
					      unconverted_simple_returns);
	    }
	}

      if (exit_fallthru_edge != NULL
	  && EDGE_COUNT (exit_fallthru_edge->src->preds) != 0
	  && !bitmap_bit_p (&bb_flags, exit_fallthru_edge->src->index))
	{
	  basic_block last_bb;

	  last_bb = emit_return_for_exit (exit_fallthru_edge, true);
	  returnjump = BB_END (last_bb);
	  exit_fallthru_edge = NULL;
	}
    }
#endif
#ifdef HAVE_return
  if (HAVE_return)
    {
      if (exit_fallthru_edge == NULL)
	goto epilogue_done;

      if (optimize)
	{
	  basic_block last_bb = exit_fallthru_edge->src;

	  if (LABEL_P (BB_HEAD (last_bb))
	      && !active_insn_between (BB_HEAD (last_bb), BB_END (last_bb)))
	    convert_jumps_to_returns (last_bb, false, vNULL);

	  if (EDGE_COUNT (last_bb->preds) != 0
	      && single_succ_p (last_bb))
	    {
	      last_bb = emit_return_for_exit (exit_fallthru_edge, false);
	      epilogue_end = returnjump = BB_END (last_bb);
#ifdef HAVE_simple_return
	      /* Emitting the return may add a basic block.
		 Fix bb_flags for the added block.  */
	      if (last_bb != exit_fallthru_edge->src)
		bitmap_set_bit (&bb_flags, last_bb->index);
#endif
	      goto epilogue_done;
	    }
	}
    }
#endif

  /* A small fib -- epilogue is not yet completed, but we wish to re-use
     this marker for the splits of EH_RETURN patterns, and nothing else
     uses the flag in the meantime.  */
  epilogue_completed = 1;

#ifdef HAVE_eh_return
  /* Find non-fallthru edges that end with EH_RETURN instructions.  On
     some targets, these get split to a special version of the epilogue
     code.  In order to be able to properly annotate these with unwind
     info, try to split them now.  If we get a valid split, drop an
     EPILOGUE_BEG note and mark the insns as epilogue insns.  */
  FOR_EACH_EDGE (e, ei, EXIT_BLOCK_PTR->preds)
    {
      rtx prev, last, trial;

      if (e->flags & EDGE_FALLTHRU)
	continue;
      last = BB_END (e->src);
      if (!eh_returnjump_p (last))
	continue;

      prev = PREV_INSN (last);
      trial = try_split (PATTERN (last), last, 1);
      if (trial == last)
	continue;

      record_insns (NEXT_INSN (prev), NEXT_INSN (trial), &epilogue_insn_hash);
      emit_note_after (NOTE_INSN_EPILOGUE_BEG, prev);
    }
#endif

  /* If nothing falls through into the exit block, we don't need an
     epilogue.  */

  if (exit_fallthru_edge == NULL)
    goto epilogue_done;

#ifdef HAVE_epilogue
  if (HAVE_epilogue)
    {
      start_sequence ();
      epilogue_end = emit_note (NOTE_INSN_EPILOGUE_BEG);
      seq = gen_epilogue ();
      if (seq)
	emit_jump_insn (seq);

      /* Retain a map of the epilogue insns.  */
      record_insns (seq, NULL, &epilogue_insn_hash);
      set_insn_locations (seq, epilogue_location);

      seq = get_insns ();
      returnjump = get_last_insn ();
      end_sequence ();

      insert_insn_on_edge (seq, exit_fallthru_edge);
      inserted = true;

      if (JUMP_P (returnjump))
	set_return_jump_label (returnjump);
    }
  else
#endif
    {
      basic_block cur_bb;

      if (! next_active_insn (BB_END (exit_fallthru_edge->src)))
	goto epilogue_done;
      /* We have a fall-through edge to the exit block, the source is not
         at the end of the function, and there will be an assembler epilogue
         at the end of the function.
         We can't use force_nonfallthru here, because that would try to
	 use return.  Inserting a jump 'by hand' is extremely messy, so
	 we take advantage of cfg_layout_finalize using
	 fixup_fallthru_exit_predecessor.  */
      cfg_layout_initialize (0);
      FOR_EACH_BB (cur_bb)
	if (cur_bb->index >= NUM_FIXED_BLOCKS
	    && cur_bb->next_bb->index >= NUM_FIXED_BLOCKS)
	  cur_bb->aux = cur_bb->next_bb;
      cfg_layout_finalize ();
    }

epilogue_done:

  default_rtl_profile ();

  if (inserted)
    {
      sbitmap blocks;

      commit_edge_insertions ();

      /* Look for basic blocks within the prologue insns.  */
      blocks = sbitmap_alloc (last_basic_block);
      bitmap_clear (blocks);
      bitmap_set_bit (blocks, entry_edge->dest->index);
      bitmap_set_bit (blocks, orig_entry_edge->dest->index);
      find_many_sub_basic_blocks (blocks);
      sbitmap_free (blocks);

      /* The epilogue insns we inserted may cause the exit edge to no longer
	 be fallthru.  */
      FOR_EACH_EDGE (e, ei, EXIT_BLOCK_PTR->preds)
	{
	  if (((e->flags & EDGE_FALLTHRU) != 0)
	      && returnjump_p (BB_END (e->src)))
	    e->flags &= ~EDGE_FALLTHRU;
	}
    }

#ifdef HAVE_simple_return
  /* If there were branches to an empty LAST_BB which we tried to
     convert to conditional simple_returns, but couldn't for some
     reason, create a block to hold a simple_return insn and redirect
     those remaining edges.  */
  if (!unconverted_simple_returns.is_empty ())
    {
      basic_block simple_return_block_hot = NULL;
      basic_block simple_return_block_cold = NULL;
      edge pending_edge_hot = NULL;
      edge pending_edge_cold = NULL;
      basic_block exit_pred = EXIT_BLOCK_PTR->prev_bb;
      int i;

      gcc_assert (entry_edge != orig_entry_edge);

      /* See if we can reuse the last insn that was emitted for the
	 epilogue.  */
      if (returnjump != NULL_RTX
	  && JUMP_LABEL (returnjump) == simple_return_rtx)
	{
	  e = split_block (BLOCK_FOR_INSN (returnjump), PREV_INSN (returnjump));
	  if (BB_PARTITION (e->src) == BB_HOT_PARTITION)
	    simple_return_block_hot = e->dest;
	  else
	    simple_return_block_cold = e->dest;
	}

      /* Also check returns we might need to add to tail blocks.  */
      FOR_EACH_EDGE (e, ei, EXIT_BLOCK_PTR->preds)
	if (EDGE_COUNT (e->src->preds) != 0
	    && (e->flags & EDGE_FAKE) != 0
	    && !bitmap_bit_p (&bb_flags, e->src->index))
	  {
	    if (BB_PARTITION (e->src) == BB_HOT_PARTITION)
	      pending_edge_hot = e;
	    else
	      pending_edge_cold = e;
	  }

      FOR_EACH_VEC_ELT (unconverted_simple_returns, i, e)
	{
	  basic_block *pdest_bb;
	  edge pending;

	  if (BB_PARTITION (e->src) == BB_HOT_PARTITION)
	    {
	      pdest_bb = &simple_return_block_hot;
	      pending = pending_edge_hot;
	    }
	  else
	    {
	      pdest_bb = &simple_return_block_cold;
	      pending = pending_edge_cold;
	    }

	  if (*pdest_bb == NULL && pending != NULL)
	    {
	      emit_return_into_block (true, pending->src);
	      pending->flags &= ~(EDGE_FALLTHRU | EDGE_FAKE);
	      *pdest_bb = pending->src;
	    }
	  else if (*pdest_bb == NULL)
	    {
	      basic_block bb;
	      rtx start;

	      bb = create_basic_block (NULL, NULL, exit_pred);
	      BB_COPY_PARTITION (bb, e->src);
	      start = emit_jump_insn_after (gen_simple_return (),
					    BB_END (bb));
	      JUMP_LABEL (start) = simple_return_rtx;
	      emit_barrier_after (start);

	      *pdest_bb = bb;
	      make_edge (bb, EXIT_BLOCK_PTR, 0);
	    }
	  redirect_edge_and_branch_force (e, *pdest_bb);
	}
      unconverted_simple_returns.release ();
    }

  if (entry_edge != orig_entry_edge)
    {
      FOR_EACH_EDGE (e, ei, EXIT_BLOCK_PTR->preds)
	if (EDGE_COUNT (e->src->preds) != 0
	    && (e->flags & EDGE_FAKE) != 0
	    && !bitmap_bit_p (&bb_flags, e->src->index))
	  {
	    emit_return_into_block (true, e->src);
	    e->flags &= ~(EDGE_FALLTHRU | EDGE_FAKE);
	  }
    }
#endif

#ifdef HAVE_sibcall_epilogue
  /* Emit sibling epilogues before any sibling call sites.  */
  for (ei = ei_start (EXIT_BLOCK_PTR->preds); (e = ei_safe_edge (ei)); )
    {
      basic_block bb = e->src;
      rtx insn = BB_END (bb);
      rtx ep_seq;

      if (!CALL_P (insn)
	  || ! SIBLING_CALL_P (insn)
#ifdef HAVE_simple_return
	  || (entry_edge != orig_entry_edge
	      && !bitmap_bit_p (&bb_flags, bb->index))
#endif
	  )
	{
	  ei_next (&ei);
	  continue;
	}

      ep_seq = gen_sibcall_epilogue ();
      if (ep_seq)
	{
	  start_sequence ();
	  emit_note (NOTE_INSN_EPILOGUE_BEG);
	  emit_insn (ep_seq);
	  seq = get_insns ();
	  end_sequence ();

	  /* Retain a map of the epilogue insns.  Used in life analysis to
	     avoid getting rid of sibcall epilogue insns.  Do this before we
	     actually emit the sequence.  */
	  record_insns (seq, NULL, &epilogue_insn_hash);
	  set_insn_locations (seq, epilogue_location);

	  emit_insn_before (seq, insn);
	}
      ei_next (&ei);
    }
#endif

#ifdef HAVE_epilogue
  if (epilogue_end)
    {
      rtx insn, next;

      /* Similarly, move any line notes that appear after the epilogue.
         There is no need, however, to be quite so anal about the existence
	 of such a note.  Also possibly move
	 NOTE_INSN_FUNCTION_BEG notes, as those can be relevant for debug
	 info generation.  */
      for (insn = epilogue_end; insn; insn = next)
	{
	  next = NEXT_INSN (insn);
	  if (NOTE_P (insn)
	      && (NOTE_KIND (insn) == NOTE_INSN_FUNCTION_BEG))
	    reorder_insns (insn, insn, PREV_INSN (epilogue_end));
	}
    }
#endif

#ifdef HAVE_simple_return
  bitmap_clear (&bb_flags);
#endif

  /* Threading the prologue and epilogue changes the artificial refs
     in the entry and exit blocks.  */
  epilogue_completed = 1;
  df_update_entry_exit_and_calls ();
}

/* Reposition the prologue-end and epilogue-begin notes after
   instruction scheduling.  */

void
reposition_prologue_and_epilogue_notes (void)
{
#if defined (HAVE_prologue) || defined (HAVE_epilogue) \
    || defined (HAVE_sibcall_epilogue)
  /* Since the hash table is created on demand, the fact that it is
     non-null is a signal that it is non-empty.  */
  if (prologue_insn_hash != NULL)
    {
      size_t len = htab_elements (prologue_insn_hash);
      rtx insn, last = NULL, note = NULL;

      /* Scan from the beginning until we reach the last prologue insn.  */
      /* ??? While we do have the CFG intact, there are two problems:
	 (1) The prologue can contain loops (typically probing the stack),
	     which means that the end of the prologue isn't in the first bb.
	 (2) Sometimes the PROLOGUE_END note gets pushed into the next bb.  */
      for (insn = get_insns (); insn; insn = NEXT_INSN (insn))
	{
	  if (NOTE_P (insn))
	    {
	      if (NOTE_KIND (insn) == NOTE_INSN_PROLOGUE_END)
		note = insn;
	    }
	  else if (contains (insn, prologue_insn_hash))
	    {
	      last = insn;
	      if (--len == 0)
		break;
	    }
	}

      if (last)
	{
	  if (note == NULL)
	    {
	      /* Scan forward looking for the PROLOGUE_END note.  It should
		 be right at the beginning of the block, possibly with other
		 insn notes that got moved there.  */
	      for (note = NEXT_INSN (last); ; note = NEXT_INSN (note))
		{
		  if (NOTE_P (note)
		      && NOTE_KIND (note) == NOTE_INSN_PROLOGUE_END)
		    break;
		}
	    }

	  /* Avoid placing note between CODE_LABEL and BASIC_BLOCK note.  */
	  if (LABEL_P (last))
	    last = NEXT_INSN (last);
	  reorder_insns (note, note, last);
	}
    }

  if (epilogue_insn_hash != NULL)
    {
      edge_iterator ei;
      edge e;

      FOR_EACH_EDGE (e, ei, EXIT_BLOCK_PTR->preds)
	{
	  rtx insn, first = NULL, note = NULL;
	  basic_block bb = e->src;

	  /* Scan from the beginning until we reach the first epilogue insn. */
	  FOR_BB_INSNS (bb, insn)
	    {
	      if (NOTE_P (insn))
		{
		  if (NOTE_KIND (insn) == NOTE_INSN_EPILOGUE_BEG)
		    {
		      note = insn;
		      if (first != NULL)
			break;
		    }
		}
	      else if (first == NULL && contains (insn, epilogue_insn_hash))
		{
		  first = insn;
		  if (note != NULL)
		    break;
		}
	    }

	  if (note)
	    {
	      /* If the function has a single basic block, and no real
		 epilogue insns (e.g. sibcall with no cleanup), the
		 epilogue note can get scheduled before the prologue
		 note.  If we have frame related prologue insns, having
		 them scanned during the epilogue will result in a crash.
		 In this case re-order the epilogue note to just before
		 the last insn in the block.  */
	      if (first == NULL)
		first = BB_END (bb);

	      if (PREV_INSN (first) != note)
		reorder_insns (note, note, PREV_INSN (first));
	    }
	}
    }
#endif /* HAVE_prologue or HAVE_epilogue */
}

/* Returns the name of function declared by FNDECL.  */
const char *
fndecl_name (tree fndecl)
{
  if (fndecl == NULL)
    return "(nofn)";
  return lang_hooks.decl_printable_name (fndecl, 2);
}

/* Returns the name of function FN.  */
const char *
function_name (struct function *fn)
{
  tree fndecl = (fn == NULL) ? NULL : fn->decl;
  return fndecl_name (fndecl);
}

/* Returns the name of the current function.  */
const char *
current_function_name (void)
{
  return function_name (cfun);
}


static unsigned int
rest_of_handle_check_leaf_regs (void)
{
#ifdef LEAF_REGISTERS
  crtl->uses_only_leaf_regs
    = optimize > 0 && only_leaf_regs_used () && leaf_function_p ();
#endif
  return 0;
}

/* Insert a TYPE into the used types hash table of CFUN.  */

static void
used_types_insert_helper (tree type, struct function *func)
{
  if (type != NULL && func != NULL)
    {
      void **slot;

      if (func->used_types_hash == NULL)
	func->used_types_hash = htab_create_ggc (37, htab_hash_pointer,
						 htab_eq_pointer, NULL);
      slot = htab_find_slot (func->used_types_hash, type, INSERT);
      if (*slot == NULL)
	*slot = type;
    }
}

/* Given a type, insert it into the used hash table in cfun.  */
void
used_types_insert (tree t)
{
  while (POINTER_TYPE_P (t) || TREE_CODE (t) == ARRAY_TYPE)
    if (TYPE_NAME (t))
      break;
    else
      t = TREE_TYPE (t);
  if (TREE_CODE (t) == ERROR_MARK)
    return;
  if (TYPE_NAME (t) == NULL_TREE
      || TYPE_NAME (t) == TYPE_NAME (TYPE_MAIN_VARIANT (t)))
    t = TYPE_MAIN_VARIANT (t);
  if (debug_info_level > DINFO_LEVEL_NONE)
    {
      if (cfun)
	used_types_insert_helper (t, cfun);
      else
	{
	  /* So this might be a type referenced by a global variable.
	     Record that type so that we can later decide to emit its
	     debug information.  */
	  vec_safe_push (types_used_by_cur_var_decl, t);
	}
    }
}

/* Helper to Hash a struct types_used_by_vars_entry.  */

static hashval_t
hash_types_used_by_vars_entry (const struct types_used_by_vars_entry *entry)
{
  gcc_assert (entry && entry->var_decl && entry->type);

  return iterative_hash_object (entry->type,
				iterative_hash_object (entry->var_decl, 0));
}

/* Hash function of the types_used_by_vars_entry hash table.  */

hashval_t
types_used_by_vars_do_hash (const void *x)
{
  const struct types_used_by_vars_entry *entry =
    (const struct types_used_by_vars_entry *) x;

  return hash_types_used_by_vars_entry (entry);
}

/*Equality function of the types_used_by_vars_entry hash table.  */

int
types_used_by_vars_eq (const void *x1, const void *x2)
{
  const struct types_used_by_vars_entry *e1 =
    (const struct types_used_by_vars_entry *) x1;
  const struct types_used_by_vars_entry *e2 =
    (const struct types_used_by_vars_entry *)x2;

  return (e1->var_decl == e2->var_decl && e1->type == e2->type);
}

/* Inserts an entry into the types_used_by_vars_hash hash table. */

void
types_used_by_var_decl_insert (tree type, tree var_decl)
{
  if (type != NULL && var_decl != NULL)
    {
      void **slot;
      struct types_used_by_vars_entry e;
      e.var_decl = var_decl;
      e.type = type;
      if (types_used_by_vars_hash == NULL)
	types_used_by_vars_hash =
	  htab_create_ggc (37, types_used_by_vars_do_hash,
			   types_used_by_vars_eq, NULL);
      slot = htab_find_slot_with_hash (types_used_by_vars_hash, &e,
				       hash_types_used_by_vars_entry (&e), INSERT);
      if (*slot == NULL)
	{
	  struct types_used_by_vars_entry *entry;
	  entry = ggc_alloc_types_used_by_vars_entry ();
	  entry->type = type;
	  entry->var_decl = var_decl;
	  *slot = entry;
	}
    }
}

struct rtl_opt_pass pass_leaf_regs =
{
 {
  RTL_PASS,
  "*leaf_regs",                         /* name */
  OPTGROUP_NONE,                        /* optinfo_flags */
  NULL,                                 /* gate */
  rest_of_handle_check_leaf_regs,       /* execute */
  NULL,                                 /* sub */
  NULL,                                 /* next */
  0,                                    /* static_pass_number */
  TV_NONE,                              /* tv_id */
  0,                                    /* properties_required */
  0,                                    /* properties_provided */
  0,                                    /* properties_destroyed */
  0,                                    /* todo_flags_start */
  0                                     /* todo_flags_finish */
 }
};

static unsigned int
rest_of_handle_thread_prologue_and_epilogue (void)
{
  if (optimize)
    cleanup_cfg (CLEANUP_EXPENSIVE);

  /* On some machines, the prologue and epilogue code, or parts thereof,
     can be represented as RTL.  Doing so lets us schedule insns between
     it and the rest of the code and also allows delayed branch
     scheduling to operate in the epilogue.  */
  thread_prologue_and_epilogue_insns ();

  /* The stack usage info is finalized during prologue expansion.  */
  if (flag_stack_usage_info)
    output_stack_usage ();

  return 0;
}

struct rtl_opt_pass pass_thread_prologue_and_epilogue =
{
 {
  RTL_PASS,
  "pro_and_epilogue",                   /* name */
  OPTGROUP_NONE,                        /* optinfo_flags */
  NULL,                                 /* gate */
  rest_of_handle_thread_prologue_and_epilogue, /* execute */
  NULL,                                 /* sub */
  NULL,                                 /* next */
  0,                                    /* static_pass_number */
  TV_THREAD_PROLOGUE_AND_EPILOGUE,      /* tv_id */
  0,                                    /* properties_required */
  0,                                    /* properties_provided */
  0,                                    /* properties_destroyed */
  TODO_verify_flow,                     /* todo_flags_start */
  TODO_df_verify |
  TODO_df_finish | TODO_verify_rtl_sharing |
  TODO_ggc_collect                      /* todo_flags_finish */
 }
};


/* This mini-pass fixes fall-out from SSA in asm statements that have
   in-out constraints.  Say you start with

     orig = inout;
     asm ("": "+mr" (inout));
     use (orig);

   which is transformed very early to use explicit output and match operands:

     orig = inout;
     asm ("": "=mr" (inout) : "0" (inout));
     use (orig);

   Or, after SSA and copyprop,

     asm ("": "=mr" (inout_2) : "0" (inout_1));
     use (inout_1);

   Clearly inout_2 and inout_1 can't be coalesced easily anymore, as
   they represent two separate values, so they will get different pseudo
   registers during expansion.  Then, since the two operands need to match
   per the constraints, but use different pseudo registers, reload can
   only register a reload for these operands.  But reloads can only be
   satisfied by hardregs, not by memory, so we need a register for this
   reload, just because we are presented with non-matching operands.
   So, even though we allow memory for this operand, no memory can be
   used for it, just because the two operands don't match.  This can
   cause reload failures on register-starved targets.

   So it's a symptom of reload not being able to use memory for reloads
   or, alternatively it's also a symptom of both operands not coming into
   reload as matching (in which case the pseudo could go to memory just
   fine, as the alternative allows it, and no reload would be necessary).
   We fix the latter problem here, by transforming

     asm ("": "=mr" (inout_2) : "0" (inout_1));

   back to

     inout_2 = inout_1;
     asm ("": "=mr" (inout_2) : "0" (inout_2));  */

static void
match_asm_constraints_1 (rtx insn, rtx *p_sets, int noutputs)
{
  int i;
  bool changed = false;
  rtx op = SET_SRC (p_sets[0]);
  int ninputs = ASM_OPERANDS_INPUT_LENGTH (op);
  rtvec inputs = ASM_OPERANDS_INPUT_VEC (op);
  bool *output_matched = XALLOCAVEC (bool, noutputs);

  memset (output_matched, 0, noutputs * sizeof (bool));
  for (i = 0; i < ninputs; i++)
    {
      rtx input, output, insns;
      const char *constraint = ASM_OPERANDS_INPUT_CONSTRAINT (op, i);
      char *end;
      int match, j;

      if (*constraint == '%')
	constraint++;

      match = strtoul (constraint, &end, 10);
      if (end == constraint)
	continue;

      gcc_assert (match < noutputs);
      output = SET_DEST (p_sets[match]);
      input = RTVEC_ELT (inputs, i);
      /* Only do the transformation for pseudos.  */
      if (! REG_P (output)
	  || rtx_equal_p (output, input)
	  || (GET_MODE (input) != VOIDmode
	      && GET_MODE (input) != GET_MODE (output)))
	continue;

      /* We can't do anything if the output is also used as input,
	 as we're going to overwrite it.  */
      for (j = 0; j < ninputs; j++)
        if (reg_overlap_mentioned_p (output, RTVEC_ELT (inputs, j)))
	  break;
      if (j != ninputs)
	continue;

      /* Avoid changing the same input several times.  For
	 asm ("" : "=mr" (out1), "=mr" (out2) : "0" (in), "1" (in));
	 only change in once (to out1), rather than changing it
	 first to out1 and afterwards to out2.  */
      if (i > 0)
	{
	  for (j = 0; j < noutputs; j++)
	    if (output_matched[j] && input == SET_DEST (p_sets[j]))
	      break;
	  if (j != noutputs)
	    continue;
	}
      output_matched[match] = true;

      start_sequence ();
      emit_move_insn (output, input);
      insns = get_insns ();
      end_sequence ();
      emit_insn_before (insns, insn);

      /* Now replace all mentions of the input with output.  We can't
	 just replace the occurrence in inputs[i], as the register might
	 also be used in some other input (or even in an address of an
	 output), which would mean possibly increasing the number of
	 inputs by one (namely 'output' in addition), which might pose
	 a too complicated problem for reload to solve.  E.g. this situation:

	   asm ("" : "=r" (output), "=m" (input) : "0" (input))

	 Here 'input' is used in two occurrences as input (once for the
	 input operand, once for the address in the second output operand).
	 If we would replace only the occurrence of the input operand (to
	 make the matching) we would be left with this:

	   output = input
	   asm ("" : "=r" (output), "=m" (input) : "0" (output))

	 Now we suddenly have two different input values (containing the same
	 value, but different pseudos) where we formerly had only one.
	 With more complicated asms this might lead to reload failures
	 which wouldn't have happen without this pass.  So, iterate over
	 all operands and replace all occurrences of the register used.  */
      for (j = 0; j < noutputs; j++)
	if (!rtx_equal_p (SET_DEST (p_sets[j]), input)
	    && reg_overlap_mentioned_p (input, SET_DEST (p_sets[j])))
	  SET_DEST (p_sets[j]) = replace_rtx (SET_DEST (p_sets[j]),
					      input, output);
      for (j = 0; j < ninputs; j++)
	if (reg_overlap_mentioned_p (input, RTVEC_ELT (inputs, j)))
	  RTVEC_ELT (inputs, j) = replace_rtx (RTVEC_ELT (inputs, j),
					       input, output);

      changed = true;
    }

  if (changed)
    df_insn_rescan (insn);
}

static unsigned
rest_of_match_asm_constraints (void)
{
  basic_block bb;
  rtx insn, pat, *p_sets;
  int noutputs;

  if (!crtl->has_asm_statement)
    return 0;

  df_set_flags (DF_DEFER_INSN_RESCAN);
  FOR_EACH_BB (bb)
    {
      FOR_BB_INSNS (bb, insn)
	{
	  if (!INSN_P (insn))
	    continue;

	  pat = PATTERN (insn);
	  if (GET_CODE (pat) == PARALLEL)
	    p_sets = &XVECEXP (pat, 0, 0), noutputs = XVECLEN (pat, 0);
	  else if (GET_CODE (pat) == SET)
	    p_sets = &PATTERN (insn), noutputs = 1;
	  else
	    continue;

	  if (GET_CODE (*p_sets) == SET
	      && GET_CODE (SET_SRC (*p_sets)) == ASM_OPERANDS)
	    match_asm_constraints_1 (insn, p_sets, noutputs);
	 }
    }

  return TODO_df_finish;
}

struct rtl_opt_pass pass_match_asm_constraints =
{
 {
  RTL_PASS,
  "asmcons",				/* name */
  OPTGROUP_NONE,                        /* optinfo_flags */
  NULL,					/* gate */
  rest_of_match_asm_constraints,	/* execute */
  NULL,                                 /* sub */
  NULL,                                 /* next */
  0,                                    /* static_pass_number */
  TV_NONE,				/* tv_id */
  0,                                    /* properties_required */
  0,                                    /* properties_provided */
  0,                                    /* properties_destroyed */
  0,					/* todo_flags_start */
  0                                     /* todo_flags_finish */
 }
};


#include "gt-function.h"<|MERGE_RESOLUTION|>--- conflicted
+++ resolved
@@ -61,12 +61,7 @@
 #include "tree-pass.h"
 #include "predict.h"
 #include "df.h"
-<<<<<<< HEAD
-#include "timevar.h"
-#include "vecprim.h"
 #include "l-ipo.h"
-=======
->>>>>>> 40acbb11
 #include "params.h"
 #include "bb-reorder.h"
 
