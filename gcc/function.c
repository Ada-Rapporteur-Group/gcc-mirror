/* Expands front end tree to back end RTL for GCC.
   Copyright (C) 1987, 1988, 1989, 1991, 1992, 1993, 1994, 1995, 1996, 1997,
   1998, 1999, 2000, 2001, 2002, 2003, 2004, 2005, 2006, 2007, 2008, 2009,
   2010  Free Software Foundation, Inc.

This file is part of GCC.

GCC is free software; you can redistribute it and/or modify it under
the terms of the GNU General Public License as published by the Free
Software Foundation; either version 3, or (at your option) any later
version.

GCC is distributed in the hope that it will be useful, but WITHOUT ANY
WARRANTY; without even the implied warranty of MERCHANTABILITY or
FITNESS FOR A PARTICULAR PURPOSE.  See the GNU General Public License
for more details.

You should have received a copy of the GNU General Public License
along with GCC; see the file COPYING3.  If not see
<http://www.gnu.org/licenses/>.  */

/* This file handles the generation of rtl code from tree structure
   at the level of the function as a whole.
   It creates the rtl expressions for parameters and auto variables
   and has full responsibility for allocating stack slots.

   `expand_function_start' is called at the beginning of a function,
   before the function body is parsed, and `expand_function_end' is
   called after parsing the body.

   Call `assign_stack_local' to allocate a stack slot for a local variable.
   This is usually done during the RTL generation for the function body,
   but it can also be done in the reload pass when a pseudo-register does
   not get a hard register.  */

#include "config.h"
#include "system.h"
#include "coretypes.h"
#include "tm.h"
#include "rtl-error.h"
#include "tree.h"
#include "flags.h"
#include "except.h"
#include "function.h"
#include "expr.h"
#include "optabs.h"
#include "libfuncs.h"
#include "regs.h"
#include "hard-reg-set.h"
#include "insn-config.h"
#include "recog.h"
#include "output.h"
#include "basic-block.h"
#include "hashtab.h"
#include "ggc.h"
#include "tm_p.h"
#include "integrate.h"
#include "langhooks.h"
#include "target.h"
#include "cfglayout.h"
#include "gimple.h"
#include "tree-pass.h"
#include "predict.h"
#include "df.h"
#include "timevar.h"
#include "vecprim.h"

/* So we can assign to cfun in this file.  */
#undef cfun

#ifndef STACK_ALIGNMENT_NEEDED
#define STACK_ALIGNMENT_NEEDED 1
#endif

#define STACK_BYTES (STACK_BOUNDARY / BITS_PER_UNIT)

/* Some systems use __main in a way incompatible with its use in gcc, in these
   cases use the macros NAME__MAIN to give a quoted symbol and SYMBOL__MAIN to
   give the same symbol without quotes for an alternative entry point.  You
   must define both, or neither.  */
#ifndef NAME__MAIN
#define NAME__MAIN "__main"
#endif

/* Round a value to the lowest integer less than it that is a multiple of
   the required alignment.  Avoid using division in case the value is
   negative.  Assume the alignment is a power of two.  */
#define FLOOR_ROUND(VALUE,ALIGN) ((VALUE) & ~((ALIGN) - 1))

/* Similar, but round to the next highest integer that meets the
   alignment.  */
#define CEIL_ROUND(VALUE,ALIGN)	(((VALUE) + (ALIGN) - 1) & ~((ALIGN)- 1))

/* Nonzero if function being compiled doesn't contain any calls
   (ignoring the prologue and epilogue).  This is set prior to
   local register allocation and is valid for the remaining
   compiler passes.  */
int current_function_is_leaf;

/* Nonzero if function being compiled doesn't modify the stack pointer
   (ignoring the prologue and epilogue).  This is only valid after
   pass_stack_ptr_mod has run.  */
int current_function_sp_is_unchanging;

/* Nonzero if the function being compiled is a leaf function which only
   uses leaf registers.  This is valid after reload (specifically after
   sched2) and is useful only if the port defines LEAF_REGISTERS.  */
int current_function_uses_only_leaf_regs;

/* Nonzero once virtual register instantiation has been done.
   assign_stack_local uses frame_pointer_rtx when this is nonzero.
   calls.c:emit_library_call_value_1 uses it to set up
   post-instantiation libcalls.  */
int virtuals_instantiated;

/* Assign unique numbers to labels generated for profiling, debugging, etc.  */
static GTY(()) int funcdef_no;

/* These variables hold pointers to functions to create and destroy
   target specific, per-function data structures.  */
struct machine_function * (*init_machine_status) (void);

/* The currently compiled function.  */
struct function *cfun = 0;

/* These hashes record the prologue and epilogue insns.  */
static GTY((if_marked ("ggc_marked_p"), param_is (struct rtx_def)))
  htab_t prologue_insn_hash;
static GTY((if_marked ("ggc_marked_p"), param_is (struct rtx_def)))
  htab_t epilogue_insn_hash;


htab_t types_used_by_vars_hash = NULL;
VEC(tree,gc) *types_used_by_cur_var_decl;

/* Forward declarations.  */

static struct temp_slot *find_temp_slot_from_address (rtx);
static void pad_to_arg_alignment (struct args_size *, int, struct args_size *);
static void pad_below (struct args_size *, enum machine_mode, tree);
static void reorder_blocks_1 (rtx, tree, VEC(tree,heap) **);
static int all_blocks (tree, tree *);
static tree *get_block_vector (tree, int *);
extern tree debug_find_var_in_block_tree (tree, tree);
/* We always define `record_insns' even if it's not used so that we
   can always export `prologue_epilogue_contains'.  */
static void record_insns (rtx, rtx, htab_t *) ATTRIBUTE_UNUSED;
static bool contains (const_rtx, htab_t);
#ifdef HAVE_return
static void emit_return_into_block (basic_block);
#endif
static void prepare_function_start (void);
static void do_clobber_return_reg (rtx, void *);
static void do_use_return_reg (rtx, void *);
static void set_insn_locators (rtx, int) ATTRIBUTE_UNUSED;

/* Stack of nested functions.  */
/* Keep track of the cfun stack.  */

typedef struct function *function_p;

DEF_VEC_P(function_p);
DEF_VEC_ALLOC_P(function_p,heap);
static VEC(function_p,heap) *function_context_stack;

/* Save the current context for compilation of a nested function.
   This is called from language-specific code.  */

void
push_function_context (void)
{
  if (cfun == 0)
    allocate_struct_function (NULL, false);

  VEC_safe_push (function_p, heap, function_context_stack, cfun);
  set_cfun (NULL);
}

/* Restore the last saved context, at the end of a nested function.
   This function is called from language-specific code.  */

void
pop_function_context (void)
{
  struct function *p = VEC_pop (function_p, function_context_stack);
  set_cfun (p);
  current_function_decl = p->decl;

  /* Reset variables that have known state during rtx generation.  */
  virtuals_instantiated = 0;
  generating_concat_p = 1;
}

/* Clear out all parts of the state in F that can safely be discarded
   after the function has been parsed, but not compiled, to let
   garbage collection reclaim the memory.  */

void
free_after_parsing (struct function *f)
{
  f->language = 0;
}

/* Clear out all parts of the state in F that can safely be discarded
   after the function has been compiled, to let garbage collection
   reclaim the memory.  */

void
free_after_compilation (struct function *f)
{
  prologue_insn_hash = NULL;
  epilogue_insn_hash = NULL;

  if (crtl->emit.regno_pointer_align)
    free (crtl->emit.regno_pointer_align);

  memset (crtl, 0, sizeof (struct rtl_data));
  f->eh = NULL;
  f->machine = NULL;
  f->cfg = NULL;

  regno_reg_rtx = NULL;
  insn_locators_free ();
}

/* Return size needed for stack frame based on slots so far allocated.
   This size counts from zero.  It is not rounded to PREFERRED_STACK_BOUNDARY;
   the caller may have to do that.  */

HOST_WIDE_INT
get_frame_size (void)
{
  if (FRAME_GROWS_DOWNWARD)
    return -frame_offset;
  else
    return frame_offset;
}

/* Issue an error message and return TRUE if frame OFFSET overflows in
   the signed target pointer arithmetics for function FUNC.  Otherwise
   return FALSE.  */

bool
frame_offset_overflow (HOST_WIDE_INT offset, tree func)
{
  unsigned HOST_WIDE_INT size = FRAME_GROWS_DOWNWARD ? -offset : offset;

  if (size > ((unsigned HOST_WIDE_INT) 1 << (GET_MODE_BITSIZE (Pmode) - 1))
	       /* Leave room for the fixed part of the frame.  */
	       - 64 * UNITS_PER_WORD)
    {
      error_at (DECL_SOURCE_LOCATION (func),
		"total size of local objects too large");
      return TRUE;
    }

  return FALSE;
}

/* Return stack slot alignment in bits for TYPE and MODE.  */

static unsigned int
get_stack_local_alignment (tree type, enum machine_mode mode)
{
  unsigned int alignment;

  if (mode == BLKmode)
    alignment = BIGGEST_ALIGNMENT;
  else
    alignment = GET_MODE_ALIGNMENT (mode);

  /* Allow the frond-end to (possibly) increase the alignment of this
     stack slot.  */
  if (! type)
    type = lang_hooks.types.type_for_mode (mode, 0);

  return STACK_SLOT_ALIGNMENT (type, mode, alignment);
}

/* Determine whether it is possible to fit a stack slot of size SIZE and
   alignment ALIGNMENT into an area in the stack frame that starts at
   frame offset START and has a length of LENGTH.  If so, store the frame
   offset to be used for the stack slot in *POFFSET and return true;
   return false otherwise.  This function will extend the frame size when
   given a start/length pair that lies at the end of the frame.  */

static bool
try_fit_stack_local (HOST_WIDE_INT start, HOST_WIDE_INT length,
		     HOST_WIDE_INT size, unsigned int alignment,
		     HOST_WIDE_INT *poffset)
{
  HOST_WIDE_INT this_frame_offset;
  int frame_off, frame_alignment, frame_phase;

  /* Calculate how many bytes the start of local variables is off from
     stack alignment.  */
  frame_alignment = PREFERRED_STACK_BOUNDARY / BITS_PER_UNIT;
  frame_off = STARTING_FRAME_OFFSET % frame_alignment;
  frame_phase = frame_off ? frame_alignment - frame_off : 0;

  /* Round the frame offset to the specified alignment.  */

  /*  We must be careful here, since FRAME_OFFSET might be negative and
      division with a negative dividend isn't as well defined as we might
      like.  So we instead assume that ALIGNMENT is a power of two and
      use logical operations which are unambiguous.  */
  if (FRAME_GROWS_DOWNWARD)
    this_frame_offset
      = (FLOOR_ROUND (start + length - size - frame_phase,
		      (unsigned HOST_WIDE_INT) alignment)
	 + frame_phase);
  else
    this_frame_offset
      = (CEIL_ROUND (start - frame_phase,
		     (unsigned HOST_WIDE_INT) alignment)
	 + frame_phase);

  /* See if it fits.  If this space is at the edge of the frame,
     consider extending the frame to make it fit.  Our caller relies on
     this when allocating a new slot.  */
  if (frame_offset == start && this_frame_offset < frame_offset)
    frame_offset = this_frame_offset;
  else if (this_frame_offset < start)
    return false;
  else if (start + length == frame_offset
	   && this_frame_offset + size > start + length)
    frame_offset = this_frame_offset + size;
  else if (this_frame_offset + size > start + length)
    return false;

  *poffset = this_frame_offset;
  return true;
}

/* Create a new frame_space structure describing free space in the stack
   frame beginning at START and ending at END, and chain it into the
   function's frame_space_list.  */

static void
add_frame_space (HOST_WIDE_INT start, HOST_WIDE_INT end)
{
  struct frame_space *space = ggc_alloc_frame_space ();
  space->next = crtl->frame_space_list;
  crtl->frame_space_list = space;
  space->start = start;
  space->length = end - start;
}

/* Allocate a stack slot of SIZE bytes and return a MEM rtx for it
   with machine mode MODE.

   ALIGN controls the amount of alignment for the address of the slot:
   0 means according to MODE,
   -1 means use BIGGEST_ALIGNMENT and round size to multiple of that,
   -2 means use BITS_PER_UNIT,
   positive specifies alignment boundary in bits.

   If REDUCE_ALIGNMENT_OK is true, it is OK to reduce alignment.

   We do not round to stack_boundary here.  */

rtx
assign_stack_local_1 (enum machine_mode mode, HOST_WIDE_INT size,
		      int align,
		      bool reduce_alignment_ok ATTRIBUTE_UNUSED)
{
  rtx x, addr;
  int bigend_correction = 0;
  HOST_WIDE_INT slot_offset = 0, old_frame_offset;
  unsigned int alignment, alignment_in_bits;

  if (align == 0)
    {
      alignment = get_stack_local_alignment (NULL, mode);
      alignment /= BITS_PER_UNIT;
    }
  else if (align == -1)
    {
      alignment = BIGGEST_ALIGNMENT / BITS_PER_UNIT;
      size = CEIL_ROUND (size, alignment);
    }
  else if (align == -2)
    alignment = 1; /* BITS_PER_UNIT / BITS_PER_UNIT */
  else
    alignment = align / BITS_PER_UNIT;

  alignment_in_bits = alignment * BITS_PER_UNIT;

  /* Ignore alignment if it exceeds MAX_SUPPORTED_STACK_ALIGNMENT.  */
  if (alignment_in_bits > MAX_SUPPORTED_STACK_ALIGNMENT)
    {
      alignment_in_bits = MAX_SUPPORTED_STACK_ALIGNMENT;
      alignment = alignment_in_bits / BITS_PER_UNIT;
    }

  if (SUPPORTS_STACK_ALIGNMENT)
    {
      if (crtl->stack_alignment_estimated < alignment_in_bits)
	{
          if (!crtl->stack_realign_processed)
	    crtl->stack_alignment_estimated = alignment_in_bits;
          else
	    {
	      /* If stack is realigned and stack alignment value
		 hasn't been finalized, it is OK not to increase
		 stack_alignment_estimated.  The bigger alignment
		 requirement is recorded in stack_alignment_needed
		 below.  */
	      gcc_assert (!crtl->stack_realign_finalized);
	      if (!crtl->stack_realign_needed)
		{
		  /* It is OK to reduce the alignment as long as the
		     requested size is 0 or the estimated stack
		     alignment >= mode alignment.  */
		  gcc_assert (reduce_alignment_ok
		              || size == 0
			      || (crtl->stack_alignment_estimated
				  >= GET_MODE_ALIGNMENT (mode)));
		  alignment_in_bits = crtl->stack_alignment_estimated;
		  alignment = alignment_in_bits / BITS_PER_UNIT;
		}
	    }
	}
    }

  if (crtl->stack_alignment_needed < alignment_in_bits)
    crtl->stack_alignment_needed = alignment_in_bits;
  if (crtl->max_used_stack_slot_alignment < alignment_in_bits)
    crtl->max_used_stack_slot_alignment = alignment_in_bits;

  if (mode != BLKmode || size != 0)
    {
      struct frame_space **psp;

      for (psp = &crtl->frame_space_list; *psp; psp = &(*psp)->next)
	{
	  struct frame_space *space = *psp;
	  if (!try_fit_stack_local (space->start, space->length, size,
				    alignment, &slot_offset))
	    continue;
	  *psp = space->next;
	  if (slot_offset > space->start)
	    add_frame_space (space->start, slot_offset);
	  if (slot_offset + size < space->start + space->length)
	    add_frame_space (slot_offset + size,
			     space->start + space->length);
	  goto found_space;
	}
    }
  else if (!STACK_ALIGNMENT_NEEDED)
    {
      slot_offset = frame_offset;
      goto found_space;
    }

  old_frame_offset = frame_offset;

  if (FRAME_GROWS_DOWNWARD)
    {
      frame_offset -= size;
      try_fit_stack_local (frame_offset, size, size, alignment, &slot_offset);

      if (slot_offset > frame_offset)
	add_frame_space (frame_offset, slot_offset);
      if (slot_offset + size < old_frame_offset)
	add_frame_space (slot_offset + size, old_frame_offset);
<<<<<<< HEAD
    }
  else
    {
      frame_offset += size;
      try_fit_stack_local (old_frame_offset, size, size, alignment, &slot_offset);

      if (slot_offset > old_frame_offset)
	add_frame_space (old_frame_offset, slot_offset);
      if (slot_offset + size < frame_offset)
	add_frame_space (slot_offset + size, frame_offset);
=======
>>>>>>> 155d23aa
    }
  else
    {
      frame_offset += size;
      try_fit_stack_local (old_frame_offset, size, size, alignment, &slot_offset);

<<<<<<< HEAD
=======
      if (slot_offset > old_frame_offset)
	add_frame_space (old_frame_offset, slot_offset);
      if (slot_offset + size < frame_offset)
	add_frame_space (slot_offset + size, frame_offset);
    }

>>>>>>> 155d23aa
 found_space:
  /* On a big-endian machine, if we are allocating more space than we will use,
     use the least significant bytes of those that are allocated.  */
  if (BYTES_BIG_ENDIAN && mode != BLKmode && GET_MODE_SIZE (mode) < size)
    bigend_correction = size - GET_MODE_SIZE (mode);

  /* If we have already instantiated virtual registers, return the actual
     address relative to the frame pointer.  */
  if (virtuals_instantiated)
    addr = plus_constant (frame_pointer_rtx,
			  trunc_int_for_mode
			  (slot_offset + bigend_correction
			   + STARTING_FRAME_OFFSET, Pmode));
  else
    addr = plus_constant (virtual_stack_vars_rtx,
			  trunc_int_for_mode
			  (slot_offset + bigend_correction,
			   Pmode));

  x = gen_rtx_MEM (mode, addr);
  set_mem_align (x, alignment_in_bits);
  MEM_NOTRAP_P (x) = 1;

  stack_slot_list
    = gen_rtx_EXPR_LIST (VOIDmode, x, stack_slot_list);

  if (frame_offset_overflow (frame_offset, current_function_decl))
    frame_offset = 0;

  return x;
}

/* Wrap up assign_stack_local_1 with last parameter as false.  */

rtx
assign_stack_local (enum machine_mode mode, HOST_WIDE_INT size, int align)
{
  return assign_stack_local_1 (mode, size, align, false);
}


/* In order to evaluate some expressions, such as function calls returning
   structures in memory, we need to temporarily allocate stack locations.
   We record each allocated temporary in the following structure.

   Associated with each temporary slot is a nesting level.  When we pop up
   one level, all temporaries associated with the previous level are freed.
   Normally, all temporaries are freed after the execution of the statement
   in which they were created.  However, if we are inside a ({...}) grouping,
   the result may be in a temporary and hence must be preserved.  If the
   result could be in a temporary, we preserve it if we can determine which
   one it is in.  If we cannot determine which temporary may contain the
   result, all temporaries are preserved.  A temporary is preserved by
   pretending it was allocated at the previous nesting level.

   Automatic variables are also assigned temporary slots, at the nesting
   level where they are defined.  They are marked a "kept" so that
   free_temp_slots will not free them.  */

struct GTY(()) temp_slot {
  /* Points to next temporary slot.  */
  struct temp_slot *next;
  /* Points to previous temporary slot.  */
  struct temp_slot *prev;
  /* The rtx to used to reference the slot.  */
  rtx slot;
  /* The size, in units, of the slot.  */
  HOST_WIDE_INT size;
  /* The type of the object in the slot, or zero if it doesn't correspond
     to a type.  We use this to determine whether a slot can be reused.
     It can be reused if objects of the type of the new slot will always
     conflict with objects of the type of the old slot.  */
  tree type;
  /* The alignment (in bits) of the slot.  */
  unsigned int align;
  /* Nonzero if this temporary is currently in use.  */
  char in_use;
  /* Nonzero if this temporary has its address taken.  */
  char addr_taken;
  /* Nesting level at which this slot is being used.  */
  int level;
  /* Nonzero if this should survive a call to free_temp_slots.  */
  int keep;
  /* The offset of the slot from the frame_pointer, including extra space
     for alignment.  This info is for combine_temp_slots.  */
  HOST_WIDE_INT base_offset;
  /* The size of the slot, including extra space for alignment.  This
     info is for combine_temp_slots.  */
  HOST_WIDE_INT full_size;
};

/* A table of addresses that represent a stack slot.  The table is a mapping
   from address RTXen to a temp slot.  */
static GTY((param_is(struct temp_slot_address_entry))) htab_t temp_slot_address_table;

/* Entry for the above hash table.  */
struct GTY(()) temp_slot_address_entry {
  hashval_t hash;
  rtx address;
  struct temp_slot *temp_slot;
};

/* Removes temporary slot TEMP from LIST.  */

static void
cut_slot_from_list (struct temp_slot *temp, struct temp_slot **list)
{
  if (temp->next)
    temp->next->prev = temp->prev;
  if (temp->prev)
    temp->prev->next = temp->next;
  else
    *list = temp->next;

  temp->prev = temp->next = NULL;
}

/* Inserts temporary slot TEMP to LIST.  */

static void
insert_slot_to_list (struct temp_slot *temp, struct temp_slot **list)
{
  temp->next = *list;
  if (*list)
    (*list)->prev = temp;
  temp->prev = NULL;
  *list = temp;
}

/* Returns the list of used temp slots at LEVEL.  */

static struct temp_slot **
temp_slots_at_level (int level)
{
  if (level >= (int) VEC_length (temp_slot_p, used_temp_slots))
    VEC_safe_grow_cleared (temp_slot_p, gc, used_temp_slots, level + 1);

  return &(VEC_address (temp_slot_p, used_temp_slots)[level]);
}

/* Returns the maximal temporary slot level.  */

static int
max_slot_level (void)
{
  if (!used_temp_slots)
    return -1;

  return VEC_length (temp_slot_p, used_temp_slots) - 1;
}

/* Moves temporary slot TEMP to LEVEL.  */

static void
move_slot_to_level (struct temp_slot *temp, int level)
{
  cut_slot_from_list (temp, temp_slots_at_level (temp->level));
  insert_slot_to_list (temp, temp_slots_at_level (level));
  temp->level = level;
}

/* Make temporary slot TEMP available.  */

static void
make_slot_available (struct temp_slot *temp)
{
  cut_slot_from_list (temp, temp_slots_at_level (temp->level));
  insert_slot_to_list (temp, &avail_temp_slots);
  temp->in_use = 0;
  temp->level = -1;
}

/* Compute the hash value for an address -> temp slot mapping.
   The value is cached on the mapping entry.  */
static hashval_t
temp_slot_address_compute_hash (struct temp_slot_address_entry *t)
{
  int do_not_record = 0;
  return hash_rtx (t->address, GET_MODE (t->address),
		   &do_not_record, NULL, false);
}

/* Return the hash value for an address -> temp slot mapping.  */
static hashval_t
temp_slot_address_hash (const void *p)
{
  const struct temp_slot_address_entry *t;
  t = (const struct temp_slot_address_entry *) p;
  return t->hash;
}

/* Compare two address -> temp slot mapping entries.  */
static int
temp_slot_address_eq (const void *p1, const void *p2)
{
  const struct temp_slot_address_entry *t1, *t2;
  t1 = (const struct temp_slot_address_entry *) p1;
  t2 = (const struct temp_slot_address_entry *) p2;
  return exp_equiv_p (t1->address, t2->address, 0, true);
}

/* Add ADDRESS as an alias of TEMP_SLOT to the addess -> temp slot mapping.  */
static void
insert_temp_slot_address (rtx address, struct temp_slot *temp_slot)
{
  void **slot;
  struct temp_slot_address_entry *t = ggc_alloc_temp_slot_address_entry ();
  t->address = address;
  t->temp_slot = temp_slot;
  t->hash = temp_slot_address_compute_hash (t);
  slot = htab_find_slot_with_hash (temp_slot_address_table, t, t->hash, INSERT);
  *slot = t;
}

/* Remove an address -> temp slot mapping entry if the temp slot is
   not in use anymore.  Callback for remove_unused_temp_slot_addresses.  */
static int
remove_unused_temp_slot_addresses_1 (void **slot, void *data ATTRIBUTE_UNUSED)
{
  const struct temp_slot_address_entry *t;
  t = (const struct temp_slot_address_entry *) *slot;
  if (! t->temp_slot->in_use)
    *slot = NULL;
  return 1;
}

/* Remove all mappings of addresses to unused temp slots.  */
static void
remove_unused_temp_slot_addresses (void)
{
  htab_traverse (temp_slot_address_table,
		 remove_unused_temp_slot_addresses_1,
		 NULL);
}

/* Find the temp slot corresponding to the object at address X.  */

static struct temp_slot *
find_temp_slot_from_address (rtx x)
{
  struct temp_slot *p;
  struct temp_slot_address_entry tmp, *t;

  /* First try the easy way:
     See if X exists in the address -> temp slot mapping.  */
  tmp.address = x;
  tmp.temp_slot = NULL;
  tmp.hash = temp_slot_address_compute_hash (&tmp);
  t = (struct temp_slot_address_entry *)
    htab_find_with_hash (temp_slot_address_table, &tmp, tmp.hash);
  if (t)
    return t->temp_slot;

  /* If we have a sum involving a register, see if it points to a temp
     slot.  */
  if (GET_CODE (x) == PLUS && REG_P (XEXP (x, 0))
      && (p = find_temp_slot_from_address (XEXP (x, 0))) != 0)
    return p;
  else if (GET_CODE (x) == PLUS && REG_P (XEXP (x, 1))
	   && (p = find_temp_slot_from_address (XEXP (x, 1))) != 0)
    return p;

  /* Last resort: Address is a virtual stack var address.  */
  if (GET_CODE (x) == PLUS
      && XEXP (x, 0) == virtual_stack_vars_rtx
      && CONST_INT_P (XEXP (x, 1)))
    {
      int i;
      for (i = max_slot_level (); i >= 0; i--)
	for (p = *temp_slots_at_level (i); p; p = p->next)
	  {
	    if (INTVAL (XEXP (x, 1)) >= p->base_offset
		&& INTVAL (XEXP (x, 1)) < p->base_offset + p->full_size)
	      return p;
	  }
    }

  return NULL;
}

/* Allocate a temporary stack slot and record it for possible later
   reuse.

   MODE is the machine mode to be given to the returned rtx.

   SIZE is the size in units of the space required.  We do no rounding here
   since assign_stack_local will do any required rounding.

   KEEP is 1 if this slot is to be retained after a call to
   free_temp_slots.  Automatic variables for a block are allocated
   with this flag.  KEEP values of 2 or 3 were needed respectively
   for variables whose lifetime is controlled by CLEANUP_POINT_EXPRs
   or for SAVE_EXPRs, but they are now unused.

   TYPE is the type that will be used for the stack slot.  */

rtx
assign_stack_temp_for_type (enum machine_mode mode, HOST_WIDE_INT size,
			    int keep, tree type)
{
  unsigned int align;
  struct temp_slot *p, *best_p = 0, *selected = NULL, **pp;
  rtx slot;

  /* If SIZE is -1 it means that somebody tried to allocate a temporary
     of a variable size.  */
  gcc_assert (size != -1);

  /* These are now unused.  */
  gcc_assert (keep <= 1);

  align = get_stack_local_alignment (type, mode);

  /* Try to find an available, already-allocated temporary of the proper
     mode which meets the size and alignment requirements.  Choose the
     smallest one with the closest alignment.

     If assign_stack_temp is called outside of the tree->rtl expansion,
     we cannot reuse the stack slots (that may still refer to
     VIRTUAL_STACK_VARS_REGNUM).  */
  if (!virtuals_instantiated)
    {
      for (p = avail_temp_slots; p; p = p->next)
	{
	  if (p->align >= align && p->size >= size
	      && GET_MODE (p->slot) == mode
	      && objects_must_conflict_p (p->type, type)
	      && (best_p == 0 || best_p->size > p->size
		  || (best_p->size == p->size && best_p->align > p->align)))
	    {
	      if (p->align == align && p->size == size)
		{
		  selected = p;
		  cut_slot_from_list (selected, &avail_temp_slots);
		  best_p = 0;
		  break;
		}
	      best_p = p;
	    }
	}
    }

  /* Make our best, if any, the one to use.  */
  if (best_p)
    {
      selected = best_p;
      cut_slot_from_list (selected, &avail_temp_slots);

      /* If there are enough aligned bytes left over, make them into a new
	 temp_slot so that the extra bytes don't get wasted.  Do this only
	 for BLKmode slots, so that we can be sure of the alignment.  */
      if (GET_MODE (best_p->slot) == BLKmode)
	{
	  int alignment = best_p->align / BITS_PER_UNIT;
	  HOST_WIDE_INT rounded_size = CEIL_ROUND (size, alignment);

	  if (best_p->size - rounded_size >= alignment)
	    {
	      p = ggc_alloc_temp_slot ();
	      p->in_use = p->addr_taken = 0;
	      p->size = best_p->size - rounded_size;
	      p->base_offset = best_p->base_offset + rounded_size;
	      p->full_size = best_p->full_size - rounded_size;
	      p->slot = adjust_address_nv (best_p->slot, BLKmode, rounded_size);
	      p->align = best_p->align;
	      p->type = best_p->type;
	      insert_slot_to_list (p, &avail_temp_slots);

	      stack_slot_list = gen_rtx_EXPR_LIST (VOIDmode, p->slot,
						   stack_slot_list);

	      best_p->size = rounded_size;
	      best_p->full_size = rounded_size;
	    }
	}
    }

  /* If we still didn't find one, make a new temporary.  */
  if (selected == 0)
    {
      HOST_WIDE_INT frame_offset_old = frame_offset;

      p = ggc_alloc_temp_slot ();

      /* We are passing an explicit alignment request to assign_stack_local.
	 One side effect of that is assign_stack_local will not round SIZE
	 to ensure the frame offset remains suitably aligned.

	 So for requests which depended on the rounding of SIZE, we go ahead
	 and round it now.  We also make sure ALIGNMENT is at least
	 BIGGEST_ALIGNMENT.  */
      gcc_assert (mode != BLKmode || align == BIGGEST_ALIGNMENT);
      p->slot = assign_stack_local (mode,
				    (mode == BLKmode
				     ? CEIL_ROUND (size, (int) align / BITS_PER_UNIT)
				     : size),
				    align);

      p->align = align;

      /* The following slot size computation is necessary because we don't
	 know the actual size of the temporary slot until assign_stack_local
	 has performed all the frame alignment and size rounding for the
	 requested temporary.  Note that extra space added for alignment
	 can be either above or below this stack slot depending on which
	 way the frame grows.  We include the extra space if and only if it
	 is above this slot.  */
      if (FRAME_GROWS_DOWNWARD)
	p->size = frame_offset_old - frame_offset;
      else
	p->size = size;

      /* Now define the fields used by combine_temp_slots.  */
      if (FRAME_GROWS_DOWNWARD)
	{
	  p->base_offset = frame_offset;
	  p->full_size = frame_offset_old - frame_offset;
	}
      else
	{
	  p->base_offset = frame_offset_old;
	  p->full_size = frame_offset - frame_offset_old;
	}

      selected = p;
    }

  p = selected;
  p->in_use = 1;
  p->addr_taken = 0;
  p->type = type;
  p->level = temp_slot_level;
  p->keep = keep;

  pp = temp_slots_at_level (p->level);
  insert_slot_to_list (p, pp);
  insert_temp_slot_address (XEXP (p->slot, 0), p);

  /* Create a new MEM rtx to avoid clobbering MEM flags of old slots.  */
  slot = gen_rtx_MEM (mode, XEXP (p->slot, 0));
  stack_slot_list = gen_rtx_EXPR_LIST (VOIDmode, slot, stack_slot_list);

  /* If we know the alias set for the memory that will be used, use
     it.  If there's no TYPE, then we don't know anything about the
     alias set for the memory.  */
  set_mem_alias_set (slot, type ? get_alias_set (type) : 0);
  set_mem_align (slot, align);

  /* If a type is specified, set the relevant flags.  */
  if (type != 0)
    {
      MEM_VOLATILE_P (slot) = TYPE_VOLATILE (type);
      MEM_SET_IN_STRUCT_P (slot, (AGGREGATE_TYPE_P (type)
				  || TREE_CODE (type) == COMPLEX_TYPE));
    }
  MEM_NOTRAP_P (slot) = 1;

  return slot;
}

/* Allocate a temporary stack slot and record it for possible later
   reuse.  First three arguments are same as in preceding function.  */

rtx
assign_stack_temp (enum machine_mode mode, HOST_WIDE_INT size, int keep)
{
  return assign_stack_temp_for_type (mode, size, keep, NULL_TREE);
}

/* Assign a temporary.
   If TYPE_OR_DECL is a decl, then we are doing it on behalf of the decl
   and so that should be used in error messages.  In either case, we
   allocate of the given type.
   KEEP is as for assign_stack_temp.
   MEMORY_REQUIRED is 1 if the result must be addressable stack memory;
   it is 0 if a register is OK.
   DONT_PROMOTE is 1 if we should not promote values in register
   to wider modes.  */

rtx
assign_temp (tree type_or_decl, int keep, int memory_required,
	     int dont_promote ATTRIBUTE_UNUSED)
{
  tree type, decl;
  enum machine_mode mode;
#ifdef PROMOTE_MODE
  int unsignedp;
#endif

  if (DECL_P (type_or_decl))
    decl = type_or_decl, type = TREE_TYPE (decl);
  else
    decl = NULL, type = type_or_decl;

  mode = TYPE_MODE (type);
#ifdef PROMOTE_MODE
  unsignedp = TYPE_UNSIGNED (type);
#endif

  if (mode == BLKmode || memory_required)
    {
      HOST_WIDE_INT size = int_size_in_bytes (type);
      rtx tmp;

      /* Zero sized arrays are GNU C extension.  Set size to 1 to avoid
	 problems with allocating the stack space.  */
      if (size == 0)
	size = 1;

      /* Unfortunately, we don't yet know how to allocate variable-sized
	 temporaries.  However, sometimes we can find a fixed upper limit on
	 the size, so try that instead.  */
      else if (size == -1)
	size = max_int_size_in_bytes (type);

      /* The size of the temporary may be too large to fit into an integer.  */
      /* ??? Not sure this should happen except for user silliness, so limit
	 this to things that aren't compiler-generated temporaries.  The
	 rest of the time we'll die in assign_stack_temp_for_type.  */
      if (decl && size == -1
	  && TREE_CODE (TYPE_SIZE_UNIT (type)) == INTEGER_CST)
	{
	  error ("size of variable %q+D is too large", decl);
	  size = 1;
	}

      tmp = assign_stack_temp_for_type (mode, size, keep, type);
      return tmp;
    }

#ifdef PROMOTE_MODE
  if (! dont_promote)
    mode = promote_mode (type, mode, &unsignedp);
#endif

  return gen_reg_rtx (mode);
}

/* Combine temporary stack slots which are adjacent on the stack.

   This allows for better use of already allocated stack space.  This is only
   done for BLKmode slots because we can be sure that we won't have alignment
   problems in this case.  */

static void
combine_temp_slots (void)
{
  struct temp_slot *p, *q, *next, *next_q;
  int num_slots;

  /* We can't combine slots, because the information about which slot
     is in which alias set will be lost.  */
  if (flag_strict_aliasing)
    return;

  /* If there are a lot of temp slots, don't do anything unless
     high levels of optimization.  */
  if (! flag_expensive_optimizations)
    for (p = avail_temp_slots, num_slots = 0; p; p = p->next, num_slots++)
      if (num_slots > 100 || (num_slots > 10 && optimize == 0))
	return;

  for (p = avail_temp_slots; p; p = next)
    {
      int delete_p = 0;

      next = p->next;

      if (GET_MODE (p->slot) != BLKmode)
	continue;

      for (q = p->next; q; q = next_q)
	{
       	  int delete_q = 0;

	  next_q = q->next;

	  if (GET_MODE (q->slot) != BLKmode)
	    continue;

	  if (p->base_offset + p->full_size == q->base_offset)
	    {
	      /* Q comes after P; combine Q into P.  */
	      p->size += q->size;
	      p->full_size += q->full_size;
	      delete_q = 1;
	    }
	  else if (q->base_offset + q->full_size == p->base_offset)
	    {
	      /* P comes after Q; combine P into Q.  */
	      q->size += p->size;
	      q->full_size += p->full_size;
	      delete_p = 1;
	      break;
	    }
	  if (delete_q)
	    cut_slot_from_list (q, &avail_temp_slots);
	}

      /* Either delete P or advance past it.  */
      if (delete_p)
	cut_slot_from_list (p, &avail_temp_slots);
    }
}

/* Indicate that NEW_RTX is an alternate way of referring to the temp
   slot that previously was known by OLD_RTX.  */

void
update_temp_slot_address (rtx old_rtx, rtx new_rtx)
{
  struct temp_slot *p;

  if (rtx_equal_p (old_rtx, new_rtx))
    return;

  p = find_temp_slot_from_address (old_rtx);

  /* If we didn't find one, see if both OLD_RTX is a PLUS.  If so, and
     NEW_RTX is a register, see if one operand of the PLUS is a
     temporary location.  If so, NEW_RTX points into it.  Otherwise,
     if both OLD_RTX and NEW_RTX are a PLUS and if there is a register
     in common between them.  If so, try a recursive call on those
     values.  */
  if (p == 0)
    {
      if (GET_CODE (old_rtx) != PLUS)
	return;

      if (REG_P (new_rtx))
	{
	  update_temp_slot_address (XEXP (old_rtx, 0), new_rtx);
	  update_temp_slot_address (XEXP (old_rtx, 1), new_rtx);
	  return;
	}
      else if (GET_CODE (new_rtx) != PLUS)
	return;

      if (rtx_equal_p (XEXP (old_rtx, 0), XEXP (new_rtx, 0)))
	update_temp_slot_address (XEXP (old_rtx, 1), XEXP (new_rtx, 1));
      else if (rtx_equal_p (XEXP (old_rtx, 1), XEXP (new_rtx, 0)))
	update_temp_slot_address (XEXP (old_rtx, 0), XEXP (new_rtx, 1));
      else if (rtx_equal_p (XEXP (old_rtx, 0), XEXP (new_rtx, 1)))
	update_temp_slot_address (XEXP (old_rtx, 1), XEXP (new_rtx, 0));
      else if (rtx_equal_p (XEXP (old_rtx, 1), XEXP (new_rtx, 1)))
	update_temp_slot_address (XEXP (old_rtx, 0), XEXP (new_rtx, 0));

      return;
    }

  /* Otherwise add an alias for the temp's address.  */
  insert_temp_slot_address (new_rtx, p);
}

/* If X could be a reference to a temporary slot, mark the fact that its
   address was taken.  */

void
mark_temp_addr_taken (rtx x)
{
  struct temp_slot *p;

  if (x == 0)
    return;

  /* If X is not in memory or is at a constant address, it cannot be in
     a temporary slot.  */
  if (!MEM_P (x) || CONSTANT_P (XEXP (x, 0)))
    return;

  p = find_temp_slot_from_address (XEXP (x, 0));
  if (p != 0)
    p->addr_taken = 1;
}

/* If X could be a reference to a temporary slot, mark that slot as
   belonging to the to one level higher than the current level.  If X
   matched one of our slots, just mark that one.  Otherwise, we can't
   easily predict which it is, so upgrade all of them.  Kept slots
   need not be touched.

   This is called when an ({...}) construct occurs and a statement
   returns a value in memory.  */

void
preserve_temp_slots (rtx x)
{
  struct temp_slot *p = 0, *next;

  /* If there is no result, we still might have some objects whose address
     were taken, so we need to make sure they stay around.  */
  if (x == 0)
    {
      for (p = *temp_slots_at_level (temp_slot_level); p; p = next)
	{
	  next = p->next;

	  if (p->addr_taken)
	    move_slot_to_level (p, temp_slot_level - 1);
	}

      return;
    }

  /* If X is a register that is being used as a pointer, see if we have
     a temporary slot we know it points to.  To be consistent with
     the code below, we really should preserve all non-kept slots
     if we can't find a match, but that seems to be much too costly.  */
  if (REG_P (x) && REG_POINTER (x))
    p = find_temp_slot_from_address (x);

  /* If X is not in memory or is at a constant address, it cannot be in
     a temporary slot, but it can contain something whose address was
     taken.  */
  if (p == 0 && (!MEM_P (x) || CONSTANT_P (XEXP (x, 0))))
    {
      for (p = *temp_slots_at_level (temp_slot_level); p; p = next)
	{
	  next = p->next;

	  if (p->addr_taken)
	    move_slot_to_level (p, temp_slot_level - 1);
	}

      return;
    }

  /* First see if we can find a match.  */
  if (p == 0)
    p = find_temp_slot_from_address (XEXP (x, 0));

  if (p != 0)
    {
      /* Move everything at our level whose address was taken to our new
	 level in case we used its address.  */
      struct temp_slot *q;

      if (p->level == temp_slot_level)
	{
	  for (q = *temp_slots_at_level (temp_slot_level); q; q = next)
	    {
	      next = q->next;

	      if (p != q && q->addr_taken)
		move_slot_to_level (q, temp_slot_level - 1);
	    }

	  move_slot_to_level (p, temp_slot_level - 1);
	  p->addr_taken = 0;
	}
      return;
    }

  /* Otherwise, preserve all non-kept slots at this level.  */
  for (p = *temp_slots_at_level (temp_slot_level); p; p = next)
    {
      next = p->next;

      if (!p->keep)
	move_slot_to_level (p, temp_slot_level - 1);
    }
}

/* Free all temporaries used so far.  This is normally called at the
   end of generating code for a statement.  */

void
free_temp_slots (void)
{
  struct temp_slot *p, *next;
  bool some_available = false;

  for (p = *temp_slots_at_level (temp_slot_level); p; p = next)
    {
      next = p->next;

      if (!p->keep)
	{
	  make_slot_available (p);
	  some_available = true;
	}
    }

  if (some_available)
    {
      remove_unused_temp_slot_addresses ();
      combine_temp_slots ();
    }
}

/* Push deeper into the nesting level for stack temporaries.  */

void
push_temp_slots (void)
{
  temp_slot_level++;
}

/* Pop a temporary nesting level.  All slots in use in the current level
   are freed.  */

void
pop_temp_slots (void)
{
  struct temp_slot *p, *next;
  bool some_available = false;

  for (p = *temp_slots_at_level (temp_slot_level); p; p = next)
    {
      next = p->next;
      make_slot_available (p);
      some_available = true;
    }

  if (some_available)
    {
      remove_unused_temp_slot_addresses ();
      combine_temp_slots ();
    }

  temp_slot_level--;
}

/* Initialize temporary slots.  */

void
init_temp_slots (void)
{
  /* We have not allocated any temporaries yet.  */
  avail_temp_slots = 0;
  used_temp_slots = 0;
  temp_slot_level = 0;

  /* Set up the table to map addresses to temp slots.  */
  if (! temp_slot_address_table)
    temp_slot_address_table = htab_create_ggc (32,
					       temp_slot_address_hash,
					       temp_slot_address_eq,
					       NULL);
  else
    htab_empty (temp_slot_address_table);
}

/* These routines are responsible for converting virtual register references
   to the actual hard register references once RTL generation is complete.

   The following four variables are used for communication between the
   routines.  They contain the offsets of the virtual registers from their
   respective hard registers.  */

static int in_arg_offset;
static int var_offset;
static int dynamic_offset;
static int out_arg_offset;
static int cfa_offset;

/* In most machines, the stack pointer register is equivalent to the bottom
   of the stack.  */

#ifndef STACK_POINTER_OFFSET
#define STACK_POINTER_OFFSET	0
#endif

/* If not defined, pick an appropriate default for the offset of dynamically
   allocated memory depending on the value of ACCUMULATE_OUTGOING_ARGS,
   REG_PARM_STACK_SPACE, and OUTGOING_REG_PARM_STACK_SPACE.  */

#ifndef STACK_DYNAMIC_OFFSET

/* The bottom of the stack points to the actual arguments.  If
   REG_PARM_STACK_SPACE is defined, this includes the space for the register
   parameters.  However, if OUTGOING_REG_PARM_STACK space is not defined,
   stack space for register parameters is not pushed by the caller, but
   rather part of the fixed stack areas and hence not included in
   `crtl->outgoing_args_size'.  Nevertheless, we must allow
   for it when allocating stack dynamic objects.  */

#if defined(REG_PARM_STACK_SPACE)
#define STACK_DYNAMIC_OFFSET(FNDECL)	\
((ACCUMULATE_OUTGOING_ARGS						      \
  ? (crtl->outgoing_args_size				      \
     + (OUTGOING_REG_PARM_STACK_SPACE ((!(FNDECL) ? NULL_TREE : TREE_TYPE (FNDECL))) ? 0 \
					       : REG_PARM_STACK_SPACE (FNDECL))) \
  : 0) + (STACK_POINTER_OFFSET))
#else
#define STACK_DYNAMIC_OFFSET(FNDECL)	\
((ACCUMULATE_OUTGOING_ARGS ? crtl->outgoing_args_size : 0)	      \
 + (STACK_POINTER_OFFSET))
#endif
#endif


/* Given a piece of RTX and a pointer to a HOST_WIDE_INT, if the RTX
   is a virtual register, return the equivalent hard register and set the
   offset indirectly through the pointer.  Otherwise, return 0.  */

static rtx
instantiate_new_reg (rtx x, HOST_WIDE_INT *poffset)
{
  rtx new_rtx;
  HOST_WIDE_INT offset;

  if (x == virtual_incoming_args_rtx)
    {
      if (stack_realign_drap)
        {
	  /* Replace virtual_incoming_args_rtx with internal arg
	     pointer if DRAP is used to realign stack.  */
          new_rtx = crtl->args.internal_arg_pointer;
          offset = 0;
        }
      else
        new_rtx = arg_pointer_rtx, offset = in_arg_offset;
    }
  else if (x == virtual_stack_vars_rtx)
    new_rtx = frame_pointer_rtx, offset = var_offset;
  else if (x == virtual_stack_dynamic_rtx)
    new_rtx = stack_pointer_rtx, offset = dynamic_offset;
  else if (x == virtual_outgoing_args_rtx)
    new_rtx = stack_pointer_rtx, offset = out_arg_offset;
  else if (x == virtual_cfa_rtx)
    {
#ifdef FRAME_POINTER_CFA_OFFSET
      new_rtx = frame_pointer_rtx;
#else
      new_rtx = arg_pointer_rtx;
#endif
      offset = cfa_offset;
    }
  else if (x == virtual_preferred_stack_boundary_rtx)
    {
      new_rtx = GEN_INT (crtl->preferred_stack_boundary / BITS_PER_UNIT);
      offset = 0;
    }
  else
    return NULL_RTX;

  *poffset = offset;
  return new_rtx;
}

/* A subroutine of instantiate_virtual_regs, called via for_each_rtx.
   Instantiate any virtual registers present inside of *LOC.  The expression
   is simplified, as much as possible, but is not to be considered "valid"
   in any sense implied by the target.  If any change is made, set CHANGED
   to true.  */

static int
instantiate_virtual_regs_in_rtx (rtx *loc, void *data)
{
  HOST_WIDE_INT offset;
  bool *changed = (bool *) data;
  rtx x, new_rtx;

  x = *loc;
  if (x == 0)
    return 0;

  switch (GET_CODE (x))
    {
    case REG:
      new_rtx = instantiate_new_reg (x, &offset);
      if (new_rtx)
	{
	  *loc = plus_constant (new_rtx, offset);
	  if (changed)
	    *changed = true;
	}
      return -1;

    case PLUS:
      new_rtx = instantiate_new_reg (XEXP (x, 0), &offset);
      if (new_rtx)
	{
	  new_rtx = plus_constant (new_rtx, offset);
	  *loc = simplify_gen_binary (PLUS, GET_MODE (x), new_rtx, XEXP (x, 1));
	  if (changed)
	    *changed = true;
	  return -1;
	}

      /* FIXME -- from old code */
	  /* If we have (plus (subreg (virtual-reg)) (const_int)), we know
	     we can commute the PLUS and SUBREG because pointers into the
	     frame are well-behaved.  */
      break;

    default:
      break;
    }

  return 0;
}

/* A subroutine of instantiate_virtual_regs_in_insn.  Return true if X
   matches the predicate for insn CODE operand OPERAND.  */

static int
safe_insn_predicate (int code, int operand, rtx x)
{
  const struct insn_operand_data *op_data;

  if (code < 0)
    return true;

  op_data = &insn_data[code].operand[operand];
  if (op_data->predicate == NULL)
    return true;

  return op_data->predicate (x, op_data->mode);
}

/* A subroutine of instantiate_virtual_regs.  Instantiate any virtual
   registers present inside of insn.  The result will be a valid insn.  */

static void
instantiate_virtual_regs_in_insn (rtx insn)
{
  HOST_WIDE_INT offset;
  int insn_code, i;
  bool any_change = false;
  rtx set, new_rtx, x, seq;

  /* There are some special cases to be handled first.  */
  set = single_set (insn);
  if (set)
    {
      /* We're allowed to assign to a virtual register.  This is interpreted
	 to mean that the underlying register gets assigned the inverse
	 transformation.  This is used, for example, in the handling of
	 non-local gotos.  */
      new_rtx = instantiate_new_reg (SET_DEST (set), &offset);
      if (new_rtx)
	{
	  start_sequence ();

	  for_each_rtx (&SET_SRC (set), instantiate_virtual_regs_in_rtx, NULL);
	  x = simplify_gen_binary (PLUS, GET_MODE (new_rtx), SET_SRC (set),
				   GEN_INT (-offset));
	  x = force_operand (x, new_rtx);
	  if (x != new_rtx)
	    emit_move_insn (new_rtx, x);

	  seq = get_insns ();
	  end_sequence ();

	  emit_insn_before (seq, insn);
	  delete_insn (insn);
	  return;
	}

      /* Handle a straight copy from a virtual register by generating a
	 new add insn.  The difference between this and falling through
	 to the generic case is avoiding a new pseudo and eliminating a
	 move insn in the initial rtl stream.  */
      new_rtx = instantiate_new_reg (SET_SRC (set), &offset);
      if (new_rtx && offset != 0
	  && REG_P (SET_DEST (set))
	  && REGNO (SET_DEST (set)) > LAST_VIRTUAL_REGISTER)
	{
	  start_sequence ();

	  x = expand_simple_binop (GET_MODE (SET_DEST (set)), PLUS,
				   new_rtx, GEN_INT (offset), SET_DEST (set),
				   1, OPTAB_LIB_WIDEN);
	  if (x != SET_DEST (set))
	    emit_move_insn (SET_DEST (set), x);

	  seq = get_insns ();
	  end_sequence ();

	  emit_insn_before (seq, insn);
	  delete_insn (insn);
	  return;
	}

      extract_insn (insn);
      insn_code = INSN_CODE (insn);

      /* Handle a plus involving a virtual register by determining if the
	 operands remain valid if they're modified in place.  */
      if (GET_CODE (SET_SRC (set)) == PLUS
	  && recog_data.n_operands >= 3
	  && recog_data.operand_loc[1] == &XEXP (SET_SRC (set), 0)
	  && recog_data.operand_loc[2] == &XEXP (SET_SRC (set), 1)
	  && CONST_INT_P (recog_data.operand[2])
	  && (new_rtx = instantiate_new_reg (recog_data.operand[1], &offset)))
	{
	  offset += INTVAL (recog_data.operand[2]);

	  /* If the sum is zero, then replace with a plain move.  */
	  if (offset == 0
	      && REG_P (SET_DEST (set))
	      && REGNO (SET_DEST (set)) > LAST_VIRTUAL_REGISTER)
	    {
	      start_sequence ();
	      emit_move_insn (SET_DEST (set), new_rtx);
	      seq = get_insns ();
	      end_sequence ();

	      emit_insn_before (seq, insn);
	      delete_insn (insn);
	      return;
	    }

	  x = gen_int_mode (offset, recog_data.operand_mode[2]);

	  /* Using validate_change and apply_change_group here leaves
	     recog_data in an invalid state.  Since we know exactly what
	     we want to check, do those two by hand.  */
	  if (safe_insn_predicate (insn_code, 1, new_rtx)
	      && safe_insn_predicate (insn_code, 2, x))
	    {
	      *recog_data.operand_loc[1] = recog_data.operand[1] = new_rtx;
	      *recog_data.operand_loc[2] = recog_data.operand[2] = x;
	      any_change = true;

	      /* Fall through into the regular operand fixup loop in
		 order to take care of operands other than 1 and 2.  */
	    }
	}
    }
  else
    {
      extract_insn (insn);
      insn_code = INSN_CODE (insn);
    }

  /* In the general case, we expect virtual registers to appear only in
     operands, and then only as either bare registers or inside memories.  */
  for (i = 0; i < recog_data.n_operands; ++i)
    {
      x = recog_data.operand[i];
      switch (GET_CODE (x))
	{
	case MEM:
	  {
	    rtx addr = XEXP (x, 0);
	    bool changed = false;

	    for_each_rtx (&addr, instantiate_virtual_regs_in_rtx, &changed);
	    if (!changed)
	      continue;

	    start_sequence ();
	    x = replace_equiv_address (x, addr);
	    /* It may happen that the address with the virtual reg
	       was valid (e.g. based on the virtual stack reg, which might
	       be acceptable to the predicates with all offsets), whereas
	       the address now isn't anymore, for instance when the address
	       is still offsetted, but the base reg isn't virtual-stack-reg
	       anymore.  Below we would do a force_reg on the whole operand,
	       but this insn might actually only accept memory.  Hence,
	       before doing that last resort, try to reload the address into
	       a register, so this operand stays a MEM.  */
	    if (!safe_insn_predicate (insn_code, i, x))
	      {
		addr = force_reg (GET_MODE (addr), addr);
		x = replace_equiv_address (x, addr);
	      }
	    seq = get_insns ();
	    end_sequence ();
	    if (seq)
	      emit_insn_before (seq, insn);
	  }
	  break;

	case REG:
	  new_rtx = instantiate_new_reg (x, &offset);
	  if (new_rtx == NULL)
	    continue;
	  if (offset == 0)
	    x = new_rtx;
	  else
	    {
	      start_sequence ();

	      /* Careful, special mode predicates may have stuff in
		 insn_data[insn_code].operand[i].mode that isn't useful
		 to us for computing a new value.  */
	      /* ??? Recognize address_operand and/or "p" constraints
		 to see if (plus new offset) is a valid before we put
		 this through expand_simple_binop.  */
	      x = expand_simple_binop (GET_MODE (x), PLUS, new_rtx,
				       GEN_INT (offset), NULL_RTX,
				       1, OPTAB_LIB_WIDEN);
	      seq = get_insns ();
	      end_sequence ();
	      emit_insn_before (seq, insn);
	    }
	  break;

	case SUBREG:
	  new_rtx = instantiate_new_reg (SUBREG_REG (x), &offset);
	  if (new_rtx == NULL)
	    continue;
	  if (offset != 0)
	    {
	      start_sequence ();
	      new_rtx = expand_simple_binop (GET_MODE (new_rtx), PLUS, new_rtx,
					 GEN_INT (offset), NULL_RTX,
					 1, OPTAB_LIB_WIDEN);
	      seq = get_insns ();
	      end_sequence ();
	      emit_insn_before (seq, insn);
	    }
	  x = simplify_gen_subreg (recog_data.operand_mode[i], new_rtx,
				   GET_MODE (new_rtx), SUBREG_BYTE (x));
	  gcc_assert (x);
	  break;

	default:
	  continue;
	}

      /* At this point, X contains the new value for the operand.
	 Validate the new value vs the insn predicate.  Note that
	 asm insns will have insn_code -1 here.  */
      if (!safe_insn_predicate (insn_code, i, x))
	{
	  start_sequence ();
	  if (REG_P (x))
	    {
	      gcc_assert (REGNO (x) <= LAST_VIRTUAL_REGISTER);
	      x = copy_to_reg (x);
	    }
	  else
	    x = force_reg (insn_data[insn_code].operand[i].mode, x);
	  seq = get_insns ();
	  end_sequence ();
	  if (seq)
	    emit_insn_before (seq, insn);
	}

      *recog_data.operand_loc[i] = recog_data.operand[i] = x;
      any_change = true;
    }

  if (any_change)
    {
      /* Propagate operand changes into the duplicates.  */
      for (i = 0; i < recog_data.n_dups; ++i)
	*recog_data.dup_loc[i]
	  = copy_rtx (recog_data.operand[(unsigned)recog_data.dup_num[i]]);

      /* Force re-recognition of the instruction for validation.  */
      INSN_CODE (insn) = -1;
    }

  if (asm_noperands (PATTERN (insn)) >= 0)
    {
      if (!check_asm_operands (PATTERN (insn)))
	{
	  error_for_asm (insn, "impossible constraint in %<asm%>");
	  delete_insn (insn);
	}
    }
  else
    {
      if (recog_memoized (insn) < 0)
	fatal_insn_not_found (insn);
    }
}

/* Subroutine of instantiate_decls.  Given RTL representing a decl,
   do any instantiation required.  */

void
instantiate_decl_rtl (rtx x)
{
  rtx addr;

  if (x == 0)
    return;

  /* If this is a CONCAT, recurse for the pieces.  */
  if (GET_CODE (x) == CONCAT)
    {
      instantiate_decl_rtl (XEXP (x, 0));
      instantiate_decl_rtl (XEXP (x, 1));
      return;
    }

  /* If this is not a MEM, no need to do anything.  Similarly if the
     address is a constant or a register that is not a virtual register.  */
  if (!MEM_P (x))
    return;

  addr = XEXP (x, 0);
  if (CONSTANT_P (addr)
      || (REG_P (addr)
	  && (REGNO (addr) < FIRST_VIRTUAL_REGISTER
	      || REGNO (addr) > LAST_VIRTUAL_REGISTER)))
    return;

  for_each_rtx (&XEXP (x, 0), instantiate_virtual_regs_in_rtx, NULL);
}

/* Helper for instantiate_decls called via walk_tree: Process all decls
   in the given DECL_VALUE_EXPR.  */

static tree
instantiate_expr (tree *tp, int *walk_subtrees, void *data ATTRIBUTE_UNUSED)
{
  tree t = *tp;
  if (! EXPR_P (t))
    {
      *walk_subtrees = 0;
      if (DECL_P (t) && DECL_RTL_SET_P (t))
	instantiate_decl_rtl (DECL_RTL (t));
    }
  return NULL;
}

/* Subroutine of instantiate_decls: Process all decls in the given
   BLOCK node and all its subblocks.  */

static void
instantiate_decls_1 (tree let)
{
  tree t;

  for (t = BLOCK_VARS (let); t; t = DECL_CHAIN (t))
    {
      if (DECL_RTL_SET_P (t))
	instantiate_decl_rtl (DECL_RTL (t));
      if (TREE_CODE (t) == VAR_DECL && DECL_HAS_VALUE_EXPR_P (t))
	{
	  tree v = DECL_VALUE_EXPR (t);
	  walk_tree (&v, instantiate_expr, NULL, NULL);
	}
    }

  /* Process all subblocks.  */
  for (t = BLOCK_SUBBLOCKS (let); t; t = BLOCK_CHAIN (t))
    instantiate_decls_1 (t);
}

/* Scan all decls in FNDECL (both variables and parameters) and instantiate
   all virtual registers in their DECL_RTL's.  */

static void
instantiate_decls (tree fndecl)
{
  tree decl;
  unsigned ix;

  /* Process all parameters of the function.  */
  for (decl = DECL_ARGUMENTS (fndecl); decl; decl = DECL_CHAIN (decl))
    {
      instantiate_decl_rtl (DECL_RTL (decl));
      instantiate_decl_rtl (DECL_INCOMING_RTL (decl));
      if (DECL_HAS_VALUE_EXPR_P (decl))
	{
	  tree v = DECL_VALUE_EXPR (decl);
	  walk_tree (&v, instantiate_expr, NULL, NULL);
	}
    }

  /* Now process all variables defined in the function or its subblocks.  */
  instantiate_decls_1 (DECL_INITIAL (fndecl));

  FOR_EACH_LOCAL_DECL (cfun, ix, decl)
    if (DECL_RTL_SET_P (decl))
      instantiate_decl_rtl (DECL_RTL (decl));
  VEC_free (tree, gc, cfun->local_decls);
}

/* Pass through the INSNS of function FNDECL and convert virtual register
   references to hard register references.  */

static unsigned int
instantiate_virtual_regs (void)
{
  rtx insn;

  /* Compute the offsets to use for this function.  */
  in_arg_offset = FIRST_PARM_OFFSET (current_function_decl);
  var_offset = STARTING_FRAME_OFFSET;
  dynamic_offset = STACK_DYNAMIC_OFFSET (current_function_decl);
  out_arg_offset = STACK_POINTER_OFFSET;
#ifdef FRAME_POINTER_CFA_OFFSET
  cfa_offset = FRAME_POINTER_CFA_OFFSET (current_function_decl);
#else
  cfa_offset = ARG_POINTER_CFA_OFFSET (current_function_decl);
#endif

  /* Initialize recognition, indicating that volatile is OK.  */
  init_recog ();

  /* Scan through all the insns, instantiating every virtual register still
     present.  */
  for (insn = get_insns (); insn; insn = NEXT_INSN (insn))
    if (INSN_P (insn))
      {
	/* These patterns in the instruction stream can never be recognized.
	   Fortunately, they shouldn't contain virtual registers either.  */
	if (GET_CODE (PATTERN (insn)) == USE
	    || GET_CODE (PATTERN (insn)) == CLOBBER
	    || GET_CODE (PATTERN (insn)) == ADDR_VEC
	    || GET_CODE (PATTERN (insn)) == ADDR_DIFF_VEC
	    || GET_CODE (PATTERN (insn)) == ASM_INPUT)
	  continue;
	else if (DEBUG_INSN_P (insn))
	  for_each_rtx (&INSN_VAR_LOCATION (insn),
			instantiate_virtual_regs_in_rtx, NULL);
	else
	  instantiate_virtual_regs_in_insn (insn);

	if (INSN_DELETED_P (insn))
	  continue;

	for_each_rtx (&REG_NOTES (insn), instantiate_virtual_regs_in_rtx, NULL);

	/* Instantiate any virtual registers in CALL_INSN_FUNCTION_USAGE.  */
	if (CALL_P (insn))
	  for_each_rtx (&CALL_INSN_FUNCTION_USAGE (insn),
			instantiate_virtual_regs_in_rtx, NULL);
      }

  /* Instantiate the virtual registers in the DECLs for debugging purposes.  */
  instantiate_decls (current_function_decl);

  targetm.instantiate_decls ();

  /* Indicate that, from now on, assign_stack_local should use
     frame_pointer_rtx.  */
  virtuals_instantiated = 1;

  /* See allocate_dynamic_stack_space for the rationale.  */
#ifdef SETJMP_VIA_SAVE_AREA
  if (flag_stack_usage && cfun->calls_setjmp)
    {
      int align = PREFERRED_STACK_BOUNDARY / BITS_PER_UNIT;
      dynamic_offset = (dynamic_offset + align - 1) / align * align;
      current_function_dynamic_stack_size
	+= current_function_dynamic_alloc_count * dynamic_offset;
    }
#endif

  return 0;
}

struct rtl_opt_pass pass_instantiate_virtual_regs =
{
 {
  RTL_PASS,
  "vregs",                              /* name */
  NULL,                                 /* gate */
  instantiate_virtual_regs,             /* execute */
  NULL,                                 /* sub */
  NULL,                                 /* next */
  0,                                    /* static_pass_number */
  TV_NONE,                              /* tv_id */
  0,                                    /* properties_required */
  0,                                    /* properties_provided */
  0,                                    /* properties_destroyed */
  0,                                    /* todo_flags_start */
  TODO_dump_func                        /* todo_flags_finish */
 }
};


/* Return 1 if EXP is an aggregate type (or a value with aggregate type).
   This means a type for which function calls must pass an address to the
   function or get an address back from the function.
   EXP may be a type node or an expression (whose type is tested).  */

int
aggregate_value_p (const_tree exp, const_tree fntype)
{
  const_tree type = (TYPE_P (exp)) ? exp : TREE_TYPE (exp);
  int i, regno, nregs;
  rtx reg;

  if (fntype)
    switch (TREE_CODE (fntype))
      {
      case CALL_EXPR:
	{
	  tree fndecl = get_callee_fndecl (fntype);
	  fntype = (fndecl
		    ? TREE_TYPE (fndecl)
		    : TREE_TYPE (TREE_TYPE (CALL_EXPR_FN (fntype))));
	}
	break;
      case FUNCTION_DECL:
	fntype = TREE_TYPE (fntype);
	break;
      case FUNCTION_TYPE:
      case METHOD_TYPE:
        break;
      case IDENTIFIER_NODE:
	fntype = NULL_TREE;
	break;
      default:
	/* We don't expect other tree types here.  */
	gcc_unreachable ();
      }

  if (VOID_TYPE_P (type))
    return 0;

  /* If a record should be passed the same as its first (and only) member
     don't pass it as an aggregate.  */
  if (TREE_CODE (type) == RECORD_TYPE && TYPE_TRANSPARENT_AGGR (type))
    return aggregate_value_p (first_field (type), fntype);

  /* If the front end has decided that this needs to be passed by
     reference, do so.  */
  if ((TREE_CODE (exp) == PARM_DECL || TREE_CODE (exp) == RESULT_DECL)
      && DECL_BY_REFERENCE (exp))
    return 1;

  /* Function types that are TREE_ADDRESSABLE force return in memory.  */
  if (fntype && TREE_ADDRESSABLE (fntype))
    return 1;

  /* Types that are TREE_ADDRESSABLE must be constructed in memory,
     and thus can't be returned in registers.  */
  if (TREE_ADDRESSABLE (type))
    return 1;

  if (flag_pcc_struct_return && AGGREGATE_TYPE_P (type))
    return 1;

<<<<<<< HEAD
  /* Pointers-to-shared must be considered as aggregates for
     the purpose of passing them as return values, but only
     when the underlying mode of the representation would
     require that its value be passed on the stack.
     This occurs when using the 'struct' representation
     of a shared pointer.  */
  if (flag_pcc_struct_return && POINTER_TYPE_P (type)
      && upc_shared_type_p (TREE_TYPE (type))
      && AGGREGATE_TYPE_P (upc_pts_rep_type_node))
    return 1;

=======
>>>>>>> 155d23aa
  if (targetm.calls.return_in_memory (type, fntype))
    return 1;

  /* Make sure we have suitable call-clobbered regs to return
     the value in; if not, we must return it in memory.  */
  reg = hard_function_value (type, 0, fntype, 0);

  /* If we have something other than a REG (e.g. a PARALLEL), then assume
     it is OK.  */
  if (!REG_P (reg))
    return 0;

  regno = REGNO (reg);
  nregs = hard_regno_nregs[regno][TYPE_MODE (type)];
  for (i = 0; i < nregs; i++)
    if (! call_used_regs[regno + i])
      return 1;

  return 0;
}

/* Return true if we should assign DECL a pseudo register; false if it
   should live on the local stack.  */

bool
use_register_for_decl (const_tree decl)
{
  if (!targetm.calls.allocate_stack_slots_for_args())
    return true;

  /* Honor volatile.  */
  if (TREE_SIDE_EFFECTS (decl))
    return false;

  /* Honor addressability.  */
  if (TREE_ADDRESSABLE (decl))
    return false;

  /* Only register-like things go in registers.  */
  if (DECL_MODE (decl) == BLKmode)
    return false;

  /* If -ffloat-store specified, don't put explicit float variables
     into registers.  */
  /* ??? This should be checked after DECL_ARTIFICIAL, but tree-ssa
     propagates values across these stores, and it probably shouldn't.  */
  if (flag_float_store && FLOAT_TYPE_P (TREE_TYPE (decl)))
    return false;

  /* If we're not interested in tracking debugging information for
     this decl, then we can certainly put it in a register.  */
  if (DECL_IGNORED_P (decl))
    return true;

  if (optimize)
    return true;

  if (!DECL_REGISTER (decl))
    return false;

  switch (TREE_CODE (TREE_TYPE (decl)))
    {
    case RECORD_TYPE:
    case UNION_TYPE:
    case QUAL_UNION_TYPE:
      /* When not optimizing, disregard register keyword for variables with
	 types containing methods, otherwise the methods won't be callable
	 from the debugger.  */
      if (TYPE_METHODS (TREE_TYPE (decl)))
	return false;
      break;
    default:
      break;
    }

  return true;
}

/* Return true if TYPE should be passed by invisible reference.  */

bool
pass_by_reference (CUMULATIVE_ARGS *ca, enum machine_mode mode,
		   tree type, bool named_arg)
{
  if (type)
    {
      /* If this type contains non-trivial constructors, then it is
	 forbidden for the middle-end to create any new copies.  */
      if (TREE_ADDRESSABLE (type))
	return true;

      /* GCC post 3.4 passes *all* variable sized types by reference.  */
      if (!TYPE_SIZE (type) || TREE_CODE (TYPE_SIZE (type)) != INTEGER_CST)
	return true;

      /* If a record type should be passed the same as its first (and only)
	 member, use the type and mode of that member.  */
      if (TREE_CODE (type) == RECORD_TYPE && TYPE_TRANSPARENT_AGGR (type))
	{
	  type = TREE_TYPE (first_field (type));
	  mode = TYPE_MODE (type);
	}
    }

  return targetm.calls.pass_by_reference (ca, mode, type, named_arg);
}

/* Return true if TYPE, which is passed by reference, should be callee
   copied instead of caller copied.  */

bool
reference_callee_copied (CUMULATIVE_ARGS *ca, enum machine_mode mode,
			 tree type, bool named_arg)
{
  if (type && TREE_ADDRESSABLE (type))
    return false;
  return targetm.calls.callee_copies (ca, mode, type, named_arg);
}

/* Structures to communicate between the subroutines of assign_parms.
   The first holds data persistent across all parameters, the second
   is cleared out for each parameter.  */

struct assign_parm_data_all
{
  CUMULATIVE_ARGS args_so_far;
  struct args_size stack_args_size;
  tree function_result_decl;
  tree orig_fnargs;
  rtx first_conversion_insn;
  rtx last_conversion_insn;
  HOST_WIDE_INT pretend_args_size;
  HOST_WIDE_INT extra_pretend_bytes;
  int reg_parm_stack_space;
};

struct assign_parm_data_one
{
  tree nominal_type;
  tree passed_type;
  rtx entry_parm;
  rtx stack_parm;
  enum machine_mode nominal_mode;
  enum machine_mode passed_mode;
  enum machine_mode promoted_mode;
  struct locate_and_pad_arg_data locate;
  int partial;
  BOOL_BITFIELD named_arg : 1;
  BOOL_BITFIELD passed_pointer : 1;
  BOOL_BITFIELD on_stack : 1;
  BOOL_BITFIELD loaded_in_reg : 1;
};

/* A subroutine of assign_parms.  Initialize ALL.  */

static void
assign_parms_initialize_all (struct assign_parm_data_all *all)
{
  tree fntype ATTRIBUTE_UNUSED;

  memset (all, 0, sizeof (*all));

  fntype = TREE_TYPE (current_function_decl);

#ifdef INIT_CUMULATIVE_INCOMING_ARGS
  INIT_CUMULATIVE_INCOMING_ARGS (all->args_so_far, fntype, NULL_RTX);
#else
  INIT_CUMULATIVE_ARGS (all->args_so_far, fntype, NULL_RTX,
			current_function_decl, -1);
#endif

#ifdef REG_PARM_STACK_SPACE
  all->reg_parm_stack_space = REG_PARM_STACK_SPACE (current_function_decl);
#endif
}

/* If ARGS contains entries with complex types, split the entry into two
   entries of the component type.  Return a new list of substitutions are
   needed, else the old list.  */

static void
split_complex_args (VEC(tree, heap) **args)
{
  unsigned i;
  tree p;

  FOR_EACH_VEC_ELT (tree, *args, i, p)
    {
      tree type = TREE_TYPE (p);
      if (TREE_CODE (type) == COMPLEX_TYPE
	  && targetm.calls.split_complex_arg (type))
	{
	  tree decl;
	  tree subtype = TREE_TYPE (type);
	  bool addressable = TREE_ADDRESSABLE (p);

	  /* Rewrite the PARM_DECL's type with its component.  */
	  p = copy_node (p);
	  TREE_TYPE (p) = subtype;
	  DECL_ARG_TYPE (p) = TREE_TYPE (DECL_ARG_TYPE (p));
	  DECL_MODE (p) = VOIDmode;
	  DECL_SIZE (p) = NULL;
	  DECL_SIZE_UNIT (p) = NULL;
	  /* If this arg must go in memory, put it in a pseudo here.
	     We can't allow it to go in memory as per normal parms,
	     because the usual place might not have the imag part
	     adjacent to the real part.  */
	  DECL_ARTIFICIAL (p) = addressable;
	  DECL_IGNORED_P (p) = addressable;
	  TREE_ADDRESSABLE (p) = 0;
	  layout_decl (p, 0);
	  VEC_replace (tree, *args, i, p);

	  /* Build a second synthetic decl.  */
	  decl = build_decl (EXPR_LOCATION (p),
			     PARM_DECL, NULL_TREE, subtype);
	  DECL_ARG_TYPE (decl) = DECL_ARG_TYPE (p);
	  DECL_ARTIFICIAL (decl) = addressable;
	  DECL_IGNORED_P (decl) = addressable;
	  layout_decl (decl, 0);
	  VEC_safe_insert (tree, heap, *args, ++i, decl);
	}
    }
}

/* A subroutine of assign_parms.  Adjust the parameter list to incorporate
   the hidden struct return argument, and (abi willing) complex args.
   Return the new parameter list.  */

static VEC(tree, heap) *
assign_parms_augmented_arg_list (struct assign_parm_data_all *all)
{
  tree fndecl = current_function_decl;
  tree fntype = TREE_TYPE (fndecl);
  VEC(tree, heap) *fnargs = NULL;
  tree arg;

  for (arg = DECL_ARGUMENTS (fndecl); arg; arg = DECL_CHAIN (arg))
    VEC_safe_push (tree, heap, fnargs, arg);

  all->orig_fnargs = DECL_ARGUMENTS (fndecl);

  /* If struct value address is treated as the first argument, make it so.  */
  if (aggregate_value_p (DECL_RESULT (fndecl), fndecl)
      && ! cfun->returns_pcc_struct
      && targetm.calls.struct_value_rtx (TREE_TYPE (fndecl), 1) == 0)
    {
      tree type = build_pointer_type (TREE_TYPE (fntype));
      tree decl;

      decl = build_decl (DECL_SOURCE_LOCATION (fndecl),
			 PARM_DECL, NULL_TREE, type);
      DECL_ARG_TYPE (decl) = type;
      DECL_ARTIFICIAL (decl) = 1;
      DECL_IGNORED_P (decl) = 1;

      DECL_CHAIN (decl) = all->orig_fnargs;
      all->orig_fnargs = decl;
      VEC_safe_insert (tree, heap, fnargs, 0, decl);

      all->function_result_decl = decl;
    }

  /* If the target wants to split complex arguments into scalars, do so.  */
  if (targetm.calls.split_complex_arg)
    split_complex_args (&fnargs);

  return fnargs;
}

/* A subroutine of assign_parms.  Examine PARM and pull out type and mode
   data for the parameter.  Incorporate ABI specifics such as pass-by-
   reference and type promotion.  */

static void
assign_parm_find_data_types (struct assign_parm_data_all *all, tree parm,
			     struct assign_parm_data_one *data)
{
  tree nominal_type, passed_type;
  enum machine_mode nominal_mode, passed_mode, promoted_mode;
  int unsignedp;

  memset (data, 0, sizeof (*data));

  /* NAMED_ARG is a misnomer.  We really mean 'non-variadic'. */
  if (!cfun->stdarg)
    data->named_arg = 1;  /* No variadic parms.  */
  else if (DECL_CHAIN (parm))
    data->named_arg = 1;  /* Not the last non-variadic parm. */
  else if (targetm.calls.strict_argument_naming (&all->args_so_far))
    data->named_arg = 1;  /* Only variadic ones are unnamed.  */
  else
    data->named_arg = 0;  /* Treat as variadic.  */

  nominal_type = TREE_TYPE (parm);
  passed_type = DECL_ARG_TYPE (parm);

  /* Look out for errors propagating this far.  Also, if the parameter's
     type is void then its value doesn't matter.  */
  if (TREE_TYPE (parm) == error_mark_node
      /* This can happen after weird syntax errors
	 or if an enum type is defined among the parms.  */
      || TREE_CODE (parm) != PARM_DECL
      || passed_type == NULL
      || VOID_TYPE_P (nominal_type))
    {
      nominal_type = passed_type = void_type_node;
      nominal_mode = passed_mode = promoted_mode = VOIDmode;
      goto egress;
    }

  /* Find mode of arg as it is passed, and mode of arg as it should be
     during execution of this function.  */
  passed_mode = TYPE_MODE (passed_type);
  nominal_mode = TYPE_MODE (nominal_type);

  /* If the parm is to be passed as a transparent union or record, use the
     type of the first field for the tests below.  We have already verified
     that the modes are the same.  */
  if ((TREE_CODE (passed_type) == UNION_TYPE
       || TREE_CODE (passed_type) == RECORD_TYPE)
      && TYPE_TRANSPARENT_AGGR (passed_type))
    passed_type = TREE_TYPE (first_field (passed_type));

  /* See if this arg was passed by invisible reference.  */
  if (pass_by_reference (&all->args_so_far, passed_mode,
			 passed_type, data->named_arg))
    {
      passed_type = nominal_type = build_pointer_type (passed_type);
      data->passed_pointer = true;
      passed_mode = nominal_mode = Pmode;
    }

  /* Find mode as it is passed by the ABI.  */
  unsignedp = TYPE_UNSIGNED (passed_type);
  promoted_mode = promote_function_mode (passed_type, passed_mode, &unsignedp,
				         TREE_TYPE (current_function_decl), 0);

 egress:
  data->nominal_type = nominal_type;
  data->passed_type = passed_type;
  data->nominal_mode = nominal_mode;
  data->passed_mode = passed_mode;
  data->promoted_mode = promoted_mode;
}

/* A subroutine of assign_parms.  Invoke setup_incoming_varargs.  */

static void
assign_parms_setup_varargs (struct assign_parm_data_all *all,
			    struct assign_parm_data_one *data, bool no_rtl)
{
  int varargs_pretend_bytes = 0;

  targetm.calls.setup_incoming_varargs (&all->args_so_far,
					data->promoted_mode,
					data->passed_type,
					&varargs_pretend_bytes, no_rtl);

  /* If the back-end has requested extra stack space, record how much is
     needed.  Do not change pretend_args_size otherwise since it may be
     nonzero from an earlier partial argument.  */
  if (varargs_pretend_bytes > 0)
    all->pretend_args_size = varargs_pretend_bytes;
}

/* A subroutine of assign_parms.  Set DATA->ENTRY_PARM corresponding to
   the incoming location of the current parameter.  */

static void
assign_parm_find_entry_rtl (struct assign_parm_data_all *all,
			    struct assign_parm_data_one *data)
{
  HOST_WIDE_INT pretend_bytes = 0;
  rtx entry_parm;
  bool in_regs;

  if (data->promoted_mode == VOIDmode)
    {
      data->entry_parm = data->stack_parm = const0_rtx;
      return;
    }

  entry_parm = targetm.calls.function_incoming_arg (&all->args_so_far,
						    data->promoted_mode,
						    data->passed_type,
						    data->named_arg);

  if (entry_parm == 0)
    data->promoted_mode = data->passed_mode;

  /* Determine parm's home in the stack, in case it arrives in the stack
     or we should pretend it did.  Compute the stack position and rtx where
     the argument arrives and its size.

     There is one complexity here:  If this was a parameter that would
     have been passed in registers, but wasn't only because it is
     __builtin_va_alist, we want locate_and_pad_parm to treat it as if
     it came in a register so that REG_PARM_STACK_SPACE isn't skipped.
     In this case, we call FUNCTION_ARG with NAMED set to 1 instead of 0
     as it was the previous time.  */
  in_regs = entry_parm != 0;
#ifdef STACK_PARMS_IN_REG_PARM_AREA
  in_regs = true;
#endif
  if (!in_regs && !data->named_arg)
    {
      if (targetm.calls.pretend_outgoing_varargs_named (&all->args_so_far))
	{
	  rtx tem;
	  tem = targetm.calls.function_incoming_arg (&all->args_so_far,
						     data->promoted_mode,
						     data->passed_type, true);
	  in_regs = tem != NULL;
	}
    }

  /* If this parameter was passed both in registers and in the stack, use
     the copy on the stack.  */
  if (targetm.calls.must_pass_in_stack (data->promoted_mode,
					data->passed_type))
    entry_parm = 0;

  if (entry_parm)
    {
      int partial;

      partial = targetm.calls.arg_partial_bytes (&all->args_so_far,
						 data->promoted_mode,
						 data->passed_type,
						 data->named_arg);
      data->partial = partial;

      /* The caller might already have allocated stack space for the
	 register parameters.  */
      if (partial != 0 && all->reg_parm_stack_space == 0)
	{
	  /* Part of this argument is passed in registers and part
	     is passed on the stack.  Ask the prologue code to extend
	     the stack part so that we can recreate the full value.

	     PRETEND_BYTES is the size of the registers we need to store.
	     CURRENT_FUNCTION_PRETEND_ARGS_SIZE is the amount of extra
	     stack space that the prologue should allocate.

	     Internally, gcc assumes that the argument pointer is aligned
	     to STACK_BOUNDARY bits.  This is used both for alignment
	     optimizations (see init_emit) and to locate arguments that are
	     aligned to more than PARM_BOUNDARY bits.  We must preserve this
	     invariant by rounding CURRENT_FUNCTION_PRETEND_ARGS_SIZE up to
	     a stack boundary.  */

	  /* We assume at most one partial arg, and it must be the first
	     argument on the stack.  */
	  gcc_assert (!all->extra_pretend_bytes && !all->pretend_args_size);

	  pretend_bytes = partial;
	  all->pretend_args_size = CEIL_ROUND (pretend_bytes, STACK_BYTES);

	  /* We want to align relative to the actual stack pointer, so
	     don't include this in the stack size until later.  */
	  all->extra_pretend_bytes = all->pretend_args_size;
	}
    }

  locate_and_pad_parm (data->promoted_mode, data->passed_type, in_regs,
		       entry_parm ? data->partial : 0, current_function_decl,
		       &all->stack_args_size, &data->locate);

  /* Update parm_stack_boundary if this parameter is passed in the
     stack.  */
  if (!in_regs && crtl->parm_stack_boundary < data->locate.boundary)
    crtl->parm_stack_boundary = data->locate.boundary;

  /* Adjust offsets to include the pretend args.  */
  pretend_bytes = all->extra_pretend_bytes - pretend_bytes;
  data->locate.slot_offset.constant += pretend_bytes;
  data->locate.offset.constant += pretend_bytes;

  data->entry_parm = entry_parm;
}

/* A subroutine of assign_parms.  If there is actually space on the stack
   for this parm, count it in stack_args_size and return true.  */

static bool
assign_parm_is_stack_parm (struct assign_parm_data_all *all,
			   struct assign_parm_data_one *data)
{
  /* Trivially true if we've no incoming register.  */
  if (data->entry_parm == NULL)
    ;
  /* Also true if we're partially in registers and partially not,
     since we've arranged to drop the entire argument on the stack.  */
  else if (data->partial != 0)
    ;
  /* Also true if the target says that it's passed in both registers
     and on the stack.  */
  else if (GET_CODE (data->entry_parm) == PARALLEL
	   && XEXP (XVECEXP (data->entry_parm, 0, 0), 0) == NULL_RTX)
    ;
  /* Also true if the target says that there's stack allocated for
     all register parameters.  */
  else if (all->reg_parm_stack_space > 0)
    ;
  /* Otherwise, no, this parameter has no ABI defined stack slot.  */
  else
    return false;

  all->stack_args_size.constant += data->locate.size.constant;
  if (data->locate.size.var)
    ADD_PARM_SIZE (all->stack_args_size, data->locate.size.var);

  return true;
}

/* A subroutine of assign_parms.  Given that this parameter is allocated
   stack space by the ABI, find it.  */

static void
assign_parm_find_stack_rtl (tree parm, struct assign_parm_data_one *data)
{
  rtx offset_rtx, stack_parm;
  unsigned int align, boundary;

  /* If we're passing this arg using a reg, make its stack home the
     aligned stack slot.  */
  if (data->entry_parm)
    offset_rtx = ARGS_SIZE_RTX (data->locate.slot_offset);
  else
    offset_rtx = ARGS_SIZE_RTX (data->locate.offset);

  stack_parm = crtl->args.internal_arg_pointer;
  if (offset_rtx != const0_rtx)
    stack_parm = gen_rtx_PLUS (Pmode, stack_parm, offset_rtx);
  stack_parm = gen_rtx_MEM (data->promoted_mode, stack_parm);

  if (!data->passed_pointer)
    {
      set_mem_attributes (stack_parm, parm, 1);
      /* set_mem_attributes could set MEM_SIZE to the passed mode's size,
	 while promoted mode's size is needed.  */
      if (data->promoted_mode != BLKmode
	  && data->promoted_mode != DECL_MODE (parm))
	{
	  set_mem_size (stack_parm,
			GEN_INT (GET_MODE_SIZE (data->promoted_mode)));
	  if (MEM_EXPR (stack_parm) && MEM_OFFSET (stack_parm))
	    {
	      int offset = subreg_lowpart_offset (DECL_MODE (parm),
						  data->promoted_mode);
	      if (offset)
		set_mem_offset (stack_parm,
				plus_constant (MEM_OFFSET (stack_parm),
					       -offset));
	    }
	}
    }

  boundary = data->locate.boundary;
  align = BITS_PER_UNIT;

  /* If we're padding upward, we know that the alignment of the slot
     is TARGET_FUNCTION_ARG_BOUNDARY.  If we're using slot_offset, we're
     intentionally forcing upward padding.  Otherwise we have to come
     up with a guess at the alignment based on OFFSET_RTX.  */
  if (data->locate.where_pad != downward || data->entry_parm)
    align = boundary;
  else if (CONST_INT_P (offset_rtx))
    {
      align = INTVAL (offset_rtx) * BITS_PER_UNIT | boundary;
      align = align & -align;
    }
  set_mem_align (stack_parm, align);

  if (data->entry_parm)
    set_reg_attrs_for_parm (data->entry_parm, stack_parm);

  data->stack_parm = stack_parm;
}

/* A subroutine of assign_parms.  Adjust DATA->ENTRY_RTL such that it's
   always valid and contiguous.  */

static void
assign_parm_adjust_entry_rtl (struct assign_parm_data_one *data)
{
  rtx entry_parm = data->entry_parm;
  rtx stack_parm = data->stack_parm;

  /* If this parm was passed part in regs and part in memory, pretend it
     arrived entirely in memory by pushing the register-part onto the stack.
     In the special case of a DImode or DFmode that is split, we could put
     it together in a pseudoreg directly, but for now that's not worth
     bothering with.  */
  if (data->partial != 0)
    {
      /* Handle calls that pass values in multiple non-contiguous
	 locations.  The Irix 6 ABI has examples of this.  */
      if (GET_CODE (entry_parm) == PARALLEL)
	emit_group_store (validize_mem (stack_parm), entry_parm,
			  data->passed_type,
			  int_size_in_bytes (data->passed_type));
      else
	{
	  gcc_assert (data->partial % UNITS_PER_WORD == 0);
	  move_block_from_reg (REGNO (entry_parm), validize_mem (stack_parm),
			       data->partial / UNITS_PER_WORD);
	}

      entry_parm = stack_parm;
    }

  /* If we didn't decide this parm came in a register, by default it came
     on the stack.  */
  else if (entry_parm == NULL)
    entry_parm = stack_parm;

  /* When an argument is passed in multiple locations, we can't make use
     of this information, but we can save some copying if the whole argument
     is passed in a single register.  */
  else if (GET_CODE (entry_parm) == PARALLEL
	   && data->nominal_mode != BLKmode
	   && data->passed_mode != BLKmode)
    {
      size_t i, len = XVECLEN (entry_parm, 0);

      for (i = 0; i < len; i++)
	if (XEXP (XVECEXP (entry_parm, 0, i), 0) != NULL_RTX
	    && REG_P (XEXP (XVECEXP (entry_parm, 0, i), 0))
	    && (GET_MODE (XEXP (XVECEXP (entry_parm, 0, i), 0))
		== data->passed_mode)
	    && INTVAL (XEXP (XVECEXP (entry_parm, 0, i), 1)) == 0)
	  {
	    entry_parm = XEXP (XVECEXP (entry_parm, 0, i), 0);
	    break;
	  }
    }

  data->entry_parm = entry_parm;
}

/* A subroutine of assign_parms.  Reconstitute any values which were
   passed in multiple registers and would fit in a single register.  */

static void
assign_parm_remove_parallels (struct assign_parm_data_one *data)
{
  rtx entry_parm = data->entry_parm;

  /* Convert the PARALLEL to a REG of the same mode as the parallel.
     This can be done with register operations rather than on the
     stack, even if we will store the reconstituted parameter on the
     stack later.  */
  if (GET_CODE (entry_parm) == PARALLEL && GET_MODE (entry_parm) != BLKmode)
    {
      rtx parmreg = gen_reg_rtx (GET_MODE (entry_parm));
      emit_group_store (parmreg, entry_parm, data->passed_type,
			GET_MODE_SIZE (GET_MODE (entry_parm)));
      entry_parm = parmreg;
    }

  data->entry_parm = entry_parm;
}

/* A subroutine of assign_parms.  Adjust DATA->STACK_RTL such that it's
   always valid and properly aligned.  */

static void
assign_parm_adjust_stack_rtl (struct assign_parm_data_one *data)
{
  rtx stack_parm = data->stack_parm;

  /* If we can't trust the parm stack slot to be aligned enough for its
     ultimate type, don't use that slot after entry.  We'll make another
     stack slot, if we need one.  */
  if (stack_parm
      && ((STRICT_ALIGNMENT
	   && GET_MODE_ALIGNMENT (data->nominal_mode) > MEM_ALIGN (stack_parm))
	  || (data->nominal_type
	      && TYPE_ALIGN (data->nominal_type) > MEM_ALIGN (stack_parm)
	      && MEM_ALIGN (stack_parm) < PREFERRED_STACK_BOUNDARY)))
    stack_parm = NULL;

  /* If parm was passed in memory, and we need to convert it on entry,
     don't store it back in that same slot.  */
  else if (data->entry_parm == stack_parm
	   && data->nominal_mode != BLKmode
	   && data->nominal_mode != data->passed_mode)
    stack_parm = NULL;

  /* If stack protection is in effect for this function, don't leave any
     pointers in their passed stack slots.  */
  else if (crtl->stack_protect_guard
	   && (flag_stack_protect == 2
	       || data->passed_pointer
	       || POINTER_TYPE_P (data->nominal_type)))
    stack_parm = NULL;

  data->stack_parm = stack_parm;
}

/* A subroutine of assign_parms.  Return true if the current parameter
   should be stored as a BLKmode in the current frame.  */

static bool
assign_parm_setup_block_p (struct assign_parm_data_one *data)
{
  if (data->nominal_mode == BLKmode)
    return true;
  if (GET_MODE (data->entry_parm) == BLKmode)
    return true;

#ifdef BLOCK_REG_PADDING
  /* Only assign_parm_setup_block knows how to deal with register arguments
     that are padded at the least significant end.  */
  if (REG_P (data->entry_parm)
      && GET_MODE_SIZE (data->promoted_mode) < UNITS_PER_WORD
      && (BLOCK_REG_PADDING (data->passed_mode, data->passed_type, 1)
	  == (BYTES_BIG_ENDIAN ? upward : downward)))
    return true;
#endif

  return false;
}

/* A subroutine of assign_parms.  Arrange for the parameter to be
   present and valid in DATA->STACK_RTL.  */

static void
assign_parm_setup_block (struct assign_parm_data_all *all,
			 tree parm, struct assign_parm_data_one *data)
{
  rtx entry_parm = data->entry_parm;
  rtx stack_parm = data->stack_parm;
  HOST_WIDE_INT size;
  HOST_WIDE_INT size_stored;

  if (GET_CODE (entry_parm) == PARALLEL)
    entry_parm = emit_group_move_into_temps (entry_parm);

  size = int_size_in_bytes (data->passed_type);
  size_stored = CEIL_ROUND (size, UNITS_PER_WORD);
  if (stack_parm == 0)
    {
      DECL_ALIGN (parm) = MAX (DECL_ALIGN (parm), BITS_PER_WORD);
      stack_parm = assign_stack_local (BLKmode, size_stored,
				       DECL_ALIGN (parm));
      if (GET_MODE_SIZE (GET_MODE (entry_parm)) == size)
	PUT_MODE (stack_parm, GET_MODE (entry_parm));
      set_mem_attributes (stack_parm, parm, 1);
    }

  /* If a BLKmode arrives in registers, copy it to a stack slot.  Handle
     calls that pass values in multiple non-contiguous locations.  */
  if (REG_P (entry_parm) || GET_CODE (entry_parm) == PARALLEL)
    {
      rtx mem;

      /* Note that we will be storing an integral number of words.
	 So we have to be careful to ensure that we allocate an
	 integral number of words.  We do this above when we call
	 assign_stack_local if space was not allocated in the argument
	 list.  If it was, this will not work if PARM_BOUNDARY is not
	 a multiple of BITS_PER_WORD.  It isn't clear how to fix this
	 if it becomes a problem.  Exception is when BLKmode arrives
	 with arguments not conforming to word_mode.  */

      if (data->stack_parm == 0)
	;
      else if (GET_CODE (entry_parm) == PARALLEL)
	;
      else
	gcc_assert (!size || !(PARM_BOUNDARY % BITS_PER_WORD));

      mem = validize_mem (stack_parm);

      /* Handle values in multiple non-contiguous locations.  */
      if (GET_CODE (entry_parm) == PARALLEL)
	{
	  push_to_sequence2 (all->first_conversion_insn,
			     all->last_conversion_insn);
	  emit_group_store (mem, entry_parm, data->passed_type, size);
	  all->first_conversion_insn = get_insns ();
	  all->last_conversion_insn = get_last_insn ();
	  end_sequence ();
	}

      else if (size == 0)
	;

      /* If SIZE is that of a mode no bigger than a word, just use
	 that mode's store operation.  */
      else if (size <= UNITS_PER_WORD)
	{
	  enum machine_mode mode
	    = mode_for_size (size * BITS_PER_UNIT, MODE_INT, 0);

	  if (mode != BLKmode
#ifdef BLOCK_REG_PADDING
	      && (size == UNITS_PER_WORD
		  || (BLOCK_REG_PADDING (mode, data->passed_type, 1)
		      != (BYTES_BIG_ENDIAN ? upward : downward)))
#endif
	      )
	    {
	      rtx reg;

	      /* We are really truncating a word_mode value containing
		 SIZE bytes into a value of mode MODE.  If such an
		 operation requires no actual instructions, we can refer
		 to the value directly in mode MODE, otherwise we must
		 start with the register in word_mode and explicitly
		 convert it.  */
	      if (TRULY_NOOP_TRUNCATION (size * BITS_PER_UNIT, BITS_PER_WORD))
		reg = gen_rtx_REG (mode, REGNO (entry_parm));
	      else
		{
		  reg = gen_rtx_REG (word_mode, REGNO (entry_parm));
		  reg = convert_to_mode (mode, copy_to_reg (reg), 1);
		}
	      emit_move_insn (change_address (mem, mode, 0), reg);
	    }

	  /* Blocks smaller than a word on a BYTES_BIG_ENDIAN
	     machine must be aligned to the left before storing
	     to memory.  Note that the previous test doesn't
	     handle all cases (e.g. SIZE == 3).  */
	  else if (size != UNITS_PER_WORD
#ifdef BLOCK_REG_PADDING
		   && (BLOCK_REG_PADDING (mode, data->passed_type, 1)
		       == downward)
#else
		   && BYTES_BIG_ENDIAN
#endif
		   )
	    {
	      rtx tem, x;
	      int by = (UNITS_PER_WORD - size) * BITS_PER_UNIT;
	      rtx reg = gen_rtx_REG (word_mode, REGNO (entry_parm));

	      x = expand_shift (LSHIFT_EXPR, word_mode, reg,
				build_int_cst (NULL_TREE, by),
				NULL_RTX, 1);
	      tem = change_address (mem, word_mode, 0);
	      emit_move_insn (tem, x);
	    }
	  else
	    move_block_from_reg (REGNO (entry_parm), mem,
				 size_stored / UNITS_PER_WORD);
	}
      else
	move_block_from_reg (REGNO (entry_parm), mem,
			     size_stored / UNITS_PER_WORD);
    }
  else if (data->stack_parm == 0)
    {
      push_to_sequence2 (all->first_conversion_insn, all->last_conversion_insn);
      emit_block_move (stack_parm, data->entry_parm, GEN_INT (size),
		       BLOCK_OP_NORMAL);
      all->first_conversion_insn = get_insns ();
      all->last_conversion_insn = get_last_insn ();
      end_sequence ();
    }

  data->stack_parm = stack_parm;
  SET_DECL_RTL (parm, stack_parm);
}

/* A subroutine of assign_parm_setup_reg, called through note_stores.
   This collects sets and clobbers of hard registers in a HARD_REG_SET,
   which is pointed to by DATA.  */
static void
record_hard_reg_sets (rtx x, const_rtx pat ATTRIBUTE_UNUSED, void *data)
{
  HARD_REG_SET *pset = (HARD_REG_SET *)data;
  if (REG_P (x) && REGNO (x) < FIRST_PSEUDO_REGISTER)
    {
      int nregs = hard_regno_nregs[REGNO (x)][GET_MODE (x)];
      while (nregs-- > 0)
	SET_HARD_REG_BIT (*pset, REGNO (x) + nregs);
    }
}

/* A subroutine of assign_parms.  Allocate a pseudo to hold the current
   parameter.  Get it there.  Perform all ABI specified conversions.  */

static void
assign_parm_setup_reg (struct assign_parm_data_all *all, tree parm,
		       struct assign_parm_data_one *data)
{
  rtx parmreg, validated_mem;
  rtx equiv_stack_parm;
  enum machine_mode promoted_nominal_mode;
  int unsignedp = TYPE_UNSIGNED (TREE_TYPE (parm));
  bool did_conversion = false;
  bool need_conversion, moved;

  /* Store the parm in a pseudoregister during the function, but we may
     need to do it in a wider mode.  Using 2 here makes the result
     consistent with promote_decl_mode and thus expand_expr_real_1.  */
  promoted_nominal_mode
    = promote_function_mode (data->nominal_type, data->nominal_mode, &unsignedp,
			     TREE_TYPE (current_function_decl), 2);

  parmreg = gen_reg_rtx (promoted_nominal_mode);

  if (!DECL_ARTIFICIAL (parm))
    mark_user_reg (parmreg);

  /* If this was an item that we received a pointer to,
     set DECL_RTL appropriately.  */
  if (data->passed_pointer)
    {
      rtx x = gen_rtx_MEM (TYPE_MODE (TREE_TYPE (data->passed_type)), parmreg);
      set_mem_attributes (x, parm, 1);
      SET_DECL_RTL (parm, x);
    }
  else
    SET_DECL_RTL (parm, parmreg);

  assign_parm_remove_parallels (data);

  /* Copy the value into the register, thus bridging between
     assign_parm_find_data_types and expand_expr_real_1.  */

  equiv_stack_parm = data->stack_parm;
  validated_mem = validize_mem (data->entry_parm);

  need_conversion = (data->nominal_mode != data->passed_mode
		     || promoted_nominal_mode != data->promoted_mode);
  moved = false;

  if (need_conversion
      && GET_MODE_CLASS (data->nominal_mode) == MODE_INT
      && data->nominal_mode == data->passed_mode
      && data->nominal_mode == GET_MODE (data->entry_parm))
    {
      /* ENTRY_PARM has been converted to PROMOTED_MODE, its
	 mode, by the caller.  We now have to convert it to
	 NOMINAL_MODE, if different.  However, PARMREG may be in
	 a different mode than NOMINAL_MODE if it is being stored
	 promoted.

	 If ENTRY_PARM is a hard register, it might be in a register
	 not valid for operating in its mode (e.g., an odd-numbered
	 register for a DFmode).  In that case, moves are the only
	 thing valid, so we can't do a convert from there.  This
	 occurs when the calling sequence allow such misaligned
	 usages.

	 In addition, the conversion may involve a call, which could
	 clobber parameters which haven't been copied to pseudo
	 registers yet.

	 First, we try to emit an insn which performs the necessary
	 conversion.  We verify that this insn does not clobber any
	 hard registers.  */

      enum insn_code icode;
      rtx op0, op1;

      icode = can_extend_p (promoted_nominal_mode, data->passed_mode,
			    unsignedp);

      op0 = parmreg;
      op1 = validated_mem;
      if (icode != CODE_FOR_nothing
	  && insn_data[icode].operand[0].predicate (op0, promoted_nominal_mode)
	  && insn_data[icode].operand[1].predicate (op1, data->passed_mode))
	{
	  enum rtx_code code = unsignedp ? ZERO_EXTEND : SIGN_EXTEND;
	  rtx insn, insns;
	  HARD_REG_SET hardregs;

	  start_sequence ();
	  insn = gen_extend_insn (op0, op1, promoted_nominal_mode,
				  data->passed_mode, unsignedp);
	  emit_insn (insn);
	  insns = get_insns ();

	  moved = true;
	  CLEAR_HARD_REG_SET (hardregs);
	  for (insn = insns; insn && moved; insn = NEXT_INSN (insn))
	    {
	      if (INSN_P (insn))
		note_stores (PATTERN (insn), record_hard_reg_sets,
			     &hardregs);
	      if (!hard_reg_set_empty_p (hardregs))
		moved = false;
	    }

	  end_sequence ();

	  if (moved)
	    {
	      emit_insn (insns);
	      if (equiv_stack_parm != NULL_RTX)
		equiv_stack_parm = gen_rtx_fmt_e (code, GET_MODE (parmreg),
						  equiv_stack_parm);
	    }
	}
    }

  if (moved)
    /* Nothing to do.  */
    ;
  else if (need_conversion)
    {
      /* We did not have an insn to convert directly, or the sequence
	 generated appeared unsafe.  We must first copy the parm to a
	 pseudo reg, and save the conversion until after all
	 parameters have been moved.  */

      int save_tree_used;
      rtx tempreg = gen_reg_rtx (GET_MODE (data->entry_parm));

      emit_move_insn (tempreg, validated_mem);

      push_to_sequence2 (all->first_conversion_insn, all->last_conversion_insn);
      tempreg = convert_to_mode (data->nominal_mode, tempreg, unsignedp);

      if (GET_CODE (tempreg) == SUBREG
	  && GET_MODE (tempreg) == data->nominal_mode
	  && REG_P (SUBREG_REG (tempreg))
	  && data->nominal_mode == data->passed_mode
	  && GET_MODE (SUBREG_REG (tempreg)) == GET_MODE (data->entry_parm)
	  && GET_MODE_SIZE (GET_MODE (tempreg))
	     < GET_MODE_SIZE (GET_MODE (data->entry_parm)))
	{
	  /* The argument is already sign/zero extended, so note it
	     into the subreg.  */
	  SUBREG_PROMOTED_VAR_P (tempreg) = 1;
	  SUBREG_PROMOTED_UNSIGNED_SET (tempreg, unsignedp);
	}

      /* TREE_USED gets set erroneously during expand_assignment.  */
      save_tree_used = TREE_USED (parm);
      expand_assignment (parm, make_tree (data->nominal_type, tempreg), false);
      TREE_USED (parm) = save_tree_used;
      all->first_conversion_insn = get_insns ();
      all->last_conversion_insn = get_last_insn ();
      end_sequence ();

      did_conversion = true;
    }
  else
    emit_move_insn (parmreg, validated_mem);

  /* If we were passed a pointer but the actual value can safely live
     in a register, put it in one.  */
  if (data->passed_pointer
      && TYPE_MODE (TREE_TYPE (parm)) != BLKmode
      /* If by-reference argument was promoted, demote it.  */
      && (TYPE_MODE (TREE_TYPE (parm)) != GET_MODE (DECL_RTL (parm))
	  || use_register_for_decl (parm)))
    {
      /* We can't use nominal_mode, because it will have been set to
	 Pmode above.  We must use the actual mode of the parm.  */
      parmreg = gen_reg_rtx (TYPE_MODE (TREE_TYPE (parm)));
      mark_user_reg (parmreg);

      if (GET_MODE (parmreg) != GET_MODE (DECL_RTL (parm)))
	{
	  rtx tempreg = gen_reg_rtx (GET_MODE (DECL_RTL (parm)));
	  int unsigned_p = TYPE_UNSIGNED (TREE_TYPE (parm));

	  push_to_sequence2 (all->first_conversion_insn,
			     all->last_conversion_insn);
	  emit_move_insn (tempreg, DECL_RTL (parm));
	  tempreg = convert_to_mode (GET_MODE (parmreg), tempreg, unsigned_p);
	  emit_move_insn (parmreg, tempreg);
	  all->first_conversion_insn = get_insns ();
	  all->last_conversion_insn = get_last_insn ();
	  end_sequence ();

	  did_conversion = true;
	}
      else
	emit_move_insn (parmreg, DECL_RTL (parm));

      SET_DECL_RTL (parm, parmreg);

      /* STACK_PARM is the pointer, not the parm, and PARMREG is
	 now the parm.  */
      data->stack_parm = NULL;
    }

  /* Mark the register as eliminable if we did no conversion and it was
     copied from memory at a fixed offset, and the arg pointer was not
     copied to a pseudo-reg.  If the arg pointer is a pseudo reg or the
     offset formed an invalid address, such memory-equivalences as we
     make here would screw up life analysis for it.  */
  if (data->nominal_mode == data->passed_mode
      && !did_conversion
      && data->stack_parm != 0
      && MEM_P (data->stack_parm)
      && data->locate.offset.var == 0
      && reg_mentioned_p (virtual_incoming_args_rtx,
			  XEXP (data->stack_parm, 0)))
    {
      rtx linsn = get_last_insn ();
      rtx sinsn, set;

      /* Mark complex types separately.  */
      if (GET_CODE (parmreg) == CONCAT)
	{
	  enum machine_mode submode
	    = GET_MODE_INNER (GET_MODE (parmreg));
	  int regnor = REGNO (XEXP (parmreg, 0));
	  int regnoi = REGNO (XEXP (parmreg, 1));
	  rtx stackr = adjust_address_nv (data->stack_parm, submode, 0);
	  rtx stacki = adjust_address_nv (data->stack_parm, submode,
					  GET_MODE_SIZE (submode));

	  /* Scan backwards for the set of the real and
	     imaginary parts.  */
	  for (sinsn = linsn; sinsn != 0;
	       sinsn = prev_nonnote_insn (sinsn))
	    {
	      set = single_set (sinsn);
	      if (set == 0)
		continue;

	      if (SET_DEST (set) == regno_reg_rtx [regnoi])
		set_unique_reg_note (sinsn, REG_EQUIV, stacki);
	      else if (SET_DEST (set) == regno_reg_rtx [regnor])
		set_unique_reg_note (sinsn, REG_EQUIV, stackr);
	    }
	}
      else if ((set = single_set (linsn)) != 0
	       && SET_DEST (set) == parmreg)
	set_unique_reg_note (linsn, REG_EQUIV, equiv_stack_parm);
    }

  /* For pointer data type, suggest pointer register.  */
  if (POINTER_TYPE_P (TREE_TYPE (parm)))
    mark_reg_pointer (parmreg,
		      TYPE_ALIGN (TREE_TYPE (TREE_TYPE (parm))));
}

/* A subroutine of assign_parms.  Allocate stack space to hold the current
   parameter.  Get it there.  Perform all ABI specified conversions.  */

static void
assign_parm_setup_stack (struct assign_parm_data_all *all, tree parm,
		         struct assign_parm_data_one *data)
{
  /* Value must be stored in the stack slot STACK_PARM during function
     execution.  */
  bool to_conversion = false;

  assign_parm_remove_parallels (data);

  if (data->promoted_mode != data->nominal_mode)
    {
      /* Conversion is required.  */
      rtx tempreg = gen_reg_rtx (GET_MODE (data->entry_parm));

      emit_move_insn (tempreg, validize_mem (data->entry_parm));

      push_to_sequence2 (all->first_conversion_insn, all->last_conversion_insn);
      to_conversion = true;

      data->entry_parm = convert_to_mode (data->nominal_mode, tempreg,
					  TYPE_UNSIGNED (TREE_TYPE (parm)));

      if (data->stack_parm)
	{
	  int offset = subreg_lowpart_offset (data->nominal_mode,
					      GET_MODE (data->stack_parm));
	  /* ??? This may need a big-endian conversion on sparc64.  */
	  data->stack_parm
	    = adjust_address (data->stack_parm, data->nominal_mode, 0);
	  if (offset && MEM_OFFSET (data->stack_parm))
	    set_mem_offset (data->stack_parm,
			    plus_constant (MEM_OFFSET (data->stack_parm),
					   offset));
	}
    }

  if (data->entry_parm != data->stack_parm)
    {
      rtx src, dest;

      if (data->stack_parm == 0)
	{
	  int align = STACK_SLOT_ALIGNMENT (data->passed_type,
					    GET_MODE (data->entry_parm),
					    TYPE_ALIGN (data->passed_type));
	  data->stack_parm
	    = assign_stack_local (GET_MODE (data->entry_parm),
				  GET_MODE_SIZE (GET_MODE (data->entry_parm)),
				  align);
	  set_mem_attributes (data->stack_parm, parm, 1);
	}

      dest = validize_mem (data->stack_parm);
      src = validize_mem (data->entry_parm);

      if (MEM_P (src))
	{
	  /* Use a block move to handle potentially misaligned entry_parm.  */
	  if (!to_conversion)
	    push_to_sequence2 (all->first_conversion_insn,
			       all->last_conversion_insn);
	  to_conversion = true;

	  emit_block_move (dest, src,
			   GEN_INT (int_size_in_bytes (data->passed_type)),
			   BLOCK_OP_NORMAL);
	}
      else
	emit_move_insn (dest, src);
    }

  if (to_conversion)
    {
      all->first_conversion_insn = get_insns ();
      all->last_conversion_insn = get_last_insn ();
      end_sequence ();
    }

  SET_DECL_RTL (parm, data->stack_parm);
}

/* A subroutine of assign_parms.  If the ABI splits complex arguments, then
   undo the frobbing that we did in assign_parms_augmented_arg_list.  */

static void
assign_parms_unsplit_complex (struct assign_parm_data_all *all,
			      VEC(tree, heap) *fnargs)
{
  tree parm;
  tree orig_fnargs = all->orig_fnargs;
  unsigned i = 0;

  for (parm = orig_fnargs; parm; parm = TREE_CHAIN (parm), ++i)
    {
      if (TREE_CODE (TREE_TYPE (parm)) == COMPLEX_TYPE
	  && targetm.calls.split_complex_arg (TREE_TYPE (parm)))
	{
	  rtx tmp, real, imag;
	  enum machine_mode inner = GET_MODE_INNER (DECL_MODE (parm));

	  real = DECL_RTL (VEC_index (tree, fnargs, i));
	  imag = DECL_RTL (VEC_index (tree, fnargs, i + 1));
	  if (inner != GET_MODE (real))
	    {
	      real = gen_lowpart_SUBREG (inner, real);
	      imag = gen_lowpart_SUBREG (inner, imag);
	    }

	  if (TREE_ADDRESSABLE (parm))
	    {
	      rtx rmem, imem;
	      HOST_WIDE_INT size = int_size_in_bytes (TREE_TYPE (parm));
	      int align = STACK_SLOT_ALIGNMENT (TREE_TYPE (parm),
						DECL_MODE (parm),
						TYPE_ALIGN (TREE_TYPE (parm)));

	      /* split_complex_arg put the real and imag parts in
		 pseudos.  Move them to memory.  */
	      tmp = assign_stack_local (DECL_MODE (parm), size, align);
	      set_mem_attributes (tmp, parm, 1);
	      rmem = adjust_address_nv (tmp, inner, 0);
	      imem = adjust_address_nv (tmp, inner, GET_MODE_SIZE (inner));
	      push_to_sequence2 (all->first_conversion_insn,
				 all->last_conversion_insn);
	      emit_move_insn (rmem, real);
	      emit_move_insn (imem, imag);
	      all->first_conversion_insn = get_insns ();
	      all->last_conversion_insn = get_last_insn ();
	      end_sequence ();
	    }
	  else
	    tmp = gen_rtx_CONCAT (DECL_MODE (parm), real, imag);
	  SET_DECL_RTL (parm, tmp);

	  real = DECL_INCOMING_RTL (VEC_index (tree, fnargs, i));
	  imag = DECL_INCOMING_RTL (VEC_index (tree, fnargs, i + 1));
	  if (inner != GET_MODE (real))
	    {
	      real = gen_lowpart_SUBREG (inner, real);
	      imag = gen_lowpart_SUBREG (inner, imag);
	    }
	  tmp = gen_rtx_CONCAT (DECL_MODE (parm), real, imag);
	  set_decl_incoming_rtl (parm, tmp, false);
	  i++;
	}
    }
}

/* Assign RTL expressions to the function's parameters.  This may involve
   copying them into registers and using those registers as the DECL_RTL.  */

static void
assign_parms (tree fndecl)
{
  struct assign_parm_data_all all;
  tree parm;
  VEC(tree, heap) *fnargs;
  unsigned i;

  crtl->args.internal_arg_pointer
    = targetm.calls.internal_arg_pointer ();

  assign_parms_initialize_all (&all);
  fnargs = assign_parms_augmented_arg_list (&all);

  FOR_EACH_VEC_ELT (tree, fnargs, i, parm)
    {
      struct assign_parm_data_one data;

      /* Extract the type of PARM; adjust it according to ABI.  */
      assign_parm_find_data_types (&all, parm, &data);

      /* Early out for errors and void parameters.  */
      if (data.passed_mode == VOIDmode)
	{
	  SET_DECL_RTL (parm, const0_rtx);
	  DECL_INCOMING_RTL (parm) = DECL_RTL (parm);
	  continue;
	}

      /* Estimate stack alignment from parameter alignment.  */
      if (SUPPORTS_STACK_ALIGNMENT)
        {
          unsigned int align
	    = targetm.calls.function_arg_boundary (data.promoted_mode,
						   data.passed_type);
	  align = MINIMUM_ALIGNMENT (data.passed_type, data.promoted_mode,
				     align);
	  if (TYPE_ALIGN (data.nominal_type) > align)
	    align = MINIMUM_ALIGNMENT (data.nominal_type,
				       TYPE_MODE (data.nominal_type),
				       TYPE_ALIGN (data.nominal_type));
	  if (crtl->stack_alignment_estimated < align)
	    {
	      gcc_assert (!crtl->stack_realign_processed);
	      crtl->stack_alignment_estimated = align;
	    }
	}

      if (cfun->stdarg && !DECL_CHAIN (parm))
	assign_parms_setup_varargs (&all, &data, false);

      /* Find out where the parameter arrives in this function.  */
      assign_parm_find_entry_rtl (&all, &data);

      /* Find out where stack space for this parameter might be.  */
      if (assign_parm_is_stack_parm (&all, &data))
	{
	  assign_parm_find_stack_rtl (parm, &data);
	  assign_parm_adjust_entry_rtl (&data);
	}

      /* Record permanently how this parm was passed.  */
      set_decl_incoming_rtl (parm, data.entry_parm, data.passed_pointer);

      /* Update info on where next arg arrives in registers.  */
      targetm.calls.function_arg_advance (&all.args_so_far, data.promoted_mode,
					  data.passed_type, data.named_arg);

      assign_parm_adjust_stack_rtl (&data);

      if (assign_parm_setup_block_p (&data))
	assign_parm_setup_block (&all, parm, &data);
      else if (data.passed_pointer || use_register_for_decl (parm))
	assign_parm_setup_reg (&all, parm, &data);
      else
	assign_parm_setup_stack (&all, parm, &data);
    }

  if (targetm.calls.split_complex_arg)
    assign_parms_unsplit_complex (&all, fnargs);

  VEC_free (tree, heap, fnargs);

  /* Output all parameter conversion instructions (possibly including calls)
     now that all parameters have been copied out of hard registers.  */
  emit_insn (all.first_conversion_insn);

  /* Estimate reload stack alignment from scalar return mode.  */
  if (SUPPORTS_STACK_ALIGNMENT)
    {
      if (DECL_RESULT (fndecl))
	{
	  tree type = TREE_TYPE (DECL_RESULT (fndecl));
	  enum machine_mode mode = TYPE_MODE (type);

	  if (mode != BLKmode
	      && mode != VOIDmode
	      && !AGGREGATE_TYPE_P (type))
	    {
	      unsigned int align = GET_MODE_ALIGNMENT (mode);
	      if (crtl->stack_alignment_estimated < align)
		{
		  gcc_assert (!crtl->stack_realign_processed);
		  crtl->stack_alignment_estimated = align;
		}
	    }
	}
    }

  /* If we are receiving a struct value address as the first argument, set up
     the RTL for the function result. As this might require code to convert
     the transmitted address to Pmode, we do this here to ensure that possible
     preliminary conversions of the address have been emitted already.  */
  if (all.function_result_decl)
    {
      tree result = DECL_RESULT (current_function_decl);
      rtx addr = DECL_RTL (all.function_result_decl);
      rtx x;

      if (DECL_BY_REFERENCE (result))
	x = addr;
      else
	{
	  addr = convert_memory_address (Pmode, addr);
	  x = gen_rtx_MEM (DECL_MODE (result), addr);
	  set_mem_attributes (x, result, 1);
	}
      SET_DECL_RTL (result, x);
    }

  /* We have aligned all the args, so add space for the pretend args.  */
  crtl->args.pretend_args_size = all.pretend_args_size;
  all.stack_args_size.constant += all.extra_pretend_bytes;
  crtl->args.size = all.stack_args_size.constant;

  /* Adjust function incoming argument size for alignment and
     minimum length.  */

#ifdef REG_PARM_STACK_SPACE
  crtl->args.size = MAX (crtl->args.size,
				    REG_PARM_STACK_SPACE (fndecl));
#endif

  crtl->args.size = CEIL_ROUND (crtl->args.size,
					   PARM_BOUNDARY / BITS_PER_UNIT);

#ifdef ARGS_GROW_DOWNWARD
  crtl->args.arg_offset_rtx
    = (all.stack_args_size.var == 0 ? GEN_INT (-all.stack_args_size.constant)
       : expand_expr (size_diffop (all.stack_args_size.var,
				   size_int (-all.stack_args_size.constant)),
		      NULL_RTX, VOIDmode, EXPAND_NORMAL));
#else
  crtl->args.arg_offset_rtx = ARGS_SIZE_RTX (all.stack_args_size);
#endif

  /* See how many bytes, if any, of its args a function should try to pop
     on return.  */

  crtl->args.pops_args = targetm.calls.return_pops_args (fndecl,
							 TREE_TYPE (fndecl),
							 crtl->args.size);

  /* For stdarg.h function, save info about
     regs and stack space used by the named args.  */

  crtl->args.info = all.args_so_far;

  /* Set the rtx used for the function return value.  Put this in its
     own variable so any optimizers that need this information don't have
     to include tree.h.  Do this here so it gets done when an inlined
     function gets output.  */

  crtl->return_rtx
    = (DECL_RTL_SET_P (DECL_RESULT (fndecl))
       ? DECL_RTL (DECL_RESULT (fndecl)) : NULL_RTX);

  /* If scalar return value was computed in a pseudo-reg, or was a named
     return value that got dumped to the stack, copy that to the hard
     return register.  */
  if (DECL_RTL_SET_P (DECL_RESULT (fndecl)))
    {
      tree decl_result = DECL_RESULT (fndecl);
      rtx decl_rtl = DECL_RTL (decl_result);

      if (REG_P (decl_rtl)
	  ? REGNO (decl_rtl) >= FIRST_PSEUDO_REGISTER
	  : DECL_REGISTER (decl_result))
	{
	  rtx real_decl_rtl;

	  real_decl_rtl = targetm.calls.function_value (TREE_TYPE (decl_result),
							fndecl, true);
	  REG_FUNCTION_VALUE_P (real_decl_rtl) = 1;
	  /* The delay slot scheduler assumes that crtl->return_rtx
	     holds the hard register containing the return value, not a
	     temporary pseudo.  */
	  crtl->return_rtx = real_decl_rtl;
	}
    }
}

/* A subroutine of gimplify_parameters, invoked via walk_tree.
   For all seen types, gimplify their sizes.  */

static tree
gimplify_parm_type (tree *tp, int *walk_subtrees, void *data)
{
  tree t = *tp;

  *walk_subtrees = 0;
  if (TYPE_P (t))
    {
      if (POINTER_TYPE_P (t))
	*walk_subtrees = 1;
      else if (TYPE_SIZE (t) && !TREE_CONSTANT (TYPE_SIZE (t))
	       && !TYPE_SIZES_GIMPLIFIED (t))
	{
	  gimplify_type_sizes (t, (gimple_seq *) data);
	  *walk_subtrees = 1;
	}
    }

  return NULL;
}

/* Gimplify the parameter list for current_function_decl.  This involves
   evaluating SAVE_EXPRs of variable sized parameters and generating code
   to implement callee-copies reference parameters.  Returns a sequence of
   statements to add to the beginning of the function.  */

gimple_seq
gimplify_parameters (void)
{
  struct assign_parm_data_all all;
  tree parm;
  gimple_seq stmts = NULL;
  VEC(tree, heap) *fnargs;
  unsigned i;

  assign_parms_initialize_all (&all);
  fnargs = assign_parms_augmented_arg_list (&all);

  FOR_EACH_VEC_ELT (tree, fnargs, i, parm)
    {
      struct assign_parm_data_one data;

      /* Extract the type of PARM; adjust it according to ABI.  */
      assign_parm_find_data_types (&all, parm, &data);

      /* Early out for errors and void parameters.  */
      if (data.passed_mode == VOIDmode || DECL_SIZE (parm) == NULL)
	continue;

      /* Update info on where next arg arrives in registers.  */
      targetm.calls.function_arg_advance (&all.args_so_far, data.promoted_mode,
					  data.passed_type, data.named_arg);

      /* ??? Once upon a time variable_size stuffed parameter list
	 SAVE_EXPRs (amongst others) onto a pending sizes list.  This
	 turned out to be less than manageable in the gimple world.
	 Now we have to hunt them down ourselves.  */
      walk_tree_without_duplicates (&data.passed_type,
				    gimplify_parm_type, &stmts);

      if (TREE_CODE (DECL_SIZE_UNIT (parm)) != INTEGER_CST)
	{
	  gimplify_one_sizepos (&DECL_SIZE (parm), &stmts);
	  gimplify_one_sizepos (&DECL_SIZE_UNIT (parm), &stmts);
	}

      if (data.passed_pointer)
	{
          tree type = TREE_TYPE (data.passed_type);
	  if (reference_callee_copied (&all.args_so_far, TYPE_MODE (type),
				       type, data.named_arg))
	    {
	      tree local, t;

	      /* For constant-sized objects, this is trivial; for
		 variable-sized objects, we have to play games.  */
	      if (TREE_CODE (DECL_SIZE_UNIT (parm)) == INTEGER_CST
		  && !(flag_stack_check == GENERIC_STACK_CHECK
		       && compare_tree_int (DECL_SIZE_UNIT (parm),
					    STACK_CHECK_MAX_VAR_SIZE) > 0))
		{
		  local = create_tmp_reg (type, get_name (parm));
		  DECL_IGNORED_P (local) = 0;
		  /* If PARM was addressable, move that flag over
		     to the local copy, as its address will be taken,
		     not the PARMs.  Keep the parms address taken
		     as we'll query that flag during gimplification.  */
		  if (TREE_ADDRESSABLE (parm))
		    TREE_ADDRESSABLE (local) = 1;
		}
	      else
		{
		  tree ptr_type, addr;

		  ptr_type = build_pointer_type (type);
		  addr = create_tmp_reg (ptr_type, get_name (parm));
		  DECL_IGNORED_P (addr) = 0;
		  local = build_fold_indirect_ref (addr);

		  t = built_in_decls[BUILT_IN_ALLOCA];
		  t = build_call_expr (t, 1, DECL_SIZE_UNIT (parm));
		  /* The call has been built for a variable-sized object.  */
		  ALLOCA_FOR_VAR_P (t) = 1;
		  t = fold_convert (ptr_type, t);
		  t = build2 (MODIFY_EXPR, TREE_TYPE (addr), addr, t);
		  gimplify_and_add (t, &stmts);
		}

	      gimplify_assign (local, parm, &stmts);

	      SET_DECL_VALUE_EXPR (parm, local);
	      DECL_HAS_VALUE_EXPR_P (parm) = 1;
	    }
	}
    }

  VEC_free (tree, heap, fnargs);

  return stmts;
}

/* Compute the size and offset from the start of the stacked arguments for a
   parm passed in mode PASSED_MODE and with type TYPE.

   INITIAL_OFFSET_PTR points to the current offset into the stacked
   arguments.

   The starting offset and size for this parm are returned in
   LOCATE->OFFSET and LOCATE->SIZE, respectively.  When IN_REGS is
   nonzero, the offset is that of stack slot, which is returned in
   LOCATE->SLOT_OFFSET.  LOCATE->ALIGNMENT_PAD is the amount of
   padding required from the initial offset ptr to the stack slot.

   IN_REGS is nonzero if the argument will be passed in registers.  It will
   never be set if REG_PARM_STACK_SPACE is not defined.

   FNDECL is the function in which the argument was defined.

   There are two types of rounding that are done.  The first, controlled by
   TARGET_FUNCTION_ARG_BOUNDARY, forces the offset from the start of the
   argument list to be aligned to the specific boundary (in bits).  This
   rounding affects the initial and starting offsets, but not the argument
   size.

   The second, controlled by FUNCTION_ARG_PADDING and PARM_BOUNDARY,
   optionally rounds the size of the parm to PARM_BOUNDARY.  The
   initial offset is not affected by this rounding, while the size always
   is and the starting offset may be.  */

/*  LOCATE->OFFSET will be negative for ARGS_GROW_DOWNWARD case;
    INITIAL_OFFSET_PTR is positive because locate_and_pad_parm's
    callers pass in the total size of args so far as
    INITIAL_OFFSET_PTR.  LOCATE->SIZE is always positive.  */

void
locate_and_pad_parm (enum machine_mode passed_mode, tree type, int in_regs,
		     int partial, tree fndecl ATTRIBUTE_UNUSED,
		     struct args_size *initial_offset_ptr,
		     struct locate_and_pad_arg_data *locate)
{
  tree sizetree;
  enum direction where_pad;
  unsigned int boundary;
  int reg_parm_stack_space = 0;
  int part_size_in_regs;

#ifdef REG_PARM_STACK_SPACE
  reg_parm_stack_space = REG_PARM_STACK_SPACE (fndecl);

  /* If we have found a stack parm before we reach the end of the
     area reserved for registers, skip that area.  */
  if (! in_regs)
    {
      if (reg_parm_stack_space > 0)
	{
	  if (initial_offset_ptr->var)
	    {
	      initial_offset_ptr->var
		= size_binop (MAX_EXPR, ARGS_SIZE_TREE (*initial_offset_ptr),
			      ssize_int (reg_parm_stack_space));
	      initial_offset_ptr->constant = 0;
	    }
	  else if (initial_offset_ptr->constant < reg_parm_stack_space)
	    initial_offset_ptr->constant = reg_parm_stack_space;
	}
    }
#endif /* REG_PARM_STACK_SPACE */

  part_size_in_regs = (reg_parm_stack_space == 0 ? partial : 0);

  sizetree
    = type ? size_in_bytes (type) : size_int (GET_MODE_SIZE (passed_mode));
  where_pad = FUNCTION_ARG_PADDING (passed_mode, type);
  boundary = targetm.calls.function_arg_boundary (passed_mode, type);
  locate->where_pad = where_pad;

  /* Alignment can't exceed MAX_SUPPORTED_STACK_ALIGNMENT.  */
  if (boundary > MAX_SUPPORTED_STACK_ALIGNMENT)
    boundary = MAX_SUPPORTED_STACK_ALIGNMENT;

  locate->boundary = boundary;

  if (SUPPORTS_STACK_ALIGNMENT)
    {
      /* stack_alignment_estimated can't change after stack has been
	 realigned.  */
      if (crtl->stack_alignment_estimated < boundary)
        {
          if (!crtl->stack_realign_processed)
	    crtl->stack_alignment_estimated = boundary;
	  else
	    {
	      /* If stack is realigned and stack alignment value
		 hasn't been finalized, it is OK not to increase
		 stack_alignment_estimated.  The bigger alignment
		 requirement is recorded in stack_alignment_needed
		 below.  */
	      gcc_assert (!crtl->stack_realign_finalized
			  && crtl->stack_realign_needed);
	    }
	}
    }

  /* Remember if the outgoing parameter requires extra alignment on the
     calling function side.  */
  if (crtl->stack_alignment_needed < boundary)
    crtl->stack_alignment_needed = boundary;
  if (crtl->preferred_stack_boundary < boundary)
    crtl->preferred_stack_boundary = boundary;

#ifdef ARGS_GROW_DOWNWARD
  locate->slot_offset.constant = -initial_offset_ptr->constant;
  if (initial_offset_ptr->var)
    locate->slot_offset.var = size_binop (MINUS_EXPR, ssize_int (0),
					  initial_offset_ptr->var);

  {
    tree s2 = sizetree;
    if (where_pad != none
	&& (!host_integerp (sizetree, 1)
	    || (tree_low_cst (sizetree, 1) * BITS_PER_UNIT) % PARM_BOUNDARY))
      s2 = round_up (s2, PARM_BOUNDARY / BITS_PER_UNIT);
    SUB_PARM_SIZE (locate->slot_offset, s2);
  }

  locate->slot_offset.constant += part_size_in_regs;

  if (!in_regs
#ifdef REG_PARM_STACK_SPACE
      || REG_PARM_STACK_SPACE (fndecl) > 0
#endif
     )
    pad_to_arg_alignment (&locate->slot_offset, boundary,
			  &locate->alignment_pad);

  locate->size.constant = (-initial_offset_ptr->constant
			   - locate->slot_offset.constant);
  if (initial_offset_ptr->var)
    locate->size.var = size_binop (MINUS_EXPR,
				   size_binop (MINUS_EXPR,
					       ssize_int (0),
					       initial_offset_ptr->var),
				   locate->slot_offset.var);

  /* Pad_below needs the pre-rounded size to know how much to pad
     below.  */
  locate->offset = locate->slot_offset;
  if (where_pad == downward)
    pad_below (&locate->offset, passed_mode, sizetree);

#else /* !ARGS_GROW_DOWNWARD */
  if (!in_regs
#ifdef REG_PARM_STACK_SPACE
      || REG_PARM_STACK_SPACE (fndecl) > 0
#endif
      )
    pad_to_arg_alignment (initial_offset_ptr, boundary,
			  &locate->alignment_pad);
  locate->slot_offset = *initial_offset_ptr;

#ifdef PUSH_ROUNDING
  if (passed_mode != BLKmode)
    sizetree = size_int (PUSH_ROUNDING (TREE_INT_CST_LOW (sizetree)));
#endif

  /* Pad_below needs the pre-rounded size to know how much to pad below
     so this must be done before rounding up.  */
  locate->offset = locate->slot_offset;
  if (where_pad == downward)
    pad_below (&locate->offset, passed_mode, sizetree);

  if (where_pad != none
      && (!host_integerp (sizetree, 1)
	  || (tree_low_cst (sizetree, 1) * BITS_PER_UNIT) % PARM_BOUNDARY))
    sizetree = round_up (sizetree, PARM_BOUNDARY / BITS_PER_UNIT);

  ADD_PARM_SIZE (locate->size, sizetree);

  locate->size.constant -= part_size_in_regs;
#endif /* ARGS_GROW_DOWNWARD */

#ifdef FUNCTION_ARG_OFFSET
  locate->offset.constant += FUNCTION_ARG_OFFSET (passed_mode, type);
#endif
}

/* Round the stack offset in *OFFSET_PTR up to a multiple of BOUNDARY.
   BOUNDARY is measured in bits, but must be a multiple of a storage unit.  */

static void
pad_to_arg_alignment (struct args_size *offset_ptr, int boundary,
		      struct args_size *alignment_pad)
{
  tree save_var = NULL_TREE;
  HOST_WIDE_INT save_constant = 0;
  int boundary_in_bytes = boundary / BITS_PER_UNIT;
  HOST_WIDE_INT sp_offset = STACK_POINTER_OFFSET;

#ifdef SPARC_STACK_BOUNDARY_HACK
  /* ??? The SPARC port may claim a STACK_BOUNDARY higher than
     the real alignment of %sp.  However, when it does this, the
     alignment of %sp+STACK_POINTER_OFFSET is STACK_BOUNDARY.  */
  if (SPARC_STACK_BOUNDARY_HACK)
    sp_offset = 0;
#endif

  if (boundary > PARM_BOUNDARY)
    {
      save_var = offset_ptr->var;
      save_constant = offset_ptr->constant;
    }

  alignment_pad->var = NULL_TREE;
  alignment_pad->constant = 0;

  if (boundary > BITS_PER_UNIT)
    {
      if (offset_ptr->var)
	{
	  tree sp_offset_tree = ssize_int (sp_offset);
	  tree offset = size_binop (PLUS_EXPR,
				    ARGS_SIZE_TREE (*offset_ptr),
				    sp_offset_tree);
#ifdef ARGS_GROW_DOWNWARD
	  tree rounded = round_down (offset, boundary / BITS_PER_UNIT);
#else
	  tree rounded = round_up   (offset, boundary / BITS_PER_UNIT);
#endif

	  offset_ptr->var = size_binop (MINUS_EXPR, rounded, sp_offset_tree);
	  /* ARGS_SIZE_TREE includes constant term.  */
	  offset_ptr->constant = 0;
	  if (boundary > PARM_BOUNDARY)
	    alignment_pad->var = size_binop (MINUS_EXPR, offset_ptr->var,
					     save_var);
	}
      else
	{
	  offset_ptr->constant = -sp_offset +
#ifdef ARGS_GROW_DOWNWARD
	    FLOOR_ROUND (offset_ptr->constant + sp_offset, boundary_in_bytes);
#else
	    CEIL_ROUND (offset_ptr->constant + sp_offset, boundary_in_bytes);
#endif
	    if (boundary > PARM_BOUNDARY)
	      alignment_pad->constant = offset_ptr->constant - save_constant;
	}
    }
}

static void
pad_below (struct args_size *offset_ptr, enum machine_mode passed_mode, tree sizetree)
{
  if (passed_mode != BLKmode)
    {
      if (GET_MODE_BITSIZE (passed_mode) % PARM_BOUNDARY)
	offset_ptr->constant
	  += (((GET_MODE_BITSIZE (passed_mode) + PARM_BOUNDARY - 1)
	       / PARM_BOUNDARY * PARM_BOUNDARY / BITS_PER_UNIT)
	      - GET_MODE_SIZE (passed_mode));
    }
  else
    {
      if (TREE_CODE (sizetree) != INTEGER_CST
	  || (TREE_INT_CST_LOW (sizetree) * BITS_PER_UNIT) % PARM_BOUNDARY)
	{
	  /* Round the size up to multiple of PARM_BOUNDARY bits.  */
	  tree s2 = round_up (sizetree, PARM_BOUNDARY / BITS_PER_UNIT);
	  /* Add it in.  */
	  ADD_PARM_SIZE (*offset_ptr, s2);
	  SUB_PARM_SIZE (*offset_ptr, sizetree);
	}
    }
}


/* True if register REGNO was alive at a place where `setjmp' was
   called and was set more than once or is an argument.  Such regs may
   be clobbered by `longjmp'.  */

static bool
regno_clobbered_at_setjmp (bitmap setjmp_crosses, int regno)
{
  /* There appear to be cases where some local vars never reach the
     backend but have bogus regnos.  */
  if (regno >= max_reg_num ())
    return false;

  return ((REG_N_SETS (regno) > 1
	   || REGNO_REG_SET_P (df_get_live_out (ENTRY_BLOCK_PTR), regno))
	  && REGNO_REG_SET_P (setjmp_crosses, regno));
}

/* Walk the tree of blocks describing the binding levels within a
   function and warn about variables the might be killed by setjmp or
   vfork.  This is done after calling flow_analysis before register
   allocation since that will clobber the pseudo-regs to hard
   regs.  */

static void
setjmp_vars_warning (bitmap setjmp_crosses, tree block)
{
  tree decl, sub;

  for (decl = BLOCK_VARS (block); decl; decl = DECL_CHAIN (decl))
    {
      if (TREE_CODE (decl) == VAR_DECL
	  && DECL_RTL_SET_P (decl)
	  && REG_P (DECL_RTL (decl))
	  && regno_clobbered_at_setjmp (setjmp_crosses, REGNO (DECL_RTL (decl))))
	warning (OPT_Wclobbered, "variable %q+D might be clobbered by"
                 " %<longjmp%> or %<vfork%>", decl);
    }

  for (sub = BLOCK_SUBBLOCKS (block); sub; sub = BLOCK_CHAIN (sub))
    setjmp_vars_warning (setjmp_crosses, sub);
}

/* Do the appropriate part of setjmp_vars_warning
   but for arguments instead of local variables.  */

static void
setjmp_args_warning (bitmap setjmp_crosses)
{
  tree decl;
  for (decl = DECL_ARGUMENTS (current_function_decl);
       decl; decl = DECL_CHAIN (decl))
    if (DECL_RTL (decl) != 0
	&& REG_P (DECL_RTL (decl))
	&& regno_clobbered_at_setjmp (setjmp_crosses, REGNO (DECL_RTL (decl))))
      warning (OPT_Wclobbered,
               "argument %q+D might be clobbered by %<longjmp%> or %<vfork%>",
	       decl);
}

/* Generate warning messages for variables live across setjmp.  */

void
generate_setjmp_warnings (void)
{
  bitmap setjmp_crosses = regstat_get_setjmp_crosses ();

  if (n_basic_blocks == NUM_FIXED_BLOCKS
      || bitmap_empty_p (setjmp_crosses))
    return;

  setjmp_vars_warning (setjmp_crosses, DECL_INITIAL (current_function_decl));
  setjmp_args_warning (setjmp_crosses);
}


/* Reverse the order of elements in the fragment chain T of blocks,
   and return the new head of the chain (old last element).  */

static tree
block_fragments_nreverse (tree t)
{
  tree prev = 0, block, next;
  for (block = t; block; block = next)
    {
      next = BLOCK_FRAGMENT_CHAIN (block);
      BLOCK_FRAGMENT_CHAIN (block) = prev;
      prev = block;
    }
  return prev;
}

/* Reverse the order of elements in the chain T of blocks,
   and return the new head of the chain (old last element).
   Also do the same on subblocks and reverse the order of elements
   in BLOCK_FRAGMENT_CHAIN as well.  */

static tree
blocks_nreverse_all (tree t)
{
  tree prev = 0, block, next;
  for (block = t; block; block = next)
    {
      next = BLOCK_CHAIN (block);
      BLOCK_CHAIN (block) = prev;
      BLOCK_SUBBLOCKS (block) = blocks_nreverse_all (BLOCK_SUBBLOCKS (block));
      if (BLOCK_FRAGMENT_CHAIN (block)
	  && BLOCK_FRAGMENT_ORIGIN (block) == NULL_TREE)
	BLOCK_FRAGMENT_CHAIN (block)
	  = block_fragments_nreverse (BLOCK_FRAGMENT_CHAIN (block));
      prev = block;
    }
  return prev;
}


/* Identify BLOCKs referenced by more than one NOTE_INSN_BLOCK_{BEG,END},
   and create duplicate blocks.  */
/* ??? Need an option to either create block fragments or to create
   abstract origin duplicates of a source block.  It really depends
   on what optimization has been performed.  */

void
reorder_blocks (void)
{
  tree block = DECL_INITIAL (current_function_decl);
  VEC(tree,heap) *block_stack;

  if (block == NULL_TREE)
    return;

  block_stack = VEC_alloc (tree, heap, 10);

  /* Reset the TREE_ASM_WRITTEN bit for all blocks.  */
  clear_block_marks (block);

  /* Prune the old trees away, so that they don't get in the way.  */
  BLOCK_SUBBLOCKS (block) = NULL_TREE;
  BLOCK_CHAIN (block) = NULL_TREE;

  /* Recreate the block tree from the note nesting.  */
  reorder_blocks_1 (get_insns (), block, &block_stack);
  BLOCK_SUBBLOCKS (block) = blocks_nreverse_all (BLOCK_SUBBLOCKS (block));

  VEC_free (tree, heap, block_stack);
}

/* Helper function for reorder_blocks.  Reset TREE_ASM_WRITTEN.  */

void
clear_block_marks (tree block)
{
  while (block)
    {
      TREE_ASM_WRITTEN (block) = 0;
      clear_block_marks (BLOCK_SUBBLOCKS (block));
      block = BLOCK_CHAIN (block);
    }
}

static void
reorder_blocks_1 (rtx insns, tree current_block, VEC(tree,heap) **p_block_stack)
{
  rtx insn;

  for (insn = insns; insn; insn = NEXT_INSN (insn))
    {
      if (NOTE_P (insn))
	{
	  if (NOTE_KIND (insn) == NOTE_INSN_BLOCK_BEG)
	    {
	      tree block = NOTE_BLOCK (insn);
	      tree origin;

	      gcc_assert (BLOCK_FRAGMENT_ORIGIN (block) == NULL_TREE);
	      origin = block;

	      /* If we have seen this block before, that means it now
		 spans multiple address regions.  Create a new fragment.  */
	      if (TREE_ASM_WRITTEN (block))
		{
		  tree new_block = copy_node (block);

		  BLOCK_FRAGMENT_ORIGIN (new_block) = origin;
		  BLOCK_FRAGMENT_CHAIN (new_block)
		    = BLOCK_FRAGMENT_CHAIN (origin);
		  BLOCK_FRAGMENT_CHAIN (origin) = new_block;

		  NOTE_BLOCK (insn) = new_block;
		  block = new_block;
		}

	      BLOCK_SUBBLOCKS (block) = 0;
	      TREE_ASM_WRITTEN (block) = 1;
	      /* When there's only one block for the entire function,
		 current_block == block and we mustn't do this, it
		 will cause infinite recursion.  */
	      if (block != current_block)
		{
		  if (block != origin)
		    gcc_assert (BLOCK_SUPERCONTEXT (origin) == current_block);

		  BLOCK_SUPERCONTEXT (block) = current_block;
		  BLOCK_CHAIN (block) = BLOCK_SUBBLOCKS (current_block);
		  BLOCK_SUBBLOCKS (current_block) = block;
		  current_block = origin;
		}
	      VEC_safe_push (tree, heap, *p_block_stack, block);
	    }
	  else if (NOTE_KIND (insn) == NOTE_INSN_BLOCK_END)
	    {
	      NOTE_BLOCK (insn) = VEC_pop (tree, *p_block_stack);
	      current_block = BLOCK_SUPERCONTEXT (current_block);
	    }
	}
    }
}

/* Reverse the order of elements in the chain T of blocks,
   and return the new head of the chain (old last element).  */

tree
blocks_nreverse (tree t)
{
  tree prev = 0, block, next;
  for (block = t; block; block = next)
    {
      next = BLOCK_CHAIN (block);
      BLOCK_CHAIN (block) = prev;
      prev = block;
    }
  return prev;
}

/* Count the subblocks of the list starting with BLOCK.  If VECTOR is
   non-NULL, list them all into VECTOR, in a depth-first preorder
   traversal of the block tree.  Also clear TREE_ASM_WRITTEN in all
   blocks.  */

static int
all_blocks (tree block, tree *vector)
{
  int n_blocks = 0;

  while (block)
    {
      TREE_ASM_WRITTEN (block) = 0;

      /* Record this block.  */
      if (vector)
	vector[n_blocks] = block;

      ++n_blocks;

      /* Record the subblocks, and their subblocks...  */
      n_blocks += all_blocks (BLOCK_SUBBLOCKS (block),
			      vector ? vector + n_blocks : 0);
      block = BLOCK_CHAIN (block);
    }

  return n_blocks;
}

/* Return a vector containing all the blocks rooted at BLOCK.  The
   number of elements in the vector is stored in N_BLOCKS_P.  The
   vector is dynamically allocated; it is the caller's responsibility
   to call `free' on the pointer returned.  */

static tree *
get_block_vector (tree block, int *n_blocks_p)
{
  tree *block_vector;

  *n_blocks_p = all_blocks (block, NULL);
  block_vector = XNEWVEC (tree, *n_blocks_p);
  all_blocks (block, block_vector);

  return block_vector;
}

static GTY(()) int next_block_index = 2;

/* Set BLOCK_NUMBER for all the blocks in FN.  */

void
number_blocks (tree fn)
{
  int i;
  int n_blocks;
  tree *block_vector;

  /* For SDB and XCOFF debugging output, we start numbering the blocks
     from 1 within each function, rather than keeping a running
     count.  */
#if defined (SDB_DEBUGGING_INFO) || defined (XCOFF_DEBUGGING_INFO)
  if (write_symbols == SDB_DEBUG || write_symbols == XCOFF_DEBUG)
    next_block_index = 1;
#endif

  block_vector = get_block_vector (DECL_INITIAL (fn), &n_blocks);

  /* The top-level BLOCK isn't numbered at all.  */
  for (i = 1; i < n_blocks; ++i)
    /* We number the blocks from two.  */
    BLOCK_NUMBER (block_vector[i]) = next_block_index++;

  free (block_vector);

  return;
}

/* If VAR is present in a subblock of BLOCK, return the subblock.  */

DEBUG_FUNCTION tree
debug_find_var_in_block_tree (tree var, tree block)
{
  tree t;

  for (t = BLOCK_VARS (block); t; t = TREE_CHAIN (t))
    if (t == var)
      return block;

  for (t = BLOCK_SUBBLOCKS (block); t; t = TREE_CHAIN (t))
    {
      tree ret = debug_find_var_in_block_tree (var, t);
      if (ret)
	return ret;
    }

  return NULL_TREE;
}

/* Keep track of whether we're in a dummy function context.  If we are,
   we don't want to invoke the set_current_function hook, because we'll
   get into trouble if the hook calls target_reinit () recursively or
   when the initial initialization is not yet complete.  */

static bool in_dummy_function;

/* Invoke the target hook when setting cfun.  Update the optimization options
   if the function uses different options than the default.  */

static void
invoke_set_current_function_hook (tree fndecl)
{
  if (!in_dummy_function)
    {
      tree opts = ((fndecl)
		   ? DECL_FUNCTION_SPECIFIC_OPTIMIZATION (fndecl)
		   : optimization_default_node);

      if (!opts)
	opts = optimization_default_node;

      /* Change optimization options if needed.  */
      if (optimization_current_node != opts)
	{
	  optimization_current_node = opts;
	  cl_optimization_restore (&global_options, TREE_OPTIMIZATION (opts));
	}

      targetm.set_current_function (fndecl);
    }
}

/* cfun should never be set directly; use this function.  */

void
set_cfun (struct function *new_cfun)
{
  if (cfun != new_cfun)
    {
      cfun = new_cfun;
      invoke_set_current_function_hook (new_cfun ? new_cfun->decl : NULL_TREE);
    }
}

/* Initialized with NOGC, making this poisonous to the garbage collector.  */

static VEC(function_p,heap) *cfun_stack;

/* Push the current cfun onto the stack, and set cfun to new_cfun.  */

void
push_cfun (struct function *new_cfun)
{
  VEC_safe_push (function_p, heap, cfun_stack, cfun);
  set_cfun (new_cfun);
}

/* Pop cfun from the stack.  */

void
pop_cfun (void)
{
  struct function *new_cfun = VEC_pop (function_p, cfun_stack);
  set_cfun (new_cfun);
}

/* Return value of funcdef and increase it.  */
int
get_next_funcdef_no (void)
{
  return funcdef_no++;
}

/* Allocate a function structure for FNDECL and set its contents
   to the defaults.  Set cfun to the newly-allocated object.
   Some of the helper functions invoked during initialization assume
   that cfun has already been set.  Therefore, assign the new object
   directly into cfun and invoke the back end hook explicitly at the
   very end, rather than initializing a temporary and calling set_cfun
   on it.

   ABSTRACT_P is true if this is a function that will never be seen by
   the middle-end.  Such functions are front-end concepts (like C++
   function templates) that do not correspond directly to functions
   placed in object files.  */

void
allocate_struct_function (tree fndecl, bool abstract_p)
{
  tree result;
  tree fntype = fndecl ? TREE_TYPE (fndecl) : NULL_TREE;

  cfun = ggc_alloc_cleared_function ();

  init_eh_for_function ();

  if (init_machine_status)
    cfun->machine = (*init_machine_status) ();

#ifdef OVERRIDE_ABI_FORMAT
  OVERRIDE_ABI_FORMAT (fndecl);
#endif

  invoke_set_current_function_hook (fndecl);

  if (fndecl != NULL_TREE)
    {
      DECL_STRUCT_FUNCTION (fndecl) = cfun;
      cfun->decl = fndecl;
      current_function_funcdef_no = get_next_funcdef_no ();

      result = DECL_RESULT (fndecl);
      if (!abstract_p && aggregate_value_p (result, fndecl))
	{
#ifdef PCC_STATIC_STRUCT_RETURN
	  cfun->returns_pcc_struct = 1;
#endif
	  cfun->returns_struct = 1;
	}

      cfun->stdarg = stdarg_p (fntype);

      /* Assume all registers in stdarg functions need to be saved.  */
      cfun->va_list_gpr_size = VA_LIST_MAX_GPR_SIZE;
      cfun->va_list_fpr_size = VA_LIST_MAX_FPR_SIZE;

      /* ??? This could be set on a per-function basis by the front-end
         but is this worth the hassle?  */
      cfun->can_throw_non_call_exceptions = flag_non_call_exceptions;
    }
}

/* This is like allocate_struct_function, but pushes a new cfun for FNDECL
   instead of just setting it.  */

void
push_struct_function (tree fndecl)
{
  VEC_safe_push (function_p, heap, cfun_stack, cfun);
  allocate_struct_function (fndecl, false);
}

/* Reset crtl and other non-struct-function variables to defaults as
   appropriate for emitting rtl at the start of a function.  */

static void
prepare_function_start (void)
{
  gcc_assert (!crtl->emit.x_last_insn);
  init_temp_slots ();
  init_emit ();
  init_varasm_status ();
  init_expr ();
  default_rtl_profile ();

  if (flag_stack_usage)
    {
      cfun->su = ggc_alloc_cleared_stack_usage ();
      cfun->su->static_stack_size = -1;
    }

  cse_not_expected = ! optimize;

  /* Caller save not needed yet.  */
  caller_save_needed = 0;

  /* We haven't done register allocation yet.  */
  reg_renumber = 0;

  /* Indicate that we have not instantiated virtual registers yet.  */
  virtuals_instantiated = 0;

  /* Indicate that we want CONCATs now.  */
  generating_concat_p = 1;

  /* Indicate we have no need of a frame pointer yet.  */
  frame_pointer_needed = 0;
}

/* Initialize the rtl expansion mechanism so that we can do simple things
   like generate sequences.  This is used to provide a context during global
   initialization of some passes.  You must call expand_dummy_function_end
   to exit this context.  */

void
init_dummy_function_start (void)
{
  gcc_assert (!in_dummy_function);
  in_dummy_function = true;
  push_struct_function (NULL_TREE);
  prepare_function_start ();
}

/* Generate RTL for the start of the function SUBR (a FUNCTION_DECL tree node)
   and initialize static variables for generating RTL for the statements
   of the function.  */

void
init_function_start (tree subr)
{
  if (subr && DECL_STRUCT_FUNCTION (subr))
    set_cfun (DECL_STRUCT_FUNCTION (subr));
  else
    allocate_struct_function (subr, false);
  prepare_function_start ();

  /* Warn if this value is an aggregate type,
     regardless of which calling convention we are using for it.  */
  if (AGGREGATE_TYPE_P (TREE_TYPE (DECL_RESULT (subr))))
    warning (OPT_Waggregate_return, "function returns an aggregate");
}

/* Make sure all values used by the optimization passes have sane defaults.  */
unsigned int
init_function_for_compilation (void)
{
  reg_renumber = 0;
  return 0;
}

struct rtl_opt_pass pass_init_function =
{
 {
  RTL_PASS,
  "*init_function",                     /* name */
  NULL,                                 /* gate */
  init_function_for_compilation,        /* execute */
  NULL,                                 /* sub */
  NULL,                                 /* next */
  0,                                    /* static_pass_number */
  TV_NONE,                              /* tv_id */
  0,                                    /* properties_required */
  0,                                    /* properties_provided */
  0,                                    /* properties_destroyed */
  0,                                    /* todo_flags_start */
  0                                     /* todo_flags_finish */
 }
};


void
expand_main_function (void)
{
#if (defined(INVOKE__main)				\
     || (!defined(HAS_INIT_SECTION)			\
	 && !defined(INIT_SECTION_ASM_OP)		\
	 && !defined(INIT_ARRAY_SECTION_ASM_OP)))
  emit_library_call (init_one_libfunc (NAME__MAIN), LCT_NORMAL, VOIDmode, 0);
#endif
}

/* Expand code to initialize the stack_protect_guard.  This is invoked at
   the beginning of a function to be protected.  */

#ifndef HAVE_stack_protect_set
# define HAVE_stack_protect_set		0
# define gen_stack_protect_set(x,y)	(gcc_unreachable (), NULL_RTX)
#endif

void
stack_protect_prologue (void)
{
  tree guard_decl = targetm.stack_protect_guard ();
  rtx x, y;

  x = expand_normal (crtl->stack_protect_guard);
  y = expand_normal (guard_decl);

  /* Allow the target to copy from Y to X without leaking Y into a
     register.  */
  if (HAVE_stack_protect_set)
    {
      rtx insn = gen_stack_protect_set (x, y);
      if (insn)
	{
	  emit_insn (insn);
	  return;
	}
    }

  /* Otherwise do a straight move.  */
  emit_move_insn (x, y);
}

/* Expand code to verify the stack_protect_guard.  This is invoked at
   the end of a function to be protected.  */

#ifndef HAVE_stack_protect_test
# define HAVE_stack_protect_test		0
# define gen_stack_protect_test(x, y, z)	(gcc_unreachable (), NULL_RTX)
#endif

void
stack_protect_epilogue (void)
{
  tree guard_decl = targetm.stack_protect_guard ();
  rtx label = gen_label_rtx ();
  rtx x, y, tmp;

  x = expand_normal (crtl->stack_protect_guard);
  y = expand_normal (guard_decl);

  /* Allow the target to compare Y with X without leaking either into
     a register.  */
  switch (HAVE_stack_protect_test != 0)
    {
    case 1:
      tmp = gen_stack_protect_test (x, y, label);
      if (tmp)
	{
	  emit_insn (tmp);
	  break;
	}
      /* FALLTHRU */

    default:
      emit_cmp_and_jump_insns (x, y, EQ, NULL_RTX, ptr_mode, 1, label);
      break;
    }

  /* The noreturn predictor has been moved to the tree level.  The rtl-level
     predictors estimate this branch about 20%, which isn't enough to get
     things moved out of line.  Since this is the only extant case of adding
     a noreturn function at the rtl level, it doesn't seem worth doing ought
     except adding the prediction by hand.  */
  tmp = get_last_insn ();
  if (JUMP_P (tmp))
    predict_insn_def (tmp, PRED_NORETURN, TAKEN);

  expand_expr_stmt (targetm.stack_protect_fail ());
  emit_label (label);
}

/* Start the RTL for a new function, and set variables used for
   emitting RTL.
   SUBR is the FUNCTION_DECL node.
   PARMS_HAVE_CLEANUPS is nonzero if there are cleanups associated with
   the function's parameters, which must be run at any return statement.  */

void
expand_function_start (tree subr)
{
  /* Make sure volatile mem refs aren't considered
     valid operands of arithmetic insns.  */
  init_recog_no_volatile ();

  crtl->profile
    = (profile_flag
       && ! DECL_NO_INSTRUMENT_FUNCTION_ENTRY_EXIT (subr));

  crtl->limit_stack
    = (stack_limit_rtx != NULL_RTX && ! DECL_NO_LIMIT_STACK (subr));

  /* Make the label for return statements to jump to.  Do not special
     case machines with special return instructions -- they will be
     handled later during jump, ifcvt, or epilogue creation.  */
  return_label = gen_label_rtx ();

  /* Initialize rtx used to return the value.  */
  /* Do this before assign_parms so that we copy the struct value address
     before any library calls that assign parms might generate.  */

  /* Decide whether to return the value in memory or in a register.  */
  if (aggregate_value_p (DECL_RESULT (subr), subr))
    {
      /* Returning something that won't go in a register.  */
      rtx value_address = 0;

#ifdef PCC_STATIC_STRUCT_RETURN
      if (cfun->returns_pcc_struct)
	{
	  int size = int_size_in_bytes (TREE_TYPE (DECL_RESULT (subr)));
	  value_address = assemble_static_space (size);
	}
      else
#endif
	{
	  rtx sv = targetm.calls.struct_value_rtx (TREE_TYPE (subr), 2);
	  /* Expect to be passed the address of a place to store the value.
	     If it is passed as an argument, assign_parms will take care of
	     it.  */
	  if (sv)
	    {
	      value_address = gen_reg_rtx (Pmode);
	      emit_move_insn (value_address, sv);
	    }
	}
      if (value_address)
	{
	  rtx x = value_address;
	  if (!DECL_BY_REFERENCE (DECL_RESULT (subr)))
	    {
	      x = gen_rtx_MEM (DECL_MODE (DECL_RESULT (subr)), x);
	      set_mem_attributes (x, DECL_RESULT (subr), 1);
	    }
	  SET_DECL_RTL (DECL_RESULT (subr), x);
	}
    }
  else if (DECL_MODE (DECL_RESULT (subr)) == VOIDmode)
    /* If return mode is void, this decl rtl should not be used.  */
    SET_DECL_RTL (DECL_RESULT (subr), NULL_RTX);
  else
    {
      /* Compute the return values into a pseudo reg, which we will copy
	 into the true return register after the cleanups are done.  */
      tree return_type = TREE_TYPE (DECL_RESULT (subr));
      if (TYPE_MODE (return_type) != BLKmode
	  && targetm.calls.return_in_msb (return_type))
	/* expand_function_end will insert the appropriate padding in
	   this case.  Use the return value's natural (unpadded) mode
	   within the function proper.  */
	SET_DECL_RTL (DECL_RESULT (subr),
		      gen_reg_rtx (TYPE_MODE (return_type)));
      else
	{
	  /* In order to figure out what mode to use for the pseudo, we
	     figure out what the mode of the eventual return register will
	     actually be, and use that.  */
	  rtx hard_reg = hard_function_value (return_type, subr, 0, 1);

	  /* Structures that are returned in registers are not
	     aggregate_value_p, so we may see a PARALLEL or a REG.  */
	  if (REG_P (hard_reg))
	    SET_DECL_RTL (DECL_RESULT (subr),
			  gen_reg_rtx (GET_MODE (hard_reg)));
	  else
	    {
	      gcc_assert (GET_CODE (hard_reg) == PARALLEL);
	      SET_DECL_RTL (DECL_RESULT (subr), gen_group_rtx (hard_reg));
	    }
	}

      /* Set DECL_REGISTER flag so that expand_function_end will copy the
	 result to the real return register(s).  */
      DECL_REGISTER (DECL_RESULT (subr)) = 1;
    }

  /* Initialize rtx for parameters and local variables.
     In some cases this requires emitting insns.  */
  assign_parms (subr);

  /* If function gets a static chain arg, store it.  */
  if (cfun->static_chain_decl)
    {
      tree parm = cfun->static_chain_decl;
      rtx local, chain, insn;

      local = gen_reg_rtx (Pmode);
      chain = targetm.calls.static_chain (current_function_decl, true);

      set_decl_incoming_rtl (parm, chain, false);
      SET_DECL_RTL (parm, local);
      mark_reg_pointer (local, TYPE_ALIGN (TREE_TYPE (TREE_TYPE (parm))));

      insn = emit_move_insn (local, chain);

      /* Mark the register as eliminable, similar to parameters.  */
      if (MEM_P (chain)
	  && reg_mentioned_p (arg_pointer_rtx, XEXP (chain, 0)))
	set_unique_reg_note (insn, REG_EQUIV, chain);
    }

  /* If the function receives a non-local goto, then store the
     bits we need to restore the frame pointer.  */
  if (cfun->nonlocal_goto_save_area)
    {
      tree t_save;
      rtx r_save;

      /* ??? We need to do this save early.  Unfortunately here is
	 before the frame variable gets declared.  Help out...  */
      tree var = TREE_OPERAND (cfun->nonlocal_goto_save_area, 0);
      if (!DECL_RTL_SET_P (var))
	expand_decl (var);

      t_save = build4 (ARRAY_REF, ptr_type_node,
		       cfun->nonlocal_goto_save_area,
		       integer_zero_node, NULL_TREE, NULL_TREE);
      r_save = expand_expr (t_save, NULL_RTX, VOIDmode, EXPAND_WRITE);
      r_save = convert_memory_address (Pmode, r_save);

      emit_move_insn (r_save, targetm.builtin_setjmp_frame_value ());
      update_nonlocal_goto_save_area ();
    }

  /* The following was moved from init_function_start.
     The move is supposed to make sdb output more accurate.  */
  /* Indicate the beginning of the function body,
     as opposed to parm setup.  */
  emit_note (NOTE_INSN_FUNCTION_BEG);

  gcc_assert (NOTE_P (get_last_insn ()));

  parm_birth_insn = get_last_insn ();

  if (crtl->profile)
    {
#ifdef PROFILE_HOOK
      PROFILE_HOOK (current_function_funcdef_no);
#endif
    }

  /* After the display initializations is where the stack checking
     probe should go.  */
  if(flag_stack_check)
    stack_check_probe_note = emit_note (NOTE_INSN_DELETED);

  /* Make sure there is a line number after the function entry setup code.  */
  force_next_line_note ();
}

/* Undo the effects of init_dummy_function_start.  */
void
expand_dummy_function_end (void)
{
  gcc_assert (in_dummy_function);

  /* End any sequences that failed to be closed due to syntax errors.  */
  while (in_sequence_p ())
    end_sequence ();

  /* Outside function body, can't compute type's actual size
     until next function's body starts.  */

  free_after_parsing (cfun);
  free_after_compilation (cfun);
  pop_cfun ();
  in_dummy_function = false;
}

/* Call DOIT for each hard register used as a return value from
   the current function.  */

void
diddle_return_value (void (*doit) (rtx, void *), void *arg)
{
  rtx outgoing = crtl->return_rtx;

  if (! outgoing)
    return;

  if (REG_P (outgoing))
    (*doit) (outgoing, arg);
  else if (GET_CODE (outgoing) == PARALLEL)
    {
      int i;

      for (i = 0; i < XVECLEN (outgoing, 0); i++)
	{
	  rtx x = XEXP (XVECEXP (outgoing, 0, i), 0);

	  if (REG_P (x) && REGNO (x) < FIRST_PSEUDO_REGISTER)
	    (*doit) (x, arg);
	}
    }
}

static void
do_clobber_return_reg (rtx reg, void *arg ATTRIBUTE_UNUSED)
{
  emit_clobber (reg);
}

void
clobber_return_register (void)
{
  diddle_return_value (do_clobber_return_reg, NULL);

  /* In case we do use pseudo to return value, clobber it too.  */
  if (DECL_RTL_SET_P (DECL_RESULT (current_function_decl)))
    {
      tree decl_result = DECL_RESULT (current_function_decl);
      rtx decl_rtl = DECL_RTL (decl_result);
      if (REG_P (decl_rtl) && REGNO (decl_rtl) >= FIRST_PSEUDO_REGISTER)
	{
	  do_clobber_return_reg (decl_rtl, NULL);
	}
    }
}

static void
do_use_return_reg (rtx reg, void *arg ATTRIBUTE_UNUSED)
{
  emit_use (reg);
}

static void
use_return_register (void)
{
  diddle_return_value (do_use_return_reg, NULL);
}

/* Possibly warn about unused parameters.  */
void
do_warn_unused_parameter (tree fn)
{
  tree decl;

  for (decl = DECL_ARGUMENTS (fn);
       decl; decl = DECL_CHAIN (decl))
    if (!TREE_USED (decl) && TREE_CODE (decl) == PARM_DECL
	&& DECL_NAME (decl) && !DECL_ARTIFICIAL (decl)
	&& !TREE_NO_WARNING (decl))
      warning (OPT_Wunused_parameter, "unused parameter %q+D", decl);
}

static GTY(()) rtx initial_trampoline;

/* Generate RTL for the end of the current function.  */

void
expand_function_end (void)
{
  rtx clobber_after;

  /* If arg_pointer_save_area was referenced only from a nested
     function, we will not have initialized it yet.  Do that now.  */
  if (arg_pointer_save_area && ! crtl->arg_pointer_save_area_init)
    get_arg_pointer_save_area ();

  /* If we are doing generic stack checking and this function makes calls,
     do a stack probe at the start of the function to ensure we have enough
     space for another stack frame.  */
  if (flag_stack_check == GENERIC_STACK_CHECK)
    {
      rtx insn, seq;

      for (insn = get_insns (); insn; insn = NEXT_INSN (insn))
	if (CALL_P (insn))
	  {
	    rtx max_frame_size = GEN_INT (STACK_CHECK_MAX_FRAME_SIZE);
	    start_sequence ();
	    if (STACK_CHECK_MOVING_SP)
	      anti_adjust_stack_and_probe (max_frame_size, true);
	    else
	      probe_stack_range (STACK_OLD_CHECK_PROTECT, max_frame_size);
	    seq = get_insns ();
	    end_sequence ();
	    set_insn_locators (seq, prologue_locator);
	    emit_insn_before (seq, stack_check_probe_note);
	    break;
	  }
    }

  /* End any sequences that failed to be closed due to syntax errors.  */
  while (in_sequence_p ())
    end_sequence ();

  clear_pending_stack_adjust ();
  do_pending_stack_adjust ();

  /* Output a linenumber for the end of the function.
     SDB depends on this.  */
  force_next_line_note ();
  set_curr_insn_source_location (input_location);

  /* Before the return label (if any), clobber the return
     registers so that they are not propagated live to the rest of
     the function.  This can only happen with functions that drop
     through; if there had been a return statement, there would
     have either been a return rtx, or a jump to the return label.

     We delay actual code generation after the current_function_value_rtx
     is computed.  */
  clobber_after = get_last_insn ();

  /* Output the label for the actual return from the function.  */
  emit_label (return_label);

  if (targetm.except_unwind_info (&global_options) == UI_SJLJ)
    {
      /* Let except.c know where it should emit the call to unregister
	 the function context for sjlj exceptions.  */
      if (flag_exceptions)
	sjlj_emit_function_exit_after (get_last_insn ());
    }
  else
    {
      /* We want to ensure that instructions that may trap are not
	 moved into the epilogue by scheduling, because we don't
	 always emit unwind information for the epilogue.  */
      if (cfun->can_throw_non_call_exceptions)
	emit_insn (gen_blockage ());
    }

  /* If this is an implementation of throw, do what's necessary to
     communicate between __builtin_eh_return and the epilogue.  */
  expand_eh_return ();

  /* If scalar return value was computed in a pseudo-reg, or was a named
     return value that got dumped to the stack, copy that to the hard
     return register.  */
  if (DECL_RTL_SET_P (DECL_RESULT (current_function_decl)))
    {
      tree decl_result = DECL_RESULT (current_function_decl);
      rtx decl_rtl = DECL_RTL (decl_result);

      if (REG_P (decl_rtl)
	  ? REGNO (decl_rtl) >= FIRST_PSEUDO_REGISTER
	  : DECL_REGISTER (decl_result))
	{
	  rtx real_decl_rtl = crtl->return_rtx;

	  /* This should be set in assign_parms.  */
	  gcc_assert (REG_FUNCTION_VALUE_P (real_decl_rtl));

	  /* If this is a BLKmode structure being returned in registers,
	     then use the mode computed in expand_return.  Note that if
	     decl_rtl is memory, then its mode may have been changed,
	     but that crtl->return_rtx has not.  */
	  if (GET_MODE (real_decl_rtl) == BLKmode)
	    PUT_MODE (real_decl_rtl, GET_MODE (decl_rtl));

	  /* If a non-BLKmode return value should be padded at the least
	     significant end of the register, shift it left by the appropriate
	     amount.  BLKmode results are handled using the group load/store
	     machinery.  */
	  if (TYPE_MODE (TREE_TYPE (decl_result)) != BLKmode
	      && targetm.calls.return_in_msb (TREE_TYPE (decl_result)))
	    {
	      emit_move_insn (gen_rtx_REG (GET_MODE (decl_rtl),
					   REGNO (real_decl_rtl)),
			      decl_rtl);
	      shift_return_value (GET_MODE (decl_rtl), true, real_decl_rtl);
	    }
	  /* If a named return value dumped decl_return to memory, then
	     we may need to re-do the PROMOTE_MODE signed/unsigned
	     extension.  */
	  else if (GET_MODE (real_decl_rtl) != GET_MODE (decl_rtl))
	    {
	      int unsignedp = TYPE_UNSIGNED (TREE_TYPE (decl_result));
	      promote_function_mode (TREE_TYPE (decl_result),
				     GET_MODE (decl_rtl), &unsignedp,
				     TREE_TYPE (current_function_decl), 1);

	      convert_move (real_decl_rtl, decl_rtl, unsignedp);
	    }
	  else if (GET_CODE (real_decl_rtl) == PARALLEL)
	    {
	      /* If expand_function_start has created a PARALLEL for decl_rtl,
		 move the result to the real return registers.  Otherwise, do
		 a group load from decl_rtl for a named return.  */
	      if (GET_CODE (decl_rtl) == PARALLEL)
		emit_group_move (real_decl_rtl, decl_rtl);
	      else
		emit_group_load (real_decl_rtl, decl_rtl,
				 TREE_TYPE (decl_result),
				 int_size_in_bytes (TREE_TYPE (decl_result)));
	    }
	  /* In the case of complex integer modes smaller than a word, we'll
	     need to generate some non-trivial bitfield insertions.  Do that
	     on a pseudo and not the hard register.  */
	  else if (GET_CODE (decl_rtl) == CONCAT
		   && GET_MODE_CLASS (GET_MODE (decl_rtl)) == MODE_COMPLEX_INT
		   && GET_MODE_BITSIZE (GET_MODE (decl_rtl)) <= BITS_PER_WORD)
	    {
	      int old_generating_concat_p;
	      rtx tmp;

	      old_generating_concat_p = generating_concat_p;
	      generating_concat_p = 0;
	      tmp = gen_reg_rtx (GET_MODE (decl_rtl));
	      generating_concat_p = old_generating_concat_p;

	      emit_move_insn (tmp, decl_rtl);
	      emit_move_insn (real_decl_rtl, tmp);
	    }
	  else
	    emit_move_insn (real_decl_rtl, decl_rtl);
	}
    }

  /* If returning a structure, arrange to return the address of the value
     in a place where debuggers expect to find it.

     If returning a structure PCC style,
     the caller also depends on this value.
     And cfun->returns_pcc_struct is not necessarily set.  */
  if (cfun->returns_struct
      || cfun->returns_pcc_struct)
    {
      rtx value_address = DECL_RTL (DECL_RESULT (current_function_decl));
      tree type = TREE_TYPE (DECL_RESULT (current_function_decl));
      rtx outgoing;

      if (DECL_BY_REFERENCE (DECL_RESULT (current_function_decl)))
	type = TREE_TYPE (type);
      else
	value_address = XEXP (value_address, 0);

      outgoing = targetm.calls.function_value (build_pointer_type (type),
					       current_function_decl, true);

      /* Mark this as a function return value so integrate will delete the
	 assignment and USE below when inlining this function.  */
      REG_FUNCTION_VALUE_P (outgoing) = 1;

      /* The address may be ptr_mode and OUTGOING may be Pmode.  */
      value_address = convert_memory_address (GET_MODE (outgoing),
					      value_address);

      emit_move_insn (outgoing, value_address);

      /* Show return register used to hold result (in this case the address
	 of the result.  */
      crtl->return_rtx = outgoing;
    }

  /* Emit the actual code to clobber return register.  */
  {
    rtx seq;

    start_sequence ();
    clobber_return_register ();
    seq = get_insns ();
    end_sequence ();

    emit_insn_after (seq, clobber_after);
  }

  /* Output the label for the naked return from the function.  */
  if (naked_return_label)
    emit_label (naked_return_label);

  /* @@@ This is a kludge.  We want to ensure that instructions that
     may trap are not moved into the epilogue by scheduling, because
     we don't always emit unwind information for the epilogue.  */
<<<<<<< HEAD
  if (!USING_SJLJ_EXCEPTIONS && cfun->can_throw_non_call_exceptions)
=======
  if (cfun->can_throw_non_call_exceptions
      && targetm.except_unwind_info (&global_options) != UI_SJLJ)
>>>>>>> 155d23aa
    emit_insn (gen_blockage ());

  /* If stack protection is enabled for this function, check the guard.  */
  if (crtl->stack_protect_guard)
    stack_protect_epilogue ();

  /* If we had calls to alloca, and this machine needs
     an accurate stack pointer to exit the function,
     insert some code to save and restore the stack pointer.  */
  if (! EXIT_IGNORE_STACK
      && cfun->calls_alloca)
    {
      rtx tem = 0;

      emit_stack_save (SAVE_FUNCTION, &tem, parm_birth_insn);
      emit_stack_restore (SAVE_FUNCTION, tem, NULL_RTX);
    }

  /* ??? This should no longer be necessary since stupid is no longer with
     us, but there are some parts of the compiler (eg reload_combine, and
     sh mach_dep_reorg) that still try and compute their own lifetime info
     instead of using the general framework.  */
  use_return_register ();
}

rtx
get_arg_pointer_save_area (void)
{
  rtx ret = arg_pointer_save_area;

  if (! ret)
    {
      ret = assign_stack_local (Pmode, GET_MODE_SIZE (Pmode), 0);
      arg_pointer_save_area = ret;
    }

  if (! crtl->arg_pointer_save_area_init)
    {
      rtx seq;

      /* Save the arg pointer at the beginning of the function.  The
	 generated stack slot may not be a valid memory address, so we
	 have to check it and fix it if necessary.  */
      start_sequence ();
      emit_move_insn (validize_mem (ret),
                      crtl->args.internal_arg_pointer);
      seq = get_insns ();
      end_sequence ();

      push_topmost_sequence ();
      emit_insn_after (seq, entry_of_function ());
      pop_topmost_sequence ();

      crtl->arg_pointer_save_area_init = true;
    }

  return ret;
}

/* Add a list of INSNS to the hash HASHP, possibly allocating HASHP
   for the first time.  */

static void
record_insns (rtx insns, rtx end, htab_t *hashp)
{
  rtx tmp;
  htab_t hash = *hashp;

  if (hash == NULL)
    *hashp = hash
      = htab_create_ggc (17, htab_hash_pointer, htab_eq_pointer, NULL);

  for (tmp = insns; tmp != end; tmp = NEXT_INSN (tmp))
    {
      void **slot = htab_find_slot (hash, tmp, INSERT);
      gcc_assert (*slot == NULL);
      *slot = tmp;
    }
}

/* INSN has been duplicated or replaced by as COPY, perhaps by duplicating a
   basic block, splitting or peepholes.  If INSN is a prologue or epilogue
   insn, then record COPY as well.  */

void
maybe_copy_prologue_epilogue_insn (rtx insn, rtx copy)
{
  htab_t hash;
  void **slot;

  hash = epilogue_insn_hash;
  if (!hash || !htab_find (hash, insn))
    {
      hash = prologue_insn_hash;
      if (!hash || !htab_find (hash, insn))
	return;
    }

  slot = htab_find_slot (hash, copy, INSERT);
  gcc_assert (*slot == NULL);
  *slot = copy;
}

/* Set the locator of the insn chain starting at INSN to LOC.  */
static void
set_insn_locators (rtx insn, int loc)
{
  while (insn != NULL_RTX)
    {
      if (INSN_P (insn))
	INSN_LOCATOR (insn) = loc;
      insn = NEXT_INSN (insn);
    }
}

/* Determine if any INSNs in HASH are, or are part of, INSN.  Because
   we can be running after reorg, SEQUENCE rtl is possible.  */

static bool
contains (const_rtx insn, htab_t hash)
{
  if (hash == NULL)
    return false;

  if (NONJUMP_INSN_P (insn) && GET_CODE (PATTERN (insn)) == SEQUENCE)
    {
      int i;
      for (i = XVECLEN (PATTERN (insn), 0) - 1; i >= 0; i--)
	if (htab_find (hash, XVECEXP (PATTERN (insn), 0, i)))
	  return true;
      return false;
    }

  return htab_find (hash, insn) != NULL;
}

int
prologue_epilogue_contains (const_rtx insn)
{
  if (contains (insn, prologue_insn_hash))
    return 1;
  if (contains (insn, epilogue_insn_hash))
    return 1;
  return 0;
}

#ifdef HAVE_return
/* Insert gen_return at the end of block BB.  This also means updating
   block_for_insn appropriately.  */

static void
emit_return_into_block (basic_block bb)
{
  emit_jump_insn_after (gen_return (), BB_END (bb));
}
#endif /* HAVE_return */

/* Generate the prologue and epilogue RTL if the machine supports it.  Thread
   this into place with notes indicating where the prologue ends and where
   the epilogue begins.  Update the basic block information when possible.  */

static void
thread_prologue_and_epilogue_insns (void)
{
  bool inserted;
  rtx seq ATTRIBUTE_UNUSED, epilogue_end ATTRIBUTE_UNUSED;
  edge entry_edge ATTRIBUTE_UNUSED;
  edge e;
  edge_iterator ei;

  rtl_profile_for_bb (ENTRY_BLOCK_PTR);

  inserted = false;
  seq = NULL_RTX;
  epilogue_end = NULL_RTX;

  /* Can't deal with multiple successors of the entry block at the
     moment.  Function should always have at least one entry
     point.  */
  gcc_assert (single_succ_p (ENTRY_BLOCK_PTR));
  entry_edge = single_succ_edge (ENTRY_BLOCK_PTR);

  if (flag_split_stack
      && (lookup_attribute ("no_split_stack", DECL_ATTRIBUTES (cfun->decl))
	  == NULL))
    {
#ifndef HAVE_split_stack_prologue
      gcc_unreachable ();
#else
      gcc_assert (HAVE_split_stack_prologue);

      start_sequence ();
      emit_insn (gen_split_stack_prologue ());
      seq = get_insns ();
      end_sequence ();

      record_insns (seq, NULL, &prologue_insn_hash);
      set_insn_locators (seq, prologue_locator);

      /* This relies on the fact that committing the edge insertion
	 will look for basic blocks within the inserted instructions,
	 which in turn relies on the fact that we are not in CFG
	 layout mode here.  */
      insert_insn_on_edge (seq, entry_edge);
      inserted = true;
#endif
    }

#ifdef HAVE_prologue
  if (HAVE_prologue)
    {
      start_sequence ();
      seq = gen_prologue ();
      emit_insn (seq);

      /* Insert an explicit USE for the frame pointer
         if the profiling is on and the frame pointer is required.  */
      if (crtl->profile && frame_pointer_needed)
	emit_use (hard_frame_pointer_rtx);

      /* Retain a map of the prologue insns.  */
      record_insns (seq, NULL, &prologue_insn_hash);
      emit_note (NOTE_INSN_PROLOGUE_END);

      /* Ensure that instructions are not moved into the prologue when
	 profiling is on.  The call to the profiling routine can be
	 emitted within the live range of a call-clobbered register.  */
      if (!targetm.profile_before_prologue () && crtl->profile)
        emit_insn (gen_blockage ());

      seq = get_insns ();
      end_sequence ();
      set_insn_locators (seq, prologue_locator);

      insert_insn_on_edge (seq, entry_edge);
      inserted = true;
    }
#endif

  /* If the exit block has no non-fake predecessors, we don't need
     an epilogue.  */
  FOR_EACH_EDGE (e, ei, EXIT_BLOCK_PTR->preds)
    if ((e->flags & EDGE_FAKE) == 0)
      break;
  if (e == NULL)
    goto epilogue_done;

  rtl_profile_for_bb (EXIT_BLOCK_PTR);
#ifdef HAVE_return
  if (optimize && HAVE_return)
    {
      /* If we're allowed to generate a simple return instruction,
	 then by definition we don't need a full epilogue.  Examine
	 the block that falls through to EXIT.   If it does not
	 contain any code, examine its predecessors and try to
	 emit (conditional) return instructions.  */

      basic_block last;
      rtx label;

      e = find_fallthru_edge (EXIT_BLOCK_PTR->preds);
      if (e == NULL)
	goto epilogue_done;
      last = e->src;

      /* Verify that there are no active instructions in the last block.  */
      label = BB_END (last);
      while (label && !LABEL_P (label))
	{
	  if (active_insn_p (label))
	    break;
	  label = PREV_INSN (label);
	}

      if (BB_HEAD (last) == label && LABEL_P (label))
	{
	  edge_iterator ei2;

	  for (ei2 = ei_start (last->preds); (e = ei_safe_edge (ei2)); )
	    {
	      basic_block bb = e->src;
	      rtx jump;

	      if (bb == ENTRY_BLOCK_PTR)
		{
		  ei_next (&ei2);
		  continue;
		}

	      jump = BB_END (bb);
	      if (!JUMP_P (jump) || JUMP_LABEL (jump) != label)
		{
		  ei_next (&ei2);
		  continue;
		}

	      /* If we have an unconditional jump, we can replace that
		 with a simple return instruction.  */
	      if (simplejump_p (jump))
		{
		  emit_return_into_block (bb);
		  delete_insn (jump);
		}

	      /* If we have a conditional jump, we can try to replace
		 that with a conditional return instruction.  */
	      else if (condjump_p (jump))
		{
		  if (! redirect_jump (jump, 0, 0))
		    {
		      ei_next (&ei2);
		      continue;
		    }

		  /* If this block has only one successor, it both jumps
		     and falls through to the fallthru block, so we can't
		     delete the edge.  */
		  if (single_succ_p (bb))
		    {
		      ei_next (&ei2);
		      continue;
		    }
		}
	      else
		{
		  ei_next (&ei2);
		  continue;
		}

	      /* Fix up the CFG for the successful change we just made.  */
	      redirect_edge_succ (e, EXIT_BLOCK_PTR);
	    }

	  /* Emit a return insn for the exit fallthru block.  Whether
	     this is still reachable will be determined later.  */

	  emit_barrier_after (BB_END (last));
	  emit_return_into_block (last);
	  epilogue_end = BB_END (last);
	  single_succ_edge (last)->flags &= ~EDGE_FALLTHRU;
	  goto epilogue_done;
	}
    }
#endif

  /* A small fib -- epilogue is not yet completed, but we wish to re-use
     this marker for the splits of EH_RETURN patterns, and nothing else
     uses the flag in the meantime.  */
  epilogue_completed = 1;

#ifdef HAVE_eh_return
  /* Find non-fallthru edges that end with EH_RETURN instructions.  On
     some targets, these get split to a special version of the epilogue
     code.  In order to be able to properly annotate these with unwind
     info, try to split them now.  If we get a valid split, drop an
     EPILOGUE_BEG note and mark the insns as epilogue insns.  */
  FOR_EACH_EDGE (e, ei, EXIT_BLOCK_PTR->preds)
    {
      rtx prev, last, trial;

      if (e->flags & EDGE_FALLTHRU)
	continue;
      last = BB_END (e->src);
      if (!eh_returnjump_p (last))
	continue;

      prev = PREV_INSN (last);
      trial = try_split (PATTERN (last), last, 1);
      if (trial == last)
	continue;

      record_insns (NEXT_INSN (prev), NEXT_INSN (trial), &epilogue_insn_hash);
      emit_note_after (NOTE_INSN_EPILOGUE_BEG, prev);
    }
#endif

  /* Find the edge that falls through to EXIT.  Other edges may exist
     due to RETURN instructions, but those don't need epilogues.
     There really shouldn't be a mixture -- either all should have
     been converted or none, however...  */

  e = find_fallthru_edge (EXIT_BLOCK_PTR->preds);
  if (e == NULL)
    goto epilogue_done;

#ifdef HAVE_epilogue
  if (HAVE_epilogue)
    {
      start_sequence ();
      epilogue_end = emit_note (NOTE_INSN_EPILOGUE_BEG);
      seq = gen_epilogue ();
      emit_jump_insn (seq);

      /* Retain a map of the epilogue insns.  */
      record_insns (seq, NULL, &epilogue_insn_hash);
      set_insn_locators (seq, epilogue_locator);

      seq = get_insns ();
      end_sequence ();

      insert_insn_on_edge (seq, e);
      inserted = true;
    }
  else
#endif
    {
      basic_block cur_bb;

      if (! next_active_insn (BB_END (e->src)))
	goto epilogue_done;
      /* We have a fall-through edge to the exit block, the source is not
         at the end of the function, and there will be an assembler epilogue
         at the end of the function.
         We can't use force_nonfallthru here, because that would try to
         use return.  Inserting a jump 'by hand' is extremely messy, so
	 we take advantage of cfg_layout_finalize using
	fixup_fallthru_exit_predecessor.  */
      cfg_layout_initialize (0);
      FOR_EACH_BB (cur_bb)
	if (cur_bb->index >= NUM_FIXED_BLOCKS
	    && cur_bb->next_bb->index >= NUM_FIXED_BLOCKS)
	  cur_bb->aux = cur_bb->next_bb;
      cfg_layout_finalize ();
    }
epilogue_done:
  default_rtl_profile ();

  if (inserted)
    {
      commit_edge_insertions ();

      /* The epilogue insns we inserted may cause the exit edge to no longer
	 be fallthru.  */
      FOR_EACH_EDGE (e, ei, EXIT_BLOCK_PTR->preds)
	{
	  if (((e->flags & EDGE_FALLTHRU) != 0)
	      && returnjump_p (BB_END (e->src)))
	    e->flags &= ~EDGE_FALLTHRU;
	}
    }

#ifdef HAVE_sibcall_epilogue
  /* Emit sibling epilogues before any sibling call sites.  */
  for (ei = ei_start (EXIT_BLOCK_PTR->preds); (e = ei_safe_edge (ei)); )
    {
      basic_block bb = e->src;
      rtx insn = BB_END (bb);

      if (!CALL_P (insn)
	  || ! SIBLING_CALL_P (insn))
	{
	  ei_next (&ei);
	  continue;
	}

      start_sequence ();
      emit_note (NOTE_INSN_EPILOGUE_BEG);
      emit_insn (gen_sibcall_epilogue ());
      seq = get_insns ();
      end_sequence ();

      /* Retain a map of the epilogue insns.  Used in life analysis to
	 avoid getting rid of sibcall epilogue insns.  Do this before we
	 actually emit the sequence.  */
      record_insns (seq, NULL, &epilogue_insn_hash);
      set_insn_locators (seq, epilogue_locator);

      emit_insn_before (seq, insn);
      ei_next (&ei);
    }
#endif

#ifdef HAVE_epilogue
  if (epilogue_end)
    {
      rtx insn, next;

      /* Similarly, move any line notes that appear after the epilogue.
         There is no need, however, to be quite so anal about the existence
	 of such a note.  Also possibly move
	 NOTE_INSN_FUNCTION_BEG notes, as those can be relevant for debug
	 info generation.  */
      for (insn = epilogue_end; insn; insn = next)
	{
	  next = NEXT_INSN (insn);
	  if (NOTE_P (insn)
	      && (NOTE_KIND (insn) == NOTE_INSN_FUNCTION_BEG))
	    reorder_insns (insn, insn, PREV_INSN (epilogue_end));
	}
    }
#endif

  /* Threading the prologue and epilogue changes the artificial refs
     in the entry and exit blocks.  */
  epilogue_completed = 1;
  df_update_entry_exit_and_calls ();
}

/* Reposition the prologue-end and epilogue-begin notes after
   instruction scheduling.  */

void
reposition_prologue_and_epilogue_notes (void)
{
#if defined (HAVE_prologue) || defined (HAVE_epilogue) \
    || defined (HAVE_sibcall_epilogue)
  /* Since the hash table is created on demand, the fact that it is
     non-null is a signal that it is non-empty.  */
  if (prologue_insn_hash != NULL)
    {
      size_t len = htab_elements (prologue_insn_hash);
      rtx insn, last = NULL, note = NULL;

      /* Scan from the beginning until we reach the last prologue insn.  */
      /* ??? While we do have the CFG intact, there are two problems:
	 (1) The prologue can contain loops (typically probing the stack),
	     which means that the end of the prologue isn't in the first bb.
	 (2) Sometimes the PROLOGUE_END note gets pushed into the next bb.  */
      for (insn = get_insns (); insn; insn = NEXT_INSN (insn))
	{
	  if (NOTE_P (insn))
	    {
	      if (NOTE_KIND (insn) == NOTE_INSN_PROLOGUE_END)
		note = insn;
	    }
	  else if (contains (insn, prologue_insn_hash))
	    {
	      last = insn;
	      if (--len == 0)
		break;
	    }
	}

      if (last)
	{
	  if (note == NULL)
	    {
	      /* Scan forward looking for the PROLOGUE_END note.  It should
		 be right at the beginning of the block, possibly with other
		 insn notes that got moved there.  */
	      for (note = NEXT_INSN (last); ; note = NEXT_INSN (note))
		{
		  if (NOTE_P (note)
		      && NOTE_KIND (note) == NOTE_INSN_PROLOGUE_END)
		    break;
		}
	    }

	  /* Avoid placing note between CODE_LABEL and BASIC_BLOCK note.  */
	  if (LABEL_P (last))
	    last = NEXT_INSN (last);
	  reorder_insns (note, note, last);
	}
    }

  if (epilogue_insn_hash != NULL)
    {
      edge_iterator ei;
      edge e;

      FOR_EACH_EDGE (e, ei, EXIT_BLOCK_PTR->preds)
	{
	  rtx insn, first = NULL, note = NULL;
	  basic_block bb = e->src;

	  /* Scan from the beginning until we reach the first epilogue insn. */
	  FOR_BB_INSNS (bb, insn)
	    {
	      if (NOTE_P (insn))
		{
		  if (NOTE_KIND (insn) == NOTE_INSN_EPILOGUE_BEG)
		    {
		      note = insn;
		      if (first != NULL)
			break;
		    }
		}
	      else if (first == NULL && contains (insn, epilogue_insn_hash))
		{
		  first = insn;
		  if (note != NULL)
		    break;
		}
	    }

	  if (note)
	    {
	      /* If the function has a single basic block, and no real
		 epilogue insns (e.g. sibcall with no cleanup), the
		 epilogue note can get scheduled before the prologue
		 note.  If we have frame related prologue insns, having
		 them scanned during the epilogue will result in a crash.
		 In this case re-order the epilogue note to just before
		 the last insn in the block.  */
	      if (first == NULL)
		first = BB_END (bb);

	      if (PREV_INSN (first) != note)
		reorder_insns (note, note, PREV_INSN (first));
	    }
	}
    }
#endif /* HAVE_prologue or HAVE_epilogue */
}

/* Returns the name of the current function.  */
const char *
current_function_name (void)
{
  if (cfun == NULL)
    return "<none>";
  return lang_hooks.decl_printable_name (cfun->decl, 2);
}


static unsigned int
rest_of_handle_check_leaf_regs (void)
{
#ifdef LEAF_REGISTERS
  current_function_uses_only_leaf_regs
    = optimize > 0 && only_leaf_regs_used () && leaf_function_p ();
#endif
  return 0;
}

/* Insert a TYPE into the used types hash table of CFUN.  */

static void
used_types_insert_helper (tree type, struct function *func)
{
  if (type != NULL && func != NULL)
    {
      void **slot;

      if (func->used_types_hash == NULL)
	func->used_types_hash = htab_create_ggc (37, htab_hash_pointer,
						 htab_eq_pointer, NULL);
      slot = htab_find_slot (func->used_types_hash, type, INSERT);
      if (*slot == NULL)
	*slot = type;
    }
}

/* Given a type, insert it into the used hash table in cfun.  */
void
used_types_insert (tree t)
{
  while (POINTER_TYPE_P (t) || TREE_CODE (t) == ARRAY_TYPE)
    if (TYPE_NAME (t))
      break;
    else
      t = TREE_TYPE (t);
  if (TYPE_NAME (t) == NULL_TREE
      || TYPE_NAME (t) == TYPE_NAME (TYPE_MAIN_VARIANT (t)))
    t = TYPE_MAIN_VARIANT (t);
  if (debug_info_level > DINFO_LEVEL_NONE)
    {
      if (cfun)
	used_types_insert_helper (t, cfun);
      else
	/* So this might be a type referenced by a global variable.
	   Record that type so that we can later decide to emit its debug
	   information.  */
        VEC_safe_push (tree, gc, types_used_by_cur_var_decl, t);
    }
}

/* Helper to Hash a struct types_used_by_vars_entry.  */

static hashval_t
hash_types_used_by_vars_entry (const struct types_used_by_vars_entry *entry)
{
  gcc_assert (entry && entry->var_decl && entry->type);

  return iterative_hash_object (entry->type,
				iterative_hash_object (entry->var_decl, 0));
}

/* Hash function of the types_used_by_vars_entry hash table.  */

hashval_t
types_used_by_vars_do_hash (const void *x)
{
  const struct types_used_by_vars_entry *entry =
    (const struct types_used_by_vars_entry *) x;

  return hash_types_used_by_vars_entry (entry);
}

/*Equality function of the types_used_by_vars_entry hash table.  */

int
types_used_by_vars_eq (const void *x1, const void *x2)
{
  const struct types_used_by_vars_entry *e1 =
    (const struct types_used_by_vars_entry *) x1;
  const struct types_used_by_vars_entry *e2 =
    (const struct types_used_by_vars_entry *)x2;

  return (e1->var_decl == e2->var_decl && e1->type == e2->type);
}

/* Inserts an entry into the types_used_by_vars_hash hash table. */

void
types_used_by_var_decl_insert (tree type, tree var_decl)
{
  if (type != NULL && var_decl != NULL)
    {
      void **slot;
      struct types_used_by_vars_entry e;
      e.var_decl = var_decl;
      e.type = type;
      if (types_used_by_vars_hash == NULL)
	types_used_by_vars_hash =
	  htab_create_ggc (37, types_used_by_vars_do_hash,
			   types_used_by_vars_eq, NULL);
      slot = htab_find_slot_with_hash (types_used_by_vars_hash, &e,
				       hash_types_used_by_vars_entry (&e), INSERT);
      if (*slot == NULL)
	{
	  struct types_used_by_vars_entry *entry;
	  entry = ggc_alloc_types_used_by_vars_entry ();
	  entry->type = type;
	  entry->var_decl = var_decl;
	  *slot = entry;
	}
    }
}

struct rtl_opt_pass pass_leaf_regs =
{
 {
  RTL_PASS,
  "*leaf_regs",                         /* name */
  NULL,                                 /* gate */
  rest_of_handle_check_leaf_regs,       /* execute */
  NULL,                                 /* sub */
  NULL,                                 /* next */
  0,                                    /* static_pass_number */
  TV_NONE,                              /* tv_id */
  0,                                    /* properties_required */
  0,                                    /* properties_provided */
  0,                                    /* properties_destroyed */
  0,                                    /* todo_flags_start */
  0                                     /* todo_flags_finish */
 }
};

static unsigned int
rest_of_handle_thread_prologue_and_epilogue (void)
{
  if (optimize)
    cleanup_cfg (CLEANUP_EXPENSIVE);

  /* On some machines, the prologue and epilogue code, or parts thereof,
     can be represented as RTL.  Doing so lets us schedule insns between
     it and the rest of the code and also allows delayed branch
     scheduling to operate in the epilogue.  */
  thread_prologue_and_epilogue_insns ();

  /* The stack usage info is finalized during prologue expansion.  */
  if (flag_stack_usage)
    output_stack_usage ();

  return 0;
}

struct rtl_opt_pass pass_thread_prologue_and_epilogue =
{
 {
  RTL_PASS,
  "pro_and_epilogue",                   /* name */
  NULL,                                 /* gate */
  rest_of_handle_thread_prologue_and_epilogue, /* execute */
  NULL,                                 /* sub */
  NULL,                                 /* next */
  0,                                    /* static_pass_number */
  TV_THREAD_PROLOGUE_AND_EPILOGUE,      /* tv_id */
  0,                                    /* properties_required */
  0,                                    /* properties_provided */
  0,                                    /* properties_destroyed */
  TODO_verify_flow,                     /* todo_flags_start */
  TODO_dump_func |
  TODO_df_verify |
  TODO_df_finish | TODO_verify_rtl_sharing |
  TODO_ggc_collect                      /* todo_flags_finish */
 }
};


/* This mini-pass fixes fall-out from SSA in asm statements that have
   in-out constraints.  Say you start with

     orig = inout;
     asm ("": "+mr" (inout));
     use (orig);

   which is transformed very early to use explicit output and match operands:

     orig = inout;
     asm ("": "=mr" (inout) : "0" (inout));
     use (orig);

   Or, after SSA and copyprop,

     asm ("": "=mr" (inout_2) : "0" (inout_1));
     use (inout_1);

   Clearly inout_2 and inout_1 can't be coalesced easily anymore, as
   they represent two separate values, so they will get different pseudo
   registers during expansion.  Then, since the two operands need to match
   per the constraints, but use different pseudo registers, reload can
   only register a reload for these operands.  But reloads can only be
   satisfied by hardregs, not by memory, so we need a register for this
   reload, just because we are presented with non-matching operands.
   So, even though we allow memory for this operand, no memory can be
   used for it, just because the two operands don't match.  This can
   cause reload failures on register-starved targets.

   So it's a symptom of reload not being able to use memory for reloads
   or, alternatively it's also a symptom of both operands not coming into
   reload as matching (in which case the pseudo could go to memory just
   fine, as the alternative allows it, and no reload would be necessary).
   We fix the latter problem here, by transforming

     asm ("": "=mr" (inout_2) : "0" (inout_1));

   back to

     inout_2 = inout_1;
     asm ("": "=mr" (inout_2) : "0" (inout_2));  */

static void
match_asm_constraints_1 (rtx insn, rtx *p_sets, int noutputs)
{
  int i;
  bool changed = false;
  rtx op = SET_SRC (p_sets[0]);
  int ninputs = ASM_OPERANDS_INPUT_LENGTH (op);
  rtvec inputs = ASM_OPERANDS_INPUT_VEC (op);
  bool *output_matched = XALLOCAVEC (bool, noutputs);

  memset (output_matched, 0, noutputs * sizeof (bool));
  for (i = 0; i < ninputs; i++)
    {
      rtx input, output, insns;
      const char *constraint = ASM_OPERANDS_INPUT_CONSTRAINT (op, i);
      char *end;
      int match, j;

      if (*constraint == '%')
	constraint++;

      match = strtoul (constraint, &end, 10);
      if (end == constraint)
	continue;

      gcc_assert (match < noutputs);
      output = SET_DEST (p_sets[match]);
      input = RTVEC_ELT (inputs, i);
      /* Only do the transformation for pseudos.  */
      if (! REG_P (output)
	  || rtx_equal_p (output, input)
	  || (GET_MODE (input) != VOIDmode
	      && GET_MODE (input) != GET_MODE (output)))
	continue;

      /* We can't do anything if the output is also used as input,
	 as we're going to overwrite it.  */
      for (j = 0; j < ninputs; j++)
        if (reg_overlap_mentioned_p (output, RTVEC_ELT (inputs, j)))
	  break;
      if (j != ninputs)
	continue;

      /* Avoid changing the same input several times.  For
	 asm ("" : "=mr" (out1), "=mr" (out2) : "0" (in), "1" (in));
	 only change in once (to out1), rather than changing it
	 first to out1 and afterwards to out2.  */
      if (i > 0)
	{
	  for (j = 0; j < noutputs; j++)
	    if (output_matched[j] && input == SET_DEST (p_sets[j]))
	      break;
	  if (j != noutputs)
	    continue;
	}
      output_matched[match] = true;

      start_sequence ();
      emit_move_insn (output, input);
      insns = get_insns ();
      end_sequence ();
      emit_insn_before (insns, insn);

      /* Now replace all mentions of the input with output.  We can't
	 just replace the occurrence in inputs[i], as the register might
	 also be used in some other input (or even in an address of an
	 output), which would mean possibly increasing the number of
	 inputs by one (namely 'output' in addition), which might pose
	 a too complicated problem for reload to solve.  E.g. this situation:

	   asm ("" : "=r" (output), "=m" (input) : "0" (input))

	 Here 'input' is used in two occurrences as input (once for the
	 input operand, once for the address in the second output operand).
	 If we would replace only the occurrence of the input operand (to
	 make the matching) we would be left with this:

	   output = input
	   asm ("" : "=r" (output), "=m" (input) : "0" (output))

	 Now we suddenly have two different input values (containing the same
	 value, but different pseudos) where we formerly had only one.
	 With more complicated asms this might lead to reload failures
	 which wouldn't have happen without this pass.  So, iterate over
	 all operands and replace all occurrences of the register used.  */
      for (j = 0; j < noutputs; j++)
	if (!rtx_equal_p (SET_DEST (p_sets[j]), input)
	    && reg_overlap_mentioned_p (input, SET_DEST (p_sets[j])))
	  SET_DEST (p_sets[j]) = replace_rtx (SET_DEST (p_sets[j]),
					      input, output);
      for (j = 0; j < ninputs; j++)
	if (reg_overlap_mentioned_p (input, RTVEC_ELT (inputs, j)))
	  RTVEC_ELT (inputs, j) = replace_rtx (RTVEC_ELT (inputs, j),
					       input, output);

      changed = true;
    }

  if (changed)
    df_insn_rescan (insn);
}

static unsigned
rest_of_match_asm_constraints (void)
{
  basic_block bb;
  rtx insn, pat, *p_sets;
  int noutputs;

  if (!crtl->has_asm_statement)
    return 0;

  df_set_flags (DF_DEFER_INSN_RESCAN);
  FOR_EACH_BB (bb)
    {
      FOR_BB_INSNS (bb, insn)
	{
	  if (!INSN_P (insn))
	    continue;

	  pat = PATTERN (insn);
	  if (GET_CODE (pat) == PARALLEL)
	    p_sets = &XVECEXP (pat, 0, 0), noutputs = XVECLEN (pat, 0);
	  else if (GET_CODE (pat) == SET)
	    p_sets = &PATTERN (insn), noutputs = 1;
	  else
	    continue;

	  if (GET_CODE (*p_sets) == SET
	      && GET_CODE (SET_SRC (*p_sets)) == ASM_OPERANDS)
	    match_asm_constraints_1 (insn, p_sets, noutputs);
	 }
    }

  return TODO_df_finish;
}

struct rtl_opt_pass pass_match_asm_constraints =
{
 {
  RTL_PASS,
  "asmcons",				/* name */
  NULL,					/* gate */
  rest_of_match_asm_constraints,	/* execute */
  NULL,                                 /* sub */
  NULL,                                 /* next */
  0,                                    /* static_pass_number */
  TV_NONE,				/* tv_id */
  0,                                    /* properties_required */
  0,                                    /* properties_provided */
  0,                                    /* properties_destroyed */
  0,					/* todo_flags_start */
  TODO_dump_func                       /* todo_flags_finish */
 }
};


#include "gt-function.h"<|MERGE_RESOLUTION|>--- conflicted
+++ resolved
@@ -467,7 +467,6 @@
 	add_frame_space (frame_offset, slot_offset);
       if (slot_offset + size < old_frame_offset)
 	add_frame_space (slot_offset + size, old_frame_offset);
-<<<<<<< HEAD
     }
   else
     {
@@ -478,23 +477,8 @@
 	add_frame_space (old_frame_offset, slot_offset);
       if (slot_offset + size < frame_offset)
 	add_frame_space (slot_offset + size, frame_offset);
-=======
->>>>>>> 155d23aa
-    }
-  else
-    {
-      frame_offset += size;
-      try_fit_stack_local (old_frame_offset, size, size, alignment, &slot_offset);
-
-<<<<<<< HEAD
-=======
-      if (slot_offset > old_frame_offset)
-	add_frame_space (old_frame_offset, slot_offset);
-      if (slot_offset + size < frame_offset)
-	add_frame_space (slot_offset + size, frame_offset);
-    }
-
->>>>>>> 155d23aa
+    }
+
  found_space:
   /* On a big-endian machine, if we are allocating more space than we will use,
      use the least significant bytes of those that are allocated.  */
@@ -2030,7 +2014,6 @@
   if (flag_pcc_struct_return && AGGREGATE_TYPE_P (type))
     return 1;
 
-<<<<<<< HEAD
   /* Pointers-to-shared must be considered as aggregates for
      the purpose of passing them as return values, but only
      when the underlying mode of the representation would
@@ -2042,8 +2025,6 @@
       && AGGREGATE_TYPE_P (upc_pts_rep_type_node))
     return 1;
 
-=======
->>>>>>> 155d23aa
   if (targetm.calls.return_in_memory (type, fntype))
     return 1;
 
@@ -5108,12 +5089,8 @@
   /* @@@ This is a kludge.  We want to ensure that instructions that
      may trap are not moved into the epilogue by scheduling, because
      we don't always emit unwind information for the epilogue.  */
-<<<<<<< HEAD
-  if (!USING_SJLJ_EXCEPTIONS && cfun->can_throw_non_call_exceptions)
-=======
   if (cfun->can_throw_non_call_exceptions
       && targetm.except_unwind_info (&global_options) != UI_SJLJ)
->>>>>>> 155d23aa
     emit_insn (gen_blockage ());
 
   /* If stack protection is enabled for this function, check the guard.  */
