/* Expands front end tree to back end RTL for GCC.
   Copyright (C) 1987, 1988, 1989, 1991, 1992, 1993, 1994, 1995, 1996, 1997,
   1998, 1999, 2000, 2001, 2002, 2003, 2004, 2005, 2006, 2007, 2008, 2009,
   2010, 2011  Free Software Foundation, Inc.

This file is part of GCC.

GCC is free software; you can redistribute it and/or modify it under
the terms of the GNU General Public License as published by the Free
Software Foundation; either version 3, or (at your option) any later
version.

GCC is distributed in the hope that it will be useful, but WITHOUT ANY
WARRANTY; without even the implied warranty of MERCHANTABILITY or
FITNESS FOR A PARTICULAR PURPOSE.  See the GNU General Public License
for more details.

You should have received a copy of the GNU General Public License
along with GCC; see the file COPYING3.  If not see
<http://www.gnu.org/licenses/>.  */

/* This file handles the generation of rtl code from tree structure
   at the level of the function as a whole.
   It creates the rtl expressions for parameters and auto variables
   and has full responsibility for allocating stack slots.

   `expand_function_start' is called at the beginning of a function,
   before the function body is parsed, and `expand_function_end' is
   called after parsing the body.

   Call `assign_stack_local' to allocate a stack slot for a local variable.
   This is usually done during the RTL generation for the function body,
   but it can also be done in the reload pass when a pseudo-register does
   not get a hard register.  */

#include "config.h"
#include "system.h"
#include "coretypes.h"
#include "tm.h"
#include "rtl-error.h"
#include "tree.h"
#include "flags.h"
#include "except.h"
#include "function.h"
#include "expr.h"
#include "optabs.h"
#include "libfuncs.h"
#include "regs.h"
#include "hard-reg-set.h"
#include "insn-config.h"
#include "recog.h"
#include "output.h"
#include "basic-block.h"
#include "hashtab.h"
#include "ggc.h"
#include "tm_p.h"
#include "integrate.h"
#include "langhooks.h"
#include "target.h"
#include "common/common-target.h"
#include "cfglayout.h"
#include "gimple.h"
#include "tree-pass.h"
#include "predict.h"
#include "df.h"
#include "timevar.h"
#include "vecprim.h"
#include "l-ipo.h"

/* So we can assign to cfun in this file.  */
#undef cfun

#ifndef STACK_ALIGNMENT_NEEDED
#define STACK_ALIGNMENT_NEEDED 1
#endif

#define STACK_BYTES (STACK_BOUNDARY / BITS_PER_UNIT)

/* Some systems use __main in a way incompatible with its use in gcc, in these
   cases use the macros NAME__MAIN to give a quoted symbol and SYMBOL__MAIN to
   give the same symbol without quotes for an alternative entry point.  You
   must define both, or neither.  */
#ifndef NAME__MAIN
#define NAME__MAIN "__main"
#endif

/* Round a value to the lowest integer less than it that is a multiple of
   the required alignment.  Avoid using division in case the value is
   negative.  Assume the alignment is a power of two.  */
#define FLOOR_ROUND(VALUE,ALIGN) ((VALUE) & ~((ALIGN) - 1))

/* Similar, but round to the next highest integer that meets the
   alignment.  */
#define CEIL_ROUND(VALUE,ALIGN)	(((VALUE) + (ALIGN) - 1) & ~((ALIGN)- 1))

/* Nonzero if function being compiled doesn't contain any calls
   (ignoring the prologue and epilogue).  This is set prior to
   local register allocation and is valid for the remaining
   compiler passes.  */
int current_function_is_leaf;

/* Nonzero if function being compiled doesn't modify the stack pointer
   (ignoring the prologue and epilogue).  This is only valid after
   pass_stack_ptr_mod has run.  */
int current_function_sp_is_unchanging;

/* Nonzero if the function being compiled is a leaf function which only
   uses leaf registers.  This is valid after reload (specifically after
   sched2) and is useful only if the port defines LEAF_REGISTERS.  */
int current_function_uses_only_leaf_regs;

/* Nonzero once virtual register instantiation has been done.
   assign_stack_local uses frame_pointer_rtx when this is nonzero.
   calls.c:emit_library_call_value_1 uses it to set up
   post-instantiation libcalls.  */
int virtuals_instantiated;

/* Assign unique numbers to labels generated for profiling, debugging, etc.  */
static GTY(()) int funcdef_no;

/* These variables hold pointers to functions to create and destroy
   target specific, per-function data structures.  */
struct machine_function * (*init_machine_status) (void);

/* The currently compiled function.  */
struct function *cfun = 0;

/* These hashes record the prologue and epilogue insns.  */
static GTY((if_marked ("ggc_marked_p"), param_is (struct rtx_def)))
  htab_t prologue_insn_hash;
static GTY((if_marked ("ggc_marked_p"), param_is (struct rtx_def)))
  htab_t epilogue_insn_hash;


htab_t types_used_by_vars_hash = NULL;
VEC(tree,gc) *types_used_by_cur_var_decl;

/* Forward declarations.  */

static struct temp_slot *find_temp_slot_from_address (rtx);
static void pad_to_arg_alignment (struct args_size *, int, struct args_size *);
static void pad_below (struct args_size *, enum machine_mode, tree);
static void reorder_blocks_1 (rtx, tree, VEC(tree,heap) **);
static int all_blocks (tree, tree *);
static tree *get_block_vector (tree, int *);
extern tree debug_find_var_in_block_tree (tree, tree);
/* We always define `record_insns' even if it's not used so that we
   can always export `prologue_epilogue_contains'.  */
static void record_insns (rtx, rtx, htab_t *) ATTRIBUTE_UNUSED;
static bool contains (const_rtx, htab_t);
#ifdef HAVE_return
static void emit_return_into_block (basic_block);
#endif
static void prepare_function_start (void);
static void do_clobber_return_reg (rtx, void *);
static void do_use_return_reg (rtx, void *);
static void set_insn_locators (rtx, int) ATTRIBUTE_UNUSED;

/* Stack of nested functions.  */
/* Keep track of the cfun stack.  */

typedef struct function *function_p;

DEF_VEC_P(function_p);
DEF_VEC_ALLOC_P(function_p,heap);
static VEC(function_p,heap) *function_context_stack;

/* Save the current context for compilation of a nested function.
   This is called from language-specific code.  */

void
push_function_context (void)
{
  if (cfun == 0)
    allocate_struct_function (NULL, false);

  VEC_safe_push (function_p, heap, function_context_stack, cfun);
  set_cfun (NULL);
}

/* Restore the last saved context, at the end of a nested function.
   This function is called from language-specific code.  */

void
pop_function_context (void)
{
  struct function *p = VEC_pop (function_p, function_context_stack);
  set_cfun (p);
  current_function_decl = p->decl;

  /* Reset variables that have known state during rtx generation.  */
  virtuals_instantiated = 0;
  generating_concat_p = 1;
}

/* Clear out all parts of the state in F that can safely be discarded
   after the function has been parsed, but not compiled, to let
   garbage collection reclaim the memory.  */

void
free_after_parsing (struct function *f)
{
  f->language = 0;
}

/* Clear out all parts of the state in F that can safely be discarded
   after the function has been compiled, to let garbage collection
   reclaim the memory.  */

void
free_after_compilation (struct function *f)
{
  prologue_insn_hash = NULL;
  epilogue_insn_hash = NULL;

  free (crtl->emit.regno_pointer_align);

  memset (crtl, 0, sizeof (struct rtl_data));
  f->eh = NULL;
  f->machine = NULL;
  f->cfg = NULL;

  regno_reg_rtx = NULL;
  insn_locators_free ();
}

/* Return size needed for stack frame based on slots so far allocated.
   This size counts from zero.  It is not rounded to PREFERRED_STACK_BOUNDARY;
   the caller may have to do that.  */

HOST_WIDE_INT
get_frame_size (void)
{
  if (FRAME_GROWS_DOWNWARD)
    return -frame_offset;
  else
    return frame_offset;
}

/* Issue an error message and return TRUE if frame OFFSET overflows in
   the signed target pointer arithmetics for function FUNC.  Otherwise
   return FALSE.  */

bool
frame_offset_overflow (HOST_WIDE_INT offset, tree func)
{
  unsigned HOST_WIDE_INT size = FRAME_GROWS_DOWNWARD ? -offset : offset;

  if (size > ((unsigned HOST_WIDE_INT) 1 << (GET_MODE_BITSIZE (Pmode) - 1))
	       /* Leave room for the fixed part of the frame.  */
	       - 64 * UNITS_PER_WORD)
    {
      error_at (DECL_SOURCE_LOCATION (func),
		"total size of local objects too large");
      return TRUE;
    }

  return FALSE;
}

/* Return stack slot alignment in bits for TYPE and MODE.  */

static unsigned int
get_stack_local_alignment (tree type, enum machine_mode mode)
{
  unsigned int alignment;

  if (mode == BLKmode)
    alignment = BIGGEST_ALIGNMENT;
  else
    alignment = GET_MODE_ALIGNMENT (mode);

  /* Allow the frond-end to (possibly) increase the alignment of this
     stack slot.  */
  if (! type)
    type = lang_hooks.types.type_for_mode (mode, 0);

  return STACK_SLOT_ALIGNMENT (type, mode, alignment);
}

/* Determine whether it is possible to fit a stack slot of size SIZE and
   alignment ALIGNMENT into an area in the stack frame that starts at
   frame offset START and has a length of LENGTH.  If so, store the frame
   offset to be used for the stack slot in *POFFSET and return true;
   return false otherwise.  This function will extend the frame size when
   given a start/length pair that lies at the end of the frame.  */

static bool
try_fit_stack_local (HOST_WIDE_INT start, HOST_WIDE_INT length,
		     HOST_WIDE_INT size, unsigned int alignment,
		     HOST_WIDE_INT *poffset)
{
  HOST_WIDE_INT this_frame_offset;
  int frame_off, frame_alignment, frame_phase;

  /* Calculate how many bytes the start of local variables is off from
     stack alignment.  */
  frame_alignment = PREFERRED_STACK_BOUNDARY / BITS_PER_UNIT;
  frame_off = STARTING_FRAME_OFFSET % frame_alignment;
  frame_phase = frame_off ? frame_alignment - frame_off : 0;

  /* Round the frame offset to the specified alignment.  */

  /*  We must be careful here, since FRAME_OFFSET might be negative and
      division with a negative dividend isn't as well defined as we might
      like.  So we instead assume that ALIGNMENT is a power of two and
      use logical operations which are unambiguous.  */
  if (FRAME_GROWS_DOWNWARD)
    this_frame_offset
      = (FLOOR_ROUND (start + length - size - frame_phase,
		      (unsigned HOST_WIDE_INT) alignment)
	 + frame_phase);
  else
    this_frame_offset
      = (CEIL_ROUND (start - frame_phase,
		     (unsigned HOST_WIDE_INT) alignment)
	 + frame_phase);

  /* See if it fits.  If this space is at the edge of the frame,
     consider extending the frame to make it fit.  Our caller relies on
     this when allocating a new slot.  */
  if (frame_offset == start && this_frame_offset < frame_offset)
    frame_offset = this_frame_offset;
  else if (this_frame_offset < start)
    return false;
  else if (start + length == frame_offset
	   && this_frame_offset + size > start + length)
    frame_offset = this_frame_offset + size;
  else if (this_frame_offset + size > start + length)
    return false;

  *poffset = this_frame_offset;
  return true;
}

/* Create a new frame_space structure describing free space in the stack
   frame beginning at START and ending at END, and chain it into the
   function's frame_space_list.  */

static void
add_frame_space (HOST_WIDE_INT start, HOST_WIDE_INT end)
{
  struct frame_space *space = ggc_alloc_frame_space ();
  space->next = crtl->frame_space_list;
  crtl->frame_space_list = space;
  space->start = start;
  space->length = end - start;
}

/* Allocate a stack slot of SIZE bytes and return a MEM rtx for it
   with machine mode MODE.

   ALIGN controls the amount of alignment for the address of the slot:
   0 means according to MODE,
   -1 means use BIGGEST_ALIGNMENT and round size to multiple of that,
   -2 means use BITS_PER_UNIT,
   positive specifies alignment boundary in bits.

   KIND has ASLK_REDUCE_ALIGN bit set if it is OK to reduce
   alignment and ASLK_RECORD_PAD bit set if we should remember
   extra space we allocated for alignment purposes.  When we are
   called from assign_stack_temp_for_type, it is not set so we don't
   track the same stack slot in two independent lists.

   We do not round to stack_boundary here.  */

rtx
assign_stack_local_1 (enum machine_mode mode, HOST_WIDE_INT size,
		      int align, int kind)
{
  rtx x, addr;
  int bigend_correction = 0;
  HOST_WIDE_INT slot_offset = 0, old_frame_offset;
  unsigned int alignment, alignment_in_bits;

  if (align == 0)
    {
      alignment = get_stack_local_alignment (NULL, mode);
      alignment /= BITS_PER_UNIT;
    }
  else if (align == -1)
    {
      alignment = BIGGEST_ALIGNMENT / BITS_PER_UNIT;
      size = CEIL_ROUND (size, alignment);
    }
  else if (align == -2)
    alignment = 1; /* BITS_PER_UNIT / BITS_PER_UNIT */
  else
    alignment = align / BITS_PER_UNIT;

  alignment_in_bits = alignment * BITS_PER_UNIT;

  /* Ignore alignment if it exceeds MAX_SUPPORTED_STACK_ALIGNMENT.  */
  if (alignment_in_bits > MAX_SUPPORTED_STACK_ALIGNMENT)
    {
      alignment_in_bits = MAX_SUPPORTED_STACK_ALIGNMENT;
      alignment = alignment_in_bits / BITS_PER_UNIT;
    }

  if (SUPPORTS_STACK_ALIGNMENT)
    {
      if (crtl->stack_alignment_estimated < alignment_in_bits)
	{
          if (!crtl->stack_realign_processed)
	    crtl->stack_alignment_estimated = alignment_in_bits;
          else
	    {
	      /* If stack is realigned and stack alignment value
		 hasn't been finalized, it is OK not to increase
		 stack_alignment_estimated.  The bigger alignment
		 requirement is recorded in stack_alignment_needed
		 below.  */
	      gcc_assert (!crtl->stack_realign_finalized);
	      if (!crtl->stack_realign_needed)
		{
		  /* It is OK to reduce the alignment as long as the
		     requested size is 0 or the estimated stack
		     alignment >= mode alignment.  */
		  gcc_assert ((kind & ASLK_REDUCE_ALIGN)
		              || size == 0
			      || (crtl->stack_alignment_estimated
				  >= GET_MODE_ALIGNMENT (mode)));
		  alignment_in_bits = crtl->stack_alignment_estimated;
		  alignment = alignment_in_bits / BITS_PER_UNIT;
		}
	    }
	}
    }

  if (crtl->stack_alignment_needed < alignment_in_bits)
    crtl->stack_alignment_needed = alignment_in_bits;
  if (crtl->max_used_stack_slot_alignment < alignment_in_bits)
    crtl->max_used_stack_slot_alignment = alignment_in_bits;

  if (mode != BLKmode || size != 0)
    {
      if (kind & ASLK_RECORD_PAD)
	{
	  struct frame_space **psp;

	  for (psp = &crtl->frame_space_list; *psp; psp = &(*psp)->next)
	    {
	      struct frame_space *space = *psp;
	      if (!try_fit_stack_local (space->start, space->length, size,
					alignment, &slot_offset))
		continue;
	      *psp = space->next;
	      if (slot_offset > space->start)
		add_frame_space (space->start, slot_offset);
	      if (slot_offset + size < space->start + space->length)
		add_frame_space (slot_offset + size,
				 space->start + space->length);
	      goto found_space;
	    }
	}
    }
  else if (!STACK_ALIGNMENT_NEEDED)
    {
      slot_offset = frame_offset;
      goto found_space;
    }

  old_frame_offset = frame_offset;

  if (FRAME_GROWS_DOWNWARD)
    {
      frame_offset -= size;
      try_fit_stack_local (frame_offset, size, size, alignment, &slot_offset);

      if (kind & ASLK_RECORD_PAD)
	{
	  if (slot_offset > frame_offset)
	    add_frame_space (frame_offset, slot_offset);
	  if (slot_offset + size < old_frame_offset)
	    add_frame_space (slot_offset + size, old_frame_offset);
	}
    }
  else
    {
      frame_offset += size;
      try_fit_stack_local (old_frame_offset, size, size, alignment, &slot_offset);

      if (kind & ASLK_RECORD_PAD)
	{
	  if (slot_offset > old_frame_offset)
	    add_frame_space (old_frame_offset, slot_offset);
	  if (slot_offset + size < frame_offset)
	    add_frame_space (slot_offset + size, frame_offset);
	}
    }

 found_space:
  /* On a big-endian machine, if we are allocating more space than we will use,
     use the least significant bytes of those that are allocated.  */
  if (BYTES_BIG_ENDIAN && mode != BLKmode && GET_MODE_SIZE (mode) < size)
    bigend_correction = size - GET_MODE_SIZE (mode);

  /* If we have already instantiated virtual registers, return the actual
     address relative to the frame pointer.  */
  if (virtuals_instantiated)
    addr = plus_constant (frame_pointer_rtx,
			  trunc_int_for_mode
			  (slot_offset + bigend_correction
			   + STARTING_FRAME_OFFSET, Pmode));
  else
    addr = plus_constant (virtual_stack_vars_rtx,
			  trunc_int_for_mode
			  (slot_offset + bigend_correction,
			   Pmode));

  x = gen_rtx_MEM (mode, addr);
  set_mem_align (x, alignment_in_bits);
  MEM_NOTRAP_P (x) = 1;

  stack_slot_list
    = gen_rtx_EXPR_LIST (VOIDmode, x, stack_slot_list);

  if (frame_offset_overflow (frame_offset, current_function_decl))
    frame_offset = 0;

  return x;
}

/* Wrap up assign_stack_local_1 with last parameter as false.  */

rtx
assign_stack_local (enum machine_mode mode, HOST_WIDE_INT size, int align)
{
  return assign_stack_local_1 (mode, size, align, ASLK_RECORD_PAD);
}


/* In order to evaluate some expressions, such as function calls returning
   structures in memory, we need to temporarily allocate stack locations.
   We record each allocated temporary in the following structure.

   Associated with each temporary slot is a nesting level.  When we pop up
   one level, all temporaries associated with the previous level are freed.
   Normally, all temporaries are freed after the execution of the statement
   in which they were created.  However, if we are inside a ({...}) grouping,
   the result may be in a temporary and hence must be preserved.  If the
   result could be in a temporary, we preserve it if we can determine which
   one it is in.  If we cannot determine which temporary may contain the
   result, all temporaries are preserved.  A temporary is preserved by
   pretending it was allocated at the previous nesting level.

   Automatic variables are also assigned temporary slots, at the nesting
   level where they are defined.  They are marked a "kept" so that
   free_temp_slots will not free them.  */

struct GTY(()) temp_slot {
  /* Points to next temporary slot.  */
  struct temp_slot *next;
  /* Points to previous temporary slot.  */
  struct temp_slot *prev;
  /* The rtx to used to reference the slot.  */
  rtx slot;
  /* The size, in units, of the slot.  */
  HOST_WIDE_INT size;
  /* The type of the object in the slot, or zero if it doesn't correspond
     to a type.  We use this to determine whether a slot can be reused.
     It can be reused if objects of the type of the new slot will always
     conflict with objects of the type of the old slot.  */
  tree type;
  /* The alignment (in bits) of the slot.  */
  unsigned int align;
  /* Nonzero if this temporary is currently in use.  */
  char in_use;
  /* Nonzero if this temporary has its address taken.  */
  char addr_taken;
  /* Nesting level at which this slot is being used.  */
  int level;
  /* Nonzero if this should survive a call to free_temp_slots.  */
  int keep;
  /* The offset of the slot from the frame_pointer, including extra space
     for alignment.  This info is for combine_temp_slots.  */
  HOST_WIDE_INT base_offset;
  /* The size of the slot, including extra space for alignment.  This
     info is for combine_temp_slots.  */
  HOST_WIDE_INT full_size;
};

/* A table of addresses that represent a stack slot.  The table is a mapping
   from address RTXen to a temp slot.  */
static GTY((param_is(struct temp_slot_address_entry))) htab_t temp_slot_address_table;

/* Entry for the above hash table.  */
struct GTY(()) temp_slot_address_entry {
  hashval_t hash;
  rtx address;
  struct temp_slot *temp_slot;
};

/* Removes temporary slot TEMP from LIST.  */

static void
cut_slot_from_list (struct temp_slot *temp, struct temp_slot **list)
{
  if (temp->next)
    temp->next->prev = temp->prev;
  if (temp->prev)
    temp->prev->next = temp->next;
  else
    *list = temp->next;

  temp->prev = temp->next = NULL;
}

/* Inserts temporary slot TEMP to LIST.  */

static void
insert_slot_to_list (struct temp_slot *temp, struct temp_slot **list)
{
  temp->next = *list;
  if (*list)
    (*list)->prev = temp;
  temp->prev = NULL;
  *list = temp;
}

/* Returns the list of used temp slots at LEVEL.  */

static struct temp_slot **
temp_slots_at_level (int level)
{
  if (level >= (int) VEC_length (temp_slot_p, used_temp_slots))
    VEC_safe_grow_cleared (temp_slot_p, gc, used_temp_slots, level + 1);

  return &(VEC_address (temp_slot_p, used_temp_slots)[level]);
}

/* Returns the maximal temporary slot level.  */

static int
max_slot_level (void)
{
  if (!used_temp_slots)
    return -1;

  return VEC_length (temp_slot_p, used_temp_slots) - 1;
}

/* Moves temporary slot TEMP to LEVEL.  */

static void
move_slot_to_level (struct temp_slot *temp, int level)
{
  cut_slot_from_list (temp, temp_slots_at_level (temp->level));
  insert_slot_to_list (temp, temp_slots_at_level (level));
  temp->level = level;
}

/* Make temporary slot TEMP available.  */

static void
make_slot_available (struct temp_slot *temp)
{
  cut_slot_from_list (temp, temp_slots_at_level (temp->level));
  insert_slot_to_list (temp, &avail_temp_slots);
  temp->in_use = 0;
  temp->level = -1;
}

/* Compute the hash value for an address -> temp slot mapping.
   The value is cached on the mapping entry.  */
static hashval_t
temp_slot_address_compute_hash (struct temp_slot_address_entry *t)
{
  int do_not_record = 0;
  return hash_rtx (t->address, GET_MODE (t->address),
		   &do_not_record, NULL, false);
}

/* Return the hash value for an address -> temp slot mapping.  */
static hashval_t
temp_slot_address_hash (const void *p)
{
  const struct temp_slot_address_entry *t;
  t = (const struct temp_slot_address_entry *) p;
  return t->hash;
}

/* Compare two address -> temp slot mapping entries.  */
static int
temp_slot_address_eq (const void *p1, const void *p2)
{
  const struct temp_slot_address_entry *t1, *t2;
  t1 = (const struct temp_slot_address_entry *) p1;
  t2 = (const struct temp_slot_address_entry *) p2;
  return exp_equiv_p (t1->address, t2->address, 0, true);
}

/* Add ADDRESS as an alias of TEMP_SLOT to the addess -> temp slot mapping.  */
static void
insert_temp_slot_address (rtx address, struct temp_slot *temp_slot)
{
  void **slot;
  struct temp_slot_address_entry *t = ggc_alloc_temp_slot_address_entry ();
  t->address = address;
  t->temp_slot = temp_slot;
  t->hash = temp_slot_address_compute_hash (t);
  slot = htab_find_slot_with_hash (temp_slot_address_table, t, t->hash, INSERT);
  *slot = t;
}

/* Remove an address -> temp slot mapping entry if the temp slot is
   not in use anymore.  Callback for remove_unused_temp_slot_addresses.  */
static int
remove_unused_temp_slot_addresses_1 (void **slot, void *data ATTRIBUTE_UNUSED)
{
  const struct temp_slot_address_entry *t;
  t = (const struct temp_slot_address_entry *) *slot;
  if (! t->temp_slot->in_use)
    *slot = NULL;
  return 1;
}

/* Remove all mappings of addresses to unused temp slots.  */
static void
remove_unused_temp_slot_addresses (void)
{
  htab_traverse (temp_slot_address_table,
		 remove_unused_temp_slot_addresses_1,
		 NULL);
}

/* Find the temp slot corresponding to the object at address X.  */

static struct temp_slot *
find_temp_slot_from_address (rtx x)
{
  struct temp_slot *p;
  struct temp_slot_address_entry tmp, *t;

  /* First try the easy way:
     See if X exists in the address -> temp slot mapping.  */
  tmp.address = x;
  tmp.temp_slot = NULL;
  tmp.hash = temp_slot_address_compute_hash (&tmp);
  t = (struct temp_slot_address_entry *)
    htab_find_with_hash (temp_slot_address_table, &tmp, tmp.hash);
  if (t)
    return t->temp_slot;

  /* If we have a sum involving a register, see if it points to a temp
     slot.  */
  if (GET_CODE (x) == PLUS && REG_P (XEXP (x, 0))
      && (p = find_temp_slot_from_address (XEXP (x, 0))) != 0)
    return p;
  else if (GET_CODE (x) == PLUS && REG_P (XEXP (x, 1))
	   && (p = find_temp_slot_from_address (XEXP (x, 1))) != 0)
    return p;

  /* Last resort: Address is a virtual stack var address.  */
  if (GET_CODE (x) == PLUS
      && XEXP (x, 0) == virtual_stack_vars_rtx
      && CONST_INT_P (XEXP (x, 1)))
    {
      int i;
      for (i = max_slot_level (); i >= 0; i--)
	for (p = *temp_slots_at_level (i); p; p = p->next)
	  {
	    if (INTVAL (XEXP (x, 1)) >= p->base_offset
		&& INTVAL (XEXP (x, 1)) < p->base_offset + p->full_size)
	      return p;
	  }
    }

  return NULL;
}

/* Allocate a temporary stack slot and record it for possible later
   reuse.

   MODE is the machine mode to be given to the returned rtx.

   SIZE is the size in units of the space required.  We do no rounding here
   since assign_stack_local will do any required rounding.

   KEEP is 1 if this slot is to be retained after a call to
   free_temp_slots.  Automatic variables for a block are allocated
   with this flag.  KEEP values of 2 or 3 were needed respectively
   for variables whose lifetime is controlled by CLEANUP_POINT_EXPRs
   or for SAVE_EXPRs, but they are now unused.

   TYPE is the type that will be used for the stack slot.  */

rtx
assign_stack_temp_for_type (enum machine_mode mode, HOST_WIDE_INT size,
			    int keep, tree type)
{
  unsigned int align;
  struct temp_slot *p, *best_p = 0, *selected = NULL, **pp;
  rtx slot;

  /* If SIZE is -1 it means that somebody tried to allocate a temporary
     of a variable size.  */
  gcc_assert (size != -1);

  /* These are now unused.  */
  gcc_assert (keep <= 1);

  align = get_stack_local_alignment (type, mode);

  /* Try to find an available, already-allocated temporary of the proper
     mode which meets the size and alignment requirements.  Choose the
     smallest one with the closest alignment.

     If assign_stack_temp is called outside of the tree->rtl expansion,
     we cannot reuse the stack slots (that may still refer to
     VIRTUAL_STACK_VARS_REGNUM).  */
  if (!virtuals_instantiated)
    {
      for (p = avail_temp_slots; p; p = p->next)
	{
	  if (p->align >= align && p->size >= size
	      && GET_MODE (p->slot) == mode
	      && objects_must_conflict_p (p->type, type)
	      && (best_p == 0 || best_p->size > p->size
		  || (best_p->size == p->size && best_p->align > p->align)))
	    {
	      if (p->align == align && p->size == size)
		{
		  selected = p;
		  cut_slot_from_list (selected, &avail_temp_slots);
		  best_p = 0;
		  break;
		}
	      best_p = p;
	    }
	}
    }

  /* Make our best, if any, the one to use.  */
  if (best_p)
    {
      selected = best_p;
      cut_slot_from_list (selected, &avail_temp_slots);

      /* If there are enough aligned bytes left over, make them into a new
	 temp_slot so that the extra bytes don't get wasted.  Do this only
	 for BLKmode slots, so that we can be sure of the alignment.  */
      if (GET_MODE (best_p->slot) == BLKmode)
	{
	  int alignment = best_p->align / BITS_PER_UNIT;
	  HOST_WIDE_INT rounded_size = CEIL_ROUND (size, alignment);

	  if (best_p->size - rounded_size >= alignment)
	    {
	      p = ggc_alloc_temp_slot ();
	      p->in_use = p->addr_taken = 0;
	      p->size = best_p->size - rounded_size;
	      p->base_offset = best_p->base_offset + rounded_size;
	      p->full_size = best_p->full_size - rounded_size;
	      p->slot = adjust_address_nv (best_p->slot, BLKmode, rounded_size);
	      p->align = best_p->align;
	      p->type = best_p->type;
	      insert_slot_to_list (p, &avail_temp_slots);

	      stack_slot_list = gen_rtx_EXPR_LIST (VOIDmode, p->slot,
						   stack_slot_list);

	      best_p->size = rounded_size;
	      best_p->full_size = rounded_size;
	    }
	}
    }

  /* If we still didn't find one, make a new temporary.  */
  if (selected == 0)
    {
      HOST_WIDE_INT frame_offset_old = frame_offset;

      p = ggc_alloc_temp_slot ();

      /* We are passing an explicit alignment request to assign_stack_local.
	 One side effect of that is assign_stack_local will not round SIZE
	 to ensure the frame offset remains suitably aligned.

	 So for requests which depended on the rounding of SIZE, we go ahead
	 and round it now.  We also make sure ALIGNMENT is at least
	 BIGGEST_ALIGNMENT.  */
      gcc_assert (mode != BLKmode || align == BIGGEST_ALIGNMENT);
      p->slot = assign_stack_local_1 (mode,
				      (mode == BLKmode
				       ? CEIL_ROUND (size,
						     (int) align
						     / BITS_PER_UNIT)
				       : size),
				      align, 0);

      p->align = align;

      /* The following slot size computation is necessary because we don't
	 know the actual size of the temporary slot until assign_stack_local
	 has performed all the frame alignment and size rounding for the
	 requested temporary.  Note that extra space added for alignment
	 can be either above or below this stack slot depending on which
	 way the frame grows.  We include the extra space if and only if it
	 is above this slot.  */
      if (FRAME_GROWS_DOWNWARD)
	p->size = frame_offset_old - frame_offset;
      else
	p->size = size;

      /* Now define the fields used by combine_temp_slots.  */
      if (FRAME_GROWS_DOWNWARD)
	{
	  p->base_offset = frame_offset;
	  p->full_size = frame_offset_old - frame_offset;
	}
      else
	{
	  p->base_offset = frame_offset_old;
	  p->full_size = frame_offset - frame_offset_old;
	}

      selected = p;
    }

  p = selected;
  p->in_use = 1;
  p->addr_taken = 0;
  p->type = type;
  p->level = temp_slot_level;
  p->keep = keep;

  pp = temp_slots_at_level (p->level);
  insert_slot_to_list (p, pp);
  insert_temp_slot_address (XEXP (p->slot, 0), p);

  /* Create a new MEM rtx to avoid clobbering MEM flags of old slots.  */
  slot = gen_rtx_MEM (mode, XEXP (p->slot, 0));
  stack_slot_list = gen_rtx_EXPR_LIST (VOIDmode, slot, stack_slot_list);

  /* If we know the alias set for the memory that will be used, use
     it.  If there's no TYPE, then we don't know anything about the
     alias set for the memory.  */
  set_mem_alias_set (slot, type ? get_alias_set (type) : 0);
  set_mem_align (slot, align);

  /* If a type is specified, set the relevant flags.  */
  if (type != 0)
    {
      MEM_VOLATILE_P (slot) = TYPE_VOLATILE (type);
      gcc_checking_assert (!MEM_SCALAR_P (slot) && !MEM_IN_STRUCT_P (slot));
      if (AGGREGATE_TYPE_P (type) || TREE_CODE (type) == COMPLEX_TYPE)
	MEM_IN_STRUCT_P (slot) = 1;
      else
	MEM_SCALAR_P (slot) = 1;
    }
  MEM_NOTRAP_P (slot) = 1;

  return slot;
}

/* Allocate a temporary stack slot and record it for possible later
   reuse.  First three arguments are same as in preceding function.  */

rtx
assign_stack_temp (enum machine_mode mode, HOST_WIDE_INT size, int keep)
{
  return assign_stack_temp_for_type (mode, size, keep, NULL_TREE);
}

/* Assign a temporary.
   If TYPE_OR_DECL is a decl, then we are doing it on behalf of the decl
   and so that should be used in error messages.  In either case, we
   allocate of the given type.
   KEEP is as for assign_stack_temp.
   MEMORY_REQUIRED is 1 if the result must be addressable stack memory;
   it is 0 if a register is OK.
   DONT_PROMOTE is 1 if we should not promote values in register
   to wider modes.  */

rtx
assign_temp (tree type_or_decl, int keep, int memory_required,
	     int dont_promote ATTRIBUTE_UNUSED)
{
  tree type, decl;
  enum machine_mode mode;
#ifdef PROMOTE_MODE
  int unsignedp;
#endif

  if (DECL_P (type_or_decl))
    decl = type_or_decl, type = TREE_TYPE (decl);
  else
    decl = NULL, type = type_or_decl;

  mode = TYPE_MODE (type);
#ifdef PROMOTE_MODE
  unsignedp = TYPE_UNSIGNED (type);
#endif

  if (mode == BLKmode || memory_required)
    {
      HOST_WIDE_INT size = int_size_in_bytes (type);
      rtx tmp;

      /* Zero sized arrays are GNU C extension.  Set size to 1 to avoid
	 problems with allocating the stack space.  */
      if (size == 0)
	size = 1;

      /* Unfortunately, we don't yet know how to allocate variable-sized
	 temporaries.  However, sometimes we can find a fixed upper limit on
	 the size, so try that instead.  */
      else if (size == -1)
	size = max_int_size_in_bytes (type);

      /* The size of the temporary may be too large to fit into an integer.  */
      /* ??? Not sure this should happen except for user silliness, so limit
	 this to things that aren't compiler-generated temporaries.  The
	 rest of the time we'll die in assign_stack_temp_for_type.  */
      if (decl && size == -1
	  && TREE_CODE (TYPE_SIZE_UNIT (type)) == INTEGER_CST)
	{
	  error ("size of variable %q+D is too large", decl);
	  size = 1;
	}

      tmp = assign_stack_temp_for_type (mode, size, keep, type);
      return tmp;
    }

#ifdef PROMOTE_MODE
  if (! dont_promote)
    mode = promote_mode (type, mode, &unsignedp);
#endif

  return gen_reg_rtx (mode);
}

/* Combine temporary stack slots which are adjacent on the stack.

   This allows for better use of already allocated stack space.  This is only
   done for BLKmode slots because we can be sure that we won't have alignment
   problems in this case.  */

static void
combine_temp_slots (void)
{
  struct temp_slot *p, *q, *next, *next_q;
  int num_slots;

  /* We can't combine slots, because the information about which slot
     is in which alias set will be lost.  */
  if (flag_strict_aliasing)
    return;

  /* If there are a lot of temp slots, don't do anything unless
     high levels of optimization.  */
  if (! flag_expensive_optimizations)
    for (p = avail_temp_slots, num_slots = 0; p; p = p->next, num_slots++)
      if (num_slots > 100 || (num_slots > 10 && optimize == 0))
	return;

  for (p = avail_temp_slots; p; p = next)
    {
      int delete_p = 0;

      next = p->next;

      if (GET_MODE (p->slot) != BLKmode)
	continue;

      for (q = p->next; q; q = next_q)
	{
       	  int delete_q = 0;

	  next_q = q->next;

	  if (GET_MODE (q->slot) != BLKmode)
	    continue;

	  if (p->base_offset + p->full_size == q->base_offset)
	    {
	      /* Q comes after P; combine Q into P.  */
	      p->size += q->size;
	      p->full_size += q->full_size;
	      delete_q = 1;
	    }
	  else if (q->base_offset + q->full_size == p->base_offset)
	    {
	      /* P comes after Q; combine P into Q.  */
	      q->size += p->size;
	      q->full_size += p->full_size;
	      delete_p = 1;
	      break;
	    }
	  if (delete_q)
	    cut_slot_from_list (q, &avail_temp_slots);
	}

      /* Either delete P or advance past it.  */
      if (delete_p)
	cut_slot_from_list (p, &avail_temp_slots);
    }
}

/* Indicate that NEW_RTX is an alternate way of referring to the temp
   slot that previously was known by OLD_RTX.  */

void
update_temp_slot_address (rtx old_rtx, rtx new_rtx)
{
  struct temp_slot *p;

  if (rtx_equal_p (old_rtx, new_rtx))
    return;

  p = find_temp_slot_from_address (old_rtx);

  /* If we didn't find one, see if both OLD_RTX is a PLUS.  If so, and
     NEW_RTX is a register, see if one operand of the PLUS is a
     temporary location.  If so, NEW_RTX points into it.  Otherwise,
     if both OLD_RTX and NEW_RTX are a PLUS and if there is a register
     in common between them.  If so, try a recursive call on those
     values.  */
  if (p == 0)
    {
      if (GET_CODE (old_rtx) != PLUS)
	return;

      if (REG_P (new_rtx))
	{
	  update_temp_slot_address (XEXP (old_rtx, 0), new_rtx);
	  update_temp_slot_address (XEXP (old_rtx, 1), new_rtx);
	  return;
	}
      else if (GET_CODE (new_rtx) != PLUS)
	return;

      if (rtx_equal_p (XEXP (old_rtx, 0), XEXP (new_rtx, 0)))
	update_temp_slot_address (XEXP (old_rtx, 1), XEXP (new_rtx, 1));
      else if (rtx_equal_p (XEXP (old_rtx, 1), XEXP (new_rtx, 0)))
	update_temp_slot_address (XEXP (old_rtx, 0), XEXP (new_rtx, 1));
      else if (rtx_equal_p (XEXP (old_rtx, 0), XEXP (new_rtx, 1)))
	update_temp_slot_address (XEXP (old_rtx, 1), XEXP (new_rtx, 0));
      else if (rtx_equal_p (XEXP (old_rtx, 1), XEXP (new_rtx, 1)))
	update_temp_slot_address (XEXP (old_rtx, 0), XEXP (new_rtx, 0));

      return;
    }

  /* Otherwise add an alias for the temp's address.  */
  insert_temp_slot_address (new_rtx, p);
}

/* If X could be a reference to a temporary slot, mark the fact that its
   address was taken.  */

void
mark_temp_addr_taken (rtx x)
{
  struct temp_slot *p;

  if (x == 0)
    return;

  /* If X is not in memory or is at a constant address, it cannot be in
     a temporary slot.  */
  if (!MEM_P (x) || CONSTANT_P (XEXP (x, 0)))
    return;

  p = find_temp_slot_from_address (XEXP (x, 0));
  if (p != 0)
    p->addr_taken = 1;
}

/* If X could be a reference to a temporary slot, mark that slot as
   belonging to the to one level higher than the current level.  If X
   matched one of our slots, just mark that one.  Otherwise, we can't
   easily predict which it is, so upgrade all of them.  Kept slots
   need not be touched.

   This is called when an ({...}) construct occurs and a statement
   returns a value in memory.  */

void
preserve_temp_slots (rtx x)
{
  struct temp_slot *p = 0, *next;

  /* If there is no result, we still might have some objects whose address
     were taken, so we need to make sure they stay around.  */
  if (x == 0)
    {
      for (p = *temp_slots_at_level (temp_slot_level); p; p = next)
	{
	  next = p->next;

	  if (p->addr_taken)
	    move_slot_to_level (p, temp_slot_level - 1);
	}

      return;
    }

  /* If X is a register that is being used as a pointer, see if we have
     a temporary slot we know it points to.  To be consistent with
     the code below, we really should preserve all non-kept slots
     if we can't find a match, but that seems to be much too costly.  */
  if (REG_P (x) && REG_POINTER (x))
    p = find_temp_slot_from_address (x);

  /* If X is not in memory or is at a constant address, it cannot be in
     a temporary slot, but it can contain something whose address was
     taken.  */
  if (p == 0 && (!MEM_P (x) || CONSTANT_P (XEXP (x, 0))))
    {
      for (p = *temp_slots_at_level (temp_slot_level); p; p = next)
	{
	  next = p->next;

	  if (p->addr_taken)
	    move_slot_to_level (p, temp_slot_level - 1);
	}

      return;
    }

  /* First see if we can find a match.  */
  if (p == 0)
    p = find_temp_slot_from_address (XEXP (x, 0));

  if (p != 0)
    {
      /* Move everything at our level whose address was taken to our new
	 level in case we used its address.  */
      struct temp_slot *q;

      if (p->level == temp_slot_level)
	{
	  for (q = *temp_slots_at_level (temp_slot_level); q; q = next)
	    {
	      next = q->next;

	      if (p != q && q->addr_taken)
		move_slot_to_level (q, temp_slot_level - 1);
	    }

	  move_slot_to_level (p, temp_slot_level - 1);
	  p->addr_taken = 0;
	}
      return;
    }

  /* Otherwise, preserve all non-kept slots at this level.  */
  for (p = *temp_slots_at_level (temp_slot_level); p; p = next)
    {
      next = p->next;

      if (!p->keep)
	move_slot_to_level (p, temp_slot_level - 1);
    }
}

/* Free all temporaries used so far.  This is normally called at the
   end of generating code for a statement.  */

void
free_temp_slots (void)
{
  struct temp_slot *p, *next;
  bool some_available = false;

  for (p = *temp_slots_at_level (temp_slot_level); p; p = next)
    {
      next = p->next;

      if (!p->keep)
	{
	  make_slot_available (p);
	  some_available = true;
	}
    }

  if (some_available)
    {
      remove_unused_temp_slot_addresses ();
      combine_temp_slots ();
    }
}

/* Push deeper into the nesting level for stack temporaries.  */

void
push_temp_slots (void)
{
  temp_slot_level++;
}

/* Pop a temporary nesting level.  All slots in use in the current level
   are freed.  */

void
pop_temp_slots (void)
{
  struct temp_slot *p, *next;
  bool some_available = false;

  for (p = *temp_slots_at_level (temp_slot_level); p; p = next)
    {
      next = p->next;
      make_slot_available (p);
      some_available = true;
    }

  if (some_available)
    {
      remove_unused_temp_slot_addresses ();
      combine_temp_slots ();
    }

  temp_slot_level--;
}

/* Initialize temporary slots.  */

void
init_temp_slots (void)
{
  /* We have not allocated any temporaries yet.  */
  avail_temp_slots = 0;
  used_temp_slots = 0;
  temp_slot_level = 0;

  /* Set up the table to map addresses to temp slots.  */
  if (! temp_slot_address_table)
    temp_slot_address_table = htab_create_ggc (32,
					       temp_slot_address_hash,
					       temp_slot_address_eq,
					       NULL);
  else
    htab_empty (temp_slot_address_table);
}

/* These routines are responsible for converting virtual register references
   to the actual hard register references once RTL generation is complete.

   The following four variables are used for communication between the
   routines.  They contain the offsets of the virtual registers from their
   respective hard registers.  */

static int in_arg_offset;
static int var_offset;
static int dynamic_offset;
static int out_arg_offset;
static int cfa_offset;

/* In most machines, the stack pointer register is equivalent to the bottom
   of the stack.  */

#ifndef STACK_POINTER_OFFSET
#define STACK_POINTER_OFFSET	0
#endif

/* If not defined, pick an appropriate default for the offset of dynamically
   allocated memory depending on the value of ACCUMULATE_OUTGOING_ARGS,
   REG_PARM_STACK_SPACE, and OUTGOING_REG_PARM_STACK_SPACE.  */

#ifndef STACK_DYNAMIC_OFFSET

/* The bottom of the stack points to the actual arguments.  If
   REG_PARM_STACK_SPACE is defined, this includes the space for the register
   parameters.  However, if OUTGOING_REG_PARM_STACK space is not defined,
   stack space for register parameters is not pushed by the caller, but
   rather part of the fixed stack areas and hence not included in
   `crtl->outgoing_args_size'.  Nevertheless, we must allow
   for it when allocating stack dynamic objects.  */

#if defined(REG_PARM_STACK_SPACE)
#define STACK_DYNAMIC_OFFSET(FNDECL)	\
((ACCUMULATE_OUTGOING_ARGS						      \
  ? (crtl->outgoing_args_size				      \
     + (OUTGOING_REG_PARM_STACK_SPACE ((!(FNDECL) ? NULL_TREE : TREE_TYPE (FNDECL))) ? 0 \
					       : REG_PARM_STACK_SPACE (FNDECL))) \
  : 0) + (STACK_POINTER_OFFSET))
#else
#define STACK_DYNAMIC_OFFSET(FNDECL)	\
((ACCUMULATE_OUTGOING_ARGS ? crtl->outgoing_args_size : 0)	      \
 + (STACK_POINTER_OFFSET))
#endif
#endif


/* Given a piece of RTX and a pointer to a HOST_WIDE_INT, if the RTX
   is a virtual register, return the equivalent hard register and set the
   offset indirectly through the pointer.  Otherwise, return 0.  */

static rtx
instantiate_new_reg (rtx x, HOST_WIDE_INT *poffset)
{
  rtx new_rtx;
  HOST_WIDE_INT offset;

  if (x == virtual_incoming_args_rtx)
    {
      if (stack_realign_drap)
        {
	  /* Replace virtual_incoming_args_rtx with internal arg
	     pointer if DRAP is used to realign stack.  */
          new_rtx = crtl->args.internal_arg_pointer;
          offset = 0;
        }
      else
        new_rtx = arg_pointer_rtx, offset = in_arg_offset;
    }
  else if (x == virtual_stack_vars_rtx)
    new_rtx = frame_pointer_rtx, offset = var_offset;
  else if (x == virtual_stack_dynamic_rtx)
    new_rtx = stack_pointer_rtx, offset = dynamic_offset;
  else if (x == virtual_outgoing_args_rtx)
    new_rtx = stack_pointer_rtx, offset = out_arg_offset;
  else if (x == virtual_cfa_rtx)
    {
#ifdef FRAME_POINTER_CFA_OFFSET
      new_rtx = frame_pointer_rtx;
#else
      new_rtx = arg_pointer_rtx;
#endif
      offset = cfa_offset;
    }
  else if (x == virtual_preferred_stack_boundary_rtx)
    {
      new_rtx = GEN_INT (crtl->preferred_stack_boundary / BITS_PER_UNIT);
      offset = 0;
    }
  else
    return NULL_RTX;

  *poffset = offset;
  return new_rtx;
}

/* A subroutine of instantiate_virtual_regs, called via for_each_rtx.
   Instantiate any virtual registers present inside of *LOC.  The expression
   is simplified, as much as possible, but is not to be considered "valid"
   in any sense implied by the target.  If any change is made, set CHANGED
   to true.  */

static int
instantiate_virtual_regs_in_rtx (rtx *loc, void *data)
{
  HOST_WIDE_INT offset;
  bool *changed = (bool *) data;
  rtx x, new_rtx;

  x = *loc;
  if (x == 0)
    return 0;

  switch (GET_CODE (x))
    {
    case REG:
      new_rtx = instantiate_new_reg (x, &offset);
      if (new_rtx)
	{
	  *loc = plus_constant (new_rtx, offset);
	  if (changed)
	    *changed = true;
	}
      return -1;

    case PLUS:
      new_rtx = instantiate_new_reg (XEXP (x, 0), &offset);
      if (new_rtx)
	{
	  new_rtx = plus_constant (new_rtx, offset);
	  *loc = simplify_gen_binary (PLUS, GET_MODE (x), new_rtx, XEXP (x, 1));
	  if (changed)
	    *changed = true;
	  return -1;
	}

      /* FIXME -- from old code */
	  /* If we have (plus (subreg (virtual-reg)) (const_int)), we know
	     we can commute the PLUS and SUBREG because pointers into the
	     frame are well-behaved.  */
      break;

    default:
      break;
    }

  return 0;
}

/* A subroutine of instantiate_virtual_regs_in_insn.  Return true if X
   matches the predicate for insn CODE operand OPERAND.  */

static int
safe_insn_predicate (int code, int operand, rtx x)
{
  return code < 0 || insn_operand_matches ((enum insn_code) code, operand, x);
}

/* A subroutine of instantiate_virtual_regs.  Instantiate any virtual
   registers present inside of insn.  The result will be a valid insn.  */

static void
instantiate_virtual_regs_in_insn (rtx insn)
{
  HOST_WIDE_INT offset;
  int insn_code, i;
  bool any_change = false;
  rtx set, new_rtx, x, seq;

  /* There are some special cases to be handled first.  */
  set = single_set (insn);
  if (set)
    {
      /* We're allowed to assign to a virtual register.  This is interpreted
	 to mean that the underlying register gets assigned the inverse
	 transformation.  This is used, for example, in the handling of
	 non-local gotos.  */
      new_rtx = instantiate_new_reg (SET_DEST (set), &offset);
      if (new_rtx)
	{
	  start_sequence ();

	  for_each_rtx (&SET_SRC (set), instantiate_virtual_regs_in_rtx, NULL);
	  x = simplify_gen_binary (PLUS, GET_MODE (new_rtx), SET_SRC (set),
				   GEN_INT (-offset));
	  x = force_operand (x, new_rtx);
	  if (x != new_rtx)
	    emit_move_insn (new_rtx, x);

	  seq = get_insns ();
	  end_sequence ();

	  emit_insn_before (seq, insn);
	  delete_insn (insn);
	  return;
	}

      /* Handle a straight copy from a virtual register by generating a
	 new add insn.  The difference between this and falling through
	 to the generic case is avoiding a new pseudo and eliminating a
	 move insn in the initial rtl stream.  */
      new_rtx = instantiate_new_reg (SET_SRC (set), &offset);
      if (new_rtx && offset != 0
	  && REG_P (SET_DEST (set))
	  && REGNO (SET_DEST (set)) > LAST_VIRTUAL_REGISTER)
	{
	  start_sequence ();

	  x = expand_simple_binop (GET_MODE (SET_DEST (set)), PLUS,
				   new_rtx, GEN_INT (offset), SET_DEST (set),
				   1, OPTAB_LIB_WIDEN);
	  if (x != SET_DEST (set))
	    emit_move_insn (SET_DEST (set), x);

	  seq = get_insns ();
	  end_sequence ();

	  emit_insn_before (seq, insn);
	  delete_insn (insn);
	  return;
	}

      extract_insn (insn);
      insn_code = INSN_CODE (insn);

      /* Handle a plus involving a virtual register by determining if the
	 operands remain valid if they're modified in place.  */
      if (GET_CODE (SET_SRC (set)) == PLUS
	  && recog_data.n_operands >= 3
	  && recog_data.operand_loc[1] == &XEXP (SET_SRC (set), 0)
	  && recog_data.operand_loc[2] == &XEXP (SET_SRC (set), 1)
	  && CONST_INT_P (recog_data.operand[2])
	  && (new_rtx = instantiate_new_reg (recog_data.operand[1], &offset)))
	{
	  offset += INTVAL (recog_data.operand[2]);

	  /* If the sum is zero, then replace with a plain move.  */
	  if (offset == 0
	      && REG_P (SET_DEST (set))
	      && REGNO (SET_DEST (set)) > LAST_VIRTUAL_REGISTER)
	    {
	      start_sequence ();
	      emit_move_insn (SET_DEST (set), new_rtx);
	      seq = get_insns ();
	      end_sequence ();

	      emit_insn_before (seq, insn);
	      delete_insn (insn);
	      return;
	    }

	  x = gen_int_mode (offset, recog_data.operand_mode[2]);

	  /* Using validate_change and apply_change_group here leaves
	     recog_data in an invalid state.  Since we know exactly what
	     we want to check, do those two by hand.  */
	  if (safe_insn_predicate (insn_code, 1, new_rtx)
	      && safe_insn_predicate (insn_code, 2, x))
	    {
	      *recog_data.operand_loc[1] = recog_data.operand[1] = new_rtx;
	      *recog_data.operand_loc[2] = recog_data.operand[2] = x;
	      any_change = true;

	      /* Fall through into the regular operand fixup loop in
		 order to take care of operands other than 1 and 2.  */
	    }
	}
    }
  else
    {
      extract_insn (insn);
      insn_code = INSN_CODE (insn);
    }

  /* In the general case, we expect virtual registers to appear only in
     operands, and then only as either bare registers or inside memories.  */
  for (i = 0; i < recog_data.n_operands; ++i)
    {
      x = recog_data.operand[i];
      switch (GET_CODE (x))
	{
	case MEM:
	  {
	    rtx addr = XEXP (x, 0);
	    bool changed = false;

	    for_each_rtx (&addr, instantiate_virtual_regs_in_rtx, &changed);
	    if (!changed)
	      continue;

	    start_sequence ();
	    x = replace_equiv_address (x, addr);
	    /* It may happen that the address with the virtual reg
	       was valid (e.g. based on the virtual stack reg, which might
	       be acceptable to the predicates with all offsets), whereas
	       the address now isn't anymore, for instance when the address
	       is still offsetted, but the base reg isn't virtual-stack-reg
	       anymore.  Below we would do a force_reg on the whole operand,
	       but this insn might actually only accept memory.  Hence,
	       before doing that last resort, try to reload the address into
	       a register, so this operand stays a MEM.  */
	    if (!safe_insn_predicate (insn_code, i, x))
	      {
		addr = force_reg (GET_MODE (addr), addr);
		x = replace_equiv_address (x, addr);
	      }
	    seq = get_insns ();
	    end_sequence ();
	    if (seq)
	      emit_insn_before (seq, insn);
	  }
	  break;

	case REG:
	  new_rtx = instantiate_new_reg (x, &offset);
	  if (new_rtx == NULL)
	    continue;
	  if (offset == 0)
	    x = new_rtx;
	  else
	    {
	      start_sequence ();

	      /* Careful, special mode predicates may have stuff in
		 insn_data[insn_code].operand[i].mode that isn't useful
		 to us for computing a new value.  */
	      /* ??? Recognize address_operand and/or "p" constraints
		 to see if (plus new offset) is a valid before we put
		 this through expand_simple_binop.  */
	      x = expand_simple_binop (GET_MODE (x), PLUS, new_rtx,
				       GEN_INT (offset), NULL_RTX,
				       1, OPTAB_LIB_WIDEN);
	      seq = get_insns ();
	      end_sequence ();
	      emit_insn_before (seq, insn);
	    }
	  break;

	case SUBREG:
	  new_rtx = instantiate_new_reg (SUBREG_REG (x), &offset);
	  if (new_rtx == NULL)
	    continue;
	  if (offset != 0)
	    {
	      start_sequence ();
	      new_rtx = expand_simple_binop (GET_MODE (new_rtx), PLUS, new_rtx,
					 GEN_INT (offset), NULL_RTX,
					 1, OPTAB_LIB_WIDEN);
	      seq = get_insns ();
	      end_sequence ();
	      emit_insn_before (seq, insn);
	    }
	  x = simplify_gen_subreg (recog_data.operand_mode[i], new_rtx,
				   GET_MODE (new_rtx), SUBREG_BYTE (x));
	  gcc_assert (x);
	  break;

	default:
	  continue;
	}

      /* At this point, X contains the new value for the operand.
	 Validate the new value vs the insn predicate.  Note that
	 asm insns will have insn_code -1 here.  */
      if (!safe_insn_predicate (insn_code, i, x))
	{
	  start_sequence ();
	  if (REG_P (x))
	    {
	      gcc_assert (REGNO (x) <= LAST_VIRTUAL_REGISTER);
	      x = copy_to_reg (x);
	    }
	  else
	    x = force_reg (insn_data[insn_code].operand[i].mode, x);
	  seq = get_insns ();
	  end_sequence ();
	  if (seq)
	    emit_insn_before (seq, insn);
	}

      *recog_data.operand_loc[i] = recog_data.operand[i] = x;
      any_change = true;
    }

  if (any_change)
    {
      /* Propagate operand changes into the duplicates.  */
      for (i = 0; i < recog_data.n_dups; ++i)
	*recog_data.dup_loc[i]
	  = copy_rtx (recog_data.operand[(unsigned)recog_data.dup_num[i]]);

      /* Force re-recognition of the instruction for validation.  */
      INSN_CODE (insn) = -1;
    }

  if (asm_noperands (PATTERN (insn)) >= 0)
    {
      if (!check_asm_operands (PATTERN (insn)))
	{
	  error_for_asm (insn, "impossible constraint in %<asm%>");
	  delete_insn (insn);
	}
    }
  else
    {
      if (recog_memoized (insn) < 0)
	fatal_insn_not_found (insn);
    }
}

/* Subroutine of instantiate_decls.  Given RTL representing a decl,
   do any instantiation required.  */

void
instantiate_decl_rtl (rtx x)
{
  rtx addr;

  if (x == 0)
    return;

  /* If this is a CONCAT, recurse for the pieces.  */
  if (GET_CODE (x) == CONCAT)
    {
      instantiate_decl_rtl (XEXP (x, 0));
      instantiate_decl_rtl (XEXP (x, 1));
      return;
    }

  /* If this is not a MEM, no need to do anything.  Similarly if the
     address is a constant or a register that is not a virtual register.  */
  if (!MEM_P (x))
    return;

  addr = XEXP (x, 0);
  if (CONSTANT_P (addr)
      || (REG_P (addr)
	  && (REGNO (addr) < FIRST_VIRTUAL_REGISTER
	      || REGNO (addr) > LAST_VIRTUAL_REGISTER)))
    return;

  for_each_rtx (&XEXP (x, 0), instantiate_virtual_regs_in_rtx, NULL);
}

/* Helper for instantiate_decls called via walk_tree: Process all decls
   in the given DECL_VALUE_EXPR.  */

static tree
instantiate_expr (tree *tp, int *walk_subtrees, void *data ATTRIBUTE_UNUSED)
{
  tree t = *tp;
  if (! EXPR_P (t))
    {
      *walk_subtrees = 0;
      if (DECL_P (t))
	{
	  if (DECL_RTL_SET_P (t))
	    instantiate_decl_rtl (DECL_RTL (t));
	  if (TREE_CODE (t) == PARM_DECL && DECL_NAMELESS (t)
	      && DECL_INCOMING_RTL (t))
	    instantiate_decl_rtl (DECL_INCOMING_RTL (t));
	  if ((TREE_CODE (t) == VAR_DECL
	       || TREE_CODE (t) == RESULT_DECL)
	      && DECL_HAS_VALUE_EXPR_P (t))
	    {
	      tree v = DECL_VALUE_EXPR (t);
	      walk_tree (&v, instantiate_expr, NULL, NULL);
	    }
	}
    }
  return NULL;
}

/* Subroutine of instantiate_decls: Process all decls in the given
   BLOCK node and all its subblocks.  */

static void
instantiate_decls_1 (tree let)
{
  tree t;

  for (t = BLOCK_VARS (let); t; t = DECL_CHAIN (t))
    {
      if (DECL_RTL_SET_P (t))
	instantiate_decl_rtl (DECL_RTL (t));
      if (TREE_CODE (t) == VAR_DECL && DECL_HAS_VALUE_EXPR_P (t))
	{
	  tree v = DECL_VALUE_EXPR (t);
	  walk_tree (&v, instantiate_expr, NULL, NULL);
	}
    }

  /* Process all subblocks.  */
  for (t = BLOCK_SUBBLOCKS (let); t; t = BLOCK_CHAIN (t))
    instantiate_decls_1 (t);
}

/* Scan all decls in FNDECL (both variables and parameters) and instantiate
   all virtual registers in their DECL_RTL's.  */

static void
instantiate_decls (tree fndecl)
{
  tree decl;
  unsigned ix;

  /* Process all parameters of the function.  */
  for (decl = DECL_ARGUMENTS (fndecl); decl; decl = DECL_CHAIN (decl))
    {
      instantiate_decl_rtl (DECL_RTL (decl));
      instantiate_decl_rtl (DECL_INCOMING_RTL (decl));
      if (DECL_HAS_VALUE_EXPR_P (decl))
	{
	  tree v = DECL_VALUE_EXPR (decl);
	  walk_tree (&v, instantiate_expr, NULL, NULL);
	}
    }

  if ((decl = DECL_RESULT (fndecl))
      && TREE_CODE (decl) == RESULT_DECL)
    {
      if (DECL_RTL_SET_P (decl))
	instantiate_decl_rtl (DECL_RTL (decl));
      if (DECL_HAS_VALUE_EXPR_P (decl))
	{
	  tree v = DECL_VALUE_EXPR (decl);
	  walk_tree (&v, instantiate_expr, NULL, NULL);
	}
    }

  /* Now process all variables defined in the function or its subblocks.  */
  instantiate_decls_1 (DECL_INITIAL (fndecl));

  FOR_EACH_LOCAL_DECL (cfun, ix, decl)
    if (DECL_RTL_SET_P (decl))
      instantiate_decl_rtl (DECL_RTL (decl));
  VEC_free (tree, gc, cfun->local_decls);
}

/* Pass through the INSNS of function FNDECL and convert virtual register
   references to hard register references.  */

static unsigned int
instantiate_virtual_regs (void)
{
  rtx insn;

  /* Compute the offsets to use for this function.  */
  in_arg_offset = FIRST_PARM_OFFSET (current_function_decl);
  var_offset = STARTING_FRAME_OFFSET;
  dynamic_offset = STACK_DYNAMIC_OFFSET (current_function_decl);
  out_arg_offset = STACK_POINTER_OFFSET;
#ifdef FRAME_POINTER_CFA_OFFSET
  cfa_offset = FRAME_POINTER_CFA_OFFSET (current_function_decl);
#else
  cfa_offset = ARG_POINTER_CFA_OFFSET (current_function_decl);
#endif

  /* Initialize recognition, indicating that volatile is OK.  */
  init_recog ();

  /* Scan through all the insns, instantiating every virtual register still
     present.  */
  for (insn = get_insns (); insn; insn = NEXT_INSN (insn))
    if (INSN_P (insn))
      {
	/* These patterns in the instruction stream can never be recognized.
	   Fortunately, they shouldn't contain virtual registers either.  */
	if (GET_CODE (PATTERN (insn)) == USE
	    || GET_CODE (PATTERN (insn)) == CLOBBER
	    || GET_CODE (PATTERN (insn)) == ADDR_VEC
	    || GET_CODE (PATTERN (insn)) == ADDR_DIFF_VEC
	    || GET_CODE (PATTERN (insn)) == ASM_INPUT)
	  continue;
	else if (DEBUG_INSN_P (insn))
	  for_each_rtx (&INSN_VAR_LOCATION (insn),
			instantiate_virtual_regs_in_rtx, NULL);
	else
	  instantiate_virtual_regs_in_insn (insn);

	if (INSN_DELETED_P (insn))
	  continue;

	for_each_rtx (&REG_NOTES (insn), instantiate_virtual_regs_in_rtx, NULL);

	/* Instantiate any virtual registers in CALL_INSN_FUNCTION_USAGE.  */
	if (CALL_P (insn))
	  for_each_rtx (&CALL_INSN_FUNCTION_USAGE (insn),
			instantiate_virtual_regs_in_rtx, NULL);
      }

  /* Instantiate the virtual registers in the DECLs for debugging purposes.  */
  instantiate_decls (current_function_decl);

  targetm.instantiate_decls ();

  /* Indicate that, from now on, assign_stack_local should use
     frame_pointer_rtx.  */
  virtuals_instantiated = 1;

  return 0;
}

struct rtl_opt_pass pass_instantiate_virtual_regs =
{
 {
  RTL_PASS,
  "vregs",                              /* name */
  NULL,                                 /* gate */
  instantiate_virtual_regs,             /* execute */
  NULL,                                 /* sub */
  NULL,                                 /* next */
  0,                                    /* static_pass_number */
  TV_NONE,                              /* tv_id */
  0,                                    /* properties_required */
  0,                                    /* properties_provided */
  0,                                    /* properties_destroyed */
  0,                                    /* todo_flags_start */
  0                                     /* todo_flags_finish */
 }
};


/* Return 1 if EXP is an aggregate type (or a value with aggregate type).
   This means a type for which function calls must pass an address to the
   function or get an address back from the function.
   EXP may be a type node or an expression (whose type is tested).  */

int
aggregate_value_p (const_tree exp, const_tree fntype)
{
  const_tree type = (TYPE_P (exp)) ? exp : TREE_TYPE (exp);
  int i, regno, nregs;
  rtx reg;

  if (fntype)
    switch (TREE_CODE (fntype))
      {
      case CALL_EXPR:
	{
	  tree fndecl = get_callee_fndecl (fntype);
	  fntype = (fndecl
		    ? TREE_TYPE (fndecl)
		    : TREE_TYPE (TREE_TYPE (CALL_EXPR_FN (fntype))));
	}
	break;
      case FUNCTION_DECL:
	fntype = TREE_TYPE (fntype);
	break;
      case FUNCTION_TYPE:
      case METHOD_TYPE:
        break;
      case IDENTIFIER_NODE:
	fntype = NULL_TREE;
	break;
      default:
	/* We don't expect other tree types here.  */
	gcc_unreachable ();
      }

  if (VOID_TYPE_P (type))
    return 0;

  /* If a record should be passed the same as its first (and only) member
     don't pass it as an aggregate.  */
  if (TREE_CODE (type) == RECORD_TYPE && TYPE_TRANSPARENT_AGGR (type))
    return aggregate_value_p (first_field (type), fntype);

  /* If the front end has decided that this needs to be passed by
     reference, do so.  */
  if ((TREE_CODE (exp) == PARM_DECL || TREE_CODE (exp) == RESULT_DECL)
      && DECL_BY_REFERENCE (exp))
    return 1;

  /* Function types that are TREE_ADDRESSABLE force return in memory.  */
  if (fntype && TREE_ADDRESSABLE (fntype))
    return 1;

  /* Types that are TREE_ADDRESSABLE must be constructed in memory,
     and thus can't be returned in registers.  */
  if (TREE_ADDRESSABLE (type))
    return 1;

  if (flag_pcc_struct_return && AGGREGATE_TYPE_P (type))
    return 1;

  if (targetm.calls.return_in_memory (type, fntype))
    return 1;

  /* Make sure we have suitable call-clobbered regs to return
     the value in; if not, we must return it in memory.  */
  reg = hard_function_value (type, 0, fntype, 0);

  /* If we have something other than a REG (e.g. a PARALLEL), then assume
     it is OK.  */
  if (!REG_P (reg))
    return 0;

  regno = REGNO (reg);
  nregs = hard_regno_nregs[regno][TYPE_MODE (type)];
  for (i = 0; i < nregs; i++)
    if (! call_used_regs[regno + i])
      return 1;

  return 0;
}

/* Return true if we should assign DECL a pseudo register; false if it
   should live on the local stack.  */

bool
use_register_for_decl (const_tree decl)
{
  if (!targetm.calls.allocate_stack_slots_for_args())
    return true;

  /* Honor volatile.  */
  if (TREE_SIDE_EFFECTS (decl))
    return false;

  /* Honor addressability.  */
  if (TREE_ADDRESSABLE (decl))
    return false;

  /* Only register-like things go in registers.  */
  if (DECL_MODE (decl) == BLKmode)
    return false;

  /* If -ffloat-store specified, don't put explicit float variables
     into registers.  */
  /* ??? This should be checked after DECL_ARTIFICIAL, but tree-ssa
     propagates values across these stores, and it probably shouldn't.  */
  if (flag_float_store && FLOAT_TYPE_P (TREE_TYPE (decl)))
    return false;

  /* If we're not interested in tracking debugging information for
     this decl, then we can certainly put it in a register.  */
  if (DECL_IGNORED_P (decl))
    return true;

  if (optimize)
    return true;

  if (!DECL_REGISTER (decl))
    return false;

  switch (TREE_CODE (TREE_TYPE (decl)))
    {
    case RECORD_TYPE:
    case UNION_TYPE:
    case QUAL_UNION_TYPE:
      /* When not optimizing, disregard register keyword for variables with
	 types containing methods, otherwise the methods won't be callable
	 from the debugger.  */
      if (TYPE_METHODS (TREE_TYPE (decl)))
	return false;
      break;
    default:
      break;
    }

  return true;
}

/* Return true if TYPE should be passed by invisible reference.  */

bool
pass_by_reference (CUMULATIVE_ARGS *ca, enum machine_mode mode,
		   tree type, bool named_arg)
{
  if (type)
    {
      /* If this type contains non-trivial constructors, then it is
	 forbidden for the middle-end to create any new copies.  */
      if (TREE_ADDRESSABLE (type))
	return true;

      /* GCC post 3.4 passes *all* variable sized types by reference.  */
      if (!TYPE_SIZE (type) || TREE_CODE (TYPE_SIZE (type)) != INTEGER_CST)
	return true;

      /* If a record type should be passed the same as its first (and only)
	 member, use the type and mode of that member.  */
      if (TREE_CODE (type) == RECORD_TYPE && TYPE_TRANSPARENT_AGGR (type))
	{
	  type = TREE_TYPE (first_field (type));
	  mode = TYPE_MODE (type);
	}
    }

  return targetm.calls.pass_by_reference (pack_cumulative_args (ca), mode,
					  type, named_arg);
}

/* Return true if TYPE, which is passed by reference, should be callee
   copied instead of caller copied.  */

bool
reference_callee_copied (CUMULATIVE_ARGS *ca, enum machine_mode mode,
			 tree type, bool named_arg)
{
  if (type && TREE_ADDRESSABLE (type))
    return false;
  return targetm.calls.callee_copies (pack_cumulative_args (ca), mode, type,
				      named_arg);
}

/* Structures to communicate between the subroutines of assign_parms.
   The first holds data persistent across all parameters, the second
   is cleared out for each parameter.  */

struct assign_parm_data_all
{
  /* When INIT_CUMULATIVE_ARGS gets revamped, allocating CUMULATIVE_ARGS
     should become a job of the target or otherwise encapsulated.  */
  CUMULATIVE_ARGS args_so_far_v;
  cumulative_args_t args_so_far;
  struct args_size stack_args_size;
  tree function_result_decl;
  tree orig_fnargs;
  rtx first_conversion_insn;
  rtx last_conversion_insn;
  HOST_WIDE_INT pretend_args_size;
  HOST_WIDE_INT extra_pretend_bytes;
  int reg_parm_stack_space;
};

struct assign_parm_data_one
{
  tree nominal_type;
  tree passed_type;
  rtx entry_parm;
  rtx stack_parm;
  enum machine_mode nominal_mode;
  enum machine_mode passed_mode;
  enum machine_mode promoted_mode;
  struct locate_and_pad_arg_data locate;
  int partial;
  BOOL_BITFIELD named_arg : 1;
  BOOL_BITFIELD passed_pointer : 1;
  BOOL_BITFIELD on_stack : 1;
  BOOL_BITFIELD loaded_in_reg : 1;
};

/* A subroutine of assign_parms.  Initialize ALL.  */

static void
assign_parms_initialize_all (struct assign_parm_data_all *all)
{
  tree fntype ATTRIBUTE_UNUSED;

  memset (all, 0, sizeof (*all));

  fntype = TREE_TYPE (current_function_decl);

#ifdef INIT_CUMULATIVE_INCOMING_ARGS
  INIT_CUMULATIVE_INCOMING_ARGS (all->args_so_far_v, fntype, NULL_RTX);
#else
  INIT_CUMULATIVE_ARGS (all->args_so_far_v, fntype, NULL_RTX,
			current_function_decl, -1);
#endif
  all->args_so_far = pack_cumulative_args (&all->args_so_far_v);

#ifdef REG_PARM_STACK_SPACE
  all->reg_parm_stack_space = REG_PARM_STACK_SPACE (current_function_decl);
#endif
}

/* If ARGS contains entries with complex types, split the entry into two
   entries of the component type.  Return a new list of substitutions are
   needed, else the old list.  */

static void
split_complex_args (VEC(tree, heap) **args)
{
  unsigned i;
  tree p;

  FOR_EACH_VEC_ELT (tree, *args, i, p)
    {
      tree type = TREE_TYPE (p);
      if (TREE_CODE (type) == COMPLEX_TYPE
	  && targetm.calls.split_complex_arg (type))
	{
	  tree decl;
	  tree subtype = TREE_TYPE (type);
	  bool addressable = TREE_ADDRESSABLE (p);

	  /* Rewrite the PARM_DECL's type with its component.  */
	  p = copy_node (p);
	  TREE_TYPE (p) = subtype;
	  DECL_ARG_TYPE (p) = TREE_TYPE (DECL_ARG_TYPE (p));
	  DECL_MODE (p) = VOIDmode;
	  DECL_SIZE (p) = NULL;
	  DECL_SIZE_UNIT (p) = NULL;
	  /* If this arg must go in memory, put it in a pseudo here.
	     We can't allow it to go in memory as per normal parms,
	     because the usual place might not have the imag part
	     adjacent to the real part.  */
	  DECL_ARTIFICIAL (p) = addressable;
	  DECL_IGNORED_P (p) = addressable;
	  TREE_ADDRESSABLE (p) = 0;
	  layout_decl (p, 0);
	  VEC_replace (tree, *args, i, p);

	  /* Build a second synthetic decl.  */
	  decl = build_decl (EXPR_LOCATION (p),
			     PARM_DECL, NULL_TREE, subtype);
	  DECL_ARG_TYPE (decl) = DECL_ARG_TYPE (p);
	  DECL_ARTIFICIAL (decl) = addressable;
	  DECL_IGNORED_P (decl) = addressable;
	  layout_decl (decl, 0);
	  VEC_safe_insert (tree, heap, *args, ++i, decl);
	}
    }
}

/* A subroutine of assign_parms.  Adjust the parameter list to incorporate
   the hidden struct return argument, and (abi willing) complex args.
   Return the new parameter list.  */

static VEC(tree, heap) *
assign_parms_augmented_arg_list (struct assign_parm_data_all *all)
{
  tree fndecl = current_function_decl;
  tree fntype = TREE_TYPE (fndecl);
  VEC(tree, heap) *fnargs = NULL;
  tree arg;

  for (arg = DECL_ARGUMENTS (fndecl); arg; arg = DECL_CHAIN (arg))
    VEC_safe_push (tree, heap, fnargs, arg);

  all->orig_fnargs = DECL_ARGUMENTS (fndecl);

  /* If struct value address is treated as the first argument, make it so.  */
  if (aggregate_value_p (DECL_RESULT (fndecl), fndecl)
      && ! cfun->returns_pcc_struct
      && targetm.calls.struct_value_rtx (TREE_TYPE (fndecl), 1) == 0)
    {
      tree type = build_pointer_type (TREE_TYPE (fntype));
      tree decl;

      decl = build_decl (DECL_SOURCE_LOCATION (fndecl),
			 PARM_DECL, get_identifier (".result_ptr"), type);
      DECL_ARG_TYPE (decl) = type;
      DECL_ARTIFICIAL (decl) = 1;
      DECL_NAMELESS (decl) = 1;
      TREE_CONSTANT (decl) = 1;

      DECL_CHAIN (decl) = all->orig_fnargs;
      all->orig_fnargs = decl;
      VEC_safe_insert (tree, heap, fnargs, 0, decl);

      all->function_result_decl = decl;
    }

  /* If the target wants to split complex arguments into scalars, do so.  */
  if (targetm.calls.split_complex_arg)
    split_complex_args (&fnargs);

  return fnargs;
}

/* A subroutine of assign_parms.  Examine PARM and pull out type and mode
   data for the parameter.  Incorporate ABI specifics such as pass-by-
   reference and type promotion.  */

static void
assign_parm_find_data_types (struct assign_parm_data_all *all, tree parm,
			     struct assign_parm_data_one *data)
{
  tree nominal_type, passed_type;
  enum machine_mode nominal_mode, passed_mode, promoted_mode;
  int unsignedp;

  memset (data, 0, sizeof (*data));

  /* NAMED_ARG is a misnomer.  We really mean 'non-variadic'. */
  if (!cfun->stdarg)
    data->named_arg = 1;  /* No variadic parms.  */
  else if (DECL_CHAIN (parm))
    data->named_arg = 1;  /* Not the last non-variadic parm. */
  else if (targetm.calls.strict_argument_naming (all->args_so_far))
    data->named_arg = 1;  /* Only variadic ones are unnamed.  */
  else
    data->named_arg = 0;  /* Treat as variadic.  */

  nominal_type = TREE_TYPE (parm);
  passed_type = DECL_ARG_TYPE (parm);

  /* Look out for errors propagating this far.  Also, if the parameter's
     type is void then its value doesn't matter.  */
  if (TREE_TYPE (parm) == error_mark_node
      /* This can happen after weird syntax errors
	 or if an enum type is defined among the parms.  */
      || TREE_CODE (parm) != PARM_DECL
      || passed_type == NULL
      || VOID_TYPE_P (nominal_type))
    {
      nominal_type = passed_type = void_type_node;
      nominal_mode = passed_mode = promoted_mode = VOIDmode;
      goto egress;
    }

  /* Find mode of arg as it is passed, and mode of arg as it should be
     during execution of this function.  */
  passed_mode = TYPE_MODE (passed_type);
  nominal_mode = TYPE_MODE (nominal_type);

  /* If the parm is to be passed as a transparent union or record, use the
     type of the first field for the tests below.  We have already verified
     that the modes are the same.  */
  if ((TREE_CODE (passed_type) == UNION_TYPE
       || TREE_CODE (passed_type) == RECORD_TYPE)
      && TYPE_TRANSPARENT_AGGR (passed_type))
    passed_type = TREE_TYPE (first_field (passed_type));

  /* See if this arg was passed by invisible reference.  */
  if (pass_by_reference (&all->args_so_far_v, passed_mode,
			 passed_type, data->named_arg))
    {
      passed_type = nominal_type = build_pointer_type (passed_type);
      data->passed_pointer = true;
      passed_mode = nominal_mode = Pmode;
    }

  /* Find mode as it is passed by the ABI.  */
  unsignedp = TYPE_UNSIGNED (passed_type);
  promoted_mode = promote_function_mode (passed_type, passed_mode, &unsignedp,
				         TREE_TYPE (current_function_decl), 0);

 egress:
  data->nominal_type = nominal_type;
  data->passed_type = passed_type;
  data->nominal_mode = nominal_mode;
  data->passed_mode = passed_mode;
  data->promoted_mode = promoted_mode;
}

/* A subroutine of assign_parms.  Invoke setup_incoming_varargs.  */

static void
assign_parms_setup_varargs (struct assign_parm_data_all *all,
			    struct assign_parm_data_one *data, bool no_rtl)
{
  int varargs_pretend_bytes = 0;

  targetm.calls.setup_incoming_varargs (all->args_so_far,
					data->promoted_mode,
					data->passed_type,
					&varargs_pretend_bytes, no_rtl);

  /* If the back-end has requested extra stack space, record how much is
     needed.  Do not change pretend_args_size otherwise since it may be
     nonzero from an earlier partial argument.  */
  if (varargs_pretend_bytes > 0)
    all->pretend_args_size = varargs_pretend_bytes;
}

/* A subroutine of assign_parms.  Set DATA->ENTRY_PARM corresponding to
   the incoming location of the current parameter.  */

static void
assign_parm_find_entry_rtl (struct assign_parm_data_all *all,
			    struct assign_parm_data_one *data)
{
  HOST_WIDE_INT pretend_bytes = 0;
  rtx entry_parm;
  bool in_regs;

  if (data->promoted_mode == VOIDmode)
    {
      data->entry_parm = data->stack_parm = const0_rtx;
      return;
    }

  entry_parm = targetm.calls.function_incoming_arg (all->args_so_far,
						    data->promoted_mode,
						    data->passed_type,
						    data->named_arg);

  if (entry_parm == 0)
    data->promoted_mode = data->passed_mode;

  /* Determine parm's home in the stack, in case it arrives in the stack
     or we should pretend it did.  Compute the stack position and rtx where
     the argument arrives and its size.

     There is one complexity here:  If this was a parameter that would
     have been passed in registers, but wasn't only because it is
     __builtin_va_alist, we want locate_and_pad_parm to treat it as if
     it came in a register so that REG_PARM_STACK_SPACE isn't skipped.
     In this case, we call FUNCTION_ARG with NAMED set to 1 instead of 0
     as it was the previous time.  */
  in_regs = entry_parm != 0;
#ifdef STACK_PARMS_IN_REG_PARM_AREA
  in_regs = true;
#endif
  if (!in_regs && !data->named_arg)
    {
      if (targetm.calls.pretend_outgoing_varargs_named (all->args_so_far))
	{
	  rtx tem;
	  tem = targetm.calls.function_incoming_arg (all->args_so_far,
						     data->promoted_mode,
						     data->passed_type, true);
	  in_regs = tem != NULL;
	}
    }

  /* If this parameter was passed both in registers and in the stack, use
     the copy on the stack.  */
  if (targetm.calls.must_pass_in_stack (data->promoted_mode,
					data->passed_type))
    entry_parm = 0;

  if (entry_parm)
    {
      int partial;

      partial = targetm.calls.arg_partial_bytes (all->args_so_far,
						 data->promoted_mode,
						 data->passed_type,
						 data->named_arg);
      data->partial = partial;

      /* The caller might already have allocated stack space for the
	 register parameters.  */
      if (partial != 0 && all->reg_parm_stack_space == 0)
	{
	  /* Part of this argument is passed in registers and part
	     is passed on the stack.  Ask the prologue code to extend
	     the stack part so that we can recreate the full value.

	     PRETEND_BYTES is the size of the registers we need to store.
	     CURRENT_FUNCTION_PRETEND_ARGS_SIZE is the amount of extra
	     stack space that the prologue should allocate.

	     Internally, gcc assumes that the argument pointer is aligned
	     to STACK_BOUNDARY bits.  This is used both for alignment
	     optimizations (see init_emit) and to locate arguments that are
	     aligned to more than PARM_BOUNDARY bits.  We must preserve this
	     invariant by rounding CURRENT_FUNCTION_PRETEND_ARGS_SIZE up to
	     a stack boundary.  */

	  /* We assume at most one partial arg, and it must be the first
	     argument on the stack.  */
	  gcc_assert (!all->extra_pretend_bytes && !all->pretend_args_size);

	  pretend_bytes = partial;
	  all->pretend_args_size = CEIL_ROUND (pretend_bytes, STACK_BYTES);

	  /* We want to align relative to the actual stack pointer, so
	     don't include this in the stack size until later.  */
	  all->extra_pretend_bytes = all->pretend_args_size;
	}
    }

  locate_and_pad_parm (data->promoted_mode, data->passed_type, in_regs,
		       entry_parm ? data->partial : 0, current_function_decl,
		       &all->stack_args_size, &data->locate);

  /* Update parm_stack_boundary if this parameter is passed in the
     stack.  */
  if (!in_regs && crtl->parm_stack_boundary < data->locate.boundary)
    crtl->parm_stack_boundary = data->locate.boundary;

  /* Adjust offsets to include the pretend args.  */
  pretend_bytes = all->extra_pretend_bytes - pretend_bytes;
  data->locate.slot_offset.constant += pretend_bytes;
  data->locate.offset.constant += pretend_bytes;

  data->entry_parm = entry_parm;
}

/* A subroutine of assign_parms.  If there is actually space on the stack
   for this parm, count it in stack_args_size and return true.  */

static bool
assign_parm_is_stack_parm (struct assign_parm_data_all *all,
			   struct assign_parm_data_one *data)
{
  /* Trivially true if we've no incoming register.  */
  if (data->entry_parm == NULL)
    ;
  /* Also true if we're partially in registers and partially not,
     since we've arranged to drop the entire argument on the stack.  */
  else if (data->partial != 0)
    ;
  /* Also true if the target says that it's passed in both registers
     and on the stack.  */
  else if (GET_CODE (data->entry_parm) == PARALLEL
	   && XEXP (XVECEXP (data->entry_parm, 0, 0), 0) == NULL_RTX)
    ;
  /* Also true if the target says that there's stack allocated for
     all register parameters.  */
  else if (all->reg_parm_stack_space > 0)
    ;
  /* Otherwise, no, this parameter has no ABI defined stack slot.  */
  else
    return false;

  all->stack_args_size.constant += data->locate.size.constant;
  if (data->locate.size.var)
    ADD_PARM_SIZE (all->stack_args_size, data->locate.size.var);

  return true;
}

/* A subroutine of assign_parms.  Given that this parameter is allocated
   stack space by the ABI, find it.  */

static void
assign_parm_find_stack_rtl (tree parm, struct assign_parm_data_one *data)
{
  rtx offset_rtx, stack_parm;
  unsigned int align, boundary;

  /* If we're passing this arg using a reg, make its stack home the
     aligned stack slot.  */
  if (data->entry_parm)
    offset_rtx = ARGS_SIZE_RTX (data->locate.slot_offset);
  else
    offset_rtx = ARGS_SIZE_RTX (data->locate.offset);

  stack_parm = crtl->args.internal_arg_pointer;
  if (offset_rtx != const0_rtx)
    stack_parm = gen_rtx_PLUS (Pmode, stack_parm, offset_rtx);
  stack_parm = gen_rtx_MEM (data->promoted_mode, stack_parm);

  if (!data->passed_pointer)
    {
      set_mem_attributes (stack_parm, parm, 1);
      /* set_mem_attributes could set MEM_SIZE to the passed mode's size,
	 while promoted mode's size is needed.  */
      if (data->promoted_mode != BLKmode
	  && data->promoted_mode != DECL_MODE (parm))
	{
	  set_mem_size (stack_parm,
			GEN_INT (GET_MODE_SIZE (data->promoted_mode)));
	  if (MEM_EXPR (stack_parm) && MEM_OFFSET (stack_parm))
	    {
	      int offset = subreg_lowpart_offset (DECL_MODE (parm),
						  data->promoted_mode);
	      if (offset)
		set_mem_offset (stack_parm,
				plus_constant (MEM_OFFSET (stack_parm),
					       -offset));
	    }
	}
    }

  boundary = data->locate.boundary;
  align = BITS_PER_UNIT;

  /* If we're padding upward, we know that the alignment of the slot
     is TARGET_FUNCTION_ARG_BOUNDARY.  If we're using slot_offset, we're
     intentionally forcing upward padding.  Otherwise we have to come
     up with a guess at the alignment based on OFFSET_RTX.  */
  if (data->locate.where_pad != downward || data->entry_parm)
    align = boundary;
  else if (CONST_INT_P (offset_rtx))
    {
      align = INTVAL (offset_rtx) * BITS_PER_UNIT | boundary;
      align = align & -align;
    }
  set_mem_align (stack_parm, align);

  if (data->entry_parm)
    set_reg_attrs_for_parm (data->entry_parm, stack_parm);

  data->stack_parm = stack_parm;
}

/* A subroutine of assign_parms.  Adjust DATA->ENTRY_RTL such that it's
   always valid and contiguous.  */

static void
assign_parm_adjust_entry_rtl (struct assign_parm_data_one *data)
{
  rtx entry_parm = data->entry_parm;
  rtx stack_parm = data->stack_parm;

  /* If this parm was passed part in regs and part in memory, pretend it
     arrived entirely in memory by pushing the register-part onto the stack.
     In the special case of a DImode or DFmode that is split, we could put
     it together in a pseudoreg directly, but for now that's not worth
     bothering with.  */
  if (data->partial != 0)
    {
      /* Handle calls that pass values in multiple non-contiguous
	 locations.  The Irix 6 ABI has examples of this.  */
      if (GET_CODE (entry_parm) == PARALLEL)
	emit_group_store (validize_mem (stack_parm), entry_parm,
			  data->passed_type,
			  int_size_in_bytes (data->passed_type));
      else
	{
	  gcc_assert (data->partial % UNITS_PER_WORD == 0);
	  move_block_from_reg (REGNO (entry_parm), validize_mem (stack_parm),
			       data->partial / UNITS_PER_WORD);
	}

      entry_parm = stack_parm;
    }

  /* If we didn't decide this parm came in a register, by default it came
     on the stack.  */
  else if (entry_parm == NULL)
    entry_parm = stack_parm;

  /* When an argument is passed in multiple locations, we can't make use
     of this information, but we can save some copying if the whole argument
     is passed in a single register.  */
  else if (GET_CODE (entry_parm) == PARALLEL
	   && data->nominal_mode != BLKmode
	   && data->passed_mode != BLKmode)
    {
      size_t i, len = XVECLEN (entry_parm, 0);

      for (i = 0; i < len; i++)
	if (XEXP (XVECEXP (entry_parm, 0, i), 0) != NULL_RTX
	    && REG_P (XEXP (XVECEXP (entry_parm, 0, i), 0))
	    && (GET_MODE (XEXP (XVECEXP (entry_parm, 0, i), 0))
		== data->passed_mode)
	    && INTVAL (XEXP (XVECEXP (entry_parm, 0, i), 1)) == 0)
	  {
	    entry_parm = XEXP (XVECEXP (entry_parm, 0, i), 0);
	    break;
	  }
    }

  data->entry_parm = entry_parm;
}

/* A subroutine of assign_parms.  Reconstitute any values which were
   passed in multiple registers and would fit in a single register.  */

static void
assign_parm_remove_parallels (struct assign_parm_data_one *data)
{
  rtx entry_parm = data->entry_parm;

  /* Convert the PARALLEL to a REG of the same mode as the parallel.
     This can be done with register operations rather than on the
     stack, even if we will store the reconstituted parameter on the
     stack later.  */
  if (GET_CODE (entry_parm) == PARALLEL && GET_MODE (entry_parm) != BLKmode)
    {
      rtx parmreg = gen_reg_rtx (GET_MODE (entry_parm));
      emit_group_store (parmreg, entry_parm, data->passed_type,
			GET_MODE_SIZE (GET_MODE (entry_parm)));
      entry_parm = parmreg;
    }

  data->entry_parm = entry_parm;
}

/* A subroutine of assign_parms.  Adjust DATA->STACK_RTL such that it's
   always valid and properly aligned.  */

static void
assign_parm_adjust_stack_rtl (struct assign_parm_data_one *data)
{
  rtx stack_parm = data->stack_parm;

  /* If we can't trust the parm stack slot to be aligned enough for its
     ultimate type, don't use that slot after entry.  We'll make another
     stack slot, if we need one.  */
  if (stack_parm
      && ((STRICT_ALIGNMENT
	   && GET_MODE_ALIGNMENT (data->nominal_mode) > MEM_ALIGN (stack_parm))
	  || (data->nominal_type
	      && TYPE_ALIGN (data->nominal_type) > MEM_ALIGN (stack_parm)
	      && MEM_ALIGN (stack_parm) < PREFERRED_STACK_BOUNDARY)))
    stack_parm = NULL;

  /* If parm was passed in memory, and we need to convert it on entry,
     don't store it back in that same slot.  */
  else if (data->entry_parm == stack_parm
	   && data->nominal_mode != BLKmode
	   && data->nominal_mode != data->passed_mode)
    stack_parm = NULL;

  /* If stack protection is in effect for this function, don't leave any
     pointers in their passed stack slots.  */
  else if (crtl->stack_protect_guard
	   && (flag_stack_protect == 2
	       || data->passed_pointer
	       || POINTER_TYPE_P (data->nominal_type)))
    stack_parm = NULL;

  data->stack_parm = stack_parm;
}

/* A subroutine of assign_parms.  Return true if the current parameter
   should be stored as a BLKmode in the current frame.  */

static bool
assign_parm_setup_block_p (struct assign_parm_data_one *data)
{
  if (data->nominal_mode == BLKmode)
    return true;
  if (GET_MODE (data->entry_parm) == BLKmode)
    return true;

#ifdef BLOCK_REG_PADDING
  /* Only assign_parm_setup_block knows how to deal with register arguments
     that are padded at the least significant end.  */
  if (REG_P (data->entry_parm)
      && GET_MODE_SIZE (data->promoted_mode) < UNITS_PER_WORD
      && (BLOCK_REG_PADDING (data->passed_mode, data->passed_type, 1)
	  == (BYTES_BIG_ENDIAN ? upward : downward)))
    return true;
#endif

  return false;
}

/* A subroutine of assign_parms.  Arrange for the parameter to be
   present and valid in DATA->STACK_RTL.  */

static void
assign_parm_setup_block (struct assign_parm_data_all *all,
			 tree parm, struct assign_parm_data_one *data)
{
  rtx entry_parm = data->entry_parm;
  rtx stack_parm = data->stack_parm;
  HOST_WIDE_INT size;
  HOST_WIDE_INT size_stored;

  if (GET_CODE (entry_parm) == PARALLEL)
    entry_parm = emit_group_move_into_temps (entry_parm);

  size = int_size_in_bytes (data->passed_type);
  size_stored = CEIL_ROUND (size, UNITS_PER_WORD);
  if (stack_parm == 0)
    {
      DECL_ALIGN (parm) = MAX (DECL_ALIGN (parm), BITS_PER_WORD);
      stack_parm = assign_stack_local (BLKmode, size_stored,
				       DECL_ALIGN (parm));
      if (GET_MODE_SIZE (GET_MODE (entry_parm)) == size)
	PUT_MODE (stack_parm, GET_MODE (entry_parm));
      set_mem_attributes (stack_parm, parm, 1);
    }

  /* If a BLKmode arrives in registers, copy it to a stack slot.  Handle
     calls that pass values in multiple non-contiguous locations.  */
  if (REG_P (entry_parm) || GET_CODE (entry_parm) == PARALLEL)
    {
      rtx mem;

      /* Note that we will be storing an integral number of words.
	 So we have to be careful to ensure that we allocate an
	 integral number of words.  We do this above when we call
	 assign_stack_local if space was not allocated in the argument
	 list.  If it was, this will not work if PARM_BOUNDARY is not
	 a multiple of BITS_PER_WORD.  It isn't clear how to fix this
	 if it becomes a problem.  Exception is when BLKmode arrives
	 with arguments not conforming to word_mode.  */

      if (data->stack_parm == 0)
	;
      else if (GET_CODE (entry_parm) == PARALLEL)
	;
      else
	gcc_assert (!size || !(PARM_BOUNDARY % BITS_PER_WORD));

      mem = validize_mem (stack_parm);

      /* Handle values in multiple non-contiguous locations.  */
      if (GET_CODE (entry_parm) == PARALLEL)
	{
	  push_to_sequence2 (all->first_conversion_insn,
			     all->last_conversion_insn);
	  emit_group_store (mem, entry_parm, data->passed_type, size);
	  all->first_conversion_insn = get_insns ();
	  all->last_conversion_insn = get_last_insn ();
	  end_sequence ();
	}

      else if (size == 0)
	;

      /* If SIZE is that of a mode no bigger than a word, just use
	 that mode's store operation.  */
      else if (size <= UNITS_PER_WORD)
	{
	  enum machine_mode mode
	    = mode_for_size (size * BITS_PER_UNIT, MODE_INT, 0);

	  if (mode != BLKmode
#ifdef BLOCK_REG_PADDING
	      && (size == UNITS_PER_WORD
		  || (BLOCK_REG_PADDING (mode, data->passed_type, 1)
		      != (BYTES_BIG_ENDIAN ? upward : downward)))
#endif
	      )
	    {
	      rtx reg;

	      /* We are really truncating a word_mode value containing
		 SIZE bytes into a value of mode MODE.  If such an
		 operation requires no actual instructions, we can refer
		 to the value directly in mode MODE, otherwise we must
		 start with the register in word_mode and explicitly
		 convert it.  */
	      if (TRULY_NOOP_TRUNCATION (size * BITS_PER_UNIT, BITS_PER_WORD))
		reg = gen_rtx_REG (mode, REGNO (entry_parm));
	      else
		{
		  reg = gen_rtx_REG (word_mode, REGNO (entry_parm));
		  reg = convert_to_mode (mode, copy_to_reg (reg), 1);
		}
	      emit_move_insn (change_address (mem, mode, 0), reg);
	    }

	  /* Blocks smaller than a word on a BYTES_BIG_ENDIAN
	     machine must be aligned to the left before storing
	     to memory.  Note that the previous test doesn't
	     handle all cases (e.g. SIZE == 3).  */
	  else if (size != UNITS_PER_WORD
#ifdef BLOCK_REG_PADDING
		   && (BLOCK_REG_PADDING (mode, data->passed_type, 1)
		       == downward)
#else
		   && BYTES_BIG_ENDIAN
#endif
		   )
	    {
	      rtx tem, x;
	      int by = (UNITS_PER_WORD - size) * BITS_PER_UNIT;
	      rtx reg = gen_rtx_REG (word_mode, REGNO (entry_parm));

	      x = expand_shift (LSHIFT_EXPR, word_mode, reg, by, NULL_RTX, 1);
	      tem = change_address (mem, word_mode, 0);
	      emit_move_insn (tem, x);
	    }
	  else
	    move_block_from_reg (REGNO (entry_parm), mem,
				 size_stored / UNITS_PER_WORD);
	}
      else
	move_block_from_reg (REGNO (entry_parm), mem,
			     size_stored / UNITS_PER_WORD);
    }
  else if (data->stack_parm == 0)
    {
      push_to_sequence2 (all->first_conversion_insn, all->last_conversion_insn);
      emit_block_move (stack_parm, data->entry_parm, GEN_INT (size),
		       BLOCK_OP_NORMAL);
      all->first_conversion_insn = get_insns ();
      all->last_conversion_insn = get_last_insn ();
      end_sequence ();
    }

  data->stack_parm = stack_parm;
  SET_DECL_RTL (parm, stack_parm);
}

/* A subroutine of assign_parm_setup_reg, called through note_stores.
   This collects sets and clobbers of hard registers in a HARD_REG_SET,
   which is pointed to by DATA.  */
static void
record_hard_reg_sets (rtx x, const_rtx pat ATTRIBUTE_UNUSED, void *data)
{
  HARD_REG_SET *pset = (HARD_REG_SET *)data;
  if (REG_P (x) && HARD_REGISTER_P (x))
    add_to_hard_reg_set (pset, GET_MODE (x), REGNO (x));
}

/* A subroutine of assign_parms.  Allocate a pseudo to hold the current
   parameter.  Get it there.  Perform all ABI specified conversions.  */

static void
assign_parm_setup_reg (struct assign_parm_data_all *all, tree parm,
		       struct assign_parm_data_one *data)
{
  rtx parmreg, validated_mem;
  rtx equiv_stack_parm;
  enum machine_mode promoted_nominal_mode;
  int unsignedp = TYPE_UNSIGNED (TREE_TYPE (parm));
  bool did_conversion = false;
  bool need_conversion, moved;

  /* Store the parm in a pseudoregister during the function, but we may
     need to do it in a wider mode.  Using 2 here makes the result
     consistent with promote_decl_mode and thus expand_expr_real_1.  */
  promoted_nominal_mode
    = promote_function_mode (data->nominal_type, data->nominal_mode, &unsignedp,
			     TREE_TYPE (current_function_decl), 2);

  parmreg = gen_reg_rtx (promoted_nominal_mode);

  if (!DECL_ARTIFICIAL (parm))
    mark_user_reg (parmreg);

  /* If this was an item that we received a pointer to,
     set DECL_RTL appropriately.  */
  if (data->passed_pointer)
    {
      rtx x = gen_rtx_MEM (TYPE_MODE (TREE_TYPE (data->passed_type)), parmreg);
      set_mem_attributes (x, parm, 1);
      SET_DECL_RTL (parm, x);
    }
  else
    SET_DECL_RTL (parm, parmreg);

  assign_parm_remove_parallels (data);

  /* Copy the value into the register, thus bridging between
     assign_parm_find_data_types and expand_expr_real_1.  */

  equiv_stack_parm = data->stack_parm;
  validated_mem = validize_mem (data->entry_parm);

  need_conversion = (data->nominal_mode != data->passed_mode
		     || promoted_nominal_mode != data->promoted_mode);
  moved = false;

  if (need_conversion
      && GET_MODE_CLASS (data->nominal_mode) == MODE_INT
      && data->nominal_mode == data->passed_mode
      && data->nominal_mode == GET_MODE (data->entry_parm))
    {
      /* ENTRY_PARM has been converted to PROMOTED_MODE, its
	 mode, by the caller.  We now have to convert it to
	 NOMINAL_MODE, if different.  However, PARMREG may be in
	 a different mode than NOMINAL_MODE if it is being stored
	 promoted.

	 If ENTRY_PARM is a hard register, it might be in a register
	 not valid for operating in its mode (e.g., an odd-numbered
	 register for a DFmode).  In that case, moves are the only
	 thing valid, so we can't do a convert from there.  This
	 occurs when the calling sequence allow such misaligned
	 usages.

	 In addition, the conversion may involve a call, which could
	 clobber parameters which haven't been copied to pseudo
	 registers yet.

	 First, we try to emit an insn which performs the necessary
	 conversion.  We verify that this insn does not clobber any
	 hard registers.  */

      enum insn_code icode;
      rtx op0, op1;

      icode = can_extend_p (promoted_nominal_mode, data->passed_mode,
			    unsignedp);

      op0 = parmreg;
      op1 = validated_mem;
      if (icode != CODE_FOR_nothing
	  && insn_operand_matches (icode, 0, op0)
	  && insn_operand_matches (icode, 1, op1))
	{
	  enum rtx_code code = unsignedp ? ZERO_EXTEND : SIGN_EXTEND;
	  rtx insn, insns;
	  HARD_REG_SET hardregs;

	  start_sequence ();
	  insn = gen_extend_insn (op0, op1, promoted_nominal_mode,
				  data->passed_mode, unsignedp);
	  emit_insn (insn);
	  insns = get_insns ();

	  moved = true;
	  CLEAR_HARD_REG_SET (hardregs);
	  for (insn = insns; insn && moved; insn = NEXT_INSN (insn))
	    {
	      if (INSN_P (insn))
		note_stores (PATTERN (insn), record_hard_reg_sets,
			     &hardregs);
	      if (!hard_reg_set_empty_p (hardregs))
		moved = false;
	    }

	  end_sequence ();

	  if (moved)
	    {
	      emit_insn (insns);
	      if (equiv_stack_parm != NULL_RTX)
		equiv_stack_parm = gen_rtx_fmt_e (code, GET_MODE (parmreg),
						  equiv_stack_parm);
	    }
	}
    }

  if (moved)
    /* Nothing to do.  */
    ;
  else if (need_conversion)
    {
      /* We did not have an insn to convert directly, or the sequence
	 generated appeared unsafe.  We must first copy the parm to a
	 pseudo reg, and save the conversion until after all
	 parameters have been moved.  */

      int save_tree_used;
      rtx tempreg = gen_reg_rtx (GET_MODE (data->entry_parm));

      emit_move_insn (tempreg, validated_mem);

      push_to_sequence2 (all->first_conversion_insn, all->last_conversion_insn);
      tempreg = convert_to_mode (data->nominal_mode, tempreg, unsignedp);

      if (GET_CODE (tempreg) == SUBREG
	  && GET_MODE (tempreg) == data->nominal_mode
	  && REG_P (SUBREG_REG (tempreg))
	  && data->nominal_mode == data->passed_mode
	  && GET_MODE (SUBREG_REG (tempreg)) == GET_MODE (data->entry_parm)
	  && GET_MODE_SIZE (GET_MODE (tempreg))
	     < GET_MODE_SIZE (GET_MODE (data->entry_parm)))
	{
	  /* The argument is already sign/zero extended, so note it
	     into the subreg.  */
	  SUBREG_PROMOTED_VAR_P (tempreg) = 1;
	  SUBREG_PROMOTED_UNSIGNED_SET (tempreg, unsignedp);
	}

      /* TREE_USED gets set erroneously during expand_assignment.  */
      save_tree_used = TREE_USED (parm);
      expand_assignment (parm, make_tree (data->nominal_type, tempreg), false);
      TREE_USED (parm) = save_tree_used;
      all->first_conversion_insn = get_insns ();
      all->last_conversion_insn = get_last_insn ();
      end_sequence ();

      did_conversion = true;
    }
  else
    emit_move_insn (parmreg, validated_mem);

  /* If we were passed a pointer but the actual value can safely live
     in a register, put it in one.  */
  if (data->passed_pointer
      && TYPE_MODE (TREE_TYPE (parm)) != BLKmode
      /* If by-reference argument was promoted, demote it.  */
      && (TYPE_MODE (TREE_TYPE (parm)) != GET_MODE (DECL_RTL (parm))
	  || use_register_for_decl (parm)))
    {
      /* We can't use nominal_mode, because it will have been set to
	 Pmode above.  We must use the actual mode of the parm.  */
      parmreg = gen_reg_rtx (TYPE_MODE (TREE_TYPE (parm)));
      mark_user_reg (parmreg);

      if (GET_MODE (parmreg) != GET_MODE (DECL_RTL (parm)))
	{
	  rtx tempreg = gen_reg_rtx (GET_MODE (DECL_RTL (parm)));
	  int unsigned_p = TYPE_UNSIGNED (TREE_TYPE (parm));

	  push_to_sequence2 (all->first_conversion_insn,
			     all->last_conversion_insn);
	  emit_move_insn (tempreg, DECL_RTL (parm));
	  tempreg = convert_to_mode (GET_MODE (parmreg), tempreg, unsigned_p);
	  emit_move_insn (parmreg, tempreg);
	  all->first_conversion_insn = get_insns ();
	  all->last_conversion_insn = get_last_insn ();
	  end_sequence ();

	  did_conversion = true;
	}
      else
	emit_move_insn (parmreg, DECL_RTL (parm));

      SET_DECL_RTL (parm, parmreg);

      /* STACK_PARM is the pointer, not the parm, and PARMREG is
	 now the parm.  */
      data->stack_parm = NULL;
    }

  /* Mark the register as eliminable if we did no conversion and it was
     copied from memory at a fixed offset, and the arg pointer was not
     copied to a pseudo-reg.  If the arg pointer is a pseudo reg or the
     offset formed an invalid address, such memory-equivalences as we
     make here would screw up life analysis for it.  */
  if (data->nominal_mode == data->passed_mode
      && !did_conversion
      && data->stack_parm != 0
      && MEM_P (data->stack_parm)
      && data->locate.offset.var == 0
      && reg_mentioned_p (virtual_incoming_args_rtx,
			  XEXP (data->stack_parm, 0)))
    {
      rtx linsn = get_last_insn ();
      rtx sinsn, set;

      /* Mark complex types separately.  */
      if (GET_CODE (parmreg) == CONCAT)
	{
	  enum machine_mode submode
	    = GET_MODE_INNER (GET_MODE (parmreg));
	  int regnor = REGNO (XEXP (parmreg, 0));
	  int regnoi = REGNO (XEXP (parmreg, 1));
	  rtx stackr = adjust_address_nv (data->stack_parm, submode, 0);
	  rtx stacki = adjust_address_nv (data->stack_parm, submode,
					  GET_MODE_SIZE (submode));

	  /* Scan backwards for the set of the real and
	     imaginary parts.  */
	  for (sinsn = linsn; sinsn != 0;
	       sinsn = prev_nonnote_insn (sinsn))
	    {
	      set = single_set (sinsn);
	      if (set == 0)
		continue;

	      if (SET_DEST (set) == regno_reg_rtx [regnoi])
		set_unique_reg_note (sinsn, REG_EQUIV, stacki);
	      else if (SET_DEST (set) == regno_reg_rtx [regnor])
		set_unique_reg_note (sinsn, REG_EQUIV, stackr);
	    }
	}
      else if ((set = single_set (linsn)) != 0
	       && SET_DEST (set) == parmreg)
	set_unique_reg_note (linsn, REG_EQUIV, equiv_stack_parm);
    }

  /* For pointer data type, suggest pointer register.  */
  if (POINTER_TYPE_P (TREE_TYPE (parm)))
    mark_reg_pointer (parmreg,
		      TYPE_ALIGN (TREE_TYPE (TREE_TYPE (parm))));
}

/* A subroutine of assign_parms.  Allocate stack space to hold the current
   parameter.  Get it there.  Perform all ABI specified conversions.  */

static void
assign_parm_setup_stack (struct assign_parm_data_all *all, tree parm,
		         struct assign_parm_data_one *data)
{
  /* Value must be stored in the stack slot STACK_PARM during function
     execution.  */
  bool to_conversion = false;

  assign_parm_remove_parallels (data);

  if (data->promoted_mode != data->nominal_mode)
    {
      /* Conversion is required.  */
      rtx tempreg = gen_reg_rtx (GET_MODE (data->entry_parm));

      emit_move_insn (tempreg, validize_mem (data->entry_parm));

      push_to_sequence2 (all->first_conversion_insn, all->last_conversion_insn);
      to_conversion = true;

      data->entry_parm = convert_to_mode (data->nominal_mode, tempreg,
					  TYPE_UNSIGNED (TREE_TYPE (parm)));

      if (data->stack_parm)
	{
	  int offset = subreg_lowpart_offset (data->nominal_mode,
					      GET_MODE (data->stack_parm));
	  /* ??? This may need a big-endian conversion on sparc64.  */
	  data->stack_parm
	    = adjust_address (data->stack_parm, data->nominal_mode, 0);
	  if (offset && MEM_OFFSET (data->stack_parm))
	    set_mem_offset (data->stack_parm,
			    plus_constant (MEM_OFFSET (data->stack_parm),
					   offset));
	}
    }

  if (data->entry_parm != data->stack_parm)
    {
      rtx src, dest;

      if (data->stack_parm == 0)
	{
	  int align = STACK_SLOT_ALIGNMENT (data->passed_type,
					    GET_MODE (data->entry_parm),
					    TYPE_ALIGN (data->passed_type));
	  data->stack_parm
	    = assign_stack_local (GET_MODE (data->entry_parm),
				  GET_MODE_SIZE (GET_MODE (data->entry_parm)),
				  align);
	  set_mem_attributes (data->stack_parm, parm, 1);
	}

      dest = validize_mem (data->stack_parm);
      src = validize_mem (data->entry_parm);

      if (MEM_P (src))
	{
	  /* Use a block move to handle potentially misaligned entry_parm.  */
	  if (!to_conversion)
	    push_to_sequence2 (all->first_conversion_insn,
			       all->last_conversion_insn);
	  to_conversion = true;

	  emit_block_move (dest, src,
			   GEN_INT (int_size_in_bytes (data->passed_type)),
			   BLOCK_OP_NORMAL);
	}
      else
	emit_move_insn (dest, src);
    }

  if (to_conversion)
    {
      all->first_conversion_insn = get_insns ();
      all->last_conversion_insn = get_last_insn ();
      end_sequence ();
    }

  SET_DECL_RTL (parm, data->stack_parm);
}

/* A subroutine of assign_parms.  If the ABI splits complex arguments, then
   undo the frobbing that we did in assign_parms_augmented_arg_list.  */

static void
assign_parms_unsplit_complex (struct assign_parm_data_all *all,
			      VEC(tree, heap) *fnargs)
{
  tree parm;
  tree orig_fnargs = all->orig_fnargs;
  unsigned i = 0;

  for (parm = orig_fnargs; parm; parm = TREE_CHAIN (parm), ++i)
    {
      if (TREE_CODE (TREE_TYPE (parm)) == COMPLEX_TYPE
	  && targetm.calls.split_complex_arg (TREE_TYPE (parm)))
	{
	  rtx tmp, real, imag;
	  enum machine_mode inner = GET_MODE_INNER (DECL_MODE (parm));

	  real = DECL_RTL (VEC_index (tree, fnargs, i));
	  imag = DECL_RTL (VEC_index (tree, fnargs, i + 1));
	  if (inner != GET_MODE (real))
	    {
	      real = gen_lowpart_SUBREG (inner, real);
	      imag = gen_lowpart_SUBREG (inner, imag);
	    }

	  if (TREE_ADDRESSABLE (parm))
	    {
	      rtx rmem, imem;
	      HOST_WIDE_INT size = int_size_in_bytes (TREE_TYPE (parm));
	      int align = STACK_SLOT_ALIGNMENT (TREE_TYPE (parm),
						DECL_MODE (parm),
						TYPE_ALIGN (TREE_TYPE (parm)));

	      /* split_complex_arg put the real and imag parts in
		 pseudos.  Move them to memory.  */
	      tmp = assign_stack_local (DECL_MODE (parm), size, align);
	      set_mem_attributes (tmp, parm, 1);
	      rmem = adjust_address_nv (tmp, inner, 0);
	      imem = adjust_address_nv (tmp, inner, GET_MODE_SIZE (inner));
	      push_to_sequence2 (all->first_conversion_insn,
				 all->last_conversion_insn);
	      emit_move_insn (rmem, real);
	      emit_move_insn (imem, imag);
	      all->first_conversion_insn = get_insns ();
	      all->last_conversion_insn = get_last_insn ();
	      end_sequence ();
	    }
	  else
	    tmp = gen_rtx_CONCAT (DECL_MODE (parm), real, imag);
	  SET_DECL_RTL (parm, tmp);

	  real = DECL_INCOMING_RTL (VEC_index (tree, fnargs, i));
	  imag = DECL_INCOMING_RTL (VEC_index (tree, fnargs, i + 1));
	  if (inner != GET_MODE (real))
	    {
	      real = gen_lowpart_SUBREG (inner, real);
	      imag = gen_lowpart_SUBREG (inner, imag);
	    }
	  tmp = gen_rtx_CONCAT (DECL_MODE (parm), real, imag);
	  set_decl_incoming_rtl (parm, tmp, false);
	  i++;
	}
    }
}

/* Assign RTL expressions to the function's parameters.  This may involve
   copying them into registers and using those registers as the DECL_RTL.  */

static void
assign_parms (tree fndecl)
{
  struct assign_parm_data_all all;
  tree parm;
  VEC(tree, heap) *fnargs;
  unsigned i;

  crtl->args.internal_arg_pointer
    = targetm.calls.internal_arg_pointer ();

  assign_parms_initialize_all (&all);
  fnargs = assign_parms_augmented_arg_list (&all);

  FOR_EACH_VEC_ELT (tree, fnargs, i, parm)
    {
      struct assign_parm_data_one data;

      /* Extract the type of PARM; adjust it according to ABI.  */
      assign_parm_find_data_types (&all, parm, &data);

      /* Early out for errors and void parameters.  */
      if (data.passed_mode == VOIDmode)
	{
	  SET_DECL_RTL (parm, const0_rtx);
	  DECL_INCOMING_RTL (parm) = DECL_RTL (parm);
	  continue;
	}

      /* Estimate stack alignment from parameter alignment.  */
      if (SUPPORTS_STACK_ALIGNMENT)
        {
          unsigned int align
	    = targetm.calls.function_arg_boundary (data.promoted_mode,
						   data.passed_type);
	  align = MINIMUM_ALIGNMENT (data.passed_type, data.promoted_mode,
				     align);
	  if (TYPE_ALIGN (data.nominal_type) > align)
	    align = MINIMUM_ALIGNMENT (data.nominal_type,
				       TYPE_MODE (data.nominal_type),
				       TYPE_ALIGN (data.nominal_type));
	  if (crtl->stack_alignment_estimated < align)
	    {
	      gcc_assert (!crtl->stack_realign_processed);
	      crtl->stack_alignment_estimated = align;
	    }
	}

      if (cfun->stdarg && !DECL_CHAIN (parm))
	assign_parms_setup_varargs (&all, &data, false);

      /* Find out where the parameter arrives in this function.  */
      assign_parm_find_entry_rtl (&all, &data);

      /* Find out where stack space for this parameter might be.  */
      if (assign_parm_is_stack_parm (&all, &data))
	{
	  assign_parm_find_stack_rtl (parm, &data);
	  assign_parm_adjust_entry_rtl (&data);
	}

      /* Record permanently how this parm was passed.  */
      if (data.passed_pointer)
	{
	  rtx incoming_rtl
	    = gen_rtx_MEM (TYPE_MODE (TREE_TYPE (data.passed_type)),
			   data.entry_parm);
	  set_decl_incoming_rtl (parm, incoming_rtl, true);
	}
      else
	set_decl_incoming_rtl (parm, data.entry_parm, false);

      /* Update info on where next arg arrives in registers.  */
      targetm.calls.function_arg_advance (all.args_so_far, data.promoted_mode,
					  data.passed_type, data.named_arg);

      assign_parm_adjust_stack_rtl (&data);

      if (assign_parm_setup_block_p (&data))
	assign_parm_setup_block (&all, parm, &data);
      else if (data.passed_pointer || use_register_for_decl (parm))
	assign_parm_setup_reg (&all, parm, &data);
      else
	assign_parm_setup_stack (&all, parm, &data);
    }

  if (targetm.calls.split_complex_arg)
    assign_parms_unsplit_complex (&all, fnargs);

  VEC_free (tree, heap, fnargs);

  /* Output all parameter conversion instructions (possibly including calls)
     now that all parameters have been copied out of hard registers.  */
  emit_insn (all.first_conversion_insn);

  /* Estimate reload stack alignment from scalar return mode.  */
  if (SUPPORTS_STACK_ALIGNMENT)
    {
      if (DECL_RESULT (fndecl))
	{
	  tree type = TREE_TYPE (DECL_RESULT (fndecl));
	  enum machine_mode mode = TYPE_MODE (type);

	  if (mode != BLKmode
	      && mode != VOIDmode
	      && !AGGREGATE_TYPE_P (type))
	    {
	      unsigned int align = GET_MODE_ALIGNMENT (mode);
	      if (crtl->stack_alignment_estimated < align)
		{
		  gcc_assert (!crtl->stack_realign_processed);
		  crtl->stack_alignment_estimated = align;
		}
	    }
	}
    }

  /* If we are receiving a struct value address as the first argument, set up
     the RTL for the function result. As this might require code to convert
     the transmitted address to Pmode, we do this here to ensure that possible
     preliminary conversions of the address have been emitted already.  */
  if (all.function_result_decl)
    {
      tree result = DECL_RESULT (current_function_decl);
      rtx addr = DECL_RTL (all.function_result_decl);
      rtx x;

      if (DECL_BY_REFERENCE (result))
	{
	  SET_DECL_VALUE_EXPR (result, all.function_result_decl);
	  x = addr;
	}
      else
	{
	  SET_DECL_VALUE_EXPR (result,
			       build1 (INDIRECT_REF, TREE_TYPE (result),
				       all.function_result_decl));
	  addr = convert_memory_address (Pmode, addr);
	  x = gen_rtx_MEM (DECL_MODE (result), addr);
	  set_mem_attributes (x, result, 1);
	}

      DECL_HAS_VALUE_EXPR_P (result) = 1;

      SET_DECL_RTL (result, x);
    }

  /* We have aligned all the args, so add space for the pretend args.  */
  crtl->args.pretend_args_size = all.pretend_args_size;
  all.stack_args_size.constant += all.extra_pretend_bytes;
  crtl->args.size = all.stack_args_size.constant;

  /* Adjust function incoming argument size for alignment and
     minimum length.  */

#ifdef REG_PARM_STACK_SPACE
  crtl->args.size = MAX (crtl->args.size,
				    REG_PARM_STACK_SPACE (fndecl));
#endif

  crtl->args.size = CEIL_ROUND (crtl->args.size,
					   PARM_BOUNDARY / BITS_PER_UNIT);

#ifdef ARGS_GROW_DOWNWARD
  crtl->args.arg_offset_rtx
    = (all.stack_args_size.var == 0 ? GEN_INT (-all.stack_args_size.constant)
       : expand_expr (size_diffop (all.stack_args_size.var,
				   size_int (-all.stack_args_size.constant)),
		      NULL_RTX, VOIDmode, EXPAND_NORMAL));
#else
  crtl->args.arg_offset_rtx = ARGS_SIZE_RTX (all.stack_args_size);
#endif

  /* See how many bytes, if any, of its args a function should try to pop
     on return.  */

  crtl->args.pops_args = targetm.calls.return_pops_args (fndecl,
							 TREE_TYPE (fndecl),
							 crtl->args.size);

  /* For stdarg.h function, save info about
     regs and stack space used by the named args.  */

  crtl->args.info = all.args_so_far_v;

  /* Set the rtx used for the function return value.  Put this in its
     own variable so any optimizers that need this information don't have
     to include tree.h.  Do this here so it gets done when an inlined
     function gets output.  */

  crtl->return_rtx
    = (DECL_RTL_SET_P (DECL_RESULT (fndecl))
       ? DECL_RTL (DECL_RESULT (fndecl)) : NULL_RTX);

  /* If scalar return value was computed in a pseudo-reg, or was a named
     return value that got dumped to the stack, copy that to the hard
     return register.  */
  if (DECL_RTL_SET_P (DECL_RESULT (fndecl)))
    {
      tree decl_result = DECL_RESULT (fndecl);
      rtx decl_rtl = DECL_RTL (decl_result);

      if (REG_P (decl_rtl)
	  ? REGNO (decl_rtl) >= FIRST_PSEUDO_REGISTER
	  : DECL_REGISTER (decl_result))
	{
	  rtx real_decl_rtl;

	  real_decl_rtl = targetm.calls.function_value (TREE_TYPE (decl_result),
							fndecl, true);
	  REG_FUNCTION_VALUE_P (real_decl_rtl) = 1;
	  /* The delay slot scheduler assumes that crtl->return_rtx
	     holds the hard register containing the return value, not a
	     temporary pseudo.  */
	  crtl->return_rtx = real_decl_rtl;
	}
    }
}

/* A subroutine of gimplify_parameters, invoked via walk_tree.
   For all seen types, gimplify their sizes.  */

static tree
gimplify_parm_type (tree *tp, int *walk_subtrees, void *data)
{
  tree t = *tp;

  *walk_subtrees = 0;
  if (TYPE_P (t))
    {
      if (POINTER_TYPE_P (t))
	*walk_subtrees = 1;
      else if (TYPE_SIZE (t) && !TREE_CONSTANT (TYPE_SIZE (t))
	       && !TYPE_SIZES_GIMPLIFIED (t))
	{
	  gimplify_type_sizes (t, (gimple_seq *) data);
	  *walk_subtrees = 1;
	}
    }

  return NULL;
}

/* Gimplify the parameter list for current_function_decl.  This involves
   evaluating SAVE_EXPRs of variable sized parameters and generating code
   to implement callee-copies reference parameters.  Returns a sequence of
   statements to add to the beginning of the function.  */

gimple_seq
gimplify_parameters (void)
{
  struct assign_parm_data_all all;
  tree parm;
  gimple_seq stmts = NULL;
  VEC(tree, heap) *fnargs;
  unsigned i;

  assign_parms_initialize_all (&all);
  fnargs = assign_parms_augmented_arg_list (&all);

  FOR_EACH_VEC_ELT (tree, fnargs, i, parm)
    {
      struct assign_parm_data_one data;

      /* Extract the type of PARM; adjust it according to ABI.  */
      assign_parm_find_data_types (&all, parm, &data);

      /* Early out for errors and void parameters.  */
      if (data.passed_mode == VOIDmode || DECL_SIZE (parm) == NULL)
	continue;

      /* Update info on where next arg arrives in registers.  */
      targetm.calls.function_arg_advance (all.args_so_far, data.promoted_mode,
					  data.passed_type, data.named_arg);

      /* ??? Once upon a time variable_size stuffed parameter list
	 SAVE_EXPRs (amongst others) onto a pending sizes list.  This
	 turned out to be less than manageable in the gimple world.
	 Now we have to hunt them down ourselves.  */
      walk_tree_without_duplicates (&data.passed_type,
				    gimplify_parm_type, &stmts);

      if (TREE_CODE (DECL_SIZE_UNIT (parm)) != INTEGER_CST)
	{
	  gimplify_one_sizepos (&DECL_SIZE (parm), &stmts);
	  gimplify_one_sizepos (&DECL_SIZE_UNIT (parm), &stmts);
	}

      if (data.passed_pointer)
	{
          tree type = TREE_TYPE (data.passed_type);
	  if (reference_callee_copied (&all.args_so_far_v, TYPE_MODE (type),
				       type, data.named_arg))
	    {
	      tree local, t;

	      /* For constant-sized objects, this is trivial; for
		 variable-sized objects, we have to play games.  */
	      if (TREE_CODE (DECL_SIZE_UNIT (parm)) == INTEGER_CST
		  && !(flag_stack_check == GENERIC_STACK_CHECK
		       && compare_tree_int (DECL_SIZE_UNIT (parm),
					    STACK_CHECK_MAX_VAR_SIZE) > 0))
		{
		  local = create_tmp_reg (type, get_name (parm));
		  DECL_IGNORED_P (local) = 0;
		  /* If PARM was addressable, move that flag over
		     to the local copy, as its address will be taken,
		     not the PARMs.  Keep the parms address taken
		     as we'll query that flag during gimplification.  */
		  if (TREE_ADDRESSABLE (parm))
		    TREE_ADDRESSABLE (local) = 1;
		}
	      else
		{
		  tree ptr_type, addr;

		  ptr_type = build_pointer_type (type);
		  addr = create_tmp_reg (ptr_type, get_name (parm));
		  DECL_IGNORED_P (addr) = 0;
		  local = build_fold_indirect_ref (addr);

		  t = built_in_decls[BUILT_IN_ALLOCA];
		  t = build_call_expr (t, 1, DECL_SIZE_UNIT (parm));
		  /* The call has been built for a variable-sized object.  */
		  CALL_ALLOCA_FOR_VAR_P (t) = 1;
		  t = fold_convert (ptr_type, t);
		  t = build2 (MODIFY_EXPR, TREE_TYPE (addr), addr, t);
		  gimplify_and_add (t, &stmts);
		}

	      gimplify_assign (local, parm, &stmts);

	      SET_DECL_VALUE_EXPR (parm, local);
	      DECL_HAS_VALUE_EXPR_P (parm) = 1;
	    }
	}
    }

  VEC_free (tree, heap, fnargs);

  return stmts;
}

/* Compute the size and offset from the start of the stacked arguments for a
   parm passed in mode PASSED_MODE and with type TYPE.

   INITIAL_OFFSET_PTR points to the current offset into the stacked
   arguments.

   The starting offset and size for this parm are returned in
   LOCATE->OFFSET and LOCATE->SIZE, respectively.  When IN_REGS is
   nonzero, the offset is that of stack slot, which is returned in
   LOCATE->SLOT_OFFSET.  LOCATE->ALIGNMENT_PAD is the amount of
   padding required from the initial offset ptr to the stack slot.

   IN_REGS is nonzero if the argument will be passed in registers.  It will
   never be set if REG_PARM_STACK_SPACE is not defined.

   FNDECL is the function in which the argument was defined.

   There are two types of rounding that are done.  The first, controlled by
   TARGET_FUNCTION_ARG_BOUNDARY, forces the offset from the start of the
   argument list to be aligned to the specific boundary (in bits).  This
   rounding affects the initial and starting offsets, but not the argument
   size.

   The second, controlled by FUNCTION_ARG_PADDING and PARM_BOUNDARY,
   optionally rounds the size of the parm to PARM_BOUNDARY.  The
   initial offset is not affected by this rounding, while the size always
   is and the starting offset may be.  */

/*  LOCATE->OFFSET will be negative for ARGS_GROW_DOWNWARD case;
    INITIAL_OFFSET_PTR is positive because locate_and_pad_parm's
    callers pass in the total size of args so far as
    INITIAL_OFFSET_PTR.  LOCATE->SIZE is always positive.  */

void
locate_and_pad_parm (enum machine_mode passed_mode, tree type, int in_regs,
		     int partial, tree fndecl ATTRIBUTE_UNUSED,
		     struct args_size *initial_offset_ptr,
		     struct locate_and_pad_arg_data *locate)
{
  tree sizetree;
  enum direction where_pad;
  unsigned int boundary;
  int reg_parm_stack_space = 0;
  int part_size_in_regs;

#ifdef REG_PARM_STACK_SPACE
  reg_parm_stack_space = REG_PARM_STACK_SPACE (fndecl);

  /* If we have found a stack parm before we reach the end of the
     area reserved for registers, skip that area.  */
  if (! in_regs)
    {
      if (reg_parm_stack_space > 0)
	{
	  if (initial_offset_ptr->var)
	    {
	      initial_offset_ptr->var
		= size_binop (MAX_EXPR, ARGS_SIZE_TREE (*initial_offset_ptr),
			      ssize_int (reg_parm_stack_space));
	      initial_offset_ptr->constant = 0;
	    }
	  else if (initial_offset_ptr->constant < reg_parm_stack_space)
	    initial_offset_ptr->constant = reg_parm_stack_space;
	}
    }
#endif /* REG_PARM_STACK_SPACE */

  part_size_in_regs = (reg_parm_stack_space == 0 ? partial : 0);

  sizetree
    = type ? size_in_bytes (type) : size_int (GET_MODE_SIZE (passed_mode));
  where_pad = FUNCTION_ARG_PADDING (passed_mode, type);
  boundary = targetm.calls.function_arg_boundary (passed_mode, type);
  locate->where_pad = where_pad;

  /* Alignment can't exceed MAX_SUPPORTED_STACK_ALIGNMENT.  */
  if (boundary > MAX_SUPPORTED_STACK_ALIGNMENT)
    boundary = MAX_SUPPORTED_STACK_ALIGNMENT;

  locate->boundary = boundary;

  if (SUPPORTS_STACK_ALIGNMENT)
    {
      /* stack_alignment_estimated can't change after stack has been
	 realigned.  */
      if (crtl->stack_alignment_estimated < boundary)
        {
          if (!crtl->stack_realign_processed)
	    crtl->stack_alignment_estimated = boundary;
	  else
	    {
	      /* If stack is realigned and stack alignment value
		 hasn't been finalized, it is OK not to increase
		 stack_alignment_estimated.  The bigger alignment
		 requirement is recorded in stack_alignment_needed
		 below.  */
	      gcc_assert (!crtl->stack_realign_finalized
			  && crtl->stack_realign_needed);
	    }
	}
    }

  /* Remember if the outgoing parameter requires extra alignment on the
     calling function side.  */
  if (crtl->stack_alignment_needed < boundary)
    crtl->stack_alignment_needed = boundary;
  if (crtl->preferred_stack_boundary < boundary)
    crtl->preferred_stack_boundary = boundary;

#ifdef ARGS_GROW_DOWNWARD
  locate->slot_offset.constant = -initial_offset_ptr->constant;
  if (initial_offset_ptr->var)
    locate->slot_offset.var = size_binop (MINUS_EXPR, ssize_int (0),
					  initial_offset_ptr->var);

  {
    tree s2 = sizetree;
    if (where_pad != none
	&& (!host_integerp (sizetree, 1)
	    || (tree_low_cst (sizetree, 1) * BITS_PER_UNIT) % PARM_BOUNDARY))
      s2 = round_up (s2, PARM_BOUNDARY / BITS_PER_UNIT);
    SUB_PARM_SIZE (locate->slot_offset, s2);
  }

  locate->slot_offset.constant += part_size_in_regs;

  if (!in_regs
#ifdef REG_PARM_STACK_SPACE
      || REG_PARM_STACK_SPACE (fndecl) > 0
#endif
     )
    pad_to_arg_alignment (&locate->slot_offset, boundary,
			  &locate->alignment_pad);

  locate->size.constant = (-initial_offset_ptr->constant
			   - locate->slot_offset.constant);
  if (initial_offset_ptr->var)
    locate->size.var = size_binop (MINUS_EXPR,
				   size_binop (MINUS_EXPR,
					       ssize_int (0),
					       initial_offset_ptr->var),
				   locate->slot_offset.var);

  /* Pad_below needs the pre-rounded size to know how much to pad
     below.  */
  locate->offset = locate->slot_offset;
  if (where_pad == downward)
    pad_below (&locate->offset, passed_mode, sizetree);

#else /* !ARGS_GROW_DOWNWARD */
  if (!in_regs
#ifdef REG_PARM_STACK_SPACE
      || REG_PARM_STACK_SPACE (fndecl) > 0
#endif
      )
    pad_to_arg_alignment (initial_offset_ptr, boundary,
			  &locate->alignment_pad);
  locate->slot_offset = *initial_offset_ptr;

#ifdef PUSH_ROUNDING
  if (passed_mode != BLKmode)
    sizetree = size_int (PUSH_ROUNDING (TREE_INT_CST_LOW (sizetree)));
#endif

  /* Pad_below needs the pre-rounded size to know how much to pad below
     so this must be done before rounding up.  */
  locate->offset = locate->slot_offset;
  if (where_pad == downward)
    pad_below (&locate->offset, passed_mode, sizetree);

  if (where_pad != none
      && (!host_integerp (sizetree, 1)
	  || (tree_low_cst (sizetree, 1) * BITS_PER_UNIT) % PARM_BOUNDARY))
    sizetree = round_up (sizetree, PARM_BOUNDARY / BITS_PER_UNIT);

  ADD_PARM_SIZE (locate->size, sizetree);

  locate->size.constant -= part_size_in_regs;
#endif /* ARGS_GROW_DOWNWARD */

#ifdef FUNCTION_ARG_OFFSET
  locate->offset.constant += FUNCTION_ARG_OFFSET (passed_mode, type);
#endif
}

/* Round the stack offset in *OFFSET_PTR up to a multiple of BOUNDARY.
   BOUNDARY is measured in bits, but must be a multiple of a storage unit.  */

static void
pad_to_arg_alignment (struct args_size *offset_ptr, int boundary,
		      struct args_size *alignment_pad)
{
  tree save_var = NULL_TREE;
  HOST_WIDE_INT save_constant = 0;
  int boundary_in_bytes = boundary / BITS_PER_UNIT;
  HOST_WIDE_INT sp_offset = STACK_POINTER_OFFSET;

#ifdef SPARC_STACK_BOUNDARY_HACK
  /* ??? The SPARC port may claim a STACK_BOUNDARY higher than
     the real alignment of %sp.  However, when it does this, the
     alignment of %sp+STACK_POINTER_OFFSET is STACK_BOUNDARY.  */
  if (SPARC_STACK_BOUNDARY_HACK)
    sp_offset = 0;
#endif

  if (boundary > PARM_BOUNDARY)
    {
      save_var = offset_ptr->var;
      save_constant = offset_ptr->constant;
    }

  alignment_pad->var = NULL_TREE;
  alignment_pad->constant = 0;

  if (boundary > BITS_PER_UNIT)
    {
      if (offset_ptr->var)
	{
	  tree sp_offset_tree = ssize_int (sp_offset);
	  tree offset = size_binop (PLUS_EXPR,
				    ARGS_SIZE_TREE (*offset_ptr),
				    sp_offset_tree);
#ifdef ARGS_GROW_DOWNWARD
	  tree rounded = round_down (offset, boundary / BITS_PER_UNIT);
#else
	  tree rounded = round_up   (offset, boundary / BITS_PER_UNIT);
#endif

	  offset_ptr->var = size_binop (MINUS_EXPR, rounded, sp_offset_tree);
	  /* ARGS_SIZE_TREE includes constant term.  */
	  offset_ptr->constant = 0;
	  if (boundary > PARM_BOUNDARY)
	    alignment_pad->var = size_binop (MINUS_EXPR, offset_ptr->var,
					     save_var);
	}
      else
	{
	  offset_ptr->constant = -sp_offset +
#ifdef ARGS_GROW_DOWNWARD
	    FLOOR_ROUND (offset_ptr->constant + sp_offset, boundary_in_bytes);
#else
	    CEIL_ROUND (offset_ptr->constant + sp_offset, boundary_in_bytes);
#endif
	    if (boundary > PARM_BOUNDARY)
	      alignment_pad->constant = offset_ptr->constant - save_constant;
	}
    }
}

static void
pad_below (struct args_size *offset_ptr, enum machine_mode passed_mode, tree sizetree)
{
  if (passed_mode != BLKmode)
    {
      if (GET_MODE_BITSIZE (passed_mode) % PARM_BOUNDARY)
	offset_ptr->constant
	  += (((GET_MODE_BITSIZE (passed_mode) + PARM_BOUNDARY - 1)
	       / PARM_BOUNDARY * PARM_BOUNDARY / BITS_PER_UNIT)
	      - GET_MODE_SIZE (passed_mode));
    }
  else
    {
      if (TREE_CODE (sizetree) != INTEGER_CST
	  || (TREE_INT_CST_LOW (sizetree) * BITS_PER_UNIT) % PARM_BOUNDARY)
	{
	  /* Round the size up to multiple of PARM_BOUNDARY bits.  */
	  tree s2 = round_up (sizetree, PARM_BOUNDARY / BITS_PER_UNIT);
	  /* Add it in.  */
	  ADD_PARM_SIZE (*offset_ptr, s2);
	  SUB_PARM_SIZE (*offset_ptr, sizetree);
	}
    }
}


/* True if register REGNO was alive at a place where `setjmp' was
   called and was set more than once or is an argument.  Such regs may
   be clobbered by `longjmp'.  */

static bool
regno_clobbered_at_setjmp (bitmap setjmp_crosses, int regno)
{
  /* There appear to be cases where some local vars never reach the
     backend but have bogus regnos.  */
  if (regno >= max_reg_num ())
    return false;

  return ((REG_N_SETS (regno) > 1
	   || REGNO_REG_SET_P (df_get_live_out (ENTRY_BLOCK_PTR), regno))
	  && REGNO_REG_SET_P (setjmp_crosses, regno));
}

/* Walk the tree of blocks describing the binding levels within a
   function and warn about variables the might be killed by setjmp or
   vfork.  This is done after calling flow_analysis before register
   allocation since that will clobber the pseudo-regs to hard
   regs.  */

static void
setjmp_vars_warning (bitmap setjmp_crosses, tree block)
{
  tree decl, sub;

  for (decl = BLOCK_VARS (block); decl; decl = DECL_CHAIN (decl))
    {
      if (TREE_CODE (decl) == VAR_DECL
	  && DECL_RTL_SET_P (decl)
	  && REG_P (DECL_RTL (decl))
	  && regno_clobbered_at_setjmp (setjmp_crosses, REGNO (DECL_RTL (decl))))
	warning (OPT_Wclobbered, "variable %q+D might be clobbered by"
                 " %<longjmp%> or %<vfork%>", decl);
    }

  for (sub = BLOCK_SUBBLOCKS (block); sub; sub = BLOCK_CHAIN (sub))
    setjmp_vars_warning (setjmp_crosses, sub);
}

/* Do the appropriate part of setjmp_vars_warning
   but for arguments instead of local variables.  */

static void
setjmp_args_warning (bitmap setjmp_crosses)
{
  tree decl;
  for (decl = DECL_ARGUMENTS (current_function_decl);
       decl; decl = DECL_CHAIN (decl))
    if (DECL_RTL (decl) != 0
	&& REG_P (DECL_RTL (decl))
	&& regno_clobbered_at_setjmp (setjmp_crosses, REGNO (DECL_RTL (decl))))
      warning (OPT_Wclobbered,
               "argument %q+D might be clobbered by %<longjmp%> or %<vfork%>",
	       decl);
}

/* Generate warning messages for variables live across setjmp.  */

void
generate_setjmp_warnings (void)
{
  bitmap setjmp_crosses = regstat_get_setjmp_crosses ();

  if (n_basic_blocks == NUM_FIXED_BLOCKS
      || bitmap_empty_p (setjmp_crosses))
    return;

  setjmp_vars_warning (setjmp_crosses, DECL_INITIAL (current_function_decl));
  setjmp_args_warning (setjmp_crosses);
}


/* Reverse the order of elements in the fragment chain T of blocks,
   and return the new head of the chain (old last element).  */

static tree
block_fragments_nreverse (tree t)
{
  tree prev = 0, block, next;
  for (block = t; block; block = next)
    {
      next = BLOCK_FRAGMENT_CHAIN (block);
      BLOCK_FRAGMENT_CHAIN (block) = prev;
      prev = block;
    }
  return prev;
}

/* Reverse the order of elements in the chain T of blocks,
   and return the new head of the chain (old last element).
   Also do the same on subblocks and reverse the order of elements
   in BLOCK_FRAGMENT_CHAIN as well.  */

static tree
blocks_nreverse_all (tree t)
{
  tree prev = 0, block, next;
  for (block = t; block; block = next)
    {
      next = BLOCK_CHAIN (block);
      BLOCK_CHAIN (block) = prev;
      BLOCK_SUBBLOCKS (block) = blocks_nreverse_all (BLOCK_SUBBLOCKS (block));
      if (BLOCK_FRAGMENT_CHAIN (block)
	  && BLOCK_FRAGMENT_ORIGIN (block) == NULL_TREE)
	BLOCK_FRAGMENT_CHAIN (block)
	  = block_fragments_nreverse (BLOCK_FRAGMENT_CHAIN (block));
      prev = block;
    }
  return prev;
}


/* Identify BLOCKs referenced by more than one NOTE_INSN_BLOCK_{BEG,END},
   and create duplicate blocks.  */
/* ??? Need an option to either create block fragments or to create
   abstract origin duplicates of a source block.  It really depends
   on what optimization has been performed.  */

void
reorder_blocks (void)
{
  tree block = DECL_INITIAL (current_function_decl);
  VEC(tree,heap) *block_stack;

  if (block == NULL_TREE)
    return;

  block_stack = VEC_alloc (tree, heap, 10);

  /* Reset the TREE_ASM_WRITTEN bit for all blocks.  */
  clear_block_marks (block);

  /* Prune the old trees away, so that they don't get in the way.  */
  BLOCK_SUBBLOCKS (block) = NULL_TREE;
  BLOCK_CHAIN (block) = NULL_TREE;

  /* Recreate the block tree from the note nesting.  */
  reorder_blocks_1 (get_insns (), block, &block_stack);
  BLOCK_SUBBLOCKS (block) = blocks_nreverse_all (BLOCK_SUBBLOCKS (block));

  VEC_free (tree, heap, block_stack);
}

/* Helper function for reorder_blocks.  Reset TREE_ASM_WRITTEN.  */

void
clear_block_marks (tree block)
{
  while (block)
    {
      TREE_ASM_WRITTEN (block) = 0;
      clear_block_marks (BLOCK_SUBBLOCKS (block));
      block = BLOCK_CHAIN (block);
    }
}

static void
reorder_blocks_1 (rtx insns, tree current_block, VEC(tree,heap) **p_block_stack)
{
  rtx insn;

  for (insn = insns; insn; insn = NEXT_INSN (insn))
    {
      if (NOTE_P (insn))
	{
	  if (NOTE_KIND (insn) == NOTE_INSN_BLOCK_BEG)
	    {
	      tree block = NOTE_BLOCK (insn);
	      tree origin;

	      gcc_assert (BLOCK_FRAGMENT_ORIGIN (block) == NULL_TREE);
	      origin = block;

	      /* If we have seen this block before, that means it now
		 spans multiple address regions.  Create a new fragment.  */
	      if (TREE_ASM_WRITTEN (block))
		{
		  tree new_block = copy_node (block);

		  BLOCK_FRAGMENT_ORIGIN (new_block) = origin;
		  BLOCK_FRAGMENT_CHAIN (new_block)
		    = BLOCK_FRAGMENT_CHAIN (origin);
		  BLOCK_FRAGMENT_CHAIN (origin) = new_block;

		  NOTE_BLOCK (insn) = new_block;
		  block = new_block;
		}

	      BLOCK_SUBBLOCKS (block) = 0;
	      TREE_ASM_WRITTEN (block) = 1;
	      /* When there's only one block for the entire function,
		 current_block == block and we mustn't do this, it
		 will cause infinite recursion.  */
	      if (block != current_block)
		{
		  if (block != origin)
		    gcc_assert (BLOCK_SUPERCONTEXT (origin) == current_block);

		  BLOCK_SUPERCONTEXT (block) = current_block;
		  BLOCK_CHAIN (block) = BLOCK_SUBBLOCKS (current_block);
		  BLOCK_SUBBLOCKS (current_block) = block;
		  current_block = origin;
		}
	      VEC_safe_push (tree, heap, *p_block_stack, block);
	    }
	  else if (NOTE_KIND (insn) == NOTE_INSN_BLOCK_END)
	    {
	      NOTE_BLOCK (insn) = VEC_pop (tree, *p_block_stack);
	      current_block = BLOCK_SUPERCONTEXT (current_block);
	    }
	}
    }
}

/* Reverse the order of elements in the chain T of blocks,
   and return the new head of the chain (old last element).  */

tree
blocks_nreverse (tree t)
{
  tree prev = 0, block, next;
  for (block = t; block; block = next)
    {
      next = BLOCK_CHAIN (block);
      BLOCK_CHAIN (block) = prev;
      prev = block;
    }
  return prev;
}

/* Concatenate two chains of blocks (chained through BLOCK_CHAIN)
   by modifying the last node in chain 1 to point to chain 2.  */

tree
block_chainon (tree op1, tree op2)
{
  tree t1;

  if (!op1)
    return op2;
  if (!op2)
    return op1;

  for (t1 = op1; BLOCK_CHAIN (t1); t1 = BLOCK_CHAIN (t1))
    continue;
  BLOCK_CHAIN (t1) = op2;

#ifdef ENABLE_TREE_CHECKING
  {
    tree t2;
    for (t2 = op2; t2; t2 = BLOCK_CHAIN (t2))
      gcc_assert (t2 != t1);
  }
#endif

  return op1;
}

/* Count the subblocks of the list starting with BLOCK.  If VECTOR is
   non-NULL, list them all into VECTOR, in a depth-first preorder
   traversal of the block tree.  Also clear TREE_ASM_WRITTEN in all
   blocks.  */

static int
all_blocks (tree block, tree *vector)
{
  int n_blocks = 0;

  while (block)
    {
      TREE_ASM_WRITTEN (block) = 0;

      /* Record this block.  */
      if (vector)
	vector[n_blocks] = block;

      ++n_blocks;

      /* Record the subblocks, and their subblocks...  */
      n_blocks += all_blocks (BLOCK_SUBBLOCKS (block),
			      vector ? vector + n_blocks : 0);
      block = BLOCK_CHAIN (block);
    }

  return n_blocks;
}

/* Return a vector containing all the blocks rooted at BLOCK.  The
   number of elements in the vector is stored in N_BLOCKS_P.  The
   vector is dynamically allocated; it is the caller's responsibility
   to call `free' on the pointer returned.  */

static tree *
get_block_vector (tree block, int *n_blocks_p)
{
  tree *block_vector;

  *n_blocks_p = all_blocks (block, NULL);
  block_vector = XNEWVEC (tree, *n_blocks_p);
  all_blocks (block, block_vector);

  return block_vector;
}

static GTY(()) int next_block_index = 2;

/* Set BLOCK_NUMBER for all the blocks in FN.  */

void
number_blocks (tree fn)
{
  int i;
  int n_blocks;
  tree *block_vector;

  /* For SDB and XCOFF debugging output, we start numbering the blocks
     from 1 within each function, rather than keeping a running
     count.  */
#if defined (SDB_DEBUGGING_INFO) || defined (XCOFF_DEBUGGING_INFO)
  if (write_symbols == SDB_DEBUG || write_symbols == XCOFF_DEBUG)
    next_block_index = 1;
#endif

  block_vector = get_block_vector (DECL_INITIAL (fn), &n_blocks);

  /* The top-level BLOCK isn't numbered at all.  */
  for (i = 1; i < n_blocks; ++i)
    /* We number the blocks from two.  */
    BLOCK_NUMBER (block_vector[i]) = next_block_index++;

  free (block_vector);

  return;
}

/* If VAR is present in a subblock of BLOCK, return the subblock.  */

DEBUG_FUNCTION tree
debug_find_var_in_block_tree (tree var, tree block)
{
  tree t;

  for (t = BLOCK_VARS (block); t; t = TREE_CHAIN (t))
    if (t == var)
      return block;

  for (t = BLOCK_SUBBLOCKS (block); t; t = TREE_CHAIN (t))
    {
      tree ret = debug_find_var_in_block_tree (var, t);
      if (ret)
	return ret;
    }

  return NULL_TREE;
}

/* Keep track of whether we're in a dummy function context.  If we are,
   we don't want to invoke the set_current_function hook, because we'll
   get into trouble if the hook calls target_reinit () recursively or
   when the initial initialization is not yet complete.  */

static bool in_dummy_function;

/* Invoke the target hook when setting cfun.  Update the optimization options
   if the function uses different options than the default.  */

static void
invoke_set_current_function_hook (tree fndecl)
{
  if (!in_dummy_function)
    {
      tree opts = ((fndecl)
		   ? DECL_FUNCTION_SPECIFIC_OPTIMIZATION (fndecl)
		   : optimization_default_node);

      if (!opts)
	opts = optimization_default_node;

      /* Change optimization options if needed.  */
      if (optimization_current_node != opts)
	{
	  optimization_current_node = opts;
	  cl_optimization_restore (&global_options, TREE_OPTIMIZATION (opts));
	}

      targetm.set_current_function (fndecl);
    }
}

/* cfun should never be set directly; use this function.  */

void
set_cfun (struct function *new_cfun)
{
  if (cfun != new_cfun)
    {
      cfun = new_cfun;
      invoke_set_current_function_hook (new_cfun ? new_cfun->decl : NULL_TREE);
    }
}

/* Initialized with NOGC, making this poisonous to the garbage collector.  */

static VEC(function_p,heap) *cfun_stack;

/* Push the current cfun onto the stack, and set cfun to new_cfun.  */

void
push_cfun (struct function *new_cfun)
{
  VEC_safe_push (function_p, heap, cfun_stack, cfun);
  set_cfun (new_cfun);
}

/* Pop cfun from the stack.  */

void
pop_cfun (void)
{
  struct function *new_cfun = VEC_pop (function_p, cfun_stack);
  set_cfun (new_cfun);
}

/* Return value of funcdef and increase it.  */

int
get_next_funcdef_no (void)
{
  return funcdef_no++;
}

<<<<<<< HEAD
/* Restore funcdef_no to FN.  */

void
set_funcdef_no (int fn)
{
  funcdef_no = fn;
}

/* Reset the funcdef number.  */

void
reset_funcdef_no (void)
{
  funcdef_no = 0;
}

=======
>>>>>>> 4294f942
/* Return value of funcdef.  */
int
get_last_funcdef_no (void)
{
  return funcdef_no;
}

/* Allocate a function structure for FNDECL and set its contents
   to the defaults.  Set cfun to the newly-allocated object.
   Some of the helper functions invoked during initialization assume
   that cfun has already been set.  Therefore, assign the new object
   directly into cfun and invoke the back end hook explicitly at the
   very end, rather than initializing a temporary and calling set_cfun
   on it.

   ABSTRACT_P is true if this is a function that will never be seen by
   the middle-end.  Such functions are front-end concepts (like C++
   function templates) that do not correspond directly to functions
   placed in object files.  */

void
allocate_struct_function (tree fndecl, bool abstract_p)
{
  tree result;
  tree fntype = fndecl ? TREE_TYPE (fndecl) : NULL_TREE;

  cfun = ggc_alloc_cleared_function ();

  init_eh_for_function ();

  if (init_machine_status)
    cfun->machine = (*init_machine_status) ();

#ifdef OVERRIDE_ABI_FORMAT
  OVERRIDE_ABI_FORMAT (fndecl);
#endif

  invoke_set_current_function_hook (fndecl);

  if (fndecl != NULL_TREE)
    {
      DECL_STRUCT_FUNCTION (fndecl) = cfun;
      cfun->decl = fndecl;
      current_function_funcdef_no = get_next_funcdef_no ();
      cfun->module_id = current_module_id;

      result = DECL_RESULT (fndecl);
      if (!abstract_p && aggregate_value_p (result, fndecl))
	{
#ifdef PCC_STATIC_STRUCT_RETURN
	  cfun->returns_pcc_struct = 1;
#endif
	  cfun->returns_struct = 1;
	}

      cfun->stdarg = stdarg_p (fntype);

      /* Assume all registers in stdarg functions need to be saved.  */
      cfun->va_list_gpr_size = VA_LIST_MAX_GPR_SIZE;
      cfun->va_list_fpr_size = VA_LIST_MAX_FPR_SIZE;

      /* ??? This could be set on a per-function basis by the front-end
         but is this worth the hassle?  */
      cfun->can_throw_non_call_exceptions = flag_non_call_exceptions;
    }
}

/* This is like allocate_struct_function, but pushes a new cfun for FNDECL
   instead of just setting it.  */

void
push_struct_function (tree fndecl)
{
  VEC_safe_push (function_p, heap, cfun_stack, cfun);
  allocate_struct_function (fndecl, false);
}

/* Reset crtl and other non-struct-function variables to defaults as
   appropriate for emitting rtl at the start of a function.  */

static void
prepare_function_start (void)
{
  gcc_assert (!crtl->emit.x_last_insn);
  init_temp_slots ();
  init_emit ();
  init_varasm_status ();
  init_expr ();
  default_rtl_profile ();

  if (flag_stack_usage_info)
    {
      cfun->su = ggc_alloc_cleared_stack_usage ();
      cfun->su->static_stack_size = -1;
    }

  cse_not_expected = ! optimize;

  /* Caller save not needed yet.  */
  caller_save_needed = 0;

  /* We haven't done register allocation yet.  */
  reg_renumber = 0;

  /* Indicate that we have not instantiated virtual registers yet.  */
  virtuals_instantiated = 0;

  /* Indicate that we want CONCATs now.  */
  generating_concat_p = 1;

  /* Indicate we have no need of a frame pointer yet.  */
  frame_pointer_needed = 0;
}

/* Initialize the rtl expansion mechanism so that we can do simple things
   like generate sequences.  This is used to provide a context during global
   initialization of some passes.  You must call expand_dummy_function_end
   to exit this context.  */

void
init_dummy_function_start (void)
{
  gcc_assert (!in_dummy_function);
  in_dummy_function = true;
  push_struct_function (NULL_TREE);
  prepare_function_start ();
}

/* Generate RTL for the start of the function SUBR (a FUNCTION_DECL tree node)
   and initialize static variables for generating RTL for the statements
   of the function.  */

void
init_function_start (tree subr)
{
  if (subr && DECL_STRUCT_FUNCTION (subr))
    set_cfun (DECL_STRUCT_FUNCTION (subr));
  else
    allocate_struct_function (subr, false);
  prepare_function_start ();
  decide_function_section (subr);

  /* Warn if this value is an aggregate type,
     regardless of which calling convention we are using for it.  */
  if (AGGREGATE_TYPE_P (TREE_TYPE (DECL_RESULT (subr))))
    warning (OPT_Waggregate_return, "function returns an aggregate");
}

/* Make sure all values used by the optimization passes have sane defaults.  */
unsigned int
init_function_for_compilation (void)
{
  reg_renumber = 0;
  return 0;
}

struct rtl_opt_pass pass_init_function =
{
 {
  RTL_PASS,
  "*init_function",                     /* name */
  NULL,                                 /* gate */
  init_function_for_compilation,        /* execute */
  NULL,                                 /* sub */
  NULL,                                 /* next */
  0,                                    /* static_pass_number */
  TV_NONE,                              /* tv_id */
  0,                                    /* properties_required */
  0,                                    /* properties_provided */
  0,                                    /* properties_destroyed */
  0,                                    /* todo_flags_start */
  0                                     /* todo_flags_finish */
 }
};


void
expand_main_function (void)
{
#if (defined(INVOKE__main)				\
     || (!defined(HAS_INIT_SECTION)			\
	 && !defined(INIT_SECTION_ASM_OP)		\
	 && !defined(INIT_ARRAY_SECTION_ASM_OP)))
  emit_library_call (init_one_libfunc (NAME__MAIN), LCT_NORMAL, VOIDmode, 0);
#endif
}

/* Expand code to initialize the stack_protect_guard.  This is invoked at
   the beginning of a function to be protected.  */

#ifndef HAVE_stack_protect_set
# define HAVE_stack_protect_set		0
# define gen_stack_protect_set(x,y)	(gcc_unreachable (), NULL_RTX)
#endif

void
stack_protect_prologue (void)
{
  tree guard_decl = targetm.stack_protect_guard ();
  rtx x, y;

  x = expand_normal (crtl->stack_protect_guard);
  y = expand_normal (guard_decl);

  /* Allow the target to copy from Y to X without leaking Y into a
     register.  */
  if (HAVE_stack_protect_set)
    {
      rtx insn = gen_stack_protect_set (x, y);
      if (insn)
	{
	  emit_insn (insn);
	  return;
	}
    }

  /* Otherwise do a straight move.  */
  emit_move_insn (x, y);
}

/* Expand code to verify the stack_protect_guard.  This is invoked at
   the end of a function to be protected.  */

#ifndef HAVE_stack_protect_test
# define HAVE_stack_protect_test		0
# define gen_stack_protect_test(x, y, z)	(gcc_unreachable (), NULL_RTX)
#endif

void
stack_protect_epilogue (void)
{
  tree guard_decl = targetm.stack_protect_guard ();
  rtx label = gen_label_rtx ();
  rtx x, y, tmp;

  x = expand_normal (crtl->stack_protect_guard);
  y = expand_normal (guard_decl);

  /* Allow the target to compare Y with X without leaking either into
     a register.  */
  switch (HAVE_stack_protect_test != 0)
    {
    case 1:
      tmp = gen_stack_protect_test (x, y, label);
      if (tmp)
	{
	  emit_insn (tmp);
	  break;
	}
      /* FALLTHRU */

    default:
      emit_cmp_and_jump_insns (x, y, EQ, NULL_RTX, ptr_mode, 1, label);
      break;
    }

  /* The noreturn predictor has been moved to the tree level.  The rtl-level
     predictors estimate this branch about 20%, which isn't enough to get
     things moved out of line.  Since this is the only extant case of adding
     a noreturn function at the rtl level, it doesn't seem worth doing ought
     except adding the prediction by hand.  */
  tmp = get_last_insn ();
  if (JUMP_P (tmp))
    predict_insn_def (tmp, PRED_NORETURN, TAKEN);

  expand_expr_stmt (targetm.stack_protect_fail ());
  emit_label (label);
}

/* Start the RTL for a new function, and set variables used for
   emitting RTL.
   SUBR is the FUNCTION_DECL node.
   PARMS_HAVE_CLEANUPS is nonzero if there are cleanups associated with
   the function's parameters, which must be run at any return statement.  */

void
expand_function_start (tree subr)
{
  /* Make sure volatile mem refs aren't considered
     valid operands of arithmetic insns.  */
  init_recog_no_volatile ();

  crtl->profile
    = (profile_flag
       && ! DECL_NO_INSTRUMENT_FUNCTION_ENTRY_EXIT (subr));

  crtl->limit_stack
    = (stack_limit_rtx != NULL_RTX && ! DECL_NO_LIMIT_STACK (subr));

  /* Make the label for return statements to jump to.  Do not special
     case machines with special return instructions -- they will be
     handled later during jump, ifcvt, or epilogue creation.  */
  return_label = gen_label_rtx ();

  /* Initialize rtx used to return the value.  */
  /* Do this before assign_parms so that we copy the struct value address
     before any library calls that assign parms might generate.  */

  /* Decide whether to return the value in memory or in a register.  */
  if (aggregate_value_p (DECL_RESULT (subr), subr))
    {
      /* Returning something that won't go in a register.  */
      rtx value_address = 0;

#ifdef PCC_STATIC_STRUCT_RETURN
      if (cfun->returns_pcc_struct)
	{
	  int size = int_size_in_bytes (TREE_TYPE (DECL_RESULT (subr)));
	  value_address = assemble_static_space (size);
	}
      else
#endif
	{
	  rtx sv = targetm.calls.struct_value_rtx (TREE_TYPE (subr), 2);
	  /* Expect to be passed the address of a place to store the value.
	     If it is passed as an argument, assign_parms will take care of
	     it.  */
	  if (sv)
	    {
	      value_address = gen_reg_rtx (Pmode);
	      emit_move_insn (value_address, sv);
	    }
	}
      if (value_address)
	{
	  rtx x = value_address;
	  if (!DECL_BY_REFERENCE (DECL_RESULT (subr)))
	    {
	      x = gen_rtx_MEM (DECL_MODE (DECL_RESULT (subr)), x);
	      set_mem_attributes (x, DECL_RESULT (subr), 1);
	    }
	  SET_DECL_RTL (DECL_RESULT (subr), x);
	}
    }
  else if (DECL_MODE (DECL_RESULT (subr)) == VOIDmode)
    /* If return mode is void, this decl rtl should not be used.  */
    SET_DECL_RTL (DECL_RESULT (subr), NULL_RTX);
  else
    {
      /* Compute the return values into a pseudo reg, which we will copy
	 into the true return register after the cleanups are done.  */
      tree return_type = TREE_TYPE (DECL_RESULT (subr));
      if (TYPE_MODE (return_type) != BLKmode
	  && targetm.calls.return_in_msb (return_type))
	/* expand_function_end will insert the appropriate padding in
	   this case.  Use the return value's natural (unpadded) mode
	   within the function proper.  */
	SET_DECL_RTL (DECL_RESULT (subr),
		      gen_reg_rtx (TYPE_MODE (return_type)));
      else
	{
	  /* In order to figure out what mode to use for the pseudo, we
	     figure out what the mode of the eventual return register will
	     actually be, and use that.  */
	  rtx hard_reg = hard_function_value (return_type, subr, 0, 1);

	  /* Structures that are returned in registers are not
	     aggregate_value_p, so we may see a PARALLEL or a REG.  */
	  if (REG_P (hard_reg))
	    SET_DECL_RTL (DECL_RESULT (subr),
			  gen_reg_rtx (GET_MODE (hard_reg)));
	  else
	    {
	      gcc_assert (GET_CODE (hard_reg) == PARALLEL);
	      SET_DECL_RTL (DECL_RESULT (subr), gen_group_rtx (hard_reg));
	    }
	}

      /* Set DECL_REGISTER flag so that expand_function_end will copy the
	 result to the real return register(s).  */
      DECL_REGISTER (DECL_RESULT (subr)) = 1;
    }

  /* Initialize rtx for parameters and local variables.
     In some cases this requires emitting insns.  */
  assign_parms (subr);

  /* If function gets a static chain arg, store it.  */
  if (cfun->static_chain_decl)
    {
      tree parm = cfun->static_chain_decl;
      rtx local, chain, insn;

      local = gen_reg_rtx (Pmode);
      chain = targetm.calls.static_chain (current_function_decl, true);

      set_decl_incoming_rtl (parm, chain, false);
      SET_DECL_RTL (parm, local);
      mark_reg_pointer (local, TYPE_ALIGN (TREE_TYPE (TREE_TYPE (parm))));

      insn = emit_move_insn (local, chain);

      /* Mark the register as eliminable, similar to parameters.  */
      if (MEM_P (chain)
	  && reg_mentioned_p (arg_pointer_rtx, XEXP (chain, 0)))
	set_unique_reg_note (insn, REG_EQUIV, chain);
    }

  /* If the function receives a non-local goto, then store the
     bits we need to restore the frame pointer.  */
  if (cfun->nonlocal_goto_save_area)
    {
      tree t_save;
      rtx r_save;

      /* ??? We need to do this save early.  Unfortunately here is
	 before the frame variable gets declared.  Help out...  */
      tree var = TREE_OPERAND (cfun->nonlocal_goto_save_area, 0);
      if (!DECL_RTL_SET_P (var))
	expand_decl (var);

      t_save = build4 (ARRAY_REF,
		       TREE_TYPE (TREE_TYPE (cfun->nonlocal_goto_save_area)),
		       cfun->nonlocal_goto_save_area,
		       integer_zero_node, NULL_TREE, NULL_TREE);
      r_save = expand_expr (t_save, NULL_RTX, VOIDmode, EXPAND_WRITE);
      gcc_assert (GET_MODE (r_save) == Pmode);

      emit_move_insn (r_save, targetm.builtin_setjmp_frame_value ());
      update_nonlocal_goto_save_area ();
    }

  /* The following was moved from init_function_start.
     The move is supposed to make sdb output more accurate.  */
  /* Indicate the beginning of the function body,
     as opposed to parm setup.  */
  emit_note (NOTE_INSN_FUNCTION_BEG);

  gcc_assert (NOTE_P (get_last_insn ()));

  parm_birth_insn = get_last_insn ();

  if (crtl->profile)
    {
#ifdef PROFILE_HOOK
      PROFILE_HOOK (current_function_funcdef_no);
#endif
    }

  /* If we are doing generic stack checking, the probe should go here.  */
  if (flag_stack_check == GENERIC_STACK_CHECK)
    stack_check_probe_note = emit_note (NOTE_INSN_DELETED);

  /* Make sure there is a line number after the function entry setup code.  */
  force_next_line_note ();
}

/* Undo the effects of init_dummy_function_start.  */
void
expand_dummy_function_end (void)
{
  gcc_assert (in_dummy_function);

  /* End any sequences that failed to be closed due to syntax errors.  */
  while (in_sequence_p ())
    end_sequence ();

  /* Outside function body, can't compute type's actual size
     until next function's body starts.  */

  free_after_parsing (cfun);
  free_after_compilation (cfun);
  pop_cfun ();
  in_dummy_function = false;
}

/* Call DOIT for each hard register used as a return value from
   the current function.  */

void
diddle_return_value (void (*doit) (rtx, void *), void *arg)
{
  rtx outgoing = crtl->return_rtx;

  if (! outgoing)
    return;

  if (REG_P (outgoing))
    (*doit) (outgoing, arg);
  else if (GET_CODE (outgoing) == PARALLEL)
    {
      int i;

      for (i = 0; i < XVECLEN (outgoing, 0); i++)
	{
	  rtx x = XEXP (XVECEXP (outgoing, 0, i), 0);

	  if (REG_P (x) && REGNO (x) < FIRST_PSEUDO_REGISTER)
	    (*doit) (x, arg);
	}
    }
}

static void
do_clobber_return_reg (rtx reg, void *arg ATTRIBUTE_UNUSED)
{
  emit_clobber (reg);
}

void
clobber_return_register (void)
{
  diddle_return_value (do_clobber_return_reg, NULL);

  /* In case we do use pseudo to return value, clobber it too.  */
  if (DECL_RTL_SET_P (DECL_RESULT (current_function_decl)))
    {
      tree decl_result = DECL_RESULT (current_function_decl);
      rtx decl_rtl = DECL_RTL (decl_result);
      if (REG_P (decl_rtl) && REGNO (decl_rtl) >= FIRST_PSEUDO_REGISTER)
	{
	  do_clobber_return_reg (decl_rtl, NULL);
	}
    }
}

static void
do_use_return_reg (rtx reg, void *arg ATTRIBUTE_UNUSED)
{
  emit_use (reg);
}

static void
use_return_register (void)
{
  diddle_return_value (do_use_return_reg, NULL);
}

/* Possibly warn about unused parameters.  */
void
do_warn_unused_parameter (tree fn)
{
  tree decl;

  for (decl = DECL_ARGUMENTS (fn);
       decl; decl = DECL_CHAIN (decl))
    if (!TREE_USED (decl) && TREE_CODE (decl) == PARM_DECL
	&& DECL_NAME (decl) && !DECL_ARTIFICIAL (decl)
	&& !TREE_NO_WARNING (decl))
      warning (OPT_Wunused_parameter, "unused parameter %q+D", decl);
}

static GTY(()) rtx initial_trampoline;

/* Generate RTL for the end of the current function.  */

void
expand_function_end (void)
{
  rtx clobber_after;

  /* If arg_pointer_save_area was referenced only from a nested
     function, we will not have initialized it yet.  Do that now.  */
  if (arg_pointer_save_area && ! crtl->arg_pointer_save_area_init)
    get_arg_pointer_save_area ();

  /* If we are doing generic stack checking and this function makes calls,
     do a stack probe at the start of the function to ensure we have enough
     space for another stack frame.  */
  if (flag_stack_check == GENERIC_STACK_CHECK)
    {
      rtx insn, seq;

      for (insn = get_insns (); insn; insn = NEXT_INSN (insn))
	if (CALL_P (insn))
	  {
	    rtx max_frame_size = GEN_INT (STACK_CHECK_MAX_FRAME_SIZE);
	    start_sequence ();
	    if (STACK_CHECK_MOVING_SP)
	      anti_adjust_stack_and_probe (max_frame_size, true);
	    else
	      probe_stack_range (STACK_OLD_CHECK_PROTECT, max_frame_size);
	    seq = get_insns ();
	    end_sequence ();
	    set_insn_locators (seq, prologue_locator);
	    emit_insn_before (seq, stack_check_probe_note);
	    break;
	  }
    }

  /* End any sequences that failed to be closed due to syntax errors.  */
  while (in_sequence_p ())
    end_sequence ();

  clear_pending_stack_adjust ();
  do_pending_stack_adjust ();

  /* Output a linenumber for the end of the function.
     SDB depends on this.  */
  force_next_line_note ();
  set_curr_insn_source_location (input_location);

  /* Before the return label (if any), clobber the return
     registers so that they are not propagated live to the rest of
     the function.  This can only happen with functions that drop
     through; if there had been a return statement, there would
     have either been a return rtx, or a jump to the return label.

     We delay actual code generation after the current_function_value_rtx
     is computed.  */
  clobber_after = get_last_insn ();

  /* Output the label for the actual return from the function.  */
  emit_label (return_label);

  if (targetm_common.except_unwind_info (&global_options) == UI_SJLJ)
    {
      /* Let except.c know where it should emit the call to unregister
	 the function context for sjlj exceptions.  */
      if (flag_exceptions)
	sjlj_emit_function_exit_after (get_last_insn ());
    }
  else
    {
      /* We want to ensure that instructions that may trap are not
	 moved into the epilogue by scheduling, because we don't
	 always emit unwind information for the epilogue.  */
      if (cfun->can_throw_non_call_exceptions)
	emit_insn (gen_blockage ());
    }

  /* If this is an implementation of throw, do what's necessary to
     communicate between __builtin_eh_return and the epilogue.  */
  expand_eh_return ();

  /* If scalar return value was computed in a pseudo-reg, or was a named
     return value that got dumped to the stack, copy that to the hard
     return register.  */
  if (DECL_RTL_SET_P (DECL_RESULT (current_function_decl)))
    {
      tree decl_result = DECL_RESULT (current_function_decl);
      rtx decl_rtl = DECL_RTL (decl_result);

      if (REG_P (decl_rtl)
	  ? REGNO (decl_rtl) >= FIRST_PSEUDO_REGISTER
	  : DECL_REGISTER (decl_result))
	{
	  rtx real_decl_rtl = crtl->return_rtx;

	  /* This should be set in assign_parms.  */
	  gcc_assert (REG_FUNCTION_VALUE_P (real_decl_rtl));

	  /* If this is a BLKmode structure being returned in registers,
	     then use the mode computed in expand_return.  Note that if
	     decl_rtl is memory, then its mode may have been changed,
	     but that crtl->return_rtx has not.  */
	  if (GET_MODE (real_decl_rtl) == BLKmode)
	    PUT_MODE (real_decl_rtl, GET_MODE (decl_rtl));

	  /* If a non-BLKmode return value should be padded at the least
	     significant end of the register, shift it left by the appropriate
	     amount.  BLKmode results are handled using the group load/store
	     machinery.  */
	  if (TYPE_MODE (TREE_TYPE (decl_result)) != BLKmode
	      && targetm.calls.return_in_msb (TREE_TYPE (decl_result)))
	    {
	      emit_move_insn (gen_rtx_REG (GET_MODE (decl_rtl),
					   REGNO (real_decl_rtl)),
			      decl_rtl);
	      shift_return_value (GET_MODE (decl_rtl), true, real_decl_rtl);
	    }
	  /* If a named return value dumped decl_return to memory, then
	     we may need to re-do the PROMOTE_MODE signed/unsigned
	     extension.  */
	  else if (GET_MODE (real_decl_rtl) != GET_MODE (decl_rtl))
	    {
	      int unsignedp = TYPE_UNSIGNED (TREE_TYPE (decl_result));
	      promote_function_mode (TREE_TYPE (decl_result),
				     GET_MODE (decl_rtl), &unsignedp,
				     TREE_TYPE (current_function_decl), 1);

	      convert_move (real_decl_rtl, decl_rtl, unsignedp);
	    }
	  else if (GET_CODE (real_decl_rtl) == PARALLEL)
	    {
	      /* If expand_function_start has created a PARALLEL for decl_rtl,
		 move the result to the real return registers.  Otherwise, do
		 a group load from decl_rtl for a named return.  */
	      if (GET_CODE (decl_rtl) == PARALLEL)
		emit_group_move (real_decl_rtl, decl_rtl);
	      else
		emit_group_load (real_decl_rtl, decl_rtl,
				 TREE_TYPE (decl_result),
				 int_size_in_bytes (TREE_TYPE (decl_result)));
	    }
	  /* In the case of complex integer modes smaller than a word, we'll
	     need to generate some non-trivial bitfield insertions.  Do that
	     on a pseudo and not the hard register.  */
	  else if (GET_CODE (decl_rtl) == CONCAT
		   && GET_MODE_CLASS (GET_MODE (decl_rtl)) == MODE_COMPLEX_INT
		   && GET_MODE_BITSIZE (GET_MODE (decl_rtl)) <= BITS_PER_WORD)
	    {
	      int old_generating_concat_p;
	      rtx tmp;

	      old_generating_concat_p = generating_concat_p;
	      generating_concat_p = 0;
	      tmp = gen_reg_rtx (GET_MODE (decl_rtl));
	      generating_concat_p = old_generating_concat_p;

	      emit_move_insn (tmp, decl_rtl);
	      emit_move_insn (real_decl_rtl, tmp);
	    }
	  else
	    emit_move_insn (real_decl_rtl, decl_rtl);
	}
    }

  /* If returning a structure, arrange to return the address of the value
     in a place where debuggers expect to find it.

     If returning a structure PCC style,
     the caller also depends on this value.
     And cfun->returns_pcc_struct is not necessarily set.  */
  if (cfun->returns_struct
      || cfun->returns_pcc_struct)
    {
      rtx value_address = DECL_RTL (DECL_RESULT (current_function_decl));
      tree type = TREE_TYPE (DECL_RESULT (current_function_decl));
      rtx outgoing;

      if (DECL_BY_REFERENCE (DECL_RESULT (current_function_decl)))
	type = TREE_TYPE (type);
      else
	value_address = XEXP (value_address, 0);

      outgoing = targetm.calls.function_value (build_pointer_type (type),
					       current_function_decl, true);

      /* Mark this as a function return value so integrate will delete the
	 assignment and USE below when inlining this function.  */
      REG_FUNCTION_VALUE_P (outgoing) = 1;

      /* The address may be ptr_mode and OUTGOING may be Pmode.  */
      value_address = convert_memory_address (GET_MODE (outgoing),
					      value_address);

      emit_move_insn (outgoing, value_address);

      /* Show return register used to hold result (in this case the address
	 of the result.  */
      crtl->return_rtx = outgoing;
    }

  /* Emit the actual code to clobber return register.  */
  {
    rtx seq;

    start_sequence ();
    clobber_return_register ();
    seq = get_insns ();
    end_sequence ();

    emit_insn_after (seq, clobber_after);
  }

  /* Output the label for the naked return from the function.  */
  if (naked_return_label)
    emit_label (naked_return_label);

  /* @@@ This is a kludge.  We want to ensure that instructions that
     may trap are not moved into the epilogue by scheduling, because
     we don't always emit unwind information for the epilogue.  */
  if (cfun->can_throw_non_call_exceptions
      && targetm_common.except_unwind_info (&global_options) != UI_SJLJ)
    emit_insn (gen_blockage ());

  /* If stack protection is enabled for this function, check the guard.  */
  if (crtl->stack_protect_guard)
    stack_protect_epilogue ();

  /* If we had calls to alloca, and this machine needs
     an accurate stack pointer to exit the function,
     insert some code to save and restore the stack pointer.  */
  if (! EXIT_IGNORE_STACK
      && cfun->calls_alloca)
    {
      rtx tem = 0, seq;

      start_sequence ();
      emit_stack_save (SAVE_FUNCTION, &tem);
      seq = get_insns ();
      end_sequence ();
      emit_insn_before (seq, parm_birth_insn);

      emit_stack_restore (SAVE_FUNCTION, tem);
    }

  /* ??? This should no longer be necessary since stupid is no longer with
     us, but there are some parts of the compiler (eg reload_combine, and
     sh mach_dep_reorg) that still try and compute their own lifetime info
     instead of using the general framework.  */
  use_return_register ();
}

rtx
get_arg_pointer_save_area (void)
{
  rtx ret = arg_pointer_save_area;

  if (! ret)
    {
      ret = assign_stack_local (Pmode, GET_MODE_SIZE (Pmode), 0);
      arg_pointer_save_area = ret;
    }

  if (! crtl->arg_pointer_save_area_init)
    {
      rtx seq;

      /* Save the arg pointer at the beginning of the function.  The
	 generated stack slot may not be a valid memory address, so we
	 have to check it and fix it if necessary.  */
      start_sequence ();
      emit_move_insn (validize_mem (ret),
                      crtl->args.internal_arg_pointer);
      seq = get_insns ();
      end_sequence ();

      push_topmost_sequence ();
      emit_insn_after (seq, entry_of_function ());
      pop_topmost_sequence ();

      crtl->arg_pointer_save_area_init = true;
    }

  return ret;
}

/* Add a list of INSNS to the hash HASHP, possibly allocating HASHP
   for the first time.  */

static void
record_insns (rtx insns, rtx end, htab_t *hashp)
{
  rtx tmp;
  htab_t hash = *hashp;

  if (hash == NULL)
    *hashp = hash
      = htab_create_ggc (17, htab_hash_pointer, htab_eq_pointer, NULL);

  for (tmp = insns; tmp != end; tmp = NEXT_INSN (tmp))
    {
      void **slot = htab_find_slot (hash, tmp, INSERT);
      gcc_assert (*slot == NULL);
      *slot = tmp;
    }
}

/* INSN has been duplicated or replaced by as COPY, perhaps by duplicating a
   basic block, splitting or peepholes.  If INSN is a prologue or epilogue
   insn, then record COPY as well.  */

void
maybe_copy_prologue_epilogue_insn (rtx insn, rtx copy)
{
  htab_t hash;
  void **slot;

  hash = epilogue_insn_hash;
  if (!hash || !htab_find (hash, insn))
    {
      hash = prologue_insn_hash;
      if (!hash || !htab_find (hash, insn))
	return;
    }

  slot = htab_find_slot (hash, copy, INSERT);
  gcc_assert (*slot == NULL);
  *slot = copy;
}

/* Set the locator of the insn chain starting at INSN to LOC.  */
static void
set_insn_locators (rtx insn, int loc)
{
  while (insn != NULL_RTX)
    {
      if (INSN_P (insn))
	INSN_LOCATOR (insn) = loc;
      insn = NEXT_INSN (insn);
    }
}

/* Determine if any INSNs in HASH are, or are part of, INSN.  Because
   we can be running after reorg, SEQUENCE rtl is possible.  */

static bool
contains (const_rtx insn, htab_t hash)
{
  if (hash == NULL)
    return false;

  if (NONJUMP_INSN_P (insn) && GET_CODE (PATTERN (insn)) == SEQUENCE)
    {
      int i;
      for (i = XVECLEN (PATTERN (insn), 0) - 1; i >= 0; i--)
	if (htab_find (hash, XVECEXP (PATTERN (insn), 0, i)))
	  return true;
      return false;
    }

  return htab_find (hash, insn) != NULL;
}

int
prologue_epilogue_contains (const_rtx insn)
{
  if (contains (insn, prologue_insn_hash))
    return 1;
  if (contains (insn, epilogue_insn_hash))
    return 1;
  return 0;
}

#ifdef HAVE_return
/* Insert use of return register before the end of BB.  */

static void
emit_use_return_register_into_block (basic_block bb)
{
  rtx seq;
  start_sequence ();
  use_return_register ();
  seq = get_insns ();
  end_sequence ();
  emit_insn_before (seq, BB_END (bb));
}

/* Insert gen_return at the end of block BB.  This also means updating
   block_for_insn appropriately.  */

static void
emit_return_into_block (basic_block bb)
{
  emit_jump_insn_after (gen_return (), BB_END (bb));
}
#endif /* HAVE_return */

/* Generate the prologue and epilogue RTL if the machine supports it.  Thread
   this into place with notes indicating where the prologue ends and where
   the epilogue begins.  Update the basic block information when possible.  */

static void
thread_prologue_and_epilogue_insns (void)
{
  bool inserted;
  rtx seq ATTRIBUTE_UNUSED, epilogue_end ATTRIBUTE_UNUSED;
  edge entry_edge, e;
  edge_iterator ei;

  rtl_profile_for_bb (ENTRY_BLOCK_PTR);

  inserted = false;
  seq = NULL_RTX;
  epilogue_end = NULL_RTX;

  /* Can't deal with multiple successors of the entry block at the
     moment.  Function should always have at least one entry
     point.  */
  gcc_assert (single_succ_p (ENTRY_BLOCK_PTR));
  entry_edge = single_succ_edge (ENTRY_BLOCK_PTR);

  if (flag_split_stack
      && (lookup_attribute ("no_split_stack", DECL_ATTRIBUTES (cfun->decl))
	  == NULL))
    {
#ifndef HAVE_split_stack_prologue
      gcc_unreachable ();
#else
      gcc_assert (HAVE_split_stack_prologue);

      start_sequence ();
      emit_insn (gen_split_stack_prologue ());
      seq = get_insns ();
      end_sequence ();

      record_insns (seq, NULL, &prologue_insn_hash);
      set_insn_locators (seq, prologue_locator);

      insert_insn_on_edge (seq, entry_edge);
      inserted = true;
#endif
    }

#ifdef HAVE_prologue
  if (HAVE_prologue)
    {
      start_sequence ();
      seq = gen_prologue ();
      emit_insn (seq);

      /* Insert an explicit USE for the frame pointer
         if the profiling is on and the frame pointer is required.  */
      if (crtl->profile && frame_pointer_needed)
	emit_use (hard_frame_pointer_rtx);

      /* Retain a map of the prologue insns.  */
      record_insns (seq, NULL, &prologue_insn_hash);
      emit_note (NOTE_INSN_PROLOGUE_END);

      /* Ensure that instructions are not moved into the prologue when
	 profiling is on.  The call to the profiling routine can be
	 emitted within the live range of a call-clobbered register.  */
      if (!targetm.profile_before_prologue () && crtl->profile)
        emit_insn (gen_blockage ());

      seq = get_insns ();
      end_sequence ();
      set_insn_locators (seq, prologue_locator);

      insert_insn_on_edge (seq, entry_edge);
      inserted = true;
    }
#endif

  /* If the exit block has no non-fake predecessors, we don't need
     an epilogue.  */
  FOR_EACH_EDGE (e, ei, EXIT_BLOCK_PTR->preds)
    if ((e->flags & EDGE_FAKE) == 0)
      break;
  if (e == NULL)
    goto epilogue_done;

  rtl_profile_for_bb (EXIT_BLOCK_PTR);
#ifdef HAVE_return
  if (optimize && HAVE_return)
    {
      /* If we're allowed to generate a simple return instruction,
	 then by definition we don't need a full epilogue.  Examine
	 the block that falls through to EXIT.   If it does not
	 contain any code, examine its predecessors and try to
	 emit (conditional) return instructions.  */

      basic_block last;
      rtx label;

      e = find_fallthru_edge (EXIT_BLOCK_PTR->preds);
      if (e == NULL)
	goto epilogue_done;
      last = e->src;

      /* Verify that there are no active instructions in the last block.  */
      label = BB_END (last);
      while (label && !LABEL_P (label))
	{
	  if (active_insn_p (label))
	    break;
	  label = PREV_INSN (label);
	}

      if (BB_HEAD (last) == label && LABEL_P (label))
	{
	  edge_iterator ei2;

	  for (ei2 = ei_start (last->preds); (e = ei_safe_edge (ei2)); )
	    {
	      basic_block bb = e->src;
	      rtx jump;

	      if (bb == ENTRY_BLOCK_PTR)
		{
		  ei_next (&ei2);
		  continue;
		}

	      jump = BB_END (bb);
	      if (!JUMP_P (jump) || JUMP_LABEL (jump) != label)
		{
		  ei_next (&ei2);
		  continue;
		}

	      /* If we have an unconditional jump, we can replace that
		 with a simple return instruction.  */
	      if (simplejump_p (jump))
		{
		  /* The use of the return register might be present in the exit
		     fallthru block.  Either:
		     - removing the use is safe, and we should remove the use in
		       the exit fallthru block, or
		     - removing the use is not safe, and we should add it here.
		     For now, we conservatively choose the latter.  Either of the
		     2 helps in crossjumping.  */
		  emit_use_return_register_into_block (bb);

		  emit_return_into_block (bb);
		  delete_insn (jump);
		}

	      /* If we have a conditional jump, we can try to replace
		 that with a conditional return instruction.  */
	      else if (condjump_p (jump))
		{
		  if (! redirect_jump (jump, 0, 0))
		    {
		      ei_next (&ei2);
		      continue;
		    }

		  /* See comment in simple_jump_p case above.  */
		  emit_use_return_register_into_block (bb);

		  /* If this block has only one successor, it both jumps
		     and falls through to the fallthru block, so we can't
		     delete the edge.  */
		  if (single_succ_p (bb))
		    {
		      ei_next (&ei2);
		      continue;
		    }
		}
	      else
		{
		  ei_next (&ei2);
		  continue;
		}

	      /* Fix up the CFG for the successful change we just made.  */
	      redirect_edge_succ (e, EXIT_BLOCK_PTR);
	    }

	  /* Emit a return insn for the exit fallthru block.  Whether
	     this is still reachable will be determined later.  */

	  emit_barrier_after (BB_END (last));
	  emit_return_into_block (last);
	  epilogue_end = BB_END (last);
	  single_succ_edge (last)->flags &= ~EDGE_FALLTHRU;
	  goto epilogue_done;
	}
    }
#endif

  /* A small fib -- epilogue is not yet completed, but we wish to re-use
     this marker for the splits of EH_RETURN patterns, and nothing else
     uses the flag in the meantime.  */
  epilogue_completed = 1;

#ifdef HAVE_eh_return
  /* Find non-fallthru edges that end with EH_RETURN instructions.  On
     some targets, these get split to a special version of the epilogue
     code.  In order to be able to properly annotate these with unwind
     info, try to split them now.  If we get a valid split, drop an
     EPILOGUE_BEG note and mark the insns as epilogue insns.  */
  FOR_EACH_EDGE (e, ei, EXIT_BLOCK_PTR->preds)
    {
      rtx prev, last, trial;

      if (e->flags & EDGE_FALLTHRU)
	continue;
      last = BB_END (e->src);
      if (!eh_returnjump_p (last))
	continue;

      prev = PREV_INSN (last);
      trial = try_split (PATTERN (last), last, 1);
      if (trial == last)
	continue;

      record_insns (NEXT_INSN (prev), NEXT_INSN (trial), &epilogue_insn_hash);
      emit_note_after (NOTE_INSN_EPILOGUE_BEG, prev);
    }
#endif

  /* Find the edge that falls through to EXIT.  Other edges may exist
     due to RETURN instructions, but those don't need epilogues.
     There really shouldn't be a mixture -- either all should have
     been converted or none, however...  */

  e = find_fallthru_edge (EXIT_BLOCK_PTR->preds);
  if (e == NULL)
    goto epilogue_done;

#ifdef HAVE_epilogue
  if (HAVE_epilogue)
    {
      start_sequence ();
      epilogue_end = emit_note (NOTE_INSN_EPILOGUE_BEG);
      seq = gen_epilogue ();
      if (seq)
	emit_jump_insn (seq);

      /* Retain a map of the epilogue insns.  */
      record_insns (seq, NULL, &epilogue_insn_hash);
      set_insn_locators (seq, epilogue_locator);

      seq = get_insns ();
      end_sequence ();

      insert_insn_on_edge (seq, e);
      inserted = true;
    }
  else
#endif
    {
      basic_block cur_bb;

      if (! next_active_insn (BB_END (e->src)))
	goto epilogue_done;
      /* We have a fall-through edge to the exit block, the source is not
         at the end of the function, and there will be an assembler epilogue
         at the end of the function.
         We can't use force_nonfallthru here, because that would try to
         use return.  Inserting a jump 'by hand' is extremely messy, so
	 we take advantage of cfg_layout_finalize using
	fixup_fallthru_exit_predecessor.  */
      cfg_layout_initialize (0);
      FOR_EACH_BB (cur_bb)
	if (cur_bb->index >= NUM_FIXED_BLOCKS
	    && cur_bb->next_bb->index >= NUM_FIXED_BLOCKS)
	  cur_bb->aux = cur_bb->next_bb;
      cfg_layout_finalize ();
    }

epilogue_done:
  default_rtl_profile ();

  if (inserted)
    {
      sbitmap blocks;

      commit_edge_insertions ();

      /* Look for basic blocks within the prologue insns.  */
      blocks = sbitmap_alloc (last_basic_block);
      sbitmap_zero (blocks);
      SET_BIT (blocks, entry_edge->dest->index);
      find_many_sub_basic_blocks (blocks);
      sbitmap_free (blocks);

      /* The epilogue insns we inserted may cause the exit edge to no longer
	 be fallthru.  */
      FOR_EACH_EDGE (e, ei, EXIT_BLOCK_PTR->preds)
	{
	  if (((e->flags & EDGE_FALLTHRU) != 0)
	      && returnjump_p (BB_END (e->src)))
	    e->flags &= ~EDGE_FALLTHRU;
	}
    }

#ifdef HAVE_sibcall_epilogue
  /* Emit sibling epilogues before any sibling call sites.  */
  for (ei = ei_start (EXIT_BLOCK_PTR->preds); (e = ei_safe_edge (ei)); )
    {
      basic_block bb = e->src;
      rtx insn = BB_END (bb);

      if (!CALL_P (insn)
	  || ! SIBLING_CALL_P (insn))
	{
	  ei_next (&ei);
	  continue;
	}

      start_sequence ();
      emit_note (NOTE_INSN_EPILOGUE_BEG);
      emit_insn (gen_sibcall_epilogue ());
      seq = get_insns ();
      end_sequence ();

      /* Retain a map of the epilogue insns.  Used in life analysis to
	 avoid getting rid of sibcall epilogue insns.  Do this before we
	 actually emit the sequence.  */
      record_insns (seq, NULL, &epilogue_insn_hash);
      set_insn_locators (seq, epilogue_locator);

      emit_insn_before (seq, insn);
      ei_next (&ei);
    }
#endif

#ifdef HAVE_epilogue
  if (epilogue_end)
    {
      rtx insn, next;

      /* Similarly, move any line notes that appear after the epilogue.
         There is no need, however, to be quite so anal about the existence
	 of such a note.  Also possibly move
	 NOTE_INSN_FUNCTION_BEG notes, as those can be relevant for debug
	 info generation.  */
      for (insn = epilogue_end; insn; insn = next)
	{
	  next = NEXT_INSN (insn);
	  if (NOTE_P (insn)
	      && (NOTE_KIND (insn) == NOTE_INSN_FUNCTION_BEG))
	    reorder_insns (insn, insn, PREV_INSN (epilogue_end));
	}
    }
#endif

  /* Threading the prologue and epilogue changes the artificial refs
     in the entry and exit blocks.  */
  epilogue_completed = 1;
  df_update_entry_exit_and_calls ();
}

/* Reposition the prologue-end and epilogue-begin notes after
   instruction scheduling.  */

void
reposition_prologue_and_epilogue_notes (void)
{
#if defined (HAVE_prologue) || defined (HAVE_epilogue) \
    || defined (HAVE_sibcall_epilogue)
  /* Since the hash table is created on demand, the fact that it is
     non-null is a signal that it is non-empty.  */
  if (prologue_insn_hash != NULL)
    {
      size_t len = htab_elements (prologue_insn_hash);
      rtx insn, last = NULL, note = NULL;

      /* Scan from the beginning until we reach the last prologue insn.  */
      /* ??? While we do have the CFG intact, there are two problems:
	 (1) The prologue can contain loops (typically probing the stack),
	     which means that the end of the prologue isn't in the first bb.
	 (2) Sometimes the PROLOGUE_END note gets pushed into the next bb.  */
      for (insn = get_insns (); insn; insn = NEXT_INSN (insn))
	{
	  if (NOTE_P (insn))
	    {
	      if (NOTE_KIND (insn) == NOTE_INSN_PROLOGUE_END)
		note = insn;
	    }
	  else if (contains (insn, prologue_insn_hash))
	    {
	      last = insn;
	      if (--len == 0)
		break;
	    }
	}

      if (last)
	{
	  if (note == NULL)
	    {
	      /* Scan forward looking for the PROLOGUE_END note.  It should
		 be right at the beginning of the block, possibly with other
		 insn notes that got moved there.  */
	      for (note = NEXT_INSN (last); ; note = NEXT_INSN (note))
		{
		  if (NOTE_P (note)
		      && NOTE_KIND (note) == NOTE_INSN_PROLOGUE_END)
		    break;
		}
	    }

	  /* Avoid placing note between CODE_LABEL and BASIC_BLOCK note.  */
	  if (LABEL_P (last))
	    last = NEXT_INSN (last);
	  reorder_insns (note, note, last);
	}
    }

  if (epilogue_insn_hash != NULL)
    {
      edge_iterator ei;
      edge e;

      FOR_EACH_EDGE (e, ei, EXIT_BLOCK_PTR->preds)
	{
	  rtx insn, first = NULL, note = NULL;
	  basic_block bb = e->src;

	  /* Scan from the beginning until we reach the first epilogue insn. */
	  FOR_BB_INSNS (bb, insn)
	    {
	      if (NOTE_P (insn))
		{
		  if (NOTE_KIND (insn) == NOTE_INSN_EPILOGUE_BEG)
		    {
		      note = insn;
		      if (first != NULL)
			break;
		    }
		}
	      else if (first == NULL && contains (insn, epilogue_insn_hash))
		{
		  first = insn;
		  if (note != NULL)
		    break;
		}
	    }

	  if (note)
	    {
	      /* If the function has a single basic block, and no real
		 epilogue insns (e.g. sibcall with no cleanup), the
		 epilogue note can get scheduled before the prologue
		 note.  If we have frame related prologue insns, having
		 them scanned during the epilogue will result in a crash.
		 In this case re-order the epilogue note to just before
		 the last insn in the block.  */
	      if (first == NULL)
		first = BB_END (bb);

	      if (PREV_INSN (first) != note)
		reorder_insns (note, note, PREV_INSN (first));
	    }
	}
    }
#endif /* HAVE_prologue or HAVE_epilogue */
}

/* Returns the name of the current function.  */
const char *
current_function_name (void)
{
  if (cfun == NULL)
    return "<none>";
  return lang_hooks.decl_printable_name (cfun->decl, 2);
}


static unsigned int
rest_of_handle_check_leaf_regs (void)
{
#ifdef LEAF_REGISTERS
  current_function_uses_only_leaf_regs
    = optimize > 0 && only_leaf_regs_used () && leaf_function_p ();
#endif
  return 0;
}

/* Insert a TYPE into the used types hash table of CFUN.  */

static void
used_types_insert_helper (tree type, struct function *func)
{
  if (type != NULL && func != NULL)
    {
      void **slot;

      if (func->used_types_hash == NULL)
	func->used_types_hash = htab_create_ggc (37, htab_hash_pointer,
						 htab_eq_pointer, NULL);
      slot = htab_find_slot (func->used_types_hash, type, INSERT);
      if (*slot == NULL)
	*slot = type;
    }
}

/* Given a type, insert it into the used hash table in cfun.  */
void
used_types_insert (tree t)
{
  while (POINTER_TYPE_P (t) || TREE_CODE (t) == ARRAY_TYPE)
    if (TYPE_NAME (t))
      break;
    else
      t = TREE_TYPE (t);
  if (TREE_CODE (t) == ERROR_MARK)
    return;
  if (TYPE_NAME (t) == NULL_TREE
      || TYPE_NAME (t) == TYPE_NAME (TYPE_MAIN_VARIANT (t)))
    t = TYPE_MAIN_VARIANT (t);
  if (debug_info_level > DINFO_LEVEL_NONE)
    {
      if (cfun)
	used_types_insert_helper (t, cfun);
      else
	/* So this might be a type referenced by a global variable.
	   Record that type so that we can later decide to emit its debug
	   information.  */
        VEC_safe_push (tree, gc, types_used_by_cur_var_decl, t);
    }
}

/* Helper to Hash a struct types_used_by_vars_entry.  */

static hashval_t
hash_types_used_by_vars_entry (const struct types_used_by_vars_entry *entry)
{
  gcc_assert (entry && entry->var_decl && entry->type);

  return iterative_hash_object (entry->type,
				iterative_hash_object (entry->var_decl, 0));
}

/* Hash function of the types_used_by_vars_entry hash table.  */

hashval_t
types_used_by_vars_do_hash (const void *x)
{
  const struct types_used_by_vars_entry *entry =
    (const struct types_used_by_vars_entry *) x;

  return hash_types_used_by_vars_entry (entry);
}

/*Equality function of the types_used_by_vars_entry hash table.  */

int
types_used_by_vars_eq (const void *x1, const void *x2)
{
  const struct types_used_by_vars_entry *e1 =
    (const struct types_used_by_vars_entry *) x1;
  const struct types_used_by_vars_entry *e2 =
    (const struct types_used_by_vars_entry *)x2;

  return (e1->var_decl == e2->var_decl && e1->type == e2->type);
}

/* Inserts an entry into the types_used_by_vars_hash hash table. */

void
types_used_by_var_decl_insert (tree type, tree var_decl)
{
  if (type != NULL && var_decl != NULL)
    {
      void **slot;
      struct types_used_by_vars_entry e;
      e.var_decl = var_decl;
      e.type = type;
      if (types_used_by_vars_hash == NULL)
	types_used_by_vars_hash =
	  htab_create_ggc (37, types_used_by_vars_do_hash,
			   types_used_by_vars_eq, NULL);
      slot = htab_find_slot_with_hash (types_used_by_vars_hash, &e,
				       hash_types_used_by_vars_entry (&e), INSERT);
      if (*slot == NULL)
	{
	  struct types_used_by_vars_entry *entry;
	  entry = ggc_alloc_types_used_by_vars_entry ();
	  entry->type = type;
	  entry->var_decl = var_decl;
	  *slot = entry;
	}
    }
}

struct rtl_opt_pass pass_leaf_regs =
{
 {
  RTL_PASS,
  "*leaf_regs",                         /* name */
  NULL,                                 /* gate */
  rest_of_handle_check_leaf_regs,       /* execute */
  NULL,                                 /* sub */
  NULL,                                 /* next */
  0,                                    /* static_pass_number */
  TV_NONE,                              /* tv_id */
  0,                                    /* properties_required */
  0,                                    /* properties_provided */
  0,                                    /* properties_destroyed */
  0,                                    /* todo_flags_start */
  0                                     /* todo_flags_finish */
 }
};

static unsigned int
rest_of_handle_thread_prologue_and_epilogue (void)
{
  if (optimize)
    cleanup_cfg (CLEANUP_EXPENSIVE);

  /* On some machines, the prologue and epilogue code, or parts thereof,
     can be represented as RTL.  Doing so lets us schedule insns between
     it and the rest of the code and also allows delayed branch
     scheduling to operate in the epilogue.  */
  thread_prologue_and_epilogue_insns ();

  /* The stack usage info is finalized during prologue expansion.  */
  if (flag_stack_usage_info)
    output_stack_usage ();

  return 0;
}

struct rtl_opt_pass pass_thread_prologue_and_epilogue =
{
 {
  RTL_PASS,
  "pro_and_epilogue",                   /* name */
  NULL,                                 /* gate */
  rest_of_handle_thread_prologue_and_epilogue, /* execute */
  NULL,                                 /* sub */
  NULL,                                 /* next */
  0,                                    /* static_pass_number */
  TV_THREAD_PROLOGUE_AND_EPILOGUE,      /* tv_id */
  0,                                    /* properties_required */
  0,                                    /* properties_provided */
  0,                                    /* properties_destroyed */
  TODO_verify_flow,                     /* todo_flags_start */
  TODO_df_verify |
  TODO_df_finish | TODO_verify_rtl_sharing |
  TODO_ggc_collect                      /* todo_flags_finish */
 }
};


/* This mini-pass fixes fall-out from SSA in asm statements that have
   in-out constraints.  Say you start with

     orig = inout;
     asm ("": "+mr" (inout));
     use (orig);

   which is transformed very early to use explicit output and match operands:

     orig = inout;
     asm ("": "=mr" (inout) : "0" (inout));
     use (orig);

   Or, after SSA and copyprop,

     asm ("": "=mr" (inout_2) : "0" (inout_1));
     use (inout_1);

   Clearly inout_2 and inout_1 can't be coalesced easily anymore, as
   they represent two separate values, so they will get different pseudo
   registers during expansion.  Then, since the two operands need to match
   per the constraints, but use different pseudo registers, reload can
   only register a reload for these operands.  But reloads can only be
   satisfied by hardregs, not by memory, so we need a register for this
   reload, just because we are presented with non-matching operands.
   So, even though we allow memory for this operand, no memory can be
   used for it, just because the two operands don't match.  This can
   cause reload failures on register-starved targets.

   So it's a symptom of reload not being able to use memory for reloads
   or, alternatively it's also a symptom of both operands not coming into
   reload as matching (in which case the pseudo could go to memory just
   fine, as the alternative allows it, and no reload would be necessary).
   We fix the latter problem here, by transforming

     asm ("": "=mr" (inout_2) : "0" (inout_1));

   back to

     inout_2 = inout_1;
     asm ("": "=mr" (inout_2) : "0" (inout_2));  */

static void
match_asm_constraints_1 (rtx insn, rtx *p_sets, int noutputs)
{
  int i;
  bool changed = false;
  rtx op = SET_SRC (p_sets[0]);
  int ninputs = ASM_OPERANDS_INPUT_LENGTH (op);
  rtvec inputs = ASM_OPERANDS_INPUT_VEC (op);
  bool *output_matched = XALLOCAVEC (bool, noutputs);

  memset (output_matched, 0, noutputs * sizeof (bool));
  for (i = 0; i < ninputs; i++)
    {
      rtx input, output, insns;
      const char *constraint = ASM_OPERANDS_INPUT_CONSTRAINT (op, i);
      char *end;
      int match, j;

      if (*constraint == '%')
	constraint++;

      match = strtoul (constraint, &end, 10);
      if (end == constraint)
	continue;

      gcc_assert (match < noutputs);
      output = SET_DEST (p_sets[match]);
      input = RTVEC_ELT (inputs, i);
      /* Only do the transformation for pseudos.  */
      if (! REG_P (output)
	  || rtx_equal_p (output, input)
	  || (GET_MODE (input) != VOIDmode
	      && GET_MODE (input) != GET_MODE (output)))
	continue;

      /* We can't do anything if the output is also used as input,
	 as we're going to overwrite it.  */
      for (j = 0; j < ninputs; j++)
        if (reg_overlap_mentioned_p (output, RTVEC_ELT (inputs, j)))
	  break;
      if (j != ninputs)
	continue;

      /* Avoid changing the same input several times.  For
	 asm ("" : "=mr" (out1), "=mr" (out2) : "0" (in), "1" (in));
	 only change in once (to out1), rather than changing it
	 first to out1 and afterwards to out2.  */
      if (i > 0)
	{
	  for (j = 0; j < noutputs; j++)
	    if (output_matched[j] && input == SET_DEST (p_sets[j]))
	      break;
	  if (j != noutputs)
	    continue;
	}
      output_matched[match] = true;

      start_sequence ();
      emit_move_insn (output, input);
      insns = get_insns ();
      end_sequence ();
      emit_insn_before (insns, insn);

      /* Now replace all mentions of the input with output.  We can't
	 just replace the occurrence in inputs[i], as the register might
	 also be used in some other input (or even in an address of an
	 output), which would mean possibly increasing the number of
	 inputs by one (namely 'output' in addition), which might pose
	 a too complicated problem for reload to solve.  E.g. this situation:

	   asm ("" : "=r" (output), "=m" (input) : "0" (input))

	 Here 'input' is used in two occurrences as input (once for the
	 input operand, once for the address in the second output operand).
	 If we would replace only the occurrence of the input operand (to
	 make the matching) we would be left with this:

	   output = input
	   asm ("" : "=r" (output), "=m" (input) : "0" (output))

	 Now we suddenly have two different input values (containing the same
	 value, but different pseudos) where we formerly had only one.
	 With more complicated asms this might lead to reload failures
	 which wouldn't have happen without this pass.  So, iterate over
	 all operands and replace all occurrences of the register used.  */
      for (j = 0; j < noutputs; j++)
	if (!rtx_equal_p (SET_DEST (p_sets[j]), input)
	    && reg_overlap_mentioned_p (input, SET_DEST (p_sets[j])))
	  SET_DEST (p_sets[j]) = replace_rtx (SET_DEST (p_sets[j]),
					      input, output);
      for (j = 0; j < ninputs; j++)
	if (reg_overlap_mentioned_p (input, RTVEC_ELT (inputs, j)))
	  RTVEC_ELT (inputs, j) = replace_rtx (RTVEC_ELT (inputs, j),
					       input, output);

      changed = true;
    }

  if (changed)
    df_insn_rescan (insn);
}

static unsigned
rest_of_match_asm_constraints (void)
{
  basic_block bb;
  rtx insn, pat, *p_sets;
  int noutputs;

  if (!crtl->has_asm_statement)
    return 0;

  df_set_flags (DF_DEFER_INSN_RESCAN);
  FOR_EACH_BB (bb)
    {
      FOR_BB_INSNS (bb, insn)
	{
	  if (!INSN_P (insn))
	    continue;

	  pat = PATTERN (insn);
	  if (GET_CODE (pat) == PARALLEL)
	    p_sets = &XVECEXP (pat, 0, 0), noutputs = XVECLEN (pat, 0);
	  else if (GET_CODE (pat) == SET)
	    p_sets = &PATTERN (insn), noutputs = 1;
	  else
	    continue;

	  if (GET_CODE (*p_sets) == SET
	      && GET_CODE (SET_SRC (*p_sets)) == ASM_OPERANDS)
	    match_asm_constraints_1 (insn, p_sets, noutputs);
	 }
    }

  return TODO_df_finish;
}

struct rtl_opt_pass pass_match_asm_constraints =
{
 {
  RTL_PASS,
  "asmcons",				/* name */
  NULL,					/* gate */
  rest_of_match_asm_constraints,	/* execute */
  NULL,                                 /* sub */
  NULL,                                 /* next */
  0,                                    /* static_pass_number */
  TV_NONE,				/* tv_id */
  0,                                    /* properties_required */
  0,                                    /* properties_provided */
  0,                                    /* properties_destroyed */
  0,					/* todo_flags_start */
  0                                     /* todo_flags_finish */
 }
};


#include "gt-function.h"<|MERGE_RESOLUTION|>--- conflicted
+++ resolved
@@ -4391,7 +4391,6 @@
   return funcdef_no++;
 }
 
-<<<<<<< HEAD
 /* Restore funcdef_no to FN.  */
 
 void
@@ -4408,8 +4407,6 @@
   funcdef_no = 0;
 }
 
-=======
->>>>>>> 4294f942
 /* Return value of funcdef.  */
 int
 get_last_funcdef_no (void)
