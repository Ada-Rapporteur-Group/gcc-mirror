--- conflicted
+++ resolved
@@ -185,8 +185,6 @@
 
 #endif /* C11 */
 
-<<<<<<< HEAD
-=======
 #ifdef __STDC_WANT_IEC_60559_BFP_EXT__
 /* Number of decimal digits for which conversions between decimal
    character strings and binary formats, in both directions, are
@@ -194,7 +192,6 @@
 #define CR_DECIMAL_DIG	__UINTMAX_MAX__
 #endif
 
->>>>>>> 9833e931
 #ifdef __STDC_WANT_IEC_60559_TYPES_EXT__
 /* Constants for _FloatN and _FloatNx types from TS 18661-3.  See
    comments above for their semantics.  */
