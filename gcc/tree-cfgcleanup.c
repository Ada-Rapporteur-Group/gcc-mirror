--- conflicted
+++ resolved
@@ -646,10 +646,7 @@
   if (changed && current_loops != NULL)
     {
       bitmap changed_bbs = BITMAP_ALLOC (NULL);
-<<<<<<< HEAD
       calculate_dominance_info (CDI_DOMINATORS);
-=======
->>>>>>> ad365750
       fix_loop_structure (changed_bbs);
 
       /* This usually does nothing.  But sometimes parts of cfg that originally
