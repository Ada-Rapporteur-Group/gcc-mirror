/* Scalar evolution detector.
   Copyright (C) 2003, 2004, 2005 Free Software Foundation, Inc.
   Contributed by Sebastian Pop <s.pop@laposte.net>

This file is part of GCC.

GCC is free software; you can redistribute it and/or modify it under
the terms of the GNU General Public License as published by the Free
Software Foundation; either version 2, or (at your option) any later
version.

GCC is distributed in the hope that it will be useful, but WITHOUT ANY
WARRANTY; without even the implied warranty of MERCHANTABILITY or
FITNESS FOR A PARTICULAR PURPOSE.  See the GNU General Public License
for more details.

You should have received a copy of the GNU General Public License
along with GCC; see the file COPYING.  If not, write to the Free
Software Foundation, 51 Franklin Street, Fifth Floor, Boston, MA
02110-1301, USA.  */

/* 
   Description: 
   
   This pass analyzes the evolution of scalar variables in loop
   structures.  The algorithm is based on the SSA representation,
   and on the loop hierarchy tree.  This algorithm is not based on
   the notion of versions of a variable, as it was the case for the
   previous implementations of the scalar evolution algorithm, but
   it assumes that each defined name is unique.

   The notation used in this file is called "chains of recurrences",
   and has been proposed by Eugene Zima, Robert Van Engelen, and
   others for describing induction variables in programs.  For example
   "b -> {0, +, 2}_1" means that the scalar variable "b" is equal to 0
   when entering in the loop_1 and has a step 2 in this loop, in other
   words "for (b = 0; b < N; b+=2);".  Note that the coefficients of
   this chain of recurrence (or chrec [shrek]) can contain the name of
   other variables, in which case they are called parametric chrecs.
   For example, "b -> {a, +, 2}_1" means that the initial value of "b"
   is the value of "a".  In most of the cases these parametric chrecs
   are fully instantiated before their use because symbolic names can
   hide some difficult cases such as self-references described later
   (see the Fibonacci example).
   
   A short sketch of the algorithm is:
     
   Given a scalar variable to be analyzed, follow the SSA edge to
   its definition:
     
   - When the definition is a GIMPLE_MODIFY_STMT: if the right hand side
   (RHS) of the definition cannot be statically analyzed, the answer
   of the analyzer is: "don't know".  
   Otherwise, for all the variables that are not yet analyzed in the
   RHS, try to determine their evolution, and finally try to
   evaluate the operation of the RHS that gives the evolution
   function of the analyzed variable.

   - When the definition is a condition-phi-node: determine the
   evolution function for all the branches of the phi node, and
   finally merge these evolutions (see chrec_merge).

   - When the definition is a loop-phi-node: determine its initial
   condition, that is the SSA edge defined in an outer loop, and
   keep it symbolic.  Then determine the SSA edges that are defined
   in the body of the loop.  Follow the inner edges until ending on
   another loop-phi-node of the same analyzed loop.  If the reached
   loop-phi-node is not the starting loop-phi-node, then we keep
   this definition under a symbolic form.  If the reached
   loop-phi-node is the same as the starting one, then we compute a
   symbolic stride on the return path.  The result is then the
   symbolic chrec {initial_condition, +, symbolic_stride}_loop.

   Examples:
   
   Example 1: Illustration of the basic algorithm.
   
   | a = 3
   | loop_1
   |   b = phi (a, c)
   |   c = b + 1
   |   if (c > 10) exit_loop
   | endloop
   
   Suppose that we want to know the number of iterations of the
   loop_1.  The exit_loop is controlled by a COND_EXPR (c > 10).  We
   ask the scalar evolution analyzer two questions: what's the
   scalar evolution (scev) of "c", and what's the scev of "10".  For
   "10" the answer is "10" since it is a scalar constant.  For the
   scalar variable "c", it follows the SSA edge to its definition,
   "c = b + 1", and then asks again what's the scev of "b".
   Following the SSA edge, we end on a loop-phi-node "b = phi (a,
   c)", where the initial condition is "a", and the inner loop edge
   is "c".  The initial condition is kept under a symbolic form (it
   may be the case that the copy constant propagation has done its
   work and we end with the constant "3" as one of the edges of the
   loop-phi-node).  The update edge is followed to the end of the
   loop, and until reaching again the starting loop-phi-node: b -> c
   -> b.  At this point we have drawn a path from "b" to "b" from
   which we compute the stride in the loop: in this example it is
   "+1".  The resulting scev for "b" is "b -> {a, +, 1}_1".  Now
   that the scev for "b" is known, it is possible to compute the
   scev for "c", that is "c -> {a + 1, +, 1}_1".  In order to
   determine the number of iterations in the loop_1, we have to
   instantiate_parameters ({a + 1, +, 1}_1), that gives after some
   more analysis the scev {4, +, 1}_1, or in other words, this is
   the function "f (x) = x + 4", where x is the iteration count of
   the loop_1.  Now we have to solve the inequality "x + 4 > 10",
   and take the smallest iteration number for which the loop is
   exited: x = 7.  This loop runs from x = 0 to x = 7, and in total
   there are 8 iterations.  In terms of loop normalization, we have
   created a variable that is implicitly defined, "x" or just "_1",
   and all the other analyzed scalars of the loop are defined in
   function of this variable:
   
   a -> 3
   b -> {3, +, 1}_1
   c -> {4, +, 1}_1
     
   or in terms of a C program: 
     
   | a = 3
   | for (x = 0; x <= 7; x++)
   |   {
   |     b = x + 3
   |     c = x + 4
   |   }
     
   Example 2: Illustration of the algorithm on nested loops.
     
   | loop_1
   |   a = phi (1, b)
   |   c = a + 2
   |   loop_2  10 times
   |     b = phi (c, d)
   |     d = b + 3
   |   endloop
   | endloop
     
   For analyzing the scalar evolution of "a", the algorithm follows
   the SSA edge into the loop's body: "a -> b".  "b" is an inner
   loop-phi-node, and its analysis as in Example 1, gives: 
     
   b -> {c, +, 3}_2
   d -> {c + 3, +, 3}_2
     
   Following the SSA edge for the initial condition, we end on "c = a
   + 2", and then on the starting loop-phi-node "a".  From this point,
   the loop stride is computed: back on "c = a + 2" we get a "+2" in
   the loop_1, then on the loop-phi-node "b" we compute the overall
   effect of the inner loop that is "b = c + 30", and we get a "+30"
   in the loop_1.  That means that the overall stride in loop_1 is
   equal to "+32", and the result is: 
     
   a -> {1, +, 32}_1
   c -> {3, +, 32}_1
     
   Example 3: Higher degree polynomials.
     
   | loop_1
   |   a = phi (2, b)
   |   c = phi (5, d)
   |   b = a + 1
   |   d = c + a
   | endloop
     
   a -> {2, +, 1}_1
   b -> {3, +, 1}_1
   c -> {5, +, a}_1
   d -> {5 + a, +, a}_1
     
   instantiate_parameters ({5, +, a}_1) -> {5, +, 2, +, 1}_1
   instantiate_parameters ({5 + a, +, a}_1) -> {7, +, 3, +, 1}_1
     
   Example 4: Lucas, Fibonacci, or mixers in general.
     
   | loop_1
   |   a = phi (1, b)
   |   c = phi (3, d)
   |   b = c
   |   d = c + a
   | endloop
     
   a -> (1, c)_1
   c -> {3, +, a}_1
     
   The syntax "(1, c)_1" stands for a PEELED_CHREC that has the
   following semantics: during the first iteration of the loop_1, the
   variable contains the value 1, and then it contains the value "c".
   Note that this syntax is close to the syntax of the loop-phi-node:
   "a -> (1, c)_1" vs. "a = phi (1, c)".
     
   The symbolic chrec representation contains all the semantics of the
   original code.  What is more difficult is to use this information.
     
   Example 5: Flip-flops, or exchangers.
     
   | loop_1
   |   a = phi (1, b)
   |   c = phi (3, d)
   |   b = c
   |   d = a
   | endloop
     
   a -> (1, c)_1
   c -> (3, a)_1
     
   Based on these symbolic chrecs, it is possible to refine this
   information into the more precise PERIODIC_CHRECs: 
     
   a -> |1, 3|_1
   c -> |3, 1|_1
     
   This transformation is not yet implemented.
     
   Further readings:
   
   You can find a more detailed description of the algorithm in:
   http://icps.u-strasbg.fr/~pop/DEA_03_Pop.pdf
   http://icps.u-strasbg.fr/~pop/DEA_03_Pop.ps.gz.  But note that
   this is a preliminary report and some of the details of the
   algorithm have changed.  I'm working on a research report that
   updates the description of the algorithms to reflect the design
   choices used in this implementation.
     
   A set of slides show a high level overview of the algorithm and run
   an example through the scalar evolution analyzer:
   http://cri.ensmp.fr/~pop/gcc/mar04/slides.pdf

   The slides that I have presented at the GCC Summit'04 are available
   at: http://cri.ensmp.fr/~pop/gcc/20040604/gccsummit-lno-spop.pdf
*/

#include "config.h"
#include "system.h"
#include "coretypes.h"
#include "tm.h"
#include "ggc.h"
#include "tree.h"
#include "real.h"

/* These RTL headers are needed for basic-block.h.  */
#include "rtl.h"
#include "basic-block.h"
#include "diagnostic.h"
#include "tree-flow.h"
#include "tree-dump.h"
#include "timevar.h"
#include "cfgloop.h"
#include "tree-chrec.h"
#include "tree-scalar-evolution.h"
#include "tree-pass.h"
#include "flags.h"
#include "params.h"

static tree analyze_scalar_evolution_1 (struct loop *, tree, tree);
static tree resolve_mixers (struct loop *, tree);

/* The cached information about a ssa name VAR, claiming that inside LOOP,
   the value of VAR can be expressed as CHREC.  */

struct scev_info_str
{
  tree var;
  tree chrec;
};

/* Counters for the scev database.  */
static unsigned nb_set_scev = 0;
static unsigned nb_get_scev = 0;

/* The following trees are unique elements.  Thus the comparison of
   another element to these elements should be done on the pointer to
   these trees, and not on their value.  */

/* The SSA_NAMEs that are not yet analyzed are qualified with NULL_TREE.  */
tree chrec_not_analyzed_yet;

/* Reserved to the cases where the analyzer has detected an
   undecidable property at compile time.  */
tree chrec_dont_know;

/* When the analyzer has detected that a property will never
   happen, then it qualifies it with chrec_known.  */
tree chrec_known;

static bitmap already_instantiated;

static htab_t scalar_evolution_info;


/* Constructs a new SCEV_INFO_STR structure.  */

static inline struct scev_info_str *
new_scev_info_str (tree var)
{
  struct scev_info_str *res;
  
  res = XNEW (struct scev_info_str);
  res->var = var;
  res->chrec = chrec_not_analyzed_yet;
  
  return res;
}

/* Computes a hash function for database element ELT.  */

static hashval_t
hash_scev_info (const void *elt)
{
  return SSA_NAME_VERSION (((struct scev_info_str *) elt)->var);
}

/* Compares database elements E1 and E2.  */

static int
eq_scev_info (const void *e1, const void *e2)
{
  const struct scev_info_str *elt1 = (const struct scev_info_str *) e1;
  const struct scev_info_str *elt2 = (const struct scev_info_str *) e2;

  return elt1->var == elt2->var;
}

/* Deletes database element E.  */

static void
del_scev_info (void *e)
{
  free (e);
}

/* Get the index corresponding to VAR in the current LOOP.  If
   it's the first time we ask for this VAR, then we return
   chrec_not_analyzed_yet for this VAR and return its index.  */

static tree *
find_var_scev_info (tree var)
{
  struct scev_info_str *res;
  struct scev_info_str tmp;
  PTR *slot;

  tmp.var = var;
  slot = htab_find_slot (scalar_evolution_info, &tmp, INSERT);

  if (!*slot)
    *slot = new_scev_info_str (var);
  res = (struct scev_info_str *) *slot;

  return &res->chrec;
}

/* Return true when CHREC contains symbolic names defined in
   LOOP_NB.  */

bool 
chrec_contains_symbols_defined_in_loop (tree chrec, unsigned loop_nb)
{
  if (chrec == NULL_TREE)
    return false;

  if (TREE_INVARIANT (chrec))
    return false;

  if (TREE_CODE (chrec) == VAR_DECL
      || TREE_CODE (chrec) == PARM_DECL
      || TREE_CODE (chrec) == FUNCTION_DECL
      || TREE_CODE (chrec) == LABEL_DECL
      || TREE_CODE (chrec) == RESULT_DECL
      || TREE_CODE (chrec) == FIELD_DECL)
    return true;

  if (TREE_CODE (chrec) == SSA_NAME)
    {
      tree def = SSA_NAME_DEF_STMT (chrec);
      struct loop *def_loop = loop_containing_stmt (def);
      struct loop *loop = get_loop (loop_nb);

      if (def_loop == NULL)
	return false;

      if (loop == def_loop || flow_loop_nested_p (loop, def_loop))
	return true;

      return false;
    }

  switch (TREE_CODE_LENGTH (TREE_CODE (chrec)))
    {
    case 3:
      if (chrec_contains_symbols_defined_in_loop (TREE_OPERAND (chrec, 2), 
						  loop_nb))
	return true;

    case 2:
      if (chrec_contains_symbols_defined_in_loop (TREE_OPERAND (chrec, 1), 
						  loop_nb))
	return true;

    case 1:
      if (chrec_contains_symbols_defined_in_loop (TREE_OPERAND (chrec, 0), 
						  loop_nb))
	return true;

    default:
      return false;
    }
}

/* Return true when PHI is a loop-phi-node.  */

static bool
loop_phi_node_p (tree phi)
{
  /* The implementation of this function is based on the following
     property: "all the loop-phi-nodes of a loop are contained in the
     loop's header basic block".  */

  return loop_containing_stmt (phi)->header == bb_for_stmt (phi);
}

/* Compute the scalar evolution for EVOLUTION_FN after crossing LOOP.
   In general, in the case of multivariate evolutions we want to get
   the evolution in different loops.  LOOP specifies the level for
   which to get the evolution.
   
   Example:
   
   | for (j = 0; j < 100; j++)
   |   {
   |     for (k = 0; k < 100; k++)
   |       {
   |         i = k + j;   - Here the value of i is a function of j, k. 
   |       }
   |      ... = i         - Here the value of i is a function of j. 
   |   }
   | ... = i              - Here the value of i is a scalar.  
   
   Example:  
   
   | i_0 = ...
   | loop_1 10 times
   |   i_1 = phi (i_0, i_2)
   |   i_2 = i_1 + 2
   | endloop
    
   This loop has the same effect as:
   LOOP_1 has the same effect as:
    
   | i_1 = i_0 + 20
   
   The overall effect of the loop, "i_0 + 20" in the previous example, 
   is obtained by passing in the parameters: LOOP = 1, 
   EVOLUTION_FN = {i_0, +, 2}_1.
*/
 
static tree 
compute_overall_effect_of_inner_loop (struct loop *loop, tree evolution_fn)
{
  bool val = false;

  if (evolution_fn == chrec_dont_know)
    return chrec_dont_know;

  else if (TREE_CODE (evolution_fn) == POLYNOMIAL_CHREC)
    {
      if (CHREC_VARIABLE (evolution_fn) >= (unsigned) loop->num)
	{
	  struct loop *inner_loop = get_chrec_loop (evolution_fn);
	  tree nb_iter = number_of_latch_executions (inner_loop);

	  if (nb_iter == chrec_dont_know)
	    return chrec_dont_know;
	  else
	    {
	      tree res;

	      /* evolution_fn is the evolution function in LOOP.  Get
		 its value in the nb_iter-th iteration.  */
	      res = chrec_apply (inner_loop->num, evolution_fn, nb_iter);
	      
	      /* Continue the computation until ending on a parent of LOOP.  */
	      return compute_overall_effect_of_inner_loop (loop, res);
	    }
	}
      else
	return evolution_fn;
     }
  
  /* If the evolution function is an invariant, there is nothing to do.  */
  else if (no_evolution_in_loop_p (evolution_fn, loop->num, &val) && val)
    return evolution_fn;
  
  else
    return chrec_dont_know;
}

/* Determine whether the CHREC is always positive/negative.  If the expression
   cannot be statically analyzed, return false, otherwise set the answer into
   VALUE.  */

bool
chrec_is_positive (tree chrec, bool *value)
{
  bool value0, value1, value2;
  tree end_value, nb_iter;
  
  switch (TREE_CODE (chrec))
    {
    case POLYNOMIAL_CHREC:
      if (!chrec_is_positive (CHREC_LEFT (chrec), &value0)
	  || !chrec_is_positive (CHREC_RIGHT (chrec), &value1))
	return false;
     
      /* FIXME -- overflows.  */
      if (value0 == value1)
	{
	  *value = value0;
	  return true;
	}

      /* Otherwise the chrec is under the form: "{-197, +, 2}_1",
	 and the proof consists in showing that the sign never
	 changes during the execution of the loop, from 0 to
	 loop->nb_iterations.  */
      if (!evolution_function_is_affine_p (chrec))
	return false;

      nb_iter = number_of_latch_executions (get_chrec_loop (chrec));
      if (chrec_contains_undetermined (nb_iter))
	return false;

#if 0
      /* TODO -- If the test is after the exit, we may decrease the number of
	 iterations by one.  */
      if (after_exit)
	nb_iter = chrec_fold_minus (type, nb_iter, build_int_cst (type, 1));
#endif

      end_value = chrec_apply (CHREC_VARIABLE (chrec), chrec, nb_iter);
	      
      if (!chrec_is_positive (end_value, &value2))
	return false;
	
      *value = value0;
      return value0 == value1;
      
    case INTEGER_CST:
      *value = (tree_int_cst_sgn (chrec) == 1);
      return true;
      
    default:
      return false;
    }
}

/* Associate CHREC to SCALAR.  */

static void
set_scalar_evolution (tree scalar, tree chrec)
{
  tree *scalar_info;
 
  if (TREE_CODE (scalar) != SSA_NAME)
    return;

  scalar_info = find_var_scev_info (scalar);
  
  if (dump_file)
    {
      if (dump_flags & TDF_DETAILS)
	{
	  fprintf (dump_file, "(set_scalar_evolution \n");
	  fprintf (dump_file, "  (scalar = ");
	  print_generic_expr (dump_file, scalar, 0);
	  fprintf (dump_file, ")\n  (scalar_evolution = ");
	  print_generic_expr (dump_file, chrec, 0);
	  fprintf (dump_file, "))\n");
	}
      if (dump_flags & TDF_STATS)
	nb_set_scev++;
    }
  
  *scalar_info = chrec;
}

/* Retrieve the chrec associated to SCALAR in the LOOP.  */

static tree
get_scalar_evolution (tree scalar)
{
  tree res;
  
  if (dump_file)
    {
      if (dump_flags & TDF_DETAILS)
	{
	  fprintf (dump_file, "(get_scalar_evolution \n");
	  fprintf (dump_file, "  (scalar = ");
	  print_generic_expr (dump_file, scalar, 0);
	  fprintf (dump_file, ")\n");
	}
      if (dump_flags & TDF_STATS)
	nb_get_scev++;
    }
  
  switch (TREE_CODE (scalar))
    {
    case SSA_NAME:
      res = *find_var_scev_info (scalar);
      break;

    case REAL_CST:
    case INTEGER_CST:
      res = scalar;
      break;

    default:
      res = chrec_not_analyzed_yet;
      break;
    }
  
  if (dump_file && (dump_flags & TDF_DETAILS))
    {
      fprintf (dump_file, "  (scalar_evolution = ");
      print_generic_expr (dump_file, res, 0);
      fprintf (dump_file, "))\n");
    }
  
  return res;
}

/* Helper function for add_to_evolution.  Returns the evolution
   function for an assignment of the form "a = b + c", where "a" and
   "b" are on the strongly connected component.  CHREC_BEFORE is the
   information that we already have collected up to this point.
   TO_ADD is the evolution of "c".  
   
   When CHREC_BEFORE has an evolution part in LOOP_NB, add to this
   evolution the expression TO_ADD, otherwise construct an evolution
   part for this loop.  */

static tree
add_to_evolution_1 (unsigned loop_nb, tree chrec_before, tree to_add,
		    tree at_stmt)
{
  tree type, left, right;

  switch (TREE_CODE (chrec_before))
    {
    case POLYNOMIAL_CHREC:
      if (CHREC_VARIABLE (chrec_before) <= loop_nb)
	{
	  unsigned var;

	  type = chrec_type (chrec_before);
	  
	  /* When there is no evolution part in this loop, build it.  */
	  if (CHREC_VARIABLE (chrec_before) < loop_nb)
	    {
	      var = loop_nb;
	      left = chrec_before;
	      right = SCALAR_FLOAT_TYPE_P (type)
		? build_real (type, dconst0)
		: build_int_cst (type, 0);
	    }
	  else
	    {
	      var = CHREC_VARIABLE (chrec_before);
	      left = CHREC_LEFT (chrec_before);
	      right = CHREC_RIGHT (chrec_before);
	    }

	  to_add = chrec_convert (type, to_add, at_stmt);
	  right = chrec_convert (type, right, at_stmt);
	  right = chrec_fold_plus (type, right, to_add);
	  return build_polynomial_chrec (var, left, right);
	}
      else
	{
	  /* Search the evolution in LOOP_NB.  */
	  left = add_to_evolution_1 (loop_nb, CHREC_LEFT (chrec_before),
				     to_add, at_stmt);
	  right = CHREC_RIGHT (chrec_before);
	  right = chrec_convert (chrec_type (left), right, at_stmt);
	  return build_polynomial_chrec (CHREC_VARIABLE (chrec_before),
					 left, right);
	}
      
    default:
      /* These nodes do not depend on a loop.  */
      if (chrec_before == chrec_dont_know)
	return chrec_dont_know;

      left = chrec_before;
      right = chrec_convert (chrec_type (left), to_add, at_stmt);
      return build_polynomial_chrec (loop_nb, left, right);
    }
}

/* Add TO_ADD to the evolution part of CHREC_BEFORE in the dimension
   of LOOP_NB.  
   
   Description (provided for completeness, for those who read code in
   a plane, and for my poor 62 bytes brain that would have forgotten
   all this in the next two or three months):
   
   The algorithm of translation of programs from the SSA representation
   into the chrecs syntax is based on a pattern matching.  After having
   reconstructed the overall tree expression for a loop, there are only
   two cases that can arise:
   
   1. a = loop-phi (init, a + expr)
   2. a = loop-phi (init, expr)
   
   where EXPR is either a scalar constant with respect to the analyzed
   loop (this is a degree 0 polynomial), or an expression containing
   other loop-phi definitions (these are higher degree polynomials).
   
   Examples:
   
   1. 
   | init = ...
   | loop_1
   |   a = phi (init, a + 5)
   | endloop
   
   2. 
   | inita = ...
   | initb = ...
   | loop_1
   |   a = phi (inita, 2 * b + 3)
   |   b = phi (initb, b + 1)
   | endloop
   
   For the first case, the semantics of the SSA representation is: 
   
   | a (x) = init + \sum_{j = 0}^{x - 1} expr (j)
   
   that is, there is a loop index "x" that determines the scalar value
   of the variable during the loop execution.  During the first
   iteration, the value is that of the initial condition INIT, while
   during the subsequent iterations, it is the sum of the initial
   condition with the sum of all the values of EXPR from the initial
   iteration to the before last considered iteration.  
   
   For the second case, the semantics of the SSA program is:
   
   | a (x) = init, if x = 0;
   |         expr (x - 1), otherwise.
   
   The second case corresponds to the PEELED_CHREC, whose syntax is
   close to the syntax of a loop-phi-node: 
   
   | phi (init, expr)  vs.  (init, expr)_x
   
   The proof of the translation algorithm for the first case is a
   proof by structural induction based on the degree of EXPR.  
   
   Degree 0:
   When EXPR is a constant with respect to the analyzed loop, or in
   other words when EXPR is a polynomial of degree 0, the evolution of
   the variable A in the loop is an affine function with an initial
   condition INIT, and a step EXPR.  In order to show this, we start
   from the semantics of the SSA representation:
   
   f (x) = init + \sum_{j = 0}^{x - 1} expr (j)
   
   and since "expr (j)" is a constant with respect to "j",
   
   f (x) = init + x * expr 
   
   Finally, based on the semantics of the pure sum chrecs, by
   identification we get the corresponding chrecs syntax:
   
   f (x) = init * \binom{x}{0} + expr * \binom{x}{1} 
   f (x) -> {init, +, expr}_x
   
   Higher degree:
   Suppose that EXPR is a polynomial of degree N with respect to the
   analyzed loop_x for which we have already determined that it is
   written under the chrecs syntax:
   
   | expr (x)  ->  {b_0, +, b_1, +, ..., +, b_{n-1}} (x)
   
   We start from the semantics of the SSA program:
   
   | f (x) = init + \sum_{j = 0}^{x - 1} expr (j)
   |
   | f (x) = init + \sum_{j = 0}^{x - 1} 
   |                (b_0 * \binom{j}{0} + ... + b_{n-1} * \binom{j}{n-1})
   |
   | f (x) = init + \sum_{j = 0}^{x - 1} 
   |                \sum_{k = 0}^{n - 1} (b_k * \binom{j}{k}) 
   |
   | f (x) = init + \sum_{k = 0}^{n - 1} 
   |                (b_k * \sum_{j = 0}^{x - 1} \binom{j}{k}) 
   |
   | f (x) = init + \sum_{k = 0}^{n - 1} 
   |                (b_k * \binom{x}{k + 1}) 
   |
   | f (x) = init + b_0 * \binom{x}{1} + ... 
   |              + b_{n-1} * \binom{x}{n} 
   |
   | f (x) = init * \binom{x}{0} + b_0 * \binom{x}{1} + ... 
   |                             + b_{n-1} * \binom{x}{n} 
   |
   
   And finally from the definition of the chrecs syntax, we identify:
   | f (x)  ->  {init, +, b_0, +, ..., +, b_{n-1}}_x 
   
   This shows the mechanism that stands behind the add_to_evolution
   function.  An important point is that the use of symbolic
   parameters avoids the need of an analysis schedule.
   
   Example:
   
   | inita = ...
   | initb = ...
   | loop_1 
   |   a = phi (inita, a + 2 + b)
   |   b = phi (initb, b + 1)
   | endloop
   
   When analyzing "a", the algorithm keeps "b" symbolically:
   
   | a  ->  {inita, +, 2 + b}_1
   
   Then, after instantiation, the analyzer ends on the evolution:
   
   | a  ->  {inita, +, 2 + initb, +, 1}_1

*/

static tree 
add_to_evolution (unsigned loop_nb, tree chrec_before, enum tree_code code,
		  tree to_add, tree at_stmt)
{
  tree type = chrec_type (to_add);
  tree res = NULL_TREE;
  
  if (to_add == NULL_TREE)
    return chrec_before;
  
  /* TO_ADD is either a scalar, or a parameter.  TO_ADD is not
     instantiated at this point.  */
  if (TREE_CODE (to_add) == POLYNOMIAL_CHREC
      || TREE_CODE (to_add) == REAL_CST)
    return chrec_dont_know;
  
  if (dump_file && (dump_flags & TDF_DETAILS))
    {
      fprintf (dump_file, "(add_to_evolution \n");
      fprintf (dump_file, "  (loop_nb = %d)\n", loop_nb);
      fprintf (dump_file, "  (chrec_before = ");
      print_generic_expr (dump_file, chrec_before, 0);
      fprintf (dump_file, ")\n  (to_add = ");
      print_generic_expr (dump_file, to_add, 0);
      fprintf (dump_file, ")\n");
    }

  if (code == MINUS_EXPR)
    to_add = chrec_fold_multiply (type, to_add, SCALAR_FLOAT_TYPE_P (type)
				  ? build_real (type, dconstm1)
				  : build_int_cst_type (type, -1));

  res = add_to_evolution_1 (loop_nb, chrec_before, to_add, at_stmt);

  if (dump_file && (dump_flags & TDF_DETAILS))
    {
      fprintf (dump_file, "  (res = ");
      print_generic_expr (dump_file, res, 0);
      fprintf (dump_file, "))\n");
    }

  return res;
}

/* Helper function.  */

static inline tree
set_nb_iterations_in_loop (struct loop *loop, 
			   tree res)
{
<<<<<<< HEAD
  res = chrec_fold_plus (chrec_type (res), res,
			 build_int_cst_type (chrec_type (res), 1));

  /* FIXME HWI: However we want to store one iteration less than the
     count of the loop in order to be compatible with the other
     nb_iter computations in loop-iv.  This also allows the
     representation of nb_iters that are equal to MAX_INT.  */
  if (TREE_CODE (res) == INTEGER_CST
      && (TREE_INT_CST_LOW (res) == 0
	  || TREE_OVERFLOW (res)))
    res = chrec_dont_know;
  
=======
>>>>>>> c355071f
  if (dump_file && (dump_flags & TDF_DETAILS))
    {
      fprintf (dump_file, "  (set_nb_iterations_in_loop = ");
      print_generic_expr (dump_file, res, 0);
      fprintf (dump_file, "))\n");
    }
  
  loop->nb_iterations = res;
  return res;
}



/* This section selects the loops that will be good candidates for the
   scalar evolution analysis.  For the moment, greedily select all the
   loop nests we could analyze.  */

/* Return true when it is possible to analyze the condition expression
   EXPR.  */

static bool
analyzable_condition (tree expr)
{
  tree condition;
  
  if (TREE_CODE (expr) != COND_EXPR)
    return false;
  
  condition = TREE_OPERAND (expr, 0);
  
  switch (TREE_CODE (condition))
    {
    case SSA_NAME:
      return true;
      
    case LT_EXPR:
    case LE_EXPR:
    case GT_EXPR:
    case GE_EXPR:
    case EQ_EXPR:
    case NE_EXPR:
      return true;
      
    default:
      return false;
    }
  
  return false;
}

/* For a loop with a single exit edge, return the COND_EXPR that
   guards the exit edge.  If the expression is too difficult to
   analyze, then give up.  */

tree 
get_loop_exit_condition (struct loop *loop)
{
  tree res = NULL_TREE;
  edge exit_edge = single_exit (loop);
  
  if (dump_file && (dump_flags & TDF_DETAILS))
    fprintf (dump_file, "(get_loop_exit_condition \n  ");
  
  if (exit_edge)
    {
      tree expr;
      
      expr = last_stmt (exit_edge->src);
      if (analyzable_condition (expr))
	res = expr;
    }
  
  if (dump_file && (dump_flags & TDF_DETAILS))
    {
      print_generic_expr (dump_file, res, 0);
      fprintf (dump_file, ")\n");
    }
  
  return res;
}

/* Recursively determine and enqueue the exit conditions for a loop.  */

static void 
get_exit_conditions_rec (struct loop *loop, 
			 VEC(tree,heap) **exit_conditions)
{
  if (!loop)
    return;
  
  /* Recurse on the inner loops, then on the next (sibling) loops.  */
  get_exit_conditions_rec (loop->inner, exit_conditions);
  get_exit_conditions_rec (loop->next, exit_conditions);
  
  if (single_exit (loop))
    {
      tree loop_condition = get_loop_exit_condition (loop);
      
      if (loop_condition)
	VEC_safe_push (tree, heap, *exit_conditions, loop_condition);
    }
}

/* Select the candidate loop nests for the analysis.  This function
   initializes the EXIT_CONDITIONS array.  */

static void
<<<<<<< HEAD
select_loops_exit_conditions (struct loops *loops, 
			      VEC(tree,heap) **exit_conditions)
=======
select_loops_exit_conditions (VEC(tree,heap) **exit_conditions)
>>>>>>> c355071f
{
  struct loop *function_body = current_loops->tree_root;
  
  get_exit_conditions_rec (function_body->inner, exit_conditions);
}


/* Depth first search algorithm.  */

typedef enum t_bool {
  t_false,
  t_true,
  t_dont_know
} t_bool;


static t_bool follow_ssa_edge (struct loop *loop, tree, tree, tree *, int);

/* Follow the ssa edge into the right hand side RHS of an assignment.
   Return true if the strongly connected component has been found.  */

static t_bool
follow_ssa_edge_in_rhs (struct loop *loop, tree at_stmt, tree rhs, 
			tree halting_phi, tree *evolution_of_loop, int limit)
{
  t_bool res = t_false;
  tree rhs0, rhs1;
  tree type_rhs = TREE_TYPE (rhs);
  tree evol;
  
  /* The RHS is one of the following cases:
     - an SSA_NAME, 
     - an INTEGER_CST,
     - a PLUS_EXPR, 
     - a MINUS_EXPR,
     - an ASSERT_EXPR,
     - other cases are not yet handled.  */
  switch (TREE_CODE (rhs))
    {
    case NOP_EXPR:
      /* This assignment is under the form "a_1 = (cast) rhs.  */
      res = follow_ssa_edge_in_rhs (loop, at_stmt, TREE_OPERAND (rhs, 0),
				    halting_phi, evolution_of_loop, limit);
      *evolution_of_loop = chrec_convert (TREE_TYPE (rhs),
					  *evolution_of_loop, at_stmt);
      break;

    case INTEGER_CST:
      /* This assignment is under the form "a_1 = 7".  */
      res = t_false;
      break;
      
    case SSA_NAME:
      /* This assignment is under the form: "a_1 = b_2".  */
      res = follow_ssa_edge 
	(loop, SSA_NAME_DEF_STMT (rhs), halting_phi, evolution_of_loop, limit);
      break;
      
    case PLUS_EXPR:
      /* This case is under the form "rhs0 + rhs1".  */
      rhs0 = TREE_OPERAND (rhs, 0);
      rhs1 = TREE_OPERAND (rhs, 1);
      STRIP_TYPE_NOPS (rhs0);
      STRIP_TYPE_NOPS (rhs1);

      if (TREE_CODE (rhs0) == SSA_NAME)
	{
	  if (TREE_CODE (rhs1) == SSA_NAME)
	    {
	      /* Match an assignment under the form: 
		 "a = b + c".  */
	      evol = *evolution_of_loop;
	      res = follow_ssa_edge 
		(loop, SSA_NAME_DEF_STMT (rhs0), halting_phi, 
		 &evol, limit);
	      
	      if (res == t_true)
		*evolution_of_loop = add_to_evolution 
		  (loop->num, 
		   chrec_convert (type_rhs, evol, at_stmt), 
<<<<<<< HEAD
		   PLUS_EXPR, rhs1);
=======
		   PLUS_EXPR, rhs1, at_stmt);
>>>>>>> c355071f
	      
	      else if (res == t_false)
		{
		  res = follow_ssa_edge 
		    (loop, SSA_NAME_DEF_STMT (rhs1), halting_phi, 
		     evolution_of_loop, limit);
		  
		  if (res == t_true)
		    *evolution_of_loop = add_to_evolution 
		      (loop->num, 
		       chrec_convert (type_rhs, *evolution_of_loop, at_stmt), 
<<<<<<< HEAD
		       PLUS_EXPR, rhs0);
=======
		       PLUS_EXPR, rhs0, at_stmt);
>>>>>>> c355071f

		  else if (res == t_dont_know)
		    *evolution_of_loop = chrec_dont_know;
		}

	      else if (res == t_dont_know)
		*evolution_of_loop = chrec_dont_know;
	    }
	  
	  else
	    {
	      /* Match an assignment under the form: 
		 "a = b + ...".  */
	      res = follow_ssa_edge 
		(loop, SSA_NAME_DEF_STMT (rhs0), halting_phi, 
		 evolution_of_loop, limit);
	      if (res == t_true)
		*evolution_of_loop = add_to_evolution 
		  (loop->num, chrec_convert (type_rhs, *evolution_of_loop,
					     at_stmt),
<<<<<<< HEAD
		   PLUS_EXPR, rhs1);
=======
		   PLUS_EXPR, rhs1, at_stmt);
>>>>>>> c355071f

	      else if (res == t_dont_know)
		*evolution_of_loop = chrec_dont_know;
	    }
	}
      
      else if (TREE_CODE (rhs1) == SSA_NAME)
	{
	  /* Match an assignment under the form: 
	     "a = ... + c".  */
	  res = follow_ssa_edge 
	    (loop, SSA_NAME_DEF_STMT (rhs1), halting_phi, 
	     evolution_of_loop, limit);
	  if (res == t_true)
	    *evolution_of_loop = add_to_evolution 
	      (loop->num, chrec_convert (type_rhs, *evolution_of_loop,
					 at_stmt),
<<<<<<< HEAD
	       PLUS_EXPR, rhs0);
=======
	       PLUS_EXPR, rhs0, at_stmt);
>>>>>>> c355071f

	  else if (res == t_dont_know)
	    *evolution_of_loop = chrec_dont_know;
	}

      else
	/* Otherwise, match an assignment under the form: 
	   "a = ... + ...".  */
	/* And there is nothing to do.  */
	res = t_false;
      
      break;
      
    case MINUS_EXPR:
      /* This case is under the form "opnd0 = rhs0 - rhs1".  */
      rhs0 = TREE_OPERAND (rhs, 0);
      rhs1 = TREE_OPERAND (rhs, 1);
      STRIP_TYPE_NOPS (rhs0);
      STRIP_TYPE_NOPS (rhs1);

      if (TREE_CODE (rhs0) == SSA_NAME)
	{
	  /* Match an assignment under the form: 
	     "a = b - ...".  */
	  res = follow_ssa_edge (loop, SSA_NAME_DEF_STMT (rhs0), halting_phi, 
				 evolution_of_loop, limit);
	  if (res == t_true)
	    *evolution_of_loop = add_to_evolution 
	      (loop->num, chrec_convert (type_rhs, *evolution_of_loop, at_stmt),
<<<<<<< HEAD
	       MINUS_EXPR, rhs1);
=======
	       MINUS_EXPR, rhs1, at_stmt);
>>>>>>> c355071f

	  else if (res == t_dont_know)
	    *evolution_of_loop = chrec_dont_know;
	}
      else
	/* Otherwise, match an assignment under the form: 
	   "a = ... - ...".  */
	/* And there is nothing to do.  */
	res = t_false;
      
      break;
    
    case ASSERT_EXPR:
      {
	/* This assignment is of the form: "a_1 = ASSERT_EXPR <a_2, ...>"
	   It must be handled as a copy assignment of the form a_1 = a_2.  */
	tree op0 = ASSERT_EXPR_VAR (rhs);
	if (TREE_CODE (op0) == SSA_NAME)
	  res = follow_ssa_edge (loop, SSA_NAME_DEF_STMT (op0),
				 halting_phi, evolution_of_loop, limit);
	else
	  res = t_false;
	break;
      }


    default:
      res = t_false;
      break;
    }
  
  return res;
}

/* Checks whether the I-th argument of a PHI comes from a backedge.  */

static bool
backedge_phi_arg_p (tree phi, int i)
{
  edge e = PHI_ARG_EDGE (phi, i);

  /* We would in fact like to test EDGE_DFS_BACK here, but we do not care
     about updating it anywhere, and this should work as well most of the
     time.  */
  if (e->flags & EDGE_IRREDUCIBLE_LOOP)
    return true;

  return false;
}

/* Helper function for one branch of the condition-phi-node.  Return
   true if the strongly connected component has been found following
   this path.  */

static inline t_bool
follow_ssa_edge_in_condition_phi_branch (int i,
					 struct loop *loop, 
					 tree condition_phi, 
					 tree halting_phi,
					 tree *evolution_of_branch,
					 tree init_cond, int limit)
{
  tree branch = PHI_ARG_DEF (condition_phi, i);
  *evolution_of_branch = chrec_dont_know;

  /* Do not follow back edges (they must belong to an irreducible loop, which
     we really do not want to worry about).  */
  if (backedge_phi_arg_p (condition_phi, i))
    return t_false;

  if (TREE_CODE (branch) == SSA_NAME)
    {
      *evolution_of_branch = init_cond;
      return follow_ssa_edge (loop, SSA_NAME_DEF_STMT (branch), halting_phi, 
			      evolution_of_branch, limit);
    }

  /* This case occurs when one of the condition branches sets 
     the variable to a constant: i.e. a phi-node like
     "a_2 = PHI <a_7(5), 2(6)>;".  
	 
     FIXME:  This case have to be refined correctly: 
     in some cases it is possible to say something better than
     chrec_dont_know, for example using a wrap-around notation.  */
  return t_false;
}

/* This function merges the branches of a condition-phi-node in a
   loop.  */

static t_bool
follow_ssa_edge_in_condition_phi (struct loop *loop,
				  tree condition_phi, 
				  tree halting_phi, 
				  tree *evolution_of_loop, int limit)
{
  int i;
  tree init = *evolution_of_loop;
  tree evolution_of_branch;
  t_bool res = follow_ssa_edge_in_condition_phi_branch (0, loop, condition_phi,
							halting_phi,
							&evolution_of_branch,
							init, limit);
  if (res == t_false || res == t_dont_know)
    return res;

  *evolution_of_loop = evolution_of_branch;

  for (i = 1; i < PHI_NUM_ARGS (condition_phi); i++)
    {
      /* Quickly give up when the evolution of one of the branches is
	 not known.  */
      if (*evolution_of_loop == chrec_dont_know)
	return t_true;

      res = follow_ssa_edge_in_condition_phi_branch (i, loop, condition_phi,
						     halting_phi,
						     &evolution_of_branch,
						     init, limit);
      if (res == t_false || res == t_dont_know)
	return res;

      *evolution_of_loop = chrec_merge (*evolution_of_loop,
					evolution_of_branch);
    }
  
  return t_true;
}

/* Follow an SSA edge in an inner loop.  It computes the overall
   effect of the loop, and following the symbolic initial conditions,
   it follows the edges in the parent loop.  The inner loop is
   considered as a single statement.  */

static t_bool
follow_ssa_edge_inner_loop_phi (struct loop *outer_loop,
				tree loop_phi_node, 
				tree halting_phi,
				tree *evolution_of_loop, int limit)
{
  struct loop *loop = loop_containing_stmt (loop_phi_node);
  tree ev = analyze_scalar_evolution (loop, PHI_RESULT (loop_phi_node));

  /* Sometimes, the inner loop is too difficult to analyze, and the
     result of the analysis is a symbolic parameter.  */
  if (ev == PHI_RESULT (loop_phi_node))
    {
      t_bool res = t_false;
      int i;

      for (i = 0; i < PHI_NUM_ARGS (loop_phi_node); i++)
	{
	  tree arg = PHI_ARG_DEF (loop_phi_node, i);
	  basic_block bb;

	  /* Follow the edges that exit the inner loop.  */
	  bb = PHI_ARG_EDGE (loop_phi_node, i)->src;
	  if (!flow_bb_inside_loop_p (loop, bb))
	    res = follow_ssa_edge_in_rhs (outer_loop, loop_phi_node,
					  arg, halting_phi,
					  evolution_of_loop, limit);
	  if (res == t_true)
	    break;
	}

      /* If the path crosses this loop-phi, give up.  */
      if (res == t_true)
	*evolution_of_loop = chrec_dont_know;

      return res;
    }

  /* Otherwise, compute the overall effect of the inner loop.  */
  ev = compute_overall_effect_of_inner_loop (loop, ev);
  return follow_ssa_edge_in_rhs (outer_loop, loop_phi_node, ev, halting_phi,
				 evolution_of_loop, limit);
}

/* Follow an SSA edge from a loop-phi-node to itself, constructing a
   path that is analyzed on the return walk.  Returns true when the
   halting_phi can be reached by following the ssa chains.  */

static t_bool
follow_ssa_edge (struct loop *loop, tree def, tree halting_phi,
		 tree *evolution_of_loop, int limit)
{
  struct loop *def_loop;
  
  if (TREE_CODE (def) == NOP_EXPR)
    return t_false;
  
  /* Give up if the path is longer than the MAX that we allow.  */
  if (limit++ > PARAM_VALUE (PARAM_SCEV_MAX_EXPR_SIZE))
    return t_dont_know;
  
  def_loop = loop_containing_stmt (def);
  
  switch (TREE_CODE (def))
    {
    case PHI_NODE:
      if (!loop_phi_node_p (def))
	/* DEF is a condition-phi-node.  Follow the branches, and
	   record their evolutions.  Finally, merge the collected
	   information and set the approximation to the main
	   variable.  */
	return follow_ssa_edge_in_condition_phi 
	  (loop, def, halting_phi, evolution_of_loop, limit);

      /* When the analyzed phi is the halting_phi, the
	 depth-first search is over: we have found a path from
	 the halting_phi to itself in the loop.  */
      if (def == halting_phi)
	return t_true;
	  
      /* Otherwise, the evolution of the HALTING_PHI depends
	 on the evolution of another loop-phi-node, i.e. the
	 evolution function is a higher degree polynomial.  */
      if (def_loop == loop)
	return t_false;
	  
      /* Inner loop.  */
      if (flow_loop_nested_p (loop, def_loop))
	return follow_ssa_edge_inner_loop_phi 
	  (loop, def, halting_phi, evolution_of_loop, limit);

      /* Outer loop.  */
      return t_false;

<<<<<<< HEAD
    case MODIFY_EXPR:
      return follow_ssa_edge_in_rhs (loop, def,
				     TREE_OPERAND (def, 1), 
=======
    case GIMPLE_MODIFY_STMT:
      return follow_ssa_edge_in_rhs (loop, def,
				     GIMPLE_STMT_OPERAND (def, 1), 
>>>>>>> c355071f
				     halting_phi, 
				     evolution_of_loop, limit);
      
    default:
      /* At this level of abstraction, the program is just a set
	 of GIMPLE_MODIFY_STMTs and PHI_NODEs.  In principle there is no
	 other node to be handled.  */
      return t_false;
    }
}



/* Given a LOOP_PHI_NODE, this function determines the evolution
   function from LOOP_PHI_NODE to LOOP_PHI_NODE in the loop.  */

static tree
analyze_evolution_in_loop (tree loop_phi_node, 
			   tree init_cond)
{
  int i;
  tree evolution_function = chrec_not_analyzed_yet;
  struct loop *loop = loop_containing_stmt (loop_phi_node);
  basic_block bb;
  
  if (dump_file && (dump_flags & TDF_DETAILS))
    {
      fprintf (dump_file, "(analyze_evolution_in_loop \n");
      fprintf (dump_file, "  (loop_phi_node = ");
      print_generic_expr (dump_file, loop_phi_node, 0);
      fprintf (dump_file, ")\n");
    }
  
  for (i = 0; i < PHI_NUM_ARGS (loop_phi_node); i++)
    {
      tree arg = PHI_ARG_DEF (loop_phi_node, i);
      tree ssa_chain, ev_fn;
      t_bool res;

      /* Select the edges that enter the loop body.  */
      bb = PHI_ARG_EDGE (loop_phi_node, i)->src;
      if (!flow_bb_inside_loop_p (loop, bb))
	continue;
      
      if (TREE_CODE (arg) == SSA_NAME)
	{
	  ssa_chain = SSA_NAME_DEF_STMT (arg);

	  /* Pass in the initial condition to the follow edge function.  */
	  ev_fn = init_cond;
	  res = follow_ssa_edge (loop, ssa_chain, loop_phi_node, &ev_fn, 0);
	}
      else
	res = t_false;
	      
      /* When it is impossible to go back on the same
	 loop_phi_node by following the ssa edges, the
	 evolution is represented by a peeled chrec, i.e. the
	 first iteration, EV_FN has the value INIT_COND, then
	 all the other iterations it has the value of ARG.  
	 For the moment, PEELED_CHREC nodes are not built.  */
      if (res != t_true)
	ev_fn = chrec_dont_know;
      
      /* When there are multiple back edges of the loop (which in fact never
	 happens currently, but nevertheless), merge their evolutions.  */
      evolution_function = chrec_merge (evolution_function, ev_fn);
    }
  
  if (dump_file && (dump_flags & TDF_DETAILS))
    {
      fprintf (dump_file, "  (evolution_function = ");
      print_generic_expr (dump_file, evolution_function, 0);
      fprintf (dump_file, "))\n");
    }
  
  return evolution_function;
}

/* Given a loop-phi-node, return the initial conditions of the
   variable on entry of the loop.  When the CCP has propagated
   constants into the loop-phi-node, the initial condition is
   instantiated, otherwise the initial condition is kept symbolic.
   This analyzer does not analyze the evolution outside the current
   loop, and leaves this task to the on-demand tree reconstructor.  */

static tree 
analyze_initial_condition (tree loop_phi_node)
{
  int i;
  tree init_cond = chrec_not_analyzed_yet;
  struct loop *loop = bb_for_stmt (loop_phi_node)->loop_father;
  
  if (dump_file && (dump_flags & TDF_DETAILS))
    {
      fprintf (dump_file, "(analyze_initial_condition \n");
      fprintf (dump_file, "  (loop_phi_node = \n");
      print_generic_expr (dump_file, loop_phi_node, 0);
      fprintf (dump_file, ")\n");
    }
  
  for (i = 0; i < PHI_NUM_ARGS (loop_phi_node); i++)
    {
      tree branch = PHI_ARG_DEF (loop_phi_node, i);
      basic_block bb = PHI_ARG_EDGE (loop_phi_node, i)->src;
      
      /* When the branch is oriented to the loop's body, it does
     	 not contribute to the initial condition.  */
      if (flow_bb_inside_loop_p (loop, bb))
       	continue;

      if (init_cond == chrec_not_analyzed_yet)
	{
	  init_cond = branch;
	  continue;
	}

      if (TREE_CODE (branch) == SSA_NAME)
	{
	  init_cond = chrec_dont_know;
      	  break;
	}

      init_cond = chrec_merge (init_cond, branch);
    }

  /* Ooops -- a loop without an entry???  */
  if (init_cond == chrec_not_analyzed_yet)
    init_cond = chrec_dont_know;

  if (dump_file && (dump_flags & TDF_DETAILS))
    {
      fprintf (dump_file, "  (init_cond = ");
      print_generic_expr (dump_file, init_cond, 0);
      fprintf (dump_file, "))\n");
    }
  
  return init_cond;
}

/* Analyze the scalar evolution for LOOP_PHI_NODE.  */

static tree 
interpret_loop_phi (struct loop *loop, tree loop_phi_node)
{
  tree res;
  struct loop *phi_loop = loop_containing_stmt (loop_phi_node);
  tree init_cond;
  
  if (phi_loop != loop)
    {
      struct loop *subloop;
      tree evolution_fn = analyze_scalar_evolution
	(phi_loop, PHI_RESULT (loop_phi_node));

      /* Dive one level deeper.  */
      subloop = superloop_at_depth (phi_loop, loop->depth + 1);

      /* Interpret the subloop.  */
      res = compute_overall_effect_of_inner_loop (subloop, evolution_fn);
      return res;
    }

  /* Otherwise really interpret the loop phi.  */
  init_cond = analyze_initial_condition (loop_phi_node);
  res = analyze_evolution_in_loop (loop_phi_node, init_cond);

  return res;
}

/* This function merges the branches of a condition-phi-node,
   contained in the outermost loop, and whose arguments are already
   analyzed.  */

static tree
interpret_condition_phi (struct loop *loop, tree condition_phi)
{
  int i;
  tree res = chrec_not_analyzed_yet;
  
  for (i = 0; i < PHI_NUM_ARGS (condition_phi); i++)
    {
      tree branch_chrec;
      
      if (backedge_phi_arg_p (condition_phi, i))
	{
	  res = chrec_dont_know;
	  break;
	}

      branch_chrec = analyze_scalar_evolution
	(loop, PHI_ARG_DEF (condition_phi, i));
      
      res = chrec_merge (res, branch_chrec);
    }

  return res;
}

<<<<<<< HEAD
/* Interpret the right hand side of a modify_expr OPND1.  If we didn't
   analyze this node before, follow the definitions until ending
   either on an analyzed modify_expr, or on a loop-phi-node.  On the
=======
/* Interpret the right hand side of a GIMPLE_MODIFY_STMT OPND1.  If we didn't
   analyze this node before, follow the definitions until ending
   either on an analyzed GIMPLE_MODIFY_STMT, or on a loop-phi-node.  On the
>>>>>>> c355071f
   return path, this function propagates evolutions (ala constant copy
   propagation).  OPND1 is not a GIMPLE expression because we could
   analyze the effect of an inner loop: see interpret_loop_phi.  */

static tree
<<<<<<< HEAD
interpret_rhs_modify_expr (struct loop *loop, tree at_stmt,
			   tree opnd1, tree type)
=======
interpret_rhs_modify_stmt (struct loop *loop, tree at_stmt,
			   	  tree opnd1, tree type)
>>>>>>> c355071f
{
  tree res, opnd10, opnd11, chrec10, chrec11;

  if (is_gimple_min_invariant (opnd1))
    return chrec_convert (type, opnd1, at_stmt);

  switch (TREE_CODE (opnd1))
    {
    case PLUS_EXPR:
      opnd10 = TREE_OPERAND (opnd1, 0);
      opnd11 = TREE_OPERAND (opnd1, 1);
      chrec10 = analyze_scalar_evolution (loop, opnd10);
      chrec11 = analyze_scalar_evolution (loop, opnd11);
      chrec10 = chrec_convert (type, chrec10, at_stmt);
      chrec11 = chrec_convert (type, chrec11, at_stmt);
      res = chrec_fold_plus (type, chrec10, chrec11);
      break;
      
    case MINUS_EXPR:
      opnd10 = TREE_OPERAND (opnd1, 0);
      opnd11 = TREE_OPERAND (opnd1, 1);
      chrec10 = analyze_scalar_evolution (loop, opnd10);
      chrec11 = analyze_scalar_evolution (loop, opnd11);
      chrec10 = chrec_convert (type, chrec10, at_stmt);
      chrec11 = chrec_convert (type, chrec11, at_stmt);
      res = chrec_fold_minus (type, chrec10, chrec11);
      break;

    case NEGATE_EXPR:
      opnd10 = TREE_OPERAND (opnd1, 0);
      chrec10 = analyze_scalar_evolution (loop, opnd10);
      chrec10 = chrec_convert (type, chrec10, at_stmt);
<<<<<<< HEAD
      res = chrec_fold_multiply (type, chrec10, SCALAR_FLOAT_TYPE_P (type)
				  ? build_real (type, dconstm1)
				  : build_int_cst_type (type, -1));
=======
      /* TYPE may be integer, real or complex, so use fold_convert.  */
      res = chrec_fold_multiply (type, chrec10,
				 fold_convert (type, integer_minus_one_node));
>>>>>>> c355071f
      break;

    case MULT_EXPR:
      opnd10 = TREE_OPERAND (opnd1, 0);
      opnd11 = TREE_OPERAND (opnd1, 1);
      chrec10 = analyze_scalar_evolution (loop, opnd10);
      chrec11 = analyze_scalar_evolution (loop, opnd11);
      chrec10 = chrec_convert (type, chrec10, at_stmt);
      chrec11 = chrec_convert (type, chrec11, at_stmt);
      res = chrec_fold_multiply (type, chrec10, chrec11);
      break;
      
    case SSA_NAME:
      res = chrec_convert (type, analyze_scalar_evolution (loop, opnd1),
			   at_stmt);
      break;

    case ASSERT_EXPR:
      opnd10 = ASSERT_EXPR_VAR (opnd1);
      res = chrec_convert (type, analyze_scalar_evolution (loop, opnd10),
			   at_stmt);
      break;
      
    case NOP_EXPR:
    case CONVERT_EXPR:
      opnd10 = TREE_OPERAND (opnd1, 0);
      chrec10 = analyze_scalar_evolution (loop, opnd10);
      res = chrec_convert (type, chrec10, at_stmt);
      break;
      
    default:
      res = chrec_dont_know;
      break;
    }
  
  return res;
}



/* This section contains all the entry points: 
   - number_of_iterations_in_loop,
   - analyze_scalar_evolution,
   - instantiate_parameters.
*/

/* Compute and return the evolution function in WRTO_LOOP, the nearest
   common ancestor of DEF_LOOP and USE_LOOP.  */

static tree 
compute_scalar_evolution_in_loop (struct loop *wrto_loop, 
				  struct loop *def_loop, 
				  tree ev)
{
  tree res;
  if (def_loop == wrto_loop)
    return ev;

  def_loop = superloop_at_depth (def_loop, wrto_loop->depth + 1);
  res = compute_overall_effect_of_inner_loop (def_loop, ev);

  return analyze_scalar_evolution_1 (wrto_loop, res, chrec_not_analyzed_yet);
}

/* Folds EXPR, if it is a cast to pointer, assuming that the created
   polynomial_chrec does not wrap.  */

static tree
fold_used_pointer_cast (tree expr)
{
  tree op;
  tree type, inner_type;

  if (TREE_CODE (expr) != NOP_EXPR && TREE_CODE (expr) != CONVERT_EXPR)
    return expr;

  op = TREE_OPERAND (expr, 0);
  if (TREE_CODE (op) != POLYNOMIAL_CHREC)
    return expr;

  type = TREE_TYPE (expr);
  inner_type = TREE_TYPE (op);

  if (!INTEGRAL_TYPE_P (inner_type)
      || TYPE_PRECISION (inner_type) != TYPE_PRECISION (type))
    return expr;

  return build_polynomial_chrec (CHREC_VARIABLE (op),
		chrec_convert (type, CHREC_LEFT (op), NULL_TREE),
		chrec_convert (type, CHREC_RIGHT (op), NULL_TREE));
}

/* Returns true if EXPR is an expression corresponding to offset of pointer
   in p + offset.  */

static bool
pointer_offset_p (tree expr)
{
  if (TREE_CODE (expr) == INTEGER_CST)
    return true;

  if ((TREE_CODE (expr) == NOP_EXPR || TREE_CODE (expr) == CONVERT_EXPR)
      && INTEGRAL_TYPE_P (TREE_TYPE (TREE_OPERAND (expr, 0))))
    return true;

  return false;
}

/* EXPR is a scalar evolution of a pointer that is dereferenced or used in
   comparison.  This means that it must point to a part of some object in
   memory, which enables us to argue about overflows and possibly simplify
   the EXPR.  AT_STMT is the statement in which this conversion has to be
   performed.  Returns the simplified value.

   Currently, for

   int i, n;
   int *p;

   for (i = -n; i < n; i++)
     *(p + i) = ...;

   We generate the following code (assuming that size of int and size_t is
   4 bytes):

   for (i = -n; i < n; i++)
     {
       size_t tmp1, tmp2;
       int *tmp3, *tmp4;

       tmp1 = (size_t) i;	(1)
       tmp2 = 4 * tmp1;		(2)
       tmp3 = (int *) tmp2;	(3)
       tmp4 = p + tmp3;		(4)

       *tmp4 = ...;
     }

   We in general assume that pointer arithmetics does not overflow (since its
   behavior is undefined in that case).  One of the problems is that our
   translation does not capture this property very well -- (int *) is
   considered unsigned, hence the computation in (4) does overflow if i is
   negative.

   This impreciseness creates complications in scev analysis.  The scalar
   evolution of i is [-n, +, 1].  Since int and size_t have the same precision
   (in this example), and size_t is unsigned (so we do not care about
   overflows), we succeed to derive that scev of tmp1 is [(size_t) -n, +, 1]
   and scev of tmp2 is [4 * (size_t) -n, +, 4].  With tmp3, we run into
   problem -- [(int *) (4 * (size_t) -n), +, 4] wraps, and since we on several
   places assume that this is not the case for scevs with pointer type, we
   cannot use this scev for tmp3; hence, its scev is
   (int *) [(4 * (size_t) -n), +, 4], and scev of tmp4 is
   p + (int *) [(4 * (size_t) -n), +, 4].  Most of the optimizers are unable to
   work with scevs of this shape.

   However, since tmp4 is dereferenced, all its values must belong to a single
   object, and taking into account that the precision of int * and size_t is
   the same, it is impossible for its scev to wrap.  Hence, we can derive that
   its evolution is [p + (int *) (4 * (size_t) -n), +, 4], which the optimizers
   can work with.

   ??? Maybe we should use different representation for pointer arithmetics,
   however that is a long-term project with a lot of potential for creating
   bugs.  */

static tree
fold_used_pointer (tree expr, tree at_stmt)
{
  tree op0, op1, new0, new1;
  enum tree_code code = TREE_CODE (expr);

  if (code == PLUS_EXPR
      || code == MINUS_EXPR)
    {
      op0 = TREE_OPERAND (expr, 0);
      op1 = TREE_OPERAND (expr, 1);

      if (pointer_offset_p (op1))
	{
	  new0 = fold_used_pointer (op0, at_stmt);
	  new1 = fold_used_pointer_cast (op1);
	}
      else if (code == PLUS_EXPR && pointer_offset_p (op0))
	{
	  new0 = fold_used_pointer_cast (op0);
	  new1 = fold_used_pointer (op1, at_stmt);
	}
      else
	return expr;

      if (new0 == op0 && new1 == op1)
	return expr;

      new0 = chrec_convert (TREE_TYPE (expr), new0, at_stmt);
      new1 = chrec_convert (TREE_TYPE (expr), new1, at_stmt);

      if (code == PLUS_EXPR)
	expr = chrec_fold_plus (TREE_TYPE (expr), new0, new1);
      else
	expr = chrec_fold_minus (TREE_TYPE (expr), new0, new1);

      return expr;
    }
  else
    return fold_used_pointer_cast (expr);
}

/* Returns true if PTR is dereferenced, or used in comparison.  */

static bool
pointer_used_p (tree ptr)
{
  use_operand_p use_p;
  imm_use_iterator imm_iter;
  tree stmt, rhs;
  struct ptr_info_def *pi = get_ptr_info (ptr);

  /* Check whether the pointer has a memory tag; if it does, it is
     (or at least used to be) dereferenced.  */
  if ((pi != NULL && pi->name_mem_tag != NULL)
      || symbol_mem_tag (SSA_NAME_VAR (ptr)))
    return true;

  FOR_EACH_IMM_USE_FAST (use_p, imm_iter, ptr)
    {
      stmt = USE_STMT (use_p);
      if (TREE_CODE (stmt) == COND_EXPR)
	return true;

      if (TREE_CODE (stmt) != GIMPLE_MODIFY_STMT)
	continue;

      rhs = GIMPLE_STMT_OPERAND (stmt, 1);
      if (!COMPARISON_CLASS_P (rhs))
	continue;

      if (GIMPLE_STMT_OPERAND (stmt, 0) == ptr
	  || GIMPLE_STMT_OPERAND (stmt, 1) == ptr)
	return true;
    }

  return false;
}

/* Helper recursive function.  */

static tree
analyze_scalar_evolution_1 (struct loop *loop, tree var, tree res)
{
  tree def, type = TREE_TYPE (var);
  basic_block bb;
  struct loop *def_loop;

  if (loop == NULL || TREE_CODE (type) == VECTOR_TYPE)
    return chrec_dont_know;

  if (TREE_CODE (var) != SSA_NAME)
<<<<<<< HEAD
    return interpret_rhs_modify_expr (loop, NULL_TREE, var, type);
=======
    return interpret_rhs_modify_stmt (loop, NULL_TREE, var, type);
>>>>>>> c355071f

  def = SSA_NAME_DEF_STMT (var);
  bb = bb_for_stmt (def);
  def_loop = bb ? bb->loop_father : NULL;

  if (bb == NULL
      || !flow_bb_inside_loop_p (loop, bb))
    {
      /* Keep the symbolic form.  */
      res = var;
      goto set_and_end;
    }

  if (res != chrec_not_analyzed_yet)
    {
      if (loop != bb->loop_father)
	res = compute_scalar_evolution_in_loop 
	    (find_common_loop (loop, bb->loop_father), bb->loop_father, res);

      goto set_and_end;
    }

  if (loop != def_loop)
    {
      res = analyze_scalar_evolution_1 (def_loop, var, chrec_not_analyzed_yet);
      res = compute_scalar_evolution_in_loop (loop, def_loop, res);

      goto set_and_end;
    }

  switch (TREE_CODE (def))
    {
<<<<<<< HEAD
    case MODIFY_EXPR:
      res = interpret_rhs_modify_expr (loop, def, TREE_OPERAND (def, 1), type);
=======
    case GIMPLE_MODIFY_STMT:
      res = interpret_rhs_modify_stmt (loop, def,
	  			       GIMPLE_STMT_OPERAND (def, 1), type);

      if (POINTER_TYPE_P (type)
	  && !automatically_generated_chrec_p (res)
	  && pointer_used_p (var))
	res = fold_used_pointer (res, def);
>>>>>>> c355071f
      break;

    case PHI_NODE:
      if (loop_phi_node_p (def))
	res = interpret_loop_phi (loop, def);
      else
	res = interpret_condition_phi (loop, def);
      break;

    default:
      res = chrec_dont_know;
      break;
    }

 set_and_end:

  /* Keep the symbolic form.  */
  if (res == chrec_dont_know)
    res = var;

  if (loop == def_loop)
    set_scalar_evolution (var, res);

  return res;
}

/* Entry point for the scalar evolution analyzer.
   Analyzes and returns the scalar evolution of the ssa_name VAR.
   LOOP_NB is the identifier number of the loop in which the variable
   is used.
   
   Example of use: having a pointer VAR to a SSA_NAME node, STMT a
   pointer to the statement that uses this variable, in order to
   determine the evolution function of the variable, use the following
   calls:
   
   unsigned loop_nb = loop_containing_stmt (stmt)->num;
   tree chrec_with_symbols = analyze_scalar_evolution (loop_nb, var);
   tree chrec_instantiated = instantiate_parameters 
   (loop_nb, chrec_with_symbols);
*/

tree 
analyze_scalar_evolution (struct loop *loop, tree var)
{
  tree res;

  if (dump_file && (dump_flags & TDF_DETAILS))
    {
      fprintf (dump_file, "(analyze_scalar_evolution \n");
      fprintf (dump_file, "  (loop_nb = %d)\n", loop->num);
      fprintf (dump_file, "  (scalar = ");
      print_generic_expr (dump_file, var, 0);
      fprintf (dump_file, ")\n");
    }

  res = analyze_scalar_evolution_1 (loop, var, get_scalar_evolution (var));

  if (TREE_CODE (var) == SSA_NAME && res == chrec_dont_know)
    res = var;

  if (dump_file && (dump_flags & TDF_DETAILS))
    fprintf (dump_file, ")\n");

  return res;
}

/* Analyze scalar evolution of use of VERSION in USE_LOOP with respect to
   WRTO_LOOP (which should be a superloop of both USE_LOOP and definition
   of VERSION).

   FOLDED_CASTS is set to true if resolve_mixers used
   chrec_convert_aggressive (TODO -- not really, we are way too conservative
   at the moment in order to keep things simple).  */

static tree
analyze_scalar_evolution_in_loop (struct loop *wrto_loop, struct loop *use_loop,
				  tree version, bool *folded_casts)
{
  bool val = false;
  tree ev = version, tmp;

  if (folded_casts)
    *folded_casts = false;
  while (1)
    {
      tmp = analyze_scalar_evolution (use_loop, ev);
      ev = resolve_mixers (use_loop, tmp);

      if (folded_casts && tmp != ev)
	*folded_casts = true;

      if (use_loop == wrto_loop)
	return ev;

      /* If the value of the use changes in the inner loop, we cannot express
	 its value in the outer loop (we might try to return interval chrec,
	 but we do not have a user for it anyway)  */
      if (!no_evolution_in_loop_p (ev, use_loop->num, &val)
	  || !val)
	return chrec_dont_know;

      use_loop = use_loop->outer;
    }
}

/* Returns instantiated value for VERSION in CACHE.  */

static tree
get_instantiated_value (htab_t cache, tree version)
{
  struct scev_info_str *info, pattern;
  
  pattern.var = version;
  info = (struct scev_info_str *) htab_find (cache, &pattern);

  if (info)
    return info->chrec;
  else
    return NULL_TREE;
}

/* Sets instantiated value for VERSION to VAL in CACHE.  */

static void
set_instantiated_value (htab_t cache, tree version, tree val)
{
  struct scev_info_str *info, pattern;
  PTR *slot;
  
  pattern.var = version;
  slot = htab_find_slot (cache, &pattern, INSERT);

  if (!*slot)
    *slot = new_scev_info_str (version);
  info = (struct scev_info_str *) *slot;
  info->chrec = val;
}

/* Return the closed_loop_phi node for VAR.  If there is none, return
   NULL_TREE.  */

static tree
loop_closed_phi_def (tree var)
{
  struct loop *loop;
  edge exit;
  tree phi;

  if (var == NULL_TREE
      || TREE_CODE (var) != SSA_NAME)
    return NULL_TREE;

  loop = loop_containing_stmt (SSA_NAME_DEF_STMT (var));
<<<<<<< HEAD
  exit = loop->single_exit;
=======
  exit = single_exit (loop);
>>>>>>> c355071f
  if (!exit)
    return NULL_TREE;

  for (phi = phi_nodes (exit->dest); phi; phi = PHI_CHAIN (phi))
    if (PHI_ARG_DEF_FROM_EDGE (phi, exit) == var)
      return PHI_RESULT (phi);

  return NULL_TREE;
}

/* Analyze all the parameters of the chrec that were left under a symbolic form,
   with respect to LOOP.  CHREC is the chrec to instantiate.  CACHE is the cache
   of already instantiated values.  FLAGS modify the way chrecs are
   instantiated.  SIZE_EXPR is used for computing the size of the expression to
   be instantiated, and to stop if it exceeds some limit.  */

/* Values for FLAGS.  */
enum
{
  INSERT_SUPERLOOP_CHRECS = 1,  /* Loop invariants are replaced with chrecs
				   in outer loops.  */
  FOLD_CONVERSIONS = 2		/* The conversions that may wrap in
				   signed/pointer type are folded, as long as the
				   value of the chrec is preserved.  */
};
  
static tree
instantiate_parameters_1 (struct loop *loop, tree chrec, int flags, htab_t cache,
			  int size_expr)
{
  tree res, op0, op1, op2;
  basic_block def_bb;
  struct loop *def_loop;
<<<<<<< HEAD
=======
  tree type = chrec_type (chrec);
>>>>>>> c355071f

  /* Give up if the expression is larger than the MAX that we allow.  */
  if (size_expr++ > PARAM_VALUE (PARAM_SCEV_MAX_EXPR_SIZE))
    return chrec_dont_know;

  if (automatically_generated_chrec_p (chrec)
      || is_gimple_min_invariant (chrec))
    return chrec;

  switch (TREE_CODE (chrec))
    {
    case SSA_NAME:
      def_bb = bb_for_stmt (SSA_NAME_DEF_STMT (chrec));

      /* A parameter (or loop invariant and we do not want to include
	 evolutions in outer loops), nothing to do.  */
      if (!def_bb
	  || (!(flags & INSERT_SUPERLOOP_CHRECS)
	      && !flow_bb_inside_loop_p (loop, def_bb)))
	return chrec;

      /* We cache the value of instantiated variable to avoid exponential
	 time complexity due to reevaluations.  We also store the convenient
	 value in the cache in order to prevent infinite recursion -- we do
	 not want to instantiate the SSA_NAME if it is in a mixer
	 structure.  This is used for avoiding the instantiation of
	 recursively defined functions, such as: 

	 | a_2 -> {0, +, 1, +, a_2}_1  */

      res = get_instantiated_value (cache, chrec);
      if (res)
	return res;

      /* Store the convenient value for chrec in the structure.  If it
	 is defined outside of the loop, we may just leave it in symbolic
	 form, otherwise we need to admit that we do not know its behavior
	 inside the loop.  */
      res = !flow_bb_inside_loop_p (loop, def_bb) ? chrec : chrec_dont_know;
      set_instantiated_value (cache, chrec, res);

      /* To make things even more complicated, instantiate_parameters_1
	 calls analyze_scalar_evolution that may call # of iterations
	 analysis that may in turn call instantiate_parameters_1 again.
	 To prevent the infinite recursion, keep also the bitmap of
	 ssa names that are being instantiated globally.  */
      if (bitmap_bit_p (already_instantiated, SSA_NAME_VERSION (chrec)))
	return res;

      def_loop = find_common_loop (loop, def_bb->loop_father);

      /* If the analysis yields a parametric chrec, instantiate the
	 result again.  */
      bitmap_set_bit (already_instantiated, SSA_NAME_VERSION (chrec));
      res = analyze_scalar_evolution (def_loop, chrec);

      /* Don't instantiate loop-closed-ssa phi nodes.  */
      if (TREE_CODE (res) == SSA_NAME
	  && (loop_containing_stmt (SSA_NAME_DEF_STMT (res)) == NULL
	      || (loop_containing_stmt (SSA_NAME_DEF_STMT (res))->depth
		  > def_loop->depth)))
	{
	  if (res == chrec)
	    res = loop_closed_phi_def (chrec);
	  else
	    res = chrec;

	  if (res == NULL_TREE)
	    res = chrec_dont_know;
	}

      else if (res != chrec_dont_know)
	res = instantiate_parameters_1 (loop, res, flags, cache, size_expr);

      bitmap_clear_bit (already_instantiated, SSA_NAME_VERSION (chrec));

      /* Store the correct value to the cache.  */
      set_instantiated_value (cache, chrec, res);
      return res;

    case POLYNOMIAL_CHREC:
      op0 = instantiate_parameters_1 (loop, CHREC_LEFT (chrec),
				      flags, cache, size_expr);
      if (op0 == chrec_dont_know)
	return chrec_dont_know;

      op1 = instantiate_parameters_1 (loop, CHREC_RIGHT (chrec),
				      flags, cache, size_expr);
      if (op1 == chrec_dont_know)
	return chrec_dont_know;

      if (CHREC_LEFT (chrec) != op0
	  || CHREC_RIGHT (chrec) != op1)
<<<<<<< HEAD
	chrec = build_polynomial_chrec (CHREC_VARIABLE (chrec), op0, op1);
=======
	{
	  op1 = chrec_convert (chrec_type (op0), op1, NULL_TREE);
	  chrec = build_polynomial_chrec (CHREC_VARIABLE (chrec), op0, op1);
	}
>>>>>>> c355071f
      return chrec;

    case PLUS_EXPR:
      op0 = instantiate_parameters_1 (loop, TREE_OPERAND (chrec, 0),
				      flags, cache, size_expr);
      if (op0 == chrec_dont_know)
	return chrec_dont_know;

      op1 = instantiate_parameters_1 (loop, TREE_OPERAND (chrec, 1),
				      flags, cache, size_expr);
      if (op1 == chrec_dont_know)
	return chrec_dont_know;

      if (TREE_OPERAND (chrec, 0) != op0
	  || TREE_OPERAND (chrec, 1) != op1)
<<<<<<< HEAD
      	chrec = chrec_fold_plus (TREE_TYPE (chrec), op0, op1);
=======
	{
	  op0 = chrec_convert (type, op0, NULL_TREE);
	  op1 = chrec_convert (type, op1, NULL_TREE);
	  chrec = chrec_fold_plus (type, op0, op1);
	}
>>>>>>> c355071f
      return chrec;

    case MINUS_EXPR:
      op0 = instantiate_parameters_1 (loop, TREE_OPERAND (chrec, 0),
				      flags, cache, size_expr);
      if (op0 == chrec_dont_know)
	return chrec_dont_know;

      op1 = instantiate_parameters_1 (loop, TREE_OPERAND (chrec, 1),
				      flags, cache, size_expr);
      if (op1 == chrec_dont_know)
	return chrec_dont_know;

      if (TREE_OPERAND (chrec, 0) != op0
	  || TREE_OPERAND (chrec, 1) != op1)
<<<<<<< HEAD
        chrec = chrec_fold_minus (TREE_TYPE (chrec), op0, op1);
=======
	{
	  op0 = chrec_convert (type, op0, NULL_TREE);
	  op1 = chrec_convert (type, op1, NULL_TREE);
	  chrec = chrec_fold_minus (type, op0, op1);
	}
>>>>>>> c355071f
      return chrec;

    case MULT_EXPR:
      op0 = instantiate_parameters_1 (loop, TREE_OPERAND (chrec, 0),
				      flags, cache, size_expr);
      if (op0 == chrec_dont_know)
	return chrec_dont_know;

      op1 = instantiate_parameters_1 (loop, TREE_OPERAND (chrec, 1),
				      flags, cache, size_expr);
      if (op1 == chrec_dont_know)
	return chrec_dont_know;

      if (TREE_OPERAND (chrec, 0) != op0
	  || TREE_OPERAND (chrec, 1) != op1)
<<<<<<< HEAD
	chrec = chrec_fold_multiply (TREE_TYPE (chrec), op0, op1);
=======
	{
	  op0 = chrec_convert (type, op0, NULL_TREE);
	  op1 = chrec_convert (type, op1, NULL_TREE);
	  chrec = chrec_fold_multiply (type, op0, op1);
	}
>>>>>>> c355071f
      return chrec;

    case NOP_EXPR:
    case CONVERT_EXPR:
    case NON_LVALUE_EXPR:
      op0 = instantiate_parameters_1 (loop, TREE_OPERAND (chrec, 0),
				      flags, cache, size_expr);
      if (op0 == chrec_dont_know)
        return chrec_dont_know;

      if (flags & FOLD_CONVERSIONS)
	{
	  tree tmp = chrec_convert_aggressive (TREE_TYPE (chrec), op0);
	  if (tmp)
	    return tmp;
	}

      if (op0 == TREE_OPERAND (chrec, 0))
	return chrec;

<<<<<<< HEAD
=======
      /* If we used chrec_convert_aggressive, we can no longer assume that
	 signed chrecs do not overflow, as chrec_convert does, so avoid
         calling it in that case.  */
      if (flags & FOLD_CONVERSIONS)
	return fold_convert (TREE_TYPE (chrec), op0);

>>>>>>> c355071f
      return chrec_convert (TREE_TYPE (chrec), op0, NULL_TREE);

    case SCEV_NOT_KNOWN:
      return chrec_dont_know;

    case SCEV_KNOWN:
      return chrec_known;
                                     
    default:
      break;
    }

  switch (TREE_CODE_LENGTH (TREE_CODE (chrec)))
    {
    case 3:
      op0 = instantiate_parameters_1 (loop, TREE_OPERAND (chrec, 0),
				      flags, cache, size_expr);
      if (op0 == chrec_dont_know)
	return chrec_dont_know;

      op1 = instantiate_parameters_1 (loop, TREE_OPERAND (chrec, 1),
				      flags, cache, size_expr);
      if (op1 == chrec_dont_know)
	return chrec_dont_know;

      op2 = instantiate_parameters_1 (loop, TREE_OPERAND (chrec, 2),
				      flags, cache, size_expr);
      if (op2 == chrec_dont_know)
        return chrec_dont_know;

      if (op0 == TREE_OPERAND (chrec, 0)
	  && op1 == TREE_OPERAND (chrec, 1)
	  && op2 == TREE_OPERAND (chrec, 2))
	return chrec;

      return fold_build3 (TREE_CODE (chrec),
			  TREE_TYPE (chrec), op0, op1, op2);

    case 2:
      op0 = instantiate_parameters_1 (loop, TREE_OPERAND (chrec, 0),
				      flags, cache, size_expr);
      if (op0 == chrec_dont_know)
	return chrec_dont_know;

      op1 = instantiate_parameters_1 (loop, TREE_OPERAND (chrec, 1),
				      flags, cache, size_expr);
      if (op1 == chrec_dont_know)
        return chrec_dont_know;

      if (op0 == TREE_OPERAND (chrec, 0)
	  && op1 == TREE_OPERAND (chrec, 1))
	return chrec;
      return fold_build2 (TREE_CODE (chrec), TREE_TYPE (chrec), op0, op1);
	    
    case 1:
      op0 = instantiate_parameters_1 (loop, TREE_OPERAND (chrec, 0),
				      flags, cache, size_expr);
      if (op0 == chrec_dont_know)
        return chrec_dont_know;
      if (op0 == TREE_OPERAND (chrec, 0))
	return chrec;
      return fold_build1 (TREE_CODE (chrec), TREE_TYPE (chrec), op0);

    case 0:
      return chrec;

    default:
      break;
    }

  /* Too complicated to handle.  */
  return chrec_dont_know;
}

/* Analyze all the parameters of the chrec that were left under a
   symbolic form.  LOOP is the loop in which symbolic names have to
   be analyzed and instantiated.  */

tree
instantiate_parameters (struct loop *loop,
			tree chrec)
{
  tree res;
  htab_t cache = htab_create (10, hash_scev_info, eq_scev_info, del_scev_info);

  if (dump_file && (dump_flags & TDF_DETAILS))
    {
      fprintf (dump_file, "(instantiate_parameters \n");
      fprintf (dump_file, "  (loop_nb = %d)\n", loop->num);
      fprintf (dump_file, "  (chrec = ");
      print_generic_expr (dump_file, chrec, 0);
      fprintf (dump_file, ")\n");
    }
 
  res = instantiate_parameters_1 (loop, chrec, INSERT_SUPERLOOP_CHRECS, cache,
				  0);

  if (dump_file && (dump_flags & TDF_DETAILS))
    {
      fprintf (dump_file, "  (res = ");
      print_generic_expr (dump_file, res, 0);
      fprintf (dump_file, "))\n");
    }

  htab_delete (cache);
  
  return res;
}

/* Similar to instantiate_parameters, but does not introduce the
   evolutions in outer loops for LOOP invariants in CHREC, and does not
   care about causing overflows, as long as they do not affect value
   of an expression.  */

static tree
resolve_mixers (struct loop *loop, tree chrec)
{
  htab_t cache = htab_create (10, hash_scev_info, eq_scev_info, del_scev_info);
  tree ret = instantiate_parameters_1 (loop, chrec, FOLD_CONVERSIONS, cache, 0);
  htab_delete (cache);
  return ret;
}

/* Entry point for the analysis of the number of iterations pass.  
   This function tries to safely approximate the number of iterations
   the loop will run.  When this property is not decidable at compile
   time, the result is chrec_dont_know.  Otherwise the result is
   a scalar or a symbolic parameter.
   
   Example of analysis: suppose that the loop has an exit condition:
   
   "if (b > 49) goto end_loop;"
   
   and that in a previous analysis we have determined that the
   variable 'b' has an evolution function:
   
   "EF = {23, +, 5}_2".  
   
   When we evaluate the function at the point 5, i.e. the value of the
   variable 'b' after 5 iterations in the loop, we have EF (5) = 48,
   and EF (6) = 53.  In this case the value of 'b' on exit is '53' and
   the loop body has been executed 6 times.  */

tree 
number_of_latch_executions (struct loop *loop)
{
  tree res, type;
  edge exit;
  struct tree_niter_desc niter_desc;

  /* Determine whether the number_of_iterations_in_loop has already
     been computed.  */
  res = loop->nb_iterations;
  if (res)
    return res;
  res = chrec_dont_know;

  if (dump_file && (dump_flags & TDF_DETAILS))
    fprintf (dump_file, "(number_of_iterations_in_loop\n");
  
  exit = single_exit (loop);
  if (!exit)
    goto end;

  if (!number_of_iterations_exit (loop, exit, &niter_desc, false))
    goto end;

  type = TREE_TYPE (niter_desc.niter);
  if (integer_nonzerop (niter_desc.may_be_zero))
    res = build_int_cst (type, 0);
  else if (integer_zerop (niter_desc.may_be_zero))
    res = niter_desc.niter;
  else
    res = chrec_dont_know;

end:
  return set_nb_iterations_in_loop (loop, res);
}

/* Returns the number of executions of the exit condition of LOOP,
   i.e., the number by one higher than number_of_latch_executions.
   Note that unline number_of_latch_executions, this number does
   not necessarily fit in the unsigned variant of the type of
   the control variable -- if the number of iterations is a constant,
   we return chrec_dont_know if adding one to number_of_latch_executions
   overflows; however, in case the number of iterations is symbolic
   expression, the caller is responsible for dealing with this
   the possible overflow.  */

tree 
number_of_exit_cond_executions (struct loop *loop)
{
  tree ret = number_of_latch_executions (loop);
  tree type = chrec_type (ret);

  if (chrec_contains_undetermined (ret))
    return ret;

  ret = chrec_fold_plus (type, ret, build_int_cst (type, 1));
  if (TREE_CODE (ret) == INTEGER_CST
      && TREE_OVERFLOW (ret))
    return chrec_dont_know;

  return ret;
}

/* One of the drivers for testing the scalar evolutions analysis.
   This function computes the number of iterations for all the loops
   from the EXIT_CONDITIONS array.  */

static void 
number_of_iterations_for_all_loops (VEC(tree,heap) **exit_conditions)
{
  unsigned int i;
  unsigned nb_chrec_dont_know_loops = 0;
  unsigned nb_static_loops = 0;
<<<<<<< HEAD
  unsigned nb_estimated_loops = 0;
=======
>>>>>>> c355071f
  tree cond;
  
  for (i = 0; VEC_iterate (tree, *exit_conditions, i, cond); i++)
    {
<<<<<<< HEAD
      struct loop *loop = loop_containing_stmt (cond);
      tree res = number_of_iterations_in_loop (loop);
=======
      tree res = number_of_latch_executions (loop_containing_stmt (cond));
>>>>>>> c355071f
      if (chrec_contains_undetermined (res))
	{
	  if (loop->estimated_nb_iterations)
	    nb_estimated_loops++;
	  else
	    nb_chrec_dont_know_loops++;
	}
      else
	nb_static_loops++;
    }
  
  if (dump_file)
    {
      fprintf (dump_file, "\n(\n");
      fprintf (dump_file, "-----------------------------------------\n");
      fprintf (dump_file, "%d\tnb_chrec_dont_know_loops\n", nb_chrec_dont_know_loops);
      fprintf (dump_file, "%d\tnb_static_loops\n", nb_static_loops);
<<<<<<< HEAD
      fprintf (dump_file, "%d\tnb_estimated_loops\n", nb_estimated_loops);
      fprintf (dump_file, "%d\tnb_total_loops\n", current_loops->num);
=======
      fprintf (dump_file, "%d\tnb_total_loops\n", number_of_loops ());
>>>>>>> c355071f
      fprintf (dump_file, "-----------------------------------------\n");
      fprintf (dump_file, ")\n\n");
      
      print_loop_ir (dump_file);
    }
}



/* Counters for the stats.  */

struct chrec_stats 
{
  unsigned nb_chrecs;
  unsigned nb_affine;
  unsigned nb_affine_multivar;
  unsigned nb_higher_poly;
  unsigned nb_chrec_dont_know;
  unsigned nb_undetermined;
  unsigned nb_other;
};

/* Reset the counters.  */

static inline void
reset_chrecs_counters (struct chrec_stats *stats)
{
  stats->nb_chrecs = 0;
  stats->nb_affine = 0;
  stats->nb_affine_multivar = 0;
  stats->nb_higher_poly = 0;
  stats->nb_chrec_dont_know = 0;
  stats->nb_undetermined = 0;
  stats->nb_other = 0;
}

/* Dump the contents of a CHREC_STATS structure.  */

static void
dump_chrecs_stats (FILE *file, struct chrec_stats *stats)
{
  fprintf (file, "\n(\n");
  fprintf (file, "-----------------------------------------\n");
  fprintf (file, "%d\taffine univariate chrecs\n", stats->nb_affine);
  fprintf (file, "%d\taffine multivariate chrecs\n", stats->nb_affine_multivar);
  fprintf (file, "%d\tdegree greater than 2 polynomials\n", 
	   stats->nb_higher_poly);
  fprintf (file, "%d\tchrec_dont_know chrecs\n", stats->nb_chrec_dont_know);
  fprintf (file, "-----------------------------------------\n");
  fprintf (file, "%d\ttotal chrecs\n", stats->nb_chrecs);
  fprintf (file, "%d\twith undetermined coefficients\n", 
	   stats->nb_undetermined);
  fprintf (file, "%d\tother compound expressions\n", 
	   stats->nb_other);
  fprintf (file, "-----------------------------------------\n");
  fprintf (file, "%d\tchrecs in the scev database\n", 
	   (int) htab_elements (scalar_evolution_info));
  fprintf (file, "%d\tsets in the scev database\n", nb_set_scev);
  fprintf (file, "%d\tgets in the scev database\n", nb_get_scev);
  fprintf (file, "-----------------------------------------\n");
  fprintf (file, ")\n\n");
}

/* Gather statistics about CHREC.  */

static void
gather_chrec_stats (tree chrec, struct chrec_stats *stats)
{
  if (dump_file && (dump_flags & TDF_STATS))
    {
      fprintf (dump_file, "(classify_chrec ");
      print_generic_expr (dump_file, chrec, 0);
      fprintf (dump_file, "\n");
    }
  
  stats->nb_chrecs++;
  
  if (chrec_contains_undetermined (chrec))
    {
      if (dump_file && (dump_flags & TDF_STATS))
	fprintf (dump_file, "  undetermined\n");
      stats->nb_undetermined++;
      return;
    }
  
  switch (TREE_CODE (chrec))
    {
    case POLYNOMIAL_CHREC:
      if (evolution_function_is_affine_p (chrec))
	{
	  if (dump_file && (dump_flags & TDF_STATS))
	    fprintf (dump_file, "  affine_univariate\n");
	  stats->nb_affine++;
	}
      else if (evolution_function_is_affine_multivariate_p (chrec))
	{
	  if (dump_file && (dump_flags & TDF_STATS))
	    fprintf (dump_file, "  affine_multivariate\n");
	  stats->nb_affine_multivar++;
	}
      else
	{
	  if (dump_file && (dump_flags & TDF_STATS))
	    fprintf (dump_file, "  higher_degree_polynomial\n");
	  stats->nb_higher_poly++;
	}
      
      break;

    default:
      if (dump_file && (dump_flags & TDF_STATS))
	fprintf (dump_file, "  other expression\n");
      stats->nb_other++;
      break;
    }
    
  if (dump_file && (dump_flags & TDF_STATS))
    fprintf (dump_file, ")\n");
}

/* One of the drivers for testing the scalar evolutions analysis.
   This function analyzes the scalar evolution of all the scalars
   defined as loop phi nodes in one of the loops from the
   EXIT_CONDITIONS array.  
   
   TODO Optimization: A loop is in canonical form if it contains only
   a single scalar loop phi node.  All the other scalars that have an
   evolution in the loop are rewritten in function of this single
   index.  This allows the parallelization of the loop.  */

static void 
analyze_scalar_evolution_for_all_loop_phi_nodes (VEC(tree,heap) **exit_conditions)
{
  unsigned int i;
  struct chrec_stats stats;
  tree cond;
  
  reset_chrecs_counters (&stats);
  
  for (i = 0; VEC_iterate (tree, *exit_conditions, i, cond); i++)
    {
      struct loop *loop;
      basic_block bb;
      tree phi, chrec;
      VEC (tree, heap) *loop_phis;
      int j;
      
      loop = loop_containing_stmt (cond);
      bb = loop->header;

      loop_phis = VEC_alloc (tree, heap, 2);
      for (phi = phi_nodes (bb); phi; phi = PHI_CHAIN (phi))
	{
	  if (SSA_NAME_OCCURS_IN_ABNORMAL_PHI (PHI_RESULT (phi)))
	    continue;
	  
	  VEC_safe_push (tree, heap, loop_phis, phi);
	}
      
      for (j = 0; VEC_iterate (tree, loop_phis, j, phi); j++)
	{
	  if (is_gimple_reg (PHI_RESULT (phi)))
	    {
	      chrec = instantiate_parameters 
		(loop, 
		 analyze_scalar_evolution (loop, PHI_RESULT (phi)));
	    
	      if (dump_file && (dump_flags & TDF_STATS))
		gather_chrec_stats (chrec, &stats);
	    }
	}
      VEC_free (tree, heap, loop_phis);
    }
  
  if (dump_file && (dump_flags & TDF_STATS))
    dump_chrecs_stats (dump_file, &stats);
}

/* Callback for htab_traverse, gathers information on chrecs in the
   hashtable.  */

static int
gather_stats_on_scev_database_1 (void **slot, void *stats)
{
  struct scev_info_str *entry = (struct scev_info_str *) *slot;

  gather_chrec_stats (entry->chrec, (struct chrec_stats *) stats);

  return 1;
}

/* Classify the chrecs of the whole database.  */

void 
gather_stats_on_scev_database (void)
{
  struct chrec_stats stats;
  
  if (!dump_file)
    return;
  
  reset_chrecs_counters (&stats);
 
  htab_traverse (scalar_evolution_info, gather_stats_on_scev_database_1,
		 &stats);

  dump_chrecs_stats (dump_file, &stats);
}



/* Initializer.  */

static void
initialize_scalar_evolutions_analyzer (void)
{
  /* The elements below are unique.  */
  if (chrec_dont_know == NULL_TREE)
    {
      chrec_not_analyzed_yet = NULL_TREE;
      chrec_dont_know = make_node (SCEV_NOT_KNOWN);
      chrec_known = make_node (SCEV_KNOWN);
      TREE_TYPE (chrec_dont_know) = void_type_node;
      TREE_TYPE (chrec_known) = void_type_node;
    }
}

/* Initialize the analysis of scalar evolutions for LOOPS.  */

void
scev_initialize (void)
{
  loop_iterator li;
  struct loop *loop;

  scalar_evolution_info = htab_create (100, hash_scev_info,
				       eq_scev_info, del_scev_info);
  already_instantiated = BITMAP_ALLOC (NULL);
  
  initialize_scalar_evolutions_analyzer ();

  FOR_EACH_LOOP (li, loop, 0)
    {
      loop->nb_iterations = NULL_TREE;
    }
}

/* Cleans up the information cached by the scalar evolutions analysis.  */

void
scev_reset (void)
{
  loop_iterator li;
  struct loop *loop;

  if (!scalar_evolution_info || !current_loops)
    return;

  htab_empty (scalar_evolution_info);
  FOR_EACH_LOOP (li, loop, 0)
    {
      loop->nb_iterations = NULL_TREE;
    }
}

/* Checks whether OP behaves as a simple affine iv of LOOP in STMT and returns
<<<<<<< HEAD
   its BASE and STEP if possible.  If ALLOW_NONCONSTANT_STEP is true, we
   want STEP to be invariant in LOOP.  Otherwise we require it to be an
   integer constant.  */

bool
simple_iv (struct loop *loop, tree stmt, tree op, tree *base, tree *step,
=======
   its base and step in IV if possible.  If ALLOW_NONCONSTANT_STEP is true, we
   want step to be invariant in LOOP.  Otherwise we require it to be an
   integer constant.  IV->no_overflow is set to true if we are sure the iv cannot
   overflow (e.g.  because it is computed in signed arithmetics).  */

bool
simple_iv (struct loop *loop, tree stmt, tree op, affine_iv *iv,
>>>>>>> c355071f
	   bool allow_nonconstant_step)
{
  basic_block bb = bb_for_stmt (stmt);
  tree type, ev;
  bool folded_casts;

  iv->base = NULL_TREE;
  iv->step = NULL_TREE;
  iv->no_overflow = false;

  type = TREE_TYPE (op);
  if (TREE_CODE (type) != INTEGER_TYPE
      && TREE_CODE (type) != POINTER_TYPE)
    return false;

  ev = analyze_scalar_evolution_in_loop (loop, bb->loop_father, op,
					 &folded_casts);
  if (chrec_contains_undetermined (ev))
    return false;

  if (tree_does_not_contain_chrecs (ev)
      && !chrec_contains_symbols_defined_in_loop (ev, loop->num))
    {
      iv->base = ev;
      iv->step = build_int_cst (TREE_TYPE (ev), 0);
      iv->no_overflow = true;
      return true;
    }

  if (TREE_CODE (ev) != POLYNOMIAL_CHREC
      || CHREC_VARIABLE (ev) != (unsigned) loop->num)
    return false;

<<<<<<< HEAD
  *step = CHREC_RIGHT (ev);
  if (allow_nonconstant_step)
    {
      if (tree_contains_chrecs (*step, NULL)
	  || chrec_contains_symbols_defined_in_loop (*step, loop->num))
	return false;
    }
  else if (TREE_CODE (*step) != INTEGER_CST)
    return false;

  *base = CHREC_LEFT (ev);
  if (tree_contains_chrecs (*base, NULL)
      || chrec_contains_symbols_defined_in_loop (*base, loop->num))
=======
  iv->step = CHREC_RIGHT (ev);
  if (allow_nonconstant_step)
    {
      if (tree_contains_chrecs (iv->step, NULL)
	  || chrec_contains_symbols_defined_in_loop (iv->step, loop->num))
	return false;
    }
  else if (TREE_CODE (iv->step) != INTEGER_CST)
    return false;

  iv->base = CHREC_LEFT (ev);
  if (tree_contains_chrecs (iv->base, NULL)
      || chrec_contains_symbols_defined_in_loop (iv->base, loop->num))
>>>>>>> c355071f
    return false;

  iv->no_overflow = (!folded_casts
		     && !flag_wrapv
		     && !TYPE_UNSIGNED (type));
  return true;
}

/* Runs the analysis of scalar evolutions.  */

void
scev_analysis (void)
{
  VEC(tree,heap) *exit_conditions;
  
  exit_conditions = VEC_alloc (tree, heap, 37);
<<<<<<< HEAD
  select_loops_exit_conditions (current_loops, &exit_conditions);
=======
  select_loops_exit_conditions (&exit_conditions);
>>>>>>> c355071f

  if (dump_file && (dump_flags & TDF_STATS))
    analyze_scalar_evolution_for_all_loop_phi_nodes (&exit_conditions);
  
  number_of_iterations_for_all_loops (&exit_conditions);
  VEC_free (tree, heap, exit_conditions);
}

/* Finalize the scalar evolution analysis.  */

void
scev_finalize (void)
{
  htab_delete (scalar_evolution_info);
  BITMAP_FREE (already_instantiated);
<<<<<<< HEAD
}

/* Returns true if EXPR looks expensive.  */

static bool
expression_expensive_p (tree expr)
{
  return force_expr_to_var_cost (expr) >= target_spill_cost;
}

=======
}

/* Returns true if EXPR looks expensive.  */

static bool
expression_expensive_p (tree expr)
{
  return force_expr_to_var_cost (expr) >= target_spill_cost;
}

>>>>>>> c355071f
/* Replace ssa names for that scev can prove they are constant by the
   appropriate constants.  Also perform final value replacement in loops,
   in case the replacement expressions are cheap.
   
   We only consider SSA names defined by phi nodes; rest is left to the
   ordinary constant propagation pass.  */

<<<<<<< HEAD
void
=======
unsigned int
>>>>>>> c355071f
scev_const_prop (void)
{
  basic_block bb;
  tree name, phi, next_phi, type, ev;
  struct loop *loop, *ex_loop;
  bitmap ssa_names_to_remove = NULL;
  unsigned i;
<<<<<<< HEAD

  if (!current_loops)
    return;
=======
  loop_iterator li;

  if (!current_loops)
    return 0;
>>>>>>> c355071f

  FOR_EACH_BB (bb)
    {
      loop = bb->loop_father;

      for (phi = phi_nodes (bb); phi; phi = PHI_CHAIN (phi))
	{
	  name = PHI_RESULT (phi);

	  if (!is_gimple_reg (name))
	    continue;

	  type = TREE_TYPE (name);

	  if (!POINTER_TYPE_P (type)
	      && !INTEGRAL_TYPE_P (type))
	    continue;

	  ev = resolve_mixers (loop, analyze_scalar_evolution (loop, name));
	  if (!is_gimple_min_invariant (ev)
	      || !may_propagate_copy (name, ev))
	    continue;

	  /* Replace the uses of the name.  */
	  if (name != ev)
	    replace_uses_by (name, ev);

	  if (!ssa_names_to_remove)
	    ssa_names_to_remove = BITMAP_ALLOC (NULL);
	  bitmap_set_bit (ssa_names_to_remove, SSA_NAME_VERSION (name));
	}
    }

<<<<<<< HEAD
  /* Remove the ssa names that were replaced by constants.  We do not remove them
     directly in the previous cycle, since this invalidates scev cache.  */
  if (ssa_names_to_remove)
    {
      bitmap_iterator bi;
      unsigned i;
=======
  /* Remove the ssa names that were replaced by constants.  We do not
     remove them directly in the previous cycle, since this
     invalidates scev cache.  */
  if (ssa_names_to_remove)
    {
      bitmap_iterator bi;
>>>>>>> c355071f

      EXECUTE_IF_SET_IN_BITMAP (ssa_names_to_remove, 0, i, bi)
	{
	  name = ssa_name (i);
	  phi = SSA_NAME_DEF_STMT (name);

	  gcc_assert (TREE_CODE (phi) == PHI_NODE);
<<<<<<< HEAD
	  remove_phi_node (phi, NULL);
=======
	  remove_phi_node (phi, NULL, true);
>>>>>>> c355071f
	}

      BITMAP_FREE (ssa_names_to_remove);
      scev_reset ();
    }

  /* Now the regular final value replacement.  */
<<<<<<< HEAD
  for (i = current_loops->num - 1; i > 0; i--)
    {
      edge exit;
      tree def, rslt, ass;
      block_stmt_iterator bsi;

      loop = current_loops->parray[i];
      if (!loop)
	continue;

      /* If we do not know exact number of iterations of the loop, we cannot
	 replace the final value.  */
      exit = loop->single_exit;
      if (!exit
	  || number_of_iterations_in_loop (loop) == chrec_dont_know)
=======
  FOR_EACH_LOOP (li, loop, LI_FROM_INNERMOST)
    {
      edge exit;
      tree def, rslt, ass, niter;
      block_stmt_iterator bsi;

      /* If we do not know exact number of iterations of the loop, we cannot
	 replace the final value.  */
      exit = single_exit (loop);
      if (!exit)
	continue;

      niter = number_of_latch_executions (loop);
      if (niter == chrec_dont_know
	  /* If computing the number of iterations is expensive, it may be
	     better not to introduce computations involving it.  */
	  || expression_expensive_p (niter))
>>>>>>> c355071f
	continue;

      /* Ensure that it is possible to insert new statements somewhere.  */
      if (!single_pred_p (exit->dest))
	split_loop_exit_edge (exit);
      tree_block_label (exit->dest);
      bsi = bsi_after_labels (exit->dest);

      ex_loop = superloop_at_depth (loop, exit->dest->loop_father->depth + 1);

      for (phi = phi_nodes (exit->dest); phi; phi = next_phi)
	{
	  next_phi = PHI_CHAIN (phi);
	  rslt = PHI_RESULT (phi);
	  def = PHI_ARG_DEF_FROM_EDGE (phi, exit);
	  if (!is_gimple_reg (def))
	    continue;

	  if (!POINTER_TYPE_P (TREE_TYPE (def))
	      && !INTEGRAL_TYPE_P (TREE_TYPE (def)))
	    continue;

<<<<<<< HEAD
	  def = analyze_scalar_evolution_in_loop (ex_loop, loop, def);
	  def = compute_overall_effect_of_inner_loop (ex_loop, def);
	  if (!tree_does_not_contain_chrecs (def)
	      || chrec_contains_symbols_defined_in_loop (def, ex_loop->num))
	    continue;

	  /* If computing the expression is expensive, let it remain in the
	     loop.  */
	  if (expression_expensive_p (def))
	    continue;

	  /* Eliminate the phi node and replace it by a computation outside
	     the loop.  */
	  def = unshare_expr (def);
	  SET_PHI_RESULT (phi, NULL_TREE);
	  remove_phi_node (phi, NULL_TREE);

	  ass = build2 (MODIFY_EXPR, void_type_node, rslt, NULL_TREE);
	  SSA_NAME_DEF_STMT (rslt) = ass;
	  bsi_insert_after (&bsi, ass, BSI_NEW_STMT);
	  def = force_gimple_operand_bsi (&bsi, def, false, NULL_TREE);
	  TREE_OPERAND (ass, 1) = def;
	  update_stmt (ass);
	}
    }
=======
	  def = analyze_scalar_evolution_in_loop (ex_loop, loop, def, NULL);
	  def = compute_overall_effect_of_inner_loop (ex_loop, def);
	  if (!tree_does_not_contain_chrecs (def)
	      || chrec_contains_symbols_defined_in_loop (def, ex_loop->num)
	      /* Moving the computation from the loop may prolong life range
		 of some ssa names, which may cause problems if they appear
		 on abnormal edges.  */
	      || contains_abnormal_ssa_name_p (def))
	    continue;

	  /* Eliminate the PHI node and replace it by a computation outside
	     the loop.  */
	  def = unshare_expr (def);
	  remove_phi_node (phi, NULL_TREE, false);

	  ass = build2 (GIMPLE_MODIFY_STMT, void_type_node, rslt, NULL_TREE);
	  SSA_NAME_DEF_STMT (rslt) = ass;
	  {
	    block_stmt_iterator dest = bsi;
	    bsi_insert_before (&dest, ass, BSI_NEW_STMT);
	    def = force_gimple_operand_bsi (&dest, def, false, NULL_TREE);
	  }
	  GIMPLE_STMT_OPERAND (ass, 1) = def;
	  update_stmt (ass);
	}
    }
  return 0;
>>>>>>> c355071f
}<|MERGE_RESOLUTION|>--- conflicted
+++ resolved
@@ -846,8 +846,8 @@
   
   /* TO_ADD is either a scalar, or a parameter.  TO_ADD is not
      instantiated at this point.  */
-  if (TREE_CODE (to_add) == POLYNOMIAL_CHREC
-      || TREE_CODE (to_add) == REAL_CST)
+  if (TREE_CODE (to_add) == POLYNOMIAL_CHREC)
+    /* This should not happen.  */
     return chrec_dont_know;
   
   if (dump_file && (dump_flags & TDF_DETAILS))
@@ -884,21 +884,6 @@
 set_nb_iterations_in_loop (struct loop *loop, 
 			   tree res)
 {
-<<<<<<< HEAD
-  res = chrec_fold_plus (chrec_type (res), res,
-			 build_int_cst_type (chrec_type (res), 1));
-
-  /* FIXME HWI: However we want to store one iteration less than the
-     count of the loop in order to be compatible with the other
-     nb_iter computations in loop-iv.  This also allows the
-     representation of nb_iters that are equal to MAX_INT.  */
-  if (TREE_CODE (res) == INTEGER_CST
-      && (TREE_INT_CST_LOW (res) == 0
-	  || TREE_OVERFLOW (res)))
-    res = chrec_dont_know;
-  
-=======
->>>>>>> c355071f
   if (dump_file && (dump_flags & TDF_DETAILS))
     {
       fprintf (dump_file, "  (set_nb_iterations_in_loop = ");
@@ -1007,12 +992,7 @@
    initializes the EXIT_CONDITIONS array.  */
 
 static void
-<<<<<<< HEAD
-select_loops_exit_conditions (struct loops *loops, 
-			      VEC(tree,heap) **exit_conditions)
-=======
 select_loops_exit_conditions (VEC(tree,heap) **exit_conditions)
->>>>>>> c355071f
 {
   struct loop *function_body = current_loops->tree_root;
   
@@ -1094,11 +1074,7 @@
 		*evolution_of_loop = add_to_evolution 
 		  (loop->num, 
 		   chrec_convert (type_rhs, evol, at_stmt), 
-<<<<<<< HEAD
-		   PLUS_EXPR, rhs1);
-=======
 		   PLUS_EXPR, rhs1, at_stmt);
->>>>>>> c355071f
 	      
 	      else if (res == t_false)
 		{
@@ -1110,11 +1086,7 @@
 		    *evolution_of_loop = add_to_evolution 
 		      (loop->num, 
 		       chrec_convert (type_rhs, *evolution_of_loop, at_stmt), 
-<<<<<<< HEAD
-		       PLUS_EXPR, rhs0);
-=======
 		       PLUS_EXPR, rhs0, at_stmt);
->>>>>>> c355071f
 
 		  else if (res == t_dont_know)
 		    *evolution_of_loop = chrec_dont_know;
@@ -1135,11 +1107,7 @@
 		*evolution_of_loop = add_to_evolution 
 		  (loop->num, chrec_convert (type_rhs, *evolution_of_loop,
 					     at_stmt),
-<<<<<<< HEAD
-		   PLUS_EXPR, rhs1);
-=======
 		   PLUS_EXPR, rhs1, at_stmt);
->>>>>>> c355071f
 
 	      else if (res == t_dont_know)
 		*evolution_of_loop = chrec_dont_know;
@@ -1157,11 +1125,7 @@
 	    *evolution_of_loop = add_to_evolution 
 	      (loop->num, chrec_convert (type_rhs, *evolution_of_loop,
 					 at_stmt),
-<<<<<<< HEAD
-	       PLUS_EXPR, rhs0);
-=======
 	       PLUS_EXPR, rhs0, at_stmt);
->>>>>>> c355071f
 
 	  else if (res == t_dont_know)
 	    *evolution_of_loop = chrec_dont_know;
@@ -1191,11 +1155,7 @@
 	  if (res == t_true)
 	    *evolution_of_loop = add_to_evolution 
 	      (loop->num, chrec_convert (type_rhs, *evolution_of_loop, at_stmt),
-<<<<<<< HEAD
-	       MINUS_EXPR, rhs1);
-=======
 	       MINUS_EXPR, rhs1, at_stmt);
->>>>>>> c355071f
 
 	  else if (res == t_dont_know)
 	    *evolution_of_loop = chrec_dont_know;
@@ -1375,8 +1335,7 @@
 }
 
 /* Follow an SSA edge from a loop-phi-node to itself, constructing a
-   path that is analyzed on the return walk.  Returns true when the
-   halting_phi can be reached by following the ssa chains.  */
+   path that is analyzed on the return walk.  */
 
 static t_bool
 follow_ssa_edge (struct loop *loop, tree def, tree halting_phi,
@@ -1424,15 +1383,9 @@
       /* Outer loop.  */
       return t_false;
 
-<<<<<<< HEAD
-    case MODIFY_EXPR:
-      return follow_ssa_edge_in_rhs (loop, def,
-				     TREE_OPERAND (def, 1), 
-=======
     case GIMPLE_MODIFY_STMT:
       return follow_ssa_edge_in_rhs (loop, def,
 				     GIMPLE_STMT_OPERAND (def, 1), 
->>>>>>> c355071f
 				     halting_phi, 
 				     evolution_of_loop, limit);
       
@@ -1633,27 +1586,16 @@
   return res;
 }
 
-<<<<<<< HEAD
-/* Interpret the right hand side of a modify_expr OPND1.  If we didn't
-   analyze this node before, follow the definitions until ending
-   either on an analyzed modify_expr, or on a loop-phi-node.  On the
-=======
 /* Interpret the right hand side of a GIMPLE_MODIFY_STMT OPND1.  If we didn't
    analyze this node before, follow the definitions until ending
    either on an analyzed GIMPLE_MODIFY_STMT, or on a loop-phi-node.  On the
->>>>>>> c355071f
    return path, this function propagates evolutions (ala constant copy
    propagation).  OPND1 is not a GIMPLE expression because we could
    analyze the effect of an inner loop: see interpret_loop_phi.  */
 
 static tree
-<<<<<<< HEAD
-interpret_rhs_modify_expr (struct loop *loop, tree at_stmt,
-			   tree opnd1, tree type)
-=======
 interpret_rhs_modify_stmt (struct loop *loop, tree at_stmt,
 			   	  tree opnd1, tree type)
->>>>>>> c355071f
 {
   tree res, opnd10, opnd11, chrec10, chrec11;
 
@@ -1686,15 +1628,9 @@
       opnd10 = TREE_OPERAND (opnd1, 0);
       chrec10 = analyze_scalar_evolution (loop, opnd10);
       chrec10 = chrec_convert (type, chrec10, at_stmt);
-<<<<<<< HEAD
-      res = chrec_fold_multiply (type, chrec10, SCALAR_FLOAT_TYPE_P (type)
-				  ? build_real (type, dconstm1)
-				  : build_int_cst_type (type, -1));
-=======
       /* TYPE may be integer, real or complex, so use fold_convert.  */
       res = chrec_fold_multiply (type, chrec10,
 				 fold_convert (type, integer_minus_one_node));
->>>>>>> c355071f
       break;
 
     case MULT_EXPR:
@@ -1954,11 +1890,7 @@
     return chrec_dont_know;
 
   if (TREE_CODE (var) != SSA_NAME)
-<<<<<<< HEAD
-    return interpret_rhs_modify_expr (loop, NULL_TREE, var, type);
-=======
     return interpret_rhs_modify_stmt (loop, NULL_TREE, var, type);
->>>>>>> c355071f
 
   def = SSA_NAME_DEF_STMT (var);
   bb = bb_for_stmt (def);
@@ -1991,10 +1923,6 @@
 
   switch (TREE_CODE (def))
     {
-<<<<<<< HEAD
-    case MODIFY_EXPR:
-      res = interpret_rhs_modify_expr (loop, def, TREE_OPERAND (def, 1), type);
-=======
     case GIMPLE_MODIFY_STMT:
       res = interpret_rhs_modify_stmt (loop, def,
 	  			       GIMPLE_STMT_OPERAND (def, 1), type);
@@ -2003,7 +1931,6 @@
 	  && !automatically_generated_chrec_p (res)
 	  && pointer_used_p (var))
 	res = fold_used_pointer (res, def);
->>>>>>> c355071f
       break;
 
     case PHI_NODE:
@@ -2158,11 +2085,7 @@
     return NULL_TREE;
 
   loop = loop_containing_stmt (SSA_NAME_DEF_STMT (var));
-<<<<<<< HEAD
-  exit = loop->single_exit;
-=======
   exit = single_exit (loop);
->>>>>>> c355071f
   if (!exit)
     return NULL_TREE;
 
@@ -2196,10 +2119,7 @@
   tree res, op0, op1, op2;
   basic_block def_bb;
   struct loop *def_loop;
-<<<<<<< HEAD
-=======
   tree type = chrec_type (chrec);
->>>>>>> c355071f
 
   /* Give up if the expression is larger than the MAX that we allow.  */
   if (size_expr++ > PARAM_VALUE (PARAM_SCEV_MAX_EXPR_SIZE))
@@ -2293,14 +2213,10 @@
 
       if (CHREC_LEFT (chrec) != op0
 	  || CHREC_RIGHT (chrec) != op1)
-<<<<<<< HEAD
-	chrec = build_polynomial_chrec (CHREC_VARIABLE (chrec), op0, op1);
-=======
 	{
 	  op1 = chrec_convert (chrec_type (op0), op1, NULL_TREE);
 	  chrec = build_polynomial_chrec (CHREC_VARIABLE (chrec), op0, op1);
 	}
->>>>>>> c355071f
       return chrec;
 
     case PLUS_EXPR:
@@ -2316,15 +2232,11 @@
 
       if (TREE_OPERAND (chrec, 0) != op0
 	  || TREE_OPERAND (chrec, 1) != op1)
-<<<<<<< HEAD
-      	chrec = chrec_fold_plus (TREE_TYPE (chrec), op0, op1);
-=======
 	{
 	  op0 = chrec_convert (type, op0, NULL_TREE);
 	  op1 = chrec_convert (type, op1, NULL_TREE);
 	  chrec = chrec_fold_plus (type, op0, op1);
 	}
->>>>>>> c355071f
       return chrec;
 
     case MINUS_EXPR:
@@ -2340,15 +2252,11 @@
 
       if (TREE_OPERAND (chrec, 0) != op0
 	  || TREE_OPERAND (chrec, 1) != op1)
-<<<<<<< HEAD
-        chrec = chrec_fold_minus (TREE_TYPE (chrec), op0, op1);
-=======
 	{
 	  op0 = chrec_convert (type, op0, NULL_TREE);
 	  op1 = chrec_convert (type, op1, NULL_TREE);
 	  chrec = chrec_fold_minus (type, op0, op1);
 	}
->>>>>>> c355071f
       return chrec;
 
     case MULT_EXPR:
@@ -2364,15 +2272,11 @@
 
       if (TREE_OPERAND (chrec, 0) != op0
 	  || TREE_OPERAND (chrec, 1) != op1)
-<<<<<<< HEAD
-	chrec = chrec_fold_multiply (TREE_TYPE (chrec), op0, op1);
-=======
 	{
 	  op0 = chrec_convert (type, op0, NULL_TREE);
 	  op1 = chrec_convert (type, op1, NULL_TREE);
 	  chrec = chrec_fold_multiply (type, op0, op1);
 	}
->>>>>>> c355071f
       return chrec;
 
     case NOP_EXPR:
@@ -2393,15 +2297,12 @@
       if (op0 == TREE_OPERAND (chrec, 0))
 	return chrec;
 
-<<<<<<< HEAD
-=======
       /* If we used chrec_convert_aggressive, we can no longer assume that
 	 signed chrecs do not overflow, as chrec_convert does, so avoid
          calling it in that case.  */
       if (flags & FOLD_CONVERSIONS)
 	return fold_convert (TREE_TYPE (chrec), op0);
 
->>>>>>> c355071f
       return chrec_convert (TREE_TYPE (chrec), op0, NULL_TREE);
 
     case SCEV_NOT_KNOWN:
@@ -2618,27 +2519,13 @@
   unsigned int i;
   unsigned nb_chrec_dont_know_loops = 0;
   unsigned nb_static_loops = 0;
-<<<<<<< HEAD
-  unsigned nb_estimated_loops = 0;
-=======
->>>>>>> c355071f
   tree cond;
   
   for (i = 0; VEC_iterate (tree, *exit_conditions, i, cond); i++)
     {
-<<<<<<< HEAD
-      struct loop *loop = loop_containing_stmt (cond);
-      tree res = number_of_iterations_in_loop (loop);
-=======
       tree res = number_of_latch_executions (loop_containing_stmt (cond));
->>>>>>> c355071f
       if (chrec_contains_undetermined (res))
-	{
-	  if (loop->estimated_nb_iterations)
-	    nb_estimated_loops++;
-	  else
-	    nb_chrec_dont_know_loops++;
-	}
+	nb_chrec_dont_know_loops++;
       else
 	nb_static_loops++;
     }
@@ -2649,12 +2536,7 @@
       fprintf (dump_file, "-----------------------------------------\n");
       fprintf (dump_file, "%d\tnb_chrec_dont_know_loops\n", nb_chrec_dont_know_loops);
       fprintf (dump_file, "%d\tnb_static_loops\n", nb_static_loops);
-<<<<<<< HEAD
-      fprintf (dump_file, "%d\tnb_estimated_loops\n", nb_estimated_loops);
-      fprintf (dump_file, "%d\tnb_total_loops\n", current_loops->num);
-=======
       fprintf (dump_file, "%d\tnb_total_loops\n", number_of_loops ());
->>>>>>> c355071f
       fprintf (dump_file, "-----------------------------------------\n");
       fprintf (dump_file, ")\n\n");
       
@@ -2675,7 +2557,6 @@
   unsigned nb_higher_poly;
   unsigned nb_chrec_dont_know;
   unsigned nb_undetermined;
-  unsigned nb_other;
 };
 
 /* Reset the counters.  */
@@ -2689,7 +2570,6 @@
   stats->nb_higher_poly = 0;
   stats->nb_chrec_dont_know = 0;
   stats->nb_undetermined = 0;
-  stats->nb_other = 0;
 }
 
 /* Dump the contents of a CHREC_STATS structure.  */
@@ -2708,8 +2588,6 @@
   fprintf (file, "%d\ttotal chrecs\n", stats->nb_chrecs);
   fprintf (file, "%d\twith undetermined coefficients\n", 
 	   stats->nb_undetermined);
-  fprintf (file, "%d\tother compound expressions\n", 
-	   stats->nb_other);
   fprintf (file, "-----------------------------------------\n");
   fprintf (file, "%d\tchrecs in the scev database\n", 
 	   (int) htab_elements (scalar_evolution_info));
@@ -2733,10 +2611,8 @@
   
   stats->nb_chrecs++;
   
-  if (chrec_contains_undetermined (chrec))
-    {
-      if (dump_file && (dump_flags & TDF_STATS))
-	fprintf (dump_file, "  undetermined\n");
+  if (chrec == NULL_TREE)
+    {
       stats->nb_undetermined++;
       return;
     }
@@ -2766,12 +2642,16 @@
       break;
 
     default:
+      break;
+    }
+  
+  if (chrec_contains_undetermined (chrec))
+    {
       if (dump_file && (dump_flags & TDF_STATS))
-	fprintf (dump_file, "  other expression\n");
-      stats->nb_other++;
-      break;
-    }
-    
+	fprintf (dump_file, "  undetermined\n");
+      stats->nb_undetermined++;
+    }
+  
   if (dump_file && (dump_flags & TDF_STATS))
     fprintf (dump_file, ")\n");
 }
@@ -2800,34 +2680,20 @@
       struct loop *loop;
       basic_block bb;
       tree phi, chrec;
-      VEC (tree, heap) *loop_phis;
-      int j;
       
       loop = loop_containing_stmt (cond);
       bb = loop->header;
-
-      loop_phis = VEC_alloc (tree, heap, 2);
+      
       for (phi = phi_nodes (bb); phi; phi = PHI_CHAIN (phi))
-	{
-	  if (SSA_NAME_OCCURS_IN_ABNORMAL_PHI (PHI_RESULT (phi)))
-	    continue;
-	  
-	  VEC_safe_push (tree, heap, loop_phis, phi);
-	}
-      
-      for (j = 0; VEC_iterate (tree, loop_phis, j, phi); j++)
-	{
-	  if (is_gimple_reg (PHI_RESULT (phi)))
-	    {
-	      chrec = instantiate_parameters 
-		(loop, 
-		 analyze_scalar_evolution (loop, PHI_RESULT (phi)));
+	if (is_gimple_reg (PHI_RESULT (phi)))
+	  {
+	    chrec = instantiate_parameters 
+	      (loop, 
+	       analyze_scalar_evolution (loop, PHI_RESULT (phi)));
 	    
-	      if (dump_file && (dump_flags & TDF_STATS))
-		gather_chrec_stats (chrec, &stats);
-	    }
-	}
-      VEC_free (tree, heap, loop_phis);
+	    if (dump_file && (dump_flags & TDF_STATS))
+	      gather_chrec_stats (chrec, &stats);
+	  }
     }
   
   if (dump_file && (dump_flags & TDF_STATS))
@@ -2923,14 +2789,6 @@
 }
 
 /* Checks whether OP behaves as a simple affine iv of LOOP in STMT and returns
-<<<<<<< HEAD
-   its BASE and STEP if possible.  If ALLOW_NONCONSTANT_STEP is true, we
-   want STEP to be invariant in LOOP.  Otherwise we require it to be an
-   integer constant.  */
-
-bool
-simple_iv (struct loop *loop, tree stmt, tree op, tree *base, tree *step,
-=======
    its base and step in IV if possible.  If ALLOW_NONCONSTANT_STEP is true, we
    want step to be invariant in LOOP.  Otherwise we require it to be an
    integer constant.  IV->no_overflow is set to true if we are sure the iv cannot
@@ -2938,7 +2796,6 @@
 
 bool
 simple_iv (struct loop *loop, tree stmt, tree op, affine_iv *iv,
->>>>>>> c355071f
 	   bool allow_nonconstant_step)
 {
   basic_block bb = bb_for_stmt (stmt);
@@ -2972,21 +2829,6 @@
       || CHREC_VARIABLE (ev) != (unsigned) loop->num)
     return false;
 
-<<<<<<< HEAD
-  *step = CHREC_RIGHT (ev);
-  if (allow_nonconstant_step)
-    {
-      if (tree_contains_chrecs (*step, NULL)
-	  || chrec_contains_symbols_defined_in_loop (*step, loop->num))
-	return false;
-    }
-  else if (TREE_CODE (*step) != INTEGER_CST)
-    return false;
-
-  *base = CHREC_LEFT (ev);
-  if (tree_contains_chrecs (*base, NULL)
-      || chrec_contains_symbols_defined_in_loop (*base, loop->num))
-=======
   iv->step = CHREC_RIGHT (ev);
   if (allow_nonconstant_step)
     {
@@ -3000,7 +2842,6 @@
   iv->base = CHREC_LEFT (ev);
   if (tree_contains_chrecs (iv->base, NULL)
       || chrec_contains_symbols_defined_in_loop (iv->base, loop->num))
->>>>>>> c355071f
     return false;
 
   iv->no_overflow = (!folded_casts
@@ -3017,11 +2858,7 @@
   VEC(tree,heap) *exit_conditions;
   
   exit_conditions = VEC_alloc (tree, heap, 37);
-<<<<<<< HEAD
-  select_loops_exit_conditions (current_loops, &exit_conditions);
-=======
   select_loops_exit_conditions (&exit_conditions);
->>>>>>> c355071f
 
   if (dump_file && (dump_flags & TDF_STATS))
     analyze_scalar_evolution_for_all_loop_phi_nodes (&exit_conditions);
@@ -3037,7 +2874,6 @@
 {
   htab_delete (scalar_evolution_info);
   BITMAP_FREE (already_instantiated);
-<<<<<<< HEAD
 }
 
 /* Returns true if EXPR looks expensive.  */
@@ -3048,18 +2884,6 @@
   return force_expr_to_var_cost (expr) >= target_spill_cost;
 }
 
-=======
-}
-
-/* Returns true if EXPR looks expensive.  */
-
-static bool
-expression_expensive_p (tree expr)
-{
-  return force_expr_to_var_cost (expr) >= target_spill_cost;
-}
-
->>>>>>> c355071f
 /* Replace ssa names for that scev can prove they are constant by the
    appropriate constants.  Also perform final value replacement in loops,
    in case the replacement expressions are cheap.
@@ -3067,11 +2891,7 @@
    We only consider SSA names defined by phi nodes; rest is left to the
    ordinary constant propagation pass.  */
 
-<<<<<<< HEAD
-void
-=======
 unsigned int
->>>>>>> c355071f
 scev_const_prop (void)
 {
   basic_block bb;
@@ -3079,16 +2899,10 @@
   struct loop *loop, *ex_loop;
   bitmap ssa_names_to_remove = NULL;
   unsigned i;
-<<<<<<< HEAD
-
-  if (!current_loops)
-    return;
-=======
   loop_iterator li;
 
   if (!current_loops)
     return 0;
->>>>>>> c355071f
 
   FOR_EACH_BB (bb)
     {
@@ -3122,21 +2936,12 @@
 	}
     }
 
-<<<<<<< HEAD
-  /* Remove the ssa names that were replaced by constants.  We do not remove them
-     directly in the previous cycle, since this invalidates scev cache.  */
-  if (ssa_names_to_remove)
-    {
-      bitmap_iterator bi;
-      unsigned i;
-=======
   /* Remove the ssa names that were replaced by constants.  We do not
      remove them directly in the previous cycle, since this
      invalidates scev cache.  */
   if (ssa_names_to_remove)
     {
       bitmap_iterator bi;
->>>>>>> c355071f
 
       EXECUTE_IF_SET_IN_BITMAP (ssa_names_to_remove, 0, i, bi)
 	{
@@ -3144,11 +2949,7 @@
 	  phi = SSA_NAME_DEF_STMT (name);
 
 	  gcc_assert (TREE_CODE (phi) == PHI_NODE);
-<<<<<<< HEAD
-	  remove_phi_node (phi, NULL);
-=======
 	  remove_phi_node (phi, NULL, true);
->>>>>>> c355071f
 	}
 
       BITMAP_FREE (ssa_names_to_remove);
@@ -3156,23 +2957,6 @@
     }
 
   /* Now the regular final value replacement.  */
-<<<<<<< HEAD
-  for (i = current_loops->num - 1; i > 0; i--)
-    {
-      edge exit;
-      tree def, rslt, ass;
-      block_stmt_iterator bsi;
-
-      loop = current_loops->parray[i];
-      if (!loop)
-	continue;
-
-      /* If we do not know exact number of iterations of the loop, we cannot
-	 replace the final value.  */
-      exit = loop->single_exit;
-      if (!exit
-	  || number_of_iterations_in_loop (loop) == chrec_dont_know)
-=======
   FOR_EACH_LOOP (li, loop, LI_FROM_INNERMOST)
     {
       edge exit;
@@ -3190,7 +2974,6 @@
 	  /* If computing the number of iterations is expensive, it may be
 	     better not to introduce computations involving it.  */
 	  || expression_expensive_p (niter))
->>>>>>> c355071f
 	continue;
 
       /* Ensure that it is possible to insert new statements somewhere.  */
@@ -3213,33 +2996,6 @@
 	      && !INTEGRAL_TYPE_P (TREE_TYPE (def)))
 	    continue;
 
-<<<<<<< HEAD
-	  def = analyze_scalar_evolution_in_loop (ex_loop, loop, def);
-	  def = compute_overall_effect_of_inner_loop (ex_loop, def);
-	  if (!tree_does_not_contain_chrecs (def)
-	      || chrec_contains_symbols_defined_in_loop (def, ex_loop->num))
-	    continue;
-
-	  /* If computing the expression is expensive, let it remain in the
-	     loop.  */
-	  if (expression_expensive_p (def))
-	    continue;
-
-	  /* Eliminate the phi node and replace it by a computation outside
-	     the loop.  */
-	  def = unshare_expr (def);
-	  SET_PHI_RESULT (phi, NULL_TREE);
-	  remove_phi_node (phi, NULL_TREE);
-
-	  ass = build2 (MODIFY_EXPR, void_type_node, rslt, NULL_TREE);
-	  SSA_NAME_DEF_STMT (rslt) = ass;
-	  bsi_insert_after (&bsi, ass, BSI_NEW_STMT);
-	  def = force_gimple_operand_bsi (&bsi, def, false, NULL_TREE);
-	  TREE_OPERAND (ass, 1) = def;
-	  update_stmt (ass);
-	}
-    }
-=======
 	  def = analyze_scalar_evolution_in_loop (ex_loop, loop, def, NULL);
 	  def = compute_overall_effect_of_inner_loop (ex_loop, def);
 	  if (!tree_does_not_contain_chrecs (def)
@@ -3267,5 +3023,4 @@
 	}
     }
   return 0;
->>>>>>> c355071f
 }