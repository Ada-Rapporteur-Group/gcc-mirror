/* Scalar evolution detector.
   Copyright (C) 2003, 2004, 2005, 2006, 2007 Free Software Foundation, Inc.
   Contributed by Sebastian Pop <s.pop@laposte.net>

This file is part of GCC.

GCC is free software; you can redistribute it and/or modify it under
the terms of the GNU General Public License as published by the Free
Software Foundation; either version 2, or (at your option) any later
version.

GCC is distributed in the hope that it will be useful, but WITHOUT ANY
WARRANTY; without even the implied warranty of MERCHANTABILITY or
FITNESS FOR A PARTICULAR PURPOSE.  See the GNU General Public License
for more details.

You should have received a copy of the GNU General Public License
along with GCC; see the file COPYING.  If not, write to the Free
Software Foundation, 51 Franklin Street, Fifth Floor, Boston, MA
02110-1301, USA.  */

/* 
   Description: 
   
   This pass analyzes the evolution of scalar variables in loop
   structures.  The algorithm is based on the SSA representation,
   and on the loop hierarchy tree.  This algorithm is not based on
   the notion of versions of a variable, as it was the case for the
   previous implementations of the scalar evolution algorithm, but
   it assumes that each defined name is unique.

   The notation used in this file is called "chains of recurrences",
   and has been proposed by Eugene Zima, Robert Van Engelen, and
   others for describing induction variables in programs.  For example
   "b -> {0, +, 2}_1" means that the scalar variable "b" is equal to 0
   when entering in the loop_1 and has a step 2 in this loop, in other
   words "for (b = 0; b < N; b+=2);".  Note that the coefficients of
   this chain of recurrence (or chrec [shrek]) can contain the name of
   other variables, in which case they are called parametric chrecs.
   For example, "b -> {a, +, 2}_1" means that the initial value of "b"
   is the value of "a".  In most of the cases these parametric chrecs
   are fully instantiated before their use because symbolic names can
   hide some difficult cases such as self-references described later
   (see the Fibonacci example).
   
   A short sketch of the algorithm is:
     
   Given a scalar variable to be analyzed, follow the SSA edge to
   its definition:
     
   - When the definition is a GIMPLE_MODIFY_STMT: if the right hand side
   (RHS) of the definition cannot be statically analyzed, the answer
   of the analyzer is: "don't know".  
   Otherwise, for all the variables that are not yet analyzed in the
   RHS, try to determine their evolution, and finally try to
   evaluate the operation of the RHS that gives the evolution
   function of the analyzed variable.

   - When the definition is a condition-phi-node: determine the
   evolution function for all the branches of the phi node, and
   finally merge these evolutions (see chrec_merge).

   - When the definition is a loop-phi-node: determine its initial
   condition, that is the SSA edge defined in an outer loop, and
   keep it symbolic.  Then determine the SSA edges that are defined
   in the body of the loop.  Follow the inner edges until ending on
   another loop-phi-node of the same analyzed loop.  If the reached
   loop-phi-node is not the starting loop-phi-node, then we keep
   this definition under a symbolic form.  If the reached
   loop-phi-node is the same as the starting one, then we compute a
   symbolic stride on the return path.  The result is then the
   symbolic chrec {initial_condition, +, symbolic_stride}_loop.

   Examples:
   
   Example 1: Illustration of the basic algorithm.
   
   | a = 3
   | loop_1
   |   b = phi (a, c)
   |   c = b + 1
   |   if (c > 10) exit_loop
   | endloop
   
   Suppose that we want to know the number of iterations of the
   loop_1.  The exit_loop is controlled by a COND_EXPR (c > 10).  We
   ask the scalar evolution analyzer two questions: what's the
   scalar evolution (scev) of "c", and what's the scev of "10".  For
   "10" the answer is "10" since it is a scalar constant.  For the
   scalar variable "c", it follows the SSA edge to its definition,
   "c = b + 1", and then asks again what's the scev of "b".
   Following the SSA edge, we end on a loop-phi-node "b = phi (a,
   c)", where the initial condition is "a", and the inner loop edge
   is "c".  The initial condition is kept under a symbolic form (it
   may be the case that the copy constant propagation has done its
   work and we end with the constant "3" as one of the edges of the
   loop-phi-node).  The update edge is followed to the end of the
   loop, and until reaching again the starting loop-phi-node: b -> c
   -> b.  At this point we have drawn a path from "b" to "b" from
   which we compute the stride in the loop: in this example it is
   "+1".  The resulting scev for "b" is "b -> {a, +, 1}_1".  Now
   that the scev for "b" is known, it is possible to compute the
   scev for "c", that is "c -> {a + 1, +, 1}_1".  In order to
   determine the number of iterations in the loop_1, we have to
   instantiate_parameters ({a + 1, +, 1}_1), that gives after some
   more analysis the scev {4, +, 1}_1, or in other words, this is
   the function "f (x) = x + 4", where x is the iteration count of
   the loop_1.  Now we have to solve the inequality "x + 4 > 10",
   and take the smallest iteration number for which the loop is
   exited: x = 7.  This loop runs from x = 0 to x = 7, and in total
   there are 8 iterations.  In terms of loop normalization, we have
   created a variable that is implicitly defined, "x" or just "_1",
   and all the other analyzed scalars of the loop are defined in
   function of this variable:
   
   a -> 3
   b -> {3, +, 1}_1
   c -> {4, +, 1}_1
     
   or in terms of a C program: 
     
   | a = 3
   | for (x = 0; x <= 7; x++)
   |   {
   |     b = x + 3
   |     c = x + 4
   |   }
     
   Example 2: Illustration of the algorithm on nested loops.
     
   | loop_1
   |   a = phi (1, b)
   |   c = a + 2
   |   loop_2  10 times
   |     b = phi (c, d)
   |     d = b + 3
   |   endloop
   | endloop
     
   For analyzing the scalar evolution of "a", the algorithm follows
   the SSA edge into the loop's body: "a -> b".  "b" is an inner
   loop-phi-node, and its analysis as in Example 1, gives: 
     
   b -> {c, +, 3}_2
   d -> {c + 3, +, 3}_2
     
   Following the SSA edge for the initial condition, we end on "c = a
   + 2", and then on the starting loop-phi-node "a".  From this point,
   the loop stride is computed: back on "c = a + 2" we get a "+2" in
   the loop_1, then on the loop-phi-node "b" we compute the overall
   effect of the inner loop that is "b = c + 30", and we get a "+30"
   in the loop_1.  That means that the overall stride in loop_1 is
   equal to "+32", and the result is: 
     
   a -> {1, +, 32}_1
   c -> {3, +, 32}_1
     
   Example 3: Higher degree polynomials.
     
   | loop_1
   |   a = phi (2, b)
   |   c = phi (5, d)
   |   b = a + 1
   |   d = c + a
   | endloop
     
   a -> {2, +, 1}_1
   b -> {3, +, 1}_1
   c -> {5, +, a}_1
   d -> {5 + a, +, a}_1
     
   instantiate_parameters ({5, +, a}_1) -> {5, +, 2, +, 1}_1
   instantiate_parameters ({5 + a, +, a}_1) -> {7, +, 3, +, 1}_1
     
   Example 4: Lucas, Fibonacci, or mixers in general.
     
   | loop_1
   |   a = phi (1, b)
   |   c = phi (3, d)
   |   b = c
   |   d = c + a
   | endloop
     
   a -> (1, c)_1
   c -> {3, +, a}_1
     
   The syntax "(1, c)_1" stands for a PEELED_CHREC that has the
   following semantics: during the first iteration of the loop_1, the
   variable contains the value 1, and then it contains the value "c".
   Note that this syntax is close to the syntax of the loop-phi-node:
   "a -> (1, c)_1" vs. "a = phi (1, c)".
     
   The symbolic chrec representation contains all the semantics of the
   original code.  What is more difficult is to use this information.
     
   Example 5: Flip-flops, or exchangers.
     
   | loop_1
   |   a = phi (1, b)
   |   c = phi (3, d)
   |   b = c
   |   d = a
   | endloop
     
   a -> (1, c)_1
   c -> (3, a)_1
     
   Based on these symbolic chrecs, it is possible to refine this
   information into the more precise PERIODIC_CHRECs: 
     
   a -> |1, 3|_1
   c -> |3, 1|_1
     
   This transformation is not yet implemented.
     
   Further readings:
   
   You can find a more detailed description of the algorithm in:
   http://icps.u-strasbg.fr/~pop/DEA_03_Pop.pdf
   http://icps.u-strasbg.fr/~pop/DEA_03_Pop.ps.gz.  But note that
   this is a preliminary report and some of the details of the
   algorithm have changed.  I'm working on a research report that
   updates the description of the algorithms to reflect the design
   choices used in this implementation.
     
   A set of slides show a high level overview of the algorithm and run
   an example through the scalar evolution analyzer:
   http://cri.ensmp.fr/~pop/gcc/mar04/slides.pdf

   The slides that I have presented at the GCC Summit'04 are available
   at: http://cri.ensmp.fr/~pop/gcc/20040604/gccsummit-lno-spop.pdf
*/

#include "config.h"
#include "system.h"
#include "coretypes.h"
#include "tm.h"
#include "ggc.h"
#include "tree.h"
#include "real.h"

/* These RTL headers are needed for basic-block.h.  */
#include "rtl.h"
#include "basic-block.h"
#include "diagnostic.h"
#include "tree-flow.h"
#include "tree-dump.h"
#include "timevar.h"
#include "cfgloop.h"
#include "tree-chrec.h"
#include "tree-scalar-evolution.h"
#include "tree-pass.h"
#include "flags.h"
#include "params.h"

static tree analyze_scalar_evolution_1 (struct loop *, tree, tree);
static tree resolve_mixers (struct loop *, tree);

/* The cached information about a ssa name VAR, claiming that inside LOOP,
   the value of VAR can be expressed as CHREC.  */

struct scev_info_str
{
  tree var;
  tree chrec;
};

/* Counters for the scev database.  */
static unsigned nb_set_scev = 0;
static unsigned nb_get_scev = 0;

/* The following trees are unique elements.  Thus the comparison of
   another element to these elements should be done on the pointer to
   these trees, and not on their value.  */

/* The SSA_NAMEs that are not yet analyzed are qualified with NULL_TREE.  */
tree chrec_not_analyzed_yet;

/* Reserved to the cases where the analyzer has detected an
   undecidable property at compile time.  */
tree chrec_dont_know;

/* When the analyzer has detected that a property will never
   happen, then it qualifies it with chrec_known.  */
tree chrec_known;

static bitmap already_instantiated;

static htab_t scalar_evolution_info;


/* Constructs a new SCEV_INFO_STR structure.  */

static inline struct scev_info_str *
new_scev_info_str (tree var)
{
  struct scev_info_str *res;
  
  res = XNEW (struct scev_info_str);
  res->var = var;
  res->chrec = chrec_not_analyzed_yet;
  
  return res;
}

/* Computes a hash function for database element ELT.  */

static hashval_t
hash_scev_info (const void *elt)
{
  return SSA_NAME_VERSION (((struct scev_info_str *) elt)->var);
}

/* Compares database elements E1 and E2.  */

static int
eq_scev_info (const void *e1, const void *e2)
{
  const struct scev_info_str *elt1 = (const struct scev_info_str *) e1;
  const struct scev_info_str *elt2 = (const struct scev_info_str *) e2;

  return elt1->var == elt2->var;
}

/* Deletes database element E.  */

static void
del_scev_info (void *e)
{
  free (e);
}

/* Get the index corresponding to VAR in the current LOOP.  If
   it's the first time we ask for this VAR, then we return
   chrec_not_analyzed_yet for this VAR and return its index.  */

static tree *
find_var_scev_info (tree var)
{
  struct scev_info_str *res;
  struct scev_info_str tmp;
  PTR *slot;

  tmp.var = var;
  slot = htab_find_slot (scalar_evolution_info, &tmp, INSERT);

  if (!*slot)
    *slot = new_scev_info_str (var);
  res = (struct scev_info_str *) *slot;

  return &res->chrec;
}

/* Return true when CHREC contains symbolic names defined in
   LOOP_NB.  */

bool 
chrec_contains_symbols_defined_in_loop (tree chrec, unsigned loop_nb)
{
  int i, n;

  if (chrec == NULL_TREE)
    return false;

  if (TREE_INVARIANT (chrec))
    return false;

  if (TREE_CODE (chrec) == VAR_DECL
      || TREE_CODE (chrec) == PARM_DECL
      || TREE_CODE (chrec) == FUNCTION_DECL
      || TREE_CODE (chrec) == LABEL_DECL
      || TREE_CODE (chrec) == RESULT_DECL
      || TREE_CODE (chrec) == FIELD_DECL)
    return true;

  if (TREE_CODE (chrec) == SSA_NAME)
    {
      tree def = SSA_NAME_DEF_STMT (chrec);
      struct loop *def_loop = loop_containing_stmt (def);
      struct loop *loop = get_loop (loop_nb);

      if (def_loop == NULL)
	return false;

      if (loop == def_loop || flow_loop_nested_p (loop, def_loop))
	return true;

      return false;
    }

  n = TREE_OPERAND_LENGTH (chrec);
  for (i = 0; i < n; i++)
    if (chrec_contains_symbols_defined_in_loop (TREE_OPERAND (chrec, i), 
						loop_nb))
      return true;
  return false;
}

/* Return true when PHI is a loop-phi-node.  */

static bool
loop_phi_node_p (tree phi)
{
  /* The implementation of this function is based on the following
     property: "all the loop-phi-nodes of a loop are contained in the
     loop's header basic block".  */

  return loop_containing_stmt (phi)->header == bb_for_stmt (phi);
}

/* Compute the scalar evolution for EVOLUTION_FN after crossing LOOP.
   In general, in the case of multivariate evolutions we want to get
   the evolution in different loops.  LOOP specifies the level for
   which to get the evolution.
   
   Example:
   
   | for (j = 0; j < 100; j++)
   |   {
   |     for (k = 0; k < 100; k++)
   |       {
   |         i = k + j;   - Here the value of i is a function of j, k. 
   |       }
   |      ... = i         - Here the value of i is a function of j. 
   |   }
   | ... = i              - Here the value of i is a scalar.  
   
   Example:  
   
   | i_0 = ...
   | loop_1 10 times
   |   i_1 = phi (i_0, i_2)
   |   i_2 = i_1 + 2
   | endloop
    
   This loop has the same effect as:
   LOOP_1 has the same effect as:
    
   | i_1 = i_0 + 20
   
   The overall effect of the loop, "i_0 + 20" in the previous example, 
   is obtained by passing in the parameters: LOOP = 1, 
   EVOLUTION_FN = {i_0, +, 2}_1.
*/
 
static tree 
compute_overall_effect_of_inner_loop (struct loop *loop, tree evolution_fn)
{
  bool val = false;

  if (evolution_fn == chrec_dont_know)
    return chrec_dont_know;

  else if (TREE_CODE (evolution_fn) == POLYNOMIAL_CHREC)
    {
      struct loop *inner_loop = get_chrec_loop (evolution_fn);

      if (inner_loop == loop
	  || flow_loop_nested_p (loop, inner_loop))
	{
	  tree nb_iter = number_of_latch_executions (inner_loop);

	  if (nb_iter == chrec_dont_know)
	    return chrec_dont_know;
	  else
	    {
	      tree res;

	      /* evolution_fn is the evolution function in LOOP.  Get
		 its value in the nb_iter-th iteration.  */
	      res = chrec_apply (inner_loop->num, evolution_fn, nb_iter);
	      
	      /* Continue the computation until ending on a parent of LOOP.  */
	      return compute_overall_effect_of_inner_loop (loop, res);
	    }
	}
      else
	return evolution_fn;
     }
  
  /* If the evolution function is an invariant, there is nothing to do.  */
  else if (no_evolution_in_loop_p (evolution_fn, loop->num, &val) && val)
    return evolution_fn;
  
  else
    return chrec_dont_know;
}

/* Determine whether the CHREC is always positive/negative.  If the expression
   cannot be statically analyzed, return false, otherwise set the answer into
   VALUE.  */

bool
chrec_is_positive (tree chrec, bool *value)
{
  bool value0, value1, value2;
  tree end_value, nb_iter;
  
  switch (TREE_CODE (chrec))
    {
    case POLYNOMIAL_CHREC:
      if (!chrec_is_positive (CHREC_LEFT (chrec), &value0)
	  || !chrec_is_positive (CHREC_RIGHT (chrec), &value1))
	return false;
     
      /* FIXME -- overflows.  */
      if (value0 == value1)
	{
	  *value = value0;
	  return true;
	}

      /* Otherwise the chrec is under the form: "{-197, +, 2}_1",
	 and the proof consists in showing that the sign never
	 changes during the execution of the loop, from 0 to
	 loop->nb_iterations.  */
      if (!evolution_function_is_affine_p (chrec))
	return false;

      nb_iter = number_of_latch_executions (get_chrec_loop (chrec));
      if (chrec_contains_undetermined (nb_iter))
	return false;

#if 0
      /* TODO -- If the test is after the exit, we may decrease the number of
	 iterations by one.  */
      if (after_exit)
	nb_iter = chrec_fold_minus (type, nb_iter, build_int_cst (type, 1));
#endif

      end_value = chrec_apply (CHREC_VARIABLE (chrec), chrec, nb_iter);
	      
      if (!chrec_is_positive (end_value, &value2))
	return false;
	
      *value = value0;
      return value0 == value1;
      
    case INTEGER_CST:
      *value = (tree_int_cst_sgn (chrec) == 1);
      return true;
      
    default:
      return false;
    }
}

/* Associate CHREC to SCALAR.  */

static void
set_scalar_evolution (tree scalar, tree chrec)
{
  tree *scalar_info;
 
  if (TREE_CODE (scalar) != SSA_NAME)
    return;

  scalar_info = find_var_scev_info (scalar);
  
  if (dump_file)
    {
      if (dump_flags & TDF_DETAILS)
	{
	  fprintf (dump_file, "(set_scalar_evolution \n");
	  fprintf (dump_file, "  (scalar = ");
	  print_generic_expr (dump_file, scalar, 0);
	  fprintf (dump_file, ")\n  (scalar_evolution = ");
	  print_generic_expr (dump_file, chrec, 0);
	  fprintf (dump_file, "))\n");
	}
      if (dump_flags & TDF_STATS)
	nb_set_scev++;
    }
  
  *scalar_info = chrec;
}

/* Retrieve the chrec associated to SCALAR in the LOOP.  */

static tree
get_scalar_evolution (tree scalar)
{
  tree res;
  
  if (dump_file)
    {
      if (dump_flags & TDF_DETAILS)
	{
	  fprintf (dump_file, "(get_scalar_evolution \n");
	  fprintf (dump_file, "  (scalar = ");
	  print_generic_expr (dump_file, scalar, 0);
	  fprintf (dump_file, ")\n");
	}
      if (dump_flags & TDF_STATS)
	nb_get_scev++;
    }
  
  switch (TREE_CODE (scalar))
    {
    case SSA_NAME:
      res = *find_var_scev_info (scalar);
      break;

    case REAL_CST:
    case INTEGER_CST:
      res = scalar;
      break;

    default:
      res = chrec_not_analyzed_yet;
      break;
    }
  
  if (dump_file && (dump_flags & TDF_DETAILS))
    {
      fprintf (dump_file, "  (scalar_evolution = ");
      print_generic_expr (dump_file, res, 0);
      fprintf (dump_file, "))\n");
    }
  
  return res;
}

/* Helper function for add_to_evolution.  Returns the evolution
   function for an assignment of the form "a = b + c", where "a" and
   "b" are on the strongly connected component.  CHREC_BEFORE is the
   information that we already have collected up to this point.
   TO_ADD is the evolution of "c".  
   
   When CHREC_BEFORE has an evolution part in LOOP_NB, add to this
   evolution the expression TO_ADD, otherwise construct an evolution
   part for this loop.  */

static tree
add_to_evolution_1 (unsigned loop_nb, tree chrec_before, tree to_add,
		    tree at_stmt)
{
  tree type, left, right;
  struct loop *loop = get_loop (loop_nb), *chloop;

  switch (TREE_CODE (chrec_before))
    {
    case POLYNOMIAL_CHREC:
      chloop = get_chrec_loop (chrec_before);
      if (chloop == loop
	  || flow_loop_nested_p (chloop, loop))
	{
	  unsigned var;

	  type = chrec_type (chrec_before);
	  
	  /* When there is no evolution part in this loop, build it.  */
	  if (chloop != loop)
	    {
	      var = loop_nb;
	      left = chrec_before;
	      right = SCALAR_FLOAT_TYPE_P (type)
		? build_real (type, dconst0)
		: build_int_cst (type, 0);
	    }
	  else
	    {
	      var = CHREC_VARIABLE (chrec_before);
	      left = CHREC_LEFT (chrec_before);
	      right = CHREC_RIGHT (chrec_before);
	    }

	  to_add = chrec_convert (type, to_add, at_stmt);
	  right = chrec_convert (type, right, at_stmt);
	  right = chrec_fold_plus (type, right, to_add);
	  return build_polynomial_chrec (var, left, right);
	}
      else
	{
	  gcc_assert (flow_loop_nested_p (loop, chloop));

	  /* Search the evolution in LOOP_NB.  */
	  left = add_to_evolution_1 (loop_nb, CHREC_LEFT (chrec_before),
				     to_add, at_stmt);
	  right = CHREC_RIGHT (chrec_before);
	  right = chrec_convert (chrec_type (left), right, at_stmt);
	  return build_polynomial_chrec (CHREC_VARIABLE (chrec_before),
					 left, right);
	}
      
    default:
      /* These nodes do not depend on a loop.  */
      if (chrec_before == chrec_dont_know)
	return chrec_dont_know;

      left = chrec_before;
      right = chrec_convert (chrec_type (left), to_add, at_stmt);
      return build_polynomial_chrec (loop_nb, left, right);
    }
}

/* Add TO_ADD to the evolution part of CHREC_BEFORE in the dimension
   of LOOP_NB.  
   
   Description (provided for completeness, for those who read code in
   a plane, and for my poor 62 bytes brain that would have forgotten
   all this in the next two or three months):
   
   The algorithm of translation of programs from the SSA representation
   into the chrecs syntax is based on a pattern matching.  After having
   reconstructed the overall tree expression for a loop, there are only
   two cases that can arise:
   
   1. a = loop-phi (init, a + expr)
   2. a = loop-phi (init, expr)
   
   where EXPR is either a scalar constant with respect to the analyzed
   loop (this is a degree 0 polynomial), or an expression containing
   other loop-phi definitions (these are higher degree polynomials).
   
   Examples:
   
   1. 
   | init = ...
   | loop_1
   |   a = phi (init, a + 5)
   | endloop
   
   2. 
   | inita = ...
   | initb = ...
   | loop_1
   |   a = phi (inita, 2 * b + 3)
   |   b = phi (initb, b + 1)
   | endloop
   
   For the first case, the semantics of the SSA representation is: 
   
   | a (x) = init + \sum_{j = 0}^{x - 1} expr (j)
   
   that is, there is a loop index "x" that determines the scalar value
   of the variable during the loop execution.  During the first
   iteration, the value is that of the initial condition INIT, while
   during the subsequent iterations, it is the sum of the initial
   condition with the sum of all the values of EXPR from the initial
   iteration to the before last considered iteration.  
   
   For the second case, the semantics of the SSA program is:
   
   | a (x) = init, if x = 0;
   |         expr (x - 1), otherwise.
   
   The second case corresponds to the PEELED_CHREC, whose syntax is
   close to the syntax of a loop-phi-node: 
   
   | phi (init, expr)  vs.  (init, expr)_x
   
   The proof of the translation algorithm for the first case is a
   proof by structural induction based on the degree of EXPR.  
   
   Degree 0:
   When EXPR is a constant with respect to the analyzed loop, or in
   other words when EXPR is a polynomial of degree 0, the evolution of
   the variable A in the loop is an affine function with an initial
   condition INIT, and a step EXPR.  In order to show this, we start
   from the semantics of the SSA representation:
   
   f (x) = init + \sum_{j = 0}^{x - 1} expr (j)
   
   and since "expr (j)" is a constant with respect to "j",
   
   f (x) = init + x * expr 
   
   Finally, based on the semantics of the pure sum chrecs, by
   identification we get the corresponding chrecs syntax:
   
   f (x) = init * \binom{x}{0} + expr * \binom{x}{1} 
   f (x) -> {init, +, expr}_x
   
   Higher degree:
   Suppose that EXPR is a polynomial of degree N with respect to the
   analyzed loop_x for which we have already determined that it is
   written under the chrecs syntax:
   
   | expr (x)  ->  {b_0, +, b_1, +, ..., +, b_{n-1}} (x)
   
   We start from the semantics of the SSA program:
   
   | f (x) = init + \sum_{j = 0}^{x - 1} expr (j)
   |
   | f (x) = init + \sum_{j = 0}^{x - 1} 
   |                (b_0 * \binom{j}{0} + ... + b_{n-1} * \binom{j}{n-1})
   |
   | f (x) = init + \sum_{j = 0}^{x - 1} 
   |                \sum_{k = 0}^{n - 1} (b_k * \binom{j}{k}) 
   |
   | f (x) = init + \sum_{k = 0}^{n - 1} 
   |                (b_k * \sum_{j = 0}^{x - 1} \binom{j}{k}) 
   |
   | f (x) = init + \sum_{k = 0}^{n - 1} 
   |                (b_k * \binom{x}{k + 1}) 
   |
   | f (x) = init + b_0 * \binom{x}{1} + ... 
   |              + b_{n-1} * \binom{x}{n} 
   |
   | f (x) = init * \binom{x}{0} + b_0 * \binom{x}{1} + ... 
   |                             + b_{n-1} * \binom{x}{n} 
   |
   
   And finally from the definition of the chrecs syntax, we identify:
   | f (x)  ->  {init, +, b_0, +, ..., +, b_{n-1}}_x 
   
   This shows the mechanism that stands behind the add_to_evolution
   function.  An important point is that the use of symbolic
   parameters avoids the need of an analysis schedule.
   
   Example:
   
   | inita = ...
   | initb = ...
   | loop_1 
   |   a = phi (inita, a + 2 + b)
   |   b = phi (initb, b + 1)
   | endloop
   
   When analyzing "a", the algorithm keeps "b" symbolically:
   
   | a  ->  {inita, +, 2 + b}_1
   
   Then, after instantiation, the analyzer ends on the evolution:
   
   | a  ->  {inita, +, 2 + initb, +, 1}_1

*/

static tree 
add_to_evolution (unsigned loop_nb, tree chrec_before, enum tree_code code,
		  tree to_add, tree at_stmt)
{
  tree type = chrec_type (to_add);
  tree res = NULL_TREE;
  
  if (to_add == NULL_TREE)
    return chrec_before;
  
  /* TO_ADD is either a scalar, or a parameter.  TO_ADD is not
     instantiated at this point.  */
  if (TREE_CODE (to_add) == POLYNOMIAL_CHREC)
    /* This should not happen.  */
    return chrec_dont_know;
  
  if (dump_file && (dump_flags & TDF_DETAILS))
    {
      fprintf (dump_file, "(add_to_evolution \n");
      fprintf (dump_file, "  (loop_nb = %d)\n", loop_nb);
      fprintf (dump_file, "  (chrec_before = ");
      print_generic_expr (dump_file, chrec_before, 0);
      fprintf (dump_file, ")\n  (to_add = ");
      print_generic_expr (dump_file, to_add, 0);
      fprintf (dump_file, ")\n");
    }

  if (code == MINUS_EXPR)
    to_add = chrec_fold_multiply (type, to_add, SCALAR_FLOAT_TYPE_P (type)
				  ? build_real (type, dconstm1)
				  : build_int_cst_type (type, -1));

  res = add_to_evolution_1 (loop_nb, chrec_before, to_add, at_stmt);

  if (dump_file && (dump_flags & TDF_DETAILS))
    {
      fprintf (dump_file, "  (res = ");
      print_generic_expr (dump_file, res, 0);
      fprintf (dump_file, "))\n");
    }

  return res;
}

/* Helper function.  */

static inline tree
set_nb_iterations_in_loop (struct loop *loop, 
			   tree res)
{
  if (dump_file && (dump_flags & TDF_DETAILS))
    {
      fprintf (dump_file, "  (set_nb_iterations_in_loop = ");
      print_generic_expr (dump_file, res, 0);
      fprintf (dump_file, "))\n");
    }
  
  loop->nb_iterations = res;
  return res;
}



/* This section selects the loops that will be good candidates for the
   scalar evolution analysis.  For the moment, greedily select all the
   loop nests we could analyze.  */

/* Return true when it is possible to analyze the condition expression
   EXPR.  */

static bool
analyzable_condition (tree expr)
{
  tree condition;
  
  if (TREE_CODE (expr) != COND_EXPR)
    return false;
  
  condition = TREE_OPERAND (expr, 0);
  
  switch (TREE_CODE (condition))
    {
    case SSA_NAME:
      return true;
      
    case LT_EXPR:
    case LE_EXPR:
    case GT_EXPR:
    case GE_EXPR:
    case EQ_EXPR:
    case NE_EXPR:
      return true;
      
    default:
      return false;
    }
  
  return false;
}

/* For a loop with a single exit edge, return the COND_EXPR that
   guards the exit edge.  If the expression is too difficult to
   analyze, then give up.  */

tree 
get_loop_exit_condition (struct loop *loop)
{
  tree res = NULL_TREE;
  edge exit_edge = single_exit (loop);
  
  if (dump_file && (dump_flags & TDF_DETAILS))
    fprintf (dump_file, "(get_loop_exit_condition \n  ");
  
  if (exit_edge)
    {
      tree expr;
      
      expr = last_stmt (exit_edge->src);
      if (analyzable_condition (expr))
	res = expr;
    }
  
  if (dump_file && (dump_flags & TDF_DETAILS))
    {
      print_generic_expr (dump_file, res, 0);
      fprintf (dump_file, ")\n");
    }
  
  return res;
}

/* Recursively determine and enqueue the exit conditions for a loop.  */

static void 
get_exit_conditions_rec (struct loop *loop, 
			 VEC(tree,heap) **exit_conditions)
{
  if (!loop)
    return;
  
  /* Recurse on the inner loops, then on the next (sibling) loops.  */
  get_exit_conditions_rec (loop->inner, exit_conditions);
  get_exit_conditions_rec (loop->next, exit_conditions);
  
  if (single_exit (loop))
    {
      tree loop_condition = get_loop_exit_condition (loop);
      
      if (loop_condition)
	VEC_safe_push (tree, heap, *exit_conditions, loop_condition);
    }
}

/* Select the candidate loop nests for the analysis.  This function
   initializes the EXIT_CONDITIONS array.  */

static void
select_loops_exit_conditions (VEC(tree,heap) **exit_conditions)
{
  struct loop *function_body = current_loops->tree_root;
  
  get_exit_conditions_rec (function_body->inner, exit_conditions);
}


/* Depth first search algorithm.  */

typedef enum t_bool {
  t_false,
  t_true,
  t_dont_know
} t_bool;


static t_bool follow_ssa_edge (struct loop *loop, tree, tree, tree *, int);

/* Follow the ssa edge into the right hand side RHS of an assignment.
   Return true if the strongly connected component has been found.  */

static t_bool
follow_ssa_edge_in_rhs (struct loop *loop, tree at_stmt, tree rhs, 
			tree halting_phi, tree *evolution_of_loop, int limit)
{
  t_bool res = t_false;
  tree rhs0, rhs1;
  tree type_rhs = TREE_TYPE (rhs);
  tree evol;
  
  /* The RHS is one of the following cases:
     - an SSA_NAME, 
     - an INTEGER_CST,
     - a PLUS_EXPR, 
     - a MINUS_EXPR,
     - an ASSERT_EXPR,
     - other cases are not yet handled.  */
  switch (TREE_CODE (rhs))
    {
    case NOP_EXPR:
      /* This assignment is under the form "a_1 = (cast) rhs.  */
      res = follow_ssa_edge_in_rhs (loop, at_stmt, TREE_OPERAND (rhs, 0),
				    halting_phi, evolution_of_loop, limit);
      *evolution_of_loop = chrec_convert (TREE_TYPE (rhs),
					  *evolution_of_loop, at_stmt);
      break;

    case INTEGER_CST:
      /* This assignment is under the form "a_1 = 7".  */
      res = t_false;
      break;
      
    case SSA_NAME:
      /* This assignment is under the form: "a_1 = b_2".  */
      res = follow_ssa_edge 
	(loop, SSA_NAME_DEF_STMT (rhs), halting_phi, evolution_of_loop, limit);
      break;
      
    case PLUS_EXPR:
      /* This case is under the form "rhs0 + rhs1".  */
      rhs0 = TREE_OPERAND (rhs, 0);
      rhs1 = TREE_OPERAND (rhs, 1);
      STRIP_TYPE_NOPS (rhs0);
      STRIP_TYPE_NOPS (rhs1);

      if (TREE_CODE (rhs0) == SSA_NAME)
	{
	  if (TREE_CODE (rhs1) == SSA_NAME)
	    {
	      /* Match an assignment under the form: 
		 "a = b + c".  */
	      evol = *evolution_of_loop;
	      res = follow_ssa_edge 
		(loop, SSA_NAME_DEF_STMT (rhs0), halting_phi, 
		 &evol, limit);
	      
	      if (res == t_true)
		*evolution_of_loop = add_to_evolution 
		  (loop->num, 
		   chrec_convert (type_rhs, evol, at_stmt), 
		   PLUS_EXPR, rhs1, at_stmt);
	      
	      else if (res == t_false)
		{
		  res = follow_ssa_edge 
		    (loop, SSA_NAME_DEF_STMT (rhs1), halting_phi, 
		     evolution_of_loop, limit);
		  
		  if (res == t_true)
		    *evolution_of_loop = add_to_evolution 
		      (loop->num, 
		       chrec_convert (type_rhs, *evolution_of_loop, at_stmt), 
		       PLUS_EXPR, rhs0, at_stmt);

		  else if (res == t_dont_know)
		    *evolution_of_loop = chrec_dont_know;
		}

	      else if (res == t_dont_know)
		*evolution_of_loop = chrec_dont_know;
	    }
	  
	  else
	    {
	      /* Match an assignment under the form: 
		 "a = b + ...".  */
	      res = follow_ssa_edge 
		(loop, SSA_NAME_DEF_STMT (rhs0), halting_phi, 
		 evolution_of_loop, limit);
	      if (res == t_true)
		*evolution_of_loop = add_to_evolution 
		  (loop->num, chrec_convert (type_rhs, *evolution_of_loop,
					     at_stmt),
		   PLUS_EXPR, rhs1, at_stmt);

	      else if (res == t_dont_know)
		*evolution_of_loop = chrec_dont_know;
	    }
	}
      
      else if (TREE_CODE (rhs1) == SSA_NAME)
	{
	  /* Match an assignment under the form: 
	     "a = ... + c".  */
	  res = follow_ssa_edge 
	    (loop, SSA_NAME_DEF_STMT (rhs1), halting_phi, 
	     evolution_of_loop, limit);
	  if (res == t_true)
	    *evolution_of_loop = add_to_evolution 
	      (loop->num, chrec_convert (type_rhs, *evolution_of_loop,
					 at_stmt),
	       PLUS_EXPR, rhs0, at_stmt);

	  else if (res == t_dont_know)
	    *evolution_of_loop = chrec_dont_know;
	}

      else
	/* Otherwise, match an assignment under the form: 
	   "a = ... + ...".  */
	/* And there is nothing to do.  */
	res = t_false;
      
      break;
      
    case MINUS_EXPR:
      /* This case is under the form "opnd0 = rhs0 - rhs1".  */
      rhs0 = TREE_OPERAND (rhs, 0);
      rhs1 = TREE_OPERAND (rhs, 1);
      STRIP_TYPE_NOPS (rhs0);
      STRIP_TYPE_NOPS (rhs1);

      if (TREE_CODE (rhs0) == SSA_NAME)
	{
	  /* Match an assignment under the form: 
	     "a = b - ...".  */
	  res = follow_ssa_edge (loop, SSA_NAME_DEF_STMT (rhs0), halting_phi, 
				 evolution_of_loop, limit);
	  if (res == t_true)
	    *evolution_of_loop = add_to_evolution 
	      (loop->num, chrec_convert (type_rhs, *evolution_of_loop, at_stmt),
	       MINUS_EXPR, rhs1, at_stmt);

	  else if (res == t_dont_know)
	    *evolution_of_loop = chrec_dont_know;
	}
      else
	/* Otherwise, match an assignment under the form: 
	   "a = ... - ...".  */
	/* And there is nothing to do.  */
	res = t_false;
      
      break;
    
    case ASSERT_EXPR:
      {
	/* This assignment is of the form: "a_1 = ASSERT_EXPR <a_2, ...>"
	   It must be handled as a copy assignment of the form a_1 = a_2.  */
	tree op0 = ASSERT_EXPR_VAR (rhs);
	if (TREE_CODE (op0) == SSA_NAME)
	  res = follow_ssa_edge (loop, SSA_NAME_DEF_STMT (op0),
				 halting_phi, evolution_of_loop, limit);
	else
	  res = t_false;
	break;
      }


    default:
      res = t_false;
      break;
    }
  
  return res;
}

/* Checks whether the I-th argument of a PHI comes from a backedge.  */

static bool
backedge_phi_arg_p (tree phi, int i)
{
  edge e = PHI_ARG_EDGE (phi, i);

  /* We would in fact like to test EDGE_DFS_BACK here, but we do not care
     about updating it anywhere, and this should work as well most of the
     time.  */
  if (e->flags & EDGE_IRREDUCIBLE_LOOP)
    return true;

  return false;
}

/* Helper function for one branch of the condition-phi-node.  Return
   true if the strongly connected component has been found following
   this path.  */

static inline t_bool
follow_ssa_edge_in_condition_phi_branch (int i,
					 struct loop *loop, 
					 tree condition_phi, 
					 tree halting_phi,
					 tree *evolution_of_branch,
					 tree init_cond, int limit)
{
  tree branch = PHI_ARG_DEF (condition_phi, i);
  *evolution_of_branch = chrec_dont_know;

  /* Do not follow back edges (they must belong to an irreducible loop, which
     we really do not want to worry about).  */
  if (backedge_phi_arg_p (condition_phi, i))
    return t_false;

  if (TREE_CODE (branch) == SSA_NAME)
    {
      *evolution_of_branch = init_cond;
      return follow_ssa_edge (loop, SSA_NAME_DEF_STMT (branch), halting_phi, 
			      evolution_of_branch, limit);
    }

  /* This case occurs when one of the condition branches sets 
     the variable to a constant: i.e. a phi-node like
     "a_2 = PHI <a_7(5), 2(6)>;".  
	 
     FIXME:  This case have to be refined correctly: 
     in some cases it is possible to say something better than
     chrec_dont_know, for example using a wrap-around notation.  */
  return t_false;
}

/* This function merges the branches of a condition-phi-node in a
   loop.  */

static t_bool
follow_ssa_edge_in_condition_phi (struct loop *loop,
				  tree condition_phi, 
				  tree halting_phi, 
				  tree *evolution_of_loop, int limit)
{
  int i;
  tree init = *evolution_of_loop;
  tree evolution_of_branch;
  t_bool res = follow_ssa_edge_in_condition_phi_branch (0, loop, condition_phi,
							halting_phi,
							&evolution_of_branch,
							init, limit);
  if (res == t_false || res == t_dont_know)
    return res;

  *evolution_of_loop = evolution_of_branch;

  for (i = 1; i < PHI_NUM_ARGS (condition_phi); i++)
    {
      /* Quickly give up when the evolution of one of the branches is
	 not known.  */
      if (*evolution_of_loop == chrec_dont_know)
	return t_true;

      res = follow_ssa_edge_in_condition_phi_branch (i, loop, condition_phi,
						     halting_phi,
						     &evolution_of_branch,
						     init, limit);
      if (res == t_false || res == t_dont_know)
	return res;

      *evolution_of_loop = chrec_merge (*evolution_of_loop,
					evolution_of_branch);
    }
  
  return t_true;
}

/* Follow an SSA edge in an inner loop.  It computes the overall
   effect of the loop, and following the symbolic initial conditions,
   it follows the edges in the parent loop.  The inner loop is
   considered as a single statement.  */

static t_bool
follow_ssa_edge_inner_loop_phi (struct loop *outer_loop,
				tree loop_phi_node, 
				tree halting_phi,
				tree *evolution_of_loop, int limit)
{
  struct loop *loop = loop_containing_stmt (loop_phi_node);
  tree ev = analyze_scalar_evolution (loop, PHI_RESULT (loop_phi_node));

  /* Sometimes, the inner loop is too difficult to analyze, and the
     result of the analysis is a symbolic parameter.  */
  if (ev == PHI_RESULT (loop_phi_node))
    {
      t_bool res = t_false;
      int i;

      for (i = 0; i < PHI_NUM_ARGS (loop_phi_node); i++)
	{
	  tree arg = PHI_ARG_DEF (loop_phi_node, i);
	  basic_block bb;

	  /* Follow the edges that exit the inner loop.  */
	  bb = PHI_ARG_EDGE (loop_phi_node, i)->src;
	  if (!flow_bb_inside_loop_p (loop, bb))
	    res = follow_ssa_edge_in_rhs (outer_loop, loop_phi_node,
					  arg, halting_phi,
					  evolution_of_loop, limit);
	  if (res == t_true)
	    break;
	}

      /* If the path crosses this loop-phi, give up.  */
      if (res == t_true)
	*evolution_of_loop = chrec_dont_know;

      return res;
    }

  /* Otherwise, compute the overall effect of the inner loop.  */
  ev = compute_overall_effect_of_inner_loop (loop, ev);
  return follow_ssa_edge_in_rhs (outer_loop, loop_phi_node, ev, halting_phi,
				 evolution_of_loop, limit);
}

/* Follow an SSA edge from a loop-phi-node to itself, constructing a
   path that is analyzed on the return walk.  */

static t_bool
follow_ssa_edge (struct loop *loop, tree def, tree halting_phi,
		 tree *evolution_of_loop, int limit)
{
  struct loop *def_loop;
  
  if (TREE_CODE (def) == NOP_EXPR)
    return t_false;
  
  /* Give up if the path is longer than the MAX that we allow.  */
  if (limit++ > PARAM_VALUE (PARAM_SCEV_MAX_EXPR_SIZE))
    return t_dont_know;
  
  def_loop = loop_containing_stmt (def);
  
  switch (TREE_CODE (def))
    {
    case PHI_NODE:
      if (!loop_phi_node_p (def))
	/* DEF is a condition-phi-node.  Follow the branches, and
	   record their evolutions.  Finally, merge the collected
	   information and set the approximation to the main
	   variable.  */
	return follow_ssa_edge_in_condition_phi 
	  (loop, def, halting_phi, evolution_of_loop, limit);

      /* When the analyzed phi is the halting_phi, the
	 depth-first search is over: we have found a path from
	 the halting_phi to itself in the loop.  */
      if (def == halting_phi)
	return t_true;
	  
      /* Otherwise, the evolution of the HALTING_PHI depends
	 on the evolution of another loop-phi-node, i.e. the
	 evolution function is a higher degree polynomial.  */
      if (def_loop == loop)
	return t_false;
	  
      /* Inner loop.  */
      if (flow_loop_nested_p (loop, def_loop))
	return follow_ssa_edge_inner_loop_phi 
	  (loop, def, halting_phi, evolution_of_loop, limit);

      /* Outer loop.  */
      return t_false;

    case GIMPLE_MODIFY_STMT:
      return follow_ssa_edge_in_rhs (loop, def,
				     GIMPLE_STMT_OPERAND (def, 1), 
				     halting_phi, 
				     evolution_of_loop, limit);
      
    default:
      /* At this level of abstraction, the program is just a set
	 of GIMPLE_MODIFY_STMTs and PHI_NODEs.  In principle there is no
	 other node to be handled.  */
      return t_false;
    }
}



/* Given a LOOP_PHI_NODE, this function determines the evolution
   function from LOOP_PHI_NODE to LOOP_PHI_NODE in the loop.  */

static tree
analyze_evolution_in_loop (tree loop_phi_node, 
			   tree init_cond)
{
  int i;
  tree evolution_function = chrec_not_analyzed_yet;
  struct loop *loop = loop_containing_stmt (loop_phi_node);
  basic_block bb;
  
  if (dump_file && (dump_flags & TDF_DETAILS))
    {
      fprintf (dump_file, "(analyze_evolution_in_loop \n");
      fprintf (dump_file, "  (loop_phi_node = ");
      print_generic_expr (dump_file, loop_phi_node, 0);
      fprintf (dump_file, ")\n");
    }
  
  for (i = 0; i < PHI_NUM_ARGS (loop_phi_node); i++)
    {
      tree arg = PHI_ARG_DEF (loop_phi_node, i);
      tree ssa_chain, ev_fn;
      t_bool res;

      /* Select the edges that enter the loop body.  */
      bb = PHI_ARG_EDGE (loop_phi_node, i)->src;
      if (!flow_bb_inside_loop_p (loop, bb))
	continue;
      
      if (TREE_CODE (arg) == SSA_NAME)
	{
	  ssa_chain = SSA_NAME_DEF_STMT (arg);

	  /* Pass in the initial condition to the follow edge function.  */
	  ev_fn = init_cond;
	  res = follow_ssa_edge (loop, ssa_chain, loop_phi_node, &ev_fn, 0);
	}
      else
	res = t_false;
	      
      /* When it is impossible to go back on the same
	 loop_phi_node by following the ssa edges, the
	 evolution is represented by a peeled chrec, i.e. the
	 first iteration, EV_FN has the value INIT_COND, then
	 all the other iterations it has the value of ARG.  
	 For the moment, PEELED_CHREC nodes are not built.  */
      if (res != t_true)
	ev_fn = chrec_dont_know;
      
      /* When there are multiple back edges of the loop (which in fact never
	 happens currently, but nevertheless), merge their evolutions.  */
      evolution_function = chrec_merge (evolution_function, ev_fn);
    }
  
  if (dump_file && (dump_flags & TDF_DETAILS))
    {
      fprintf (dump_file, "  (evolution_function = ");
      print_generic_expr (dump_file, evolution_function, 0);
      fprintf (dump_file, "))\n");
    }
  
  return evolution_function;
}

/* Given a loop-phi-node, return the initial conditions of the
   variable on entry of the loop.  When the CCP has propagated
   constants into the loop-phi-node, the initial condition is
   instantiated, otherwise the initial condition is kept symbolic.
   This analyzer does not analyze the evolution outside the current
   loop, and leaves this task to the on-demand tree reconstructor.  */

static tree 
analyze_initial_condition (tree loop_phi_node)
{
  int i;
  tree init_cond = chrec_not_analyzed_yet;
  struct loop *loop = bb_for_stmt (loop_phi_node)->loop_father;
  
  if (dump_file && (dump_flags & TDF_DETAILS))
    {
      fprintf (dump_file, "(analyze_initial_condition \n");
      fprintf (dump_file, "  (loop_phi_node = \n");
      print_generic_expr (dump_file, loop_phi_node, 0);
      fprintf (dump_file, ")\n");
    }
  
  for (i = 0; i < PHI_NUM_ARGS (loop_phi_node); i++)
    {
      tree branch = PHI_ARG_DEF (loop_phi_node, i);
      basic_block bb = PHI_ARG_EDGE (loop_phi_node, i)->src;
      
      /* When the branch is oriented to the loop's body, it does
     	 not contribute to the initial condition.  */
      if (flow_bb_inside_loop_p (loop, bb))
       	continue;

      if (init_cond == chrec_not_analyzed_yet)
	{
	  init_cond = branch;
	  continue;
	}

      if (TREE_CODE (branch) == SSA_NAME)
	{
	  init_cond = chrec_dont_know;
      	  break;
	}

      init_cond = chrec_merge (init_cond, branch);
    }

  /* Ooops -- a loop without an entry???  */
  if (init_cond == chrec_not_analyzed_yet)
    init_cond = chrec_dont_know;

  if (dump_file && (dump_flags & TDF_DETAILS))
    {
      fprintf (dump_file, "  (init_cond = ");
      print_generic_expr (dump_file, init_cond, 0);
      fprintf (dump_file, "))\n");
    }
  
  return init_cond;
}

/* Analyze the scalar evolution for LOOP_PHI_NODE.  */

static tree 
interpret_loop_phi (struct loop *loop, tree loop_phi_node)
{
  tree res;
  struct loop *phi_loop = loop_containing_stmt (loop_phi_node);
  tree init_cond;
  
  if (phi_loop != loop)
    {
      struct loop *subloop;
      tree evolution_fn = analyze_scalar_evolution
	(phi_loop, PHI_RESULT (loop_phi_node));

      /* Dive one level deeper.  */
      subloop = superloop_at_depth (phi_loop, loop->depth + 1);

      /* Interpret the subloop.  */
      res = compute_overall_effect_of_inner_loop (subloop, evolution_fn);
      return res;
    }

  /* Otherwise really interpret the loop phi.  */
  init_cond = analyze_initial_condition (loop_phi_node);
  res = analyze_evolution_in_loop (loop_phi_node, init_cond);

  return res;
}

/* This function merges the branches of a condition-phi-node,
   contained in the outermost loop, and whose arguments are already
   analyzed.  */

static tree
interpret_condition_phi (struct loop *loop, tree condition_phi)
{
  int i;
  tree res = chrec_not_analyzed_yet;
  
  for (i = 0; i < PHI_NUM_ARGS (condition_phi); i++)
    {
      tree branch_chrec;
      
      if (backedge_phi_arg_p (condition_phi, i))
	{
	  res = chrec_dont_know;
	  break;
	}

      branch_chrec = analyze_scalar_evolution
	(loop, PHI_ARG_DEF (condition_phi, i));
      
      res = chrec_merge (res, branch_chrec);
    }

  return res;
}

/* Interpret the right hand side of a GIMPLE_MODIFY_STMT OPND1.  If we didn't
   analyze this node before, follow the definitions until ending
   either on an analyzed GIMPLE_MODIFY_STMT, or on a loop-phi-node.  On the
   return path, this function propagates evolutions (ala constant copy
   propagation).  OPND1 is not a GIMPLE expression because we could
   analyze the effect of an inner loop: see interpret_loop_phi.  */

static tree
interpret_rhs_modify_stmt (struct loop *loop, tree at_stmt,
			   	  tree opnd1, tree type)
{
  tree res, opnd10, opnd11, chrec10, chrec11;

  if (is_gimple_min_invariant (opnd1))
    return chrec_convert (type, opnd1, at_stmt);

  switch (TREE_CODE (opnd1))
    {
    case PLUS_EXPR:
      opnd10 = TREE_OPERAND (opnd1, 0);
      opnd11 = TREE_OPERAND (opnd1, 1);
      chrec10 = analyze_scalar_evolution (loop, opnd10);
      chrec11 = analyze_scalar_evolution (loop, opnd11);
      chrec10 = chrec_convert (type, chrec10, at_stmt);
      chrec11 = chrec_convert (type, chrec11, at_stmt);
      res = chrec_fold_plus (type, chrec10, chrec11);
      break;
      
    case MINUS_EXPR:
      opnd10 = TREE_OPERAND (opnd1, 0);
      opnd11 = TREE_OPERAND (opnd1, 1);
      chrec10 = analyze_scalar_evolution (loop, opnd10);
      chrec11 = analyze_scalar_evolution (loop, opnd11);
      chrec10 = chrec_convert (type, chrec10, at_stmt);
      chrec11 = chrec_convert (type, chrec11, at_stmt);
      res = chrec_fold_minus (type, chrec10, chrec11);
      break;

    case NEGATE_EXPR:
      opnd10 = TREE_OPERAND (opnd1, 0);
      chrec10 = analyze_scalar_evolution (loop, opnd10);
      chrec10 = chrec_convert (type, chrec10, at_stmt);
      /* TYPE may be integer, real or complex, so use fold_convert.  */
      res = chrec_fold_multiply (type, chrec10,
				 fold_convert (type, integer_minus_one_node));
      break;

    case MULT_EXPR:
      opnd10 = TREE_OPERAND (opnd1, 0);
      opnd11 = TREE_OPERAND (opnd1, 1);
      chrec10 = analyze_scalar_evolution (loop, opnd10);
      chrec11 = analyze_scalar_evolution (loop, opnd11);
      chrec10 = chrec_convert (type, chrec10, at_stmt);
      chrec11 = chrec_convert (type, chrec11, at_stmt);
      res = chrec_fold_multiply (type, chrec10, chrec11);
      break;
      
    case SSA_NAME:
      res = chrec_convert (type, analyze_scalar_evolution (loop, opnd1),
			   at_stmt);
      break;

    case ASSERT_EXPR:
      opnd10 = ASSERT_EXPR_VAR (opnd1);
      res = chrec_convert (type, analyze_scalar_evolution (loop, opnd10),
			   at_stmt);
      break;
      
    case NOP_EXPR:
    case CONVERT_EXPR:
      opnd10 = TREE_OPERAND (opnd1, 0);
      chrec10 = analyze_scalar_evolution (loop, opnd10);
      res = chrec_convert (type, chrec10, at_stmt);
      break;
      
    default:
      res = chrec_dont_know;
      break;
    }
  
  return res;
}



/* This section contains all the entry points: 
   - number_of_iterations_in_loop,
   - analyze_scalar_evolution,
   - instantiate_parameters.
*/

/* Compute and return the evolution function in WRTO_LOOP, the nearest
   common ancestor of DEF_LOOP and USE_LOOP.  */

static tree 
compute_scalar_evolution_in_loop (struct loop *wrto_loop, 
				  struct loop *def_loop, 
				  tree ev)
{
  tree res;
  if (def_loop == wrto_loop)
    return ev;

  def_loop = superloop_at_depth (def_loop, wrto_loop->depth + 1);
  res = compute_overall_effect_of_inner_loop (def_loop, ev);

  return analyze_scalar_evolution_1 (wrto_loop, res, chrec_not_analyzed_yet);
}

/* Folds EXPR, if it is a cast to pointer, assuming that the created
   polynomial_chrec does not wrap.  */

static tree
fold_used_pointer_cast (tree expr)
{
  tree op;
  tree type, inner_type;

  if (TREE_CODE (expr) != NOP_EXPR && TREE_CODE (expr) != CONVERT_EXPR)
    return expr;

  op = TREE_OPERAND (expr, 0);
  if (TREE_CODE (op) != POLYNOMIAL_CHREC)
    return expr;

  type = TREE_TYPE (expr);
  inner_type = TREE_TYPE (op);

  if (!INTEGRAL_TYPE_P (inner_type)
      || TYPE_PRECISION (inner_type) != TYPE_PRECISION (type))
    return expr;

  return build_polynomial_chrec (CHREC_VARIABLE (op),
		chrec_convert (type, CHREC_LEFT (op), NULL_TREE),
		chrec_convert (type, CHREC_RIGHT (op), NULL_TREE));
}

/* Returns true if EXPR is an expression corresponding to offset of pointer
   in p + offset.  */

static bool
pointer_offset_p (tree expr)
{
  if (TREE_CODE (expr) == INTEGER_CST)
    return true;

  if ((TREE_CODE (expr) == NOP_EXPR || TREE_CODE (expr) == CONVERT_EXPR)
      && INTEGRAL_TYPE_P (TREE_TYPE (TREE_OPERAND (expr, 0))))
    return true;

  return false;
}

/* EXPR is a scalar evolution of a pointer that is dereferenced or used in
   comparison.  This means that it must point to a part of some object in
   memory, which enables us to argue about overflows and possibly simplify
   the EXPR.  AT_STMT is the statement in which this conversion has to be
   performed.  Returns the simplified value.

   Currently, for

   int i, n;
   int *p;

   for (i = -n; i < n; i++)
     *(p + i) = ...;

   We generate the following code (assuming that size of int and size_t is
   4 bytes):

   for (i = -n; i < n; i++)
     {
       size_t tmp1, tmp2;
       int *tmp3, *tmp4;

       tmp1 = (size_t) i;	(1)
       tmp2 = 4 * tmp1;		(2)
       tmp3 = (int *) tmp2;	(3)
       tmp4 = p + tmp3;		(4)

       *tmp4 = ...;
     }

   We in general assume that pointer arithmetics does not overflow (since its
   behavior is undefined in that case).  One of the problems is that our
   translation does not capture this property very well -- (int *) is
   considered unsigned, hence the computation in (4) does overflow if i is
   negative.

   This impreciseness creates complications in scev analysis.  The scalar
   evolution of i is [-n, +, 1].  Since int and size_t have the same precision
   (in this example), and size_t is unsigned (so we do not care about
   overflows), we succeed to derive that scev of tmp1 is [(size_t) -n, +, 1]
   and scev of tmp2 is [4 * (size_t) -n, +, 4].  With tmp3, we run into
   problem -- [(int *) (4 * (size_t) -n), +, 4] wraps, and since we on several
   places assume that this is not the case for scevs with pointer type, we
   cannot use this scev for tmp3; hence, its scev is
   (int *) [(4 * (size_t) -n), +, 4], and scev of tmp4 is
   p + (int *) [(4 * (size_t) -n), +, 4].  Most of the optimizers are unable to
   work with scevs of this shape.

   However, since tmp4 is dereferenced, all its values must belong to a single
   object, and taking into account that the precision of int * and size_t is
   the same, it is impossible for its scev to wrap.  Hence, we can derive that
   its evolution is [p + (int *) (4 * (size_t) -n), +, 4], which the optimizers
   can work with.

   ??? Maybe we should use different representation for pointer arithmetics,
   however that is a long-term project with a lot of potential for creating
   bugs.  */

static tree
fold_used_pointer (tree expr, tree at_stmt)
{
  tree op0, op1, new0, new1;
  enum tree_code code = TREE_CODE (expr);

  if (code == PLUS_EXPR
      || code == MINUS_EXPR)
    {
      op0 = TREE_OPERAND (expr, 0);
      op1 = TREE_OPERAND (expr, 1);

      if (pointer_offset_p (op1))
	{
	  new0 = fold_used_pointer (op0, at_stmt);
	  new1 = fold_used_pointer_cast (op1);
	}
      else if (code == PLUS_EXPR && pointer_offset_p (op0))
	{
	  new0 = fold_used_pointer_cast (op0);
	  new1 = fold_used_pointer (op1, at_stmt);
	}
      else
	return expr;

      if (new0 == op0 && new1 == op1)
	return expr;

      new0 = chrec_convert (TREE_TYPE (expr), new0, at_stmt);
      new1 = chrec_convert (TREE_TYPE (expr), new1, at_stmt);

      if (code == PLUS_EXPR)
	expr = chrec_fold_plus (TREE_TYPE (expr), new0, new1);
      else
	expr = chrec_fold_minus (TREE_TYPE (expr), new0, new1);

      return expr;
    }
  else
    return fold_used_pointer_cast (expr);
}

/* Returns true if PTR is dereferenced, or used in comparison.  */

static bool
pointer_used_p (tree ptr)
{
  use_operand_p use_p;
  imm_use_iterator imm_iter;
  tree stmt, rhs;
  struct ptr_info_def *pi = get_ptr_info (ptr);

  /* Check whether the pointer has a memory tag; if it does, it is
     (or at least used to be) dereferenced.  */
  if ((pi != NULL && pi->name_mem_tag != NULL)
      || symbol_mem_tag (SSA_NAME_VAR (ptr)))
    return true;

  FOR_EACH_IMM_USE_FAST (use_p, imm_iter, ptr)
    {
      stmt = USE_STMT (use_p);
      if (TREE_CODE (stmt) == COND_EXPR)
	return true;

      if (TREE_CODE (stmt) != GIMPLE_MODIFY_STMT)
	continue;

      rhs = GIMPLE_STMT_OPERAND (stmt, 1);
      if (!COMPARISON_CLASS_P (rhs))
	continue;

      if (GIMPLE_STMT_OPERAND (stmt, 0) == ptr
	  || GIMPLE_STMT_OPERAND (stmt, 1) == ptr)
	return true;
    }

  return false;
}

/* Helper recursive function.  */

static tree
analyze_scalar_evolution_1 (struct loop *loop, tree var, tree res)
{
  tree def, type = TREE_TYPE (var);
  basic_block bb;
  struct loop *def_loop;

  if (loop == NULL || TREE_CODE (type) == VECTOR_TYPE)
    return chrec_dont_know;

  if (TREE_CODE (var) != SSA_NAME)
    return interpret_rhs_modify_stmt (loop, NULL_TREE, var, type);

  def = SSA_NAME_DEF_STMT (var);
  bb = bb_for_stmt (def);
  def_loop = bb ? bb->loop_father : NULL;

  if (bb == NULL
      || !flow_bb_inside_loop_p (loop, bb))
    {
      /* Keep the symbolic form.  */
      res = var;
      goto set_and_end;
    }

  if (res != chrec_not_analyzed_yet)
    {
      if (loop != bb->loop_father)
	res = compute_scalar_evolution_in_loop 
	    (find_common_loop (loop, bb->loop_father), bb->loop_father, res);

      goto set_and_end;
    }

  if (loop != def_loop)
    {
      res = analyze_scalar_evolution_1 (def_loop, var, chrec_not_analyzed_yet);
      res = compute_scalar_evolution_in_loop (loop, def_loop, res);

      goto set_and_end;
    }

  switch (TREE_CODE (def))
    {
    case GIMPLE_MODIFY_STMT:
      res = interpret_rhs_modify_stmt (loop, def,
	  			       GIMPLE_STMT_OPERAND (def, 1), type);

      if (POINTER_TYPE_P (type)
	  && !automatically_generated_chrec_p (res)
	  && pointer_used_p (var))
	res = fold_used_pointer (res, def);
      break;

    case PHI_NODE:
      if (loop_phi_node_p (def))
	res = interpret_loop_phi (loop, def);
      else
	res = interpret_condition_phi (loop, def);
      break;

    default:
      res = chrec_dont_know;
      break;
    }

 set_and_end:

  /* Keep the symbolic form.  */
  if (res == chrec_dont_know)
    res = var;

  if (loop == def_loop)
    set_scalar_evolution (var, res);

  return res;
}

/* Entry point for the scalar evolution analyzer.
   Analyzes and returns the scalar evolution of the ssa_name VAR.
   LOOP_NB is the identifier number of the loop in which the variable
   is used.
   
   Example of use: having a pointer VAR to a SSA_NAME node, STMT a
   pointer to the statement that uses this variable, in order to
   determine the evolution function of the variable, use the following
   calls:
   
   unsigned loop_nb = loop_containing_stmt (stmt)->num;
   tree chrec_with_symbols = analyze_scalar_evolution (loop_nb, var);
   tree chrec_instantiated = instantiate_parameters 
   (loop_nb, chrec_with_symbols);
*/

tree 
analyze_scalar_evolution (struct loop *loop, tree var)
{
  tree res;

  if (dump_file && (dump_flags & TDF_DETAILS))
    {
      fprintf (dump_file, "(analyze_scalar_evolution \n");
      fprintf (dump_file, "  (loop_nb = %d)\n", loop->num);
      fprintf (dump_file, "  (scalar = ");
      print_generic_expr (dump_file, var, 0);
      fprintf (dump_file, ")\n");
    }

  res = analyze_scalar_evolution_1 (loop, var, get_scalar_evolution (var));

  if (TREE_CODE (var) == SSA_NAME && res == chrec_dont_know)
    res = var;

  if (dump_file && (dump_flags & TDF_DETAILS))
    fprintf (dump_file, ")\n");

  return res;
}

/* Analyze scalar evolution of use of VERSION in USE_LOOP with respect to
   WRTO_LOOP (which should be a superloop of both USE_LOOP and definition
   of VERSION).

   FOLDED_CASTS is set to true if resolve_mixers used
   chrec_convert_aggressive (TODO -- not really, we are way too conservative
   at the moment in order to keep things simple).  */

static tree
analyze_scalar_evolution_in_loop (struct loop *wrto_loop, struct loop *use_loop,
				  tree version, bool *folded_casts)
{
  bool val = false;
  tree ev = version, tmp;

  if (folded_casts)
    *folded_casts = false;
  while (1)
    {
      tmp = analyze_scalar_evolution (use_loop, ev);
      ev = resolve_mixers (use_loop, tmp);

      if (folded_casts && tmp != ev)
	*folded_casts = true;

      if (use_loop == wrto_loop)
	return ev;

      /* If the value of the use changes in the inner loop, we cannot express
	 its value in the outer loop (we might try to return interval chrec,
	 but we do not have a user for it anyway)  */
      if (!no_evolution_in_loop_p (ev, use_loop->num, &val)
	  || !val)
	return chrec_dont_know;

      use_loop = use_loop->outer;
    }
}

/* Returns instantiated value for VERSION in CACHE.  */

static tree
get_instantiated_value (htab_t cache, tree version)
{
  struct scev_info_str *info, pattern;
  
  pattern.var = version;
  info = (struct scev_info_str *) htab_find (cache, &pattern);

  if (info)
    return info->chrec;
  else
    return NULL_TREE;
}

/* Sets instantiated value for VERSION to VAL in CACHE.  */

static void
set_instantiated_value (htab_t cache, tree version, tree val)
{
  struct scev_info_str *info, pattern;
  PTR *slot;
  
  pattern.var = version;
  slot = htab_find_slot (cache, &pattern, INSERT);

  if (!*slot)
    *slot = new_scev_info_str (version);
  info = (struct scev_info_str *) *slot;
  info->chrec = val;
}

/* Return the closed_loop_phi node for VAR.  If there is none, return
   NULL_TREE.  */

static tree
loop_closed_phi_def (tree var)
{
  struct loop *loop;
  edge exit;
  tree phi;

  if (var == NULL_TREE
      || TREE_CODE (var) != SSA_NAME)
    return NULL_TREE;

  loop = loop_containing_stmt (SSA_NAME_DEF_STMT (var));
  exit = single_exit (loop);
  if (!exit)
    return NULL_TREE;

  for (phi = phi_nodes (exit->dest); phi; phi = PHI_CHAIN (phi))
    if (PHI_ARG_DEF_FROM_EDGE (phi, exit) == var)
      return PHI_RESULT (phi);

  return NULL_TREE;
}

/* Analyze all the parameters of the chrec that were left under a symbolic form,
   with respect to LOOP.  CHREC is the chrec to instantiate.  CACHE is the cache
   of already instantiated values.  FLAGS modify the way chrecs are
   instantiated.  SIZE_EXPR is used for computing the size of the expression to
   be instantiated, and to stop if it exceeds some limit.  */

/* Values for FLAGS.  */
enum
{
  INSERT_SUPERLOOP_CHRECS = 1,  /* Loop invariants are replaced with chrecs
				   in outer loops.  */
  FOLD_CONVERSIONS = 2		/* The conversions that may wrap in
				   signed/pointer type are folded, as long as the
				   value of the chrec is preserved.  */
};
  
static tree
instantiate_parameters_1 (struct loop *loop, tree chrec, int flags, htab_t cache,
			  int size_expr)
{
  tree res, op0, op1, op2;
  basic_block def_bb;
  struct loop *def_loop;
  tree type = chrec_type (chrec);

  /* Give up if the expression is larger than the MAX that we allow.  */
  if (size_expr++ > PARAM_VALUE (PARAM_SCEV_MAX_EXPR_SIZE))
    return chrec_dont_know;

  if (automatically_generated_chrec_p (chrec)
      || is_gimple_min_invariant (chrec))
    return chrec;

  switch (TREE_CODE (chrec))
    {
    case SSA_NAME:
      def_bb = bb_for_stmt (SSA_NAME_DEF_STMT (chrec));

      /* A parameter (or loop invariant and we do not want to include
	 evolutions in outer loops), nothing to do.  */
      if (!def_bb
	  || (!(flags & INSERT_SUPERLOOP_CHRECS)
	      && !flow_bb_inside_loop_p (loop, def_bb)))
	return chrec;

      /* We cache the value of instantiated variable to avoid exponential
	 time complexity due to reevaluations.  We also store the convenient
	 value in the cache in order to prevent infinite recursion -- we do
	 not want to instantiate the SSA_NAME if it is in a mixer
	 structure.  This is used for avoiding the instantiation of
	 recursively defined functions, such as: 

	 | a_2 -> {0, +, 1, +, a_2}_1  */

      res = get_instantiated_value (cache, chrec);
      if (res)
	return res;

      /* Store the convenient value for chrec in the structure.  If it
	 is defined outside of the loop, we may just leave it in symbolic
	 form, otherwise we need to admit that we do not know its behavior
	 inside the loop.  */
      res = !flow_bb_inside_loop_p (loop, def_bb) ? chrec : chrec_dont_know;
      set_instantiated_value (cache, chrec, res);

      /* To make things even more complicated, instantiate_parameters_1
	 calls analyze_scalar_evolution that may call # of iterations
	 analysis that may in turn call instantiate_parameters_1 again.
	 To prevent the infinite recursion, keep also the bitmap of
	 ssa names that are being instantiated globally.  */
      if (bitmap_bit_p (already_instantiated, SSA_NAME_VERSION (chrec)))
	return res;

      def_loop = find_common_loop (loop, def_bb->loop_father);

      /* If the analysis yields a parametric chrec, instantiate the
	 result again.  */
      bitmap_set_bit (already_instantiated, SSA_NAME_VERSION (chrec));
      res = analyze_scalar_evolution (def_loop, chrec);

      /* Don't instantiate loop-closed-ssa phi nodes.  */
      if (TREE_CODE (res) == SSA_NAME
	  && (loop_containing_stmt (SSA_NAME_DEF_STMT (res)) == NULL
	      || (loop_containing_stmt (SSA_NAME_DEF_STMT (res))->depth
		  > def_loop->depth)))
	{
	  if (res == chrec)
	    res = loop_closed_phi_def (chrec);
	  else
	    res = chrec;

	  if (res == NULL_TREE)
	    res = chrec_dont_know;
	}

      else if (res != chrec_dont_know)
	res = instantiate_parameters_1 (loop, res, flags, cache, size_expr);

      bitmap_clear_bit (already_instantiated, SSA_NAME_VERSION (chrec));

      /* Store the correct value to the cache.  */
      set_instantiated_value (cache, chrec, res);
      return res;

    case POLYNOMIAL_CHREC:
      op0 = instantiate_parameters_1 (loop, CHREC_LEFT (chrec),
				      flags, cache, size_expr);
      if (op0 == chrec_dont_know)
	return chrec_dont_know;

      op1 = instantiate_parameters_1 (loop, CHREC_RIGHT (chrec),
				      flags, cache, size_expr);
      if (op1 == chrec_dont_know)
	return chrec_dont_know;

      if (CHREC_LEFT (chrec) != op0
	  || CHREC_RIGHT (chrec) != op1)
	{
	  op1 = chrec_convert (chrec_type (op0), op1, NULL_TREE);
	  chrec = build_polynomial_chrec (CHREC_VARIABLE (chrec), op0, op1);
	}
      return chrec;

    case PLUS_EXPR:
      op0 = instantiate_parameters_1 (loop, TREE_OPERAND (chrec, 0),
				      flags, cache, size_expr);
      if (op0 == chrec_dont_know)
	return chrec_dont_know;

      op1 = instantiate_parameters_1 (loop, TREE_OPERAND (chrec, 1),
				      flags, cache, size_expr);
      if (op1 == chrec_dont_know)
	return chrec_dont_know;

      if (TREE_OPERAND (chrec, 0) != op0
	  || TREE_OPERAND (chrec, 1) != op1)
	{
	  op0 = chrec_convert (type, op0, NULL_TREE);
	  op1 = chrec_convert (type, op1, NULL_TREE);
	  chrec = chrec_fold_plus (type, op0, op1);
	}
      return chrec;

    case MINUS_EXPR:
      op0 = instantiate_parameters_1 (loop, TREE_OPERAND (chrec, 0),
				      flags, cache, size_expr);
      if (op0 == chrec_dont_know)
	return chrec_dont_know;

      op1 = instantiate_parameters_1 (loop, TREE_OPERAND (chrec, 1),
				      flags, cache, size_expr);
      if (op1 == chrec_dont_know)
	return chrec_dont_know;

      if (TREE_OPERAND (chrec, 0) != op0
	  || TREE_OPERAND (chrec, 1) != op1)
	{
	  op0 = chrec_convert (type, op0, NULL_TREE);
	  op1 = chrec_convert (type, op1, NULL_TREE);
	  chrec = chrec_fold_minus (type, op0, op1);
	}
      return chrec;

    case MULT_EXPR:
      op0 = instantiate_parameters_1 (loop, TREE_OPERAND (chrec, 0),
				      flags, cache, size_expr);
      if (op0 == chrec_dont_know)
	return chrec_dont_know;

      op1 = instantiate_parameters_1 (loop, TREE_OPERAND (chrec, 1),
				      flags, cache, size_expr);
      if (op1 == chrec_dont_know)
	return chrec_dont_know;

      if (TREE_OPERAND (chrec, 0) != op0
	  || TREE_OPERAND (chrec, 1) != op1)
	{
	  op0 = chrec_convert (type, op0, NULL_TREE);
	  op1 = chrec_convert (type, op1, NULL_TREE);
	  chrec = chrec_fold_multiply (type, op0, op1);
	}
      return chrec;

    case NOP_EXPR:
    case CONVERT_EXPR:
    case NON_LVALUE_EXPR:
      op0 = instantiate_parameters_1 (loop, TREE_OPERAND (chrec, 0),
				      flags, cache, size_expr);
      if (op0 == chrec_dont_know)
        return chrec_dont_know;

      if (flags & FOLD_CONVERSIONS)
	{
	  tree tmp = chrec_convert_aggressive (TREE_TYPE (chrec), op0);
	  if (tmp)
	    return tmp;
	}

      if (op0 == TREE_OPERAND (chrec, 0))
	return chrec;

      /* If we used chrec_convert_aggressive, we can no longer assume that
	 signed chrecs do not overflow, as chrec_convert does, so avoid
         calling it in that case.  */
      if (flags & FOLD_CONVERSIONS)
	return fold_convert (TREE_TYPE (chrec), op0);

      return chrec_convert (TREE_TYPE (chrec), op0, NULL_TREE);

    case SCEV_NOT_KNOWN:
      return chrec_dont_know;

    case SCEV_KNOWN:
      return chrec_known;
                                     
    default:
      break;
    }

  gcc_assert (!VL_EXP_CLASS_P (chrec));
  switch (TREE_CODE_LENGTH (TREE_CODE (chrec)))
    {
    case 3:
      op0 = instantiate_parameters_1 (loop, TREE_OPERAND (chrec, 0),
				      flags, cache, size_expr);
      if (op0 == chrec_dont_know)
	return chrec_dont_know;

      op1 = instantiate_parameters_1 (loop, TREE_OPERAND (chrec, 1),
				      flags, cache, size_expr);
      if (op1 == chrec_dont_know)
	return chrec_dont_know;

      op2 = instantiate_parameters_1 (loop, TREE_OPERAND (chrec, 2),
				      flags, cache, size_expr);
      if (op2 == chrec_dont_know)
        return chrec_dont_know;

      if (op0 == TREE_OPERAND (chrec, 0)
	  && op1 == TREE_OPERAND (chrec, 1)
	  && op2 == TREE_OPERAND (chrec, 2))
	return chrec;

      return fold_build3 (TREE_CODE (chrec),
			  TREE_TYPE (chrec), op0, op1, op2);

    case 2:
      op0 = instantiate_parameters_1 (loop, TREE_OPERAND (chrec, 0),
				      flags, cache, size_expr);
      if (op0 == chrec_dont_know)
	return chrec_dont_know;

      op1 = instantiate_parameters_1 (loop, TREE_OPERAND (chrec, 1),
				      flags, cache, size_expr);
      if (op1 == chrec_dont_know)
        return chrec_dont_know;

      if (op0 == TREE_OPERAND (chrec, 0)
	  && op1 == TREE_OPERAND (chrec, 1))
	return chrec;
      return fold_build2 (TREE_CODE (chrec), TREE_TYPE (chrec), op0, op1);
	    
    case 1:
      op0 = instantiate_parameters_1 (loop, TREE_OPERAND (chrec, 0),
				      flags, cache, size_expr);
      if (op0 == chrec_dont_know)
        return chrec_dont_know;
      if (op0 == TREE_OPERAND (chrec, 0))
	return chrec;
      return fold_build1 (TREE_CODE (chrec), TREE_TYPE (chrec), op0);

    case 0:
      return chrec;

    default:
      break;
    }

  /* Too complicated to handle.  */
  return chrec_dont_know;
}

/* Analyze all the parameters of the chrec that were left under a
   symbolic form.  LOOP is the loop in which symbolic names have to
   be analyzed and instantiated.  */

tree
instantiate_parameters (struct loop *loop,
			tree chrec)
{
  tree res;
  htab_t cache = htab_create (10, hash_scev_info, eq_scev_info, del_scev_info);

  if (dump_file && (dump_flags & TDF_DETAILS))
    {
      fprintf (dump_file, "(instantiate_parameters \n");
      fprintf (dump_file, "  (loop_nb = %d)\n", loop->num);
      fprintf (dump_file, "  (chrec = ");
      print_generic_expr (dump_file, chrec, 0);
      fprintf (dump_file, ")\n");
    }
 
  res = instantiate_parameters_1 (loop, chrec, INSERT_SUPERLOOP_CHRECS, cache,
				  0);

  if (dump_file && (dump_flags & TDF_DETAILS))
    {
      fprintf (dump_file, "  (res = ");
      print_generic_expr (dump_file, res, 0);
      fprintf (dump_file, "))\n");
    }

  htab_delete (cache);
  
  return res;
}

/* Similar to instantiate_parameters, but does not introduce the
   evolutions in outer loops for LOOP invariants in CHREC, and does not
   care about causing overflows, as long as they do not affect value
   of an expression.  */

static tree
resolve_mixers (struct loop *loop, tree chrec)
{
  htab_t cache = htab_create (10, hash_scev_info, eq_scev_info, del_scev_info);
  tree ret = instantiate_parameters_1 (loop, chrec, FOLD_CONVERSIONS, cache, 0);
  htab_delete (cache);
  return ret;
}

/* Entry point for the analysis of the number of iterations pass.  
   This function tries to safely approximate the number of iterations
   the loop will run.  When this property is not decidable at compile
   time, the result is chrec_dont_know.  Otherwise the result is
   a scalar or a symbolic parameter.
   
   Example of analysis: suppose that the loop has an exit condition:
   
   "if (b > 49) goto end_loop;"
   
   and that in a previous analysis we have determined that the
   variable 'b' has an evolution function:
   
   "EF = {23, +, 5}_2".  
   
   When we evaluate the function at the point 5, i.e. the value of the
   variable 'b' after 5 iterations in the loop, we have EF (5) = 48,
   and EF (6) = 53.  In this case the value of 'b' on exit is '53' and
   the loop body has been executed 6 times.  */

tree 
number_of_latch_executions (struct loop *loop)
{
  tree res, type;
  edge exit;
  struct tree_niter_desc niter_desc;

  /* Determine whether the number_of_iterations_in_loop has already
     been computed.  */
  res = loop->nb_iterations;
  if (res)
    return res;
  res = chrec_dont_know;

  if (dump_file && (dump_flags & TDF_DETAILS))
    fprintf (dump_file, "(number_of_iterations_in_loop\n");
  
  exit = single_exit (loop);
  if (!exit)
    goto end;

  if (!number_of_iterations_exit (loop, exit, &niter_desc, false))
    goto end;

  type = TREE_TYPE (niter_desc.niter);
  if (integer_nonzerop (niter_desc.may_be_zero))
    res = build_int_cst (type, 0);
  else if (integer_zerop (niter_desc.may_be_zero))
    res = niter_desc.niter;
  else
    res = chrec_dont_know;

end:
  return set_nb_iterations_in_loop (loop, res);
}

/* Returns the number of executions of the exit condition of LOOP,
   i.e., the number by one higher than number_of_latch_executions.
   Note that unline number_of_latch_executions, this number does
   not necessarily fit in the unsigned variant of the type of
   the control variable -- if the number of iterations is a constant,
   we return chrec_dont_know if adding one to number_of_latch_executions
   overflows; however, in case the number of iterations is symbolic
   expression, the caller is responsible for dealing with this
   the possible overflow.  */

tree 
number_of_exit_cond_executions (struct loop *loop)
{
  tree ret = number_of_latch_executions (loop);
  tree type = chrec_type (ret);

  if (chrec_contains_undetermined (ret))
    return ret;

  ret = chrec_fold_plus (type, ret, build_int_cst (type, 1));
  if (TREE_CODE (ret) == INTEGER_CST
      && TREE_OVERFLOW (ret))
    return chrec_dont_know;

  return ret;
}

/* One of the drivers for testing the scalar evolutions analysis.
   This function computes the number of iterations for all the loops
   from the EXIT_CONDITIONS array.  */

static void 
number_of_iterations_for_all_loops (VEC(tree,heap) **exit_conditions)
{
  unsigned int i;
  unsigned nb_chrec_dont_know_loops = 0;
  unsigned nb_static_loops = 0;
  tree cond;
  
  for (i = 0; VEC_iterate (tree, *exit_conditions, i, cond); i++)
    {
      tree res = number_of_latch_executions (loop_containing_stmt (cond));
      if (chrec_contains_undetermined (res))
	nb_chrec_dont_know_loops++;
      else
	nb_static_loops++;
    }
  
  if (dump_file)
    {
      fprintf (dump_file, "\n(\n");
      fprintf (dump_file, "-----------------------------------------\n");
      fprintf (dump_file, "%d\tnb_chrec_dont_know_loops\n", nb_chrec_dont_know_loops);
      fprintf (dump_file, "%d\tnb_static_loops\n", nb_static_loops);
      fprintf (dump_file, "%d\tnb_total_loops\n", number_of_loops ());
      fprintf (dump_file, "-----------------------------------------\n");
      fprintf (dump_file, ")\n\n");
      
      print_loop_ir (dump_file);
    }
}



/* Counters for the stats.  */

struct chrec_stats 
{
  unsigned nb_chrecs;
  unsigned nb_affine;
  unsigned nb_affine_multivar;
  unsigned nb_higher_poly;
  unsigned nb_chrec_dont_know;
  unsigned nb_undetermined;
};

/* Reset the counters.  */

static inline void
reset_chrecs_counters (struct chrec_stats *stats)
{
  stats->nb_chrecs = 0;
  stats->nb_affine = 0;
  stats->nb_affine_multivar = 0;
  stats->nb_higher_poly = 0;
  stats->nb_chrec_dont_know = 0;
  stats->nb_undetermined = 0;
}

/* Dump the contents of a CHREC_STATS structure.  */

static void
dump_chrecs_stats (FILE *file, struct chrec_stats *stats)
{
  fprintf (file, "\n(\n");
  fprintf (file, "-----------------------------------------\n");
  fprintf (file, "%d\taffine univariate chrecs\n", stats->nb_affine);
  fprintf (file, "%d\taffine multivariate chrecs\n", stats->nb_affine_multivar);
  fprintf (file, "%d\tdegree greater than 2 polynomials\n", 
	   stats->nb_higher_poly);
  fprintf (file, "%d\tchrec_dont_know chrecs\n", stats->nb_chrec_dont_know);
  fprintf (file, "-----------------------------------------\n");
  fprintf (file, "%d\ttotal chrecs\n", stats->nb_chrecs);
  fprintf (file, "%d\twith undetermined coefficients\n", 
	   stats->nb_undetermined);
  fprintf (file, "-----------------------------------------\n");
  fprintf (file, "%d\tchrecs in the scev database\n", 
	   (int) htab_elements (scalar_evolution_info));
  fprintf (file, "%d\tsets in the scev database\n", nb_set_scev);
  fprintf (file, "%d\tgets in the scev database\n", nb_get_scev);
  fprintf (file, "-----------------------------------------\n");
  fprintf (file, ")\n\n");
}

/* Gather statistics about CHREC.  */

static void
gather_chrec_stats (tree chrec, struct chrec_stats *stats)
{
  if (dump_file && (dump_flags & TDF_STATS))
    {
      fprintf (dump_file, "(classify_chrec ");
      print_generic_expr (dump_file, chrec, 0);
      fprintf (dump_file, "\n");
    }
  
  stats->nb_chrecs++;
  
  if (chrec == NULL_TREE)
    {
      stats->nb_undetermined++;
      return;
    }
  
  switch (TREE_CODE (chrec))
    {
    case POLYNOMIAL_CHREC:
      if (evolution_function_is_affine_p (chrec))
	{
	  if (dump_file && (dump_flags & TDF_STATS))
	    fprintf (dump_file, "  affine_univariate\n");
	  stats->nb_affine++;
	}
      else if (evolution_function_is_affine_multivariate_p (chrec))
	{
	  if (dump_file && (dump_flags & TDF_STATS))
	    fprintf (dump_file, "  affine_multivariate\n");
	  stats->nb_affine_multivar++;
	}
      else
	{
	  if (dump_file && (dump_flags & TDF_STATS))
	    fprintf (dump_file, "  higher_degree_polynomial\n");
	  stats->nb_higher_poly++;
	}
      
      break;

    default:
      break;
    }
  
  if (chrec_contains_undetermined (chrec))
    {
      if (dump_file && (dump_flags & TDF_STATS))
	fprintf (dump_file, "  undetermined\n");
      stats->nb_undetermined++;
    }
  
  if (dump_file && (dump_flags & TDF_STATS))
    fprintf (dump_file, ")\n");
}

/* One of the drivers for testing the scalar evolutions analysis.
   This function analyzes the scalar evolution of all the scalars
   defined as loop phi nodes in one of the loops from the
   EXIT_CONDITIONS array.  
   
   TODO Optimization: A loop is in canonical form if it contains only
   a single scalar loop phi node.  All the other scalars that have an
   evolution in the loop are rewritten in function of this single
   index.  This allows the parallelization of the loop.  */

static void 
analyze_scalar_evolution_for_all_loop_phi_nodes (VEC(tree,heap) **exit_conditions)
{
  unsigned int i;
  struct chrec_stats stats;
  tree cond;
  
  reset_chrecs_counters (&stats);
  
  for (i = 0; VEC_iterate (tree, *exit_conditions, i, cond); i++)
    {
      struct loop *loop;
      basic_block bb;
      tree phi, chrec;
      
      loop = loop_containing_stmt (cond);
      bb = loop->header;
      
      for (phi = phi_nodes (bb); phi; phi = PHI_CHAIN (phi))
	if (is_gimple_reg (PHI_RESULT (phi)))
	  {
	    chrec = instantiate_parameters 
	      (loop, 
	       analyze_scalar_evolution (loop, PHI_RESULT (phi)));
	    
	    if (dump_file && (dump_flags & TDF_STATS))
	      gather_chrec_stats (chrec, &stats);
	  }
    }
  
  if (dump_file && (dump_flags & TDF_STATS))
    dump_chrecs_stats (dump_file, &stats);
}

/* Callback for htab_traverse, gathers information on chrecs in the
   hashtable.  */

static int
gather_stats_on_scev_database_1 (void **slot, void *stats)
{
  struct scev_info_str *entry = (struct scev_info_str *) *slot;

  gather_chrec_stats (entry->chrec, (struct chrec_stats *) stats);

  return 1;
}

/* Classify the chrecs of the whole database.  */

void 
gather_stats_on_scev_database (void)
{
  struct chrec_stats stats;
  
  if (!dump_file)
    return;
  
  reset_chrecs_counters (&stats);
 
  htab_traverse (scalar_evolution_info, gather_stats_on_scev_database_1,
		 &stats);

  dump_chrecs_stats (dump_file, &stats);
}



/* Initializer.  */

static void
initialize_scalar_evolutions_analyzer (void)
{
  /* The elements below are unique.  */
  if (chrec_dont_know == NULL_TREE)
    {
      chrec_not_analyzed_yet = NULL_TREE;
      chrec_dont_know = make_node (SCEV_NOT_KNOWN);
      chrec_known = make_node (SCEV_KNOWN);
      TREE_TYPE (chrec_dont_know) = void_type_node;
      TREE_TYPE (chrec_known) = void_type_node;
    }
}

/* Initialize the analysis of scalar evolutions for LOOPS.  */

void
scev_initialize (void)
{
<<<<<<< HEAD
  unsigned i;
=======
  loop_iterator li;
  struct loop *loop;
>>>>>>> 1177f497

  scalar_evolution_info = htab_create (100, hash_scev_info,
				       eq_scev_info, del_scev_info);
  already_instantiated = BITMAP_ALLOC (NULL);
  
  initialize_scalar_evolutions_analyzer ();

<<<<<<< HEAD
  for (i = 1; i < current_loops->num; i++)
    if (current_loops->parray[i])
      current_loops->parray[i]->nb_iterations = NULL_TREE;
=======
  FOR_EACH_LOOP (li, loop, 0)
    {
      loop->nb_iterations = NULL_TREE;
    }
>>>>>>> 1177f497
}

/* Cleans up the information cached by the scalar evolutions analysis.  */

void
scev_reset (void)
{
  loop_iterator li;
  struct loop *loop;

  if (!scalar_evolution_info || !current_loops)
    return;

  htab_empty (scalar_evolution_info);
  FOR_EACH_LOOP (li, loop, 0)
    {
      loop->nb_iterations = NULL_TREE;
    }
}

/* Checks whether OP behaves as a simple affine iv of LOOP in STMT and returns
   its base and step in IV if possible.  If ALLOW_NONCONSTANT_STEP is true, we
   want step to be invariant in LOOP.  Otherwise we require it to be an
   integer constant.  IV->no_overflow is set to true if we are sure the iv cannot
   overflow (e.g.  because it is computed in signed arithmetics).  */

bool
simple_iv (struct loop *loop, tree stmt, tree op, affine_iv *iv,
	   bool allow_nonconstant_step)
{
  basic_block bb = bb_for_stmt (stmt);
  tree type, ev;
  bool folded_casts;

  iv->base = NULL_TREE;
  iv->step = NULL_TREE;
  iv->no_overflow = false;

  type = TREE_TYPE (op);
  if (TREE_CODE (type) != INTEGER_TYPE
      && TREE_CODE (type) != POINTER_TYPE)
    return false;

  ev = analyze_scalar_evolution_in_loop (loop, bb->loop_father, op,
					 &folded_casts);
  if (chrec_contains_undetermined (ev))
    return false;

  if (tree_does_not_contain_chrecs (ev)
      && !chrec_contains_symbols_defined_in_loop (ev, loop->num))
    {
      iv->base = ev;
      iv->step = build_int_cst (TREE_TYPE (ev), 0);
      iv->no_overflow = true;
      return true;
    }

  if (TREE_CODE (ev) != POLYNOMIAL_CHREC
      || CHREC_VARIABLE (ev) != (unsigned) loop->num)
    return false;

  iv->step = CHREC_RIGHT (ev);
  if (allow_nonconstant_step)
    {
      if (tree_contains_chrecs (iv->step, NULL)
	  || chrec_contains_symbols_defined_in_loop (iv->step, loop->num))
	return false;
    }
  else if (TREE_CODE (iv->step) != INTEGER_CST)
    return false;

  iv->base = CHREC_LEFT (ev);
  if (tree_contains_chrecs (iv->base, NULL)
      || chrec_contains_symbols_defined_in_loop (iv->base, loop->num))
    return false;

  iv->no_overflow = !folded_casts && TYPE_OVERFLOW_UNDEFINED (type);

  return true;
}

/* Runs the analysis of scalar evolutions.  */

void
scev_analysis (void)
{
  VEC(tree,heap) *exit_conditions;
  
  exit_conditions = VEC_alloc (tree, heap, 37);
  select_loops_exit_conditions (&exit_conditions);

  if (dump_file && (dump_flags & TDF_STATS))
    analyze_scalar_evolution_for_all_loop_phi_nodes (&exit_conditions);
  
  number_of_iterations_for_all_loops (&exit_conditions);
  VEC_free (tree, heap, exit_conditions);
}

/* Finalize the scalar evolution analysis.  */

void
scev_finalize (void)
{
  htab_delete (scalar_evolution_info);
  BITMAP_FREE (already_instantiated);
  scalar_evolution_info = NULL;
}

/* Replace ssa names for that scev can prove they are constant by the
   appropriate constants.  Also perform final value replacement in loops,
   in case the replacement expressions are cheap.
   
   We only consider SSA names defined by phi nodes; rest is left to the
   ordinary constant propagation pass.  */

unsigned int
scev_const_prop (void)
{
  basic_block bb;
  tree name, phi, next_phi, type, ev;
  struct loop *loop, *ex_loop;
  bitmap ssa_names_to_remove = NULL;
  unsigned i;
  loop_iterator li;

  if (!current_loops)
    return 0;

  FOR_EACH_BB (bb)
    {
      loop = bb->loop_father;

      for (phi = phi_nodes (bb); phi; phi = PHI_CHAIN (phi))
	{
	  name = PHI_RESULT (phi);

	  if (!is_gimple_reg (name))
	    continue;

	  type = TREE_TYPE (name);

	  if (!POINTER_TYPE_P (type)
	      && !INTEGRAL_TYPE_P (type))
	    continue;

	  ev = resolve_mixers (loop, analyze_scalar_evolution (loop, name));
	  if (!is_gimple_min_invariant (ev)
	      || !may_propagate_copy (name, ev))
	    continue;

	  /* Replace the uses of the name.  */
	  if (name != ev)
	    replace_uses_by (name, ev);

	  if (!ssa_names_to_remove)
	    ssa_names_to_remove = BITMAP_ALLOC (NULL);
	  bitmap_set_bit (ssa_names_to_remove, SSA_NAME_VERSION (name));
	}
    }

  /* Remove the ssa names that were replaced by constants.  We do not
     remove them directly in the previous cycle, since this
     invalidates scev cache.  */
  if (ssa_names_to_remove)
    {
      bitmap_iterator bi;

      EXECUTE_IF_SET_IN_BITMAP (ssa_names_to_remove, 0, i, bi)
	{
	  name = ssa_name (i);
	  phi = SSA_NAME_DEF_STMT (name);

	  gcc_assert (TREE_CODE (phi) == PHI_NODE);
	  remove_phi_node (phi, NULL, true);
	}

      BITMAP_FREE (ssa_names_to_remove);
      scev_reset ();
    }

  /* Now the regular final value replacement.  */
  FOR_EACH_LOOP (li, loop, LI_FROM_INNERMOST)
    {
      edge exit;
      tree def, rslt, ass, niter;
      block_stmt_iterator bsi;

      /* If we do not know exact number of iterations of the loop, we cannot
	 replace the final value.  */
      exit = single_exit (loop);
      if (!exit)
	continue;

      niter = number_of_latch_executions (loop);
      /* We used to check here whether the computation of NITER is expensive,
	 and avoided final value elimination if that is the case.  The problem
	 is that it is hard to evaluate whether the expression is too
	 expensive, as we do not know what optimization opportunities the
	 the elimination of the final value may reveal.  Therefore, we now
	 eliminate the final values of induction variables unconditionally.  */
      if (niter == chrec_dont_know)
	continue;

      /* Ensure that it is possible to insert new statements somewhere.  */
      if (!single_pred_p (exit->dest))
	split_loop_exit_edge (exit);
      tree_block_label (exit->dest);
      bsi = bsi_after_labels (exit->dest);

      ex_loop = superloop_at_depth (loop, exit->dest->loop_father->depth + 1);

      for (phi = phi_nodes (exit->dest); phi; phi = next_phi)
	{
	  next_phi = PHI_CHAIN (phi);
	  rslt = PHI_RESULT (phi);
	  def = PHI_ARG_DEF_FROM_EDGE (phi, exit);
	  if (!is_gimple_reg (def))
	    continue;

	  if (!POINTER_TYPE_P (TREE_TYPE (def))
	      && !INTEGRAL_TYPE_P (TREE_TYPE (def)))
	    continue;

	  def = analyze_scalar_evolution_in_loop (ex_loop, loop, def, NULL);
	  def = compute_overall_effect_of_inner_loop (ex_loop, def);
	  if (!tree_does_not_contain_chrecs (def)
	      || chrec_contains_symbols_defined_in_loop (def, ex_loop->num)
	      /* Moving the computation from the loop may prolong life range
		 of some ssa names, which may cause problems if they appear
		 on abnormal edges.  */
	      || contains_abnormal_ssa_name_p (def))
	    continue;

	  /* Eliminate the PHI node and replace it by a computation outside
	     the loop.  */
	  def = unshare_expr (def);
	  remove_phi_node (phi, NULL_TREE, false);

<<<<<<< HEAD
	  ass = build2 (GIMPLE_MODIFY_STMT, void_type_node, rslt, NULL_TREE);
=======
	  ass = build_gimple_modify_stmt (rslt, NULL_TREE);
>>>>>>> 1177f497
	  SSA_NAME_DEF_STMT (rslt) = ass;
	  {
	    block_stmt_iterator dest = bsi;
	    bsi_insert_before (&dest, ass, BSI_NEW_STMT);
	    def = force_gimple_operand_bsi (&dest, def, false, NULL_TREE);
	  }
	  GIMPLE_STMT_OPERAND (ass, 1) = def;
	  update_stmt (ass);
	}
    }
  return 0;
}<|MERGE_RESOLUTION|>--- conflicted
+++ resolved
@@ -2751,12 +2751,8 @@
 void
 scev_initialize (void)
 {
-<<<<<<< HEAD
-  unsigned i;
-=======
   loop_iterator li;
   struct loop *loop;
->>>>>>> 1177f497
 
   scalar_evolution_info = htab_create (100, hash_scev_info,
 				       eq_scev_info, del_scev_info);
@@ -2764,16 +2760,10 @@
   
   initialize_scalar_evolutions_analyzer ();
 
-<<<<<<< HEAD
-  for (i = 1; i < current_loops->num; i++)
-    if (current_loops->parray[i])
-      current_loops->parray[i]->nb_iterations = NULL_TREE;
-=======
   FOR_EACH_LOOP (li, loop, 0)
     {
       loop->nb_iterations = NULL_TREE;
     }
->>>>>>> 1177f497
 }
 
 /* Cleans up the information cached by the scalar evolutions analysis.  */
@@ -3012,11 +3002,7 @@
 	  def = unshare_expr (def);
 	  remove_phi_node (phi, NULL_TREE, false);
 
-<<<<<<< HEAD
-	  ass = build2 (GIMPLE_MODIFY_STMT, void_type_node, rslt, NULL_TREE);
-=======
 	  ass = build_gimple_modify_stmt (rslt, NULL_TREE);
->>>>>>> 1177f497
 	  SSA_NAME_DEF_STMT (rslt) = ass;
 	  {
 	    block_stmt_iterator dest = bsi;
