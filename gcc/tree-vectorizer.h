--- conflicted
+++ resolved
@@ -962,13 +962,9 @@
 extern bool vectorizable_induction (gimple, gimple_stmt_iterator *, gimple *);
 extern tree get_initial_def_for_reduction (gimple, tree, tree *);
 extern int vect_min_worthwhile_factor (enum tree_code);
-<<<<<<< HEAD
-extern int vect_get_known_peeling_cost (loop_vec_info, int, int *, int);
-=======
 extern int vect_get_known_peeling_cost (loop_vec_info, int, int *, int,
 					stmt_vector_for_cost *,
 					stmt_vector_for_cost *);
->>>>>>> bc75ee5f
 extern int vect_get_single_scalar_iteration_cost (loop_vec_info);
 
 /* In tree-vect-slp.c.  */
