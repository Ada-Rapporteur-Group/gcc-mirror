--- conflicted
+++ resolved
@@ -244,13 +244,10 @@
 
   /* Reduction cycles detected in the loop. Used in loop-aware SLP.  */
   VEC (gimple, heap) *reductions;
-<<<<<<< HEAD
-=======
 
   /* Hash table used to choose the best peeling option.  */
   htab_t peeling_htab;
 
->>>>>>> 155d23aa
 } *loop_vec_info;
 
 /* Access Functions.  */
@@ -276,10 +273,7 @@
 #define LOOP_VINFO_SLP_INSTANCES(L)        (L)->slp_instances
 #define LOOP_VINFO_SLP_UNROLLING_FACTOR(L) (L)->slp_unrolling_factor
 #define LOOP_VINFO_REDUCTIONS(L)           (L)->reductions
-<<<<<<< HEAD
-=======
 #define LOOP_VINFO_PEELING_HTAB(L)         (L)->peeling_htab
->>>>>>> 155d23aa
 
 #define LOOP_REQUIRES_VERSIONING_FOR_ALIGNMENT(L) \
 VEC_length (gimple, (L)->may_misalign_stmts) > 0
@@ -554,11 +548,8 @@
 #define PURE_SLP_STMT(S)                  ((S)->slp_type == pure_slp)
 #define STMT_SLP_TYPE(S)                   (S)->slp_type
 
-<<<<<<< HEAD
-=======
 #define VECT_MAX_COST 1000
 
->>>>>>> 155d23aa
 /* The maximum number of intermediate steps required in multi-step type
    conversion.  */
 #define MAX_INTERM_CVT_STEPS         3
@@ -626,8 +617,6 @@
 
   gcc_checking_assert (uid1 <= VEC_length (vec_void_p, stmt_vec_info_vec)
 		       && uid2 <= VEC_length (vec_void_p, stmt_vec_info_vec));
-<<<<<<< HEAD
-=======
 
   if (uid1 < uid2)
     return stmt1;
@@ -656,7 +645,6 @@
 
   gcc_assert (uid1 <= VEC_length (vec_void_p, stmt_vec_info_vec));
   gcc_assert (uid2 <= VEC_length (vec_void_p, stmt_vec_info_vec));
->>>>>>> 155d23aa
 
   if (uid1 > uid2)
     return stmt1;
@@ -824,11 +812,7 @@
 extern tree vect_get_smallest_scalar_type (gimple, HOST_WIDE_INT *,
                                            HOST_WIDE_INT *);
 extern bool vect_analyze_data_ref_dependences (loop_vec_info, bb_vec_info,
-<<<<<<< HEAD
-					       int *);
-=======
 					       int *, bool *);
->>>>>>> 155d23aa
 extern bool vect_enhance_data_refs_alignment (loop_vec_info);
 extern bool vect_analyze_data_refs_alignment (loop_vec_info, bb_vec_info);
 extern bool vect_verify_datarefs_alignment (loop_vec_info, bb_vec_info);
@@ -885,11 +869,7 @@
 extern bool vect_analyze_slp (loop_vec_info, bb_vec_info);
 extern void vect_make_slp_decision (loop_vec_info);
 extern void vect_detect_hybrid_slp (loop_vec_info);
-<<<<<<< HEAD
-extern void vect_get_slp_defs (slp_tree, VEC (tree,heap) **,
-=======
 extern void vect_get_slp_defs (tree, tree, slp_tree, VEC (tree,heap) **,
->>>>>>> 155d23aa
                                VEC (tree,heap) **, int);
 extern LOC find_bb_location (basic_block);
 extern bb_vec_info vect_slp_analyze_bb (basic_block);
