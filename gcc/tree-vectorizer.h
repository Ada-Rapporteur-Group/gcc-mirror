--- conflicted
+++ resolved
@@ -435,18 +435,6 @@
   /* The loop_vec_info with respect to which STMT is vectorized.  */
   loop_vec_info loop_vinfo;
 
-<<<<<<< HEAD
-  /* Not all stmts in the loop need to be vectorized. e.g, the increment
-     of the loop induction variable and computation of array indexes. relevant
-     indicates whether the stmt needs to be vectorized.  */
-  enum vect_relevant relevant;
-
-  /* Indicates whether this stmts is part of a computation whose result is
-     used outside the loop.  */
-  bool live;
-
-=======
->>>>>>> 6e7f08ad
   /* The vector type to be used for the LHS of this statement.  */
   tree vectype;
 
