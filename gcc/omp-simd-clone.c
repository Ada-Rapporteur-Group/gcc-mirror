/* OMP constructs' SIMD clone supporting code.

Copyright (C) 2005-2019 Free Software Foundation, Inc.

This file is part of GCC.

GCC is free software; you can redistribute it and/or modify it under
the terms of the GNU General Public License as published by the Free
Software Foundation; either version 3, or (at your option) any later
version.

GCC is distributed in the hope that it will be useful, but WITHOUT ANY
WARRANTY; without even the implied warranty of MERCHANTABILITY or
FITNESS FOR A PARTICULAR PURPOSE.  See the GNU General Public License
for more details.

You should have received a copy of the GNU General Public License
along with GCC; see the file COPYING3.  If not see
<http://www.gnu.org/licenses/>.  */

#include "config.h"
#include "system.h"
#include "coretypes.h"
#include "backend.h"
#include "target.h"
#include "tree.h"
#include "gimple.h"
#include "cfghooks.h"
#include "alloc-pool.h"
#include "tree-pass.h"
#include "ssa.h"
#include "cgraph.h"
#include "pretty-print.h"
#include "diagnostic-core.h"
#include "fold-const.h"
#include "stor-layout.h"
#include "cfganal.h"
#include "gimplify.h"
#include "gimple-iterator.h"
#include "gimplify-me.h"
#include "gimple-walk.h"
#include "langhooks.h"
#include "tree-cfg.h"
#include "tree-into-ssa.h"
#include "tree-dfa.h"
#include "cfgloop.h"
#include "symbol-summary.h"
#include "ipa-param-manipulation.h"
#include "tree-eh.h"
#include "varasm.h"
#include "stringpool.h"
#include "attribs.h"
#include "omp-simd-clone.h"

/* Return the number of elements in vector type VECTYPE, which is associated
   with a SIMD clone.  At present these always have a constant length.  */

static unsigned HOST_WIDE_INT
simd_clone_subparts (tree vectype)
{
  return TYPE_VECTOR_SUBPARTS (vectype).to_constant ();
}

/* Allocate a fresh `simd_clone' and return it.  NARGS is the number
   of arguments to reserve space for.  */

static struct cgraph_simd_clone *
simd_clone_struct_alloc (int nargs)
{
  struct cgraph_simd_clone *clone_info;
  size_t len = (sizeof (struct cgraph_simd_clone)
		+ nargs * sizeof (struct cgraph_simd_clone_arg));
  clone_info = (struct cgraph_simd_clone *)
	       ggc_internal_cleared_alloc (len);
  return clone_info;
}

/* Make a copy of the `struct cgraph_simd_clone' in FROM to TO.  */

static inline void
simd_clone_struct_copy (struct cgraph_simd_clone *to,
			struct cgraph_simd_clone *from)
{
  memcpy (to, from, (sizeof (struct cgraph_simd_clone)
		     + ((from->nargs - from->inbranch)
			* sizeof (struct cgraph_simd_clone_arg))));
}

/* Fill an empty vector ARGS with parameter types of function FNDECL.  This
   uses TYPE_ARG_TYPES if available, otherwise falls back to types of
   DECL_ARGUMENTS types.  */

static void
simd_clone_vector_of_formal_parm_types (vec<tree> *args, tree fndecl)
{
  if (TYPE_ARG_TYPES (TREE_TYPE (fndecl)))
    {
      push_function_arg_types (args, TREE_TYPE (fndecl));
      return;
    }
  push_function_arg_decls (args, fndecl);
  unsigned int i;
  tree arg;
  FOR_EACH_VEC_ELT (*args, i, arg)
    (*args)[i] = TREE_TYPE ((*args)[i]);
}

/* Given a simd function in NODE, extract the simd specific
   information from the OMP clauses passed in CLAUSES, and return
   the struct cgraph_simd_clone * if it should be cloned.  *INBRANCH_SPECIFIED
   is set to TRUE if the `inbranch' or `notinbranch' clause specified,
   otherwise set to FALSE.  */

static struct cgraph_simd_clone *
simd_clone_clauses_extract (struct cgraph_node *node, tree clauses,
			    bool *inbranch_specified)
{
  auto_vec<tree> args;
  simd_clone_vector_of_formal_parm_types (&args, node->decl);
  tree t;
  int n;
  *inbranch_specified = false;

  n = args.length ();
  if (n > 0 && args.last () == void_type_node)
    n--;

  /* Allocate one more than needed just in case this is an in-branch
     clone which will require a mask argument.  */
  struct cgraph_simd_clone *clone_info = simd_clone_struct_alloc (n + 1);
  clone_info->nargs = n;

  if (!clauses)
    goto out;

  clauses = TREE_VALUE (clauses);
  if (!clauses || TREE_CODE (clauses) != OMP_CLAUSE)
    goto out;

  for (t = clauses; t; t = OMP_CLAUSE_CHAIN (t))
    {
      switch (OMP_CLAUSE_CODE (t))
	{
	case OMP_CLAUSE_INBRANCH:
	  clone_info->inbranch = 1;
	  *inbranch_specified = true;
	  break;
	case OMP_CLAUSE_NOTINBRANCH:
	  clone_info->inbranch = 0;
	  *inbranch_specified = true;
	  break;
	case OMP_CLAUSE_SIMDLEN:
	  clone_info->simdlen
	    = TREE_INT_CST_LOW (OMP_CLAUSE_SIMDLEN_EXPR (t));
	  break;
	case OMP_CLAUSE_LINEAR:
	  {
	    tree decl = OMP_CLAUSE_DECL (t);
	    tree step = OMP_CLAUSE_LINEAR_STEP (t);
	    int argno = TREE_INT_CST_LOW (decl);
	    if (OMP_CLAUSE_LINEAR_VARIABLE_STRIDE (t))
	      {
		enum cgraph_simd_clone_arg_type arg_type;
		if (TREE_CODE (args[argno]) == REFERENCE_TYPE)
		  switch (OMP_CLAUSE_LINEAR_KIND (t))
		    {
		    case OMP_CLAUSE_LINEAR_REF:
		      arg_type
			= SIMD_CLONE_ARG_TYPE_LINEAR_REF_VARIABLE_STEP;
		      break;
		    case OMP_CLAUSE_LINEAR_UVAL:
		      arg_type
			= SIMD_CLONE_ARG_TYPE_LINEAR_UVAL_VARIABLE_STEP;
		      break;
		    case OMP_CLAUSE_LINEAR_VAL:
		    case OMP_CLAUSE_LINEAR_DEFAULT:
		      arg_type
			= SIMD_CLONE_ARG_TYPE_LINEAR_VAL_VARIABLE_STEP;
		      break;
		    default:
		      gcc_unreachable ();
		    }
		else
		  arg_type = SIMD_CLONE_ARG_TYPE_LINEAR_VARIABLE_STEP;
		clone_info->args[argno].arg_type = arg_type;
		clone_info->args[argno].linear_step = tree_to_shwi (step);
		gcc_assert (clone_info->args[argno].linear_step >= 0
			    && clone_info->args[argno].linear_step < n);
	      }
	    else
	      {
		if (POINTER_TYPE_P (args[argno]))
		  step = fold_convert (ssizetype, step);
		if (!tree_fits_shwi_p (step))
		  {
		    warning_at (OMP_CLAUSE_LOCATION (t), 0,
				"ignoring large linear step");
		    return NULL;
		  }
		else if (integer_zerop (step))
		  {
		    warning_at (OMP_CLAUSE_LOCATION (t), 0,
				"ignoring zero linear step");
		    return NULL;
		  }
		else
		  {
		    enum cgraph_simd_clone_arg_type arg_type;
		    if (TREE_CODE (args[argno]) == REFERENCE_TYPE)
		      switch (OMP_CLAUSE_LINEAR_KIND (t))
			{
			case OMP_CLAUSE_LINEAR_REF:
			  arg_type
			    = SIMD_CLONE_ARG_TYPE_LINEAR_REF_CONSTANT_STEP;
			  break;
			case OMP_CLAUSE_LINEAR_UVAL:
			  arg_type
			    = SIMD_CLONE_ARG_TYPE_LINEAR_UVAL_CONSTANT_STEP;
			  break;
			case OMP_CLAUSE_LINEAR_VAL:
			case OMP_CLAUSE_LINEAR_DEFAULT:
			  arg_type
			    = SIMD_CLONE_ARG_TYPE_LINEAR_VAL_CONSTANT_STEP;
			  break;
			default:
			  gcc_unreachable ();
			}
		    else
		      arg_type = SIMD_CLONE_ARG_TYPE_LINEAR_CONSTANT_STEP;
		    clone_info->args[argno].arg_type = arg_type;
		    clone_info->args[argno].linear_step = tree_to_shwi (step);
		  }
	      }
	    break;
	  }
	case OMP_CLAUSE_UNIFORM:
	  {
	    tree decl = OMP_CLAUSE_DECL (t);
	    int argno = tree_to_uhwi (decl);
	    clone_info->args[argno].arg_type
	      = SIMD_CLONE_ARG_TYPE_UNIFORM;
	    break;
	  }
	case OMP_CLAUSE_ALIGNED:
	  {
	    /* Ignore aligned (x) for declare simd, for the ABI we really
	       need an alignment specified.  */
	    if (OMP_CLAUSE_ALIGNED_ALIGNMENT (t) == NULL_TREE)
	      break;
	    tree decl = OMP_CLAUSE_DECL (t);
	    int argno = tree_to_uhwi (decl);
	    clone_info->args[argno].alignment
	      = TREE_INT_CST_LOW (OMP_CLAUSE_ALIGNED_ALIGNMENT (t));
	    break;
	  }
	default:
	  break;
	}
    }

 out:
  if (TYPE_ATOMIC (TREE_TYPE (TREE_TYPE (node->decl))))
    {
      warning_at (DECL_SOURCE_LOCATION (node->decl), 0,
		  "ignoring %<#pragma omp declare simd%> on function "
		  "with %<_Atomic%> qualified return type");
      return NULL;
    }

  for (unsigned int argno = 0; argno < clone_info->nargs; argno++)
    if (TYPE_ATOMIC (args[argno])
	&& clone_info->args[argno].arg_type != SIMD_CLONE_ARG_TYPE_UNIFORM)
      {
	warning_at (DECL_SOURCE_LOCATION (node->decl), 0,
		    "ignoring %<#pragma omp declare simd%> on function "
		    "with %<_Atomic%> qualified non-%<uniform%> argument");
	args.release ();
	return NULL;
      }

  return clone_info;
}

/* Given a SIMD clone in NODE, calculate the characteristic data
   type and return the coresponding type.  The characteristic data
   type is computed as described in the Intel Vector ABI.  */

static tree
simd_clone_compute_base_data_type (struct cgraph_node *node,
				   struct cgraph_simd_clone *clone_info)
{
  tree type = integer_type_node;
  tree fndecl = node->decl;

  /* a) For non-void function, the characteristic data type is the
        return type.  */
  if (TREE_CODE (TREE_TYPE (TREE_TYPE (fndecl))) != VOID_TYPE)
    type = TREE_TYPE (TREE_TYPE (fndecl));

  /* b) If the function has any non-uniform, non-linear parameters,
        then the characteristic data type is the type of the first
        such parameter.  */
  else
    {
      auto_vec<tree> map;
      simd_clone_vector_of_formal_parm_types (&map, fndecl);
      for (unsigned int i = 0; i < clone_info->nargs; ++i)
	if (clone_info->args[i].arg_type == SIMD_CLONE_ARG_TYPE_VECTOR)
	  {
	    type = map[i];
	    break;
	  }
    }

  /* c) If the characteristic data type determined by a) or b) above
        is struct, union, or class type which is pass-by-value (except
        for the type that maps to the built-in complex data type), the
        characteristic data type is int.  */
  if (RECORD_OR_UNION_TYPE_P (type)
      && !aggregate_value_p (type, NULL)
      && TREE_CODE (type) != COMPLEX_TYPE)
    return integer_type_node;

  /* d) If none of the above three classes is applicable, the
        characteristic data type is int.  */

  return type;

  /* e) For Intel Xeon Phi native and offload compilation, if the
        resulting characteristic data type is 8-bit or 16-bit integer
        data type, the characteristic data type is int.  */
  /* Well, we don't handle Xeon Phi yet.  */
}

static tree
simd_clone_mangle (struct cgraph_node *node,
		   struct cgraph_simd_clone *clone_info)
{
  char vecsize_mangle = clone_info->vecsize_mangle;
  char mask = clone_info->inbranch ? 'M' : 'N';
  unsigned int simdlen = clone_info->simdlen;
  unsigned int n;
  pretty_printer pp;

  gcc_assert (vecsize_mangle && simdlen);

  pp_string (&pp, "_ZGV");
  pp_character (&pp, vecsize_mangle);
  pp_character (&pp, mask);
  pp_decimal_int (&pp, simdlen);

  for (n = 0; n < clone_info->nargs; ++n)
    {
      struct cgraph_simd_clone_arg arg = clone_info->args[n];

      switch (arg.arg_type)
	{
	case SIMD_CLONE_ARG_TYPE_UNIFORM:
	  pp_character (&pp, 'u');
	  break;
	case SIMD_CLONE_ARG_TYPE_LINEAR_CONSTANT_STEP:
	  pp_character (&pp, 'l');
	  goto mangle_linear;
	case SIMD_CLONE_ARG_TYPE_LINEAR_REF_CONSTANT_STEP:
	  pp_character (&pp, 'R');
	  goto mangle_linear;
	case SIMD_CLONE_ARG_TYPE_LINEAR_VAL_CONSTANT_STEP:
	  pp_character (&pp, 'L');
	  goto mangle_linear;
	case SIMD_CLONE_ARG_TYPE_LINEAR_UVAL_CONSTANT_STEP:
	  pp_character (&pp, 'U');
	  goto mangle_linear;
	mangle_linear:
	  gcc_assert (arg.linear_step != 0);
	  if (arg.linear_step > 1)
	    pp_unsigned_wide_integer (&pp, arg.linear_step);
	  else if (arg.linear_step < 0)
	    {
	      pp_character (&pp, 'n');
	      pp_unsigned_wide_integer (&pp, (-(unsigned HOST_WIDE_INT)
					      arg.linear_step));
	    }
	  break;
	case SIMD_CLONE_ARG_TYPE_LINEAR_VARIABLE_STEP:
	  pp_string (&pp, "ls");
	  pp_unsigned_wide_integer (&pp, arg.linear_step);
	  break;
	case SIMD_CLONE_ARG_TYPE_LINEAR_REF_VARIABLE_STEP:
	  pp_string (&pp, "Rs");
	  pp_unsigned_wide_integer (&pp, arg.linear_step);
	  break;
	case SIMD_CLONE_ARG_TYPE_LINEAR_VAL_VARIABLE_STEP:
	  pp_string (&pp, "Ls");
	  pp_unsigned_wide_integer (&pp, arg.linear_step);
	  break;
	case SIMD_CLONE_ARG_TYPE_LINEAR_UVAL_VARIABLE_STEP:
	  pp_string (&pp, "Us");
	  pp_unsigned_wide_integer (&pp, arg.linear_step);
	  break;
	default:
	  pp_character (&pp, 'v');
	}
      if (arg.alignment)
	{
	  pp_character (&pp, 'a');
	  pp_decimal_int (&pp, arg.alignment);
	}
    }

  pp_underscore (&pp);
  const char *str = IDENTIFIER_POINTER (DECL_ASSEMBLER_NAME (node->decl));
  if (*str == '*')
    ++str;
  pp_string (&pp, str);
  str = pp_formatted_text (&pp);

  /* If there already is a SIMD clone with the same mangled name, don't
     add another one.  This can happen e.g. for
     #pragma omp declare simd
     #pragma omp declare simd simdlen(8)
     int foo (int, int);
     if the simdlen is assumed to be 8 for the first one, etc.  */
  for (struct cgraph_node *clone = node->simd_clones; clone;
       clone = clone->simdclone->next_clone)
    if (id_equal (DECL_ASSEMBLER_NAME (clone->decl), str))
      return NULL_TREE;

  return get_identifier (str);
}

/* Create a simd clone of OLD_NODE and return it.  */

static struct cgraph_node *
simd_clone_create (struct cgraph_node *old_node)
{
  struct cgraph_node *new_node;
  if (old_node->definition)
    {
      if (!old_node->has_gimple_body_p ())
	return NULL;
      old_node->get_body ();
      new_node = old_node->create_version_clone_with_body (vNULL, NULL, NULL,
							   NULL, NULL,
							   "simdclone");
    }
  else
    {
      tree old_decl = old_node->decl;
      tree new_decl = copy_node (old_node->decl);
      DECL_NAME (new_decl) = clone_function_name_numbered (old_decl,
							   "simdclone");
      SET_DECL_ASSEMBLER_NAME (new_decl, DECL_NAME (new_decl));
      SET_DECL_RTL (new_decl, NULL);
      DECL_STATIC_CONSTRUCTOR (new_decl) = 0;
      DECL_STATIC_DESTRUCTOR (new_decl) = 0;
      new_node = old_node->create_version_clone (new_decl, vNULL, NULL);
      if (old_node->in_other_partition)
	new_node->in_other_partition = 1;
    }
  if (new_node == NULL)
    return new_node;

  DECL_BUILT_IN_CLASS (new_node->decl) = NOT_BUILT_IN;
  DECL_FUNCTION_CODE (new_node->decl) = (enum built_in_function) 0;
  TREE_PUBLIC (new_node->decl) = TREE_PUBLIC (old_node->decl);
  DECL_COMDAT (new_node->decl) = DECL_COMDAT (old_node->decl);
  DECL_WEAK (new_node->decl) = DECL_WEAK (old_node->decl);
  DECL_EXTERNAL (new_node->decl) = DECL_EXTERNAL (old_node->decl);
  DECL_VISIBILITY_SPECIFIED (new_node->decl)
    = DECL_VISIBILITY_SPECIFIED (old_node->decl);
  DECL_VISIBILITY (new_node->decl) = DECL_VISIBILITY (old_node->decl);
  DECL_DLLIMPORT_P (new_node->decl) = DECL_DLLIMPORT_P (old_node->decl);
  if (DECL_ONE_ONLY (old_node->decl))
    make_decl_one_only (new_node->decl, DECL_ASSEMBLER_NAME (new_node->decl));

  /* The method cgraph_version_clone_with_body () will force the new
     symbol local.  Undo this, and inherit external visibility from
     the old node.  */
  new_node->local.local = old_node->local.local;
  new_node->externally_visible = old_node->externally_visible;

  return new_node;
}

/* Adjust the return type of the given function to its appropriate
   vector counterpart.  Returns a simd array to be used throughout the
   function as a return value.  */

static tree
simd_clone_adjust_return_type (struct cgraph_node *node)
{
  tree fndecl = node->decl;
  tree orig_rettype = TREE_TYPE (TREE_TYPE (fndecl));
  unsigned int veclen;
  tree t;

  /* Adjust the function return type.  */
  if (orig_rettype == void_type_node)
    return NULL_TREE;
  t = TREE_TYPE (TREE_TYPE (fndecl));
  if (INTEGRAL_TYPE_P (t) || POINTER_TYPE_P (t))
    veclen = node->simdclone->vecsize_int;
  else
    veclen = node->simdclone->vecsize_float;
  veclen /= GET_MODE_BITSIZE (SCALAR_TYPE_MODE (t));
  if (veclen > node->simdclone->simdlen)
    veclen = node->simdclone->simdlen;
  if (POINTER_TYPE_P (t))
    t = pointer_sized_int_node;
  if (veclen == node->simdclone->simdlen)
    t = build_vector_type (t, node->simdclone->simdlen);
  else
    {
      t = build_vector_type (t, veclen);
      t = build_array_type_nelts (t, node->simdclone->simdlen / veclen);
    }
  TREE_TYPE (TREE_TYPE (fndecl)) = t;
  if (!node->definition)
    return NULL_TREE;

  t = DECL_RESULT (fndecl);
  /* Adjust the DECL_RESULT.  */
  gcc_assert (TREE_TYPE (t) != void_type_node);
  TREE_TYPE (t) = TREE_TYPE (TREE_TYPE (fndecl));
  relayout_decl (t);

  tree atype = build_array_type_nelts (orig_rettype,
				       node->simdclone->simdlen);
  if (veclen != node->simdclone->simdlen)
    return build1 (VIEW_CONVERT_EXPR, atype, t);

  /* Set up a SIMD array to use as the return value.  */
  tree retval = create_tmp_var_raw (atype, "retval");
  gimple_add_tmp_var (retval);
  return retval;
}

/* Each vector argument has a corresponding array to be used locally
   as part of the eventual loop.  Create such temporary array and
   return it.

   PREFIX is the prefix to be used for the temporary.

   TYPE is the inner element type.

   SIMDLEN is the number of elements.  */

static tree
create_tmp_simd_array (const char *prefix, tree type, int simdlen)
{
  tree atype = build_array_type_nelts (type, simdlen);
  tree avar = create_tmp_var_raw (atype, prefix);
  gimple_add_tmp_var (avar);
  return avar;
}

/* Modify the function argument types to their corresponding vector
   counterparts if appropriate.  Also, create one array for each simd
   argument to be used locally when using the function arguments as
   part of the loop.

   NODE is the function whose arguments are to be adjusted.

   If NODE does not represent function definition, returns NULL.  Otherwise
   returns an adjustment class that will be filled describing how the argument
   declarations will be remapped.  New arguments which are not to be remapped
   are marked with USER_FLAG.  */

static ipa_param_body_adjustments *
simd_clone_adjust_argument_types (struct cgraph_node *node)
{
  auto_vec<tree> args;

  if (node->definition)
    push_function_arg_decls (&args, node->decl);
  else
    simd_clone_vector_of_formal_parm_types (&args, node->decl);
  struct cgraph_simd_clone *sc = node->simdclone;
  vec<ipa_adjusted_param, va_gc> *new_params = NULL;
  vec_safe_reserve (new_params, sc->nargs);
  unsigned i, j, veclen;

  for (i = 0; i < sc->nargs; ++i)
    {
      ipa_adjusted_param adj;
      memset (&adj, 0, sizeof (adj));
      tree parm = args[i];
      tree parm_type = node->definition ? TREE_TYPE (parm) : parm;
      adj.base_index = i;
      adj.prev_clone_index = i;

      sc->args[i].orig_arg = node->definition ? parm : NULL_TREE;
      sc->args[i].orig_type = parm_type;

      switch (sc->args[i].arg_type)
	{
	default:
	  /* No adjustment necessary for scalar arguments.  */
	  adj.op = IPA_PARAM_OP_COPY;
	  break;
	case SIMD_CLONE_ARG_TYPE_LINEAR_UVAL_CONSTANT_STEP:
	case SIMD_CLONE_ARG_TYPE_LINEAR_UVAL_VARIABLE_STEP:
	  if (node->definition)
	    sc->args[i].simd_array
	      = create_tmp_simd_array (IDENTIFIER_POINTER (DECL_NAME (parm)),
				       TREE_TYPE (parm_type),
				       sc->simdlen);
	  adj.op = IPA_PARAM_OP_COPY;
	  break;
	case SIMD_CLONE_ARG_TYPE_LINEAR_VAL_CONSTANT_STEP:
	case SIMD_CLONE_ARG_TYPE_LINEAR_VAL_VARIABLE_STEP:
	case SIMD_CLONE_ARG_TYPE_VECTOR:
	  if (INTEGRAL_TYPE_P (parm_type) || POINTER_TYPE_P (parm_type))
	    veclen = sc->vecsize_int;
	  else
	    veclen = sc->vecsize_float;
	  veclen /= GET_MODE_BITSIZE (SCALAR_TYPE_MODE (parm_type));
	  if (veclen > sc->simdlen)
	    veclen = sc->simdlen;
	  adj.op = IPA_PARAM_OP_NEW;
	  adj.param_prefix_index = IPA_PARAM_PREFIX_SIMD;
	  if (POINTER_TYPE_P (parm_type))
	    adj.type = build_vector_type (pointer_sized_int_node, veclen);
	  else
	    adj.type = build_vector_type (parm_type, veclen);
	  sc->args[i].vector_type = adj.type;
	  for (j = veclen; j < sc->simdlen; j += veclen)
	    {
	      vec_safe_push (new_params, adj);
	      if (j == veclen)
		{
		  memset (&adj, 0, sizeof (adj));
		  adj.op = IPA_PARAM_OP_NEW;
		  adj.user_flag = 1;
		  adj.param_prefix_index = IPA_PARAM_PREFIX_SIMD;
		  adj.base_index = i;
		  adj.prev_clone_index = i;
		  adj.type = sc->args[i].vector_type;
		}
	    }

	  if (node->definition)
	    sc->args[i].simd_array
	      = create_tmp_simd_array (DECL_NAME (parm)
				       ? IDENTIFIER_POINTER (DECL_NAME (parm))
				       : NULL, parm_type, sc->simdlen);
	}
      vec_safe_push (new_params, adj);
    }

  if (sc->inbranch)
    {
      tree base_type = simd_clone_compute_base_data_type (sc->origin, sc);
      ipa_adjusted_param adj;
      memset (&adj, 0, sizeof (adj));
      adj.op = IPA_PARAM_OP_NEW;
      adj.user_flag = 1;
      adj.param_prefix_index = IPA_PARAM_PREFIX_MASK;

      adj.base_index = i;
      adj.prev_clone_index = i;
      if (INTEGRAL_TYPE_P (base_type) || POINTER_TYPE_P (base_type))
	veclen = sc->vecsize_int;
      else
	veclen = sc->vecsize_float;
      veclen /= GET_MODE_BITSIZE (SCALAR_TYPE_MODE (base_type));
      if (veclen > sc->simdlen)
	veclen = sc->simdlen;
      if (sc->mask_mode != VOIDmode)
	adj.type
	  = lang_hooks.types.type_for_mode (sc->mask_mode, 1);
      else if (POINTER_TYPE_P (base_type))
	adj.type = build_vector_type (pointer_sized_int_node, veclen);
      else
	adj.type = build_vector_type (base_type, veclen);
      vec_safe_push (new_params, adj);

      for (j = veclen; j < sc->simdlen; j += veclen)
	vec_safe_push (new_params, adj);

      /* We have previously allocated one extra entry for the mask.  Use
	 it and fill it.  */
      sc->nargs++;
      if (sc->mask_mode != VOIDmode)
	base_type = boolean_type_node;
      if (node->definition)
	{
	  sc->args[i].orig_arg
	    = build_decl (UNKNOWN_LOCATION, PARM_DECL, NULL, base_type);
	  if (sc->mask_mode == VOIDmode)
	    sc->args[i].simd_array
	      = create_tmp_simd_array ("mask", base_type, sc->simdlen);
	  else if (veclen < sc->simdlen)
	    sc->args[i].simd_array
	      = create_tmp_simd_array ("mask", adj.type, sc->simdlen / veclen);
	  else
	    sc->args[i].simd_array = NULL_TREE;
	}
      sc->args[i].orig_type = base_type;
      sc->args[i].arg_type = SIMD_CLONE_ARG_TYPE_MASK;
    }

  if (node->definition)
    {
      ipa_param_body_adjustments *adjustments
	= new ipa_param_body_adjustments (new_params, node->decl);

      adjustments->modify_formal_parameters ();
      return adjustments;
    }
  else
    {
      tree new_arg_types = NULL_TREE, new_reversed;
      bool last_parm_void = false;
      if (args.length () > 0 && args.last () == void_type_node)
	last_parm_void = true;

      gcc_assert (TYPE_ARG_TYPES (TREE_TYPE (node->decl)));
      j = vec_safe_length (new_params);
      for (i = 0; i < j; i++)
	{
	  struct ipa_adjusted_param *adj = &(*new_params)[i];
	  tree ptype;
	  if (adj->op == IPA_PARAM_OP_COPY)
	    ptype = args[adj->base_index];
	  else
	    ptype = adj->type;
	  new_arg_types = tree_cons (NULL_TREE, ptype, new_arg_types);
	}
      new_reversed = nreverse (new_arg_types);
      if (last_parm_void)
	{
	  if (new_reversed)
	    TREE_CHAIN (new_arg_types) = void_list_node;
	  else
	    new_reversed = void_list_node;
	}
<<<<<<< HEAD

      tree new_type = build_distinct_type_copy (TREE_TYPE (node->decl));
      TYPE_ARG_TYPES (new_type) = new_reversed;
      TREE_TYPE (node->decl) = new_type;
      return NULL;
=======
      TYPE_ARG_TYPES (TREE_TYPE (node->decl)) = new_reversed;
      adjustments.release ();
>>>>>>> a64c89e0
    }
}

/* Initialize and copy the function arguments in NODE to their
   corresponding local simd arrays.  Returns a fresh gimple_seq with
   the instruction sequence generated.  */

static gimple_seq
simd_clone_init_simd_arrays (struct cgraph_node *node,
			     ipa_param_body_adjustments *adjustments)
{
  gimple_seq seq = NULL;
  unsigned i = 0, j = 0, k;

  for (tree arg = DECL_ARGUMENTS (node->decl);
       arg;
       arg = DECL_CHAIN (arg), i++, j++)
    {
      if ((*adjustments->m_adj_params)[j].op == IPA_PARAM_OP_COPY
	  || POINTER_TYPE_P (TREE_TYPE (arg)))
	continue;

      node->simdclone->args[i].vector_arg = arg;

      tree array = node->simdclone->args[i].simd_array;
      if (node->simdclone->mask_mode != VOIDmode
	  && node->simdclone->args[i].arg_type == SIMD_CLONE_ARG_TYPE_MASK)
	{
	  if (array == NULL_TREE)
	    continue;
	  unsigned int l
	    = tree_to_uhwi (TYPE_MAX_VALUE (TYPE_DOMAIN (TREE_TYPE (array))));
	  for (k = 0; k <= l; k++)
	    {
	      if (k)
		{
		  arg = DECL_CHAIN (arg);
		  j++;
		}
	      tree t = build4 (ARRAY_REF, TREE_TYPE (TREE_TYPE (array)),
			       array, size_int (k), NULL, NULL);
	      t = build2 (MODIFY_EXPR, TREE_TYPE (t), t, arg);
	      gimplify_and_add (t, &seq);
	    }
	  continue;
	}
      if (simd_clone_subparts (TREE_TYPE (arg)) == node->simdclone->simdlen)
	{
	  tree ptype = build_pointer_type (TREE_TYPE (TREE_TYPE (array)));
	  tree ptr = build_fold_addr_expr (array);
	  tree t = build2 (MEM_REF, TREE_TYPE (arg), ptr,
			   build_int_cst (ptype, 0));
	  t = build2 (MODIFY_EXPR, TREE_TYPE (t), t, arg);
	  gimplify_and_add (t, &seq);
	}
      else
	{
	  unsigned int simdlen = simd_clone_subparts (TREE_TYPE (arg));
	  tree ptype = build_pointer_type (TREE_TYPE (TREE_TYPE (array)));
	  for (k = 0; k < node->simdclone->simdlen; k += simdlen)
	    {
	      tree ptr = build_fold_addr_expr (array);
	      int elemsize;
	      if (k)
		{
		  arg = DECL_CHAIN (arg);
		  j++;
		}
	      tree elemtype = TREE_TYPE (TREE_TYPE (arg));
	      elemsize = GET_MODE_SIZE (SCALAR_TYPE_MODE (elemtype));
	      tree t = build2 (MEM_REF, TREE_TYPE (arg), ptr,
			       build_int_cst (ptype, k * elemsize));
	      t = build2 (MODIFY_EXPR, TREE_TYPE (t), t, arg);
	      gimplify_and_add (t, &seq);
	    }
	}
    }
  return seq;
}

/* Callback info for ipa_simd_modify_stmt_ops below.  */

struct modify_stmt_info {
  ipa_param_body_adjustments *adjustments;
  gimple *stmt;
  /* True if the parent statement was modified by
     ipa_simd_modify_stmt_ops.  */
  bool modified;
};

/* Callback for walk_gimple_op.

   Adjust operands from a given statement as specified in the
   adjustments vector in the callback data.  */

static tree
ipa_simd_modify_stmt_ops (tree *tp, int *walk_subtrees, void *data)
{
  struct walk_stmt_info *wi = (struct walk_stmt_info *) data;
  struct modify_stmt_info *info = (struct modify_stmt_info *) wi->info;
  tree *orig_tp = tp;
  if (TREE_CODE (*tp) == ADDR_EXPR)
    tp = &TREE_OPERAND (*tp, 0);

  if (TREE_CODE (*tp) == BIT_FIELD_REF
      || TREE_CODE (*tp) == IMAGPART_EXPR
      || TREE_CODE (*tp) == REALPART_EXPR)
    tp = &TREE_OPERAND (*tp, 0);

  tree repl = NULL_TREE;
  ipa_param_body_replacement *pbr = NULL;

  if (TREE_CODE (*tp) == PARM_DECL)
    {
      pbr = info->adjustments->get_expr_replacement (*tp, true);
      if (pbr)
	repl = pbr->repl;
    }
  else if (TYPE_P (*tp))
    *walk_subtrees = 0;

  if (repl)
    repl = unshare_expr (repl);
  else
    {
      if (tp != orig_tp)
	{
	  *walk_subtrees = 0;
	  bool modified = info->modified;
	  info->modified = false;
	  walk_tree (tp, ipa_simd_modify_stmt_ops, wi, wi->pset);
	  if (!info->modified)
	    {
	      info->modified = modified;
	      return NULL_TREE;
	    }
	  info->modified = modified;
	  repl = *tp;
	}
      else
	return NULL_TREE;
    }

  if (tp != orig_tp)
    {
      if (gimple_code (info->stmt) == GIMPLE_PHI
	  && pbr
	  && TREE_CODE (*orig_tp) == ADDR_EXPR
	  && TREE_CODE (TREE_OPERAND (*orig_tp, 0)) == PARM_DECL
	  && pbr->dummy)
	{
	  gcc_assert (TREE_CODE (pbr->dummy) == SSA_NAME);
	  *orig_tp = pbr->dummy;
	  info->modified = true;
	  return NULL_TREE;
	}

      repl = build_fold_addr_expr (repl);
      gimple *stmt;
      if (is_gimple_debug (info->stmt))
	{
	  tree vexpr = make_node (DEBUG_EXPR_DECL);
	  stmt = gimple_build_debug_source_bind (vexpr, repl, NULL);
	  DECL_ARTIFICIAL (vexpr) = 1;
	  TREE_TYPE (vexpr) = TREE_TYPE (repl);
	  SET_DECL_MODE (vexpr, TYPE_MODE (TREE_TYPE (repl)));
	  repl = vexpr;
	}
      else
	{
	  stmt = gimple_build_assign (make_ssa_name (TREE_TYPE (repl)), repl);
	  repl = gimple_assign_lhs (stmt);
	}
      gimple_stmt_iterator gsi;
      if (gimple_code (info->stmt) == GIMPLE_PHI)
	{
	  gsi = gsi_after_labels (single_succ (ENTRY_BLOCK_PTR_FOR_FN (cfun)));
	  /* Cache SSA_NAME for next time.  */
	  if (pbr
	      && TREE_CODE (*orig_tp) == ADDR_EXPR
	      && TREE_CODE (TREE_OPERAND (*orig_tp, 0)) == PARM_DECL)
	    {
	      gcc_assert (!pbr->dummy);
	      pbr->dummy = repl;
	    }
	}
      else
	gsi = gsi_for_stmt (info->stmt);
      gsi_insert_before (&gsi, stmt, GSI_SAME_STMT);
      *orig_tp = repl;
    }
  else if (!useless_type_conversion_p (TREE_TYPE (*tp), TREE_TYPE (repl)))
    {
      tree vce = build1 (VIEW_CONVERT_EXPR, TREE_TYPE (*tp), repl);
      *tp = vce;
    }
  else
    *tp = repl;

  info->modified = true;
  return NULL_TREE;
}

/* Traverse the function body and perform all modifications as
   described in ADJUSTMENTS.  At function return, ADJUSTMENTS will be
   modified such that the replacement/reduction value will now be an
   offset into the corresponding simd_array.

   This function will replace all function argument uses with their
   corresponding simd array elements, and ajust the return values
   accordingly.  */

static void
ipa_simd_modify_function_body (struct cgraph_node *node,
			       ipa_param_body_adjustments *adjustments,
			       tree retval_array, tree iter)
{
  basic_block bb;
  unsigned int i, j;


  /* Register replacements for every function argument use to an offset into
     the corresponding simd_array.  */
  for (i = 0, j = 0; i < node->simdclone->nargs; ++i, ++j)
    {
      if (!node->simdclone->args[i].vector_arg
	  || (*adjustments->m_adj_params)[j].user_flag)
	continue;

      tree basetype = TREE_TYPE (node->simdclone->args[i].orig_arg);
      tree vectype = TREE_TYPE (node->simdclone->args[i].vector_arg);
      tree r = build4 (ARRAY_REF, basetype, node->simdclone->args[i].simd_array,
		  iter, NULL_TREE, NULL_TREE);
      adjustments->register_replacement (&(*adjustments->m_adj_params)[j], r);

      if (simd_clone_subparts (vectype) < node->simdclone->simdlen)
	j += node->simdclone->simdlen / simd_clone_subparts (vectype) - 1;
    }

  tree name;
  FOR_EACH_SSA_NAME (i, name, cfun)
    {
      tree base_var;
      if (SSA_NAME_VAR (name)
	  && TREE_CODE (SSA_NAME_VAR (name)) == PARM_DECL
	  && (base_var
	      = adjustments->get_replacement_ssa_base (SSA_NAME_VAR (name))))
	{
	  if (SSA_NAME_IS_DEFAULT_DEF (name))
	    {
	      tree old_decl = SSA_NAME_VAR (name);
	      bb = single_succ (ENTRY_BLOCK_PTR_FOR_FN (cfun));
	      gimple_stmt_iterator gsi = gsi_after_labels (bb);
	      tree repl = adjustments->lookup_replacement (old_decl, 0);
	      gcc_checking_assert (repl);
	      repl = unshare_expr (repl);
	      set_ssa_default_def (cfun, old_decl, NULL_TREE);
	      SET_SSA_NAME_VAR_OR_IDENTIFIER (name, base_var);
	      SSA_NAME_IS_DEFAULT_DEF (name) = 0;
	      gimple *stmt = gimple_build_assign (name, repl);
	      gsi_insert_before (&gsi, stmt, GSI_SAME_STMT);
	    }
	  else
	    SET_SSA_NAME_VAR_OR_IDENTIFIER (name, base_var);
	}
    }

  struct modify_stmt_info info;
  info.adjustments = adjustments;

  FOR_EACH_BB_FN (bb, DECL_STRUCT_FUNCTION (node->decl))
    {
      gimple_stmt_iterator gsi;

      for (gsi = gsi_start_phis (bb); !gsi_end_p (gsi); gsi_next (&gsi))
	{
	  gphi *phi = as_a <gphi *> (gsi_stmt (gsi));
	  int i, n = gimple_phi_num_args (phi);
	  info.stmt = phi;
	  struct walk_stmt_info wi;
	  memset (&wi, 0, sizeof (wi));
	  info.modified = false;
	  wi.info = &info;
	  for (i = 0; i < n; ++i)
	    {
	      int walk_subtrees = 1;
	      tree arg = gimple_phi_arg_def (phi, i);
	      tree op = arg;
	      ipa_simd_modify_stmt_ops (&op, &walk_subtrees, &wi);
	      if (op != arg)
		{
		  SET_PHI_ARG_DEF (phi, i, op);
		  gcc_assert (TREE_CODE (op) == SSA_NAME);
		  if (gimple_phi_arg_edge (phi, i)->flags & EDGE_ABNORMAL)
		    SSA_NAME_OCCURS_IN_ABNORMAL_PHI (op) = 1;
		}
	    }
	}

      gsi = gsi_start_bb (bb);
      while (!gsi_end_p (gsi))
	{
	  gimple *stmt = gsi_stmt (gsi);
	  info.stmt = stmt;
	  struct walk_stmt_info wi;

	  memset (&wi, 0, sizeof (wi));
	  info.modified = false;
	  wi.info = &info;
	  walk_gimple_op (stmt, ipa_simd_modify_stmt_ops, &wi);

	  if (greturn *return_stmt = dyn_cast <greturn *> (stmt))
	    {
	      tree retval = gimple_return_retval (return_stmt);
	      edge e = find_edge (bb, EXIT_BLOCK_PTR_FOR_FN (cfun));
	      e->flags |= EDGE_FALLTHRU;
	      if (!retval)
		{
		  gsi_remove (&gsi, true);
		  continue;
		}

	      /* Replace `return foo' with `retval_array[iter] = foo'.  */
	      tree ref = build4 (ARRAY_REF, TREE_TYPE (retval),
				 retval_array, iter, NULL, NULL);
	      stmt = gimple_build_assign (ref, retval);
	      gsi_replace (&gsi, stmt, true);
	      info.modified = true;
	    }

	  if (info.modified)
	    {
	      update_stmt (stmt);
	      /* If the above changed the var of a debug bind into something
		 different, remove the debug stmt.  We could also for all the
		 replaced parameters add VAR_DECLs for debug info purposes,
		 add debug stmts for those to be the simd array accesses and
		 replace debug stmt var operand with that var.  Debugging of
		 vectorized loops doesn't work too well, so don't bother for
		 now.  */
	      if ((gimple_debug_bind_p (stmt)
		   && !DECL_P (gimple_debug_bind_get_var (stmt)))
		  || (gimple_debug_source_bind_p (stmt)
		      && !DECL_P (gimple_debug_source_bind_get_var (stmt))))
		{
		  gsi_remove (&gsi, true);
		  continue;
		}
	      if (maybe_clean_eh_stmt (stmt))
		gimple_purge_dead_eh_edges (gimple_bb (stmt));
	    }
	  gsi_next (&gsi);
	}
    }
}

/* Helper function of simd_clone_adjust, return linear step addend
   of Ith argument.  */

static tree
simd_clone_linear_addend (struct cgraph_node *node, unsigned int i,
			  tree addtype, basic_block entry_bb)
{
  tree ptype = NULL_TREE;
  switch (node->simdclone->args[i].arg_type)
    {
    case SIMD_CLONE_ARG_TYPE_LINEAR_CONSTANT_STEP:
    case SIMD_CLONE_ARG_TYPE_LINEAR_REF_CONSTANT_STEP:
    case SIMD_CLONE_ARG_TYPE_LINEAR_VAL_CONSTANT_STEP:
    case SIMD_CLONE_ARG_TYPE_LINEAR_UVAL_CONSTANT_STEP:
      return build_int_cst (addtype, node->simdclone->args[i].linear_step);
    case SIMD_CLONE_ARG_TYPE_LINEAR_VARIABLE_STEP:
    case SIMD_CLONE_ARG_TYPE_LINEAR_REF_VARIABLE_STEP:
      ptype = TREE_TYPE (node->simdclone->args[i].orig_arg);
      break;
    case SIMD_CLONE_ARG_TYPE_LINEAR_VAL_VARIABLE_STEP:
    case SIMD_CLONE_ARG_TYPE_LINEAR_UVAL_VARIABLE_STEP:
      ptype = TREE_TYPE (TREE_TYPE (node->simdclone->args[i].orig_arg));
      break;
    default:
      gcc_unreachable ();
    }

  unsigned int idx = node->simdclone->args[i].linear_step;
  tree arg = node->simdclone->args[idx].orig_arg;
  gcc_assert (is_gimple_reg_type (TREE_TYPE (arg)));
  gimple_stmt_iterator gsi = gsi_after_labels (entry_bb);
  gimple *g;
  tree ret;
  if (is_gimple_reg (arg))
    ret = get_or_create_ssa_default_def (cfun, arg);
  else
    {
      g = gimple_build_assign (make_ssa_name (TREE_TYPE (arg)), arg);
      gsi_insert_before (&gsi, g, GSI_SAME_STMT);
      ret = gimple_assign_lhs (g);
    }
  if (TREE_CODE (TREE_TYPE (arg)) == REFERENCE_TYPE)
    {
      g = gimple_build_assign (make_ssa_name (TREE_TYPE (TREE_TYPE (arg))),
			       build_simple_mem_ref (ret));
      gsi_insert_before (&gsi, g, GSI_SAME_STMT);
      ret = gimple_assign_lhs (g);
    }
  if (!useless_type_conversion_p (addtype, TREE_TYPE (ret)))
    {
      g = gimple_build_assign (make_ssa_name (addtype), NOP_EXPR, ret);
      gsi_insert_before (&gsi, g, GSI_SAME_STMT);
      ret = gimple_assign_lhs (g);
    }
  if (POINTER_TYPE_P (ptype))
    {
      tree size = TYPE_SIZE_UNIT (TREE_TYPE (ptype));
      if (size && TREE_CODE (size) == INTEGER_CST)
	{
	  g = gimple_build_assign (make_ssa_name (addtype), MULT_EXPR,
				   ret, fold_convert (addtype, size));
	  gsi_insert_before (&gsi, g, GSI_SAME_STMT);
	  ret = gimple_assign_lhs (g);
	}
    }
  return ret;
}

/* Adjust the argument types in NODE to their appropriate vector
   counterparts.  */

static void
simd_clone_adjust (struct cgraph_node *node)
{
  push_cfun (DECL_STRUCT_FUNCTION (node->decl));

  TREE_TYPE (node->decl) = build_distinct_type_copy (TREE_TYPE (node->decl));
  targetm.simd_clone.adjust (node);

  tree retval = simd_clone_adjust_return_type (node);
  ipa_param_body_adjustments *adjustments
    = simd_clone_adjust_argument_types (node);
  gcc_assert (adjustments);

  push_gimplify_context ();

  gimple_seq seq = simd_clone_init_simd_arrays (node, adjustments);

  /* Adjust all uses of vector arguments accordingly.  Adjust all
     return values accordingly.  */
  tree iter = create_tmp_var (unsigned_type_node, "iter");
  tree iter1 = make_ssa_name (iter);
  tree iter2 = NULL_TREE;
  ipa_simd_modify_function_body (node, adjustments, retval, iter1);
  delete adjustments;

  /* Initialize the iteration variable.  */
  basic_block entry_bb = single_succ (ENTRY_BLOCK_PTR_FOR_FN (cfun));
  basic_block body_bb = split_block_after_labels (entry_bb)->dest;
  gimple_stmt_iterator gsi = gsi_after_labels (entry_bb);
  /* Insert the SIMD array and iv initialization at function
     entry.  */
  gsi_insert_seq_before (&gsi, seq, GSI_NEW_STMT);

  pop_gimplify_context (NULL);

  gimple *g;
  basic_block incr_bb = NULL;
  class loop *loop = NULL;

  /* Create a new BB right before the original exit BB, to hold the
     iteration increment and the condition/branch.  */
  if (EDGE_COUNT (EXIT_BLOCK_PTR_FOR_FN (cfun)->preds))
    {
      basic_block orig_exit = EDGE_PRED (EXIT_BLOCK_PTR_FOR_FN (cfun), 0)->src;
      incr_bb = create_empty_bb (orig_exit);
      incr_bb->count = profile_count::zero ();
      add_bb_to_loop (incr_bb, body_bb->loop_father);
      while (EDGE_COUNT (EXIT_BLOCK_PTR_FOR_FN (cfun)->preds))
	{
	  edge e = EDGE_PRED (EXIT_BLOCK_PTR_FOR_FN (cfun), 0);
	  redirect_edge_succ (e, incr_bb);
	  incr_bb->count += e->count ();
	}
    }
  else if (node->simdclone->inbranch)
    {
      incr_bb = create_empty_bb (entry_bb);
      incr_bb->count = profile_count::zero ();
      add_bb_to_loop (incr_bb, body_bb->loop_father);
    }

  if (incr_bb)
    {
      make_single_succ_edge (incr_bb, EXIT_BLOCK_PTR_FOR_FN (cfun), 0);
      gsi = gsi_last_bb (incr_bb);
      iter2 = make_ssa_name (iter);
      g = gimple_build_assign (iter2, PLUS_EXPR, iter1,
			       build_int_cst (unsigned_type_node, 1));
      gsi_insert_after (&gsi, g, GSI_CONTINUE_LINKING);

      /* Mostly annotate the loop for the vectorizer (the rest is done
	 below).  */
      loop = alloc_loop ();
      cfun->has_force_vectorize_loops = true;
      loop->safelen = node->simdclone->simdlen;
      loop->force_vectorize = true;
      loop->header = body_bb;
    }

  /* Branch around the body if the mask applies.  */
  if (node->simdclone->inbranch)
    {
      gsi = gsi_last_bb (loop->header);
      tree mask_array
	= node->simdclone->args[node->simdclone->nargs - 1].simd_array;
      tree mask;
      if (node->simdclone->mask_mode != VOIDmode)
	{
	  tree shift_cnt;
	  if (mask_array == NULL_TREE)
	    {
	      tree arg = node->simdclone->args[node->simdclone->nargs
					       - 1].vector_arg;
	      mask = get_or_create_ssa_default_def (cfun, arg);
	      shift_cnt = iter1;
	    }
	  else
	    {
	      tree maskt = TREE_TYPE (mask_array);
	      int c = tree_to_uhwi (TYPE_MAX_VALUE (TYPE_DOMAIN (maskt)));
	      c = node->simdclone->simdlen / (c + 1);
	      int s = exact_log2 (c);
	      gcc_assert (s > 0);
	      c--;
	      tree idx = make_ssa_name (TREE_TYPE (iter1));
	      g = gimple_build_assign (idx, RSHIFT_EXPR, iter1,
				       build_int_cst (NULL_TREE, s));
	      gsi_insert_after (&gsi, g, GSI_CONTINUE_LINKING);
	      mask = make_ssa_name (TREE_TYPE (TREE_TYPE (mask_array)));
	      tree aref = build4 (ARRAY_REF,
				  TREE_TYPE (TREE_TYPE (mask_array)),
				  mask_array, idx, NULL, NULL);
	      g = gimple_build_assign (mask, aref);
	      gsi_insert_after (&gsi, g, GSI_CONTINUE_LINKING);
	      shift_cnt = make_ssa_name (TREE_TYPE (iter1));
	      g = gimple_build_assign (shift_cnt, BIT_AND_EXPR, iter1,
				       build_int_cst (TREE_TYPE (iter1), c));
	      gsi_insert_after (&gsi, g, GSI_CONTINUE_LINKING);
	    }
	  g = gimple_build_assign (make_ssa_name (TREE_TYPE (mask)),
				   RSHIFT_EXPR, mask, shift_cnt);
	  gsi_insert_after (&gsi, g, GSI_CONTINUE_LINKING);
	  mask = gimple_assign_lhs (g);
	  g = gimple_build_assign (make_ssa_name (TREE_TYPE (mask)),
				   BIT_AND_EXPR, mask,
				   build_int_cst (TREE_TYPE (mask), 1));
	  gsi_insert_after (&gsi, g, GSI_CONTINUE_LINKING);
	  mask = gimple_assign_lhs (g);
	}
      else
	{
	  mask = make_ssa_name (TREE_TYPE (TREE_TYPE (mask_array)));
	  tree aref = build4 (ARRAY_REF,
			      TREE_TYPE (TREE_TYPE (mask_array)),
			      mask_array, iter1, NULL, NULL);
	  g = gimple_build_assign (mask, aref);
	  gsi_insert_after (&gsi, g, GSI_CONTINUE_LINKING);
	  int bitsize = GET_MODE_BITSIZE (SCALAR_TYPE_MODE (TREE_TYPE (aref)));
	  if (!INTEGRAL_TYPE_P (TREE_TYPE (aref)))
	    {
	      aref = build1 (VIEW_CONVERT_EXPR,
			     build_nonstandard_integer_type (bitsize, 0),
							     mask);
	      mask = make_ssa_name (TREE_TYPE (aref));
	      g = gimple_build_assign (mask, aref);
	      gsi_insert_after (&gsi, g, GSI_CONTINUE_LINKING);
	    }
	}

      g = gimple_build_cond (EQ_EXPR, mask, build_zero_cst (TREE_TYPE (mask)),
			     NULL, NULL);
      gsi_insert_after (&gsi, g, GSI_CONTINUE_LINKING);
      edge e = make_edge (loop->header, incr_bb, EDGE_TRUE_VALUE);
      e->probability = profile_probability::unlikely ().guessed ();
      incr_bb->count += e->count ();
      edge fallthru = FALLTHRU_EDGE (loop->header);
      fallthru->flags = EDGE_FALSE_VALUE;
      fallthru->probability = profile_probability::likely ().guessed ();
    }

  basic_block latch_bb = NULL;
  basic_block new_exit_bb = NULL;

  /* Generate the condition.  */
  if (incr_bb)
    {
      gsi = gsi_last_bb (incr_bb);
      g = gimple_build_cond (LT_EXPR, iter2,
			     build_int_cst (unsigned_type_node,
					    node->simdclone->simdlen),
			     NULL, NULL);
      gsi_insert_after (&gsi, g, GSI_CONTINUE_LINKING);
      edge e = split_block (incr_bb, gsi_stmt (gsi));
      latch_bb = e->dest;
      new_exit_bb = split_block_after_labels (latch_bb)->dest;
      loop->latch = latch_bb;

      redirect_edge_succ (FALLTHRU_EDGE (latch_bb), body_bb);

      edge new_e = make_edge (incr_bb, new_exit_bb, EDGE_FALSE_VALUE);

      /* FIXME: Do we need to distribute probabilities for the conditional? */
      new_e->probability = profile_probability::guessed_never ();
      /* The successor of incr_bb is already pointing to latch_bb; just
	 change the flags.
	 make_edge (incr_bb, latch_bb, EDGE_TRUE_VALUE);  */
      FALLTHRU_EDGE (incr_bb)->flags = EDGE_TRUE_VALUE;
    }

  gphi *phi = create_phi_node (iter1, body_bb);
  edge preheader_edge = find_edge (entry_bb, body_bb);
  edge latch_edge = NULL;
  add_phi_arg (phi, build_zero_cst (unsigned_type_node), preheader_edge,
	       UNKNOWN_LOCATION);
  if (incr_bb)
    {
      latch_edge = single_succ_edge (latch_bb);
      add_phi_arg (phi, iter2, latch_edge, UNKNOWN_LOCATION);

      /* Generate the new return.  */
      gsi = gsi_last_bb (new_exit_bb);
      if (retval
	  && TREE_CODE (retval) == VIEW_CONVERT_EXPR
	  && TREE_CODE (TREE_OPERAND (retval, 0)) == RESULT_DECL)
	retval = TREE_OPERAND (retval, 0);
      else if (retval)
	{
	  retval = build1 (VIEW_CONVERT_EXPR,
			   TREE_TYPE (TREE_TYPE (node->decl)),
			   retval);
	  retval = force_gimple_operand_gsi (&gsi, retval, true, NULL,
					     false, GSI_CONTINUE_LINKING);
	}
      g = gimple_build_return (retval);
      gsi_insert_after (&gsi, g, GSI_CONTINUE_LINKING);
    }

  /* Handle aligned clauses by replacing default defs of the aligned
     uniform args with __builtin_assume_aligned (arg_N(D), alignment)
     lhs.  Handle linear by adding PHIs.  */
  for (unsigned i = 0; i < node->simdclone->nargs; i++)
    if (node->simdclone->args[i].arg_type == SIMD_CLONE_ARG_TYPE_UNIFORM
	&& (TREE_ADDRESSABLE (node->simdclone->args[i].orig_arg)
	    || !is_gimple_reg_type
			(TREE_TYPE (node->simdclone->args[i].orig_arg))))
      {
	tree orig_arg = node->simdclone->args[i].orig_arg;
	if (is_gimple_reg_type (TREE_TYPE (orig_arg)))
	  iter1 = make_ssa_name (TREE_TYPE (orig_arg));
	else
	  {
	    iter1 = create_tmp_var_raw (TREE_TYPE (orig_arg));
	    gimple_add_tmp_var (iter1);
	  }
	gsi = gsi_after_labels (entry_bb);
	g = gimple_build_assign (iter1, orig_arg);
	gsi_insert_before (&gsi, g, GSI_NEW_STMT);
	gsi = gsi_after_labels (body_bb);
	g = gimple_build_assign (orig_arg, iter1);
	gsi_insert_before (&gsi, g, GSI_NEW_STMT);
      }
    else if (node->simdclone->args[i].arg_type == SIMD_CLONE_ARG_TYPE_UNIFORM
	     && DECL_BY_REFERENCE (node->simdclone->args[i].orig_arg)
	     && TREE_CODE (TREE_TYPE (node->simdclone->args[i].orig_arg))
		== REFERENCE_TYPE
	     && TREE_ADDRESSABLE
		  (TREE_TYPE (TREE_TYPE (node->simdclone->args[i].orig_arg))))
      {
	tree orig_arg = node->simdclone->args[i].orig_arg;
	tree def = ssa_default_def (cfun, orig_arg);
	if (def && !has_zero_uses (def))
	  {
	    iter1 = create_tmp_var_raw (TREE_TYPE (TREE_TYPE (orig_arg)));
	    gimple_add_tmp_var (iter1);
	    gsi = gsi_after_labels (entry_bb);
	    g = gimple_build_assign (iter1, build_simple_mem_ref (def));
	    gsi_insert_before (&gsi, g, GSI_NEW_STMT);
	    gsi = gsi_after_labels (body_bb);
	    g = gimple_build_assign (build_simple_mem_ref (def), iter1);
	    gsi_insert_before (&gsi, g, GSI_NEW_STMT);
	  }
      }
    else if (node->simdclone->args[i].alignment
	     && node->simdclone->args[i].arg_type
		== SIMD_CLONE_ARG_TYPE_UNIFORM
	     && (node->simdclone->args[i].alignment
		 & (node->simdclone->args[i].alignment - 1)) == 0
	     && TREE_CODE (TREE_TYPE (node->simdclone->args[i].orig_arg))
		== POINTER_TYPE)
      {
	unsigned int alignment = node->simdclone->args[i].alignment;
	tree orig_arg = node->simdclone->args[i].orig_arg;
	tree def = ssa_default_def (cfun, orig_arg);
	if (def && !has_zero_uses (def))
	  {
	    tree fn = builtin_decl_explicit (BUILT_IN_ASSUME_ALIGNED);
	    gimple_seq seq = NULL;
	    bool need_cvt = false;
	    gcall *call
	      = gimple_build_call (fn, 2, def, size_int (alignment));
	    g = call;
	    if (!useless_type_conversion_p (TREE_TYPE (orig_arg),
					    ptr_type_node))
	      need_cvt = true;
	    tree t = make_ssa_name (need_cvt ? ptr_type_node : orig_arg);
	    gimple_call_set_lhs (g, t);
	    gimple_seq_add_stmt_without_update (&seq, g);
	    if (need_cvt)
	      {
		t = make_ssa_name (orig_arg);
		g = gimple_build_assign (t, NOP_EXPR, gimple_call_lhs (g));
		gimple_seq_add_stmt_without_update (&seq, g);
	      }
	    gsi_insert_seq_on_edge_immediate
	      (single_succ_edge (ENTRY_BLOCK_PTR_FOR_FN (cfun)), seq);

	    entry_bb = single_succ (ENTRY_BLOCK_PTR_FOR_FN (cfun));
	    node->create_edge (cgraph_node::get_create (fn),
			       call, entry_bb->count);

	    imm_use_iterator iter;
	    use_operand_p use_p;
	    gimple *use_stmt;
	    tree repl = gimple_get_lhs (g);
	    FOR_EACH_IMM_USE_STMT (use_stmt, iter, def)
	      if (is_gimple_debug (use_stmt) || use_stmt == call)
		continue;
	      else
		FOR_EACH_IMM_USE_ON_STMT (use_p, iter)
		  SET_USE (use_p, repl);
	  }
      }
    else if ((node->simdclone->args[i].arg_type
	      == SIMD_CLONE_ARG_TYPE_LINEAR_CONSTANT_STEP)
	     || (node->simdclone->args[i].arg_type
		 == SIMD_CLONE_ARG_TYPE_LINEAR_REF_CONSTANT_STEP)
	     || (node->simdclone->args[i].arg_type
		 == SIMD_CLONE_ARG_TYPE_LINEAR_VARIABLE_STEP)
	     || (node->simdclone->args[i].arg_type
		 == SIMD_CLONE_ARG_TYPE_LINEAR_REF_VARIABLE_STEP))
      {
	tree orig_arg = node->simdclone->args[i].orig_arg;
	gcc_assert (INTEGRAL_TYPE_P (TREE_TYPE (orig_arg))
		    || POINTER_TYPE_P (TREE_TYPE (orig_arg)));
	tree def = NULL_TREE;
	if (TREE_ADDRESSABLE (orig_arg))
	  {
	    def = make_ssa_name (TREE_TYPE (orig_arg));
	    iter1 = make_ssa_name (TREE_TYPE (orig_arg));
	    if (incr_bb)
	      iter2 = make_ssa_name (TREE_TYPE (orig_arg));
	    gsi = gsi_after_labels (entry_bb);
	    g = gimple_build_assign (def, orig_arg);
	    gsi_insert_before (&gsi, g, GSI_NEW_STMT);
	  }
	else
	  {
	    def = ssa_default_def (cfun, orig_arg);
	    if (!def || has_zero_uses (def))
	      def = NULL_TREE;
	    else
	      {
		iter1 = make_ssa_name (orig_arg);
		if (incr_bb)
		  iter2 = make_ssa_name (orig_arg);
	      }
	  }
	if (def)
	  {
	    phi = create_phi_node (iter1, body_bb);
	    add_phi_arg (phi, def, preheader_edge, UNKNOWN_LOCATION);
	    if (incr_bb)
	      {
		add_phi_arg (phi, iter2, latch_edge, UNKNOWN_LOCATION);
		enum tree_code code = INTEGRAL_TYPE_P (TREE_TYPE (orig_arg))
				      ? PLUS_EXPR : POINTER_PLUS_EXPR;
		tree addtype = INTEGRAL_TYPE_P (TREE_TYPE (orig_arg))
			       ? TREE_TYPE (orig_arg) : sizetype;
		tree addcst = simd_clone_linear_addend (node, i, addtype,
							entry_bb);
		gsi = gsi_last_bb (incr_bb);
		g = gimple_build_assign (iter2, code, iter1, addcst);
		gsi_insert_before (&gsi, g, GSI_SAME_STMT);
	      }

	    imm_use_iterator iter;
	    use_operand_p use_p;
	    gimple *use_stmt;
	    if (TREE_ADDRESSABLE (orig_arg))
	      {
		gsi = gsi_after_labels (body_bb);
		g = gimple_build_assign (orig_arg, iter1);
		gsi_insert_before (&gsi, g, GSI_NEW_STMT);
	      }
	    else
	      FOR_EACH_IMM_USE_STMT (use_stmt, iter, def)
		if (use_stmt == phi)
		  continue;
		else
		  FOR_EACH_IMM_USE_ON_STMT (use_p, iter)
		    SET_USE (use_p, iter1);
	  }
      }
    else if (node->simdclone->args[i].arg_type
	     == SIMD_CLONE_ARG_TYPE_LINEAR_UVAL_CONSTANT_STEP
	     || (node->simdclone->args[i].arg_type
		 == SIMD_CLONE_ARG_TYPE_LINEAR_UVAL_VARIABLE_STEP))
      {
	tree orig_arg = node->simdclone->args[i].orig_arg;
	tree def = ssa_default_def (cfun, orig_arg);
	gcc_assert (!TREE_ADDRESSABLE (orig_arg)
		    && TREE_CODE (TREE_TYPE (orig_arg)) == REFERENCE_TYPE);
	if (def && !has_zero_uses (def))
	  {
	    tree rtype = TREE_TYPE (TREE_TYPE (orig_arg));
	    iter1 = make_ssa_name (orig_arg);
	    if (incr_bb)
	      iter2 = make_ssa_name (orig_arg);
	    tree iter3 = make_ssa_name (rtype);
	    tree iter4 = make_ssa_name (rtype);
	    tree iter5 = incr_bb ? make_ssa_name (rtype) : NULL_TREE;
	    gsi = gsi_after_labels (entry_bb);
	    gimple *load
	      = gimple_build_assign (iter3, build_simple_mem_ref (def));
	    gsi_insert_before (&gsi, load, GSI_NEW_STMT);

	    tree array = node->simdclone->args[i].simd_array;
	    TREE_ADDRESSABLE (array) = 1;
	    tree ptr = build_fold_addr_expr (array);
	    phi = create_phi_node (iter1, body_bb);
	    add_phi_arg (phi, ptr, preheader_edge, UNKNOWN_LOCATION);
	    if (incr_bb)
	      {
		add_phi_arg (phi, iter2, latch_edge, UNKNOWN_LOCATION);
		g = gimple_build_assign (iter2, POINTER_PLUS_EXPR, iter1,
					 TYPE_SIZE_UNIT (TREE_TYPE (iter3)));
		gsi = gsi_last_bb (incr_bb);
		gsi_insert_before (&gsi, g, GSI_SAME_STMT);
	      }

	    phi = create_phi_node (iter4, body_bb);
	    add_phi_arg (phi, iter3, preheader_edge, UNKNOWN_LOCATION);
	    if (incr_bb)
	      {
		add_phi_arg (phi, iter5, latch_edge, UNKNOWN_LOCATION);
		enum tree_code code = INTEGRAL_TYPE_P (TREE_TYPE (iter3))
				      ? PLUS_EXPR : POINTER_PLUS_EXPR;
		tree addtype = INTEGRAL_TYPE_P (TREE_TYPE (iter3))
			       ? TREE_TYPE (iter3) : sizetype;
		tree addcst = simd_clone_linear_addend (node, i, addtype,
							entry_bb);
		g = gimple_build_assign (iter5, code, iter4, addcst);
		gsi = gsi_last_bb (incr_bb);
		gsi_insert_before (&gsi, g, GSI_SAME_STMT);
	      }

	    g = gimple_build_assign (build_simple_mem_ref (iter1), iter4);
	    gsi = gsi_after_labels (body_bb);
	    gsi_insert_before (&gsi, g, GSI_SAME_STMT);

	    imm_use_iterator iter;
	    use_operand_p use_p;
	    gimple *use_stmt;
	    FOR_EACH_IMM_USE_STMT (use_stmt, iter, def)
	      if (use_stmt == load)
		continue;
	      else
		FOR_EACH_IMM_USE_ON_STMT (use_p, iter)
		  SET_USE (use_p, iter1);

	    if (!TYPE_READONLY (rtype) && incr_bb)
	      {
		tree v = make_ssa_name (rtype);
		tree aref = build4 (ARRAY_REF, rtype, array,
				    size_zero_node, NULL_TREE,
				    NULL_TREE);
		gsi = gsi_after_labels (new_exit_bb);
		g = gimple_build_assign (v, aref);
		gsi_insert_before (&gsi, g, GSI_SAME_STMT);
		g = gimple_build_assign (build_simple_mem_ref (def), v);
		gsi_insert_before (&gsi, g, GSI_SAME_STMT);
	      }
	  }
      }

  calculate_dominance_info (CDI_DOMINATORS);
  if (loop)
    add_loop (loop, loop->header->loop_father);
  update_ssa (TODO_update_ssa);

  pop_cfun ();
}

/* If the function in NODE is tagged as an elemental SIMD function,
   create the appropriate SIMD clones.  */

void
expand_simd_clones (struct cgraph_node *node)
{
  tree attr = lookup_attribute ("omp declare simd",
				DECL_ATTRIBUTES (node->decl));
  if (attr == NULL_TREE
      || node->global.inlined_to
      || lookup_attribute ("noclone", DECL_ATTRIBUTES (node->decl)))
    return;

  /* Ignore
     #pragma omp declare simd
     extern int foo ();
     in C, there we don't know the argument types at all.  */
  if (!node->definition
      && TYPE_ARG_TYPES (TREE_TYPE (node->decl)) == NULL_TREE)
    return;

  /* Call this before creating clone_info, as it might ggc_collect.  */
  if (node->definition && node->has_gimple_body_p ())
    node->get_body ();

  do
    {
      /* Start with parsing the "omp declare simd" attribute(s).  */
      bool inbranch_clause_specified;
      struct cgraph_simd_clone *clone_info
	= simd_clone_clauses_extract (node, TREE_VALUE (attr),
				      &inbranch_clause_specified);
      if (clone_info == NULL)
	continue;

      int orig_simdlen = clone_info->simdlen;
      tree base_type = simd_clone_compute_base_data_type (node, clone_info);
      /* The target can return 0 (no simd clones should be created),
	 1 (just one ISA of simd clones should be created) or higher
	 count of ISA variants.  In that case, clone_info is initialized
	 for the first ISA variant.  */
      int count
	= targetm.simd_clone.compute_vecsize_and_simdlen (node, clone_info,
							  base_type, 0);
      if (count == 0)
	continue;

      /* Loop over all COUNT ISA variants, and if !INBRANCH_CLAUSE_SPECIFIED,
	 also create one inbranch and one !inbranch clone of it.  */
      for (int i = 0; i < count * 2; i++)
	{
	  struct cgraph_simd_clone *clone = clone_info;
	  if (inbranch_clause_specified && (i & 1) != 0)
	    continue;

	  if (i != 0)
	    {
	      clone = simd_clone_struct_alloc (clone_info->nargs
					       + ((i & 1) != 0));
	      simd_clone_struct_copy (clone, clone_info);
	      /* Undo changes targetm.simd_clone.compute_vecsize_and_simdlen
		 and simd_clone_adjust_argument_types did to the first
		 clone's info.  */
	      clone->nargs -= clone_info->inbranch;
	      clone->simdlen = orig_simdlen;
	      /* And call the target hook again to get the right ISA.  */
	      targetm.simd_clone.compute_vecsize_and_simdlen (node, clone,
							      base_type,
							      i / 2);
	      if ((i & 1) != 0)
		clone->inbranch = 1;
	    }

	  /* simd_clone_mangle might fail if such a clone has been created
	     already.  */
	  tree id = simd_clone_mangle (node, clone);
	  if (id == NULL_TREE)
	    continue;

	  /* Only when we are sure we want to create the clone actually
	     clone the function (or definitions) or create another
	     extern FUNCTION_DECL (for prototypes without definitions).  */
	  struct cgraph_node *n = simd_clone_create (node);
	  if (n == NULL)
	    continue;

	  n->simdclone = clone;
	  clone->origin = node;
	  clone->next_clone = NULL;
	  if (node->simd_clones == NULL)
	    {
	      clone->prev_clone = n;
	      node->simd_clones = n;
	    }
	  else
	    {
	      clone->prev_clone = node->simd_clones->simdclone->prev_clone;
	      clone->prev_clone->simdclone->next_clone = n;
	      node->simd_clones->simdclone->prev_clone = n;
	    }
	  symtab->change_decl_assembler_name (n->decl, id);
	  /* And finally adjust the return type, parameters and for
	     definitions also function body.  */
	  if (node->definition)
	    simd_clone_adjust (n);
	  else
	    {
	      TREE_TYPE (n->decl)
		= build_distinct_type_copy (TREE_TYPE (n->decl));
	      targetm.simd_clone.adjust (n);
	      simd_clone_adjust_return_type (n);
	      simd_clone_adjust_argument_types (n);
	    }
	}
    }
  while ((attr = lookup_attribute ("omp declare simd", TREE_CHAIN (attr))));
}

/* Entry point for IPA simd clone creation pass.  */

static unsigned int
ipa_omp_simd_clone (void)
{
  struct cgraph_node *node;
  FOR_EACH_FUNCTION (node)
    expand_simd_clones (node);
  return 0;
}

namespace {

const pass_data pass_data_omp_simd_clone =
{
  SIMPLE_IPA_PASS,		/* type */
  "simdclone",			/* name */
  OPTGROUP_OMP,			/* optinfo_flags */
  TV_NONE,			/* tv_id */
  ( PROP_ssa | PROP_cfg ),	/* properties_required */
  0,				/* properties_provided */
  0,				/* properties_destroyed */
  0,				/* todo_flags_start */
  0,				/* todo_flags_finish */
};

class pass_omp_simd_clone : public simple_ipa_opt_pass
{
public:
  pass_omp_simd_clone(gcc::context *ctxt)
    : simple_ipa_opt_pass(pass_data_omp_simd_clone, ctxt)
  {}

  /* opt_pass methods: */
  virtual bool gate (function *);
  virtual unsigned int execute (function *) { return ipa_omp_simd_clone (); }
};

bool
pass_omp_simd_clone::gate (function *)
{
  return targetm.simd_clone.compute_vecsize_and_simdlen != NULL;
}

} // anon namespace

simple_ipa_opt_pass *
make_pass_omp_simd_clone (gcc::context *ctxt)
{
  return new pass_omp_simd_clone (ctxt);
}<|MERGE_RESOLUTION|>--- conflicted
+++ resolved
@@ -735,16 +735,8 @@
 	  else
 	    new_reversed = void_list_node;
 	}
-<<<<<<< HEAD
-
-      tree new_type = build_distinct_type_copy (TREE_TYPE (node->decl));
-      TYPE_ARG_TYPES (new_type) = new_reversed;
-      TREE_TYPE (node->decl) = new_type;
+      TYPE_ARG_TYPES (TREE_TYPE (node->decl)) = new_reversed;
       return NULL;
-=======
-      TYPE_ARG_TYPES (TREE_TYPE (node->decl)) = new_reversed;
-      adjustments.release ();
->>>>>>> a64c89e0
     }
 }
 
