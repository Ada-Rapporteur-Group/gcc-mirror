--- conflicted
+++ resolved
@@ -88,10 +88,6 @@
 			   name, a _DECL, a _REF, etc.  */
 };
 
-/* Amount to shift gf_mask value to access these atomic fields.  */
-#define GF_ATOMIC_KIND_SHIFT		0
-#define GF_ATOMIC_ARITH_OP_SHIFT	4
-
 /* Specific flags for individual GIMPLE statements.  These flags are
    always stored in gimple_statement_base.subcode and they may only be
    defined for statement codes that do not use sub-codes.
@@ -106,11 +102,6 @@
 enum gf_mask {
     GF_ASM_INPUT		= 1 << 0,
     GF_ASM_VOLATILE		= 1 << 1,
-    GF_ATOMIC_ARITH_OP		= 0x07 << GF_ATOMIC_ARITH_OP_SHIFT, /* 3 bits */
-    GF_ATOMIC_GENERIC		= 1 << 14,
-    GF_ATOMIC_KIND		= 0x0F << GF_ATOMIC_KIND_SHIFT, /* 4 bits */
-    GF_ATOMIC_THREAD_FENCE	= 1 << 15,
-    GF_ATOMIC_WEAK		= 1 << 15,
     GF_CALL_FROM_THUNK		= 1 << 0,
     GF_CALL_RETURN_SLOT_OPT	= 1 << 1,
     GF_CALL_TAILCALL		= 1 << 2,
@@ -134,7 +125,6 @@
     GF_PREDICT_TAKEN		= 1 << 15
 };
 
-
 /* Currently, there are only two types of gimple debug stmt.  Others are
    envisioned, for example, to enable the generation of is_stmt notes
    in line number information, to mark sequence points, etc.  This
@@ -310,73 +300,6 @@
   } u;
 
   /* [ WORD 15 ]
-     Operand vector.  NOTE!  This must always be the last field
-     of this structure.  In particular, this means that this
-     structure cannot be embedded inside another one.  */
-  tree GTY((length ("%h.membase.opbase.gsbase.num_ops"))) op[1];
-};
-
-/* Kind of GIMPLE_ATOMIC statements.  */
-enum gimple_atomic_kind
-{
-  GIMPLE_ATOMIC_LOAD,
-  GIMPLE_ATOMIC_STORE,
-  GIMPLE_ATOMIC_EXCHANGE,
-  GIMPLE_ATOMIC_COMPARE_EXCHANGE,
-  GIMPLE_ATOMIC_FETCH_OP,
-  GIMPLE_ATOMIC_OP_FETCH,
-  GIMPLE_ATOMIC_TEST_AND_SET,
-  GIMPLE_ATOMIC_CLEAR,
-  GIMPLE_ATOMIC_FENCE
-};
-
-/* Arithmetic operations for the FETCH_OP and OP_FETCH statements.  */
-enum gimple_atomic_arith_op
-{
-  GIMPLE_ATOMIC_ARITH_OP_ADD,
-  GIMPLE_ATOMIC_ARITH_OP_SUB,
-  GIMPLE_ATOMIC_ARITH_OP_AND,
-  GIMPLE_ATOMIC_ARITH_OP_XOR,
-  GIMPLE_ATOMIC_ARITH_OP_OR,
-  GIMPLE_ATOMIC_ARITH_OP_NAND
-};
-
-/* GIMPLE_ATOMIC statement.  */
-/* Layout of the OPS vector for the different atomic kinds:
-   LOAD		| ORDER | TARGET | LHS  |
-   STORE	| ORDER | TARGET | EXPR |
-   EXCHANGE	| ORDER | TARGET | EXPR | LHS      |
-   COMPARE_EXCHG| ORDER | TARGET | EXPR | EXPECTED | FAIL_ORDER | LHS2 | LHS1 |
-   FETCH	| ORDER | TARGET | EXPR | LHS      |
-   TEST_AND_SET	| ORDER | TARGET | LHS  |
-   CLEAR	| ORDER | TARGET |
-   FENCE	| ORDER |
-   generic formats allow arbitrary sized objects so the LHS object is instead
-   passed by address, so the last NON-LHS field becomes this return pointer.
-   The other non-order fields are all pointers as well.
-   LOAD		| ORDER | TARGET | RET   |
-   STORE	| ORDER | TARGET | EXPR  |
-   EXCHANGE	| ORDER | TARGET | EXPR  | RET      |
-   COMPARE_EXCHG| ORDER | TARGET | EXPR  | EXPECTED | FAIL_ORDER | RET | LHS |
-
-   The atomic kind is encoded in the subword.
-   The operation for FETCH_OP and OP_FETCH is also encoded in the subword.
-
-   This allows all the RHS values to be contiguous, and located at the same
-   index for the different kinds.  THE LHS is views from right to left, and 
-   allows more than 1 value as required by compare_exchange.  They also are 
-   contiguous.
-*/
-
-struct GTY(()) gimple_statement_atomic
-{
-  /* [ WORD 1-8 ]  */
-  struct gimple_statement_with_memory_ops_base membase;
-
-  /* [ WORD 9 ] */
-  tree target_type;
-
-  /* [ WORD 10 ]
      Operand vector.  NOTE!  This must always be the last field
      of this structure.  In particular, this means that this
      structure cannot be embedded inside another one.  */
@@ -784,7 +707,6 @@
   struct gimple_statement_with_memory_ops_base GTY ((tag ("GSS_WITH_MEM_OPS_BASE"))) gsmembase;
   struct gimple_statement_with_memory_ops GTY ((tag ("GSS_WITH_MEM_OPS"))) gsmem;
   struct gimple_statement_call GTY ((tag ("GSS_CALL"))) gimple_call;
-  struct gimple_statement_atomic GTY ((tag("GSS_ATOMIC"))) gimple_atomic;
   struct gimple_statement_omp GTY ((tag ("GSS_OMP"))) omp;
   struct gimple_statement_bind GTY ((tag ("GSS_BIND"))) gimple_bind;
   struct gimple_statement_catch GTY ((tag ("GSS_CATCH"))) gimple_catch;
@@ -853,25 +775,7 @@
 #define gimple_build_debug_source_bind(var,val,stmt)			\
   gimple_build_debug_source_bind_stat ((var), (val), (stmt) MEM_STAT_INFO)
 
-<<<<<<< HEAD
-gimple gimple_build_atomic_load (tree, tree, tree, tree);
-gimple gimple_build_atomic_store (tree, tree, tree, tree);
-gimple gimple_build_atomic_exchange (tree, tree, tree, tree, tree);
-gimple gimple_build_atomic_compare_exchange (tree, tree, tree, tree, tree,
-					     tree, bool);
-gimple gimple_build_atomic_fetch_op (tree, tree, tree, enum tree_code, tree);
-gimple gimple_build_atomic_op_fetch (tree, tree, tree, enum tree_code, tree);
-gimple gimple_build_atomic_test_and_set (tree, tree);
-gimple gimple_build_atomic_clear (tree, tree);
-gimple gimple_build_atomic_fence (tree, bool);
-
-const char *gimple_atomic_op_name (const_gimple);
-const char *gimple_atomic_type_size_string (const_gimple);
-
-gimple gimple_build_call_vec (tree, VEC(tree, heap) *);
-=======
 gimple gimple_build_call_vec (tree, vec<tree> );
->>>>>>> 3b8499b5
 gimple gimple_build_call (tree, unsigned, ...);
 gimple gimple_build_call_valist (tree, unsigned, va_list);
 gimple gimple_build_call_internal (enum internal_fn, unsigned, ...);
@@ -1192,20 +1096,6 @@
 
 /* In cfgexpand.c.  */
 extern tree gimple_assign_rhs_to_tree (gimple);
-extern void expand_gimple_assign_move (tree, rtx, rtx, bool);
-
-/* In gimple-atomic.c.  */
-extern bool expand_gimple_atomic_load (gimple);
-extern bool expand_gimple_atomic_store (gimple);
-extern bool expand_gimple_atomic_exchange (gimple);
-extern bool expand_gimple_atomic_compare_exchange (gimple);
-extern bool expand_gimple_atomic_fetch_op (gimple);
-extern bool expand_gimple_atomic_op_fetch (gimple);
-extern void expand_gimple_atomic_test_and_set (gimple);
-extern void expand_gimple_atomic_clear (gimple);
-extern void expand_gimple_atomic_fence (gimple);
-extern void expand_gimple_atomic_library_call (gimple);
-extern void gimple_verify_memmodel (gimple);
 
 /* In builtins.c  */
 extern bool validate_gimple_arglist (const_gimple, ...);
@@ -1977,483 +1867,6 @@
      accept slightly different sets of tree operands.  Each caller
      should perform its own validation.  */
   gimple_ops (gs)[i] = op;
-}
-
-/* Return true if GS is a GIMPLE_ATOMIC.  */
-
-static inline bool
-is_gimple_atomic (const_gimple gs)
-{
-  return (gimple_code (gs) == GIMPLE_ATOMIC);
-}
-
-/* Return the kind of atomic operation GS.  */
-
-static inline enum gimple_atomic_kind
-gimple_atomic_kind (const_gimple gs)
-{
-  gcc_checking_assert (is_gimple_atomic (gs));
-  return (enum gimple_atomic_kind) ((gs->gsbase.subcode & GF_ATOMIC_KIND) 
-				    >> GF_ATOMIC_KIND_SHIFT);
-}
-
-/* Set the kind of atomic operation GS to K.  */
-
-static inline void
-gimple_atomic_set_kind (gimple gs, enum gimple_atomic_kind k)
-{
-  gcc_checking_assert (is_gimple_atomic (gs));
-  gs->gsbase.subcode  = (gs->gsbase.subcode & ~GF_ATOMIC_KIND)
-			| (k << GF_ATOMIC_KIND_SHIFT);
-}
-
-/* Return the arithmetic operation tree code for atomic operation GS.  */
-
-static inline enum gimple_atomic_arith_op
-gimple_atomic_op_code (const_gimple gs)
-{
-  gcc_checking_assert (gimple_atomic_kind (gs) == GIMPLE_ATOMIC_FETCH_OP
-		       || gimple_atomic_kind (gs) == GIMPLE_ATOMIC_OP_FETCH);
-  return (enum gimple_atomic_arith_op)((gs->gsbase.subcode & GF_ATOMIC_ARITH_OP)
-				       >> GF_ATOMIC_ARITH_OP_SHIFT);
-}
-
-/* Set the arithmetic operation tree code for atomic operation GS.  */
-
-static inline void
-gimple_atomic_set_op_code (gimple gs, enum gimple_atomic_arith_op op)
-{
-  gcc_checking_assert (gimple_atomic_kind (gs) == GIMPLE_ATOMIC_FETCH_OP
-		       || gimple_atomic_kind (gs) == GIMPLE_ATOMIC_OP_FETCH);
-  gs->gsbase.subcode = (gs->gsbase.subcode & ~GF_ATOMIC_ARITH_OP)
-  		       | (op << GF_ATOMIC_ARITH_OP_SHIFT);
-}
-
-static inline enum tree_code
-gimple_atomic_arith_op_to_tree_code (enum gimple_atomic_arith_op op)
-{
-  switch (op)
-    {
-    case GIMPLE_ATOMIC_ARITH_OP_ADD:
-      return PLUS_EXPR;
-
-    case GIMPLE_ATOMIC_ARITH_OP_SUB:
-      return MINUS_EXPR;
-
-    case GIMPLE_ATOMIC_ARITH_OP_AND:
-      return BIT_AND_EXPR;
-
-    case GIMPLE_ATOMIC_ARITH_OP_XOR:
-      return BIT_XOR_EXPR;
-
-    case GIMPLE_ATOMIC_ARITH_OP_OR:
-      return BIT_IOR_EXPR;
-
-    case GIMPLE_ATOMIC_ARITH_OP_NAND:
-      return BIT_NOT_EXPR;
-
-    default:
-      break;
-    }
-  gcc_unreachable ();
-}
-
-static inline enum gimple_atomic_arith_op
-gimple_atomic_tree_code_to_arith_op (enum tree_code tc)
-{
-  switch (tc)
-    {
-    case PLUS_EXPR:
-      return GIMPLE_ATOMIC_ARITH_OP_ADD;
-
-    case MINUS_EXPR: 
-      return GIMPLE_ATOMIC_ARITH_OP_SUB;
-
-    case BIT_AND_EXPR:
-      return GIMPLE_ATOMIC_ARITH_OP_AND;
-
-    case BIT_XOR_EXPR:
-      return GIMPLE_ATOMIC_ARITH_OP_XOR;
-
-    case BIT_IOR_EXPR:
-      return GIMPLE_ATOMIC_ARITH_OP_OR;
-
-    case BIT_NOT_EXPR:
-      return GIMPLE_ATOMIC_ARITH_OP_NAND;
-
-    default:
-      break;
-    }
-  gcc_unreachable ();
-}
-
-/* Return true if atomic fence GS is a thread fence rather than a signal
-   fence.  */
-
-static inline bool
-gimple_atomic_thread_fence (const_gimple gs)
-{
-  gcc_checking_assert (gimple_atomic_kind (gs) == GIMPLE_ATOMIC_FENCE);
-  return (gs->gsbase.subcode & GF_ATOMIC_THREAD_FENCE) != 0;
-}
-
-/* Set the thread fence field of atomic fence GS to THREAD.  */
-
-static inline void 
-gimple_atomic_set_thread_fence (gimple gs, bool thread)
-{
-  gcc_checking_assert (gimple_atomic_kind (gs) == GIMPLE_ATOMIC_FENCE);
-  if (thread)
-    gs->gsbase.subcode |= GF_ATOMIC_THREAD_FENCE;
-  else
-    gs->gsbase.subcode &= ~GF_ATOMIC_THREAD_FENCE;
-}
-
-/* Return the weak flag of atomic operation GS.  */
-
-static inline bool
-gimple_atomic_weak (const_gimple gs)
-{
-  gcc_checking_assert (gimple_atomic_kind (gs)
-		       == GIMPLE_ATOMIC_COMPARE_EXCHANGE);
-  return (gs->gsbase.subcode & GF_ATOMIC_WEAK) != 0;
-}
-
-/* set the weak flag of atomic operation GS to WEAK.  */
-
-static inline void
-gimple_atomic_set_weak (gimple gs, bool weak)
-{
-  gcc_checking_assert (gimple_atomic_kind (gs)
-		       == GIMPLE_ATOMIC_COMPARE_EXCHANGE);
-  if (weak)
-    gs->gsbase.subcode |= GF_ATOMIC_WEAK;
-  else
-    gs->gsbase.subcode &= ~GF_ATOMIC_WEAK;
-}
-
-/* Return the generic flag of atomic operation GS.  This can be checked for
-   any kind of atomic operation, but will always be false for operations
-   which do not have a generic mode.  */
-
-static inline bool
-gimple_atomic_generic (const_gimple gs)
-{
-  gcc_gimple_checking_assert (is_gimple_atomic (gs));
-  return (gs->gsbase.subcode & GF_ATOMIC_GENERIC) != 0;
-}
-
-/* set the weak flag of atomic operation GS to WEAK.  */
-
-static inline void
-gimple_atomic_set_generic (gimple gs, bool generic)
-{
-  gcc_checking_assert (gimple_atomic_kind (gs) == GIMPLE_ATOMIC_LOAD
-		       || gimple_atomic_kind (gs) == GIMPLE_ATOMIC_STORE
-		       || gimple_atomic_kind (gs) == GIMPLE_ATOMIC_EXCHANGE
-		       || gimple_atomic_kind (gs) 
-			  == GIMPLE_ATOMIC_COMPARE_EXCHANGE);
-  if (generic)
-    gs->gsbase.subcode |= GF_ATOMIC_GENERIC;
-  else
-    gs->gsbase.subcode &= ~GF_ATOMIC_GENERIC;
-}
-
-/* Return the base type of the atomic operation GS.  */
-static inline tree
-gimple_atomic_type (const_gimple gs)
-{
-  gcc_checking_assert (gimple_atomic_kind (gs) != GIMPLE_ATOMIC_FENCE);
-  return gs->gimple_atomic.target_type;
-}
-
-/* Set the base type of atomic operation GS to T.  */
-
-static inline void
-gimple_atomic_set_type (gimple gs, tree t)
-{
-  gcc_checking_assert (gimple_atomic_kind (gs) != GIMPLE_ATOMIC_FENCE);
-  gs->gimple_atomic.target_type = t;
-}
-
-/*  Return the number of possible results for atomic operation GS.  */
-
-static inline unsigned
-gimple_atomic_num_lhs (const_gimple gs)
-{
-  switch (gimple_atomic_kind (gs))
-    {
-    case GIMPLE_ATOMIC_COMPARE_EXCHANGE:
-      return gimple_atomic_generic (gs) ? 1 : 2;
-
-    case GIMPLE_ATOMIC_STORE:
-    case GIMPLE_ATOMIC_CLEAR:
-    case GIMPLE_ATOMIC_FENCE:
-      return 0;
-
-    default:
-      break;
-    }
-  return gimple_atomic_generic (gs) ? 0 : 1;
-}
-
-/* Return the number of rhs operands for atomic operation GS.  */
-
-static inline unsigned
-gimple_atomic_num_rhs (const_gimple gs)
-{
-  return (gimple_num_ops (gs) - gimple_atomic_num_lhs (gs));
-}
-
-/* Return the LHS number INDEX of atomic operation GS.  */
-
-static inline tree
-gimple_atomic_lhs (const_gimple gs, unsigned index)
-{
-  unsigned n;
-
-  n = gimple_atomic_num_lhs (gs);
-  gcc_checking_assert (index < n);
-  return gimple_op (gs, gimple_num_ops (gs) - index - 1);
-}
-
-/* Return the pointer to LHS number INDEX of atomic operation GS.  */
-
-static inline tree *
-gimple_atomic_lhs_ptr (const_gimple gs, unsigned index)
-{
-  unsigned n;
-
-  n = gimple_atomic_num_lhs (gs);
-  gcc_checking_assert (index < n);
-  return gimple_op_ptr (gs, gimple_num_ops (gs) - index - 1);
-}
-
-/* Set the LHS number INDEX of atomic operation GS to EXPR.  */
-
-static inline void
-gimple_atomic_set_lhs (gimple gs, unsigned index, tree expr)
-{
-  unsigned n;
-
-  n = gimple_atomic_num_lhs (gs);
-  gcc_checking_assert (index < n);
-  gimple_set_op (gs, gimple_num_ops (gs) - index - 1, expr);
-}
-
-/* Return the memory order for atomic operation GS.  */
-
-static inline tree 
-gimple_atomic_order (const_gimple gs)
-{
-  gcc_gimple_checking_assert (is_gimple_atomic (gs));
-  return gimple_op (gs, 0);
-}
-
-/* Return a pointer to the memory order for atomic operation GS.  */
-
-static inline tree *
-gimple_atomic_order_ptr (const_gimple gs)
-{
-  gcc_gimple_checking_assert (is_gimple_atomic (gs));
-  return gimple_op_ptr (gs, 0);
-}
-
-
-/* set the memory order for atomic operation GS to T.  */
-
-static inline void
-gimple_atomic_set_order (gimple gs, tree t)
-{
-  gcc_gimple_checking_assert (is_gimple_atomic (gs));
-  gimple_set_op (gs, 0, t);
-}
-
-/* Return the target location of atomic operation GS.  */
-
-static inline tree
-gimple_atomic_target (const_gimple gs)
-{
-  gcc_checking_assert (gimple_atomic_kind (gs) != GIMPLE_ATOMIC_FENCE);
-  return gimple_op (gs, 1);
-}
-
-/* Return a pointer to the target location of atomic operation GS.  */
-
-static inline tree *
-gimple_atomic_target_ptr (const_gimple gs)
-{
-  gcc_checking_assert (gimple_atomic_kind (gs) != GIMPLE_ATOMIC_FENCE);
-  return gimple_op_ptr (gs, 1);
-}
-
-/* Set the target location of atomic operation GS to T.  */
-
-static inline void
-gimple_atomic_set_target (gimple gs, tree t)
-{
-  gcc_checking_assert (gimple_atomic_kind (gs) != GIMPLE_ATOMIC_FENCE);
-  gimple_set_op (gs, 1, t);
-}
-
-/* Return true if atomic operation GS has an expression field.  */
-
-static inline bool
-gimple_atomic_has_expr (const_gimple gs)
-{
-  switch (gimple_atomic_kind (gs))
-  {
-    case GIMPLE_ATOMIC_COMPARE_EXCHANGE:
-    case GIMPLE_ATOMIC_EXCHANGE:
-    case GIMPLE_ATOMIC_STORE:
-    case GIMPLE_ATOMIC_FETCH_OP:
-    case GIMPLE_ATOMIC_OP_FETCH:
-      return true;
-
-    default:
-      return false;
-  }
-}
-
-/* Return the expression field of atomic operation GS.  */
-
-static inline tree
-gimple_atomic_expr (const_gimple gs)
-{
-  gcc_checking_assert (gimple_atomic_kind (gs) == GIMPLE_ATOMIC_EXCHANGE
-		       || gimple_atomic_kind (gs) == GIMPLE_ATOMIC_STORE
-		       || gimple_atomic_kind (gs) == GIMPLE_ATOMIC_FETCH_OP
-		       || gimple_atomic_kind (gs) == GIMPLE_ATOMIC_OP_FETCH
-		       || gimple_atomic_kind (gs)
-			  == GIMPLE_ATOMIC_COMPARE_EXCHANGE);
-  return gimple_op (gs, 2);
-}
-
-/* Return a pointer to the expression field of atomic operation GS.  */
-
-static inline tree *
-gimple_atomic_expr_ptr (const_gimple gs)
-{
-  gcc_checking_assert (gimple_atomic_kind (gs) == GIMPLE_ATOMIC_EXCHANGE
-		       || gimple_atomic_kind (gs) == GIMPLE_ATOMIC_STORE
-		       || gimple_atomic_kind (gs) == GIMPLE_ATOMIC_FETCH_OP
-		       || gimple_atomic_kind (gs) == GIMPLE_ATOMIC_OP_FETCH
-		       || gimple_atomic_kind (gs)
-			  == GIMPLE_ATOMIC_COMPARE_EXCHANGE);
-  return gimple_op_ptr (gs, 2);
-}
-
-/* Set the expression field of atomic operation GS.  */
-
-static inline void
-gimple_atomic_set_expr (gimple gs, tree t)
-{
-  gcc_checking_assert (gimple_atomic_kind (gs) == GIMPLE_ATOMIC_EXCHANGE
-		       || gimple_atomic_kind (gs) == GIMPLE_ATOMIC_STORE
-		       || gimple_atomic_kind (gs) == GIMPLE_ATOMIC_FETCH_OP
-		       || gimple_atomic_kind (gs) == GIMPLE_ATOMIC_OP_FETCH
-		       || gimple_atomic_kind (gs)
-			  == GIMPLE_ATOMIC_COMPARE_EXCHANGE);
-  gimple_set_op (gs, 2, t);
-}
-
-/* Return the expected field of atomic operation GS.  */
-
-static inline tree
-gimple_atomic_expected (const_gimple gs)
-{
-  gcc_checking_assert (gimple_atomic_kind (gs)
-		       == GIMPLE_ATOMIC_COMPARE_EXCHANGE);
-
-  return gimple_op (gs, 3);
-}
-
-/* Return a pointer to the expected field of atomic operation GS.  */
-
-static inline tree *
-gimple_atomic_expected_ptr (const_gimple gs)
-{
-  gcc_checking_assert (gimple_atomic_kind (gs)
-		       == GIMPLE_ATOMIC_COMPARE_EXCHANGE);
-  return gimple_op_ptr (gs, 3);
-}
-
-/* Set the expected field of atomic operation GS.  */
-
-static inline void
-gimple_atomic_set_expected (gimple gs, tree t)
-{
-  gcc_checking_assert (gimple_atomic_kind (gs)
-		       == GIMPLE_ATOMIC_COMPARE_EXCHANGE);
-  gimple_set_op (gs, 3, t);
-}
-
-/* Return the RETURN field of generic atomic operation GS.  */
-
-static inline tree
-gimple_atomic_return (const_gimple gs)
-{
-  unsigned n;
-  gcc_checking_assert (gimple_atomic_generic (gs));
-
-  n = gimple_atomic_num_lhs (gs);
-  return gimple_op (gs, gimple_num_ops (gs) - n - 1);
-}
-
-/* Return a pointer to the return field of atomic operation GS.  */
-
-static inline tree *
-gimple_atomic_return_ptr (const_gimple gs)
-{
-  unsigned n;
-  gcc_checking_assert (gimple_atomic_generic (gs));
-
-  n = gimple_atomic_num_lhs (gs);
-  return gimple_op_ptr (gs, gimple_num_ops (gs) - n - 1);
-}
-
-/* Set the return field of atomic operation GS.  */
-
-static inline void
-gimple_atomic_set_return (gimple gs, tree t)
-{
-  unsigned n;
-  gcc_checking_assert (gimple_atomic_generic (gs));
-
-  n = gimple_atomic_num_lhs (gs);
-  gimple_set_op (gs, gimple_num_ops (gs) - n - 1, t);
-}
-
-
-/* Return the fail_order field of atomic operation GS.  */
-
-static inline tree
-gimple_atomic_fail_order (const_gimple gs)
-{
-  gcc_checking_assert (gimple_atomic_kind (gs)
-		       == GIMPLE_ATOMIC_COMPARE_EXCHANGE);
-  return gimple_op (gs, 4);
-}
-
-/* Return a pointer to the fail_order field of atomic operation GS.  */
-
-static inline tree *
-gimple_atomic_fail_order_ptr (const_gimple gs)
-{
-  gcc_checking_assert (gimple_atomic_kind (gs)
-		       == GIMPLE_ATOMIC_COMPARE_EXCHANGE);
-  return gimple_op_ptr (gs, 4);
-}
-
-
-/* Set the fail_order field of atomic operation GS.  */
-
-static inline void
-gimple_atomic_set_fail_order (gimple gs, tree t)
-{
-  gcc_checking_assert (gimple_atomic_kind (gs)
-		       == GIMPLE_ATOMIC_COMPARE_EXCHANGE);
-  gimple_set_op (gs, 4, t);
 }
 
 /* Return true if GS is a GIMPLE_ASSIGN.  */
