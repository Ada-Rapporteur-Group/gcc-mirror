--- conflicted
+++ resolved
@@ -22,20 +22,6 @@
 #ifndef GCC_GIMPLE_H
 #define GCC_GIMPLE_H
 
-<<<<<<< HEAD
-#include "pointer-set.h"
-#include "hash-table.h"
-#include "vec.h"
-#include "ggc.h"
-#include "basic-block.h"
-#include "tree.h"
-#include "tree-ssa-alias.h"
-#include "internal-fn.h"
-#include "gimple-fold.h"
-#include "tree-eh.h"
-
-=======
->>>>>>> 66c14933
 typedef gimple gimple_seq_node;
 
 /* For each block, the PHI nodes that need to be rewritten are stored into
@@ -108,14 +94,9 @@
     GF_OMP_PARALLEL_COMBINED	= 1 << 0,
     GF_OMP_FOR_KIND_MASK	= 3 << 0,
     GF_OMP_FOR_KIND_FOR		= 0 << 0,
-<<<<<<< HEAD
-    GF_OMP_FOR_KIND_SIMD	= 1 << 0,
-    GF_OMP_FOR_KIND_DISTRIBUTE	= 2 << 0,
-=======
     GF_OMP_FOR_KIND_DISTRIBUTE	= 1 << 0,
     GF_OMP_FOR_KIND_SIMD	= 2 << 0,
     GF_OMP_FOR_KIND_CILKSIMD	= 3 << 0,
->>>>>>> 66c14933
     GF_OMP_FOR_COMBINED		= 1 << 2,
     GF_OMP_FOR_COMBINED_INTO	= 1 << 3,
     GF_OMP_TARGET_KIND_MASK	= 3 << 0,
@@ -906,8 +887,6 @@
   return gs->code == GIMPLE_CALL;
 }
 
-<<<<<<< HEAD
-=======
 template <>
 template <>
 inline bool
@@ -1020,7 +999,6 @@
   return gs->code == GIMPLE_TRANSACTION;
 }
 
->>>>>>> 66c14933
 /* Offset in bytes to the location of the operand vector.
    Zero if there is no operand vector for this tuple structure.  */
 extern size_t const gimple_ops_offset_[];
@@ -1082,11 +1060,7 @@
 gimple gimple_build_omp_section (gimple_seq);
 gimple gimple_build_omp_master (gimple_seq);
 gimple gimple_build_omp_taskgroup (gimple_seq);
-<<<<<<< HEAD
-gimple gimple_build_omp_return (bool);
-=======
 gimple gimple_build_omp_continue (tree, tree);
->>>>>>> 66c14933
 gimple gimple_build_omp_ordered (gimple_seq);
 gimple gimple_build_omp_return (bool);
 gimple gimple_build_omp_sections (gimple_seq, tree);
@@ -1094,10 +1068,6 @@
 gimple gimple_build_omp_single (gimple_seq, tree);
 gimple gimple_build_omp_target (gimple_seq, int, tree);
 gimple gimple_build_omp_teams (gimple_seq, tree);
-<<<<<<< HEAD
-gimple gimple_build_cdt (tree, tree);
-=======
->>>>>>> 66c14933
 gimple gimple_build_omp_atomic_load (tree, tree);
 gimple gimple_build_omp_atomic_store (tree);
 gimple gimple_build_transaction (gimple_seq, tree);
@@ -1130,130 +1100,23 @@
 bool gimple_assign_rhs_could_trap_p (gimple);
 extern void dump_gimple_statistics (void);
 unsigned get_gimple_rhs_num_ops (enum tree_code);
-<<<<<<< HEAD
-#define gimple_alloc(c, n) gimple_alloc_stat (c, n MEM_STAT_INFO)
-gimple gimple_alloc_stat (enum gimple_code, unsigned MEM_STAT_DECL);
-const char *gimple_decl_printable_name (tree, int);
-
-/* Returns true iff T is a virtual ssa name decl.  */
-extern bool virtual_operand_p (tree);
-/* Returns true iff T is a scalar register variable.  */
-extern bool is_gimple_reg (tree);
-/* Returns true iff T is any sort of variable.  */
-extern bool is_gimple_variable (tree);
-/* Returns true iff T is any sort of symbol.  */
-extern bool is_gimple_id (tree);
-/* Returns true iff T is a variable or an INDIRECT_REF (of a variable).  */
-extern bool is_gimple_min_lval (tree);
-/* Returns true iff T is something whose address can be taken.  */
-extern bool is_gimple_addressable (tree);
-/* Returns true iff T is any valid GIMPLE lvalue.  */
-extern bool is_gimple_lvalue (tree);
-
-/* Returns true iff T is a GIMPLE address.  */
-bool is_gimple_address (const_tree);
-/* Returns true iff T is a GIMPLE invariant address.  */
-bool is_gimple_invariant_address (const_tree);
-/* Returns true iff T is a GIMPLE invariant address at interprocedural
-   level.  */
-bool is_gimple_ip_invariant_address (const_tree);
-/* Returns true iff T is a valid GIMPLE constant.  */
-bool is_gimple_constant (const_tree);
-/* Returns true iff T is a GIMPLE restricted function invariant.  */
-extern bool is_gimple_min_invariant (const_tree);
-/* Returns true iff T is a GIMPLE restricted interprecodural invariant.  */
-extern bool is_gimple_ip_invariant (const_tree);
-/* Returns true iff T is a GIMPLE rvalue.  */
-extern bool is_gimple_val (tree);
-/* Returns true iff T is a GIMPLE asm statement input.  */
-extern bool is_gimple_asm_val (tree);
-/* Returns true iff T is a valid address operand of a MEM_REF.  */
-bool is_gimple_mem_ref_addr (tree);
-
-/* Returns true iff T is a valid if-statement condition.  */
-extern bool is_gimple_condexpr (tree);
-
-/* Returns true iff T is a valid call address expression.  */
-extern bool is_gimple_call_addr (tree);
-
-/* Return TRUE iff stmt is a call to a built-in function.  */
-extern bool is_gimple_builtin_call (gimple stmt);
-
-extern void recalculate_side_effects (tree);
-=======
 extern tree canonicalize_cond_expr_cond (tree);
 gimple gimple_call_copy_skip_args (gimple, bitmap);
->>>>>>> 66c14933
 extern bool gimple_compare_field_offset (tree, tree);
 extern tree gimple_unsigned_type (tree);
 extern tree gimple_signed_type (tree);
 extern alias_set_type gimple_get_alias_set (tree);
-<<<<<<< HEAD
-extern bool walk_stmt_load_store_addr_ops (gimple, void *,
-					   bool (*)(gimple, tree, void *),
-					   bool (*)(gimple, tree, void *),
-					   bool (*)(gimple, tree, void *));
-extern bool walk_stmt_load_store_ops (gimple, void *,
-				      bool (*)(gimple, tree, void *),
-				      bool (*)(gimple, tree, void *));
-=======
->>>>>>> 66c14933
 extern bool gimple_ior_addresses_taken (bitmap, gimple);
 extern bool is_gimple_builtin_call (gimple stmt);
 extern bool gimple_call_builtin_p (gimple, enum built_in_class);
 extern bool gimple_call_builtin_p (gimple, enum built_in_function);
 extern bool gimple_asm_clobbers_memory_p (const_gimple);
-<<<<<<< HEAD
-extern bool useless_type_conversion_p (tree, tree);
-extern bool types_compatible_p (tree, tree);
-
-/* In gimplify.c  */
-extern tree create_tmp_var_raw (tree, const char *);
-extern tree create_tmp_var_name (const char *);
-extern tree create_tmp_var (tree, const char *);
-extern tree create_tmp_reg (tree, const char *);
-extern tree get_initialized_tmp_var (tree, gimple_seq *, gimple_seq *);
-extern tree get_formal_tmp_var (tree, gimple_seq *);
-extern void declare_vars (tree, gimple, bool);
-extern void annotate_all_with_location (gimple_seq, location_t);
-
-/* Validation of GIMPLE expressions.  Note that these predicates only check
-   the basic form of the expression, they don't recurse to make sure that
-   underlying nodes are also of the right form.  */
-typedef bool (*gimple_predicate)(tree);
-
-
-/* FIXME we should deduce this from the predicate.  */
-enum fallback {
-  fb_none = 0,		/* Do not generate a temporary.  */
-
-  fb_rvalue = 1,	/* Generate an rvalue to hold the result of a
-			   gimplified expression.  */
-
-  fb_lvalue = 2,	/* Generate an lvalue to hold the result of a
-			   gimplified expression.  */
-
-  fb_mayfail = 4,	/* Gimplification may fail.  Error issued
-			   afterwards.  */
-  fb_either= fb_rvalue | fb_lvalue
-};
-
-typedef int fallback_t;
-
-enum gimplify_status {
-  GS_ERROR	= -2,	/* Something Bad Seen.  */
-  GS_UNHANDLED	= -1,	/* A langhook result for "I dunno".  */
-  GS_OK		= 0,	/* We did something, maybe more to do.  */
-  GS_ALL_DONE	= 1	/* The expression is fully gimplified.  */
-};
-=======
 extern void dump_decl_set (FILE *, bitmap);
 extern bool nonfreeing_call_p (gimple);
 extern bool infer_nonnull_range (gimple, tree);
 extern void sort_case_labels (vec<tree> );
 extern void preprocess_case_label_vec_for_gimple (vec<tree> , tree, tree *);
 extern void gimple_seq_set_location (gimple_seq , location_t);
->>>>>>> 66c14933
 
 /* Formal (expression) temporary table handling: multiple occurrences of
    the same scalar expression are evaluated into the same temporary.  */
@@ -1282,118 +1145,9 @@
 static inline unsigned int
 inc_gimple_stmt_max_uid (struct function *fn)
 {
-<<<<<<< HEAD
-  struct gimplify_ctx *prev_context;
-
-  vec<gimple> bind_expr_stack;
-  tree temps;
-  gimple_seq conditional_cleanups;
-  tree exit_label;
-  tree return_temp;
-
-  vec<tree> case_labels;
-  /* The formal temporary table.  Should this be persistent?  */
-  hash_table <gimplify_hasher> temp_htab;
-
-  int conditions;
-  bool save_stack;
-  bool into_ssa;
-  bool allow_rhs_cond_expr;
-  bool in_cleanup_point_expr;
-};
-
-/* Return true if gimplify_one_sizepos doesn't need to gimplify
-   expr (when in TYPE_SIZE{,_UNIT} and similar type/decl size/bitsize
-   fields).  */
-static inline bool
-is_gimple_sizepos (tree expr)
-{
-  /* gimplify_one_sizepos doesn't need to do anything if the value isn't there,
-     is constant, or contains A PLACEHOLDER_EXPR.  We also don't want to do
-     anything if it's already a VAR_DECL.  If it's a VAR_DECL from another
-     function, the gimplifier will want to replace it with a new variable,
-     but that will cause problems if this type is from outside the function.
-     It's OK to have that here.  */
-  return (expr == NULL_TREE
-	  || TREE_CONSTANT (expr)
-	  || TREE_CODE (expr) == VAR_DECL
-	  || CONTAINS_PLACEHOLDER_P (expr));
-}                                        
-
-/* Get the number of the next statement uid to be allocated.  */
-static inline unsigned int
-gimple_stmt_max_uid (struct function *fn)
-{
-  return fn->last_stmt_uid;
-}
-
-/* Set the number of the next statement uid to be allocated.  */
-static inline void
-set_gimple_stmt_max_uid (struct function *fn, unsigned int maxid)
-{
-  fn->last_stmt_uid = maxid;
-}
-
-/* Set the number of the next statement uid to be allocated.  */
-static inline unsigned int
-inc_gimple_stmt_max_uid (struct function *fn)
-{
   return fn->last_stmt_uid++;
 }
 
-extern enum gimplify_status gimplify_expr (tree *, gimple_seq *, gimple_seq *,
-					   bool (*) (tree), fallback_t);
-extern void gimplify_type_sizes (tree, gimple_seq *);
-extern void gimplify_one_sizepos (tree *, gimple_seq *);
-enum gimplify_status gimplify_self_mod_expr (tree *, gimple_seq *, gimple_seq *,
-					     bool, tree);
-extern bool gimplify_stmt (tree *, gimple_seq *);
-extern gimple gimplify_body (tree, bool);
-extern void push_gimplify_context (struct gimplify_ctx *);
-extern void pop_gimplify_context (gimple);
-extern void gimplify_and_add (tree, gimple_seq *);
-
-/* Miscellaneous helpers.  */
-extern void gimple_add_tmp_var (tree);
-extern gimple gimple_current_bind_expr (void);
-extern vec<gimple> gimple_bind_expr_stack (void);
-extern tree voidify_wrapper_expr (tree, tree);
-extern tree build_and_jump (tree *);
-extern tree force_labels_r (tree *, int *, void *);
-extern enum gimplify_status gimplify_va_arg_expr (tree *, gimple_seq *,
-						  gimple_seq *);
-struct gimplify_omp_ctx;
-extern void omp_firstprivatize_variable (struct gimplify_omp_ctx *, tree);
-extern tree gimple_boolify (tree);
-extern gimple_predicate rhs_predicate_for (tree);
-extern tree canonicalize_cond_expr_cond (tree);
-extern void dump_decl_set (FILE *, bitmap);
-extern bool gimple_can_coalesce_p (tree, tree);
-extern bool nonfreeing_call_p (gimple);
-extern tree copy_var_decl (tree, tree, tree);
-
-/* In trans-mem.c.  */
-extern void diagnose_tm_safe_errors (tree);
-extern void compute_transaction_bits (void);
-
-/* In tree-nested.c.  */
-extern void lower_nested_functions (tree);
-extern void insert_field_into_struct (tree, tree);
-
-/* In gimplify.c.  */
-extern void gimplify_function_tree (tree);
-
-/* In cfgexpand.c.  */
-extern tree gimple_assign_rhs_to_tree (gimple);
-
-/* In builtins.c  */
-extern bool validate_gimple_arglist (const_gimple, ...);
-
-=======
-  return fn->last_stmt_uid++;
-}
-
->>>>>>> 66c14933
 /* Return the first node in GIMPLE sequence S.  */
 
 static inline gimple_seq_node
@@ -1798,14 +1552,9 @@
 static inline void
 gimple_set_use_ops (gimple g, struct use_optype_d *use)
 {
-<<<<<<< HEAD
-  gcc_gimple_checking_assert (gimple_has_ops (g));
-  g->gsops.opbase.use_ops = use;
-=======
   gimple_statement_with_ops *ops_stmt =
     as_a <gimple_statement_with_ops> (g);
   ops_stmt->use_ops = use;
->>>>>>> 66c14933
 }
 
 
@@ -1964,11 +1713,7 @@
 {
   gcc_gimple_checking_assert (gimple_code (s) >= GIMPLE_OMP_ATOMIC_LOAD
 	      && gimple_code (s) <= GIMPLE_OMP_TEAMS);
-<<<<<<< HEAD
-  return s->gsbase.subcode;
-=======
   return s->subcode;
->>>>>>> 66c14933
 }
 
 /* Set the subcode for OMP statement S to SUBCODE.  */
@@ -2008,14 +1753,9 @@
 static inline void
 gimple_omp_return_set_lhs (gimple g, tree lhs)
 {
-<<<<<<< HEAD
-  GIMPLE_CHECK (g, GIMPLE_OMP_RETURN);
-  g->gimple_omp_atomic_store.val = lhs;
-=======
   gimple_statement_omp_atomic_store *omp_atomic_store_stmt =
     as_a <gimple_statement_omp_atomic_store> (g);
   omp_atomic_store_stmt->val = lhs;
->>>>>>> 66c14933
 }
 
 
@@ -2024,14 +1764,9 @@
 static inline tree
 gimple_omp_return_lhs (const_gimple g)
 {
-<<<<<<< HEAD
-  GIMPLE_CHECK (g, GIMPLE_OMP_RETURN);
-  return g->gimple_omp_atomic_store.val;
-=======
   const gimple_statement_omp_atomic_store *omp_atomic_store_stmt =
     as_a <const gimple_statement_omp_atomic_store> (g);
   return omp_atomic_store_stmt->val;
->>>>>>> 66c14933
 }
 
 
@@ -2040,14 +1775,9 @@
 static inline tree *
 gimple_omp_return_lhs_ptr (gimple g)
 {
-<<<<<<< HEAD
-  GIMPLE_CHECK (g, GIMPLE_OMP_RETURN);
-  return &g->gimple_omp_atomic_store.val;
-=======
   gimple_statement_omp_atomic_store *omp_atomic_store_stmt =
     as_a <gimple_statement_omp_atomic_store> (g);
   return &omp_atomic_store_stmt->val;
->>>>>>> 66c14933
 }
 
 
@@ -2140,29 +1870,6 @@
   if (gimple_code (g) != GIMPLE_OMP_ATOMIC_LOAD)
     GIMPLE_CHECK (g, GIMPLE_OMP_ATOMIC_STORE);
   g->subcode |= GF_OMP_ATOMIC_SEQ_CST;
-}
-
-
-/* Return true if OMP atomic load/store statement G has the
-   GF_OMP_ATOMIC_SEQ_CST flag set.  */
-
-static inline bool
-gimple_omp_atomic_seq_cst_p (const_gimple g)
-{
-  if (gimple_code (g) != GIMPLE_OMP_ATOMIC_LOAD)
-    GIMPLE_CHECK (g, GIMPLE_OMP_ATOMIC_STORE);
-  return (gimple_omp_subcode (g) & GF_OMP_ATOMIC_SEQ_CST) != 0;
-}
-
-
-/* Set the GF_OMP_ATOMIC_SEQ_CST flag on G.  */
-
-static inline void
-gimple_omp_atomic_set_seq_cst (gimple g)
-{
-  if (gimple_code (g) != GIMPLE_OMP_ATOMIC_LOAD)
-    GIMPLE_CHECK (g, GIMPLE_OMP_ATOMIC_STORE);
-  g->gsbase.subcode |= GF_OMP_ATOMIC_SEQ_CST;
 }
 
 
@@ -4059,90 +3766,6 @@
   gimple_phi_arg (gs, i)->locus = loc;
 }
 
-<<<<<<< HEAD
-/* PHI nodes should contain only ssa_names and invariants.  A test
-   for ssa_name is definitely simpler; don't let invalid contents
-   slip in in the meantime.  */
-
-static inline bool
-phi_ssa_name_p (const_tree t)
-{
-  if (TREE_CODE (t) == SSA_NAME)
-    return true;
-  gcc_checking_assert (is_gimple_min_invariant (t));
-  return false;
-}
-
-/* Return the PHI nodes for basic block BB, or NULL if there are no
-   PHI nodes.  */
-
-static inline gimple_seq
-phi_nodes (const_basic_block bb)
-{
-  gcc_checking_assert (!(bb->flags & BB_RTL));
-  return bb->il.gimple.phi_nodes;
-}
-
-/* Return a pointer to the PHI nodes for basic block BB.  */
-
-static inline gimple_seq *
-phi_nodes_ptr (basic_block bb)
-{
-  gcc_checking_assert (!(bb->flags & BB_RTL));
-  return &bb->il.gimple.phi_nodes;
-}
-
-/* Return the tree operand for argument I of PHI node GS.  */
-
-static inline tree
-gimple_phi_arg_def (gimple gs, size_t index)
-{
-  return gimple_phi_arg (gs, index)->def;
-}
-
-
-/* Return a pointer to the tree operand for argument I of PHI node GS.  */
-
-static inline tree *
-gimple_phi_arg_def_ptr (gimple gs, size_t index)
-{
-  return &gimple_phi_arg (gs, index)->def;
-}
-
-/* Return the edge associated with argument I of phi node GS.  */
-
-static inline edge
-gimple_phi_arg_edge (gimple gs, size_t i)
-{
-  return EDGE_PRED (gimple_bb (gs), i);
-}
-
-/* Return the source location of gimple argument I of phi node GS.  */
-
-static inline source_location
-gimple_phi_arg_location (gimple gs, size_t i)
-{
-  return gimple_phi_arg (gs, i)->locus;
-}
-
-/* Return the source location of the argument on edge E of phi node GS.  */
-
-static inline source_location
-gimple_phi_arg_location_from_edge (gimple gs, edge e)
-{
-  return gimple_phi_arg (gs, e->dest_idx)->locus;
-}
-
-/* Set the source location of gimple argument I of phi node GS to LOC.  */
-
-static inline void
-gimple_phi_arg_set_location (gimple gs, size_t i, source_location loc)
-{
-  gimple_phi_arg (gs, i)->locus = loc;
-}
-
-=======
->>>>>>> 66c14933
 /* Return TRUE if argument I of phi node GS has a location record.  */
 
 static inline bool
@@ -4598,56 +4221,6 @@
 }
 
 
-/* Return true if OMP for statement G has the
-   GF_OMP_FOR_COMBINED flag set.  */
-
-static inline bool
-gimple_omp_for_combined_p (const_gimple g)
-{
-  GIMPLE_CHECK (g, GIMPLE_OMP_FOR);
-  return (gimple_omp_subcode (g) & GF_OMP_FOR_COMBINED) != 0;
-}
-
-
-/* Set the GF_OMP_FOR_COMBINED field in G depending on the boolean
-   value of COMBINED_P.  */
-
-static inline void
-gimple_omp_for_set_combined_p (gimple g, bool combined_p)
-{
-  GIMPLE_CHECK (g, GIMPLE_OMP_FOR);
-  if (combined_p)
-    g->gsbase.subcode |= GF_OMP_FOR_COMBINED;
-  else
-    g->gsbase.subcode &= ~GF_OMP_FOR_COMBINED;
-}
-
-
-/* Return true if OMP for statement G has the
-   GF_OMP_FOR_COMBINED_INTO flag set.  */
-
-static inline bool
-gimple_omp_for_combined_into_p (const_gimple g)
-{
-  GIMPLE_CHECK (g, GIMPLE_OMP_FOR);
-  return (gimple_omp_subcode (g) & GF_OMP_FOR_COMBINED_INTO) != 0;
-}
-
-
-/* Set the GF_OMP_FOR_COMBINED_INTO field in G depending on the boolean
-   value of COMBINED_P.  */
-
-static inline void
-gimple_omp_for_set_combined_into_p (gimple g, bool combined_p)
-{
-  GIMPLE_CHECK (g, GIMPLE_OMP_FOR);
-  if (combined_p)
-    g->gsbase.subcode |= GF_OMP_FOR_COMBINED_INTO;
-  else
-    g->gsbase.subcode &= ~GF_OMP_FOR_COMBINED_INTO;
-}
-
-
 /* Return the clauses associated with OMP_FOR GS.  */
 
 static inline tree
@@ -5456,148 +5029,6 @@
   gimple_statement_omp_single *omp_single_stmt =
     as_a <gimple_statement_omp_single> (gs);
   omp_single_stmt->clauses = clauses;
-}
-
-
-/* Return the clauses associated with OMP_TARGET GS.  */
-
-static inline tree
-gimple_omp_target_clauses (const_gimple gs)
-{
-  GIMPLE_CHECK (gs, GIMPLE_OMP_TARGET);
-  return gs->gimple_omp_parallel.clauses;
-}
-
-
-/* Return a pointer to the clauses associated with OMP_TARGET GS.  */
-
-static inline tree *
-gimple_omp_target_clauses_ptr (gimple gs)
-{
-  GIMPLE_CHECK (gs, GIMPLE_OMP_TARGET);
-  return &gs->gimple_omp_parallel.clauses;
-}
-
-
-/* Set CLAUSES to be the clauses associated with OMP_TARGET GS.  */
-
-static inline void
-gimple_omp_target_set_clauses (gimple gs, tree clauses)
-{
-  GIMPLE_CHECK (gs, GIMPLE_OMP_TARGET);
-  gs->gimple_omp_parallel.clauses = clauses;
-}
-
-
-/* Return the kind of OMP target statemement.  */
-
-static inline int
-gimple_omp_target_kind (const_gimple g)
-{
-  GIMPLE_CHECK (g, GIMPLE_OMP_TARGET);
-  return (gimple_omp_subcode (g) & GF_OMP_TARGET_KIND_MASK);
-}
-
-
-/* Set the OMP target kind.  */
-
-static inline void
-gimple_omp_target_set_kind (gimple g, int kind)
-{
-  GIMPLE_CHECK (g, GIMPLE_OMP_TARGET);
-  g->gsbase.subcode = (g->gsbase.subcode & ~GF_OMP_TARGET_KIND_MASK)
-		      | (kind & GF_OMP_TARGET_KIND_MASK);
-}
-
-
-/* Return the child function used to hold the body of OMP_TARGET GS.  */
-
-static inline tree
-gimple_omp_target_child_fn (const_gimple gs)
-{
-  GIMPLE_CHECK (gs, GIMPLE_OMP_TARGET);
-  return gs->gimple_omp_parallel.child_fn;
-}
-
-/* Return a pointer to the child function used to hold the body of
-   OMP_TARGET GS.  */
-
-static inline tree *
-gimple_omp_target_child_fn_ptr (gimple gs)
-{
-  GIMPLE_CHECK (gs, GIMPLE_OMP_TARGET);
-  return &gs->gimple_omp_parallel.child_fn;
-}
-
-
-/* Set CHILD_FN to be the child function for OMP_TARGET GS.  */
-
-static inline void
-gimple_omp_target_set_child_fn (gimple gs, tree child_fn)
-{
-  GIMPLE_CHECK (gs, GIMPLE_OMP_TARGET);
-  gs->gimple_omp_parallel.child_fn = child_fn;
-}
-
-
-/* Return the artificial argument used to send variables and values
-   from the parent to the children threads in OMP_TARGET GS.  */
-
-static inline tree
-gimple_omp_target_data_arg (const_gimple gs)
-{
-  GIMPLE_CHECK (gs, GIMPLE_OMP_TARGET);
-  return gs->gimple_omp_parallel.data_arg;
-}
-
-
-/* Return a pointer to the data argument for OMP_TARGET GS.  */
-
-static inline tree *
-gimple_omp_target_data_arg_ptr (gimple gs)
-{
-  GIMPLE_CHECK (gs, GIMPLE_OMP_TARGET);
-  return &gs->gimple_omp_parallel.data_arg;
-}
-
-
-/* Set DATA_ARG to be the data argument for OMP_TARGET GS.  */
-
-static inline void
-gimple_omp_target_set_data_arg (gimple gs, tree data_arg)
-{
-  GIMPLE_CHECK (gs, GIMPLE_OMP_TARGET);
-  gs->gimple_omp_parallel.data_arg = data_arg;
-}
-
-
-/* Return the clauses associated with OMP_TEAMS GS.  */
-
-static inline tree
-gimple_omp_teams_clauses (const_gimple gs)
-{
-  GIMPLE_CHECK (gs, GIMPLE_OMP_TEAMS);
-  return gs->gimple_omp_single.clauses;
-}
-
-
-/* Return a pointer to the clauses associated with OMP_TEAMS GS.  */
-
-static inline tree *
-gimple_omp_teams_clauses_ptr (gimple gs)
-{
-  GIMPLE_CHECK (gs, GIMPLE_OMP_TEAMS);
-  return &gs->gimple_omp_single.clauses;
-}
-
-
-/* Set CLAUSES to be the clauses associated with OMP_TEAMS GS.  */
-
-static inline void
-gimple_omp_teams_set_clauses (gimple gs, tree clauses)
-{
-  GIMPLE_CHECK (gs, GIMPLE_OMP_TEAMS);
-  gs->gimple_omp_single.clauses = clauses;
 }
 
 
@@ -6114,349 +5545,6 @@
     return void_type_node;
 }
 
-<<<<<<< HEAD
-/* Return true if TYPE is a suitable type for a scalar register variable.  */
-
-static inline bool
-is_gimple_reg_type (tree type)
-{
-  return !AGGREGATE_TYPE_P (type);
-}
-
-/* Return a new iterator pointing to GIMPLE_SEQ's first statement.  */
-
-static inline gimple_stmt_iterator
-gsi_start_1 (gimple_seq *seq)
-{
-  gimple_stmt_iterator i;
-
-  i.ptr = gimple_seq_first (*seq);
-  i.seq = seq;
-  i.bb = i.ptr ? gimple_bb (i.ptr) : NULL;
-
-  return i;
-}
-
-#define gsi_start(x) gsi_start_1 (&(x))
-
-static inline gimple_stmt_iterator
-gsi_none (void)
-{
-  gimple_stmt_iterator i;
-  i.ptr = NULL;
-  i.seq = NULL;
-  i.bb = NULL;
-  return i;
-}
-
-/* Return a new iterator pointing to the first statement in basic block BB.  */
-
-static inline gimple_stmt_iterator
-gsi_start_bb (basic_block bb)
-{
-  gimple_stmt_iterator i;
-  gimple_seq *seq;
-
-  seq = bb_seq_addr (bb);
-  i.ptr = gimple_seq_first (*seq);
-  i.seq = seq;
-  i.bb = bb;
-
-  return i;
-}
-
-
-/* Return a new iterator initially pointing to GIMPLE_SEQ's last statement.  */
-
-static inline gimple_stmt_iterator
-gsi_last_1 (gimple_seq *seq)
-{
-  gimple_stmt_iterator i;
-
-  i.ptr = gimple_seq_last (*seq);
-  i.seq = seq;
-  i.bb = i.ptr ? gimple_bb (i.ptr) : NULL;
-
-  return i;
-}
-
-#define gsi_last(x) gsi_last_1 (&(x))
-
-/* Return a new iterator pointing to the last statement in basic block BB.  */
-
-static inline gimple_stmt_iterator
-gsi_last_bb (basic_block bb)
-{
-  gimple_stmt_iterator i;
-  gimple_seq *seq;
-
-  seq = bb_seq_addr (bb);
-  i.ptr = gimple_seq_last (*seq);
-  i.seq = seq;
-  i.bb = bb;
-
-  return i;
-}
-
-
-/* Return true if I is at the end of its sequence.  */
-
-static inline bool
-gsi_end_p (gimple_stmt_iterator i)
-{
-  return i.ptr == NULL;
-}
-
-
-/* Return true if I is one statement before the end of its sequence.  */
-
-static inline bool
-gsi_one_before_end_p (gimple_stmt_iterator i)
-{
-  return i.ptr != NULL && i.ptr->gsbase.next == NULL;
-}
-
-
-/* Advance the iterator to the next gimple statement.  */
-
-static inline void
-gsi_next (gimple_stmt_iterator *i)
-{
-  i->ptr = i->ptr->gsbase.next;
-}
-
-/* Advance the iterator to the previous gimple statement.  */
-
-static inline void
-gsi_prev (gimple_stmt_iterator *i)
-{
-  gimple prev = i->ptr->gsbase.prev;
-  if (prev->gsbase.next)
-    i->ptr = prev;
-  else
-    i->ptr = NULL;
-}
-
-/* Return the current stmt.  */
-
-static inline gimple
-gsi_stmt (gimple_stmt_iterator i)
-{
-  return i.ptr;
-}
-
-/* Return a block statement iterator that points to the first non-label
-   statement in block BB.  */
-
-static inline gimple_stmt_iterator
-gsi_after_labels (basic_block bb)
-{
-  gimple_stmt_iterator gsi = gsi_start_bb (bb);
-
-  while (!gsi_end_p (gsi) && gimple_code (gsi_stmt (gsi)) == GIMPLE_LABEL)
-    gsi_next (&gsi);
-
-  return gsi;
-}
-
-/* Advance the iterator to the next non-debug gimple statement.  */
-
-static inline void
-gsi_next_nondebug (gimple_stmt_iterator *i)
-{
-  do
-    {
-      gsi_next (i);
-    }
-  while (!gsi_end_p (*i) && is_gimple_debug (gsi_stmt (*i)));
-}
-
-/* Advance the iterator to the next non-debug gimple statement.  */
-
-static inline void
-gsi_prev_nondebug (gimple_stmt_iterator *i)
-{
-  do
-    {
-      gsi_prev (i);
-    }
-  while (!gsi_end_p (*i) && is_gimple_debug (gsi_stmt (*i)));
-}
-
-/* Return a new iterator pointing to the first non-debug statement in
-   basic block BB.  */
-
-static inline gimple_stmt_iterator
-gsi_start_nondebug_bb (basic_block bb)
-{
-  gimple_stmt_iterator i = gsi_start_bb (bb);
-
-  if (!gsi_end_p (i) && is_gimple_debug (gsi_stmt (i)))
-    gsi_next_nondebug (&i);
-
-  return i;
-}
-
-/* Return a new iterator pointing to the last non-debug statement in
-   basic block BB.  */
-
-static inline gimple_stmt_iterator
-gsi_last_nondebug_bb (basic_block bb)
-{
-  gimple_stmt_iterator i = gsi_last_bb (bb);
-
-  if (!gsi_end_p (i) && is_gimple_debug (gsi_stmt (i)))
-    gsi_prev_nondebug (&i);
-
-  return i;
-}
-
-
-/* Return the basic block associated with this iterator.  */
-
-static inline basic_block
-gsi_bb (gimple_stmt_iterator i)
-{
-  return i.bb;
-}
-
-
-/* Return the sequence associated with this iterator.  */
-
-static inline gimple_seq
-gsi_seq (gimple_stmt_iterator i)
-{
-  return *i.seq;
-}
-
-
-enum gsi_iterator_update
-{
-  GSI_NEW_STMT,		/* Only valid when single statement is added, move
-			   iterator to it.  */
-  GSI_SAME_STMT,	/* Leave the iterator at the same statement.  */
-  GSI_CONTINUE_LINKING	/* Move iterator to whatever position is suitable
-			   for linking other statements in the same
-			   direction.  */
-};
-
-/* In gimple-iterator.c  */
-gimple_stmt_iterator gsi_start_phis (basic_block);
-gimple_seq gsi_split_seq_after (gimple_stmt_iterator);
-void gsi_split_seq_before (gimple_stmt_iterator *, gimple_seq *);
-void gsi_set_stmt (gimple_stmt_iterator *, gimple);
-void gsi_replace (gimple_stmt_iterator *, gimple, bool);
-void gsi_replace_with_seq (gimple_stmt_iterator *, gimple_seq, bool);
-void gsi_insert_before (gimple_stmt_iterator *, gimple,
-			enum gsi_iterator_update);
-void gsi_insert_before_without_update (gimple_stmt_iterator *, gimple,
-                                       enum gsi_iterator_update);
-void gsi_insert_seq_before (gimple_stmt_iterator *, gimple_seq,
-                            enum gsi_iterator_update);
-void gsi_insert_seq_before_without_update (gimple_stmt_iterator *, gimple_seq,
-                                           enum gsi_iterator_update);
-void gsi_insert_after (gimple_stmt_iterator *, gimple,
-		       enum gsi_iterator_update);
-void gsi_insert_after_without_update (gimple_stmt_iterator *, gimple,
-                                      enum gsi_iterator_update);
-void gsi_insert_seq_after (gimple_stmt_iterator *, gimple_seq,
-			   enum gsi_iterator_update);
-void gsi_insert_seq_after_without_update (gimple_stmt_iterator *, gimple_seq,
-                                          enum gsi_iterator_update);
-bool gsi_remove (gimple_stmt_iterator *, bool);
-gimple_stmt_iterator gsi_for_stmt (gimple);
-void gsi_move_after (gimple_stmt_iterator *, gimple_stmt_iterator *);
-void gsi_move_before (gimple_stmt_iterator *, gimple_stmt_iterator *);
-void gsi_move_to_bb_end (gimple_stmt_iterator *, basic_block);
-void gsi_insert_on_edge (edge, gimple);
-void gsi_insert_seq_on_edge (edge, gimple_seq);
-basic_block gsi_insert_on_edge_immediate (edge, gimple);
-basic_block gsi_insert_seq_on_edge_immediate (edge, gimple_seq);
-void gsi_commit_one_edge_insert (edge, basic_block *);
-void gsi_commit_edge_inserts (void);
-gimple gimple_call_copy_skip_args (gimple, bitmap);
-
-/* In gimplify.c.  */
-tree force_gimple_operand_1 (tree, gimple_seq *, gimple_predicate, tree);
-tree force_gimple_operand (tree, gimple_seq *, bool, tree);
-tree force_gimple_operand_gsi_1 (gimple_stmt_iterator *, tree,
-				 gimple_predicate, tree,
-				 bool, enum gsi_iterator_update);
-tree force_gimple_operand_gsi (gimple_stmt_iterator *, tree, bool, tree,
-			       bool, enum gsi_iterator_update);
-
-/* Convenience routines to walk all statements of a gimple function.
-   Note that this is useful exclusively before the code is converted
-   into SSA form.  Once the program is in SSA form, the standard
-   operand interface should be used to analyze/modify statements.  */
-struct walk_stmt_info
-{
-  /* Points to the current statement being walked.  */
-  gimple_stmt_iterator gsi;
-
-  /* Additional data that the callback functions may want to carry
-     through the recursion.  */
-  void *info;
-
-  /* Pointer map used to mark visited tree nodes when calling
-     walk_tree on each operand.  If set to NULL, duplicate tree nodes
-     will be visited more than once.  */
-  struct pointer_set_t *pset;
-
-  /* Operand returned by the callbacks.  This is set when calling
-     walk_gimple_seq.  If the walk_stmt_fn or walk_tree_fn callback
-     returns non-NULL, this field will contain the tree returned by
-     the last callback.  */
-  tree callback_result;
-
-  /* Indicates whether the operand being examined may be replaced
-     with something that matches is_gimple_val (if true) or something
-     slightly more complicated (if false).  "Something" technically
-     means the common subset of is_gimple_lvalue and is_gimple_rhs,
-     but we never try to form anything more complicated than that, so
-     we don't bother checking.
-
-     Also note that CALLBACK should update this flag while walking the
-     sub-expressions of a statement.  For instance, when walking the
-     statement 'foo (&var)', the flag VAL_ONLY will initially be set
-     to true, however, when walking &var, the operand of that
-     ADDR_EXPR does not need to be a GIMPLE value.  */
-  BOOL_BITFIELD val_only : 1;
-
-  /* True if we are currently walking the LHS of an assignment.  */
-  BOOL_BITFIELD is_lhs : 1;
-
-  /* Optional.  Set to true by the callback functions if they made any
-     changes.  */
-  BOOL_BITFIELD changed : 1;
-
-  /* True if we're interested in location information.  */
-  BOOL_BITFIELD want_locations : 1;
-
-  /* True if we've removed the statement that was processed.  */
-  BOOL_BITFIELD removed_stmt : 1;
-};
-
-/* Callback for walk_gimple_stmt.  Called for every statement found
-   during traversal.  The first argument points to the statement to
-   walk.  The second argument is a flag that the callback sets to
-   'true' if it the callback handled all the operands and
-   sub-statements of the statement (the default value of this flag is
-   'false').  The third argument is an anonymous pointer to data
-   to be used by the callback.  */
-typedef tree (*walk_stmt_fn) (gimple_stmt_iterator *, bool *,
-			      struct walk_stmt_info *);
-
-gimple walk_gimple_seq (gimple_seq, walk_stmt_fn, walk_tree_fn,
-		        struct walk_stmt_info *);
-gimple walk_gimple_seq_mod (gimple_seq *, walk_stmt_fn, walk_tree_fn,
-			    struct walk_stmt_info *);
-tree walk_gimple_stmt (gimple_stmt_iterator *, walk_stmt_fn, walk_tree_fn,
-		       struct walk_stmt_info *);
-tree walk_gimple_op (gimple, walk_tree_fn, struct walk_stmt_info *);
-
-=======
->>>>>>> 66c14933
 /* Enum and arrays used for allocation stats.  Keep in sync with
    gimple.c:gimple_alloc_kind_names.  */
 enum gimple_alloc_kind
@@ -6488,11 +5576,6 @@
     }
 }
 
-<<<<<<< HEAD
-extern void dump_gimple_statistics (void);
-
-/* Set the location of all statements in SEQ to LOC.  */
-=======
 /* Return true if a location should not be emitted for this statement
    by annotate_all_with_location.  */
 
@@ -6504,7 +5587,6 @@
 
 /* Mark statement G so a location will not be emitted by
    annotate_one_with_location.  */
->>>>>>> 66c14933
 
 static inline void
 gimple_set_do_not_emit_location (gimple g)
@@ -6514,10 +5596,7 @@
   gimple_set_plf (g, GF_PLF_1, true);
 }
 
-<<<<<<< HEAD
-=======
-
->>>>>>> 66c14933
+
 /* Macros for showing usage statistics.  */
 #define SCALE(x) ((unsigned long) ((x) < 1024*10	\
 		  ? (x)					\
@@ -6527,9 +5606,4 @@
 
 #define LABEL(x) ((x) < 1024*10 ? 'b' : ((x) < 1024*1024*10 ? 'k' : 'M'))
 
-<<<<<<< HEAD
-#define PERCENT(x,y) ((float)(x) * 100.0 / (float)(y))
-
-=======
->>>>>>> 66c14933
 #endif  /* GCC_GIMPLE_H */