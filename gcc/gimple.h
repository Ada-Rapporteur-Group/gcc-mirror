/* Gimple IR definitions.

   Copyright (C) 2007-2013 Free Software Foundation, Inc.
   Contributed by Aldy Hernandez <aldyh@redhat.com>

This file is part of GCC.

GCC is free software; you can redistribute it and/or modify it under
the terms of the GNU General Public License as published by the Free
Software Foundation; either version 3, or (at your option) any later
version.

GCC is distributed in the hope that it will be useful, but WITHOUT ANY
WARRANTY; without even the implied warranty of MERCHANTABILITY or
FITNESS FOR A PARTICULAR PURPOSE.  See the GNU General Public License
for more details.

You should have received a copy of the GNU General Public License
along with GCC; see the file COPYING3.  If not see
<http://www.gnu.org/licenses/>.  */

#ifndef GCC_GIMPLE_H
#define GCC_GIMPLE_H

#include "pointer-set.h"
#include "vec.h"
#include "ggc.h"
#include "basic-block.h"
#include "tree.h"
#include "tree-ssa-operands.h"
#include "tree-ssa-alias.h"
#include "internal-fn.h"

typedef gimple gimple_seq_node;

/* For each block, the PHI nodes that need to be rewritten are stored into
   these vectors.  */
typedef vec<gimple> gimple_vec;

enum gimple_code {
#define DEFGSCODE(SYM, STRING, STRUCT)	SYM,
#include "gimple.def"
#undef DEFGSCODE
    LAST_AND_UNUSED_GIMPLE_CODE
};

extern const char *const gimple_code_name[];
extern const unsigned char gimple_rhs_class_table[];

/* Error out if a gimple tuple is addressed incorrectly.  */
#if defined ENABLE_GIMPLE_CHECKING
#define gcc_gimple_checking_assert(EXPR) gcc_assert (EXPR)
extern void gimple_check_failed (const_gimple, const char *, int,          \
                                 const char *, enum gimple_code,           \
				 enum tree_code) ATTRIBUTE_NORETURN;

#define GIMPLE_CHECK(GS, CODE)						\
  do {									\
    const_gimple __gs = (GS);						\
    if (gimple_code (__gs) != (CODE))					\
      gimple_check_failed (__gs, __FILE__, __LINE__, __FUNCTION__,	\
	  		   (CODE), ERROR_MARK);				\
  } while (0)
#else  /* not ENABLE_GIMPLE_CHECKING  */
#define gcc_gimple_checking_assert(EXPR) ((void)(0 && (EXPR)))
#define GIMPLE_CHECK(GS, CODE)			(void)0
#endif

/* Class of GIMPLE expressions suitable for the RHS of assignments.  See
   get_gimple_rhs_class.  */
enum gimple_rhs_class
{
  GIMPLE_INVALID_RHS,	/* The expression cannot be used on the RHS.  */
  GIMPLE_TERNARY_RHS,	/* The expression is a ternary operation.  */
  GIMPLE_BINARY_RHS,	/* The expression is a binary operation.  */
  GIMPLE_UNARY_RHS,	/* The expression is a unary operation.  */
  GIMPLE_SINGLE_RHS	/* The expression is a single object (an SSA
			   name, a _DECL, a _REF, etc.  */
};

/* Specific flags for individual GIMPLE statements.  These flags are
   always stored in gimple_statement_base.subcode and they may only be
   defined for statement codes that do not use sub-codes.

   Values for the masks can overlap as long as the overlapping values
   are never used in the same statement class.

   The maximum mask value that can be defined is 1 << 15 (i.e., each
   statement code can hold up to 16 bitflags).

   Keep this list sorted.  */
enum gf_mask {
    GF_ASM_INPUT		= 1 << 0,
    GF_ASM_VOLATILE		= 1 << 1,
    GF_CALL_FROM_THUNK		= 1 << 0,
    GF_CALL_RETURN_SLOT_OPT	= 1 << 1,
    GF_CALL_TAILCALL		= 1 << 2,
    GF_CALL_VA_ARG_PACK		= 1 << 3,
    GF_CALL_NOTHROW		= 1 << 4,
    GF_CALL_ALLOCA_FOR_VAR	= 1 << 5,
    GF_CALL_INTERNAL		= 1 << 6,
    GF_OMP_PARALLEL_COMBINED	= 1 << 0,

    /* True on an GIMPLE_OMP_RETURN statement if the return does not require
       a thread synchronization via some sort of barrier.  The exact barrier
       that would otherwise be emitted is dependent on the OMP statement with
       which this return is associated.  */
    GF_OMP_RETURN_NOWAIT	= 1 << 0,

    GF_OMP_SECTION_LAST		= 1 << 0,
    GF_OMP_ATOMIC_NEED_VALUE	= 1 << 0,
    GF_PREDICT_TAKEN		= 1 << 15
};

/* Currently, there are only two types of gimple debug stmt.  Others are
   envisioned, for example, to enable the generation of is_stmt notes
   in line number information, to mark sequence points, etc.  This
   subcode is to be used to tell them apart.  */
enum gimple_debug_subcode {
  GIMPLE_DEBUG_BIND = 0,
  GIMPLE_DEBUG_SOURCE_BIND = 1
};

/* Masks for selecting a pass local flag (PLF) to work on.  These
   masks are used by gimple_set_plf and gimple_plf.  */
enum plf_mask {
    GF_PLF_1	= 1 << 0,
    GF_PLF_2	= 1 << 1
};

/* Iterator object for GIMPLE statement sequences.  */

typedef struct
{
  /* Sequence node holding the current statement.  */
  gimple_seq_node ptr;

  /* Sequence and basic block holding the statement.  These fields
     are necessary to handle edge cases such as when statement is
     added to an empty basic block or when the last statement of a
     block/sequence is removed.  */
  gimple_seq *seq;
  basic_block bb;
} gimple_stmt_iterator;


/* Data structure definitions for GIMPLE tuples.  NOTE: word markers
   are for 64 bit hosts.  */

struct GTY((chain_next ("%h.next"))) gimple_statement_base {
  /* [ WORD 1 ]
     Main identifying code for a tuple.  */
  ENUM_BITFIELD(gimple_code) code : 8;

  /* Nonzero if a warning should not be emitted on this tuple.  */
  unsigned int no_warning	: 1;

  /* Nonzero if this tuple has been visited.  Passes are responsible
     for clearing this bit before using it.  */
  unsigned int visited		: 1;

  /* Nonzero if this tuple represents a non-temporal move.  */
  unsigned int nontemporal_move	: 1;

  /* Pass local flags.  These flags are free for any pass to use as
     they see fit.  Passes should not assume that these flags contain
     any useful value when the pass starts.  Any initial state that
     the pass requires should be set on entry to the pass.  See
     gimple_set_plf and gimple_plf for usage.  */
  unsigned int plf		: 2;

  /* Nonzero if this statement has been modified and needs to have its
     operands rescanned.  */
  unsigned modified 		: 1;

  /* Nonzero if this statement contains volatile operands.  */
  unsigned has_volatile_ops 	: 1;

  /* The SUBCODE field can be used for tuple-specific flags for tuples
     that do not require subcodes.  Note that SUBCODE should be at
     least as wide as tree codes, as several tuples store tree codes
     in there.  */
  unsigned int subcode		: 16;

  /* UID of this statement.  This is used by passes that want to
     assign IDs to statements.  It must be assigned and used by each
     pass.  By default it should be assumed to contain garbage.  */
  unsigned uid;

  /* [ WORD 2 ]
     Locus information for debug info.  */
  location_t location;

  /* Number of operands in this tuple.  */
  unsigned num_ops;

  /* [ WORD 3 ]
     Basic block holding this statement.  */
  basic_block bb;

  /* [ WORD 4-5 ]
     Linked lists of gimple statements.  The next pointers form
     a NULL terminated list, the prev pointers are a cyclic list.
     A gimple statement is hence also a double-ended list of
     statements, with the pointer itself being the first element,
     and the prev pointer being the last.  */
  gimple next;
  gimple GTY((skip)) prev;
};


/* Base structure for tuples with operands.  */

struct GTY(()) gimple_statement_with_ops_base
{
  /* [ WORD 1-6 ]  */
  struct gimple_statement_base gsbase;

  /* [ WORD 7 ]
     SSA operand vectors.  NOTE: It should be possible to
     amalgamate these vectors with the operand vector OP.  However,
     the SSA operand vectors are organized differently and contain
     more information (like immediate use chaining).  */
  struct use_optype_d GTY((skip (""))) *use_ops;
};


/* Statements that take register operands.  */

struct GTY(()) gimple_statement_with_ops
{
  /* [ WORD 1-7 ]  */
  struct gimple_statement_with_ops_base opbase;

  /* [ WORD 8 ]
     Operand vector.  NOTE!  This must always be the last field
     of this structure.  In particular, this means that this
     structure cannot be embedded inside another one.  */
  tree GTY((length ("%h.opbase.gsbase.num_ops"))) op[1];
};


/* Base for statements that take both memory and register operands.  */

struct GTY(()) gimple_statement_with_memory_ops_base
{
  /* [ WORD 1-7 ]  */
  struct gimple_statement_with_ops_base opbase;

  /* [ WORD 8-9 ]
     Virtual operands for this statement.  The GC will pick them
     up via the ssa_names array.  */
  tree GTY((skip (""))) vdef;
  tree GTY((skip (""))) vuse;
};


/* Statements that take both memory and register operands.  */

struct GTY(()) gimple_statement_with_memory_ops
{
  /* [ WORD 1-9 ]  */
  struct gimple_statement_with_memory_ops_base membase;

  /* [ WORD 10 ]
     Operand vector.  NOTE!  This must always be the last field
     of this structure.  In particular, this means that this
     structure cannot be embedded inside another one.  */
  tree GTY((length ("%h.membase.opbase.gsbase.num_ops"))) op[1];
};


/* Call statements that take both memory and register operands.  */

struct GTY(()) gimple_statement_call
{
  /* [ WORD 1-9 ]  */
  struct gimple_statement_with_memory_ops_base membase;

  /* [ WORD 10-13 ]  */
  struct pt_solution call_used;
  struct pt_solution call_clobbered;

  /* [ WORD 14 ]  */
  union GTY ((desc ("%1.membase.opbase.gsbase.subcode & GF_CALL_INTERNAL"))) {
    tree GTY ((tag ("0"))) fntype;
    enum internal_fn GTY ((tag ("GF_CALL_INTERNAL"))) internal_fn;
  } u;

  /* [ WORD 15 ]
     Operand vector.  NOTE!  This must always be the last field
     of this structure.  In particular, this means that this
     structure cannot be embedded inside another one.  */
  tree GTY((length ("%h.membase.opbase.gsbase.num_ops"))) op[1];
};


/* OpenMP statements (#pragma omp).  */

struct GTY(()) gimple_statement_omp {
  /* [ WORD 1-6 ]  */
  struct gimple_statement_base gsbase;

  /* [ WORD 7 ]  */
  gimple_seq body;
};


/* GIMPLE_BIND */

struct GTY(()) gimple_statement_bind {
  /* [ WORD 1-6 ]  */
  struct gimple_statement_base gsbase;

  /* [ WORD 7 ]
     Variables declared in this scope.  */
  tree vars;

  /* [ WORD 8 ]
     This is different than the BLOCK field in gimple_statement_base,
     which is analogous to TREE_BLOCK (i.e., the lexical block holding
     this statement).  This field is the equivalent of BIND_EXPR_BLOCK
     in tree land (i.e., the lexical scope defined by this bind).  See
     gimple-low.c.  */
  tree block;

  /* [ WORD 9 ]  */
  gimple_seq body;
};


/* GIMPLE_CATCH */

struct GTY(()) gimple_statement_catch {
  /* [ WORD 1-6 ]  */
  struct gimple_statement_base gsbase;

  /* [ WORD 7 ]  */
  tree types;

  /* [ WORD 8 ]  */
  gimple_seq handler;
};


/* GIMPLE_EH_FILTER */

struct GTY(()) gimple_statement_eh_filter {
  /* [ WORD 1-6 ]  */
  struct gimple_statement_base gsbase;

  /* [ WORD 7 ]
     Filter types.  */
  tree types;

  /* [ WORD 8 ]
     Failure actions.  */
  gimple_seq failure;
};

/* GIMPLE_EH_ELSE */

struct GTY(()) gimple_statement_eh_else {
  /* [ WORD 1-6 ]  */
  struct gimple_statement_base gsbase;

  /* [ WORD 7,8 ] */
  gimple_seq n_body, e_body;
};

/* GIMPLE_EH_MUST_NOT_THROW */

struct GTY(()) gimple_statement_eh_mnt {
  /* [ WORD 1-6 ]  */
  struct gimple_statement_base gsbase;

  /* [ WORD 7 ] Abort function decl.  */
  tree fndecl;
};

/* GIMPLE_PHI */

struct GTY(()) gimple_statement_phi {
  /* [ WORD 1-6 ]  */
  struct gimple_statement_base gsbase;

  /* [ WORD 7 ]  */
  unsigned capacity;
  unsigned nargs;

  /* [ WORD 8 ]  */
  tree result;

  /* [ WORD 9 ]  */
  struct phi_arg_d GTY ((length ("%h.nargs"))) args[1];
};


/* GIMPLE_RESX, GIMPLE_EH_DISPATCH */

struct GTY(()) gimple_statement_eh_ctrl
{
  /* [ WORD 1-6 ]  */
  struct gimple_statement_base gsbase;

  /* [ WORD 7 ]
     Exception region number.  */
  int region;
};


/* GIMPLE_TRY */

struct GTY(()) gimple_statement_try {
  /* [ WORD 1-6 ]  */
  struct gimple_statement_base gsbase;

  /* [ WORD 7 ]
     Expression to evaluate.  */
  gimple_seq eval;

  /* [ WORD 8 ]
     Cleanup expression.  */
  gimple_seq cleanup;
};

/* Kind of GIMPLE_TRY statements.  */
enum gimple_try_flags
{
  /* A try/catch.  */
  GIMPLE_TRY_CATCH = 1 << 0,

  /* A try/finally.  */
  GIMPLE_TRY_FINALLY = 1 << 1,
  GIMPLE_TRY_KIND = GIMPLE_TRY_CATCH | GIMPLE_TRY_FINALLY,

  /* Analogous to TRY_CATCH_IS_CLEANUP.  */
  GIMPLE_TRY_CATCH_IS_CLEANUP = 1 << 2
};

/* GIMPLE_WITH_CLEANUP_EXPR */

struct GTY(()) gimple_statement_wce {
  /* [ WORD 1-6 ]  */
  struct gimple_statement_base gsbase;

  /* Subcode: CLEANUP_EH_ONLY.  True if the cleanup should only be
	      executed if an exception is thrown, not on normal exit of its
	      scope.  This flag is analogous to the CLEANUP_EH_ONLY flag
	      in TARGET_EXPRs.  */

  /* [ WORD 7 ]
     Cleanup expression.  */
  gimple_seq cleanup;
};


/* GIMPLE_ASM  */

struct GTY(()) gimple_statement_asm
{
  /* [ WORD 1-9 ]  */
  struct gimple_statement_with_memory_ops_base membase;

  /* [ WORD 10 ]
     __asm__ statement.  */
  const char *string;

  /* [ WORD 11 ]
       Number of inputs, outputs, clobbers, labels.  */
  unsigned char ni;
  unsigned char no;
  unsigned char nc;
  unsigned char nl;

  /* [ WORD 12 ]
     Operand vector.  NOTE!  This must always be the last field
     of this structure.  In particular, this means that this
     structure cannot be embedded inside another one.  */
  tree GTY((length ("%h.membase.opbase.gsbase.num_ops"))) op[1];
};

/* GIMPLE_OMP_CRITICAL */

struct GTY(()) gimple_statement_omp_critical {
  /* [ WORD 1-7 ]  */
  struct gimple_statement_omp omp;

  /* [ WORD 8 ]
     Critical section name.  */
  tree name;
};


struct GTY(()) gimple_omp_for_iter {
  /* Condition code.  */
  enum tree_code cond;

  /* Index variable.  */
  tree index;

  /* Initial value.  */
  tree initial;

  /* Final value.  */
  tree final;

  /* Increment.  */
  tree incr;
};

/* GIMPLE_OMP_FOR */

struct GTY(()) gimple_statement_omp_for {
  /* [ WORD 1-7 ]  */
  struct gimple_statement_omp omp;

  /* [ WORD 8 ]  */
  tree clauses;

  /* [ WORD 9 ]
     Number of elements in iter array.  */
  size_t collapse;

  /* [ WORD 10 ]  */
  struct gimple_omp_for_iter * GTY((length ("%h.collapse"))) iter;

  /* [ WORD 11 ]
     Pre-body evaluated before the loop body begins.  */
  gimple_seq pre_body;
};


/* GIMPLE_OMP_PARALLEL */

struct GTY(()) gimple_statement_omp_parallel {
  /* [ WORD 1-7 ]  */
  struct gimple_statement_omp omp;

  /* [ WORD 8 ]
     Clauses.  */
  tree clauses;

  /* [ WORD 9 ]
     Child function holding the body of the parallel region.  */
  tree child_fn;

  /* [ WORD 10 ]
     Shared data argument.  */
  tree data_arg;
};


/* GIMPLE_OMP_TASK */

struct GTY(()) gimple_statement_omp_task {
  /* [ WORD 1-10 ]  */
  struct gimple_statement_omp_parallel par;

  /* [ WORD 11 ]
     Child function holding firstprivate initialization if needed.  */
  tree copy_fn;

  /* [ WORD 12-13 ]
     Size and alignment in bytes of the argument data block.  */
  tree arg_size;
  tree arg_align;
};


/* GIMPLE_OMP_SECTION */
/* Uses struct gimple_statement_omp.  */


/* GIMPLE_OMP_SECTIONS */

struct GTY(()) gimple_statement_omp_sections {
  /* [ WORD 1-7 ]  */
  struct gimple_statement_omp omp;

  /* [ WORD 8 ]  */
  tree clauses;

  /* [ WORD 9 ]
     The control variable used for deciding which of the sections to
     execute.  */
  tree control;
};

/* GIMPLE_OMP_CONTINUE.

   Note: This does not inherit from gimple_statement_omp, because we
         do not need the body field.  */

struct GTY(()) gimple_statement_omp_continue {
  /* [ WORD 1-6 ]  */
  struct gimple_statement_base gsbase;

  /* [ WORD 7 ]  */
  tree control_def;

  /* [ WORD 8 ]  */
  tree control_use;
};

/* GIMPLE_OMP_SINGLE */

struct GTY(()) gimple_statement_omp_single {
  /* [ WORD 1-7 ]  */
  struct gimple_statement_omp omp;

  /* [ WORD 7 ]  */
  tree clauses;
};


/* GIMPLE_OMP_ATOMIC_LOAD.
   Note: This is based on gimple_statement_base, not g_s_omp, because g_s_omp
   contains a sequence, which we don't need here.  */

struct GTY(()) gimple_statement_omp_atomic_load {
  /* [ WORD 1-6 ]  */
  struct gimple_statement_base gsbase;

  /* [ WORD 7-8 ]  */
  tree rhs, lhs;
};

/* GIMPLE_OMP_ATOMIC_STORE.
   See note on GIMPLE_OMP_ATOMIC_LOAD.  */

struct GTY(()) gimple_statement_omp_atomic_store {
  /* [ WORD 1-6 ]  */
  struct gimple_statement_base gsbase;

  /* [ WORD 7 ]  */
  tree val;
};

/* GIMPLE_TRANSACTION.  */

/* Bits to be stored in the GIMPLE_TRANSACTION subcode.  */

/* The __transaction_atomic was declared [[outer]] or it is
   __transaction_relaxed.  */
#define GTMA_IS_OUTER			(1u << 0)
#define GTMA_IS_RELAXED			(1u << 1)
#define GTMA_DECLARATION_MASK		(GTMA_IS_OUTER | GTMA_IS_RELAXED)

/* The transaction is seen to not have an abort.  */
#define GTMA_HAVE_ABORT			(1u << 2)
/* The transaction is seen to have loads or stores.  */
#define GTMA_HAVE_LOAD			(1u << 3)
#define GTMA_HAVE_STORE			(1u << 4)
/* The transaction MAY enter serial irrevocable mode in its dynamic scope.  */
#define GTMA_MAY_ENTER_IRREVOCABLE	(1u << 5)
/* The transaction WILL enter serial irrevocable mode.
   An irrevocable block post-dominates the entire transaction, such
   that all invocations of the transaction will go serial-irrevocable.
   In such case, we don't bother instrumenting the transaction, and
   tell the runtime that it should begin the transaction in
   serial-irrevocable mode.  */
#define GTMA_DOES_GO_IRREVOCABLE	(1u << 6)

struct GTY(()) gimple_statement_transaction
{
  /* [ WORD 1-9 ]  */
  struct gimple_statement_with_memory_ops_base gsbase;

  /* [ WORD 10 ] */
  gimple_seq body;

  /* [ WORD 11 ] */
  tree label;
};

#define DEFGSSTRUCT(SYM, STRUCT, HAS_TREE_OP)	SYM,
enum gimple_statement_structure_enum {
#include "gsstruct.def"
    LAST_GSS_ENUM
};
#undef DEFGSSTRUCT


/* Define the overall contents of a gimple tuple.  It may be any of the
   structures declared above for various types of tuples.  */

union GTY ((desc ("gimple_statement_structure (&%h)"),
	    chain_next ("%h.gsbase.next"), variable_size)) gimple_statement_d {
  struct gimple_statement_base GTY ((tag ("GSS_BASE"))) gsbase;
  struct gimple_statement_with_ops GTY ((tag ("GSS_WITH_OPS"))) gsops;
  struct gimple_statement_with_memory_ops_base GTY ((tag ("GSS_WITH_MEM_OPS_BASE"))) gsmembase;
  struct gimple_statement_with_memory_ops GTY ((tag ("GSS_WITH_MEM_OPS"))) gsmem;
  struct gimple_statement_call GTY ((tag ("GSS_CALL"))) gimple_call;
  struct gimple_statement_omp GTY ((tag ("GSS_OMP"))) omp;
  struct gimple_statement_bind GTY ((tag ("GSS_BIND"))) gimple_bind;
  struct gimple_statement_catch GTY ((tag ("GSS_CATCH"))) gimple_catch;
  struct gimple_statement_eh_filter GTY ((tag ("GSS_EH_FILTER"))) gimple_eh_filter;
  struct gimple_statement_eh_mnt GTY ((tag ("GSS_EH_MNT"))) gimple_eh_mnt;
  struct gimple_statement_eh_else GTY ((tag ("GSS_EH_ELSE"))) gimple_eh_else;
  struct gimple_statement_phi GTY ((tag ("GSS_PHI"))) gimple_phi;
  struct gimple_statement_eh_ctrl GTY ((tag ("GSS_EH_CTRL"))) gimple_eh_ctrl;
  struct gimple_statement_try GTY ((tag ("GSS_TRY"))) gimple_try;
  struct gimple_statement_wce GTY ((tag ("GSS_WCE"))) gimple_wce;
  struct gimple_statement_asm GTY ((tag ("GSS_ASM"))) gimple_asm;
  struct gimple_statement_omp_critical GTY ((tag ("GSS_OMP_CRITICAL"))) gimple_omp_critical;
  struct gimple_statement_omp_for GTY ((tag ("GSS_OMP_FOR"))) gimple_omp_for;
  struct gimple_statement_omp_parallel GTY ((tag ("GSS_OMP_PARALLEL"))) gimple_omp_parallel;
  struct gimple_statement_omp_task GTY ((tag ("GSS_OMP_TASK"))) gimple_omp_task;
  struct gimple_statement_omp_sections GTY ((tag ("GSS_OMP_SECTIONS"))) gimple_omp_sections;
  struct gimple_statement_omp_single GTY ((tag ("GSS_OMP_SINGLE"))) gimple_omp_single;
  struct gimple_statement_omp_continue GTY ((tag ("GSS_OMP_CONTINUE"))) gimple_omp_continue;
  struct gimple_statement_omp_atomic_load GTY ((tag ("GSS_OMP_ATOMIC_LOAD"))) gimple_omp_atomic_load;
  struct gimple_statement_omp_atomic_store GTY ((tag ("GSS_OMP_ATOMIC_STORE"))) gimple_omp_atomic_store;
  struct gimple_statement_transaction GTY((tag ("GSS_TRANSACTION"))) gimple_transaction;
};

/* In gimple.c.  */

/* Offset in bytes to the location of the operand vector.
   Zero if there is no operand vector for this tuple structure.  */
extern size_t const gimple_ops_offset_[];

/* Map GIMPLE codes to GSS codes.  */
extern enum gimple_statement_structure_enum const gss_for_code_[];

/* This variable holds the currently expanded gimple statement for purposes
   of comminucating the profile info to the builtin expanders.  */
extern gimple currently_expanding_gimple_stmt;

gimple gimple_build_return (tree);

gimple gimple_build_assign_stat (tree, tree MEM_STAT_DECL);
#define gimple_build_assign(l,r) gimple_build_assign_stat (l, r MEM_STAT_INFO)

void extract_ops_from_tree_1 (tree, enum tree_code *, tree *, tree *, tree *);

gimple
gimple_build_assign_with_ops (enum tree_code, tree,
			      tree, tree CXX_MEM_STAT_INFO);
gimple
gimple_build_assign_with_ops (enum tree_code, tree,
			      tree, tree, tree CXX_MEM_STAT_INFO);

gimple gimple_build_debug_bind_stat (tree, tree, gimple MEM_STAT_DECL);
#define gimple_build_debug_bind(var,val,stmt)			\
  gimple_build_debug_bind_stat ((var), (val), (stmt) MEM_STAT_INFO)
gimple gimple_build_debug_source_bind_stat (tree, tree, gimple MEM_STAT_DECL);
#define gimple_build_debug_source_bind(var,val,stmt)			\
  gimple_build_debug_source_bind_stat ((var), (val), (stmt) MEM_STAT_INFO)

gimple gimple_build_call_vec (tree, vec<tree> );
gimple gimple_build_call (tree, unsigned, ...);
gimple gimple_build_call_valist (tree, unsigned, va_list);
gimple gimple_build_call_internal (enum internal_fn, unsigned, ...);
gimple gimple_build_call_internal_vec (enum internal_fn, vec<tree> );
gimple gimple_build_call_from_tree (tree);
gimple gimplify_assign (tree, tree, gimple_seq *);
gimple gimple_build_cond (enum tree_code, tree, tree, tree, tree);
gimple gimple_build_label (tree label);
gimple gimple_build_goto (tree dest);
gimple gimple_build_nop (void);
gimple gimple_build_bind (tree, gimple_seq, tree);
gimple gimple_build_asm_vec (const char *, vec<tree, va_gc> *,
			     vec<tree, va_gc> *, vec<tree, va_gc> *,
			     vec<tree, va_gc> *);
gimple gimple_build_catch (tree, gimple_seq);
gimple gimple_build_eh_filter (tree, gimple_seq);
gimple gimple_build_eh_must_not_throw (tree);
gimple gimple_build_eh_else (gimple_seq, gimple_seq);
gimple gimple_build_try (gimple_seq, gimple_seq, enum gimple_try_flags);
gimple gimple_build_wce (gimple_seq);
gimple gimple_build_resx (int);
gimple gimple_build_eh_dispatch (int);
gimple gimple_build_switch_nlabels (unsigned, tree, tree);
gimple gimple_build_switch (tree, tree, vec<tree> );
gimple gimple_build_omp_parallel (gimple_seq, tree, tree, tree);
gimple gimple_build_omp_task (gimple_seq, tree, tree, tree, tree, tree, tree);
gimple gimple_build_omp_for (gimple_seq, tree, size_t, gimple_seq);
gimple gimple_build_omp_critical (gimple_seq, tree);
gimple gimple_build_omp_section (gimple_seq);
gimple gimple_build_omp_continue (tree, tree);
gimple gimple_build_omp_master (gimple_seq);
gimple gimple_build_omp_return (bool);
gimple gimple_build_omp_ordered (gimple_seq);
gimple gimple_build_omp_sections (gimple_seq, tree);
gimple gimple_build_omp_sections_switch (void);
gimple gimple_build_omp_single (gimple_seq, tree);
gimple gimple_build_cdt (tree, tree);
gimple gimple_build_omp_atomic_load (tree, tree);
gimple gimple_build_omp_atomic_store (tree);
gimple gimple_build_transaction (gimple_seq, tree);
gimple gimple_build_predict (enum br_predictor, enum prediction);
enum gimple_statement_structure_enum gss_for_assign (enum tree_code);
void sort_case_labels (vec<tree> );
void preprocess_case_label_vec_for_gimple (vec<tree> , tree, tree *);
void gimple_set_body (tree, gimple_seq);
gimple_seq gimple_body (tree);
bool gimple_has_body_p (tree);
gimple_seq gimple_seq_alloc (void);
void gimple_seq_free (gimple_seq);
void gimple_seq_add_seq (gimple_seq *, gimple_seq);
gimple_seq gimple_seq_copy (gimple_seq);
bool gimple_call_same_target_p (const_gimple, const_gimple);
int gimple_call_flags (const_gimple);
int gimple_call_return_flags (const_gimple);
int gimple_call_arg_flags (const_gimple, unsigned);
void gimple_call_reset_alias_info (gimple);
bool gimple_assign_copy_p (gimple);
bool gimple_assign_ssa_name_copy_p (gimple);
bool gimple_assign_unary_nop_p (gimple);
void gimple_set_bb (gimple, basic_block);
void gimple_assign_set_rhs_from_tree (gimple_stmt_iterator *, tree);
void gimple_assign_set_rhs_with_ops_1 (gimple_stmt_iterator *, enum tree_code,
				       tree, tree, tree);
tree gimple_get_lhs (const_gimple);
void gimple_set_lhs (gimple, tree);
void gimple_replace_lhs (gimple, tree);
gimple gimple_copy (gimple);
void gimple_cond_get_ops_from_tree (tree, enum tree_code *, tree *, tree *);
gimple gimple_build_cond_from_tree (tree, tree, tree);
void gimple_cond_set_condition_from_tree (gimple, tree);
bool gimple_has_side_effects (const_gimple);
bool gimple_could_trap_p (gimple);
bool gimple_could_trap_p_1 (gimple, bool, bool);
bool gimple_assign_rhs_could_trap_p (gimple);
void gimple_regimplify_operands (gimple, gimple_stmt_iterator *);
bool empty_body_p (gimple_seq);
unsigned get_gimple_rhs_num_ops (enum tree_code);
#define gimple_alloc(c, n) gimple_alloc_stat (c, n MEM_STAT_INFO)
gimple gimple_alloc_stat (enum gimple_code, unsigned MEM_STAT_DECL);
const char *gimple_decl_printable_name (tree, int);
tree gimple_get_virt_method_for_binfo (HOST_WIDE_INT, tree);
tree gimple_extract_devirt_binfo_from_cst (tree);

/* Returns true iff T is a scalar register variable.  */
extern bool is_gimple_reg (tree);
/* Returns true iff T is any sort of variable.  */
extern bool is_gimple_variable (tree);
/* Returns true iff T is any sort of symbol.  */
extern bool is_gimple_id (tree);
/* Returns true iff T is a variable or an INDIRECT_REF (of a variable).  */
extern bool is_gimple_min_lval (tree);
/* Returns true iff T is something whose address can be taken.  */
extern bool is_gimple_addressable (tree);
/* Returns true iff T is any valid GIMPLE lvalue.  */
extern bool is_gimple_lvalue (tree);

/* Returns true iff T is a GIMPLE address.  */
bool is_gimple_address (const_tree);
/* Returns true iff T is a GIMPLE invariant address.  */
bool is_gimple_invariant_address (const_tree);
/* Returns true iff T is a GIMPLE invariant address at interprocedural
   level.  */
bool is_gimple_ip_invariant_address (const_tree);
/* Returns true iff T is a valid GIMPLE constant.  */
bool is_gimple_constant (const_tree);
/* Returns true iff T is a GIMPLE restricted function invariant.  */
extern bool is_gimple_min_invariant (const_tree);
/* Returns true iff T is a GIMPLE restricted interprecodural invariant.  */
extern bool is_gimple_ip_invariant (const_tree);
/* Returns true iff T is a GIMPLE rvalue.  */
extern bool is_gimple_val (tree);
/* Returns true iff T is a GIMPLE asm statement input.  */
extern bool is_gimple_asm_val (tree);
/* Returns true iff T is a valid address operand of a MEM_REF.  */
bool is_gimple_mem_ref_addr (tree);

/* Returns true iff T is a valid if-statement condition.  */
extern bool is_gimple_condexpr (tree);

/* Returns true iff T is a valid call address expression.  */
extern bool is_gimple_call_addr (tree);

/* Return TRUE iff stmt is a call to a built-in function.  */
extern bool is_gimple_builtin_call (gimple stmt);

extern void recalculate_side_effects (tree);
extern bool gimple_compare_field_offset (tree, tree);
extern tree gimple_register_canonical_type (tree);
extern void print_gimple_types_stats (const char *);
extern void free_gimple_type_tables (void);
extern tree gimple_unsigned_type (tree);
extern tree gimple_signed_type (tree);
extern alias_set_type gimple_get_alias_set (tree);
extern void count_uses_and_derefs (tree, gimple, unsigned *, unsigned *,
				   unsigned *);
extern bool walk_stmt_load_store_addr_ops (gimple, void *,
					   bool (*)(gimple, tree, void *),
					   bool (*)(gimple, tree, void *),
					   bool (*)(gimple, tree, void *));
extern bool walk_stmt_load_store_ops (gimple, void *,
				      bool (*)(gimple, tree, void *),
				      bool (*)(gimple, tree, void *));
extern bool gimple_ior_addresses_taken (bitmap, gimple);
<<<<<<< HEAD
extern bool gimple_call_builtin_class_p (gimple, enum built_in_class);
=======
extern bool gimple_call_builtin_p (gimple, enum built_in_class);
>>>>>>> bc75ee5f
extern bool gimple_call_builtin_p (gimple, enum built_in_function);
extern bool gimple_asm_clobbers_memory_p (const_gimple);

/* In gimplify.c  */
extern tree create_tmp_var_raw (tree, const char *);
extern tree create_tmp_var_name (const char *);
extern tree create_tmp_var (tree, const char *);
extern tree create_tmp_reg (tree, const char *);
extern tree get_initialized_tmp_var (tree, gimple_seq *, gimple_seq *);
extern tree get_formal_tmp_var (tree, gimple_seq *);
extern void declare_vars (tree, gimple, bool);
extern void annotate_all_with_location (gimple_seq, location_t);

/* Validation of GIMPLE expressions.  Note that these predicates only check
   the basic form of the expression, they don't recurse to make sure that
   underlying nodes are also of the right form.  */
typedef bool (*gimple_predicate)(tree);


/* FIXME we should deduce this from the predicate.  */
enum fallback {
  fb_none = 0,		/* Do not generate a temporary.  */

  fb_rvalue = 1,	/* Generate an rvalue to hold the result of a
			   gimplified expression.  */

  fb_lvalue = 2,	/* Generate an lvalue to hold the result of a
			   gimplified expression.  */

  fb_mayfail = 4,	/* Gimplification may fail.  Error issued
			   afterwards.  */
  fb_either= fb_rvalue | fb_lvalue
};

typedef int fallback_t;

enum gimplify_status {
  GS_ERROR	= -2,	/* Something Bad Seen.  */
  GS_UNHANDLED	= -1,	/* A langhook result for "I dunno".  */
  GS_OK		= 0,	/* We did something, maybe more to do.  */
  GS_ALL_DONE	= 1	/* The expression is fully gimplified.  */
};

struct gimplify_ctx
{
  struct gimplify_ctx *prev_context;

  vec<gimple> bind_expr_stack;
  tree temps;
  gimple_seq conditional_cleanups;
  tree exit_label;
  tree return_temp;

  vec<tree> case_labels;
  /* The formal temporary table.  Should this be persistent?  */
  htab_t temp_htab;

  int conditions;
  bool save_stack;
  bool into_ssa;
  bool allow_rhs_cond_expr;
  bool in_cleanup_point_expr;
};

/* Return true if gimplify_one_sizepos doesn't need to gimplify
   expr (when in TYPE_SIZE{,_UNIT} and similar type/decl size/bitsize
   fields).  */
static inline bool
is_gimple_sizepos (tree expr)
{
  /* gimplify_one_sizepos doesn't need to do anything if the value isn't there,
     is constant, or contains A PLACEHOLDER_EXPR.  We also don't want to do
     anything if it's already a VAR_DECL.  If it's a VAR_DECL from another
     function, the gimplifier will want to replace it with a new variable,
     but that will cause problems if this type is from outside the function.
     It's OK to have that here.  */
  return (expr == NULL_TREE
	  || TREE_CONSTANT (expr)
	  || TREE_CODE (expr) == VAR_DECL
	  || CONTAINS_PLACEHOLDER_P (expr));
}                                        

extern enum gimplify_status gimplify_expr (tree *, gimple_seq *, gimple_seq *,
					   bool (*) (tree), fallback_t);
extern void gimplify_type_sizes (tree, gimple_seq *);
extern void gimplify_one_sizepos (tree *, gimple_seq *);
enum gimplify_status gimplify_self_mod_expr (tree *, gimple_seq *, gimple_seq *,
					     bool, tree);
extern bool gimplify_stmt (tree *, gimple_seq *);
extern gimple gimplify_body (tree, bool);
extern void push_gimplify_context (struct gimplify_ctx *);
extern void pop_gimplify_context (gimple);
extern void gimplify_and_add (tree, gimple_seq *);

/* Miscellaneous helpers.  */
extern void gimple_add_tmp_var (tree);
extern gimple gimple_current_bind_expr (void);
extern vec<gimple> gimple_bind_expr_stack (void);
extern tree voidify_wrapper_expr (tree, tree);
extern tree build_and_jump (tree *);
extern tree force_labels_r (tree *, int *, void *);
extern enum gimplify_status gimplify_va_arg_expr (tree *, gimple_seq *,
						  gimple_seq *);
struct gimplify_omp_ctx;
extern void omp_firstprivatize_variable (struct gimplify_omp_ctx *, tree);
extern tree gimple_boolify (tree);
extern gimple_predicate rhs_predicate_for (tree);
extern tree canonicalize_cond_expr_cond (tree);

/* In omp-low.c.  */
extern tree omp_reduction_init (tree, tree);

/* In trans-mem.c.  */
extern void diagnose_tm_safe_errors (tree);
extern void compute_transaction_bits (void);

/* In tree-nested.c.  */
extern void lower_nested_functions (tree);
extern void insert_field_into_struct (tree, tree);

/* In gimplify.c.  */
extern void gimplify_function_tree (tree);

/* In cfgexpand.c.  */
extern tree gimple_assign_rhs_to_tree (gimple);

/* In builtins.c  */
extern bool validate_gimple_arglist (const_gimple, ...);

/* In tree-ssa.c  */
extern bool tree_ssa_useless_type_conversion (tree);
extern tree tree_ssa_strip_useless_type_conversions (tree);
extern bool useless_type_conversion_p (tree, tree);
extern bool types_compatible_p (tree, tree);

/* Return the first node in GIMPLE sequence S.  */

static inline gimple_seq_node
gimple_seq_first (gimple_seq s)
{
  return s;
}


/* Return the first statement in GIMPLE sequence S.  */

static inline gimple
gimple_seq_first_stmt (gimple_seq s)
{
  gimple_seq_node n = gimple_seq_first (s);
  return n;
}


/* Return the last node in GIMPLE sequence S.  */

static inline gimple_seq_node
gimple_seq_last (gimple_seq s)
{
  return s ? s->gsbase.prev : NULL;
}


/* Return the last statement in GIMPLE sequence S.  */

static inline gimple
gimple_seq_last_stmt (gimple_seq s)
{
  gimple_seq_node n = gimple_seq_last (s);
  return n;
}


/* Set the last node in GIMPLE sequence *PS to LAST.  */

static inline void
gimple_seq_set_last (gimple_seq *ps, gimple_seq_node last)
{
  (*ps)->gsbase.prev = last;
}


/* Set the first node in GIMPLE sequence *PS to FIRST.  */

static inline void
gimple_seq_set_first (gimple_seq *ps, gimple_seq_node first)
{
  *ps = first;
}


/* Return true if GIMPLE sequence S is empty.  */

static inline bool
gimple_seq_empty_p (gimple_seq s)
{
  return s == NULL;
}


void gimple_seq_add_stmt (gimple_seq *, gimple);

/* Link gimple statement GS to the end of the sequence *SEQ_P.  If
   *SEQ_P is NULL, a new sequence is allocated.  This function is
   similar to gimple_seq_add_stmt, but does not scan the operands.
   During gimplification, we need to manipulate statement sequences
   before the def/use vectors have been constructed.  */
void gimple_seq_add_stmt_without_update (gimple_seq *, gimple);

/* Allocate a new sequence and initialize its first element with STMT.  */

static inline gimple_seq
gimple_seq_alloc_with_stmt (gimple stmt)
{
  gimple_seq seq = NULL;
  gimple_seq_add_stmt (&seq, stmt);
  return seq;
}


/* Returns the sequence of statements in BB.  */

static inline gimple_seq
bb_seq (const_basic_block bb)
{
  return (!(bb->flags & BB_RTL)) ? bb->il.gimple.seq : NULL;
}

static inline gimple_seq *
bb_seq_addr (basic_block bb)
{
  return (!(bb->flags & BB_RTL)) ? &bb->il.gimple.seq : NULL;
}

/* Sets the sequence of statements in BB to SEQ.  */

static inline void
set_bb_seq (basic_block bb, gimple_seq seq)
{
  gcc_checking_assert (!(bb->flags & BB_RTL));
  bb->il.gimple.seq = seq;
}


/* Return the code for GIMPLE statement G.  */

static inline enum gimple_code
gimple_code (const_gimple g)
{
  return g->gsbase.code;
}


/* Return the GSS code used by a GIMPLE code.  */

static inline enum gimple_statement_structure_enum
gss_for_code (enum gimple_code code)
{
  gcc_gimple_checking_assert ((unsigned int)code < LAST_AND_UNUSED_GIMPLE_CODE);
  return gss_for_code_[code];
}


/* Return which GSS code is used by GS.  */

static inline enum gimple_statement_structure_enum
gimple_statement_structure (gimple gs)
{
  return gss_for_code (gimple_code (gs));
}


/* Return true if statement G has sub-statements.  This is only true for
   High GIMPLE statements.  */

static inline bool
gimple_has_substatements (gimple g)
{
  switch (gimple_code (g))
    {
    case GIMPLE_BIND:
    case GIMPLE_CATCH:
    case GIMPLE_EH_FILTER:
    case GIMPLE_EH_ELSE:
    case GIMPLE_TRY:
    case GIMPLE_OMP_FOR:
    case GIMPLE_OMP_MASTER:
    case GIMPLE_OMP_ORDERED:
    case GIMPLE_OMP_SECTION:
    case GIMPLE_OMP_PARALLEL:
    case GIMPLE_OMP_TASK:
    case GIMPLE_OMP_SECTIONS:
    case GIMPLE_OMP_SINGLE:
    case GIMPLE_OMP_CRITICAL:
    case GIMPLE_WITH_CLEANUP_EXPR:
    case GIMPLE_TRANSACTION:
      return true;

    default:
      return false;
    }
}


/* Return the basic block holding statement G.  */

static inline basic_block
gimple_bb (const_gimple g)
{
  return g->gsbase.bb;
}


/* Return the lexical scope block holding statement G.  */

static inline tree
gimple_block (const_gimple g)
{
  return LOCATION_BLOCK (g->gsbase.location);
}


/* Set BLOCK to be the lexical scope block holding statement G.  */

static inline void
gimple_set_block (gimple g, tree block)
{
  if (block)
    g->gsbase.location =
	COMBINE_LOCATION_DATA (line_table, g->gsbase.location, block);
  else
    g->gsbase.location = LOCATION_LOCUS (g->gsbase.location);
}


/* Return location information for statement G.  */

static inline location_t
gimple_location (const_gimple g)
{
  return g->gsbase.location;
}

/* Return pointer to location information for statement G.  */

static inline const location_t *
gimple_location_ptr (const_gimple g)
{
  return &g->gsbase.location;
}


/* Set location information for statement G.  */

static inline void
gimple_set_location (gimple g, location_t location)
{
  g->gsbase.location = location;
}


/* Return true if G contains location information.  */

static inline bool
gimple_has_location (const_gimple g)
{
  return LOCATION_LOCUS (gimple_location (g)) != UNKNOWN_LOCATION;
}


/* Return the file name of the location of STMT.  */

static inline const char *
gimple_filename (const_gimple stmt)
{
  return LOCATION_FILE (gimple_location (stmt));
}


/* Return the line number of the location of STMT.  */

static inline int
gimple_lineno (const_gimple stmt)
{
  return LOCATION_LINE (gimple_location (stmt));
}


/* Determine whether SEQ is a singleton. */

static inline bool
gimple_seq_singleton_p (gimple_seq seq)
{
  return ((gimple_seq_first (seq) != NULL)
	  && (gimple_seq_first (seq) == gimple_seq_last (seq)));
}

/* Return true if no warnings should be emitted for statement STMT.  */

static inline bool
gimple_no_warning_p (const_gimple stmt)
{
  return stmt->gsbase.no_warning;
}

/* Set the no_warning flag of STMT to NO_WARNING.  */

static inline void
gimple_set_no_warning (gimple stmt, bool no_warning)
{
  stmt->gsbase.no_warning = (unsigned) no_warning;
}

/* Set the visited status on statement STMT to VISITED_P.  */

static inline void
gimple_set_visited (gimple stmt, bool visited_p)
{
  stmt->gsbase.visited = (unsigned) visited_p;
}


/* Return the visited status for statement STMT.  */

static inline bool
gimple_visited_p (gimple stmt)
{
  return stmt->gsbase.visited;
}


/* Set pass local flag PLF on statement STMT to VAL_P.  */

static inline void
gimple_set_plf (gimple stmt, enum plf_mask plf, bool val_p)
{
  if (val_p)
    stmt->gsbase.plf |= (unsigned int) plf;
  else
    stmt->gsbase.plf &= ~((unsigned int) plf);
}


/* Return the value of pass local flag PLF on statement STMT.  */

static inline unsigned int
gimple_plf (gimple stmt, enum plf_mask plf)
{
  return stmt->gsbase.plf & ((unsigned int) plf);
}


/* Set the UID of statement.  */

static inline void
gimple_set_uid (gimple g, unsigned uid)
{
  g->gsbase.uid = uid;
}


/* Return the UID of statement.  */

static inline unsigned
gimple_uid (const_gimple g)
{
  return g->gsbase.uid;
}


/* Make statement G a singleton sequence.  */

static inline void
gimple_init_singleton (gimple g)
{
  g->gsbase.next = NULL;
  g->gsbase.prev = g;
}


/* Return true if GIMPLE statement G has register or memory operands.  */

static inline bool
gimple_has_ops (const_gimple g)
{
  return gimple_code (g) >= GIMPLE_COND && gimple_code (g) <= GIMPLE_RETURN;
}


/* Return true if GIMPLE statement G has memory operands.  */

static inline bool
gimple_has_mem_ops (const_gimple g)
{
  return gimple_code (g) >= GIMPLE_ASSIGN && gimple_code (g) <= GIMPLE_RETURN;
}


/* Return the set of USE operands for statement G.  */

static inline struct use_optype_d *
gimple_use_ops (const_gimple g)
{
  if (!gimple_has_ops (g))
    return NULL;
  return g->gsops.opbase.use_ops;
}


/* Set USE to be the set of USE operands for statement G.  */

static inline void
gimple_set_use_ops (gimple g, struct use_optype_d *use)
{
  gcc_gimple_checking_assert (gimple_has_ops (g));
  g->gsops.opbase.use_ops = use;
}


/* Return the set of VUSE operand for statement G.  */

static inline use_operand_p
gimple_vuse_op (const_gimple g)
{
  struct use_optype_d *ops;
  if (!gimple_has_mem_ops (g))
    return NULL_USE_OPERAND_P;
  ops = g->gsops.opbase.use_ops;
  if (ops
      && USE_OP_PTR (ops)->use == &g->gsmembase.vuse)
    return USE_OP_PTR (ops);
  return NULL_USE_OPERAND_P;
}

/* Return the set of VDEF operand for statement G.  */

static inline def_operand_p
gimple_vdef_op (gimple g)
{
  if (!gimple_has_mem_ops (g))
    return NULL_DEF_OPERAND_P;
  if (g->gsmembase.vdef)
    return &g->gsmembase.vdef;
  return NULL_DEF_OPERAND_P;
}


/* Return the single VUSE operand of the statement G.  */

static inline tree
gimple_vuse (const_gimple g)
{
  if (!gimple_has_mem_ops (g))
    return NULL_TREE;
  return g->gsmembase.vuse;
}

/* Return the single VDEF operand of the statement G.  */

static inline tree
gimple_vdef (const_gimple g)
{
  if (!gimple_has_mem_ops (g))
    return NULL_TREE;
  return g->gsmembase.vdef;
}

/* Return the single VUSE operand of the statement G.  */

static inline tree *
gimple_vuse_ptr (gimple g)
{
  if (!gimple_has_mem_ops (g))
    return NULL;
  return &g->gsmembase.vuse;
}

/* Return the single VDEF operand of the statement G.  */

static inline tree *
gimple_vdef_ptr (gimple g)
{
  if (!gimple_has_mem_ops (g))
    return NULL;
  return &g->gsmembase.vdef;
}

/* Set the single VUSE operand of the statement G.  */

static inline void
gimple_set_vuse (gimple g, tree vuse)
{
  gcc_gimple_checking_assert (gimple_has_mem_ops (g));
  g->gsmembase.vuse = vuse;
}

/* Set the single VDEF operand of the statement G.  */

static inline void
gimple_set_vdef (gimple g, tree vdef)
{
  gcc_gimple_checking_assert (gimple_has_mem_ops (g));
  g->gsmembase.vdef = vdef;
}


/* Return true if statement G has operands and the modified field has
   been set.  */

static inline bool
gimple_modified_p (const_gimple g)
{
  return (gimple_has_ops (g)) ? (bool) g->gsbase.modified : false;
}


/* Set the MODIFIED flag to MODIFIEDP, iff the gimple statement G has
   a MODIFIED field.  */

static inline void
gimple_set_modified (gimple s, bool modifiedp)
{
  if (gimple_has_ops (s))
    s->gsbase.modified = (unsigned) modifiedp;
}


/* Return the tree code for the expression computed by STMT.  This is
   only valid for GIMPLE_COND, GIMPLE_CALL and GIMPLE_ASSIGN.  For
   GIMPLE_CALL, return CALL_EXPR as the expression code for
   consistency.  This is useful when the caller needs to deal with the
   three kinds of computation that GIMPLE supports.  */

static inline enum tree_code
gimple_expr_code (const_gimple stmt)
{
  enum gimple_code code = gimple_code (stmt);
  if (code == GIMPLE_ASSIGN || code == GIMPLE_COND)
    return (enum tree_code) stmt->gsbase.subcode;
  else
    {
      gcc_gimple_checking_assert (code == GIMPLE_CALL);
      return CALL_EXPR;
    }
}


/* Mark statement S as modified, and update it.  */

static inline void
update_stmt (gimple s)
{
  if (gimple_has_ops (s))
    {
      gimple_set_modified (s, true);
      update_stmt_operands (s);
    }
}

/* Update statement S if it has been optimized.  */

static inline void
update_stmt_if_modified (gimple s)
{
  if (gimple_modified_p (s))
    update_stmt_operands (s);
}

/* Return true if statement STMT contains volatile operands.  */

static inline bool
gimple_has_volatile_ops (const_gimple stmt)
{
  if (gimple_has_mem_ops (stmt))
    return stmt->gsbase.has_volatile_ops;
  else
    return false;
}


/* Set the HAS_VOLATILE_OPS flag to VOLATILEP.  */

static inline void
gimple_set_has_volatile_ops (gimple stmt, bool volatilep)
{
  if (gimple_has_mem_ops (stmt))
    stmt->gsbase.has_volatile_ops = (unsigned) volatilep;
}

/* Return true if BB is in a transaction.  */

static inline bool
block_in_transaction (basic_block bb)
{
  return flag_tm && bb->flags & BB_IN_TRANSACTION;
}

/* Return true if STMT is in a transaction.  */

static inline bool
gimple_in_transaction (gimple stmt)
{
  return block_in_transaction (gimple_bb (stmt));
}

/* Return true if statement STMT may access memory.  */

static inline bool
gimple_references_memory_p (gimple stmt)
{
  return gimple_has_mem_ops (stmt) && gimple_vuse (stmt);
}


/* Return the subcode for OMP statement S.  */

static inline unsigned
gimple_omp_subcode (const_gimple s)
{
  gcc_gimple_checking_assert (gimple_code (s) >= GIMPLE_OMP_ATOMIC_LOAD
	      && gimple_code (s) <= GIMPLE_OMP_SINGLE);
  return s->gsbase.subcode;
}

/* Set the subcode for OMP statement S to SUBCODE.  */

static inline void
gimple_omp_set_subcode (gimple s, unsigned int subcode)
{
  /* We only have 16 bits for the subcode.  Assert that we are not
     overflowing it.  */
  gcc_gimple_checking_assert (subcode < (1 << 16));
  s->gsbase.subcode = subcode;
}

/* Set the nowait flag on OMP_RETURN statement S.  */

static inline void
gimple_omp_return_set_nowait (gimple s)
{
  GIMPLE_CHECK (s, GIMPLE_OMP_RETURN);
  s->gsbase.subcode |= GF_OMP_RETURN_NOWAIT;
}


/* Return true if OMP return statement G has the GF_OMP_RETURN_NOWAIT
   flag set.  */

static inline bool
gimple_omp_return_nowait_p (const_gimple g)
{
  GIMPLE_CHECK (g, GIMPLE_OMP_RETURN);
  return (gimple_omp_subcode (g) & GF_OMP_RETURN_NOWAIT) != 0;
}


/* Return true if OMP section statement G has the GF_OMP_SECTION_LAST
   flag set.  */

static inline bool
gimple_omp_section_last_p (const_gimple g)
{
  GIMPLE_CHECK (g, GIMPLE_OMP_SECTION);
  return (gimple_omp_subcode (g) & GF_OMP_SECTION_LAST) != 0;
}


/* Set the GF_OMP_SECTION_LAST flag on G.  */

static inline void
gimple_omp_section_set_last (gimple g)
{
  GIMPLE_CHECK (g, GIMPLE_OMP_SECTION);
  g->gsbase.subcode |= GF_OMP_SECTION_LAST;
}


/* Return true if OMP parallel statement G has the
   GF_OMP_PARALLEL_COMBINED flag set.  */

static inline bool
gimple_omp_parallel_combined_p (const_gimple g)
{
  GIMPLE_CHECK (g, GIMPLE_OMP_PARALLEL);
  return (gimple_omp_subcode (g) & GF_OMP_PARALLEL_COMBINED) != 0;
}


/* Set the GF_OMP_PARALLEL_COMBINED field in G depending on the boolean
   value of COMBINED_P.  */

static inline void
gimple_omp_parallel_set_combined_p (gimple g, bool combined_p)
{
  GIMPLE_CHECK (g, GIMPLE_OMP_PARALLEL);
  if (combined_p)
    g->gsbase.subcode |= GF_OMP_PARALLEL_COMBINED;
  else
    g->gsbase.subcode &= ~GF_OMP_PARALLEL_COMBINED;
}


/* Return true if OMP atomic load/store statement G has the
   GF_OMP_ATOMIC_NEED_VALUE flag set.  */

static inline bool
gimple_omp_atomic_need_value_p (const_gimple g)
{
  if (gimple_code (g) != GIMPLE_OMP_ATOMIC_LOAD)
    GIMPLE_CHECK (g, GIMPLE_OMP_ATOMIC_STORE);
  return (gimple_omp_subcode (g) & GF_OMP_ATOMIC_NEED_VALUE) != 0;
}


/* Set the GF_OMP_ATOMIC_NEED_VALUE flag on G.  */

static inline void
gimple_omp_atomic_set_need_value (gimple g)
{
  if (gimple_code (g) != GIMPLE_OMP_ATOMIC_LOAD)
    GIMPLE_CHECK (g, GIMPLE_OMP_ATOMIC_STORE);
  g->gsbase.subcode |= GF_OMP_ATOMIC_NEED_VALUE;
}


/* Return the number of operands for statement GS.  */

static inline unsigned
gimple_num_ops (const_gimple gs)
{
  return gs->gsbase.num_ops;
}


/* Set the number of operands for statement GS.  */

static inline void
gimple_set_num_ops (gimple gs, unsigned num_ops)
{
  gs->gsbase.num_ops = num_ops;
}


/* Return the array of operands for statement GS.  */

static inline tree *
gimple_ops (gimple gs)
{
  size_t off;

  /* All the tuples have their operand vector at the very bottom
     of the structure.  Note that those structures that do not
     have an operand vector have a zero offset.  */
  off = gimple_ops_offset_[gimple_statement_structure (gs)];
  gcc_gimple_checking_assert (off != 0);

  return (tree *) ((char *) gs + off);
}


/* Return operand I for statement GS.  */

static inline tree
gimple_op (const_gimple gs, unsigned i)
{
  if (gimple_has_ops (gs))
    {
      gcc_gimple_checking_assert (i < gimple_num_ops (gs));
      return gimple_ops (CONST_CAST_GIMPLE (gs))[i];
    }
  else
    return NULL_TREE;
}

/* Return a pointer to operand I for statement GS.  */

static inline tree *
gimple_op_ptr (const_gimple gs, unsigned i)
{
  if (gimple_has_ops (gs))
    {
      gcc_gimple_checking_assert (i < gimple_num_ops (gs));
      return gimple_ops (CONST_CAST_GIMPLE (gs)) + i;
    }
  else
    return NULL;
}

/* Set operand I of statement GS to OP.  */

static inline void
gimple_set_op (gimple gs, unsigned i, tree op)
{
  gcc_gimple_checking_assert (gimple_has_ops (gs) && i < gimple_num_ops (gs));

  /* Note.  It may be tempting to assert that OP matches
     is_gimple_operand, but that would be wrong.  Different tuples
     accept slightly different sets of tree operands.  Each caller
     should perform its own validation.  */
  gimple_ops (gs)[i] = op;
}

/* Return true if GS is a GIMPLE_ASSIGN.  */

static inline bool
is_gimple_assign (const_gimple gs)
{
  return gimple_code (gs) == GIMPLE_ASSIGN;
}

/* Determine if expression CODE is one of the valid expressions that can
   be used on the RHS of GIMPLE assignments.  */

static inline enum gimple_rhs_class
get_gimple_rhs_class (enum tree_code code)
{
  return (enum gimple_rhs_class) gimple_rhs_class_table[(int) code];
}

/* Return the LHS of assignment statement GS.  */

static inline tree
gimple_assign_lhs (const_gimple gs)
{
  GIMPLE_CHECK (gs, GIMPLE_ASSIGN);
  return gimple_op (gs, 0);
}


/* Return a pointer to the LHS of assignment statement GS.  */

static inline tree *
gimple_assign_lhs_ptr (const_gimple gs)
{
  GIMPLE_CHECK (gs, GIMPLE_ASSIGN);
  return gimple_op_ptr (gs, 0);
}


/* Set LHS to be the LHS operand of assignment statement GS.  */

static inline void
gimple_assign_set_lhs (gimple gs, tree lhs)
{
  GIMPLE_CHECK (gs, GIMPLE_ASSIGN);
  gimple_set_op (gs, 0, lhs);

  if (lhs && TREE_CODE (lhs) == SSA_NAME)
    SSA_NAME_DEF_STMT (lhs) = gs;
}


/* Return the first operand on the RHS of assignment statement GS.  */

static inline tree
gimple_assign_rhs1 (const_gimple gs)
{
  GIMPLE_CHECK (gs, GIMPLE_ASSIGN);
  return gimple_op (gs, 1);
}


/* Return a pointer to the first operand on the RHS of assignment
   statement GS.  */

static inline tree *
gimple_assign_rhs1_ptr (const_gimple gs)
{
  GIMPLE_CHECK (gs, GIMPLE_ASSIGN);
  return gimple_op_ptr (gs, 1);
}

/* Set RHS to be the first operand on the RHS of assignment statement GS.  */

static inline void
gimple_assign_set_rhs1 (gimple gs, tree rhs)
{
  GIMPLE_CHECK (gs, GIMPLE_ASSIGN);

  gimple_set_op (gs, 1, rhs);
}


/* Return the second operand on the RHS of assignment statement GS.
   If GS does not have two operands, NULL is returned instead.  */

static inline tree
gimple_assign_rhs2 (const_gimple gs)
{
  GIMPLE_CHECK (gs, GIMPLE_ASSIGN);

  if (gimple_num_ops (gs) >= 3)
    return gimple_op (gs, 2);
  else
    return NULL_TREE;
}


/* Return a pointer to the second operand on the RHS of assignment
   statement GS.  */

static inline tree *
gimple_assign_rhs2_ptr (const_gimple gs)
{
  GIMPLE_CHECK (gs, GIMPLE_ASSIGN);
  return gimple_op_ptr (gs, 2);
}


/* Set RHS to be the second operand on the RHS of assignment statement GS.  */

static inline void
gimple_assign_set_rhs2 (gimple gs, tree rhs)
{
  GIMPLE_CHECK (gs, GIMPLE_ASSIGN);

  gimple_set_op (gs, 2, rhs);
}

/* Return the third operand on the RHS of assignment statement GS.
   If GS does not have two operands, NULL is returned instead.  */

static inline tree
gimple_assign_rhs3 (const_gimple gs)
{
  GIMPLE_CHECK (gs, GIMPLE_ASSIGN);

  if (gimple_num_ops (gs) >= 4)
    return gimple_op (gs, 3);
  else
    return NULL_TREE;
}

/* Return a pointer to the third operand on the RHS of assignment
   statement GS.  */

static inline tree *
gimple_assign_rhs3_ptr (const_gimple gs)
{
  GIMPLE_CHECK (gs, GIMPLE_ASSIGN);
  return gimple_op_ptr (gs, 3);
}


/* Set RHS to be the third operand on the RHS of assignment statement GS.  */

static inline void
gimple_assign_set_rhs3 (gimple gs, tree rhs)
{
  GIMPLE_CHECK (gs, GIMPLE_ASSIGN);

  gimple_set_op (gs, 3, rhs);
}

/* A wrapper around gimple_assign_set_rhs_with_ops_1, for callers which expect
   to see only a maximum of two operands.  */

static inline void
gimple_assign_set_rhs_with_ops (gimple_stmt_iterator *gsi, enum tree_code code,
				tree op1, tree op2)
{
  gimple_assign_set_rhs_with_ops_1 (gsi, code, op1, op2, NULL);
}

/* A wrapper around extract_ops_from_tree_1, for callers which expect
   to see only a maximum of two operands.  */

static inline void
extract_ops_from_tree (tree expr, enum tree_code *code, tree *op0,
		       tree *op1)
{
  tree op2;
  extract_ops_from_tree_1 (expr, code, op0, op1, &op2);
  gcc_assert (op2 == NULL_TREE);
}

/* Returns true if GS is a nontemporal move.  */

static inline bool
gimple_assign_nontemporal_move_p (const_gimple gs)
{
  GIMPLE_CHECK (gs, GIMPLE_ASSIGN);
  return gs->gsbase.nontemporal_move;
}

/* Sets nontemporal move flag of GS to NONTEMPORAL.  */

static inline void
gimple_assign_set_nontemporal_move (gimple gs, bool nontemporal)
{
  GIMPLE_CHECK (gs, GIMPLE_ASSIGN);
  gs->gsbase.nontemporal_move = nontemporal;
}


/* Return the code of the expression computed on the rhs of assignment
   statement GS.  In case that the RHS is a single object, returns the
   tree code of the object.  */

static inline enum tree_code
gimple_assign_rhs_code (const_gimple gs)
{
  enum tree_code code;
  GIMPLE_CHECK (gs, GIMPLE_ASSIGN);

  code = (enum tree_code) gs->gsbase.subcode;
  /* While we initially set subcode to the TREE_CODE of the rhs for
     GIMPLE_SINGLE_RHS assigns we do not update that subcode to stay
     in sync when we rewrite stmts into SSA form or do SSA propagations.  */
  if (get_gimple_rhs_class (code) == GIMPLE_SINGLE_RHS)
    code = TREE_CODE (gimple_assign_rhs1 (gs));

  return code;
}


/* Set CODE to be the code for the expression computed on the RHS of
   assignment S.  */

static inline void
gimple_assign_set_rhs_code (gimple s, enum tree_code code)
{
  GIMPLE_CHECK (s, GIMPLE_ASSIGN);
  s->gsbase.subcode = code;
}


/* Return the gimple rhs class of the code of the expression computed on
   the rhs of assignment statement GS.
   This will never return GIMPLE_INVALID_RHS.  */

static inline enum gimple_rhs_class
gimple_assign_rhs_class (const_gimple gs)
{
  return get_gimple_rhs_class (gimple_assign_rhs_code (gs));
}

/* Return true if GS is an assignment with a singleton RHS, i.e.,
   there is no operator associated with the assignment itself.
   Unlike gimple_assign_copy_p, this predicate returns true for
   any RHS operand, including those that perform an operation
   and do not have the semantics of a copy, such as COND_EXPR.  */

static inline bool
gimple_assign_single_p (gimple gs)
{
  return (is_gimple_assign (gs)
          && gimple_assign_rhs_class (gs) == GIMPLE_SINGLE_RHS);
}

/* Return true if GS performs a store to its lhs.  */

static inline bool
gimple_store_p (gimple gs)
{
  tree lhs = gimple_get_lhs (gs);
  return lhs && !is_gimple_reg (lhs);
}

/* Return true if GS is an assignment that loads from its rhs1.  */

static inline bool
gimple_assign_load_p (gimple gs)
{
  tree rhs;
  if (!gimple_assign_single_p (gs))
    return false;
  rhs = gimple_assign_rhs1 (gs);
  if (TREE_CODE (rhs) == WITH_SIZE_EXPR)
    return true;
  rhs = get_base_address (rhs);
  return (DECL_P (rhs)
	  || TREE_CODE (rhs) == MEM_REF || TREE_CODE (rhs) == TARGET_MEM_REF);
}


/* Return true if S is a type-cast assignment.  */

static inline bool
gimple_assign_cast_p (gimple s)
{
  if (is_gimple_assign (s))
    {
      enum tree_code sc = gimple_assign_rhs_code (s);
      return CONVERT_EXPR_CODE_P (sc)
	     || sc == VIEW_CONVERT_EXPR
	     || sc == FIX_TRUNC_EXPR;
    }

  return false;
}

/* Return true if S is a clobber statement.  */

static inline bool
gimple_clobber_p (gimple s)
{
  return gimple_assign_single_p (s)
         && TREE_CLOBBER_P (gimple_assign_rhs1 (s));
}

/* Return true if GS is a GIMPLE_CALL.  */

static inline bool
is_gimple_call (const_gimple gs)
{
  return gimple_code (gs) == GIMPLE_CALL;
}

/* Return the LHS of call statement GS.  */

static inline tree
gimple_call_lhs (const_gimple gs)
{
  GIMPLE_CHECK (gs, GIMPLE_CALL);
  return gimple_op (gs, 0);
}


/* Return a pointer to the LHS of call statement GS.  */

static inline tree *
gimple_call_lhs_ptr (const_gimple gs)
{
  GIMPLE_CHECK (gs, GIMPLE_CALL);
  return gimple_op_ptr (gs, 0);
}


/* Set LHS to be the LHS operand of call statement GS.  */

static inline void
gimple_call_set_lhs (gimple gs, tree lhs)
{
  GIMPLE_CHECK (gs, GIMPLE_CALL);
  gimple_set_op (gs, 0, lhs);
  if (lhs && TREE_CODE (lhs) == SSA_NAME)
    SSA_NAME_DEF_STMT (lhs) = gs;
}


/* Return true if call GS calls an internal-only function, as enumerated
   by internal_fn.  */

static inline bool
gimple_call_internal_p (const_gimple gs)
{
  GIMPLE_CHECK (gs, GIMPLE_CALL);
  return (gs->gsbase.subcode & GF_CALL_INTERNAL) != 0;
}


/* Return the target of internal call GS.  */

static inline enum internal_fn
gimple_call_internal_fn (const_gimple gs)
{
  gcc_gimple_checking_assert (gimple_call_internal_p (gs));
  return gs->gimple_call.u.internal_fn;
}


/* Return the function type of the function called by GS.  */

static inline tree
gimple_call_fntype (const_gimple gs)
{
  GIMPLE_CHECK (gs, GIMPLE_CALL);
  if (gimple_call_internal_p (gs))
    return NULL_TREE;
  return gs->gimple_call.u.fntype;
}

/* Set the type of the function called by GS to FNTYPE.  */

static inline void
gimple_call_set_fntype (gimple gs, tree fntype)
{
  GIMPLE_CHECK (gs, GIMPLE_CALL);
  gcc_gimple_checking_assert (!gimple_call_internal_p (gs));
  gs->gimple_call.u.fntype = fntype;
}


/* Return the tree node representing the function called by call
   statement GS.  */

static inline tree
gimple_call_fn (const_gimple gs)
{
  GIMPLE_CHECK (gs, GIMPLE_CALL);
  return gimple_op (gs, 1);
}

/* Return a pointer to the tree node representing the function called by call
   statement GS.  */

static inline tree *
gimple_call_fn_ptr (const_gimple gs)
{
  GIMPLE_CHECK (gs, GIMPLE_CALL);
  return gimple_op_ptr (gs, 1);
}


/* Set FN to be the function called by call statement GS.  */

static inline void
gimple_call_set_fn (gimple gs, tree fn)
{
  GIMPLE_CHECK (gs, GIMPLE_CALL);
  gcc_gimple_checking_assert (!gimple_call_internal_p (gs));
  gimple_set_op (gs, 1, fn);
}


/* Set FNDECL to be the function called by call statement GS.  */

static inline void
gimple_call_set_fndecl (gimple gs, tree decl)
{
  GIMPLE_CHECK (gs, GIMPLE_CALL);
  gcc_gimple_checking_assert (!gimple_call_internal_p (gs));
  gimple_set_op (gs, 1, build_fold_addr_expr_loc (gimple_location (gs), decl));
}


/* Set internal function FN to be the function called by call statement GS.  */

static inline void
gimple_call_set_internal_fn (gimple gs, enum internal_fn fn)
{
  GIMPLE_CHECK (gs, GIMPLE_CALL);
  gcc_gimple_checking_assert (gimple_call_internal_p (gs));
  gs->gimple_call.u.internal_fn = fn;
}


/* Given a valid GIMPLE_CALL function address return the FUNCTION_DECL
   associated with the callee if known.  Otherwise return NULL_TREE.  */

static inline tree
gimple_call_addr_fndecl (const_tree fn)
{
  if (fn && TREE_CODE (fn) == ADDR_EXPR)
    {
      tree fndecl = TREE_OPERAND (fn, 0);
      if (TREE_CODE (fndecl) == MEM_REF
	  && TREE_CODE (TREE_OPERAND (fndecl, 0)) == ADDR_EXPR
	  && integer_zerop (TREE_OPERAND (fndecl, 1)))
	fndecl = TREE_OPERAND (TREE_OPERAND (fndecl, 0), 0);
      if (TREE_CODE (fndecl) == FUNCTION_DECL)
	return fndecl;
    }
  return NULL_TREE;
}

/* If a given GIMPLE_CALL's callee is a FUNCTION_DECL, return it.
   Otherwise return NULL.  This function is analogous to
   get_callee_fndecl in tree land.  */

static inline tree
gimple_call_fndecl (const_gimple gs)
{
  return gimple_call_addr_fndecl (gimple_call_fn (gs));
}


/* Return the type returned by call statement GS.  */

static inline tree
gimple_call_return_type (const_gimple gs)
{
  tree type = gimple_call_fntype (gs);

  if (type == NULL_TREE)
    return TREE_TYPE (gimple_call_lhs (gs));

  /* The type returned by a function is the type of its
     function type.  */
  return TREE_TYPE (type);
}


/* Return the static chain for call statement GS.  */

static inline tree
gimple_call_chain (const_gimple gs)
{
  GIMPLE_CHECK (gs, GIMPLE_CALL);
  return gimple_op (gs, 2);
}


/* Return a pointer to the static chain for call statement GS.  */

static inline tree *
gimple_call_chain_ptr (const_gimple gs)
{
  GIMPLE_CHECK (gs, GIMPLE_CALL);
  return gimple_op_ptr (gs, 2);
}

/* Set CHAIN to be the static chain for call statement GS.  */

static inline void
gimple_call_set_chain (gimple gs, tree chain)
{
  GIMPLE_CHECK (gs, GIMPLE_CALL);

  gimple_set_op (gs, 2, chain);
}


/* Return the number of arguments used by call statement GS.  */

static inline unsigned
gimple_call_num_args (const_gimple gs)
{
  unsigned num_ops;
  GIMPLE_CHECK (gs, GIMPLE_CALL);
  num_ops = gimple_num_ops (gs);
  return num_ops - 3;
}


/* Return the argument at position INDEX for call statement GS.  */

static inline tree
gimple_call_arg (const_gimple gs, unsigned index)
{
  GIMPLE_CHECK (gs, GIMPLE_CALL);
  return gimple_op (gs, index + 3);
}


/* Return a pointer to the argument at position INDEX for call
   statement GS.  */

static inline tree *
gimple_call_arg_ptr (const_gimple gs, unsigned index)
{
  GIMPLE_CHECK (gs, GIMPLE_CALL);
  return gimple_op_ptr (gs, index + 3);
}


/* Set ARG to be the argument at position INDEX for call statement GS.  */

static inline void
gimple_call_set_arg (gimple gs, unsigned index, tree arg)
{
  GIMPLE_CHECK (gs, GIMPLE_CALL);
  gimple_set_op (gs, index + 3, arg);
}


/* If TAIL_P is true, mark call statement S as being a tail call
   (i.e., a call just before the exit of a function).  These calls are
   candidate for tail call optimization.  */

static inline void
gimple_call_set_tail (gimple s, bool tail_p)
{
  GIMPLE_CHECK (s, GIMPLE_CALL);
  if (tail_p)
    s->gsbase.subcode |= GF_CALL_TAILCALL;
  else
    s->gsbase.subcode &= ~GF_CALL_TAILCALL;
}


/* Return true if GIMPLE_CALL S is marked as a tail call.  */

static inline bool
gimple_call_tail_p (gimple s)
{
  GIMPLE_CHECK (s, GIMPLE_CALL);
  return (s->gsbase.subcode & GF_CALL_TAILCALL) != 0;
}


/* If RETURN_SLOT_OPT_P is true mark GIMPLE_CALL S as valid for return
   slot optimization.  This transformation uses the target of the call
   expansion as the return slot for calls that return in memory.  */

static inline void
gimple_call_set_return_slot_opt (gimple s, bool return_slot_opt_p)
{
  GIMPLE_CHECK (s, GIMPLE_CALL);
  if (return_slot_opt_p)
    s->gsbase.subcode |= GF_CALL_RETURN_SLOT_OPT;
  else
    s->gsbase.subcode &= ~GF_CALL_RETURN_SLOT_OPT;
}


/* Return true if S is marked for return slot optimization.  */

static inline bool
gimple_call_return_slot_opt_p (gimple s)
{
  GIMPLE_CHECK (s, GIMPLE_CALL);
  return (s->gsbase.subcode & GF_CALL_RETURN_SLOT_OPT) != 0;
}


/* If FROM_THUNK_P is true, mark GIMPLE_CALL S as being the jump from a
   thunk to the thunked-to function.  */

static inline void
gimple_call_set_from_thunk (gimple s, bool from_thunk_p)
{
  GIMPLE_CHECK (s, GIMPLE_CALL);
  if (from_thunk_p)
    s->gsbase.subcode |= GF_CALL_FROM_THUNK;
  else
    s->gsbase.subcode &= ~GF_CALL_FROM_THUNK;
}


/* Return true if GIMPLE_CALL S is a jump from a thunk.  */

static inline bool
gimple_call_from_thunk_p (gimple s)
{
  GIMPLE_CHECK (s, GIMPLE_CALL);
  return (s->gsbase.subcode & GF_CALL_FROM_THUNK) != 0;
}


/* If PASS_ARG_PACK_P is true, GIMPLE_CALL S is a stdarg call that needs the
   argument pack in its argument list.  */

static inline void
gimple_call_set_va_arg_pack (gimple s, bool pass_arg_pack_p)
{
  GIMPLE_CHECK (s, GIMPLE_CALL);
  if (pass_arg_pack_p)
    s->gsbase.subcode |= GF_CALL_VA_ARG_PACK;
  else
    s->gsbase.subcode &= ~GF_CALL_VA_ARG_PACK;
}


/* Return true if GIMPLE_CALL S is a stdarg call that needs the
   argument pack in its argument list.  */

static inline bool
gimple_call_va_arg_pack_p (gimple s)
{
  GIMPLE_CHECK (s, GIMPLE_CALL);
  return (s->gsbase.subcode & GF_CALL_VA_ARG_PACK) != 0;
}


/* Return true if S is a noreturn call.  */

static inline bool
gimple_call_noreturn_p (gimple s)
{
  GIMPLE_CHECK (s, GIMPLE_CALL);
  return (gimple_call_flags (s) & ECF_NORETURN) != 0;
}


/* If NOTHROW_P is true, GIMPLE_CALL S is a call that is known to not throw
   even if the called function can throw in other cases.  */

static inline void
gimple_call_set_nothrow (gimple s, bool nothrow_p)
{
  GIMPLE_CHECK (s, GIMPLE_CALL);
  if (nothrow_p)
    s->gsbase.subcode |= GF_CALL_NOTHROW;
  else
    s->gsbase.subcode &= ~GF_CALL_NOTHROW;
}

/* Return true if S is a nothrow call.  */

static inline bool
gimple_call_nothrow_p (gimple s)
{
  GIMPLE_CHECK (s, GIMPLE_CALL);
  return (gimple_call_flags (s) & ECF_NOTHROW) != 0;
}

/* If FOR_VAR is true, GIMPLE_CALL S is a call to builtin_alloca that
   is known to be emitted for VLA objects.  Those are wrapped by
   stack_save/stack_restore calls and hence can't lead to unbounded
   stack growth even when they occur in loops.  */

static inline void
gimple_call_set_alloca_for_var (gimple s, bool for_var)
{
  GIMPLE_CHECK (s, GIMPLE_CALL);
  if (for_var)
    s->gsbase.subcode |= GF_CALL_ALLOCA_FOR_VAR;
  else
    s->gsbase.subcode &= ~GF_CALL_ALLOCA_FOR_VAR;
}

/* Return true of S is a call to builtin_alloca emitted for VLA objects.  */

static inline bool
gimple_call_alloca_for_var_p (gimple s)
{
  GIMPLE_CHECK (s, GIMPLE_CALL);
  return (s->gsbase.subcode & GF_CALL_ALLOCA_FOR_VAR) != 0;
}

/* Copy all the GF_CALL_* flags from ORIG_CALL to DEST_CALL.  */

static inline void
gimple_call_copy_flags (gimple dest_call, gimple orig_call)
{
  GIMPLE_CHECK (dest_call, GIMPLE_CALL);
  GIMPLE_CHECK (orig_call, GIMPLE_CALL);
  dest_call->gsbase.subcode = orig_call->gsbase.subcode;
}


/* Return a pointer to the points-to solution for the set of call-used
   variables of the call CALL.  */

static inline struct pt_solution *
gimple_call_use_set (gimple call)
{
  GIMPLE_CHECK (call, GIMPLE_CALL);
  return &call->gimple_call.call_used;
}


/* Return a pointer to the points-to solution for the set of call-used
   variables of the call CALL.  */

static inline struct pt_solution *
gimple_call_clobber_set (gimple call)
{
  GIMPLE_CHECK (call, GIMPLE_CALL);
  return &call->gimple_call.call_clobbered;
}


/* Returns true if this is a GIMPLE_ASSIGN or a GIMPLE_CALL with a
   non-NULL lhs.  */

static inline bool
gimple_has_lhs (gimple stmt)
{
  return (is_gimple_assign (stmt)
	  || (is_gimple_call (stmt)
	      && gimple_call_lhs (stmt) != NULL_TREE));
}


/* Return the code of the predicate computed by conditional statement GS.  */

static inline enum tree_code
gimple_cond_code (const_gimple gs)
{
  GIMPLE_CHECK (gs, GIMPLE_COND);
  return (enum tree_code) gs->gsbase.subcode;
}


/* Set CODE to be the predicate code for the conditional statement GS.  */

static inline void
gimple_cond_set_code (gimple gs, enum tree_code code)
{
  GIMPLE_CHECK (gs, GIMPLE_COND);
  gs->gsbase.subcode = code;
}


/* Return the LHS of the predicate computed by conditional statement GS.  */

static inline tree
gimple_cond_lhs (const_gimple gs)
{
  GIMPLE_CHECK (gs, GIMPLE_COND);
  return gimple_op (gs, 0);
}

/* Return the pointer to the LHS of the predicate computed by conditional
   statement GS.  */

static inline tree *
gimple_cond_lhs_ptr (const_gimple gs)
{
  GIMPLE_CHECK (gs, GIMPLE_COND);
  return gimple_op_ptr (gs, 0);
}

/* Set LHS to be the LHS operand of the predicate computed by
   conditional statement GS.  */

static inline void
gimple_cond_set_lhs (gimple gs, tree lhs)
{
  GIMPLE_CHECK (gs, GIMPLE_COND);
  gimple_set_op (gs, 0, lhs);
}


/* Return the RHS operand of the predicate computed by conditional GS.  */

static inline tree
gimple_cond_rhs (const_gimple gs)
{
  GIMPLE_CHECK (gs, GIMPLE_COND);
  return gimple_op (gs, 1);
}

/* Return the pointer to the RHS operand of the predicate computed by
   conditional GS.  */

static inline tree *
gimple_cond_rhs_ptr (const_gimple gs)
{
  GIMPLE_CHECK (gs, GIMPLE_COND);
  return gimple_op_ptr (gs, 1);
}


/* Set RHS to be the RHS operand of the predicate computed by
   conditional statement GS.  */

static inline void
gimple_cond_set_rhs (gimple gs, tree rhs)
{
  GIMPLE_CHECK (gs, GIMPLE_COND);
  gimple_set_op (gs, 1, rhs);
}


/* Return the label used by conditional statement GS when its
   predicate evaluates to true.  */

static inline tree
gimple_cond_true_label (const_gimple gs)
{
  GIMPLE_CHECK (gs, GIMPLE_COND);
  return gimple_op (gs, 2);
}


/* Set LABEL to be the label used by conditional statement GS when its
   predicate evaluates to true.  */

static inline void
gimple_cond_set_true_label (gimple gs, tree label)
{
  GIMPLE_CHECK (gs, GIMPLE_COND);
  gimple_set_op (gs, 2, label);
}


/* Set LABEL to be the label used by conditional statement GS when its
   predicate evaluates to false.  */

static inline void
gimple_cond_set_false_label (gimple gs, tree label)
{
  GIMPLE_CHECK (gs, GIMPLE_COND);
  gimple_set_op (gs, 3, label);
}


/* Return the label used by conditional statement GS when its
   predicate evaluates to false.  */

static inline tree
gimple_cond_false_label (const_gimple gs)
{
  GIMPLE_CHECK (gs, GIMPLE_COND);
  return gimple_op (gs, 3);
}


/* Set the conditional COND_STMT to be of the form 'if (1 == 0)'.  */

static inline void
gimple_cond_make_false (gimple gs)
{
  gimple_cond_set_lhs (gs, boolean_true_node);
  gimple_cond_set_rhs (gs, boolean_false_node);
  gs->gsbase.subcode = EQ_EXPR;
}


/* Set the conditional COND_STMT to be of the form 'if (1 == 1)'.  */

static inline void
gimple_cond_make_true (gimple gs)
{
  gimple_cond_set_lhs (gs, boolean_true_node);
  gimple_cond_set_rhs (gs, boolean_true_node);
  gs->gsbase.subcode = EQ_EXPR;
}

/* Check if conditional statemente GS is of the form 'if (1 == 1)',
  'if (0 == 0)', 'if (1 != 0)' or 'if (0 != 1)' */

static inline bool
gimple_cond_true_p (const_gimple gs)
{
  tree lhs = gimple_cond_lhs (gs);
  tree rhs = gimple_cond_rhs (gs);
  enum tree_code code = gimple_cond_code (gs);

  if (lhs != boolean_true_node && lhs != boolean_false_node)
    return false;

  if (rhs != boolean_true_node && rhs != boolean_false_node)
    return false;

  if (code == NE_EXPR && lhs != rhs)
    return true;

  if (code == EQ_EXPR && lhs == rhs)
      return true;

  return false;
}

/* Check if conditional statement GS is of the form 'if (1 != 1)',
   'if (0 != 0)', 'if (1 == 0)' or 'if (0 == 1)' */

static inline bool
gimple_cond_false_p (const_gimple gs)
{
  tree lhs = gimple_cond_lhs (gs);
  tree rhs = gimple_cond_rhs (gs);
  enum tree_code code = gimple_cond_code (gs);

  if (lhs != boolean_true_node && lhs != boolean_false_node)
    return false;

  if (rhs != boolean_true_node && rhs != boolean_false_node)
    return false;

  if (code == NE_EXPR && lhs == rhs)
    return true;

  if (code == EQ_EXPR && lhs != rhs)
      return true;

  return false;
}

/* Check if conditional statement GS is of the form 'if (var != 0)' or
   'if (var == 1)' */

static inline bool
gimple_cond_single_var_p (gimple gs)
{
  if (gimple_cond_code (gs) == NE_EXPR
      && gimple_cond_rhs (gs) == boolean_false_node)
    return true;

  if (gimple_cond_code (gs) == EQ_EXPR
      && gimple_cond_rhs (gs) == boolean_true_node)
    return true;

  return false;
}

/* Set the code, LHS and RHS of GIMPLE_COND STMT from CODE, LHS and RHS.  */

static inline void
gimple_cond_set_condition (gimple stmt, enum tree_code code, tree lhs, tree rhs)
{
  gimple_cond_set_code (stmt, code);
  gimple_cond_set_lhs (stmt, lhs);
  gimple_cond_set_rhs (stmt, rhs);
}

/* Return the LABEL_DECL node used by GIMPLE_LABEL statement GS.  */

static inline tree
gimple_label_label (const_gimple gs)
{
  GIMPLE_CHECK (gs, GIMPLE_LABEL);
  return gimple_op (gs, 0);
}


/* Set LABEL to be the LABEL_DECL node used by GIMPLE_LABEL statement
   GS.  */

static inline void
gimple_label_set_label (gimple gs, tree label)
{
  GIMPLE_CHECK (gs, GIMPLE_LABEL);
  gimple_set_op (gs, 0, label);
}


/* Return the destination of the unconditional jump GS.  */

static inline tree
gimple_goto_dest (const_gimple gs)
{
  GIMPLE_CHECK (gs, GIMPLE_GOTO);
  return gimple_op (gs, 0);
}


/* Set DEST to be the destination of the unconditonal jump GS.  */

static inline void
gimple_goto_set_dest (gimple gs, tree dest)
{
  GIMPLE_CHECK (gs, GIMPLE_GOTO);
  gimple_set_op (gs, 0, dest);
}


/* Return the variables declared in the GIMPLE_BIND statement GS.  */

static inline tree
gimple_bind_vars (const_gimple gs)
{
  GIMPLE_CHECK (gs, GIMPLE_BIND);
  return gs->gimple_bind.vars;
}


/* Set VARS to be the set of variables declared in the GIMPLE_BIND
   statement GS.  */

static inline void
gimple_bind_set_vars (gimple gs, tree vars)
{
  GIMPLE_CHECK (gs, GIMPLE_BIND);
  gs->gimple_bind.vars = vars;
}


/* Append VARS to the set of variables declared in the GIMPLE_BIND
   statement GS.  */

static inline void
gimple_bind_append_vars (gimple gs, tree vars)
{
  GIMPLE_CHECK (gs, GIMPLE_BIND);
  gs->gimple_bind.vars = chainon (gs->gimple_bind.vars, vars);
}


static inline gimple_seq *
gimple_bind_body_ptr (gimple gs)
{
  GIMPLE_CHECK (gs, GIMPLE_BIND);
  return &gs->gimple_bind.body;
}

/* Return the GIMPLE sequence contained in the GIMPLE_BIND statement GS.  */

static inline gimple_seq
gimple_bind_body (gimple gs)
{
  return *gimple_bind_body_ptr (gs);
}


/* Set SEQ to be the GIMPLE sequence contained in the GIMPLE_BIND
   statement GS.  */

static inline void
gimple_bind_set_body (gimple gs, gimple_seq seq)
{
  GIMPLE_CHECK (gs, GIMPLE_BIND);
  gs->gimple_bind.body = seq;
}


/* Append a statement to the end of a GIMPLE_BIND's body.  */

static inline void
gimple_bind_add_stmt (gimple gs, gimple stmt)
{
  GIMPLE_CHECK (gs, GIMPLE_BIND);
  gimple_seq_add_stmt (&gs->gimple_bind.body, stmt);
}


/* Append a sequence of statements to the end of a GIMPLE_BIND's body.  */

static inline void
gimple_bind_add_seq (gimple gs, gimple_seq seq)
{
  GIMPLE_CHECK (gs, GIMPLE_BIND);
  gimple_seq_add_seq (&gs->gimple_bind.body, seq);
}


/* Return the TREE_BLOCK node associated with GIMPLE_BIND statement
   GS.  This is analogous to the BIND_EXPR_BLOCK field in trees.  */

static inline tree
gimple_bind_block (const_gimple gs)
{
  GIMPLE_CHECK (gs, GIMPLE_BIND);
  return gs->gimple_bind.block;
}


/* Set BLOCK to be the TREE_BLOCK node associated with GIMPLE_BIND
   statement GS.  */

static inline void
gimple_bind_set_block (gimple gs, tree block)
{
  GIMPLE_CHECK (gs, GIMPLE_BIND);
  gcc_gimple_checking_assert (block == NULL_TREE
			      || TREE_CODE (block) == BLOCK);
  gs->gimple_bind.block = block;
}


/* Return the number of input operands for GIMPLE_ASM GS.  */

static inline unsigned
gimple_asm_ninputs (const_gimple gs)
{
  GIMPLE_CHECK (gs, GIMPLE_ASM);
  return gs->gimple_asm.ni;
}


/* Return the number of output operands for GIMPLE_ASM GS.  */

static inline unsigned
gimple_asm_noutputs (const_gimple gs)
{
  GIMPLE_CHECK (gs, GIMPLE_ASM);
  return gs->gimple_asm.no;
}


/* Return the number of clobber operands for GIMPLE_ASM GS.  */

static inline unsigned
gimple_asm_nclobbers (const_gimple gs)
{
  GIMPLE_CHECK (gs, GIMPLE_ASM);
  return gs->gimple_asm.nc;
}

/* Return the number of label operands for GIMPLE_ASM GS.  */

static inline unsigned
gimple_asm_nlabels (const_gimple gs)
{
  GIMPLE_CHECK (gs, GIMPLE_ASM);
  return gs->gimple_asm.nl;
}

/* Return input operand INDEX of GIMPLE_ASM GS.  */

static inline tree
gimple_asm_input_op (const_gimple gs, unsigned index)
{
  GIMPLE_CHECK (gs, GIMPLE_ASM);
  gcc_gimple_checking_assert (index < gs->gimple_asm.ni);
  return gimple_op (gs, index + gs->gimple_asm.no);
}

/* Return a pointer to input operand INDEX of GIMPLE_ASM GS.  */

static inline tree *
gimple_asm_input_op_ptr (const_gimple gs, unsigned index)
{
  GIMPLE_CHECK (gs, GIMPLE_ASM);
  gcc_gimple_checking_assert (index < gs->gimple_asm.ni);
  return gimple_op_ptr (gs, index + gs->gimple_asm.no);
}


/* Set IN_OP to be input operand INDEX in GIMPLE_ASM GS.  */

static inline void
gimple_asm_set_input_op (gimple gs, unsigned index, tree in_op)
{
  GIMPLE_CHECK (gs, GIMPLE_ASM);
  gcc_gimple_checking_assert (index < gs->gimple_asm.ni
			      && TREE_CODE (in_op) == TREE_LIST);
  gimple_set_op (gs, index + gs->gimple_asm.no, in_op);
}


/* Return output operand INDEX of GIMPLE_ASM GS.  */

static inline tree
gimple_asm_output_op (const_gimple gs, unsigned index)
{
  GIMPLE_CHECK (gs, GIMPLE_ASM);
  gcc_gimple_checking_assert (index < gs->gimple_asm.no);
  return gimple_op (gs, index);
}

/* Return a pointer to output operand INDEX of GIMPLE_ASM GS.  */

static inline tree *
gimple_asm_output_op_ptr (const_gimple gs, unsigned index)
{
  GIMPLE_CHECK (gs, GIMPLE_ASM);
  gcc_gimple_checking_assert (index < gs->gimple_asm.no);
  return gimple_op_ptr (gs, index);
}


/* Set OUT_OP to be output operand INDEX in GIMPLE_ASM GS.  */

static inline void
gimple_asm_set_output_op (gimple gs, unsigned index, tree out_op)
{
  GIMPLE_CHECK (gs, GIMPLE_ASM);
  gcc_gimple_checking_assert (index < gs->gimple_asm.no
			      && TREE_CODE (out_op) == TREE_LIST);
  gimple_set_op (gs, index, out_op);
}


/* Return clobber operand INDEX of GIMPLE_ASM GS.  */

static inline tree
gimple_asm_clobber_op (const_gimple gs, unsigned index)
{
  GIMPLE_CHECK (gs, GIMPLE_ASM);
  gcc_gimple_checking_assert (index < gs->gimple_asm.nc);
  return gimple_op (gs, index + gs->gimple_asm.ni + gs->gimple_asm.no);
}


/* Set CLOBBER_OP to be clobber operand INDEX in GIMPLE_ASM GS.  */

static inline void
gimple_asm_set_clobber_op (gimple gs, unsigned index, tree clobber_op)
{
  GIMPLE_CHECK (gs, GIMPLE_ASM);
  gcc_gimple_checking_assert (index < gs->gimple_asm.nc
			      && TREE_CODE (clobber_op) == TREE_LIST);
  gimple_set_op (gs, index + gs->gimple_asm.ni + gs->gimple_asm.no, clobber_op);
}

/* Return label operand INDEX of GIMPLE_ASM GS.  */

static inline tree
gimple_asm_label_op (const_gimple gs, unsigned index)
{
  GIMPLE_CHECK (gs, GIMPLE_ASM);
  gcc_gimple_checking_assert (index < gs->gimple_asm.nl);
  return gimple_op (gs, index + gs->gimple_asm.ni + gs->gimple_asm.nc);
}

/* Set LABEL_OP to be label operand INDEX in GIMPLE_ASM GS.  */

static inline void
gimple_asm_set_label_op (gimple gs, unsigned index, tree label_op)
{
  GIMPLE_CHECK (gs, GIMPLE_ASM);
  gcc_gimple_checking_assert (index < gs->gimple_asm.nl
			      && TREE_CODE (label_op) == TREE_LIST);
  gimple_set_op (gs, index + gs->gimple_asm.ni + gs->gimple_asm.nc, label_op);
}

/* Return the string representing the assembly instruction in
   GIMPLE_ASM GS.  */

static inline const char *
gimple_asm_string (const_gimple gs)
{
  GIMPLE_CHECK (gs, GIMPLE_ASM);
  return gs->gimple_asm.string;
}


/* Return true if GS is an asm statement marked volatile.  */

static inline bool
gimple_asm_volatile_p (const_gimple gs)
{
  GIMPLE_CHECK (gs, GIMPLE_ASM);
  return (gs->gsbase.subcode & GF_ASM_VOLATILE) != 0;
}


/* If VOLATLE_P is true, mark asm statement GS as volatile.  */

static inline void
gimple_asm_set_volatile (gimple gs, bool volatile_p)
{
  GIMPLE_CHECK (gs, GIMPLE_ASM);
  if (volatile_p)
    gs->gsbase.subcode |= GF_ASM_VOLATILE;
  else
    gs->gsbase.subcode &= ~GF_ASM_VOLATILE;
}


/* If INPUT_P is true, mark asm GS as an ASM_INPUT.  */

static inline void
gimple_asm_set_input (gimple gs, bool input_p)
{
  GIMPLE_CHECK (gs, GIMPLE_ASM);
  if (input_p)
    gs->gsbase.subcode |= GF_ASM_INPUT;
  else
    gs->gsbase.subcode &= ~GF_ASM_INPUT;
}


/* Return true if asm GS is an ASM_INPUT.  */

static inline bool
gimple_asm_input_p (const_gimple gs)
{
  GIMPLE_CHECK (gs, GIMPLE_ASM);
  return (gs->gsbase.subcode & GF_ASM_INPUT) != 0;
}


/* Return the types handled by GIMPLE_CATCH statement GS.  */

static inline tree
gimple_catch_types (const_gimple gs)
{
  GIMPLE_CHECK (gs, GIMPLE_CATCH);
  return gs->gimple_catch.types;
}


/* Return a pointer to the types handled by GIMPLE_CATCH statement GS.  */

static inline tree *
gimple_catch_types_ptr (gimple gs)
{
  GIMPLE_CHECK (gs, GIMPLE_CATCH);
  return &gs->gimple_catch.types;
}


/* Return a pointer to the GIMPLE sequence representing the body of
   the handler of GIMPLE_CATCH statement GS.  */

static inline gimple_seq *
gimple_catch_handler_ptr (gimple gs)
{
  GIMPLE_CHECK (gs, GIMPLE_CATCH);
  return &gs->gimple_catch.handler;
}


/* Return the GIMPLE sequence representing the body of the handler of
   GIMPLE_CATCH statement GS.  */

static inline gimple_seq
gimple_catch_handler (gimple gs)
{
  return *gimple_catch_handler_ptr (gs);
}


/* Set T to be the set of types handled by GIMPLE_CATCH GS.  */

static inline void
gimple_catch_set_types (gimple gs, tree t)
{
  GIMPLE_CHECK (gs, GIMPLE_CATCH);
  gs->gimple_catch.types = t;
}


/* Set HANDLER to be the body of GIMPLE_CATCH GS.  */

static inline void
gimple_catch_set_handler (gimple gs, gimple_seq handler)
{
  GIMPLE_CHECK (gs, GIMPLE_CATCH);
  gs->gimple_catch.handler = handler;
}


/* Return the types handled by GIMPLE_EH_FILTER statement GS.  */

static inline tree
gimple_eh_filter_types (const_gimple gs)
{
  GIMPLE_CHECK (gs, GIMPLE_EH_FILTER);
  return gs->gimple_eh_filter.types;
}


/* Return a pointer to the types handled by GIMPLE_EH_FILTER statement
   GS.  */

static inline tree *
gimple_eh_filter_types_ptr (gimple gs)
{
  GIMPLE_CHECK (gs, GIMPLE_EH_FILTER);
  return &gs->gimple_eh_filter.types;
}


/* Return a pointer to the sequence of statement to execute when
   GIMPLE_EH_FILTER statement fails.  */

static inline gimple_seq *
gimple_eh_filter_failure_ptr (gimple gs)
{
  GIMPLE_CHECK (gs, GIMPLE_EH_FILTER);
  return &gs->gimple_eh_filter.failure;
}


/* Return the sequence of statement to execute when GIMPLE_EH_FILTER
   statement fails.  */

static inline gimple_seq
gimple_eh_filter_failure (gimple gs)
{
  return *gimple_eh_filter_failure_ptr (gs);
}


/* Set TYPES to be the set of types handled by GIMPLE_EH_FILTER GS.  */

static inline void
gimple_eh_filter_set_types (gimple gs, tree types)
{
  GIMPLE_CHECK (gs, GIMPLE_EH_FILTER);
  gs->gimple_eh_filter.types = types;
}


/* Set FAILURE to be the sequence of statements to execute on failure
   for GIMPLE_EH_FILTER GS.  */

static inline void
gimple_eh_filter_set_failure (gimple gs, gimple_seq failure)
{
  GIMPLE_CHECK (gs, GIMPLE_EH_FILTER);
  gs->gimple_eh_filter.failure = failure;
}

/* Get the function decl to be called by the MUST_NOT_THROW region.  */

static inline tree
gimple_eh_must_not_throw_fndecl (gimple gs)
{
  GIMPLE_CHECK (gs, GIMPLE_EH_MUST_NOT_THROW);
  return gs->gimple_eh_mnt.fndecl;
}

/* Set the function decl to be called by GS to DECL.  */

static inline void
gimple_eh_must_not_throw_set_fndecl (gimple gs, tree decl)
{
  GIMPLE_CHECK (gs, GIMPLE_EH_MUST_NOT_THROW);
  gs->gimple_eh_mnt.fndecl = decl;
}

/* GIMPLE_EH_ELSE accessors.  */

static inline gimple_seq *
gimple_eh_else_n_body_ptr (gimple gs)
{
  GIMPLE_CHECK (gs, GIMPLE_EH_ELSE);
  return &gs->gimple_eh_else.n_body;
}

static inline gimple_seq
gimple_eh_else_n_body (gimple gs)
{
  return *gimple_eh_else_n_body_ptr (gs);
}

static inline gimple_seq *
gimple_eh_else_e_body_ptr (gimple gs)
{
  GIMPLE_CHECK (gs, GIMPLE_EH_ELSE);
  return &gs->gimple_eh_else.e_body;
}

static inline gimple_seq
gimple_eh_else_e_body (gimple gs)
{
  return *gimple_eh_else_e_body_ptr (gs);
}

static inline void
gimple_eh_else_set_n_body (gimple gs, gimple_seq seq)
{
  GIMPLE_CHECK (gs, GIMPLE_EH_ELSE);
  gs->gimple_eh_else.n_body = seq;
}

static inline void
gimple_eh_else_set_e_body (gimple gs, gimple_seq seq)
{
  GIMPLE_CHECK (gs, GIMPLE_EH_ELSE);
  gs->gimple_eh_else.e_body = seq;
}

/* GIMPLE_TRY accessors. */

/* Return the kind of try block represented by GIMPLE_TRY GS.  This is
   either GIMPLE_TRY_CATCH or GIMPLE_TRY_FINALLY.  */

static inline enum gimple_try_flags
gimple_try_kind (const_gimple gs)
{
  GIMPLE_CHECK (gs, GIMPLE_TRY);
  return (enum gimple_try_flags) (gs->gsbase.subcode & GIMPLE_TRY_KIND);
}


/* Set the kind of try block represented by GIMPLE_TRY GS.  */

static inline void
gimple_try_set_kind (gimple gs, enum gimple_try_flags kind)
{
  GIMPLE_CHECK (gs, GIMPLE_TRY);
  gcc_gimple_checking_assert (kind == GIMPLE_TRY_CATCH
			      || kind == GIMPLE_TRY_FINALLY);
  if (gimple_try_kind (gs) != kind)
    gs->gsbase.subcode = (unsigned int) kind;
}


/* Return the GIMPLE_TRY_CATCH_IS_CLEANUP flag.  */

static inline bool
gimple_try_catch_is_cleanup (const_gimple gs)
{
  gcc_gimple_checking_assert (gimple_try_kind (gs) == GIMPLE_TRY_CATCH);
  return (gs->gsbase.subcode & GIMPLE_TRY_CATCH_IS_CLEANUP) != 0;
}


/* Return a pointer to the sequence of statements used as the
   body for GIMPLE_TRY GS.  */

static inline gimple_seq *
gimple_try_eval_ptr (gimple gs)
{
  GIMPLE_CHECK (gs, GIMPLE_TRY);
  return &gs->gimple_try.eval;
}


/* Return the sequence of statements used as the body for GIMPLE_TRY GS.  */

static inline gimple_seq
gimple_try_eval (gimple gs)
{
  return *gimple_try_eval_ptr (gs);
}


/* Return a pointer to the sequence of statements used as the cleanup body for
   GIMPLE_TRY GS.  */

static inline gimple_seq *
gimple_try_cleanup_ptr (gimple gs)
{
  GIMPLE_CHECK (gs, GIMPLE_TRY);
  return &gs->gimple_try.cleanup;
}


/* Return the sequence of statements used as the cleanup body for
   GIMPLE_TRY GS.  */

static inline gimple_seq
gimple_try_cleanup (gimple gs)
{
  return *gimple_try_cleanup_ptr (gs);
}


/* Set the GIMPLE_TRY_CATCH_IS_CLEANUP flag.  */

static inline void
gimple_try_set_catch_is_cleanup (gimple g, bool catch_is_cleanup)
{
  gcc_gimple_checking_assert (gimple_try_kind (g) == GIMPLE_TRY_CATCH);
  if (catch_is_cleanup)
    g->gsbase.subcode |= GIMPLE_TRY_CATCH_IS_CLEANUP;
  else
    g->gsbase.subcode &= ~GIMPLE_TRY_CATCH_IS_CLEANUP;
}


/* Set EVAL to be the sequence of statements to use as the body for
   GIMPLE_TRY GS.  */

static inline void
gimple_try_set_eval (gimple gs, gimple_seq eval)
{
  GIMPLE_CHECK (gs, GIMPLE_TRY);
  gs->gimple_try.eval = eval;
}


/* Set CLEANUP to be the sequence of statements to use as the cleanup
   body for GIMPLE_TRY GS.  */

static inline void
gimple_try_set_cleanup (gimple gs, gimple_seq cleanup)
{
  GIMPLE_CHECK (gs, GIMPLE_TRY);
  gs->gimple_try.cleanup = cleanup;
}


/* Return a pointer to the cleanup sequence for cleanup statement GS.  */

static inline gimple_seq *
gimple_wce_cleanup_ptr (gimple gs)
{
  GIMPLE_CHECK (gs, GIMPLE_WITH_CLEANUP_EXPR);
  return &gs->gimple_wce.cleanup;
}


/* Return the cleanup sequence for cleanup statement GS.  */

static inline gimple_seq
gimple_wce_cleanup (gimple gs)
{
  return *gimple_wce_cleanup_ptr (gs);
}


/* Set CLEANUP to be the cleanup sequence for GS.  */

static inline void
gimple_wce_set_cleanup (gimple gs, gimple_seq cleanup)
{
  GIMPLE_CHECK (gs, GIMPLE_WITH_CLEANUP_EXPR);
  gs->gimple_wce.cleanup = cleanup;
}


/* Return the CLEANUP_EH_ONLY flag for a WCE tuple.  */

static inline bool
gimple_wce_cleanup_eh_only (const_gimple gs)
{
  GIMPLE_CHECK (gs, GIMPLE_WITH_CLEANUP_EXPR);
  return gs->gsbase.subcode != 0;
}


/* Set the CLEANUP_EH_ONLY flag for a WCE tuple.  */

static inline void
gimple_wce_set_cleanup_eh_only (gimple gs, bool eh_only_p)
{
  GIMPLE_CHECK (gs, GIMPLE_WITH_CLEANUP_EXPR);
  gs->gsbase.subcode = (unsigned int) eh_only_p;
}


/* Return the maximum number of arguments supported by GIMPLE_PHI GS.  */

static inline unsigned
gimple_phi_capacity (const_gimple gs)
{
  GIMPLE_CHECK (gs, GIMPLE_PHI);
  return gs->gimple_phi.capacity;
}


/* Return the number of arguments in GIMPLE_PHI GS.  This must always
   be exactly the number of incoming edges for the basic block holding
   GS.  */

static inline unsigned
gimple_phi_num_args (const_gimple gs)
{
  GIMPLE_CHECK (gs, GIMPLE_PHI);
  return gs->gimple_phi.nargs;
}


/* Return the SSA name created by GIMPLE_PHI GS.  */

static inline tree
gimple_phi_result (const_gimple gs)
{
  GIMPLE_CHECK (gs, GIMPLE_PHI);
  return gs->gimple_phi.result;
}

/* Return a pointer to the SSA name created by GIMPLE_PHI GS.  */

static inline tree *
gimple_phi_result_ptr (gimple gs)
{
  GIMPLE_CHECK (gs, GIMPLE_PHI);
  return &gs->gimple_phi.result;
}

/* Set RESULT to be the SSA name created by GIMPLE_PHI GS.  */

static inline void
gimple_phi_set_result (gimple gs, tree result)
{
  GIMPLE_CHECK (gs, GIMPLE_PHI);
  gs->gimple_phi.result = result;
  if (result && TREE_CODE (result) == SSA_NAME)
    SSA_NAME_DEF_STMT (result) = gs;
}


/* Return the PHI argument corresponding to incoming edge INDEX for
   GIMPLE_PHI GS.  */

static inline struct phi_arg_d *
gimple_phi_arg (gimple gs, unsigned index)
{
  GIMPLE_CHECK (gs, GIMPLE_PHI);
  gcc_gimple_checking_assert (index <= gs->gimple_phi.capacity);
  return &(gs->gimple_phi.args[index]);
}

/* Set PHIARG to be the argument corresponding to incoming edge INDEX
   for GIMPLE_PHI GS.  */

static inline void
gimple_phi_set_arg (gimple gs, unsigned index, struct phi_arg_d * phiarg)
{
  GIMPLE_CHECK (gs, GIMPLE_PHI);
  gcc_gimple_checking_assert (index <= gs->gimple_phi.nargs);
  gs->gimple_phi.args[index] = *phiarg;
}

/* Return the region number for GIMPLE_RESX GS.  */

static inline int
gimple_resx_region (const_gimple gs)
{
  GIMPLE_CHECK (gs, GIMPLE_RESX);
  return gs->gimple_eh_ctrl.region;
}

/* Set REGION to be the region number for GIMPLE_RESX GS.  */

static inline void
gimple_resx_set_region (gimple gs, int region)
{
  GIMPLE_CHECK (gs, GIMPLE_RESX);
  gs->gimple_eh_ctrl.region = region;
}

/* Return the region number for GIMPLE_EH_DISPATCH GS.  */

static inline int
gimple_eh_dispatch_region (const_gimple gs)
{
  GIMPLE_CHECK (gs, GIMPLE_EH_DISPATCH);
  return gs->gimple_eh_ctrl.region;
}

/* Set REGION to be the region number for GIMPLE_EH_DISPATCH GS.  */

static inline void
gimple_eh_dispatch_set_region (gimple gs, int region)
{
  GIMPLE_CHECK (gs, GIMPLE_EH_DISPATCH);
  gs->gimple_eh_ctrl.region = region;
}

/* Return the number of labels associated with the switch statement GS.  */

static inline unsigned
gimple_switch_num_labels (const_gimple gs)
{
  unsigned num_ops;
  GIMPLE_CHECK (gs, GIMPLE_SWITCH);
  num_ops = gimple_num_ops (gs);
  gcc_gimple_checking_assert (num_ops > 1);
  return num_ops - 1;
}


/* Set NLABELS to be the number of labels for the switch statement GS.  */

static inline void
gimple_switch_set_num_labels (gimple g, unsigned nlabels)
{
  GIMPLE_CHECK (g, GIMPLE_SWITCH);
  gimple_set_num_ops (g, nlabels + 1);
}


/* Return the index variable used by the switch statement GS.  */

static inline tree
gimple_switch_index (const_gimple gs)
{
  GIMPLE_CHECK (gs, GIMPLE_SWITCH);
  return gimple_op (gs, 0);
}


/* Return a pointer to the index variable for the switch statement GS.  */

static inline tree *
gimple_switch_index_ptr (const_gimple gs)
{
  GIMPLE_CHECK (gs, GIMPLE_SWITCH);
  return gimple_op_ptr (gs, 0);
}


/* Set INDEX to be the index variable for switch statement GS.  */

static inline void
gimple_switch_set_index (gimple gs, tree index)
{
  GIMPLE_CHECK (gs, GIMPLE_SWITCH);
  gcc_gimple_checking_assert (SSA_VAR_P (index) || CONSTANT_CLASS_P (index));
  gimple_set_op (gs, 0, index);
}


/* Return the label numbered INDEX.  The default label is 0, followed by any
   labels in a switch statement.  */

static inline tree
gimple_switch_label (const_gimple gs, unsigned index)
{
  GIMPLE_CHECK (gs, GIMPLE_SWITCH);
  gcc_gimple_checking_assert (gimple_num_ops (gs) > index + 1);
  return gimple_op (gs, index + 1);
}

/* Set the label number INDEX to LABEL.  0 is always the default label.  */

static inline void
gimple_switch_set_label (gimple gs, unsigned index, tree label)
{
  GIMPLE_CHECK (gs, GIMPLE_SWITCH);
  gcc_gimple_checking_assert (gimple_num_ops (gs) > index + 1
			      && (label == NULL_TREE
			          || TREE_CODE (label) == CASE_LABEL_EXPR));
  gimple_set_op (gs, index + 1, label);
}

/* Return the default label for a switch statement.  */

static inline tree
gimple_switch_default_label (const_gimple gs)
{
  tree label = gimple_switch_label (gs, 0);
  gcc_checking_assert (!CASE_LOW (label) && !CASE_HIGH (label));
  return label;
}

/* Set the default label for a switch statement.  */

static inline void
gimple_switch_set_default_label (gimple gs, tree label)
{
  gcc_checking_assert (!CASE_LOW (label) && !CASE_HIGH (label));
  gimple_switch_set_label (gs, 0, label);
}

/* Return true if GS is a GIMPLE_DEBUG statement.  */

static inline bool
is_gimple_debug (const_gimple gs)
{
  return gimple_code (gs) == GIMPLE_DEBUG;
}

/* Return true if S is a GIMPLE_DEBUG BIND statement.  */

static inline bool
gimple_debug_bind_p (const_gimple s)
{
  if (is_gimple_debug (s))
    return s->gsbase.subcode == GIMPLE_DEBUG_BIND;

  return false;
}

/* Return the variable bound in a GIMPLE_DEBUG bind statement.  */

static inline tree
gimple_debug_bind_get_var (gimple dbg)
{
  GIMPLE_CHECK (dbg, GIMPLE_DEBUG);
  gcc_gimple_checking_assert (gimple_debug_bind_p (dbg));
  return gimple_op (dbg, 0);
}

/* Return the value bound to the variable in a GIMPLE_DEBUG bind
   statement.  */

static inline tree
gimple_debug_bind_get_value (gimple dbg)
{
  GIMPLE_CHECK (dbg, GIMPLE_DEBUG);
  gcc_gimple_checking_assert (gimple_debug_bind_p (dbg));
  return gimple_op (dbg, 1);
}

/* Return a pointer to the value bound to the variable in a
   GIMPLE_DEBUG bind statement.  */

static inline tree *
gimple_debug_bind_get_value_ptr (gimple dbg)
{
  GIMPLE_CHECK (dbg, GIMPLE_DEBUG);
  gcc_gimple_checking_assert (gimple_debug_bind_p (dbg));
  return gimple_op_ptr (dbg, 1);
}

/* Set the variable bound in a GIMPLE_DEBUG bind statement.  */

static inline void
gimple_debug_bind_set_var (gimple dbg, tree var)
{
  GIMPLE_CHECK (dbg, GIMPLE_DEBUG);
  gcc_gimple_checking_assert (gimple_debug_bind_p (dbg));
  gimple_set_op (dbg, 0, var);
}

/* Set the value bound to the variable in a GIMPLE_DEBUG bind
   statement.  */

static inline void
gimple_debug_bind_set_value (gimple dbg, tree value)
{
  GIMPLE_CHECK (dbg, GIMPLE_DEBUG);
  gcc_gimple_checking_assert (gimple_debug_bind_p (dbg));
  gimple_set_op (dbg, 1, value);
}

/* The second operand of a GIMPLE_DEBUG_BIND, when the value was
   optimized away.  */
#define GIMPLE_DEBUG_BIND_NOVALUE NULL_TREE /* error_mark_node */

/* Remove the value bound to the variable in a GIMPLE_DEBUG bind
   statement.  */

static inline void
gimple_debug_bind_reset_value (gimple dbg)
{
  GIMPLE_CHECK (dbg, GIMPLE_DEBUG);
  gcc_gimple_checking_assert (gimple_debug_bind_p (dbg));
  gimple_set_op (dbg, 1, GIMPLE_DEBUG_BIND_NOVALUE);
}

/* Return true if the GIMPLE_DEBUG bind statement is bound to a
   value.  */

static inline bool
gimple_debug_bind_has_value_p (gimple dbg)
{
  GIMPLE_CHECK (dbg, GIMPLE_DEBUG);
  gcc_gimple_checking_assert (gimple_debug_bind_p (dbg));
  return gimple_op (dbg, 1) != GIMPLE_DEBUG_BIND_NOVALUE;
}

#undef GIMPLE_DEBUG_BIND_NOVALUE

/* Return true if S is a GIMPLE_DEBUG SOURCE BIND statement.  */

static inline bool
gimple_debug_source_bind_p (const_gimple s)
{
  if (is_gimple_debug (s))
    return s->gsbase.subcode == GIMPLE_DEBUG_SOURCE_BIND;

  return false;
}

/* Return the variable bound in a GIMPLE_DEBUG source bind statement.  */

static inline tree
gimple_debug_source_bind_get_var (gimple dbg)
{
  GIMPLE_CHECK (dbg, GIMPLE_DEBUG);
  gcc_gimple_checking_assert (gimple_debug_source_bind_p (dbg));
  return gimple_op (dbg, 0);
}

/* Return the value bound to the variable in a GIMPLE_DEBUG source bind
   statement.  */

static inline tree
gimple_debug_source_bind_get_value (gimple dbg)
{
  GIMPLE_CHECK (dbg, GIMPLE_DEBUG);
  gcc_gimple_checking_assert (gimple_debug_source_bind_p (dbg));
  return gimple_op (dbg, 1);
}

/* Return a pointer to the value bound to the variable in a
   GIMPLE_DEBUG source bind statement.  */

static inline tree *
gimple_debug_source_bind_get_value_ptr (gimple dbg)
{
  GIMPLE_CHECK (dbg, GIMPLE_DEBUG);
  gcc_gimple_checking_assert (gimple_debug_source_bind_p (dbg));
  return gimple_op_ptr (dbg, 1);
}

/* Set the variable bound in a GIMPLE_DEBUG source bind statement.  */

static inline void
gimple_debug_source_bind_set_var (gimple dbg, tree var)
{
  GIMPLE_CHECK (dbg, GIMPLE_DEBUG);
  gcc_gimple_checking_assert (gimple_debug_source_bind_p (dbg));
  gimple_set_op (dbg, 0, var);
}

/* Set the value bound to the variable in a GIMPLE_DEBUG source bind
   statement.  */

static inline void
gimple_debug_source_bind_set_value (gimple dbg, tree value)
{
  GIMPLE_CHECK (dbg, GIMPLE_DEBUG);
  gcc_gimple_checking_assert (gimple_debug_source_bind_p (dbg));
  gimple_set_op (dbg, 1, value);
}

/* Return a pointer to the body for the OMP statement GS.  */

static inline gimple_seq *
gimple_omp_body_ptr (gimple gs)
{
  return &gs->omp.body;
}

/* Return the body for the OMP statement GS.  */

static inline gimple_seq
gimple_omp_body (gimple gs)
{
  return *gimple_omp_body_ptr (gs);
}

/* Set BODY to be the body for the OMP statement GS.  */

static inline void
gimple_omp_set_body (gimple gs, gimple_seq body)
{
  gs->omp.body = body;
}


/* Return the name associated with OMP_CRITICAL statement GS.  */

static inline tree
gimple_omp_critical_name (const_gimple gs)
{
  GIMPLE_CHECK (gs, GIMPLE_OMP_CRITICAL);
  return gs->gimple_omp_critical.name;
}


/* Return a pointer to the name associated with OMP critical statement GS.  */

static inline tree *
gimple_omp_critical_name_ptr (gimple gs)
{
  GIMPLE_CHECK (gs, GIMPLE_OMP_CRITICAL);
  return &gs->gimple_omp_critical.name;
}


/* Set NAME to be the name associated with OMP critical statement GS.  */

static inline void
gimple_omp_critical_set_name (gimple gs, tree name)
{
  GIMPLE_CHECK (gs, GIMPLE_OMP_CRITICAL);
  gs->gimple_omp_critical.name = name;
}


/* Return the clauses associated with OMP_FOR GS.  */

static inline tree
gimple_omp_for_clauses (const_gimple gs)
{
  GIMPLE_CHECK (gs, GIMPLE_OMP_FOR);
  return gs->gimple_omp_for.clauses;
}


/* Return a pointer to the OMP_FOR GS.  */

static inline tree *
gimple_omp_for_clauses_ptr (gimple gs)
{
  GIMPLE_CHECK (gs, GIMPLE_OMP_FOR);
  return &gs->gimple_omp_for.clauses;
}


/* Set CLAUSES to be the list of clauses associated with OMP_FOR GS.  */

static inline void
gimple_omp_for_set_clauses (gimple gs, tree clauses)
{
  GIMPLE_CHECK (gs, GIMPLE_OMP_FOR);
  gs->gimple_omp_for.clauses = clauses;
}


/* Get the collapse count of OMP_FOR GS.  */

static inline size_t
gimple_omp_for_collapse (gimple gs)
{
  GIMPLE_CHECK (gs, GIMPLE_OMP_FOR);
  return gs->gimple_omp_for.collapse;
}


/* Return the index variable for OMP_FOR GS.  */

static inline tree
gimple_omp_for_index (const_gimple gs, size_t i)
{
  GIMPLE_CHECK (gs, GIMPLE_OMP_FOR);
  gcc_gimple_checking_assert (i < gs->gimple_omp_for.collapse);
  return gs->gimple_omp_for.iter[i].index;
}


/* Return a pointer to the index variable for OMP_FOR GS.  */

static inline tree *
gimple_omp_for_index_ptr (gimple gs, size_t i)
{
  GIMPLE_CHECK (gs, GIMPLE_OMP_FOR);
  gcc_gimple_checking_assert (i < gs->gimple_omp_for.collapse);
  return &gs->gimple_omp_for.iter[i].index;
}


/* Set INDEX to be the index variable for OMP_FOR GS.  */

static inline void
gimple_omp_for_set_index (gimple gs, size_t i, tree index)
{
  GIMPLE_CHECK (gs, GIMPLE_OMP_FOR);
  gcc_gimple_checking_assert (i < gs->gimple_omp_for.collapse);
  gs->gimple_omp_for.iter[i].index = index;
}


/* Return the initial value for OMP_FOR GS.  */

static inline tree
gimple_omp_for_initial (const_gimple gs, size_t i)
{
  GIMPLE_CHECK (gs, GIMPLE_OMP_FOR);
  gcc_gimple_checking_assert (i < gs->gimple_omp_for.collapse);
  return gs->gimple_omp_for.iter[i].initial;
}


/* Return a pointer to the initial value for OMP_FOR GS.  */

static inline tree *
gimple_omp_for_initial_ptr (gimple gs, size_t i)
{
  GIMPLE_CHECK (gs, GIMPLE_OMP_FOR);
  gcc_gimple_checking_assert (i < gs->gimple_omp_for.collapse);
  return &gs->gimple_omp_for.iter[i].initial;
}


/* Set INITIAL to be the initial value for OMP_FOR GS.  */

static inline void
gimple_omp_for_set_initial (gimple gs, size_t i, tree initial)
{
  GIMPLE_CHECK (gs, GIMPLE_OMP_FOR);
  gcc_gimple_checking_assert (i < gs->gimple_omp_for.collapse);
  gs->gimple_omp_for.iter[i].initial = initial;
}


/* Return the final value for OMP_FOR GS.  */

static inline tree
gimple_omp_for_final (const_gimple gs, size_t i)
{
  GIMPLE_CHECK (gs, GIMPLE_OMP_FOR);
  gcc_gimple_checking_assert (i < gs->gimple_omp_for.collapse);
  return gs->gimple_omp_for.iter[i].final;
}


/* Return a pointer to the final value for OMP_FOR GS.  */

static inline tree *
gimple_omp_for_final_ptr (gimple gs, size_t i)
{
  GIMPLE_CHECK (gs, GIMPLE_OMP_FOR);
  gcc_gimple_checking_assert (i < gs->gimple_omp_for.collapse);
  return &gs->gimple_omp_for.iter[i].final;
}


/* Set FINAL to be the final value for OMP_FOR GS.  */

static inline void
gimple_omp_for_set_final (gimple gs, size_t i, tree final)
{
  GIMPLE_CHECK (gs, GIMPLE_OMP_FOR);
  gcc_gimple_checking_assert (i < gs->gimple_omp_for.collapse);
  gs->gimple_omp_for.iter[i].final = final;
}


/* Return the increment value for OMP_FOR GS.  */

static inline tree
gimple_omp_for_incr (const_gimple gs, size_t i)
{
  GIMPLE_CHECK (gs, GIMPLE_OMP_FOR);
  gcc_gimple_checking_assert (i < gs->gimple_omp_for.collapse);
  return gs->gimple_omp_for.iter[i].incr;
}


/* Return a pointer to the increment value for OMP_FOR GS.  */

static inline tree *
gimple_omp_for_incr_ptr (gimple gs, size_t i)
{
  GIMPLE_CHECK (gs, GIMPLE_OMP_FOR);
  gcc_gimple_checking_assert (i < gs->gimple_omp_for.collapse);
  return &gs->gimple_omp_for.iter[i].incr;
}


/* Set INCR to be the increment value for OMP_FOR GS.  */

static inline void
gimple_omp_for_set_incr (gimple gs, size_t i, tree incr)
{
  GIMPLE_CHECK (gs, GIMPLE_OMP_FOR);
  gcc_gimple_checking_assert (i < gs->gimple_omp_for.collapse);
  gs->gimple_omp_for.iter[i].incr = incr;
}


/* Return a pointer to the sequence of statements to execute before the OMP_FOR
   statement GS starts.  */

static inline gimple_seq *
gimple_omp_for_pre_body_ptr (gimple gs)
{
  GIMPLE_CHECK (gs, GIMPLE_OMP_FOR);
  return &gs->gimple_omp_for.pre_body;
}


/* Return the sequence of statements to execute before the OMP_FOR
   statement GS starts.  */

static inline gimple_seq
gimple_omp_for_pre_body (gimple gs)
{
  return *gimple_omp_for_pre_body_ptr (gs);
}


/* Set PRE_BODY to be the sequence of statements to execute before the
   OMP_FOR statement GS starts.  */

static inline void
gimple_omp_for_set_pre_body (gimple gs, gimple_seq pre_body)
{
  GIMPLE_CHECK (gs, GIMPLE_OMP_FOR);
  gs->gimple_omp_for.pre_body = pre_body;
}


/* Return the clauses associated with OMP_PARALLEL GS.  */

static inline tree
gimple_omp_parallel_clauses (const_gimple gs)
{
  GIMPLE_CHECK (gs, GIMPLE_OMP_PARALLEL);
  return gs->gimple_omp_parallel.clauses;
}


/* Return a pointer to the clauses associated with OMP_PARALLEL GS.  */

static inline tree *
gimple_omp_parallel_clauses_ptr (gimple gs)
{
  GIMPLE_CHECK (gs, GIMPLE_OMP_PARALLEL);
  return &gs->gimple_omp_parallel.clauses;
}


/* Set CLAUSES to be the list of clauses associated with OMP_PARALLEL
   GS.  */

static inline void
gimple_omp_parallel_set_clauses (gimple gs, tree clauses)
{
  GIMPLE_CHECK (gs, GIMPLE_OMP_PARALLEL);
  gs->gimple_omp_parallel.clauses = clauses;
}


/* Return the child function used to hold the body of OMP_PARALLEL GS.  */

static inline tree
gimple_omp_parallel_child_fn (const_gimple gs)
{
  GIMPLE_CHECK (gs, GIMPLE_OMP_PARALLEL);
  return gs->gimple_omp_parallel.child_fn;
}

/* Return a pointer to the child function used to hold the body of
   OMP_PARALLEL GS.  */

static inline tree *
gimple_omp_parallel_child_fn_ptr (gimple gs)
{
  GIMPLE_CHECK (gs, GIMPLE_OMP_PARALLEL);
  return &gs->gimple_omp_parallel.child_fn;
}


/* Set CHILD_FN to be the child function for OMP_PARALLEL GS.  */

static inline void
gimple_omp_parallel_set_child_fn (gimple gs, tree child_fn)
{
  GIMPLE_CHECK (gs, GIMPLE_OMP_PARALLEL);
  gs->gimple_omp_parallel.child_fn = child_fn;
}


/* Return the artificial argument used to send variables and values
   from the parent to the children threads in OMP_PARALLEL GS.  */

static inline tree
gimple_omp_parallel_data_arg (const_gimple gs)
{
  GIMPLE_CHECK (gs, GIMPLE_OMP_PARALLEL);
  return gs->gimple_omp_parallel.data_arg;
}


/* Return a pointer to the data argument for OMP_PARALLEL GS.  */

static inline tree *
gimple_omp_parallel_data_arg_ptr (gimple gs)
{
  GIMPLE_CHECK (gs, GIMPLE_OMP_PARALLEL);
  return &gs->gimple_omp_parallel.data_arg;
}


/* Set DATA_ARG to be the data argument for OMP_PARALLEL GS.  */

static inline void
gimple_omp_parallel_set_data_arg (gimple gs, tree data_arg)
{
  GIMPLE_CHECK (gs, GIMPLE_OMP_PARALLEL);
  gs->gimple_omp_parallel.data_arg = data_arg;
}


/* Return the clauses associated with OMP_TASK GS.  */

static inline tree
gimple_omp_task_clauses (const_gimple gs)
{
  GIMPLE_CHECK (gs, GIMPLE_OMP_TASK);
  return gs->gimple_omp_parallel.clauses;
}


/* Return a pointer to the clauses associated with OMP_TASK GS.  */

static inline tree *
gimple_omp_task_clauses_ptr (gimple gs)
{
  GIMPLE_CHECK (gs, GIMPLE_OMP_TASK);
  return &gs->gimple_omp_parallel.clauses;
}


/* Set CLAUSES to be the list of clauses associated with OMP_TASK
   GS.  */

static inline void
gimple_omp_task_set_clauses (gimple gs, tree clauses)
{
  GIMPLE_CHECK (gs, GIMPLE_OMP_TASK);
  gs->gimple_omp_parallel.clauses = clauses;
}


/* Return the child function used to hold the body of OMP_TASK GS.  */

static inline tree
gimple_omp_task_child_fn (const_gimple gs)
{
  GIMPLE_CHECK (gs, GIMPLE_OMP_TASK);
  return gs->gimple_omp_parallel.child_fn;
}

/* Return a pointer to the child function used to hold the body of
   OMP_TASK GS.  */

static inline tree *
gimple_omp_task_child_fn_ptr (gimple gs)
{
  GIMPLE_CHECK (gs, GIMPLE_OMP_TASK);
  return &gs->gimple_omp_parallel.child_fn;
}


/* Set CHILD_FN to be the child function for OMP_TASK GS.  */

static inline void
gimple_omp_task_set_child_fn (gimple gs, tree child_fn)
{
  GIMPLE_CHECK (gs, GIMPLE_OMP_TASK);
  gs->gimple_omp_parallel.child_fn = child_fn;
}


/* Return the artificial argument used to send variables and values
   from the parent to the children threads in OMP_TASK GS.  */

static inline tree
gimple_omp_task_data_arg (const_gimple gs)
{
  GIMPLE_CHECK (gs, GIMPLE_OMP_TASK);
  return gs->gimple_omp_parallel.data_arg;
}


/* Return a pointer to the data argument for OMP_TASK GS.  */

static inline tree *
gimple_omp_task_data_arg_ptr (gimple gs)
{
  GIMPLE_CHECK (gs, GIMPLE_OMP_TASK);
  return &gs->gimple_omp_parallel.data_arg;
}


/* Set DATA_ARG to be the data argument for OMP_TASK GS.  */

static inline void
gimple_omp_task_set_data_arg (gimple gs, tree data_arg)
{
  GIMPLE_CHECK (gs, GIMPLE_OMP_TASK);
  gs->gimple_omp_parallel.data_arg = data_arg;
}


/* Return the clauses associated with OMP_TASK GS.  */

static inline tree
gimple_omp_taskreg_clauses (const_gimple gs)
{
  if (gimple_code (gs) != GIMPLE_OMP_PARALLEL)
    GIMPLE_CHECK (gs, GIMPLE_OMP_TASK);
  return gs->gimple_omp_parallel.clauses;
}


/* Return a pointer to the clauses associated with OMP_TASK GS.  */

static inline tree *
gimple_omp_taskreg_clauses_ptr (gimple gs)
{
  if (gimple_code (gs) != GIMPLE_OMP_PARALLEL)
    GIMPLE_CHECK (gs, GIMPLE_OMP_TASK);
  return &gs->gimple_omp_parallel.clauses;
}


/* Set CLAUSES to be the list of clauses associated with OMP_TASK
   GS.  */

static inline void
gimple_omp_taskreg_set_clauses (gimple gs, tree clauses)
{
  if (gimple_code (gs) != GIMPLE_OMP_PARALLEL)
    GIMPLE_CHECK (gs, GIMPLE_OMP_TASK);
  gs->gimple_omp_parallel.clauses = clauses;
}


/* Return the child function used to hold the body of OMP_TASK GS.  */

static inline tree
gimple_omp_taskreg_child_fn (const_gimple gs)
{
  if (gimple_code (gs) != GIMPLE_OMP_PARALLEL)
    GIMPLE_CHECK (gs, GIMPLE_OMP_TASK);
  return gs->gimple_omp_parallel.child_fn;
}

/* Return a pointer to the child function used to hold the body of
   OMP_TASK GS.  */

static inline tree *
gimple_omp_taskreg_child_fn_ptr (gimple gs)
{
  if (gimple_code (gs) != GIMPLE_OMP_PARALLEL)
    GIMPLE_CHECK (gs, GIMPLE_OMP_TASK);
  return &gs->gimple_omp_parallel.child_fn;
}


/* Set CHILD_FN to be the child function for OMP_TASK GS.  */

static inline void
gimple_omp_taskreg_set_child_fn (gimple gs, tree child_fn)
{
  if (gimple_code (gs) != GIMPLE_OMP_PARALLEL)
    GIMPLE_CHECK (gs, GIMPLE_OMP_TASK);
  gs->gimple_omp_parallel.child_fn = child_fn;
}


/* Return the artificial argument used to send variables and values
   from the parent to the children threads in OMP_TASK GS.  */

static inline tree
gimple_omp_taskreg_data_arg (const_gimple gs)
{
  if (gimple_code (gs) != GIMPLE_OMP_PARALLEL)
    GIMPLE_CHECK (gs, GIMPLE_OMP_TASK);
  return gs->gimple_omp_parallel.data_arg;
}


/* Return a pointer to the data argument for OMP_TASK GS.  */

static inline tree *
gimple_omp_taskreg_data_arg_ptr (gimple gs)
{
  if (gimple_code (gs) != GIMPLE_OMP_PARALLEL)
    GIMPLE_CHECK (gs, GIMPLE_OMP_TASK);
  return &gs->gimple_omp_parallel.data_arg;
}


/* Set DATA_ARG to be the data argument for OMP_TASK GS.  */

static inline void
gimple_omp_taskreg_set_data_arg (gimple gs, tree data_arg)
{
  if (gimple_code (gs) != GIMPLE_OMP_PARALLEL)
    GIMPLE_CHECK (gs, GIMPLE_OMP_TASK);
  gs->gimple_omp_parallel.data_arg = data_arg;
}


/* Return the copy function used to hold the body of OMP_TASK GS.  */

static inline tree
gimple_omp_task_copy_fn (const_gimple gs)
{
  GIMPLE_CHECK (gs, GIMPLE_OMP_TASK);
  return gs->gimple_omp_task.copy_fn;
}

/* Return a pointer to the copy function used to hold the body of
   OMP_TASK GS.  */

static inline tree *
gimple_omp_task_copy_fn_ptr (gimple gs)
{
  GIMPLE_CHECK (gs, GIMPLE_OMP_TASK);
  return &gs->gimple_omp_task.copy_fn;
}


/* Set CHILD_FN to be the copy function for OMP_TASK GS.  */

static inline void
gimple_omp_task_set_copy_fn (gimple gs, tree copy_fn)
{
  GIMPLE_CHECK (gs, GIMPLE_OMP_TASK);
  gs->gimple_omp_task.copy_fn = copy_fn;
}


/* Return size of the data block in bytes in OMP_TASK GS.  */

static inline tree
gimple_omp_task_arg_size (const_gimple gs)
{
  GIMPLE_CHECK (gs, GIMPLE_OMP_TASK);
  return gs->gimple_omp_task.arg_size;
}


/* Return a pointer to the data block size for OMP_TASK GS.  */

static inline tree *
gimple_omp_task_arg_size_ptr (gimple gs)
{
  GIMPLE_CHECK (gs, GIMPLE_OMP_TASK);
  return &gs->gimple_omp_task.arg_size;
}


/* Set ARG_SIZE to be the data block size for OMP_TASK GS.  */

static inline void
gimple_omp_task_set_arg_size (gimple gs, tree arg_size)
{
  GIMPLE_CHECK (gs, GIMPLE_OMP_TASK);
  gs->gimple_omp_task.arg_size = arg_size;
}


/* Return align of the data block in bytes in OMP_TASK GS.  */

static inline tree
gimple_omp_task_arg_align (const_gimple gs)
{
  GIMPLE_CHECK (gs, GIMPLE_OMP_TASK);
  return gs->gimple_omp_task.arg_align;
}


/* Return a pointer to the data block align for OMP_TASK GS.  */

static inline tree *
gimple_omp_task_arg_align_ptr (gimple gs)
{
  GIMPLE_CHECK (gs, GIMPLE_OMP_TASK);
  return &gs->gimple_omp_task.arg_align;
}


/* Set ARG_SIZE to be the data block align for OMP_TASK GS.  */

static inline void
gimple_omp_task_set_arg_align (gimple gs, tree arg_align)
{
  GIMPLE_CHECK (gs, GIMPLE_OMP_TASK);
  gs->gimple_omp_task.arg_align = arg_align;
}


/* Return the clauses associated with OMP_SINGLE GS.  */

static inline tree
gimple_omp_single_clauses (const_gimple gs)
{
  GIMPLE_CHECK (gs, GIMPLE_OMP_SINGLE);
  return gs->gimple_omp_single.clauses;
}


/* Return a pointer to the clauses associated with OMP_SINGLE GS.  */

static inline tree *
gimple_omp_single_clauses_ptr (gimple gs)
{
  GIMPLE_CHECK (gs, GIMPLE_OMP_SINGLE);
  return &gs->gimple_omp_single.clauses;
}


/* Set CLAUSES to be the clauses associated with OMP_SINGLE GS.  */

static inline void
gimple_omp_single_set_clauses (gimple gs, tree clauses)
{
  GIMPLE_CHECK (gs, GIMPLE_OMP_SINGLE);
  gs->gimple_omp_single.clauses = clauses;
}


/* Return the clauses associated with OMP_SECTIONS GS.  */

static inline tree
gimple_omp_sections_clauses (const_gimple gs)
{
  GIMPLE_CHECK (gs, GIMPLE_OMP_SECTIONS);
  return gs->gimple_omp_sections.clauses;
}


/* Return a pointer to the clauses associated with OMP_SECTIONS GS.  */

static inline tree *
gimple_omp_sections_clauses_ptr (gimple gs)
{
  GIMPLE_CHECK (gs, GIMPLE_OMP_SECTIONS);
  return &gs->gimple_omp_sections.clauses;
}


/* Set CLAUSES to be the set of clauses associated with OMP_SECTIONS
   GS.  */

static inline void
gimple_omp_sections_set_clauses (gimple gs, tree clauses)
{
  GIMPLE_CHECK (gs, GIMPLE_OMP_SECTIONS);
  gs->gimple_omp_sections.clauses = clauses;
}


/* Return the control variable associated with the GIMPLE_OMP_SECTIONS
   in GS.  */

static inline tree
gimple_omp_sections_control (const_gimple gs)
{
  GIMPLE_CHECK (gs, GIMPLE_OMP_SECTIONS);
  return gs->gimple_omp_sections.control;
}


/* Return a pointer to the clauses associated with the GIMPLE_OMP_SECTIONS
   GS.  */

static inline tree *
gimple_omp_sections_control_ptr (gimple gs)
{
  GIMPLE_CHECK (gs, GIMPLE_OMP_SECTIONS);
  return &gs->gimple_omp_sections.control;
}


/* Set CONTROL to be the set of clauses associated with the
   GIMPLE_OMP_SECTIONS in GS.  */

static inline void
gimple_omp_sections_set_control (gimple gs, tree control)
{
  GIMPLE_CHECK (gs, GIMPLE_OMP_SECTIONS);
  gs->gimple_omp_sections.control = control;
}


/* Set COND to be the condition code for OMP_FOR GS.  */

static inline void
gimple_omp_for_set_cond (gimple gs, size_t i, enum tree_code cond)
{
  GIMPLE_CHECK (gs, GIMPLE_OMP_FOR);
  gcc_gimple_checking_assert (TREE_CODE_CLASS (cond) == tcc_comparison
			      && i < gs->gimple_omp_for.collapse);
  gs->gimple_omp_for.iter[i].cond = cond;
}


/* Return the condition code associated with OMP_FOR GS.  */

static inline enum tree_code
gimple_omp_for_cond (const_gimple gs, size_t i)
{
  GIMPLE_CHECK (gs, GIMPLE_OMP_FOR);
  gcc_gimple_checking_assert (i < gs->gimple_omp_for.collapse);
  return gs->gimple_omp_for.iter[i].cond;
}


/* Set the value being stored in an atomic store.  */

static inline void
gimple_omp_atomic_store_set_val (gimple g, tree val)
{
  GIMPLE_CHECK (g, GIMPLE_OMP_ATOMIC_STORE);
  g->gimple_omp_atomic_store.val = val;
}


/* Return the value being stored in an atomic store.  */

static inline tree
gimple_omp_atomic_store_val (const_gimple g)
{
  GIMPLE_CHECK (g, GIMPLE_OMP_ATOMIC_STORE);
  return g->gimple_omp_atomic_store.val;
}


/* Return a pointer to the value being stored in an atomic store.  */

static inline tree *
gimple_omp_atomic_store_val_ptr (gimple g)
{
  GIMPLE_CHECK (g, GIMPLE_OMP_ATOMIC_STORE);
  return &g->gimple_omp_atomic_store.val;
}


/* Set the LHS of an atomic load.  */

static inline void
gimple_omp_atomic_load_set_lhs (gimple g, tree lhs)
{
  GIMPLE_CHECK (g, GIMPLE_OMP_ATOMIC_LOAD);
  g->gimple_omp_atomic_load.lhs = lhs;
}


/* Get the LHS of an atomic load.  */

static inline tree
gimple_omp_atomic_load_lhs (const_gimple g)
{
  GIMPLE_CHECK (g, GIMPLE_OMP_ATOMIC_LOAD);
  return g->gimple_omp_atomic_load.lhs;
}


/* Return a pointer to the LHS of an atomic load.  */

static inline tree *
gimple_omp_atomic_load_lhs_ptr (gimple g)
{
  GIMPLE_CHECK (g, GIMPLE_OMP_ATOMIC_LOAD);
  return &g->gimple_omp_atomic_load.lhs;
}


/* Set the RHS of an atomic load.  */

static inline void
gimple_omp_atomic_load_set_rhs (gimple g, tree rhs)
{
  GIMPLE_CHECK (g, GIMPLE_OMP_ATOMIC_LOAD);
  g->gimple_omp_atomic_load.rhs = rhs;
}


/* Get the RHS of an atomic load.  */

static inline tree
gimple_omp_atomic_load_rhs (const_gimple g)
{
  GIMPLE_CHECK (g, GIMPLE_OMP_ATOMIC_LOAD);
  return g->gimple_omp_atomic_load.rhs;
}


/* Return a pointer to the RHS of an atomic load.  */

static inline tree *
gimple_omp_atomic_load_rhs_ptr (gimple g)
{
  GIMPLE_CHECK (g, GIMPLE_OMP_ATOMIC_LOAD);
  return &g->gimple_omp_atomic_load.rhs;
}


/* Get the definition of the control variable in a GIMPLE_OMP_CONTINUE.  */

static inline tree
gimple_omp_continue_control_def (const_gimple g)
{
  GIMPLE_CHECK (g, GIMPLE_OMP_CONTINUE);
  return g->gimple_omp_continue.control_def;
}

/* The same as above, but return the address.  */

static inline tree *
gimple_omp_continue_control_def_ptr (gimple g)
{
  GIMPLE_CHECK (g, GIMPLE_OMP_CONTINUE);
  return &g->gimple_omp_continue.control_def;
}

/* Set the definition of the control variable in a GIMPLE_OMP_CONTINUE.  */

static inline void
gimple_omp_continue_set_control_def (gimple g, tree def)
{
  GIMPLE_CHECK (g, GIMPLE_OMP_CONTINUE);
  g->gimple_omp_continue.control_def = def;
}


/* Get the use of the control variable in a GIMPLE_OMP_CONTINUE.  */

static inline tree
gimple_omp_continue_control_use (const_gimple g)
{
  GIMPLE_CHECK (g, GIMPLE_OMP_CONTINUE);
  return g->gimple_omp_continue.control_use;
}


/* The same as above, but return the address.  */

static inline tree *
gimple_omp_continue_control_use_ptr (gimple g)
{
  GIMPLE_CHECK (g, GIMPLE_OMP_CONTINUE);
  return &g->gimple_omp_continue.control_use;
}


/* Set the use of the control variable in a GIMPLE_OMP_CONTINUE.  */

static inline void
gimple_omp_continue_set_control_use (gimple g, tree use)
{
  GIMPLE_CHECK (g, GIMPLE_OMP_CONTINUE);
  g->gimple_omp_continue.control_use = use;
}

/* Return a pointer to the body for the GIMPLE_TRANSACTION statement GS.  */

static inline gimple_seq *
gimple_transaction_body_ptr (gimple gs)
{
  GIMPLE_CHECK (gs, GIMPLE_TRANSACTION);
  return &gs->gimple_transaction.body;
}

/* Return the body for the GIMPLE_TRANSACTION statement GS.  */

static inline gimple_seq
gimple_transaction_body (gimple gs)
{
  return *gimple_transaction_body_ptr (gs);
}

/* Return the label associated with a GIMPLE_TRANSACTION.  */

static inline tree
gimple_transaction_label (const_gimple gs)
{
  GIMPLE_CHECK (gs, GIMPLE_TRANSACTION);
  return gs->gimple_transaction.label;
}

static inline tree *
gimple_transaction_label_ptr (gimple gs)
{
  GIMPLE_CHECK (gs, GIMPLE_TRANSACTION);
  return &gs->gimple_transaction.label;
}

/* Return the subcode associated with a GIMPLE_TRANSACTION.  */

static inline unsigned int
gimple_transaction_subcode (const_gimple gs)
{
  GIMPLE_CHECK (gs, GIMPLE_TRANSACTION);
  return gs->gsbase.subcode;
}

/* Set BODY to be the body for the GIMPLE_TRANSACTION statement GS.  */

static inline void
gimple_transaction_set_body (gimple gs, gimple_seq body)
{
  GIMPLE_CHECK (gs, GIMPLE_TRANSACTION);
  gs->gimple_transaction.body = body;
}

/* Set the label associated with a GIMPLE_TRANSACTION.  */

static inline void
gimple_transaction_set_label (gimple gs, tree label)
{
  GIMPLE_CHECK (gs, GIMPLE_TRANSACTION);
  gs->gimple_transaction.label = label;
}

/* Set the subcode associated with a GIMPLE_TRANSACTION.  */

static inline void
gimple_transaction_set_subcode (gimple gs, unsigned int subcode)
{
  GIMPLE_CHECK (gs, GIMPLE_TRANSACTION);
  gs->gsbase.subcode = subcode;
}


/* Return a pointer to the return value for GIMPLE_RETURN GS.  */

static inline tree *
gimple_return_retval_ptr (const_gimple gs)
{
  GIMPLE_CHECK (gs, GIMPLE_RETURN);
  return gimple_op_ptr (gs, 0);
}

/* Return the return value for GIMPLE_RETURN GS.  */

static inline tree
gimple_return_retval (const_gimple gs)
{
  GIMPLE_CHECK (gs, GIMPLE_RETURN);
  return gimple_op (gs, 0);
}


/* Set RETVAL to be the return value for GIMPLE_RETURN GS.  */

static inline void
gimple_return_set_retval (gimple gs, tree retval)
{
  GIMPLE_CHECK (gs, GIMPLE_RETURN);
  gimple_set_op (gs, 0, retval);
}


/* Returns true when the gimple statement STMT is any of the OpenMP types.  */

#define CASE_GIMPLE_OMP				\
    case GIMPLE_OMP_PARALLEL:			\
    case GIMPLE_OMP_TASK:			\
    case GIMPLE_OMP_FOR:			\
    case GIMPLE_OMP_SECTIONS:			\
    case GIMPLE_OMP_SECTIONS_SWITCH:		\
    case GIMPLE_OMP_SINGLE:			\
    case GIMPLE_OMP_SECTION:			\
    case GIMPLE_OMP_MASTER:			\
    case GIMPLE_OMP_ORDERED:			\
    case GIMPLE_OMP_CRITICAL:			\
    case GIMPLE_OMP_RETURN:			\
    case GIMPLE_OMP_ATOMIC_LOAD:		\
    case GIMPLE_OMP_ATOMIC_STORE:		\
    case GIMPLE_OMP_CONTINUE

static inline bool
is_gimple_omp (const_gimple stmt)
{
  switch (gimple_code (stmt))
    {
    CASE_GIMPLE_OMP:
      return true;
    default:
      return false;
    }
}


/* Returns TRUE if statement G is a GIMPLE_NOP.  */

static inline bool
gimple_nop_p (const_gimple g)
{
  return gimple_code (g) == GIMPLE_NOP;
}


/* Return true if GS is a GIMPLE_RESX.  */

static inline bool
is_gimple_resx (const_gimple gs)
{
  return gimple_code (gs) == GIMPLE_RESX;
}

/* Return the predictor of GIMPLE_PREDICT statement GS.  */

static inline enum br_predictor
gimple_predict_predictor (gimple gs)
{
  GIMPLE_CHECK (gs, GIMPLE_PREDICT);
  return (enum br_predictor) (gs->gsbase.subcode & ~GF_PREDICT_TAKEN);
}


/* Set the predictor of GIMPLE_PREDICT statement GS to PREDICT.  */

static inline void
gimple_predict_set_predictor (gimple gs, enum br_predictor predictor)
{
  GIMPLE_CHECK (gs, GIMPLE_PREDICT);
  gs->gsbase.subcode = (gs->gsbase.subcode & GF_PREDICT_TAKEN)
		       | (unsigned) predictor;
}


/* Return the outcome of GIMPLE_PREDICT statement GS.  */

static inline enum prediction
gimple_predict_outcome (gimple gs)
{
  GIMPLE_CHECK (gs, GIMPLE_PREDICT);
  return (gs->gsbase.subcode & GF_PREDICT_TAKEN) ? TAKEN : NOT_TAKEN;
}


/* Set the outcome of GIMPLE_PREDICT statement GS to OUTCOME.  */

static inline void
gimple_predict_set_outcome (gimple gs, enum prediction outcome)
{
  GIMPLE_CHECK (gs, GIMPLE_PREDICT);
  if (outcome == TAKEN)
    gs->gsbase.subcode |= GF_PREDICT_TAKEN;
  else
    gs->gsbase.subcode &= ~GF_PREDICT_TAKEN;
}


/* Return the type of the main expression computed by STMT.  Return
   void_type_node if the statement computes nothing.  */

static inline tree
gimple_expr_type (const_gimple stmt)
{
  enum gimple_code code = gimple_code (stmt);

  if (code == GIMPLE_ASSIGN || code == GIMPLE_CALL)
    {
      tree type;
      /* In general we want to pass out a type that can be substituted
         for both the RHS and the LHS types if there is a possibly
	 useless conversion involved.  That means returning the
	 original RHS type as far as we can reconstruct it.  */
      if (code == GIMPLE_CALL)
	type = gimple_call_return_type (stmt);
      else
	switch (gimple_assign_rhs_code (stmt))
	  {
	  case POINTER_PLUS_EXPR:
	    type = TREE_TYPE (gimple_assign_rhs1 (stmt));
	    break;

	  default:
	    /* As fallback use the type of the LHS.  */
	    type = TREE_TYPE (gimple_get_lhs (stmt));
	    break;
	  }
      return type;
    }
  else if (code == GIMPLE_COND)
    return boolean_type_node;
  else
    return void_type_node;
}

/* Return true if TYPE is a suitable type for a scalar register variable.  */

static inline bool
is_gimple_reg_type (tree type)
{
  return !AGGREGATE_TYPE_P (type);
}

/* Return a new iterator pointing to GIMPLE_SEQ's first statement.  */

static inline gimple_stmt_iterator
gsi_start_1 (gimple_seq *seq)
{
  gimple_stmt_iterator i;

  i.ptr = gimple_seq_first (*seq);
  i.seq = seq;
  i.bb = i.ptr ? gimple_bb (i.ptr) : NULL;

  return i;
}

#define gsi_start(x) gsi_start_1(&(x))

static inline gimple_stmt_iterator
gsi_none (void)
{
  gimple_stmt_iterator i;
  i.ptr = NULL;
  i.seq = NULL;
  i.bb = NULL;
  return i;
}

/* Return a new iterator pointing to the first statement in basic block BB.  */

static inline gimple_stmt_iterator
gsi_start_bb (basic_block bb)
{
  gimple_stmt_iterator i;
  gimple_seq *seq;

  seq = bb_seq_addr (bb);
  i.ptr = gimple_seq_first (*seq);
  i.seq = seq;
  i.bb = bb;

  return i;
}


/* Return a new iterator initially pointing to GIMPLE_SEQ's last statement.  */

static inline gimple_stmt_iterator
gsi_last_1 (gimple_seq *seq)
{
  gimple_stmt_iterator i;

  i.ptr = gimple_seq_last (*seq);
  i.seq = seq;
  i.bb = i.ptr ? gimple_bb (i.ptr) : NULL;

  return i;
}

#define gsi_last(x) gsi_last_1(&(x))

/* Return a new iterator pointing to the last statement in basic block BB.  */

static inline gimple_stmt_iterator
gsi_last_bb (basic_block bb)
{
  gimple_stmt_iterator i;
  gimple_seq *seq;

  seq = bb_seq_addr (bb);
  i.ptr = gimple_seq_last (*seq);
  i.seq = seq;
  i.bb = bb;

  return i;
}


/* Return true if I is at the end of its sequence.  */

static inline bool
gsi_end_p (gimple_stmt_iterator i)
{
  return i.ptr == NULL;
}


/* Return true if I is one statement before the end of its sequence.  */

static inline bool
gsi_one_before_end_p (gimple_stmt_iterator i)
{
  return i.ptr != NULL && i.ptr->gsbase.next == NULL;
}


/* Advance the iterator to the next gimple statement.  */

static inline void
gsi_next (gimple_stmt_iterator *i)
{
  i->ptr = i->ptr->gsbase.next;
}

/* Advance the iterator to the previous gimple statement.  */

static inline void
gsi_prev (gimple_stmt_iterator *i)
{
  gimple prev = i->ptr->gsbase.prev;
  if (prev->gsbase.next)
    i->ptr = prev;
  else
    i->ptr = NULL;
}

/* Return the current stmt.  */

static inline gimple
gsi_stmt (gimple_stmt_iterator i)
{
  return i.ptr;
}

/* Return a block statement iterator that points to the first non-label
   statement in block BB.  */

static inline gimple_stmt_iterator
gsi_after_labels (basic_block bb)
{
  gimple_stmt_iterator gsi = gsi_start_bb (bb);

  while (!gsi_end_p (gsi) && gimple_code (gsi_stmt (gsi)) == GIMPLE_LABEL)
    gsi_next (&gsi);

  return gsi;
}

/* Advance the iterator to the next non-debug gimple statement.  */

static inline void
gsi_next_nondebug (gimple_stmt_iterator *i)
{
  do
    {
      gsi_next (i);
    }
  while (!gsi_end_p (*i) && is_gimple_debug (gsi_stmt (*i)));
}

/* Advance the iterator to the next non-debug gimple statement.  */

static inline void
gsi_prev_nondebug (gimple_stmt_iterator *i)
{
  do
    {
      gsi_prev (i);
    }
  while (!gsi_end_p (*i) && is_gimple_debug (gsi_stmt (*i)));
}

/* Return a new iterator pointing to the first non-debug statement in
   basic block BB.  */

static inline gimple_stmt_iterator
gsi_start_nondebug_bb (basic_block bb)
{
  gimple_stmt_iterator i = gsi_start_bb (bb);

  if (!gsi_end_p (i) && is_gimple_debug (gsi_stmt (i)))
    gsi_next_nondebug (&i);

  return i;
}

/* Return a new iterator pointing to the last non-debug statement in
   basic block BB.  */

static inline gimple_stmt_iterator
gsi_last_nondebug_bb (basic_block bb)
{
  gimple_stmt_iterator i = gsi_last_bb (bb);

  if (!gsi_end_p (i) && is_gimple_debug (gsi_stmt (i)))
    gsi_prev_nondebug (&i);

  return i;
}


/* Return the basic block associated with this iterator.  */

static inline basic_block
gsi_bb (gimple_stmt_iterator i)
{
  return i.bb;
}


/* Return the sequence associated with this iterator.  */

static inline gimple_seq
gsi_seq (gimple_stmt_iterator i)
{
  return *i.seq;
}


enum gsi_iterator_update
{
  GSI_NEW_STMT,		/* Only valid when single statement is added, move
			   iterator to it.  */
  GSI_SAME_STMT,	/* Leave the iterator at the same statement.  */
  GSI_CONTINUE_LINKING	/* Move iterator to whatever position is suitable
			   for linking other statements in the same
			   direction.  */
};

/* In gimple-iterator.c  */
gimple_stmt_iterator gsi_start_phis (basic_block);
gimple_seq gsi_split_seq_after (gimple_stmt_iterator);
void gsi_split_seq_before (gimple_stmt_iterator *, gimple_seq *);
void gsi_set_stmt (gimple_stmt_iterator *, gimple);
void gsi_replace (gimple_stmt_iterator *, gimple, bool);
void gsi_replace_with_seq (gimple_stmt_iterator *, gimple_seq, bool);
void gsi_insert_before (gimple_stmt_iterator *, gimple,
			enum gsi_iterator_update);
void gsi_insert_before_without_update (gimple_stmt_iterator *, gimple,
                                       enum gsi_iterator_update);
void gsi_insert_seq_before (gimple_stmt_iterator *, gimple_seq,
                            enum gsi_iterator_update);
void gsi_insert_seq_before_without_update (gimple_stmt_iterator *, gimple_seq,
                                           enum gsi_iterator_update);
void gsi_insert_after (gimple_stmt_iterator *, gimple,
		       enum gsi_iterator_update);
void gsi_insert_after_without_update (gimple_stmt_iterator *, gimple,
                                      enum gsi_iterator_update);
void gsi_insert_seq_after (gimple_stmt_iterator *, gimple_seq,
			   enum gsi_iterator_update);
void gsi_insert_seq_after_without_update (gimple_stmt_iterator *, gimple_seq,
                                          enum gsi_iterator_update);
bool gsi_remove (gimple_stmt_iterator *, bool);
gimple_stmt_iterator gsi_for_stmt (gimple);
void gsi_move_after (gimple_stmt_iterator *, gimple_stmt_iterator *);
void gsi_move_before (gimple_stmt_iterator *, gimple_stmt_iterator *);
void gsi_move_to_bb_end (gimple_stmt_iterator *, basic_block);
void gsi_insert_on_edge (edge, gimple);
void gsi_insert_seq_on_edge (edge, gimple_seq);
basic_block gsi_insert_on_edge_immediate (edge, gimple);
basic_block gsi_insert_seq_on_edge_immediate (edge, gimple_seq);
void gsi_commit_one_edge_insert (edge, basic_block *);
void gsi_commit_edge_inserts (void);
gimple gimple_call_copy_skip_args (gimple, bitmap);


/* Convenience routines to walk all statements of a gimple function.
   Note that this is useful exclusively before the code is converted
   into SSA form.  Once the program is in SSA form, the standard
   operand interface should be used to analyze/modify statements.  */
struct walk_stmt_info
{
  /* Points to the current statement being walked.  */
  gimple_stmt_iterator gsi;

  /* Additional data that the callback functions may want to carry
     through the recursion.  */
  void *info;

  /* Pointer map used to mark visited tree nodes when calling
     walk_tree on each operand.  If set to NULL, duplicate tree nodes
     will be visited more than once.  */
  struct pointer_set_t *pset;

  /* Operand returned by the callbacks.  This is set when calling
     walk_gimple_seq.  If the walk_stmt_fn or walk_tree_fn callback
     returns non-NULL, this field will contain the tree returned by
     the last callback.  */
  tree callback_result;

  /* Indicates whether the operand being examined may be replaced
     with something that matches is_gimple_val (if true) or something
     slightly more complicated (if false).  "Something" technically
     means the common subset of is_gimple_lvalue and is_gimple_rhs,
     but we never try to form anything more complicated than that, so
     we don't bother checking.

     Also note that CALLBACK should update this flag while walking the
     sub-expressions of a statement.  For instance, when walking the
     statement 'foo (&var)', the flag VAL_ONLY will initially be set
     to true, however, when walking &var, the operand of that
     ADDR_EXPR does not need to be a GIMPLE value.  */
  BOOL_BITFIELD val_only : 1;

  /* True if we are currently walking the LHS of an assignment.  */
  BOOL_BITFIELD is_lhs : 1;

  /* Optional.  Set to true by the callback functions if they made any
     changes.  */
  BOOL_BITFIELD changed : 1;

  /* True if we're interested in location information.  */
  BOOL_BITFIELD want_locations : 1;

  /* True if we've removed the statement that was processed.  */
  BOOL_BITFIELD removed_stmt : 1;
};

/* Callback for walk_gimple_stmt.  Called for every statement found
   during traversal.  The first argument points to the statement to
   walk.  The second argument is a flag that the callback sets to
   'true' if it the callback handled all the operands and
   sub-statements of the statement (the default value of this flag is
   'false').  The third argument is an anonymous pointer to data
   to be used by the callback.  */
typedef tree (*walk_stmt_fn) (gimple_stmt_iterator *, bool *,
			      struct walk_stmt_info *);

gimple walk_gimple_seq (gimple_seq, walk_stmt_fn, walk_tree_fn,
		        struct walk_stmt_info *);
gimple walk_gimple_seq_mod (gimple_seq *, walk_stmt_fn, walk_tree_fn,
			    struct walk_stmt_info *);
tree walk_gimple_stmt (gimple_stmt_iterator *, walk_stmt_fn, walk_tree_fn,
		       struct walk_stmt_info *);
tree walk_gimple_op (gimple, walk_tree_fn, struct walk_stmt_info *);

/* Enum and arrays used for allocation stats.  Keep in sync with
   gimple.c:gimple_alloc_kind_names.  */
enum gimple_alloc_kind
{
  gimple_alloc_kind_assign,	/* Assignments.  */
  gimple_alloc_kind_phi,	/* PHI nodes.  */
  gimple_alloc_kind_cond,	/* Conditionals.  */
  gimple_alloc_kind_rest,	/* Everything else.  */
  gimple_alloc_kind_all
};

extern int gimple_alloc_counts[];
extern int gimple_alloc_sizes[];

/* Return the allocation kind for a given stmt CODE.  */
static inline enum gimple_alloc_kind
gimple_alloc_kind (enum gimple_code code)
{
  switch (code)
    {
      case GIMPLE_ASSIGN:
	return gimple_alloc_kind_assign;
      case GIMPLE_PHI:
	return gimple_alloc_kind_phi;
      case GIMPLE_COND:
	return gimple_alloc_kind_cond;
      default:
	return gimple_alloc_kind_rest;
    }
}

extern void dump_gimple_statistics (void);

/* In gimple-fold.c.  */
void gimplify_and_update_call_from_tree (gimple_stmt_iterator *, tree);
tree gimple_fold_builtin (gimple);
bool fold_stmt (gimple_stmt_iterator *);
bool fold_stmt_inplace (gimple_stmt_iterator *);
tree get_symbol_constant_value (tree);
tree canonicalize_constructor_val (tree, tree);
extern tree maybe_fold_and_comparisons (enum tree_code, tree, tree, 
					enum tree_code, tree, tree);
extern tree maybe_fold_or_comparisons (enum tree_code, tree, tree,
				       enum tree_code, tree, tree);

bool gimple_val_nonnegative_real_p (tree);
#endif  /* GCC_GIMPLE_H */<|MERGE_RESOLUTION|>--- conflicted
+++ resolved
@@ -893,11 +893,7 @@
 				      bool (*)(gimple, tree, void *),
 				      bool (*)(gimple, tree, void *));
 extern bool gimple_ior_addresses_taken (bitmap, gimple);
-<<<<<<< HEAD
-extern bool gimple_call_builtin_class_p (gimple, enum built_in_class);
-=======
 extern bool gimple_call_builtin_p (gimple, enum built_in_class);
->>>>>>> bc75ee5f
 extern bool gimple_call_builtin_p (gimple, enum built_in_function);
 extern bool gimple_asm_clobbers_memory_p (const_gimple);
 
