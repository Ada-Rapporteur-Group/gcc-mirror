--- conflicted
+++ resolved
@@ -1819,32 +1819,27 @@
   ENUM_BITFIELD(built_in_function) function_code : 32;
 
   ENUM_BITFIELD(built_in_class) built_in_class : 2;
-
   unsigned static_ctor_flag : 1;
   unsigned static_dtor_flag : 1;
-
   unsigned uninlinable : 1;
   unsigned possibly_inlined : 1;
   unsigned novops_flag : 1;
   unsigned returns_twice_flag : 1;
+
   unsigned malloc_flag : 1;
   unsigned operator_new_flag : 1;
   unsigned declared_inline_flag : 1;
   unsigned no_inline_warning_flag : 1;
-
   unsigned no_instrument_function_entry_exit : 1;
   unsigned no_limit_stack : 1;
   unsigned disregard_inline_limits : 1;
   unsigned pure_flag : 1;
+
   unsigned looping_const_or_pure_flag : 1;
   unsigned has_debug_args_flag : 1;
   unsigned versioned_function : 1;
-<<<<<<< HEAD
+  unsigned lambda_function: 1;
   /* 12 bits left for future expansion.  */
-=======
-  unsigned lambda_function: 1;
-  /* No bits left.  */
->>>>>>> f3d42468
 };
 
 struct GTY(()) tree_translation_unit_decl {
