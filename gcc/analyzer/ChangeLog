--- conflicted
+++ resolved
@@ -1,5 +1,3 @@
-<<<<<<< HEAD
-=======
 2022-07-28  David Malcolm  <dmalcolm@redhat.com>
 
 	PR analyzer/105893
@@ -19,7 +17,6 @@
 	* region.h: Add notes to the comment describing the region
 	class hierarchy.
 
->>>>>>> 4a7274dd
 2022-07-27  Immad Mir  <mirimmad@outlook.com>
 
 	PR analyzer/106286
