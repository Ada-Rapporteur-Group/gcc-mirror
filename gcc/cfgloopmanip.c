--- conflicted
+++ resolved
@@ -1166,11 +1166,7 @@
 	continue;
       irred |= (e->flags & EDGE_IRREDUCIBLE_LOOP) != 0;
       nentry++;
-<<<<<<< HEAD
-      if (EDGE_COUNT (e->src->succs) == 1)
-=======
       if (single_succ_p (e->src))
->>>>>>> 8c044a9c
 	one_succ_pred = e;
     }
   gcc_assert (nentry);
