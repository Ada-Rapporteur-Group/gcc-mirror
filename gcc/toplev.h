--- conflicted
+++ resolved
@@ -21,38 +21,17 @@
 
 #ifndef GCC_TOPLEV_H
 #define GCC_TOPLEV_H
-<<<<<<< HEAD
-#include "input.h"
-#include "bversion.h"
-#include "diagnostic-core.h"
-=======
->>>>>>> 155d23aa
 
 /* If non-NULL, return one past-the-end of the matching SUBPART of
    the WHOLE string.  */
 #define skip_leading_substring(whole,  part) \
    (strncmp (whole, part, strlen (part)) ? NULL : whole + strlen (part))
 
-<<<<<<< HEAD
-extern int toplev_main (int, char **);
-extern void strip_off_ending (char *, int);
-extern void _fatal_insn_not_found (const_rtx, const char *, int, const char *)
-     ATTRIBUTE_NORETURN;
-extern void _fatal_insn (const char *, const_rtx, const char *, int, const char *)
-     ATTRIBUTE_NORETURN;
-
-#define fatal_insn(msgid, insn) \
-	_fatal_insn (msgid, insn, __FILE__, __LINE__, __FUNCTION__)
-#define fatal_insn_not_found(insn) \
-	_fatal_insn_not_found (insn, __FILE__, __LINE__, __FUNCTION__)
-
-=======
 /* Decoded options, and number of such options.  */
 extern struct cl_decoded_option *save_decoded_options;
 extern unsigned int save_decoded_options_count;
 
 extern int toplev_main (int, char **);
->>>>>>> 155d23aa
 extern void rest_of_decl_compilation (tree, int, int);
 extern void rest_of_type_compilation (tree, int);
 extern void tree_rest_of_compilation (tree);
@@ -71,10 +50,6 @@
 
 #ifdef BUFSIZ
 extern void output_quoted_string	(FILE *, const char *);
-<<<<<<< HEAD
-extern void output_file_directive	(FILE *, const char *);
-=======
->>>>>>> 155d23aa
 #endif
 
 extern void wrapup_global_declaration_1 (tree);
@@ -94,19 +69,8 @@
 
 /* Top-level source file.  */
 extern const char *main_input_filename;
-<<<<<<< HEAD
-
-extern const char *dump_base_name;
-extern const char *dump_dir_name;
-extern const char *aux_base_name;
-extern const char *aux_info_file_name;
-extern const char *profile_data_prefix;
-extern const char *asm_file_name;
-extern bool exit_after_options;
-=======
 extern const char *main_input_basename;
 extern int main_input_baselength;
->>>>>>> 155d23aa
 
 /* True if the user has tagged the function with the 'section'
    attribute.  */
