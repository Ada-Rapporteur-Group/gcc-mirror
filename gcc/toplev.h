--- conflicted
+++ resolved
@@ -140,10 +140,6 @@
 extern int flag_unswitch_loops;
 extern int flag_cprop_registers;
 extern int time_report;
-<<<<<<< HEAD
-extern int flag_ira;
-=======
->>>>>>> a0daa400
 extern int flag_ira_coalesce;
 extern int flag_ira_move_spills;
 extern int flag_ira_share_save_slots;
