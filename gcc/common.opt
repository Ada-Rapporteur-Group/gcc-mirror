--- conflicted
+++ resolved
@@ -2206,11 +2206,7 @@
 Generate debug information in DWARF v2 (or later) format
 
 gfission
-<<<<<<< HEAD
-Common JoinedOrMissing Var(dwarf_split_debug_info,1)
-=======
 Common Driver JoinedOrMissing Var(dwarf_split_debug_info,1)
->>>>>>> 8794cc89
 Generate debug information in separate .dwo files
 
 ggdb
