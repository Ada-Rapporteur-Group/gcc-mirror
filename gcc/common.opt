--- conflicted
+++ resolved
@@ -816,13 +816,10 @@
 frtl-abstract-sequences
 Common Report Var(flag_rtl_seqabstr)
 Perform sequence abstraction optimization on RTL
-<<<<<<< HEAD
-=======
 
 fsee
 Common Report Var(flag_see) Init(0)
 Eliminate redundant sign extensions using LCM.
->>>>>>> f8383f28
 
 fshow-column
 Common C ObjC C++ ObjC++ Report Var(flag_show_column) Init(1)
