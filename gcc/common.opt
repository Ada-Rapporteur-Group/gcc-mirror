--- conflicted
+++ resolved
@@ -584,11 +584,7 @@
 
 fmudflapir
 Common RejectNegative Report Var(flag_mudflap_ignore_reads)
-<<<<<<< HEAD
-Ignore read operations when inserting mudflap instrumentation.
-=======
 Ignore read operations when inserting mudflap instrumentation
->>>>>>> 8c044a9c
 
 freschedule-modulo-scheduled-loops
 Common Report Var(flag_resched_modulo_sched)
@@ -1002,11 +998,6 @@
 Common Report Var(flag_tree_vectorize)
 Enable loop vectorization on trees
 
-<<<<<<< HEAD
-ftree-vectorizer-verbose=
-Common RejectNegative Joined
--ftree-vectorizer-verbose=<number>   Set the verbosity level of the vectorizer
-=======
 ftree-vect-loop-version
 Common Report Var(flag_tree_vect_loop_version) Init(1)
 Enable loop versioning when doing loop vectorization on trees
@@ -1014,7 +1005,6 @@
 ftree-vectorizer-verbose=
 Common RejectNegative Joined
 -ftree-vectorizer-verbose=<number>	Set the verbosity level of the vectorizer
->>>>>>> 8c044a9c
 
 ; -fverbose-asm causes extra commentary information to be produced in
 ; the generated assembly code (to make it more readable).  This option
