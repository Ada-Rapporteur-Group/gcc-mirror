--- conflicted
+++ resolved
@@ -385,7 +385,6 @@
 Common Report Var(flag_no_common,0) Optimization
 Do not put uninitialized globals in the common section
 
-<<<<<<< HEAD
 fcompare-debug=
 Common JoinedOrMissing RejectNegative Var(flag_compare_debug_opt)
 -fcompare-debug[=<opts>] Compile with and without e.g. -gtoggle, and compare the final-insns dump
@@ -395,11 +394,7 @@
 Run only the second compilation of -fcompare-debug
 
 fconserve-stack
-Common Var(flag_conserve_stack,0) Optimization
-=======
-fconserve-stack
 Common Var(flag_conserve_stack) Optimization
->>>>>>> a0daa400
 Do not perform optimizations increasing noticeably stack usage
 
 fcprop-registers
@@ -480,13 +475,10 @@
 Common Report Var(flag_dump_unnumbered) VarExists
 Suppress output of instruction numbers, line number notes and addresses in debugging dumps
 
-<<<<<<< HEAD
 fdump-unnumbered-links
 Common Report Var(flag_dump_unnumbered_links) VarExists
 Suppress output of previous and next insn numbers in debugging dumps
 
-=======
->>>>>>> a0daa400
 fdwarf2-cfi-asm
 Common Report Var(flag_dwarf2_cfi_asm) Init(HAVE_GAS_CFI_DIRECTIVE)
 Enable CFI tables via GAS assembler directives.
@@ -575,10 +567,7 @@
 Perform global common subexpression elimination after register allocation
 has finished
 
-<<<<<<< HEAD
-=======
 ; This option is not documented yet as its semantics will change.
->>>>>>> a0daa400
 fgraphite
 Common Report Var(flag_graphite)
 Enable in and out of Graphite representation
@@ -595,10 +584,7 @@
 Common Report Var(flag_loop_block) Optimization
 Enable Loop Blocking transformation
 
-<<<<<<< HEAD
-=======
 ; This option is not documented as it does not perform any useful optimization.
->>>>>>> a0daa400
 fgraphite-identity
 Common Report Var(flag_graphite_identity) Optimization
 Enable Graphite Identity transformation
@@ -709,13 +695,6 @@
 Perform structure layout optimizations based
 on profiling information.
 
-<<<<<<< HEAD
-fira
-Common Report Var(flag_ira) Init(0)
-Use integrated register allocator.
-
-=======
->>>>>>> a0daa400
 fira-algorithm=
 Common Joined RejectNegative
 -fira-algorithm=[CB|priority] Set the used IRA algorithm
