--- conflicted
+++ resolved
@@ -479,11 +479,7 @@
 
 struct lto_tree_ref_encoder
 {
-<<<<<<< HEAD
-  pointer_map_t *tree_hash_table;	/* Maps pointers to indices. */
-=======
   pointer_map<unsigned> *tree_hash_table;	/* Maps pointers to indices. */
->>>>>>> 0dc99c85
   vec<tree> trees;			/* Maps indices to pointers. */
 };
 
@@ -1001,11 +997,7 @@
 static inline void
 lto_init_tree_ref_encoder (struct lto_tree_ref_encoder *encoder)
 {
-<<<<<<< HEAD
-  encoder->tree_hash_table = pointer_map_create ();
-=======
   encoder->tree_hash_table = new pointer_map<unsigned>;
->>>>>>> 0dc99c85
   encoder->trees.create (0);
 }
 
@@ -1017,11 +1009,7 @@
 {
   /* Hash table may be delete already.  */
   if (encoder->tree_hash_table)
-<<<<<<< HEAD
-    pointer_map_destroy (encoder->tree_hash_table);
-=======
     delete encoder->tree_hash_table;
->>>>>>> 0dc99c85
   encoder->trees.release ();
 }
 
