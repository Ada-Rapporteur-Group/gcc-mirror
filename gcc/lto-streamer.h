/* Data structures and declarations used for reading and writing
   GIMPLE to a file stream.

   Copyright (C) 2009-2019 Free Software Foundation, Inc.
   Contributed by Doug Kwan <dougkwan@google.com>

This file is part of GCC.

GCC is free software; you can redistribute it and/or modify it under
the terms of the GNU General Public License as published by the Free
Software Foundation; either version 3, or (at your option) any later
version.

GCC is distributed in the hope that it will be useful, but WITHOUT ANY
WARRANTY; without even the implied warranty of MERCHANTABILITY or
FITNESS FOR A PARTICULAR PURPOSE.  See the GNU General Public License
for more details.

You should have received a copy of the GNU General Public License
along with GCC; see the file COPYING3.  If not see
<http://www.gnu.org/licenses/>.  */

#ifndef GCC_LTO_STREAMER_H
#define GCC_LTO_STREAMER_H

#include "plugin-api.h"
#include "gcov-io.h"
#include "diagnostic.h"

/* The encoding for a function consists of the following sections:

   1)    The header.
   2)    FIELD_DECLS.
   3)    FUNCTION_DECLS.
   4)    global VAR_DECLS.
   5)    type_decls
   6)    types.
   7)    Names for the labels that have names
   8)    The SSA names.
   9)    The control flow graph.
   10-11)Gimple for local decls.
   12)   Gimple for the function.
   13)   Strings.

   1) THE HEADER.
   2-6) THE GLOBAL DECLS AND TYPES.

      The global decls and types are encoded in the same way.  For each
      entry, there is word with the offset within the section to the
      entry.

   7) THE LABEL NAMES.

      Since most labels do not have names, this section my be of zero
      length.  It consists of an array of string table references, one
      per label.  In the lto code, the labels are given either
      positive or negative indexes.  the positive ones have names and
      the negative ones do not.  The positive index can be used to
      find the name in this array.

   9) THE CFG.

   10) Index into the local decls.  Since local decls can have local
      decls inside them, they must be read in randomly in order to
      properly restore them.

   11-12) GIMPLE FOR THE LOCAL DECLS AND THE FUNCTION BODY.

     The gimple consists of a set of records.

     THE FUNCTION

     At the top level of (8) is the function. It consists of five
     pieces:

     LTO_function     - The tag.
     eh tree          - This is all of the exception handling regions
                        put out in a post order traversial of the
                        tree.  Siblings are output as lists terminated
			by a 0.  The set of fields matches the fields
			defined in except.c.

     last_basic_block - in uleb128 form.

     basic blocks     - This is the set of basic blocks.

     zero             - The termination of the basic blocks.

     BASIC BLOCKS

     There are two forms of basic blocks depending on if they are
     empty or not.

     The basic block consists of:

     LTO_bb1 or LTO_bb0 - The tag.

     bb->index          - the index in uleb128 form.

     #succs             - The number of successors un uleb128 form.

     the successors     - For each edge, a pair.  The first of the
                          pair is the index of the successor in
                          uleb128 form and the second are the flags in
                          uleb128 form.

     the statements     - A gimple tree, as described above.
                          These are only present for LTO_BB1.
                          Following each statement is an optional
                          exception handling record LTO_eh_region
			  which contains the region number (for
			  regions >= 0).

     zero               - This is only present for LTO_BB1 and is used
			  to terminate the statements and exception
			  regions within this block.

   12) STRINGS

     String are represented in the table as pairs, a length in ULEB128
     form followed by the data for the string.  */

#define LTO_major_version 9
#define LTO_minor_version 0

typedef unsigned char	lto_decl_flags_t;


/* Tags representing the various IL objects written to the bytecode file
   (GIMPLE statements, basic blocks, EH regions, tree nodes, etc).

   NOTE, when adding new LTO tags, also update lto_tag_name.  */
enum LTO_tags
{
  LTO_null = 0,

  /* Special for streamer.  Reference to previously-streamed node.  */
  LTO_tree_pickle_reference,

  /* Reserve enough entries to fit all the tree and gimple codes handled
     by the streamer.  This guarantees that:

     1- Given a tree code C:
     		enum LTO_tags tag == C + 1

     2- Given a gimple code C:
		enum LTO_tags tag == C + NUM_TREE_CODES + 1

     Conversely, to map between LTO tags and tree/gimple codes, the
     reverse operation must be applied.  */
  LTO_bb0 = 1 + MAX_TREE_CODES + LAST_AND_UNUSED_GIMPLE_CODE,
  LTO_bb1,

  /* EH region holding the previous statement.  */
  LTO_eh_region,

  /* Shared INTEGER_CST node.  */
  LTO_integer_cst,

  /* Function body.  */
  LTO_function,

  /* EH table.  */
  LTO_eh_table,

  /* EH region types.  These mirror enum eh_region_type.  */
  LTO_ert_cleanup,
  LTO_ert_try,
  LTO_ert_allowed_exceptions,
  LTO_ert_must_not_throw,

  /* EH landing pad.  */
  LTO_eh_landing_pad,

  /* EH try/catch node.  */
  LTO_eh_catch,

  /* Special for global streamer.  A blob of unnamed tree nodes.  */
  LTO_tree_scc,

  /* References to indexable tree nodes.  These objects are stored in
     tables that are written separately from the function bodies that
     reference them.  This way they can be instantiated even when the
     referencing functions aren't (e.g., during WPA) and it also allows
     functions to be copied from one file to another without having
     to unpickle the body first (the references are location
     independent).

     NOTE, do not regroup these values as the grouping is exposed
     in the range checks done in lto_input_tree.  */
  LTO_field_decl_ref,			/* Do not change.  */
  LTO_function_decl_ref,
  LTO_label_decl_ref,
  LTO_namespace_decl_ref,
  LTO_result_decl_ref,
  LTO_ssa_name_ref,
  LTO_type_decl_ref,
  LTO_type_ref,
  LTO_const_decl_ref,
  LTO_imported_decl_ref,
  LTO_translation_unit_decl_ref,
  LTO_global_decl_ref,
  LTO_namelist_decl_ref,		/* Do not change.  */

  /* This tag must always be last.  */
  LTO_NUM_TAGS
};


/* Set of section types that are in an LTO file.  This list will grow
   as the number of IPA passes grows since each IPA pass will need its
   own section type to store its summary information.

   When adding a new section type, you must also extend the
   LTO_SECTION_NAME array in lto-section-in.c.  */
enum lto_section_type
{
  LTO_section_decls = 0,
  LTO_section_function_body,
  LTO_section_static_initializer,
  LTO_section_symtab,
  LTO_section_refs,
  LTO_section_asm,
  LTO_section_jump_functions,
  LTO_section_ipa_pure_const,
  LTO_section_ipa_reference,
  LTO_section_ipa_profile,
  LTO_section_symtab_nodes,
  LTO_section_opts,
  LTO_section_cgraph_opt_sum,
  LTO_section_ipa_fn_summary,
  LTO_section_ipcp_transform,
  LTO_section_ipa_icf,
  LTO_section_offload_table,
  LTO_section_mode_table,
  LTO_section_ipa_hsa,
<<<<<<< HEAD
  LTO_section_ipa_sra,
=======
  LTO_section_lto,
>>>>>>> 13849273
  LTO_N_SECTION_TYPES		/* Must be last.  */
};

/* Indices to the various function, type and symbol streams. */
enum lto_decl_stream_e_t
{
  LTO_DECL_STREAM_TYPE = 0,		/* Must be first. */
  LTO_DECL_STREAM_FIELD_DECL,
  LTO_DECL_STREAM_FN_DECL,
  LTO_DECL_STREAM_VAR_DECL,
  LTO_DECL_STREAM_TYPE_DECL,
  LTO_DECL_STREAM_NAMESPACE_DECL,
  LTO_DECL_STREAM_LABEL_DECL,
  LTO_N_DECL_STREAMS
};

typedef enum ld_plugin_symbol_resolution ld_plugin_symbol_resolution_t;


/* Macro to define convenience functions for type and decl streams
   in lto_file_decl_data.  */
#define DEFINE_DECL_STREAM_FUNCS(UPPER_NAME, name) \
static inline tree \
lto_file_decl_data_get_ ## name (struct lto_file_decl_data *data, \
				 unsigned int idx) \
{ \
  struct lto_in_decl_state *state = data->current_decl_state; \
   return (*state->streams[LTO_DECL_STREAM_## UPPER_NAME])[idx]; \
} \
\
static inline unsigned int \
lto_file_decl_data_num_ ## name ## s (struct lto_file_decl_data *data) \
{ \
  struct lto_in_decl_state *state = data->current_decl_state; \
  return vec_safe_length (state->streams[LTO_DECL_STREAM_## UPPER_NAME]); \
}


/* Return a char pointer to the start of a data stream for an lto pass
   or function.  The first parameter is the file data that contains
   the information.  The second parameter is the type of information
   to be obtained.  The third parameter is the name of the function
   and is only used when finding a function body; otherwise it is
   NULL.  The fourth parameter is the length of the data returned.  */
typedef const char* (lto_get_section_data_f) (struct lto_file_decl_data *,
					      enum lto_section_type,
					      const char *,
					      size_t *);

/* Return the data found from the above call.  The first three
   parameters are the same as above.  The fourth parameter is the data
   itself and the fifth is the length of the data. */
typedef void (lto_free_section_data_f) (struct lto_file_decl_data *,
					enum lto_section_type,
					const char *,
					const char *,
					size_t);

/* The location cache holds expanded locations for streamed in trees.
   This is done to reduce memory usage of libcpp linemap that strongly preffers
   locations to be inserted in the soruce order.  */

class lto_location_cache
{
public:
  /* Apply all changes in location cache.  Add locations into linemap and patch
     trees.  */
  bool apply_location_cache ();
  /* Tree merging did not suceed; mark all changes in the cache as accepted.  */
  void accept_location_cache ();
  /* Tree merging did suceed; throw away recent changes.  */
  void revert_location_cache ();
  void input_location (location_t *loc, struct bitpack_d *bp,
		       struct data_in *data_in);
  lto_location_cache ()
     : loc_cache (), accepted_length (0), current_file (NULL), current_line (0),
       current_col (0), current_sysp (false), current_loc (UNKNOWN_LOCATION)
  {
    gcc_assert (!current_cache);
    current_cache = this;
  }
  ~lto_location_cache ()
  {
    apply_location_cache ();
    gcc_assert (current_cache == this);
    current_cache = NULL;
  }

  /* There can be at most one instance of location cache (combining multiple
     would bring it out of sync with libcpp linemap); point to current
     one.  */
  static lto_location_cache *current_cache;
  
private:
  static int cmp_loc (const void *pa, const void *pb);

  struct cached_location
  {
    const char *file;
    location_t *loc;
    int line, col;
    bool sysp;
  };

  /* The location cache.  */

  auto_vec<cached_location> loc_cache;

  /* Accepted entries are ones used by trees that are known to be not unified
     by tree merging.  */

  int accepted_length;

  /* Bookkeeping to remember state in between calls to lto_apply_location_cache
     When streaming gimple, the location cache is not used and thus
     lto_apply_location_cache happens per location basis.  It is then
     useful to avoid redundant calls of linemap API.  */

  const char *current_file;
  int current_line;
  int current_col;
  bool current_sysp;
  location_t current_loc;
};

/* Structure used as buffer for reading an LTO file.  */
class lto_input_block
{
public:
  /* Special constructor for the string table, it abuses this to
     do random access but use the uhwi decoder.  */
  lto_input_block (const char *data_, unsigned int p_, unsigned int len_,
		   const unsigned char *mode_table_)
      : data (data_), mode_table (mode_table_), p (p_), len (len_) {}
  lto_input_block (const char *data_, unsigned int len_,
		   const unsigned char *mode_table_)
      : data (data_), mode_table (mode_table_), p (0), len (len_) {}

  const char *data;
  const unsigned char *mode_table;
  unsigned int p;
  unsigned int len;
};

/* Compression algorithm used for compression of LTO bytecode.  */

enum lto_compression
{
  ZLIB,
  ZSTD
};

/* Structure that represents LTO ELF section with information
   about the format.  */

struct lto_section
{
  int16_t major_version;
  int16_t minor_version;
  unsigned char slim_object: 1;
  lto_compression compression: 4;
  int32_t reserved0: 27;
};

STATIC_ASSERT (sizeof (lto_section) == 8);

/* The is the first part of the record in an LTO file for many of the
   IPA passes.  */
struct lto_simple_header
{
  /* Size of main gimple body of function.  */
  int32_t main_size;
};

struct lto_simple_header_with_strings : lto_simple_header
{
  /* Size of the string table.  */
  int32_t string_size;
};

/* The header for a function body.  */
struct lto_function_header : lto_simple_header_with_strings
{
  /* Size of the cfg.  */
  int32_t cfg_size;
};


/* Structure describing a symbol section.  */
struct lto_decl_header : lto_simple_header_with_strings
{
  /* Size of region for decl state. */
  int32_t decl_state_size;

  /* Number of nodes in globals stream.  */
  int32_t num_nodes;
};


/* Statistics gathered during LTO, WPA and LTRANS.  */
struct lto_stats_d
{
  unsigned HOST_WIDE_INT num_input_cgraph_nodes;
  unsigned HOST_WIDE_INT num_output_symtab_nodes;
  unsigned HOST_WIDE_INT num_input_files;
  unsigned HOST_WIDE_INT num_output_files;
  unsigned HOST_WIDE_INT num_cgraph_partitions;
  unsigned HOST_WIDE_INT section_size[LTO_N_SECTION_TYPES];
  unsigned HOST_WIDE_INT num_function_bodies;
  unsigned HOST_WIDE_INT num_trees[NUM_TREE_CODES];
  unsigned HOST_WIDE_INT num_output_il_bytes;
  unsigned HOST_WIDE_INT num_compressed_il_bytes;
  unsigned HOST_WIDE_INT num_input_il_bytes;
  unsigned HOST_WIDE_INT num_uncompressed_il_bytes;
  unsigned HOST_WIDE_INT num_tree_bodies_output;
  unsigned HOST_WIDE_INT num_pickle_refs_output;
};

/* Entry of LTO symtab encoder.  */
struct lto_encoder_entry
{
  symtab_node *node;
  /* Is the node in this partition (i.e. ltrans of this partition will
     be responsible for outputting it)? */
  unsigned int in_partition:1;
  /* Do we encode body in this partition?  */
  unsigned int body:1;
  /* Do we encode initializer in this partition?
     For example the readonly variable initializers are encoded to aid
     constant folding even if they are not in the partition.  */
  unsigned int initializer:1;
};


/* Encoder data structure used to stream callgraph nodes.  */
struct lto_symtab_encoder_d
{
  vec<lto_encoder_entry> nodes;
  hash_map<symtab_node *, size_t> *map;
};

typedef struct lto_symtab_encoder_d *lto_symtab_encoder_t;

/* Iterator structure for cgraph node sets.  */
struct lto_symtab_encoder_iterator
{
  lto_symtab_encoder_t encoder;
  unsigned index;
};



/* The lto_tree_ref_encoder struct is used to encode trees into indices. */

struct lto_tree_ref_encoder
{
  hash_map<tree, unsigned> *tree_hash_table;	/* Maps pointers to indices. */
  vec<tree> trees;			/* Maps indices to pointers. */
};


/* Structure to hold states of input scope.  */
struct GTY((for_user)) lto_in_decl_state
{
  /* Array of lto_in_decl_buffers to store type and decls streams. */
  vec<tree, va_gc> *streams[LTO_N_DECL_STREAMS];

  /* If this in-decl state is associated with a function. FN_DECL
     point to the FUNCTION_DECL. */
  tree fn_decl;

  /* True if decl state is compressed.  */
  bool compressed;
};

typedef struct lto_in_decl_state *lto_in_decl_state_ptr;

struct decl_state_hasher : ggc_ptr_hash<lto_in_decl_state>
{
  static hashval_t
  hash (lto_in_decl_state *s)
  {
    return htab_hash_pointer (s->fn_decl);
  }

  static bool
  equal (lto_in_decl_state *a, lto_in_decl_state *b)
  {
    return a->fn_decl == b->fn_decl;
  }
};

/* The structure that holds all of the vectors of global types,
   decls and cgraph nodes used in the serialization of this file.  */
struct lto_out_decl_state
{
  /* The buffers contain the sets of decls of various kinds and types we have
     seen so far and the indexes assigned to them.  */
  struct lto_tree_ref_encoder streams[LTO_N_DECL_STREAMS];

  /* Encoder for cgraph nodes.  */
  lto_symtab_encoder_t symtab_node_encoder;

  /* If this out-decl state belongs to a function, fn_decl points to that
     function.  Otherwise, it is NULL. */
  tree fn_decl;

  /* True if decl state is compressed.  */
  bool compressed;
};

typedef struct lto_out_decl_state *lto_out_decl_state_ptr;


/* Compact representation of a index <-> resolution pair. Unpacked to an 
   vector later. */
struct res_pair 
{
  ld_plugin_symbol_resolution_t res;
  unsigned index;
};


/* One of these is allocated for each object file that being compiled
   by lto.  This structure contains the tables that are needed by the
   serialized functions and ipa passes to connect themselves to the
   global types and decls as they are reconstituted.  */
struct GTY(()) lto_file_decl_data
{
  /* Decl state currently used. */
  struct lto_in_decl_state *current_decl_state;

  /* Decl state corresponding to regions outside of any functions
     in the compilation unit. */
  struct lto_in_decl_state *global_decl_state;

  /* Table of cgraph nodes present in this file.  */
  lto_symtab_encoder_t GTY((skip)) symtab_node_encoder;

  /* Hash table maps lto-related section names to location in file.  */
  hash_table<decl_state_hasher> *function_decl_states;

  /* The .o file that these offsets relate to.  */
  const char *GTY((skip)) file_name;

  /* Hash table maps lto-related section names to location in file.  */
  htab_t GTY((skip)) section_hash_table;

  /* Hash new name of renamed global declaration to its original name.  */
  htab_t GTY((skip)) renaming_hash_table;

  /* Linked list used temporarily in reader */
  struct lto_file_decl_data *next;

  /* Sub ID for merged objects. */
  unsigned HOST_WIDE_INT id;

  /* Symbol resolutions for this file */
  vec<res_pair>  GTY((skip)) respairs;
  unsigned max_index;

  gcov_summary GTY((skip)) profile_info;

  /* Map assigning declarations their resolutions.  */
  hash_map<tree, ld_plugin_symbol_resolution> * GTY((skip)) resolution_map;

  /* Mode translation table.  */
  const unsigned char *mode_table;

  /* Read LTO section.  */
  lto_section lto_section_header;
};

typedef struct lto_file_decl_data *lto_file_decl_data_ptr;

struct lto_char_ptr_base
{
  char *ptr;
};

/* An incore byte stream to buffer the various parts of the function.
   The entire structure should be zeroed when created.  The record
   consists of a set of blocks.  The first sizeof (ptr) bytes are used
   as a chain, and the rest store the bytes to be written.  */
struct lto_output_stream
{
  /* The pointer to the first block in the stream.  */
  struct lto_char_ptr_base * first_block;

  /* The pointer to the last and current block in the stream.  */
  struct lto_char_ptr_base * current_block;

  /* The pointer to where the next char should be written.  */
  char * current_pointer;

  /* The number of characters left in the current block.  */
  unsigned int left_in_block;

  /* The block size of the last block allocated.  */
  unsigned int block_size;

  /* The total number of characters written.  */
  unsigned int total_size;
};

/* A simple output block.  This can be used for simple IPA passes that
   do not need more than one stream.  */
struct lto_simple_output_block
{
  enum lto_section_type section_type;
  struct lto_out_decl_state *decl_state;

  /* The stream that the main tree codes are written to.  */
  struct lto_output_stream *main_stream;
};

/* String hashing.  */

struct string_slot
{
  const char *s;
  int len;
  unsigned int slot_num;
};

/* Hashtable helpers.  */

struct string_slot_hasher : nofree_ptr_hash <string_slot>
{
  static inline hashval_t hash (const string_slot *);
  static inline bool equal (const string_slot *, const string_slot *);
};

/* Returns a hash code for DS.  Adapted from libiberty's htab_hash_string
   to support strings that may not end in '\0'.  */

inline hashval_t
string_slot_hasher::hash (const string_slot *ds)
{
  hashval_t r = ds->len;
  int i;

  for (i = 0; i < ds->len; i++)
     r = r * 67 + (unsigned)ds->s[i] - 113;
  return r;
}

/* Returns nonzero if DS1 and DS2 are equal.  */

inline bool
string_slot_hasher::equal (const string_slot *ds1, const string_slot *ds2)
{
  if (ds1->len == ds2->len)
    return memcmp (ds1->s, ds2->s, ds1->len) == 0;

  return 0;
}

/* Data structure holding all the data and descriptors used when writing
   an LTO file.  */
struct output_block
{
  enum lto_section_type section_type;
  struct lto_out_decl_state *decl_state;

  /* The stream that the main tree codes are written to.  */
  struct lto_output_stream *main_stream;

  /* The stream that contains the string table.  */
  struct lto_output_stream *string_stream;

  /* The stream that contains the cfg.  */
  struct lto_output_stream *cfg_stream;

  /* The hash table that contains the set of strings we have seen so
     far and the indexes assigned to them.  */
  hash_table<string_slot_hasher> *string_hash_table;

  /* The current symbol that we are currently serializing.  Null
     if we are serializing something else.  */
  symtab_node *symbol;

  /* These are the last file and line that were seen in the stream.
     If the current node differs from these, it needs to insert
     something into the stream and fix these up.  */
  const char *current_file;
  int current_line;
  int current_col;
  bool current_sysp;

  /* Cache of nodes written in this section.  */
  struct streamer_tree_cache_d *writer_cache;

  /* All data persistent across whole duration of output block
     can go here.  */
  struct obstack obstack;
};


/* Data and descriptors used when reading from an LTO file.  */
struct data_in
{
  /* The global decls and types.  */
  struct lto_file_decl_data *file_data;

  /* The string table.  */
  const char *strings;

  /* The length of the string table.  */
  unsigned int strings_len;

  /* Maps each reference number to the resolution done by the linker. */
  vec<ld_plugin_symbol_resolution_t> globals_resolution;

  /* Cache of pickled nodes.  */
  struct streamer_tree_cache_d *reader_cache;

  /* Cache of source code location.  */
  lto_location_cache location_cache;
};


/* In lto-section-in.c  */
extern struct lto_input_block * lto_create_simple_input_block (
			       struct lto_file_decl_data *,
			       enum lto_section_type, const char **, size_t *);
extern void
lto_destroy_simple_input_block (struct lto_file_decl_data *,
				enum lto_section_type,
				struct lto_input_block *, const char *, size_t);
extern void lto_set_in_hooks (struct lto_file_decl_data **,
			      lto_get_section_data_f *,
			      lto_free_section_data_f *);
extern struct lto_file_decl_data **lto_get_file_decl_data (void);
extern const char *lto_get_section_data (struct lto_file_decl_data *,
					 enum lto_section_type,
					 const char *, size_t *,
					 bool decompress = false);
extern const char *lto_get_raw_section_data (struct lto_file_decl_data *,
					     enum lto_section_type,
					     const char *, size_t *);
extern void lto_free_section_data (struct lto_file_decl_data *,
			           enum lto_section_type,
				   const char *, const char *, size_t,
				   bool decompress = false);
extern void lto_free_raw_section_data (struct lto_file_decl_data *,
				       enum lto_section_type,
				       const char *, const char *, size_t);
extern htab_t lto_create_renaming_table (void);
extern void lto_record_renamed_decl (struct lto_file_decl_data *,
				     const char *, const char *);
extern const char *lto_get_decl_name_mapping (struct lto_file_decl_data *,
					      const char *);
extern struct lto_in_decl_state *lto_new_in_decl_state (void);
extern void lto_delete_in_decl_state (struct lto_in_decl_state *);
extern struct lto_in_decl_state *lto_get_function_in_decl_state (
				      struct lto_file_decl_data *, tree);
extern void lto_free_function_in_decl_state (struct lto_in_decl_state *);
extern void lto_free_function_in_decl_state_for_node (symtab_node *);
extern void lto_section_overrun (struct lto_input_block *) ATTRIBUTE_NORETURN;
extern void lto_value_range_error (const char *,
				   HOST_WIDE_INT, HOST_WIDE_INT,
				   HOST_WIDE_INT) ATTRIBUTE_NORETURN;

/* In lto-section-out.c  */
extern void lto_begin_section (const char *, bool);
extern void lto_end_section (void);
extern void lto_write_data (const void *, unsigned int);
extern void lto_write_raw_data (const void *, unsigned int);
extern void lto_write_stream (struct lto_output_stream *);
extern bool lto_output_decl_index (struct lto_output_stream *,
			    struct lto_tree_ref_encoder *,
			    tree, unsigned int *);
extern void lto_output_field_decl_index (struct lto_out_decl_state *,
				  struct lto_output_stream *, tree);
extern void lto_output_fn_decl_index (struct lto_out_decl_state *,
			       struct lto_output_stream *, tree);
extern void lto_output_namespace_decl_index (struct lto_out_decl_state *,
				      struct lto_output_stream *, tree);
extern void lto_output_var_decl_index (struct lto_out_decl_state *,
				struct lto_output_stream *, tree);
extern void lto_output_type_decl_index (struct lto_out_decl_state *,
				 struct lto_output_stream *, tree);
extern void lto_output_type_ref_index (struct lto_out_decl_state *,
				struct lto_output_stream *, tree);
extern struct lto_simple_output_block *lto_create_simple_output_block (
				enum lto_section_type);
extern void lto_destroy_simple_output_block (struct lto_simple_output_block *);
extern struct lto_out_decl_state *lto_new_out_decl_state (void);
extern void lto_delete_out_decl_state (struct lto_out_decl_state *);
extern struct lto_out_decl_state *lto_get_out_decl_state (void);
extern void lto_push_out_decl_state (struct lto_out_decl_state *);
extern struct lto_out_decl_state *lto_pop_out_decl_state (void);
extern void lto_record_function_out_decl_state (tree,
						struct lto_out_decl_state *);
extern void lto_append_block (struct lto_output_stream *);


/* In lto-streamer.c.  */

/* Set when streaming LTO for offloading compiler.  */
extern bool lto_stream_offload_p;

extern const char *lto_tag_name (enum LTO_tags);
extern char *lto_get_section_name (int, const char *, struct lto_file_decl_data *);
extern void print_lto_report (const char *);
extern void lto_streamer_init (void);
extern bool gate_lto_out (void);
extern void lto_check_version (int, int, const char *);
extern void lto_streamer_hooks_init (void);

/* In lto-streamer-in.c */
extern void lto_input_cgraph (struct lto_file_decl_data *, const char *);
extern void lto_reader_init (void);
extern void lto_input_function_body (struct lto_file_decl_data *,
				     struct cgraph_node *,
				     const char *);
extern void lto_input_variable_constructor (struct lto_file_decl_data *,
					    struct varpool_node *,
					    const char *);
extern void lto_input_constructors_and_inits (struct lto_file_decl_data *,
					      const char *);
extern void lto_input_toplevel_asms (struct lto_file_decl_data *, int);
extern void lto_input_mode_table (struct lto_file_decl_data *);
extern struct data_in *lto_data_in_create (struct lto_file_decl_data *,
				    const char *, unsigned,
				    vec<ld_plugin_symbol_resolution_t> );
extern void lto_data_in_delete (struct data_in *);
extern void lto_input_data_block (struct lto_input_block *, void *, size_t);
void lto_input_location (location_t *, struct bitpack_d *, struct data_in *);
location_t stream_input_location_now (struct bitpack_d *bp,
				      struct data_in *data);
tree lto_input_tree_ref (struct lto_input_block *, struct data_in *,
			 struct function *, enum LTO_tags);
void lto_tag_check_set (enum LTO_tags, int, ...);
void lto_init_eh (void);
hashval_t lto_input_scc (struct lto_input_block *, struct data_in *,
			 unsigned *, unsigned *);
tree lto_input_tree_1 (struct lto_input_block *, struct data_in *,
		       enum LTO_tags, hashval_t hash);
tree lto_input_tree (struct lto_input_block *, struct data_in *);


/* In lto-streamer-out.c  */
extern void lto_register_decl_definition (tree, struct lto_file_decl_data *);
extern struct output_block *create_output_block (enum lto_section_type);
extern void destroy_output_block (struct output_block *);
extern void lto_output_tree (struct output_block *, tree, bool, bool);
extern void lto_output_toplevel_asms (void);
extern void produce_asm (struct output_block *ob, tree fn);
extern void lto_output ();
extern void produce_asm_for_decls ();
void lto_output_decl_state_streams (struct output_block *,
				    struct lto_out_decl_state *);
void lto_output_decl_state_refs (struct output_block *,
			         struct lto_output_stream *,
			         struct lto_out_decl_state *);
void lto_output_location (struct output_block *, struct bitpack_d *, location_t);
void lto_output_init_mode_table (void);


/* In lto-cgraph.c  */
extern bool asm_nodes_output;
lto_symtab_encoder_t lto_symtab_encoder_new (bool);
int lto_symtab_encoder_encode (lto_symtab_encoder_t, symtab_node *);
void lto_symtab_encoder_delete (lto_symtab_encoder_t);
bool lto_symtab_encoder_delete_node (lto_symtab_encoder_t, symtab_node *);
bool lto_symtab_encoder_encode_body_p (lto_symtab_encoder_t,
				       struct cgraph_node *);
bool lto_symtab_encoder_in_partition_p (lto_symtab_encoder_t,
					symtab_node *);
void lto_set_symtab_encoder_in_partition (lto_symtab_encoder_t,
					  symtab_node *);

bool lto_symtab_encoder_encode_initializer_p (lto_symtab_encoder_t,
					      varpool_node *);
void output_symtab (void);
void input_symtab (void);
void output_offload_tables (void);
void input_offload_tables (bool);
bool referenced_from_other_partition_p (struct ipa_ref_list *,
				        lto_symtab_encoder_t);
bool reachable_from_other_partition_p (struct cgraph_node *,
				       lto_symtab_encoder_t);
bool referenced_from_this_partition_p (symtab_node *,
					lto_symtab_encoder_t);
bool reachable_from_this_partition_p (struct cgraph_node *,
				      lto_symtab_encoder_t);
lto_symtab_encoder_t compute_ltrans_boundary (lto_symtab_encoder_t encoder);
void select_what_to_stream (void);

/* In options-save.c.  */
void cl_target_option_stream_out (struct output_block *, struct bitpack_d *,
				  struct cl_target_option *);

void cl_target_option_stream_in (struct data_in *,
				 struct bitpack_d *,
				 struct cl_target_option *);

void cl_optimization_stream_out (struct output_block *,
				 struct bitpack_d *, struct cl_optimization *);

void cl_optimization_stream_in (struct data_in *,
				struct bitpack_d *, struct cl_optimization *);



/* In lto-opts.c.  */
extern void lto_write_options (void);


/* Statistics gathered during LTO, WPA and LTRANS.  */
extern struct lto_stats_d lto_stats;

/* Section names corresponding to the values of enum lto_section_type.  */
extern const char *lto_section_name[];

/* Holds all the out decl states of functions output so far in the
   current output file.  */
extern vec<lto_out_decl_state_ptr> lto_function_decl_states;

/* Return true if LTO tag TAG corresponds to a tree code.  */
static inline bool
lto_tag_is_tree_code_p (enum LTO_tags tag)
{
  return tag > LTO_tree_pickle_reference && (unsigned) tag <= MAX_TREE_CODES;
}


/* Return true if LTO tag TAG corresponds to a gimple code.  */
static inline bool
lto_tag_is_gimple_code_p (enum LTO_tags tag)
{
  return (unsigned) tag >= NUM_TREE_CODES + 2
	 && (unsigned) tag < 2 + NUM_TREE_CODES + LAST_AND_UNUSED_GIMPLE_CODE;
}


/* Return the LTO tag corresponding to gimple code CODE.  See enum
   LTO_tags for details on the conversion.  */
static inline enum LTO_tags
lto_gimple_code_to_tag (enum gimple_code code)
{
  return (enum LTO_tags) ((unsigned) code + NUM_TREE_CODES + 2);
}


/* Return the GIMPLE code corresponding to TAG.  See enum LTO_tags for
   details on the conversion.  */
static inline enum gimple_code
lto_tag_to_gimple_code (enum LTO_tags tag)
{
  gcc_assert (lto_tag_is_gimple_code_p (tag));
  return (enum gimple_code) ((unsigned) tag - NUM_TREE_CODES - 2);
}


/* Return the LTO tag corresponding to tree code CODE.  See enum
   LTO_tags for details on the conversion.  */
static inline enum LTO_tags
lto_tree_code_to_tag (enum tree_code code)
{
  return (enum LTO_tags) ((unsigned) code + 2);
}


/* Return the tree code corresponding to TAG.  See enum LTO_tags for
   details on the conversion.  */
static inline enum tree_code
lto_tag_to_tree_code (enum LTO_tags tag)
{
  gcc_assert (lto_tag_is_tree_code_p (tag));
  return (enum tree_code) ((unsigned) tag - 2);
}

/* Check that tag ACTUAL == EXPECTED.  */
static inline void
lto_tag_check (enum LTO_tags actual, enum LTO_tags expected)
{
  if (actual != expected)
    internal_error ("bytecode stream: expected tag %s instead of %s",
		    lto_tag_name (expected), lto_tag_name (actual));
}

/* Check that tag ACTUAL is in the range [TAG1, TAG2].  */
static inline void
lto_tag_check_range (enum LTO_tags actual, enum LTO_tags tag1,
		     enum LTO_tags tag2)
{
  if (actual < tag1 || actual > tag2)
    internal_error ("bytecode stream: tag %s is not in the expected range "
		    "[%s, %s]",
		    lto_tag_name (actual),
		    lto_tag_name (tag1),
		    lto_tag_name (tag2));
}

/* Initialize an lto_out_decl_buffer ENCODER.  */
static inline void
lto_init_tree_ref_encoder (struct lto_tree_ref_encoder *encoder)
{
  encoder->tree_hash_table = new hash_map<tree, unsigned> (251);
  encoder->trees.create (0);
}


/* Destroy an lto_tree_ref_encoder ENCODER by freeing its contents.  The
   memory used by ENCODER is not freed by this function.  */
static inline void
lto_destroy_tree_ref_encoder (struct lto_tree_ref_encoder *encoder)
{
  /* Hash table may be delete already.  */
  delete encoder->tree_hash_table;
  encoder->tree_hash_table = NULL;
  encoder->trees.release ();
}

/* Return the number of trees encoded in ENCODER. */
static inline unsigned int
lto_tree_ref_encoder_size (struct lto_tree_ref_encoder *encoder)
{
  return encoder->trees.length ();
}

/* Return the IDX-th tree in ENCODER. */
static inline tree
lto_tree_ref_encoder_get_tree (struct lto_tree_ref_encoder *encoder,
			       unsigned int idx)
{
  return encoder->trees[idx];
}

/* Return number of encoded nodes in ENCODER.  */
static inline int
lto_symtab_encoder_size (lto_symtab_encoder_t encoder)
{
  return encoder->nodes.length ();
}

/* Value used to represent failure of lto_symtab_encoder_lookup.  */
#define LCC_NOT_FOUND	(-1)

/* Look up NODE in encoder.  Return NODE's reference if it has been encoded
   or LCC_NOT_FOUND if it is not there.  */

static inline int
lto_symtab_encoder_lookup (lto_symtab_encoder_t encoder,
			   symtab_node *node)
{
  size_t *slot = encoder->map->get (node);
  return (slot && *slot ? *(slot) - 1 : LCC_NOT_FOUND);
}

/* Return true if iterator LSE points to nothing.  */
static inline bool
lsei_end_p (lto_symtab_encoder_iterator lsei)
{
  return lsei.index >= (unsigned)lto_symtab_encoder_size (lsei.encoder);
}

/* Advance iterator LSE.  */
static inline void
lsei_next (lto_symtab_encoder_iterator *lsei)
{
  lsei->index++;
}

/* Return the node pointed to by LSI.  */
static inline symtab_node *
lsei_node (lto_symtab_encoder_iterator lsei)
{
  return lsei.encoder->nodes[lsei.index].node;
}

/* Return the node pointed to by LSI.  */
static inline struct cgraph_node *
lsei_cgraph_node (lto_symtab_encoder_iterator lsei)
{
  return dyn_cast<cgraph_node *> (lsei.encoder->nodes[lsei.index].node);
}

/* Return the node pointed to by LSI.  */
static inline varpool_node *
lsei_varpool_node (lto_symtab_encoder_iterator lsei)
{
  return dyn_cast<varpool_node *> (lsei.encoder->nodes[lsei.index].node);
}

/* Return the cgraph node corresponding to REF using ENCODER.  */

static inline symtab_node *
lto_symtab_encoder_deref (lto_symtab_encoder_t encoder, int ref)
{
  if (ref == LCC_NOT_FOUND)
    return NULL;

  return encoder->nodes[ref].node;
}

/* Return an iterator to the first node in LSI.  */
static inline lto_symtab_encoder_iterator
lsei_start (lto_symtab_encoder_t encoder)
{
  lto_symtab_encoder_iterator lsei;

  lsei.encoder = encoder;
  lsei.index = 0;
  return lsei;
}

/* Advance iterator LSE.  */
static inline void
lsei_next_in_partition (lto_symtab_encoder_iterator *lsei)
{
  lsei_next (lsei);
  while (!lsei_end_p (*lsei)
	 && !lto_symtab_encoder_in_partition_p (lsei->encoder, lsei_node (*lsei)))
    lsei_next (lsei);
}

/* Return an iterator to the first node in LSI.  */
static inline lto_symtab_encoder_iterator
lsei_start_in_partition (lto_symtab_encoder_t encoder)
{
  lto_symtab_encoder_iterator lsei = lsei_start (encoder);

  if (lsei_end_p (lsei))
    return lsei;
  if (!lto_symtab_encoder_in_partition_p (encoder, lsei_node (lsei)))
    lsei_next_in_partition (&lsei);

  return lsei;
}

/* Advance iterator LSE.  */
static inline void
lsei_next_function_in_partition (lto_symtab_encoder_iterator *lsei)
{
  lsei_next (lsei);
  while (!lsei_end_p (*lsei)
	 && (!is_a <cgraph_node *> (lsei_node (*lsei))
	     || !lto_symtab_encoder_in_partition_p (lsei->encoder, lsei_node (*lsei))))
    lsei_next (lsei);
}

/* Return an iterator to the first node in LSI.  */
static inline lto_symtab_encoder_iterator
lsei_start_function_in_partition (lto_symtab_encoder_t encoder)
{
  lto_symtab_encoder_iterator lsei = lsei_start (encoder);

  if (lsei_end_p (lsei))
    return lsei;
  if (!is_a <cgraph_node *> (lsei_node (lsei))
      || !lto_symtab_encoder_in_partition_p (encoder, lsei_node (lsei)))
    lsei_next_function_in_partition (&lsei);

  return lsei;
}

/* Advance iterator LSE.  */
static inline void
lsei_next_variable_in_partition (lto_symtab_encoder_iterator *lsei)
{
  lsei_next (lsei);
  while (!lsei_end_p (*lsei)
	 && (!is_a <varpool_node *> (lsei_node (*lsei))
	     || !lto_symtab_encoder_in_partition_p (lsei->encoder, lsei_node (*lsei))))
    lsei_next (lsei);
}

/* Return an iterator to the first node in LSI.  */
static inline lto_symtab_encoder_iterator
lsei_start_variable_in_partition (lto_symtab_encoder_t encoder)
{
  lto_symtab_encoder_iterator lsei = lsei_start (encoder);

  if (lsei_end_p (lsei))
    return lsei;
  if (!is_a <varpool_node *> (lsei_node (lsei))
      || !lto_symtab_encoder_in_partition_p (encoder, lsei_node (lsei)))
    lsei_next_variable_in_partition (&lsei);

  return lsei;
}

DEFINE_DECL_STREAM_FUNCS (TYPE, type)
DEFINE_DECL_STREAM_FUNCS (FIELD_DECL, field_decl)
DEFINE_DECL_STREAM_FUNCS (FN_DECL, fn_decl)
DEFINE_DECL_STREAM_FUNCS (VAR_DECL, var_decl)
DEFINE_DECL_STREAM_FUNCS (TYPE_DECL, type_decl)
DEFINE_DECL_STREAM_FUNCS (NAMESPACE_DECL, namespace_decl)
DEFINE_DECL_STREAM_FUNCS (LABEL_DECL, label_decl)

/* Entry for the delayed registering of decl -> DIE references.  */
struct dref_entry {
    tree decl;
    const char *sym;
    unsigned HOST_WIDE_INT off;
};

extern vec<dref_entry> dref_queue;

extern FILE *streamer_dump_file;

#endif /* GCC_LTO_STREAMER_H  */<|MERGE_RESOLUTION|>--- conflicted
+++ resolved
@@ -234,11 +234,8 @@
   LTO_section_offload_table,
   LTO_section_mode_table,
   LTO_section_ipa_hsa,
-<<<<<<< HEAD
+  LTO_section_lto,
   LTO_section_ipa_sra,
-=======
-  LTO_section_lto,
->>>>>>> 13849273
   LTO_N_SECTION_TYPES		/* Must be last.  */
 };
 
