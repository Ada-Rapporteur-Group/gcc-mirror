/* Process declarations and variables for C compiler.
   Copyright (C) 1988, 1992, 1993, 1994, 1995, 1996, 1997, 1998, 1999, 2000,
   2001, 2002, 2003, 2004, 2005, 2006, 2007, 2008, 2009
   Free Software Foundation, Inc.

This file is part of GCC.

GCC is free software; you can redistribute it and/or modify it under
the terms of the GNU General Public License as published by the Free
Software Foundation; either version 3, or (at your option) any later
version.

GCC is distributed in the hope that it will be useful, but WITHOUT ANY
WARRANTY; without even the implied warranty of MERCHANTABILITY or
FITNESS FOR A PARTICULAR PURPOSE.  See the GNU General Public License
for more details.

You should have received a copy of the GNU General Public License
along with GCC; see the file COPYING3.  If not see
<http://www.gnu.org/licenses/>.  */

/* Process declarations and symbol lookup for C front end.
   Also constructs types; the standard scalar types at initialization,
   and structure, union, array and enum types when they are declared.  */

/* ??? not all decl nodes are given the most useful possible
   line numbers.  For example, the CONST_DECLs for enum values.  */

#include "config.h"
#include "system.h"
#include "coretypes.h"
#include "input.h"
#include "tm.h"
#include "intl.h"
#include "tree.h"
#include "tree-inline.h"
#include "rtl.h"
#include "flags.h"
#include "function.h"
#include "output.h"
#include "expr.h"
#include "c-tree.h"
#include "toplev.h"
#include "ggc.h"
#include "tm_p.h"
#include "cpplib.h"
#include "target.h"
#include "debug.h"
#include "opts.h"
#include "timevar.h"
#include "c-common.h"
#include "c-pragma.h"
#include "langhooks.h"
#include "tree-mudflap.h"
#include "gimple.h"
#include "tree-iterator.h"
#include "diagnostic.h"
#include "tree-dump.h"
#include "cgraph.h"
#include "hashtab.h"
#include "libfuncs.h"
#include "except.h"
#include "langhooks-def.h"
#include "pointer-set.h"
#include "gimple.h"
#include "plugin.h"

/* In grokdeclarator, distinguish syntactic contexts of declarators.  */
enum decl_context
{ NORMAL,			/* Ordinary declaration */
  FUNCDEF,			/* Function definition */
  PARM,				/* Declaration of parm before function body */
  FIELD,			/* Declaration inside struct or union */
  TYPENAME};			/* Typename (inside cast or sizeof)  */

/* States indicating how grokdeclarator() should handle declspecs marked
   with __attribute__((deprecated)).  An object declared as
   __attribute__((deprecated)) suppresses warnings of uses of other
   deprecated items.  */

enum deprecated_states {
  DEPRECATED_NORMAL,
  DEPRECATED_SUPPRESS
};


/* Nonzero if we have seen an invalid cross reference
   to a struct, union, or enum, but not yet printed the message.  */
tree pending_invalid_xref;

/* File and line to appear in the eventual error message.  */
location_t pending_invalid_xref_location;

/* True means we've initialized exception handling.  */
bool c_eh_initialized_p;

/* The file and line that the prototype came from if this is an
   old-style definition; used for diagnostics in
   store_parm_decls_oldstyle.  */

static location_t current_function_prototype_locus;

/* Whether this prototype was built-in.  */

static bool current_function_prototype_built_in;

/* The argument type information of this prototype.  */

static tree current_function_prototype_arg_types;

/* The argument information structure for the function currently being
   defined.  */

static struct c_arg_info *current_function_arg_info;

/* The obstack on which parser and related data structures, which are
   not live beyond their top-level declaration or definition, are
   allocated.  */
struct obstack parser_obstack;

/* The current statement tree.  */

static GTY(()) struct stmt_tree_s c_stmt_tree;

/* State saving variables.  */
tree c_break_label;
tree c_cont_label;

/* True if we are currently parsing the fields of a struct or
   union.  */

static bool in_struct;

/* A list of types defined in the current struct or union.  */

static VEC(tree,heap) *struct_types;

/* Linked list of TRANSLATION_UNIT_DECLS for the translation units
   included in this invocation.  Note that the current translation
   unit is not included in this list.  */

static GTY(()) tree all_translation_units;

/* A list of decls to be made automatically visible in each file scope.  */
static GTY(()) tree visible_builtins;

/* Set to 0 at beginning of a function definition, set to 1 if
   a return statement that specifies a return value is seen.  */

int current_function_returns_value;

/* Set to 0 at beginning of a function definition, set to 1 if
   a return statement with no argument is seen.  */

int current_function_returns_null;

/* Set to 0 at beginning of a function definition, set to 1 if
   a call to a noreturn function is seen.  */

int current_function_returns_abnormally;

/* Set to nonzero by `grokdeclarator' for a function
   whose return type is defaulted, if warnings for this are desired.  */

static int warn_about_return_type;

/* Nonzero when the current toplevel function contains a declaration
   of a nested function which is never defined.  */

static bool undef_nested_function;

/* True means global_bindings_p should return false even if the scope stack
   says we are in file scope.  */
bool c_override_global_bindings_to_false;


/* Each c_binding structure describes one binding of an identifier to
   a decl.  All the decls in a scope - irrespective of namespace - are
   chained together by the ->prev field, which (as the name implies)
   runs in reverse order.  All the decls in a given namespace bound to
   a given identifier are chained by the ->shadowed field, which runs
   from inner to outer scopes.

   The ->decl field usually points to a DECL node, but there are two
   exceptions.  In the namespace of type tags, the bound entity is a
   RECORD_TYPE, UNION_TYPE, or ENUMERAL_TYPE node.  If an undeclared
   identifier is encountered, it is bound to error_mark_node to
   suppress further errors about that identifier in the current
   function.

   The ->type field stores the type of the declaration in this scope;
   if NULL, the type is the type of the ->decl field.  This is only of
   relevance for objects with external or internal linkage which may
   be redeclared in inner scopes, forming composite types that only
   persist for the duration of those scopes.  In the external scope,
   this stores the composite of all the types declared for this
   object, visible or not.  The ->inner_comp field (used only at file
   scope) stores whether an incomplete array type at file scope was
   completed at an inner scope to an array size other than 1.

   The depth field is copied from the scope structure that holds this
   decl.  It is used to preserve the proper ordering of the ->shadowed
   field (see bind()) and also for a handful of special-case checks.
   Finally, the invisible bit is true for a decl which should be
   ignored for purposes of normal name lookup, and the nested bit is
   true for a decl that's been bound a second time in an inner scope;
   in all such cases, the binding in the outer scope will have its
   invisible bit true.  */

struct GTY((chain_next ("%h.prev"))) c_binding {
  tree decl;			/* the decl bound */
  tree type;			/* the type in this scope */
  tree id;			/* the identifier it's bound to */
  struct c_binding *prev;	/* the previous decl in this scope */
  struct c_binding *shadowed;	/* the innermost decl shadowed by this one */
  unsigned int depth : 28;      /* depth of this scope */
  BOOL_BITFIELD invisible : 1;  /* normal lookup should ignore this binding */
  BOOL_BITFIELD nested : 1;     /* do not set DECL_CONTEXT when popping */
  BOOL_BITFIELD inner_comp : 1; /* incomplete array completed in inner scope */
  /* one free bit */
  location_t locus;		/* location for nested bindings */
};
#define B_IN_SCOPE(b1, b2) ((b1)->depth == (b2)->depth)
#define B_IN_CURRENT_SCOPE(b) ((b)->depth == current_scope->depth)
#define B_IN_FILE_SCOPE(b) ((b)->depth == 1 /*file_scope->depth*/)
#define B_IN_EXTERNAL_SCOPE(b) ((b)->depth == 0 /*external_scope->depth*/)

#define I_SYMBOL_BINDING(node) \
  (((struct lang_identifier *) IDENTIFIER_NODE_CHECK(node))->symbol_binding)
#define I_SYMBOL_DECL(node) \
 (I_SYMBOL_BINDING(node) ? I_SYMBOL_BINDING(node)->decl : 0)

#define I_TAG_BINDING(node) \
  (((struct lang_identifier *) IDENTIFIER_NODE_CHECK(node))->tag_binding)
#define I_TAG_DECL(node) \
 (I_TAG_BINDING(node) ? I_TAG_BINDING(node)->decl : 0)

#define I_LABEL_BINDING(node) \
  (((struct lang_identifier *) IDENTIFIER_NODE_CHECK(node))->label_binding)
#define I_LABEL_DECL(node) \
 (I_LABEL_BINDING(node) ? I_LABEL_BINDING(node)->decl : 0)

/* Each C symbol points to three linked lists of c_binding structures.
   These describe the values of the identifier in the three different
   namespaces defined by the language.  */

struct GTY(()) lang_identifier {
  struct c_common_identifier common_id;
  struct c_binding *symbol_binding; /* vars, funcs, constants, typedefs */
  struct c_binding *tag_binding;    /* struct/union/enum tags */
  struct c_binding *label_binding;  /* labels */
};

/* Validate c-lang.c's assumptions.  */
extern char C_SIZEOF_STRUCT_LANG_IDENTIFIER_isnt_accurate
[(sizeof(struct lang_identifier) == C_SIZEOF_STRUCT_LANG_IDENTIFIER) ? 1 : -1];

/* The resulting tree type.  */

union GTY((desc ("TREE_CODE (&%h.generic) == IDENTIFIER_NODE"),
       chain_next ("TREE_CODE (&%h.generic) == INTEGER_TYPE ? (union lang_tree_node *) TYPE_NEXT_VARIANT (&%h.generic) : ((union lang_tree_node *) TREE_CHAIN (&%h.generic))")))  lang_tree_node
 {
  union tree_node GTY ((tag ("0"),
			desc ("tree_node_structure (&%h)")))
    generic;
  struct lang_identifier GTY ((tag ("1"))) identifier;
};

/* Each c_scope structure describes the complete contents of one
   scope.  Four scopes are distinguished specially: the innermost or
   current scope, the innermost function scope, the file scope (always
   the second to outermost) and the outermost or external scope.

   Most declarations are recorded in the current scope.

   All normal label declarations are recorded in the innermost
   function scope, as are bindings of undeclared identifiers to
   error_mark_node.  (GCC permits nested functions as an extension,
   hence the 'innermost' qualifier.)  Explicitly declared labels
   (using the __label__ extension) appear in the current scope.

   Being in the file scope (current_scope == file_scope) causes
   special behavior in several places below.  Also, under some
   conditions the Objective-C front end records declarations in the
   file scope even though that isn't the current scope.

   All declarations with external linkage are recorded in the external
   scope, even if they aren't visible there; this models the fact that
   such declarations are visible to the entire program, and (with a
   bit of cleverness, see pushdecl) allows diagnosis of some violations
   of C99 6.2.2p7 and 6.2.7p2:

     If, within the same translation unit, the same identifier appears
     with both internal and external linkage, the behavior is
     undefined.

     All declarations that refer to the same object or function shall
     have compatible type; otherwise, the behavior is undefined.

   Initially only the built-in declarations, which describe compiler
   intrinsic functions plus a subset of the standard library, are in
   this scope.

   The order of the blocks list matters, and it is frequently appended
   to.  To avoid having to walk all the way to the end of the list on
   each insertion, or reverse the list later, we maintain a pointer to
   the last list entry.  (FIXME: It should be feasible to use a reversed
   list here.)

   The bindings list is strictly in reverse order of declarations;
   pop_scope relies on this.  */


struct GTY((chain_next ("%h.outer"))) c_scope {
  /* The scope containing this one.  */
  struct c_scope *outer;

  /* The next outermost function scope.  */
  struct c_scope *outer_function;

  /* All bindings in this scope.  */
  struct c_binding *bindings;

  /* For each scope (except the global one), a chain of BLOCK nodes
     for all the scopes that were entered and exited one level down.  */
  tree blocks;
  tree blocks_last;

  /* The depth of this scope.  Used to keep the ->shadowed chain of
     bindings sorted innermost to outermost.  */
  unsigned int depth : 28;

  /* True if we are currently filling this scope with parameter
     declarations.  */
  BOOL_BITFIELD parm_flag : 1;

  /* True if we saw [*] in this scope.  Used to give an error messages
     if these appears in a function definition.  */
  BOOL_BITFIELD had_vla_unspec : 1;

  /* True if we already complained about forward parameter decls
     in this scope.  This prevents double warnings on
     foo (int a; int b; ...)  */
  BOOL_BITFIELD warned_forward_parm_decls : 1;

  /* True if this is the outermost block scope of a function body.
     This scope contains the parameters, the local variables declared
     in the outermost block, and all the labels (except those in
     nested functions, or declared at block scope with __label__).  */
  BOOL_BITFIELD function_body : 1;

  /* True means make a BLOCK for this scope no matter what.  */
  BOOL_BITFIELD keep : 1;

  /* True means that an unsuffixed float constant is _Decimal64.  */
  BOOL_BITFIELD float_const_decimal64 : 1;
};

/* The scope currently in effect.  */

static GTY(()) struct c_scope *current_scope;

/* The innermost function scope.  Ordinary (not explicitly declared)
   labels, bindings to error_mark_node, and the lazily-created
   bindings of __func__ and its friends get this scope.  */

static GTY(()) struct c_scope *current_function_scope;

/* The C file scope.  This is reset for each input translation unit.  */

static GTY(()) struct c_scope *file_scope;

/* The outermost scope.  This is used for all declarations with
   external linkage, and only these, hence the name.  */

static GTY(()) struct c_scope *external_scope;

/* A chain of c_scope structures awaiting reuse.  */

static GTY((deletable)) struct c_scope *scope_freelist;

/* A chain of c_binding structures awaiting reuse.  */

static GTY((deletable)) struct c_binding *binding_freelist;

/* Append VAR to LIST in scope SCOPE.  */
#define SCOPE_LIST_APPEND(scope, list, decl) do {	\
  struct c_scope *s_ = (scope);				\
  tree d_ = (decl);					\
  if (s_->list##_last)					\
    BLOCK_CHAIN (s_->list##_last) = d_;			\
  else							\
    s_->list = d_;					\
  s_->list##_last = d_;					\
} while (0)

/* Concatenate FROM in scope FSCOPE onto TO in scope TSCOPE.  */
#define SCOPE_LIST_CONCAT(tscope, to, fscope, from) do {	\
  struct c_scope *t_ = (tscope);				\
  struct c_scope *f_ = (fscope);				\
  if (t_->to##_last)						\
    BLOCK_CHAIN (t_->to##_last) = f_->from;			\
  else								\
    t_->to = f_->from;						\
  t_->to##_last = f_->from##_last;				\
} while (0)

/* A c_inline_static structure stores details of a static identifier
   referenced in a definition of a function that may be an inline
   definition if no subsequent declaration of that function uses
   "extern" or does not use "inline".  */

struct GTY((chain_next ("%h.next"))) c_inline_static {
  /* The location for a diagnostic.  */
  location_t location;

  /* The function that may be an inline definition.  */
  tree function;

  /* The object or function referenced.  */
  tree static_decl;

  /* What sort of reference this is.  */
  enum c_inline_static_type type;

  /* The next such structure or NULL.  */
  struct c_inline_static *next;
};

/* List of static identifiers used or referenced in functions that may
   be inline definitions.  */
static GTY(()) struct c_inline_static *c_inline_statics;

/* True means unconditionally make a BLOCK for the next scope pushed.  */

static bool keep_next_level_flag;

/* True means the next call to push_scope will be the outermost scope
   of a function body, so do not push a new scope, merely cease
   expecting parameter decls.  */

static bool next_is_function_body;

/* Forward declarations.  */
static tree lookup_name_in_scope (tree, struct c_scope *);
static tree c_make_fname_decl (tree, int);
static tree grokdeclarator (const struct c_declarator *,
			    struct c_declspecs *,
			    enum decl_context, bool, tree *, tree *, tree *,
			    bool *, enum deprecated_states);
static tree grokparms (struct c_arg_info *, bool);
static void layout_array_type (tree);

/* T is a statement.  Add it to the statement-tree.  This is the
   C/ObjC version--C++ has a slightly different version of this
   function.  */

tree
add_stmt (tree t)
{
  enum tree_code code = TREE_CODE (t);

  if (CAN_HAVE_LOCATION_P (t) && code != LABEL_EXPR)
    {
      if (!EXPR_HAS_LOCATION (t))
	SET_EXPR_LOCATION (t, input_location);
    }

  if (code == LABEL_EXPR || code == CASE_LABEL_EXPR)
    STATEMENT_LIST_HAS_LABEL (cur_stmt_list) = 1;

  /* Add T to the statement-tree.  Non-side-effect statements need to be
     recorded during statement expressions.  */
  append_to_statement_list_force (t, &cur_stmt_list);

  return t;
}


void
c_print_identifier (FILE *file, tree node, int indent)
{
  print_node (file, "symbol", I_SYMBOL_DECL (node), indent + 4);
  print_node (file, "tag", I_TAG_DECL (node), indent + 4);
  print_node (file, "label", I_LABEL_DECL (node), indent + 4);
  if (C_IS_RESERVED_WORD (node) && C_RID_CODE (node) != RID_CXX_COMPAT_WARN)
    {
      tree rid = ridpointers[C_RID_CODE (node)];
      indent_to (file, indent + 4);
      fprintf (file, "rid %p \"%s\"",
	       (void *) rid, IDENTIFIER_POINTER (rid));
    }
}

/* Establish a binding between NAME, an IDENTIFIER_NODE, and DECL,
   which may be any of several kinds of DECL or TYPE or error_mark_node,
   in the scope SCOPE.  */
static void
bind (tree name, tree decl, struct c_scope *scope, bool invisible,
      bool nested, location_t locus)
{
  struct c_binding *b, **here;

  if (binding_freelist)
    {
      b = binding_freelist;
      binding_freelist = b->prev;
    }
  else
    b = GGC_NEW (struct c_binding);

  b->shadowed = 0;
  b->decl = decl;
  b->id = name;
  b->depth = scope->depth;
  b->invisible = invisible;
  b->nested = nested;
  b->inner_comp = 0;
  b->locus = locus;

  b->type = 0;

  b->prev = scope->bindings;
  scope->bindings = b;

  if (!name)
    return;

  switch (TREE_CODE (decl))
    {
    case LABEL_DECL:     here = &I_LABEL_BINDING (name);   break;
    case ENUMERAL_TYPE:
    case UNION_TYPE:
    case RECORD_TYPE:    here = &I_TAG_BINDING (name);     break;
    case VAR_DECL:
    case FUNCTION_DECL:
    case TYPE_DECL:
    case CONST_DECL:
    case PARM_DECL:
    case ERROR_MARK:     here = &I_SYMBOL_BINDING (name);  break;

    default:
      gcc_unreachable ();
    }

  /* Locate the appropriate place in the chain of shadowed decls
     to insert this binding.  Normally, scope == current_scope and
     this does nothing.  */
  while (*here && (*here)->depth > scope->depth)
    here = &(*here)->shadowed;

  b->shadowed = *here;
  *here = b;
}

/* Clear the binding structure B, stick it on the binding_freelist,
   and return the former value of b->prev.  This is used by pop_scope
   and get_parm_info to iterate destructively over all the bindings
   from a given scope.  */
static struct c_binding *
free_binding_and_advance (struct c_binding *b)
{
  struct c_binding *prev = b->prev;

  memset (b, 0, sizeof (struct c_binding));
  b->prev = binding_freelist;
  binding_freelist = b;

  return prev;
}


/* Hook called at end of compilation to assume 1 elt
   for a file-scope tentative array defn that wasn't complete before.  */

void
c_finish_incomplete_decl (tree decl)
{
  if (TREE_CODE (decl) == VAR_DECL)
    {
      tree type = TREE_TYPE (decl);
      if (type != error_mark_node
	  && TREE_CODE (type) == ARRAY_TYPE
	  && !DECL_EXTERNAL (decl)
	  && TYPE_DOMAIN (type) == 0)
	{
	  warning (0, "array %q+D assumed to have one element", decl);

	  complete_array_type (&TREE_TYPE (decl), NULL_TREE, true);

	  layout_decl (decl, 0);
	}
    }
}

/* Record that inline function FUNC contains a reference (location
   LOC) to static DECL (file-scope or function-local according to
   TYPE).  */

void
record_inline_static (location_t loc, tree func, tree decl,
		      enum c_inline_static_type type)
{
  struct c_inline_static *csi = GGC_NEW (struct c_inline_static);
  csi->location = loc;
  csi->function = func;
  csi->static_decl = decl;
  csi->type = type;
  csi->next = c_inline_statics;
  c_inline_statics = csi;
}

/* Check for references to static declarations in inline functions at
   the end of the translation unit and diagnose them if the functions
   are still inline definitions.  */

static void
check_inline_statics (void)
{
  struct c_inline_static *csi;
  for (csi = c_inline_statics; csi; csi = csi->next)
    {
      if (DECL_EXTERNAL (csi->function))
	switch (csi->type)
	  {
	  case csi_internal:
	    pedwarn (csi->location, 0,
		     "%qD is static but used in inline function %qD "
		     "which is not static", csi->static_decl, csi->function);
	    break;
	  case csi_modifiable:
	    pedwarn (csi->location, 0,
		     "%q+D is static but declared in inline function %qD "
		     "which is not static", csi->static_decl, csi->function);
	    break;
	  default:
	    gcc_unreachable ();
	  }
    }
  c_inline_statics = NULL;
}

/* The Objective-C front-end often needs to determine the current scope.  */

void *
objc_get_current_scope (void)
{
  return current_scope;
}

/* The following function is used only by Objective-C.  It needs to live here
   because it accesses the innards of c_scope.  */

void
objc_mark_locals_volatile (void *enclosing_blk)
{
  struct c_scope *scope;
  struct c_binding *b;

  for (scope = current_scope;
       scope && scope != enclosing_blk;
       scope = scope->outer)
    {
      for (b = scope->bindings; b; b = b->prev)
	objc_volatilize_decl (b->decl);

      /* Do not climb up past the current function.  */
      if (scope->function_body)
	break;
    }
}

/* Nonzero if we are currently in file scope.  */

int
global_bindings_p (void)
{
  return (current_scope == file_scope && !c_override_global_bindings_to_false
	  ? -1
	  : 0);
}

void
keep_next_level (void)
{
  keep_next_level_flag = true;
}

/* Set the flag for the FLOAT_CONST_DECIMAL64 pragma being ON.  */

void
set_float_const_decimal64 (void)
{
  current_scope->float_const_decimal64 = true;
}

/* Clear the flag for the FLOAT_CONST_DECIMAL64 pragma.  */

void
clear_float_const_decimal64 (void)
{
  current_scope->float_const_decimal64 = false;
}

/* Return nonzero if an unsuffixed float constant is _Decimal64.  */

bool
float_const_decimal64_p (void)
{
  return current_scope->float_const_decimal64;
}

/* Identify this scope as currently being filled with parameters.  */

void
declare_parm_level (void)
{
  current_scope->parm_flag = true;
}

void
push_scope (void)
{
  if (next_is_function_body)
    {
      /* This is the transition from the parameters to the top level
	 of the function body.  These are the same scope
	 (C99 6.2.1p4,6) so we do not push another scope structure.
	 next_is_function_body is set only by store_parm_decls, which
	 in turn is called when and only when we are about to
	 encounter the opening curly brace for the function body.

	 The outermost block of a function always gets a BLOCK node,
	 because the debugging output routines expect that each
	 function has at least one BLOCK.  */
      current_scope->parm_flag         = false;
      current_scope->function_body     = true;
      current_scope->keep              = true;
      current_scope->outer_function    = current_function_scope;
      current_function_scope           = current_scope;

      keep_next_level_flag = false;
      next_is_function_body = false;

      /* The FLOAT_CONST_DECIMAL64 pragma applies to nested scopes.  */
      if (current_scope->outer)
	current_scope->float_const_decimal64
	  = current_scope->outer->float_const_decimal64;
      else
	current_scope->float_const_decimal64 = false;
    }
  else
    {
      struct c_scope *scope;
      if (scope_freelist)
	{
	  scope = scope_freelist;
	  scope_freelist = scope->outer;
	}
      else
	scope = GGC_CNEW (struct c_scope);

      /* The FLOAT_CONST_DECIMAL64 pragma applies to nested scopes.  */
      if (current_scope)
	scope->float_const_decimal64 = current_scope->float_const_decimal64;
      else
	scope->float_const_decimal64 = false;

      scope->keep          = keep_next_level_flag;
      scope->outer         = current_scope;
      scope->depth	   = current_scope ? (current_scope->depth + 1) : 0;

      /* Check for scope depth overflow.  Unlikely (2^28 == 268,435,456) but
	 possible.  */
      if (current_scope && scope->depth == 0)
	{
	  scope->depth--;
	  sorry ("GCC supports only %u nested scopes", scope->depth);
	}

      current_scope        = scope;
      keep_next_level_flag = false;
    }
}

/* Set the TYPE_CONTEXT of all of TYPE's variants to CONTEXT.  */

static void
set_type_context (tree type, tree context)
{
  for (type = TYPE_MAIN_VARIANT (type); type;
       type = TYPE_NEXT_VARIANT (type))
    TYPE_CONTEXT (type) = context;
}

/* Exit a scope.  Restore the state of the identifier-decl mappings
   that were in effect when this scope was entered.  Return a BLOCK
   node containing all the DECLs in this scope that are of interest
   to debug info generation.  */

tree
pop_scope (void)
{
  struct c_scope *scope = current_scope;
  tree block, context, p;
  struct c_binding *b;

  bool functionbody = scope->function_body;
  bool keep = functionbody || scope->keep || scope->bindings;

  c_end_vm_scope (scope->depth);

  /* If appropriate, create a BLOCK to record the decls for the life
     of this function.  */
  block = 0;
  if (keep)
    {
      block = make_node (BLOCK);
      BLOCK_SUBBLOCKS (block) = scope->blocks;
      TREE_USED (block) = 1;

      /* In each subblock, record that this is its superior.  */
      for (p = scope->blocks; p; p = BLOCK_CHAIN (p))
	BLOCK_SUPERCONTEXT (p) = block;

      BLOCK_VARS (block) = 0;
    }

  /* The TYPE_CONTEXTs for all of the tagged types belonging to this
     scope must be set so that they point to the appropriate
     construct, i.e.  either to the current FUNCTION_DECL node, or
     else to the BLOCK node we just constructed.

     Note that for tagged types whose scope is just the formal
     parameter list for some function type specification, we can't
     properly set their TYPE_CONTEXTs here, because we don't have a
     pointer to the appropriate FUNCTION_TYPE node readily available
     to us.  For those cases, the TYPE_CONTEXTs of the relevant tagged
     type nodes get set in `grokdeclarator' as soon as we have created
     the FUNCTION_TYPE node which will represent the "scope" for these
     "parameter list local" tagged types.  */
  if (scope->function_body)
    context = current_function_decl;
  else if (scope == file_scope)
    {
      tree file_decl = build_decl (TRANSLATION_UNIT_DECL, 0, 0);
      TREE_CHAIN (file_decl) = all_translation_units;
      all_translation_units = file_decl;
      context = file_decl;
    }
  else
    context = block;

  /* Clear all bindings in this scope.  */
  for (b = scope->bindings; b; b = free_binding_and_advance (b))
    {
      p = b->decl;
      switch (TREE_CODE (p))
	{
	case LABEL_DECL:
	  /* Warnings for unused labels, errors for undefined labels.  */
	  if (TREE_USED (p) && !DECL_INITIAL (p))
	    {
	      error ("label %q+D used but not defined", p);
	      DECL_INITIAL (p) = error_mark_node;
	    }
	  else 
	    warn_for_unused_label (p);

	  /* Labels go in BLOCK_VARS.  */
	  TREE_CHAIN (p) = BLOCK_VARS (block);
	  BLOCK_VARS (block) = p;
	  gcc_assert (I_LABEL_BINDING (b->id) == b);
	  I_LABEL_BINDING (b->id) = b->shadowed;
	  break;

	case ENUMERAL_TYPE:
	case UNION_TYPE:
	case RECORD_TYPE:
	  set_type_context (p, context);

	  /* Types may not have tag-names, in which case the type
	     appears in the bindings list with b->id NULL.  */
	  if (b->id)
	    {
	      gcc_assert (I_TAG_BINDING (b->id) == b);
	      I_TAG_BINDING (b->id) = b->shadowed;
	    }
	  break;

	case FUNCTION_DECL:
	  /* Propagate TREE_ADDRESSABLE from nested functions to their
	     containing functions.  */
	  if (!TREE_ASM_WRITTEN (p)
	      && DECL_INITIAL (p) != 0
	      && TREE_ADDRESSABLE (p)
	      && DECL_ABSTRACT_ORIGIN (p) != 0
	      && DECL_ABSTRACT_ORIGIN (p) != p)
	    TREE_ADDRESSABLE (DECL_ABSTRACT_ORIGIN (p)) = 1;
	  if (!DECL_EXTERNAL (p)
	      && !DECL_INITIAL (p)
	      && scope != file_scope
	      && scope != external_scope)
	    {
	      error ("nested function %q+D declared but never defined", p);
	      undef_nested_function = true;
	    }
	  else if (DECL_DECLARED_INLINE_P (p)
		   && TREE_PUBLIC (p)
		   && !DECL_INITIAL (p))
	    {
	      /* C99 6.7.4p6: "a function with external linkage... declared
		 with an inline function specifier ... shall also be defined
		 in the same translation unit."  */
	      if (!flag_gnu89_inline)
		pedwarn (input_location, 0,
			 "inline function %q+D declared but never defined", p);
	      DECL_EXTERNAL (p) = 1;
	    }

	  goto common_symbol;

	case VAR_DECL:
	  /* Warnings for unused variables.  */
	  if (!TREE_USED (p)
	      && !TREE_NO_WARNING (p)
	      && !DECL_IN_SYSTEM_HEADER (p)
	      && DECL_NAME (p)
	      && !DECL_ARTIFICIAL (p)
	      && scope != file_scope
	      && scope != external_scope)
	    warning (OPT_Wunused_variable, "unused variable %q+D", p);

	  if (b->inner_comp)
	    {
	      error ("type of array %q+D completed incompatibly with"
		     " implicit initialization", p);
	    }

	  /* Fall through.  */
	case TYPE_DECL:
	case CONST_DECL:
	common_symbol:
	  /* All of these go in BLOCK_VARS, but only if this is the
	     binding in the home scope.  */
	  if (!b->nested)
	    {
	      TREE_CHAIN (p) = BLOCK_VARS (block);
	      BLOCK_VARS (block) = p;
	    }
	  else if (VAR_OR_FUNCTION_DECL_P (p))
	    {
	      /* For block local externs add a special
		 DECL_EXTERNAL decl for debug info generation.  */
	      tree extp = copy_node (p);

	      DECL_EXTERNAL (extp) = 1;
	      TREE_STATIC (extp) = 0;
	      TREE_PUBLIC (extp) = 1;
	      DECL_INITIAL (extp) = NULL_TREE;
	      DECL_LANG_SPECIFIC (extp) = NULL;
	      DECL_CONTEXT (extp) = current_function_decl;
	      if (TREE_CODE (p) == FUNCTION_DECL)
		{
		  DECL_RESULT (extp) = NULL_TREE;
		  DECL_SAVED_TREE (extp) = NULL_TREE;
		  DECL_STRUCT_FUNCTION (extp) = NULL;
		}
	      if (b->locus != UNKNOWN_LOCATION)
		DECL_SOURCE_LOCATION (extp) = b->locus;
	      TREE_CHAIN (extp) = BLOCK_VARS (block);
	      BLOCK_VARS (block) = extp;
	    }
	  /* If this is the file scope, and we are processing more
	     than one translation unit in this compilation, set
	     DECL_CONTEXT of each decl to the TRANSLATION_UNIT_DECL.
	     This makes same_translation_unit_p work, and causes
	     static declarations to be given disambiguating suffixes.  */
	  if (scope == file_scope && num_in_fnames > 1)
	    {
	      DECL_CONTEXT (p) = context;
	      if (TREE_CODE (p) == TYPE_DECL)
		set_type_context (TREE_TYPE (p), context);
	    }

	  /* Fall through.  */
	  /* Parameters go in DECL_ARGUMENTS, not BLOCK_VARS, and have
	     already been put there by store_parm_decls.  Unused-
	     parameter warnings are handled by function.c.
	     error_mark_node obviously does not go in BLOCK_VARS and
	     does not get unused-variable warnings.  */
	case PARM_DECL:
	case ERROR_MARK:
	  /* It is possible for a decl not to have a name.  We get
	     here with b->id NULL in this case.  */
	  if (b->id)
	    {
	      gcc_assert (I_SYMBOL_BINDING (b->id) == b);
	      I_SYMBOL_BINDING (b->id) = b->shadowed;
	      if (b->shadowed && b->shadowed->type)
		TREE_TYPE (b->shadowed->decl) = b->shadowed->type;
	    }
	  break;

	default:
	  gcc_unreachable ();
	}
    }


  /* Dispose of the block that we just made inside some higher level.  */
  if ((scope->function_body || scope == file_scope) && context)
    {
      DECL_INITIAL (context) = block;
      BLOCK_SUPERCONTEXT (block) = context;
    }
  else if (scope->outer)
    {
      if (block)
	SCOPE_LIST_APPEND (scope->outer, blocks, block);
      /* If we did not make a block for the scope just exited, any
	 blocks made for inner scopes must be carried forward so they
	 will later become subblocks of something else.  */
      else if (scope->blocks)
	SCOPE_LIST_CONCAT (scope->outer, blocks, scope, blocks);
    }

  /* Pop the current scope, and free the structure for reuse.  */
  current_scope = scope->outer;
  if (scope->function_body)
    current_function_scope = scope->outer_function;

  memset (scope, 0, sizeof (struct c_scope));
  scope->outer = scope_freelist;
  scope_freelist = scope;

  return block;
}

void
push_file_scope (void)
{
  tree decl;

  if (file_scope)
    return;

  push_scope ();
  file_scope = current_scope;

  start_fname_decls ();

  for (decl = visible_builtins; decl; decl = TREE_CHAIN (decl))
    bind (DECL_NAME (decl), decl, file_scope,
	  /*invisible=*/false, /*nested=*/true, DECL_SOURCE_LOCATION (decl));
}

void
pop_file_scope (void)
{
  /* In case there were missing closebraces, get us back to the global
     binding level.  */
  while (current_scope != file_scope)
    pop_scope ();

  /* __FUNCTION__ is defined at file scope ("").  This
     call may not be necessary as my tests indicate it
     still works without it.  */
  finish_fname_decls ();

  check_inline_statics ();

  /* This is the point to write out a PCH if we're doing that.
     In that case we do not want to do anything else.  */
  if (pch_file)
    {
      c_common_write_pch ();
      return;
    }

  /* Pop off the file scope and close this translation unit.  */
  pop_scope ();
  file_scope = 0;

  maybe_apply_pending_pragma_weaks ();
  cgraph_finalize_compilation_unit ();
}


/* Push a definition or a declaration of struct, union or enum tag "name".
   "type" should be the type node.
   We assume that the tag "name" is not already defined.

   Note that the definition may really be just a forward reference.
   In that case, the TYPE_SIZE will be zero.  */

static void
pushtag (tree name, tree type, location_t loc)
{
  /* Record the identifier as the type's name if it has none.  */
  if (name && !TYPE_NAME (type))
    TYPE_NAME (type) = name;
  bind (name, type, current_scope, /*invisible=*/false, /*nested=*/false, loc);

  /* Create a fake NULL-named TYPE_DECL node whose TREE_TYPE will be the
     tagged type we just added to the current scope.  This fake
     NULL-named TYPE_DECL node helps dwarfout.c to know when it needs
     to output a representation of a tagged type, and it also gives
     us a convenient place to record the "scope start" address for the
     tagged type.  */

  TYPE_STUB_DECL (type) = pushdecl (build_decl (TYPE_DECL, NULL_TREE, type));

  /* An approximation for now, so we can tell this is a function-scope tag.
     This will be updated in pop_scope.  */
  TYPE_CONTEXT (type) = DECL_CONTEXT (TYPE_STUB_DECL (type));
}

/* Subroutine of compare_decls.  Allow harmless mismatches in return
   and argument types provided that the type modes match.  This function
   return a unified type given a suitable match, and 0 otherwise.  */

static tree
match_builtin_function_types (tree newtype, tree oldtype)
{
  tree newrettype, oldrettype;
  tree newargs, oldargs;
  tree trytype, tryargs;

  /* Accept the return type of the new declaration if same modes.  */
  oldrettype = TREE_TYPE (oldtype);
  newrettype = TREE_TYPE (newtype);

  if (TYPE_MODE (oldrettype) != TYPE_MODE (newrettype))
    return 0;

  oldargs = TYPE_ARG_TYPES (oldtype);
  newargs = TYPE_ARG_TYPES (newtype);
  tryargs = newargs;

  while (oldargs || newargs)
    {
      if (!oldargs
	  || !newargs
	  || !TREE_VALUE (oldargs)
	  || !TREE_VALUE (newargs)
	  || TYPE_MODE (TREE_VALUE (oldargs))
	     != TYPE_MODE (TREE_VALUE (newargs)))
	return 0;

      oldargs = TREE_CHAIN (oldargs);
      newargs = TREE_CHAIN (newargs);
    }

  trytype = build_function_type (newrettype, tryargs);
  return build_type_attribute_variant (trytype, TYPE_ATTRIBUTES (oldtype));
}

/* Subroutine of diagnose_mismatched_decls.  Check for function type
   mismatch involving an empty arglist vs a nonempty one and give clearer
   diagnostics.  */
static void
diagnose_arglist_conflict (tree newdecl, tree olddecl,
			   tree newtype, tree oldtype)
{
  tree t;

  if (TREE_CODE (olddecl) != FUNCTION_DECL
      || !comptypes (TREE_TYPE (oldtype), TREE_TYPE (newtype))
      || !((TYPE_ARG_TYPES (oldtype) == 0 && DECL_INITIAL (olddecl) == 0)
	   ||
	   (TYPE_ARG_TYPES (newtype) == 0 && DECL_INITIAL (newdecl) == 0)))
    return;

  t = TYPE_ARG_TYPES (oldtype);
  if (t == 0)
    t = TYPE_ARG_TYPES (newtype);
  for (; t; t = TREE_CHAIN (t))
    {
      tree type = TREE_VALUE (t);

      if (TREE_CHAIN (t) == 0
	  && TYPE_MAIN_VARIANT (type) != void_type_node)
	{
	  inform (input_location, "a parameter list with an ellipsis can%'t match "
		  "an empty parameter name list declaration");
	  break;
	}

      if (c_type_promotes_to (type) != type)
	{
	  inform (input_location, "an argument type that has a default promotion can%'t match "
		  "an empty parameter name list declaration");
	  break;
	}
    }
}

/* Another subroutine of diagnose_mismatched_decls.  OLDDECL is an
   old-style function definition, NEWDECL is a prototype declaration.
   Diagnose inconsistencies in the argument list.  Returns TRUE if
   the prototype is compatible, FALSE if not.  */
static bool
validate_proto_after_old_defn (tree newdecl, tree newtype, tree oldtype)
{
  tree newargs, oldargs;
  int i;

#define END_OF_ARGLIST(t) ((t) == void_type_node)

  oldargs = TYPE_ACTUAL_ARG_TYPES (oldtype);
  newargs = TYPE_ARG_TYPES (newtype);
  i = 1;

  for (;;)
    {
      tree oldargtype = TREE_VALUE (oldargs);
      tree newargtype = TREE_VALUE (newargs);

      if (oldargtype == error_mark_node || newargtype == error_mark_node)
	return false;

      oldargtype = TYPE_MAIN_VARIANT (oldargtype);
      newargtype = TYPE_MAIN_VARIANT (newargtype);

      if (END_OF_ARGLIST (oldargtype) && END_OF_ARGLIST (newargtype))
	break;

      /* Reaching the end of just one list means the two decls don't
	 agree on the number of arguments.  */
      if (END_OF_ARGLIST (oldargtype))
	{
	  error ("prototype for %q+D declares more arguments "
		 "than previous old-style definition", newdecl);
	  return false;
	}
      else if (END_OF_ARGLIST (newargtype))
	{
	  error ("prototype for %q+D declares fewer arguments "
		 "than previous old-style definition", newdecl);
	  return false;
	}

      /* Type for passing arg must be consistent with that declared
	 for the arg.  */
      else if (!comptypes (oldargtype, newargtype))
	{
	  error ("prototype for %q+D declares argument %d"
		 " with incompatible type",
		 newdecl, i);
	  return false;
	}

      oldargs = TREE_CHAIN (oldargs);
      newargs = TREE_CHAIN (newargs);
      i++;
    }

  /* If we get here, no errors were found, but do issue a warning
     for this poor-style construct.  */
  warning (0, "prototype for %q+D follows non-prototype definition",
	   newdecl);
  return true;
#undef END_OF_ARGLIST
}

/* Subroutine of diagnose_mismatched_decls.  Report the location of DECL,
   first in a pair of mismatched declarations, using the diagnostic
   function DIAG.  */
static void
locate_old_decl (tree decl)
{
  if (TREE_CODE (decl) == FUNCTION_DECL && DECL_BUILT_IN (decl))
    ;
  else if (DECL_INITIAL (decl))
    inform (input_location, "previous definition of %q+D was here", decl);
  else if (C_DECL_IMPLICIT (decl))
    inform (input_location, "previous implicit declaration of %q+D was here", decl);
  else
    inform (input_location, "previous declaration of %q+D was here", decl);
}

/* Subroutine of duplicate_decls.  Compare NEWDECL to OLDDECL.
   Returns true if the caller should proceed to merge the two, false
   if OLDDECL should simply be discarded.  As a side effect, issues
   all necessary diagnostics for invalid or poor-style combinations.
   If it returns true, writes the types of NEWDECL and OLDDECL to
   *NEWTYPEP and *OLDTYPEP - these may have been adjusted from
   TREE_TYPE (NEWDECL, OLDDECL) respectively.  */

static bool
diagnose_mismatched_decls (tree newdecl, tree olddecl,
			   tree *newtypep, tree *oldtypep)
{
  tree newtype, oldtype;
  bool pedwarned = false;
  bool warned = false;
  bool retval = true;

#define DECL_EXTERN_INLINE(DECL) (DECL_DECLARED_INLINE_P (DECL)  \
				  && DECL_EXTERNAL (DECL))

  /* If we have error_mark_node for either decl or type, just discard
     the previous decl - we're in an error cascade already.  */
  if (olddecl == error_mark_node || newdecl == error_mark_node)
    return false;
  *oldtypep = oldtype = TREE_TYPE (olddecl);
  *newtypep = newtype = TREE_TYPE (newdecl);
  if (oldtype == error_mark_node || newtype == error_mark_node)
    return false;

  /* Two different categories of symbol altogether.  This is an error
     unless OLDDECL is a builtin.  OLDDECL will be discarded in any case.  */
  if (TREE_CODE (olddecl) != TREE_CODE (newdecl))
    {
      if (!(TREE_CODE (olddecl) == FUNCTION_DECL
	    && DECL_BUILT_IN (olddecl)
	    && !C_DECL_DECLARED_BUILTIN (olddecl)))
	{
	  error ("%q+D redeclared as different kind of symbol", newdecl);
	  locate_old_decl (olddecl);
	}
      else if (TREE_PUBLIC (newdecl))
	warning (0, "built-in function %q+D declared as non-function",
		 newdecl);
      else
	warning (OPT_Wshadow, "declaration of %q+D shadows "
		 "a built-in function", newdecl);
      return false;
    }

  /* Enumerators have no linkage, so may only be declared once in a
     given scope.  */
  if (TREE_CODE (olddecl) == CONST_DECL)
    {
      error ("redeclaration of enumerator %q+D", newdecl);
      locate_old_decl (olddecl);
      return false;
    }

  if (!comptypes (oldtype, newtype))
    {
      if (TREE_CODE (olddecl) == FUNCTION_DECL
	  && DECL_BUILT_IN (olddecl) && !C_DECL_DECLARED_BUILTIN (olddecl))
	{
	  /* Accept harmless mismatch in function types.
	     This is for the ffs and fprintf builtins.  */
	  tree trytype = match_builtin_function_types (newtype, oldtype);

	  if (trytype && comptypes (newtype, trytype))
	    *oldtypep = oldtype = trytype;
	  else
	    {
	      /* If types don't match for a built-in, throw away the
		 built-in.  No point in calling locate_old_decl here, it
		 won't print anything.  */
	      warning (0, "conflicting types for built-in function %q+D",
		       newdecl);
	      return false;
	    }
	}
      else if (TREE_CODE (olddecl) == FUNCTION_DECL
	       && DECL_IS_BUILTIN (olddecl))
	{
	  /* A conflicting function declaration for a predeclared
	     function that isn't actually built in.  Objective C uses
	     these.  The new declaration silently overrides everything
	     but the volatility (i.e. noreturn) indication.  See also
	     below.  FIXME: Make Objective C use normal builtins.  */
	  TREE_THIS_VOLATILE (newdecl) |= TREE_THIS_VOLATILE (olddecl);
	  return false;
	}
      /* Permit void foo (...) to match int foo (...) if the latter is
	 the definition and implicit int was used.  See
	 c-torture/compile/920625-2.c.  */
      else if (TREE_CODE (newdecl) == FUNCTION_DECL && DECL_INITIAL (newdecl)
	       && TYPE_MAIN_VARIANT (TREE_TYPE (oldtype)) == void_type_node
	       && TYPE_MAIN_VARIANT (TREE_TYPE (newtype)) == integer_type_node
	       && C_FUNCTION_IMPLICIT_INT (newdecl) && !DECL_INITIAL (olddecl))
	{
	  pedwarned = pedwarn (input_location, 0,
			       "conflicting types for %q+D", newdecl);
	  /* Make sure we keep void as the return type.  */
	  TREE_TYPE (newdecl) = *newtypep = newtype = oldtype;
	  C_FUNCTION_IMPLICIT_INT (newdecl) = 0;
	}
      /* Permit void foo (...) to match an earlier call to foo (...) with
	 no declared type (thus, implicitly int).  */
      else if (TREE_CODE (newdecl) == FUNCTION_DECL
	       && TYPE_MAIN_VARIANT (TREE_TYPE (newtype)) == void_type_node
	       && TYPE_MAIN_VARIANT (TREE_TYPE (oldtype)) == integer_type_node
	       && C_DECL_IMPLICIT (olddecl) && !DECL_INITIAL (olddecl))
	{
	  pedwarned = pedwarn (input_location, 0,
			       "conflicting types for %q+D", newdecl);
	  /* Make sure we keep void as the return type.  */
	  TREE_TYPE (olddecl) = *oldtypep = oldtype = newtype;
	}
      else
	{
	  if (TYPE_QUALS (newtype) != TYPE_QUALS (oldtype))
	    error ("conflicting type qualifiers for %q+D", newdecl);
	  else
	    error ("conflicting types for %q+D", newdecl);
	  diagnose_arglist_conflict (newdecl, olddecl, newtype, oldtype);
	  locate_old_decl (olddecl);
	  return false;
	}
    }

  /* Redeclaration of a type is a constraint violation (6.7.2.3p1),
     but silently ignore the redeclaration if either is in a system
     header.  (Conflicting redeclarations were handled above.)  */
  if (TREE_CODE (newdecl) == TYPE_DECL)
    {
      if (DECL_IN_SYSTEM_HEADER (newdecl)
	  || DECL_IN_SYSTEM_HEADER (olddecl)
	  || TREE_NO_WARNING (newdecl)
	  || TREE_NO_WARNING (olddecl))
	return true;  /* Allow OLDDECL to continue in use.  */

      error ("redefinition of typedef %q+D", newdecl);
      locate_old_decl (olddecl);
      return false;
    }

  /* Function declarations can either be 'static' or 'extern' (no
     qualifier is equivalent to 'extern' - C99 6.2.2p5) and therefore
     can never conflict with each other on account of linkage
     (6.2.2p4).  Multiple definitions are not allowed (6.9p3,5) but
     gnu89 mode permits two definitions if one is 'extern inline' and
     one is not.  The non- extern-inline definition supersedes the
     extern-inline definition.  */

  else if (TREE_CODE (newdecl) == FUNCTION_DECL)
    {
      /* If you declare a built-in function name as static, or
	 define the built-in with an old-style definition (so we
	 can't validate the argument list) the built-in definition is
	 overridden, but optionally warn this was a bad choice of name.  */
      if (DECL_BUILT_IN (olddecl)
	  && !C_DECL_DECLARED_BUILTIN (olddecl)
	  && (!TREE_PUBLIC (newdecl)
	      || (DECL_INITIAL (newdecl)
		  && !TYPE_ARG_TYPES (TREE_TYPE (newdecl)))))
	{
	  warning (OPT_Wshadow, "declaration of %q+D shadows "
		   "a built-in function", newdecl);
	  /* Discard the old built-in function.  */
	  return false;
	}

      if (DECL_INITIAL (newdecl))
	{
	  if (DECL_INITIAL (olddecl))
	    {
	      /* If both decls are in the same TU and the new declaration
		 isn't overriding an extern inline reject the new decl.
		 In c99, no overriding is allowed in the same translation
		 unit.  */
	      if ((!DECL_EXTERN_INLINE (olddecl)
		   || DECL_EXTERN_INLINE (newdecl)
		   || (!flag_gnu89_inline
		       && (!DECL_DECLARED_INLINE_P (olddecl)
			   || !lookup_attribute ("gnu_inline",
						 DECL_ATTRIBUTES (olddecl)))
		       && (!DECL_DECLARED_INLINE_P (newdecl)
			   || !lookup_attribute ("gnu_inline",
						 DECL_ATTRIBUTES (newdecl))))
		  )
		  && same_translation_unit_p (newdecl, olddecl))
		{
		  error ("redefinition of %q+D", newdecl);
		  locate_old_decl (olddecl);
		  return false;
		}
	    }
	}
      /* If we have a prototype after an old-style function definition,
	 the argument types must be checked specially.  */
      else if (DECL_INITIAL (olddecl)
	       && !TYPE_ARG_TYPES (oldtype) && TYPE_ARG_TYPES (newtype)
	       && TYPE_ACTUAL_ARG_TYPES (oldtype)
	       && !validate_proto_after_old_defn (newdecl, newtype, oldtype))
	{
	  locate_old_decl (olddecl);
	  return false;
	}
      /* A non-static declaration (even an "extern") followed by a
	 static declaration is undefined behavior per C99 6.2.2p3-5,7.
	 The same is true for a static forward declaration at block
	 scope followed by a non-static declaration/definition at file
	 scope.  Static followed by non-static at the same scope is
	 not undefined behavior, and is the most convenient way to get
	 some effects (see e.g.  what unwind-dw2-fde-glibc.c does to
	 the definition of _Unwind_Find_FDE in unwind-dw2-fde.c), but
	 we do diagnose it if -Wtraditional.  */
      if (TREE_PUBLIC (olddecl) && !TREE_PUBLIC (newdecl))
	{
	  /* Two exceptions to the rule.  If olddecl is an extern
	     inline, or a predeclared function that isn't actually
	     built in, newdecl silently overrides olddecl.  The latter
	     occur only in Objective C; see also above.  (FIXME: Make
	     Objective C use normal builtins.)  */
	  if (!DECL_IS_BUILTIN (olddecl)
	      && !DECL_EXTERN_INLINE (olddecl))
	    {
	      error ("static declaration of %q+D follows "
		     "non-static declaration", newdecl);
	      locate_old_decl (olddecl);
	    }
	  return false;
	}
      else if (TREE_PUBLIC (newdecl) && !TREE_PUBLIC (olddecl))
	{
	  if (DECL_CONTEXT (olddecl))
	    {
	      error ("non-static declaration of %q+D follows "
		     "static declaration", newdecl);
	      locate_old_decl (olddecl);
	      return false;
	    }
	  else if (warn_traditional)
	    {
	      warned |= warning (OPT_Wtraditional, 
				 "non-static declaration of %q+D "
				 "follows static declaration", newdecl);
	    }
	}

      /* Make sure gnu_inline attribute is either not present, or
	 present on all inline decls.  */
      if (DECL_DECLARED_INLINE_P (olddecl)
	  && DECL_DECLARED_INLINE_P (newdecl))
	{
	  bool newa = lookup_attribute ("gnu_inline",
					DECL_ATTRIBUTES (newdecl)) != NULL;
	  bool olda = lookup_attribute ("gnu_inline",
					DECL_ATTRIBUTES (olddecl)) != NULL;
	  if (newa != olda)
	    {
	      error ("%<gnu_inline%> attribute present on %q+D",
		     newa ? newdecl : olddecl);
	      error ("%Jbut not here", newa ? olddecl : newdecl);
	    }
	}
    }
  else if (TREE_CODE (newdecl) == VAR_DECL)
    {
      /* Only variables can be thread-local, and all declarations must
	 agree on this property.  */
      if (C_DECL_THREADPRIVATE_P (olddecl) && !DECL_THREAD_LOCAL_P (newdecl))
	{
	  /* Nothing to check.  Since OLDDECL is marked threadprivate
	     and NEWDECL does not have a thread-local attribute, we
	     will merge the threadprivate attribute into NEWDECL.  */
	  ;
	}
      else if (DECL_THREAD_LOCAL_P (newdecl) != DECL_THREAD_LOCAL_P (olddecl))
	{
	  if (DECL_THREAD_LOCAL_P (newdecl))
	    error ("thread-local declaration of %q+D follows "
		   "non-thread-local declaration", newdecl);
	  else
	    error ("non-thread-local declaration of %q+D follows "
		   "thread-local declaration", newdecl);

	  locate_old_decl (olddecl);
	  return false;
	}

      /* Multiple initialized definitions are not allowed (6.9p3,5).  */
      if (DECL_INITIAL (newdecl) && DECL_INITIAL (olddecl))
	{
	  error ("redefinition of %q+D", newdecl);
	  locate_old_decl (olddecl);
	  return false;
	}

      /* Objects declared at file scope: if the first declaration had
	 external linkage (even if it was an external reference) the
	 second must have external linkage as well, or the behavior is
	 undefined.  If the first declaration had internal linkage, then
	 the second must too, or else be an external reference (in which
	 case the composite declaration still has internal linkage).
	 As for function declarations, we warn about the static-then-
	 extern case only for -Wtraditional.  See generally 6.2.2p3-5,7.  */
      if (DECL_FILE_SCOPE_P (newdecl)
	  && TREE_PUBLIC (newdecl) != TREE_PUBLIC (olddecl))
	{
	  if (DECL_EXTERNAL (newdecl))
	    {
	      if (!DECL_FILE_SCOPE_P (olddecl))
		{
		  error ("extern declaration of %q+D follows "
			 "declaration with no linkage", newdecl);
		  locate_old_decl (olddecl);
		  return false;
		}
	      else if (warn_traditional)
		{
		  warned |= warning (OPT_Wtraditional, 
				     "non-static declaration of %q+D "
				     "follows static declaration", newdecl);
		}
	    }
	  else
	    {
	      if (TREE_PUBLIC (newdecl))
		error ("non-static declaration of %q+D follows "
		       "static declaration", newdecl);
	      else
		error ("static declaration of %q+D follows "
		       "non-static declaration", newdecl);

	      locate_old_decl (olddecl);
	      return false;
	    }
	}
      /* Two objects with the same name declared at the same block
	 scope must both be external references (6.7p3).  */
      else if (!DECL_FILE_SCOPE_P (newdecl))
	{
	  if (DECL_EXTERNAL (newdecl))
	    {
	      /* Extern with initializer at block scope, which will
		 already have received an error.  */
	    }
	  else if (DECL_EXTERNAL (olddecl))
	    {
	      error ("declaration of %q+D with no linkage follows "
		     "extern declaration", newdecl);
	      locate_old_decl (olddecl);
	    }
	  else
	    {
	      error ("redeclaration of %q+D with no linkage", newdecl);
	      locate_old_decl (olddecl);
	    }

	  return false;
	}
    }

  /* warnings */
  /* All decls must agree on a visibility.  */
  if (CODE_CONTAINS_STRUCT (TREE_CODE (newdecl), TS_DECL_WITH_VIS)
      && DECL_VISIBILITY_SPECIFIED (newdecl) && DECL_VISIBILITY_SPECIFIED (olddecl)
      && DECL_VISIBILITY (newdecl) != DECL_VISIBILITY (olddecl))
    {
      warned |= warning (0, "redeclaration of %q+D with different visibility "
			 "(old visibility preserved)", newdecl);
    }

  if (TREE_CODE (newdecl) == FUNCTION_DECL)
    {
      /* Diagnose inline __attribute__ ((noinline)) which is silly.  */
      if (DECL_DECLARED_INLINE_P (newdecl)
	  && lookup_attribute ("noinline", DECL_ATTRIBUTES (olddecl)))
	{
	  warned |= warning (OPT_Wattributes, 
			     "inline declaration of %qD follows "
			     "declaration with attribute noinline", newdecl);
	}
      else if (DECL_DECLARED_INLINE_P (olddecl)
	       && lookup_attribute ("noinline", DECL_ATTRIBUTES (newdecl)))
	{
	  warned |= warning (OPT_Wattributes, 
			     "declaration of %q+D with attribute "
			     "noinline follows inline declaration ", newdecl);
	}
    }
  else /* PARM_DECL, VAR_DECL */
    {
      /* Redeclaration of a parameter is a constraint violation (this is
	 not explicitly stated, but follows from C99 6.7p3 [no more than
	 one declaration of the same identifier with no linkage in the
	 same scope, except type tags] and 6.2.2p6 [parameters have no
	 linkage]).  We must check for a forward parameter declaration,
	 indicated by TREE_ASM_WRITTEN on the old declaration - this is
	 an extension, the mandatory diagnostic for which is handled by
	 mark_forward_parm_decls.  */

      if (TREE_CODE (newdecl) == PARM_DECL
	  && (!TREE_ASM_WRITTEN (olddecl) || TREE_ASM_WRITTEN (newdecl)))
	{
	  error ("redefinition of parameter %q+D", newdecl);
	  locate_old_decl (olddecl);
	  return false;
	}
    }

  /* Optional warning for completely redundant decls.  */
  if (!warned && !pedwarned
      && warn_redundant_decls
      /* Don't warn about a function declaration followed by a
	 definition.  */
      && !(TREE_CODE (newdecl) == FUNCTION_DECL
	   && DECL_INITIAL (newdecl) && !DECL_INITIAL (olddecl))
      /* Don't warn about redundant redeclarations of builtins.  */
      && !(TREE_CODE (newdecl) == FUNCTION_DECL
	   && !DECL_BUILT_IN (newdecl)
	   && DECL_BUILT_IN (olddecl)
	   && !C_DECL_DECLARED_BUILTIN (olddecl))
      /* Don't warn about an extern followed by a definition.  */
      && !(DECL_EXTERNAL (olddecl) && !DECL_EXTERNAL (newdecl))
      /* Don't warn about forward parameter decls.  */
      && !(TREE_CODE (newdecl) == PARM_DECL
	   && TREE_ASM_WRITTEN (olddecl) && !TREE_ASM_WRITTEN (newdecl))
      /* Don't warn about a variable definition following a declaration.  */
      && !(TREE_CODE (newdecl) == VAR_DECL
	   && DECL_INITIAL (newdecl) && !DECL_INITIAL (olddecl)))
    {
      warned = warning (OPT_Wredundant_decls, "redundant redeclaration of %q+D",
			newdecl);
    }

  /* Report location of previous decl/defn.  */
  if (warned || pedwarned)
    locate_old_decl (olddecl);

#undef DECL_EXTERN_INLINE

  return retval;
}

/* Subroutine of duplicate_decls.  NEWDECL has been found to be
   consistent with OLDDECL, but carries new information.  Merge the
   new information into OLDDECL.  This function issues no
   diagnostics.  */

static void
merge_decls (tree newdecl, tree olddecl, tree newtype, tree oldtype)
{
  bool new_is_definition = (TREE_CODE (newdecl) == FUNCTION_DECL
			    && DECL_INITIAL (newdecl) != 0);
  bool new_is_prototype = (TREE_CODE (newdecl) == FUNCTION_DECL
			   && TYPE_ARG_TYPES (TREE_TYPE (newdecl)) != 0);
  bool old_is_prototype = (TREE_CODE (olddecl) == FUNCTION_DECL
			   && TYPE_ARG_TYPES (TREE_TYPE (olddecl)) != 0);
  bool extern_changed = false;

  /* For real parm decl following a forward decl, rechain the old decl
     in its new location and clear TREE_ASM_WRITTEN (it's not a
     forward decl anymore).  */
  if (TREE_CODE (newdecl) == PARM_DECL
      && TREE_ASM_WRITTEN (olddecl) && !TREE_ASM_WRITTEN (newdecl))
    {
      struct c_binding *b, **here;

      for (here = &current_scope->bindings; *here; here = &(*here)->prev)
	if ((*here)->decl == olddecl)
	  goto found;
      gcc_unreachable ();

    found:
      b = *here;
      *here = b->prev;
      b->prev = current_scope->bindings;
      current_scope->bindings = b;

      TREE_ASM_WRITTEN (olddecl) = 0;
    }

  DECL_ATTRIBUTES (newdecl)
    = targetm.merge_decl_attributes (olddecl, newdecl);

  /* Merge the data types specified in the two decls.  */
  TREE_TYPE (newdecl)
    = TREE_TYPE (olddecl)
    = composite_type (newtype, oldtype);

  /* Lay the type out, unless already done.  */
  if (!comptypes (oldtype, TREE_TYPE (newdecl)))
    {
      if (TREE_TYPE (newdecl) != error_mark_node)
	layout_type (TREE_TYPE (newdecl));
      if (TREE_CODE (newdecl) != FUNCTION_DECL
	  && TREE_CODE (newdecl) != TYPE_DECL
	  && TREE_CODE (newdecl) != CONST_DECL)
	layout_decl (newdecl, 0);
    }
  else
    {
      /* Since the type is OLDDECL's, make OLDDECL's size go with.  */
      DECL_SIZE (newdecl) = DECL_SIZE (olddecl);
      DECL_SIZE_UNIT (newdecl) = DECL_SIZE_UNIT (olddecl);
      DECL_MODE (newdecl) = DECL_MODE (olddecl);
      if (DECL_ALIGN (olddecl) > DECL_ALIGN (newdecl))
	{
	  DECL_ALIGN (newdecl) = DECL_ALIGN (olddecl);
	  DECL_USER_ALIGN (newdecl) |= DECL_USER_ALIGN (olddecl);
	}
    }

  /* Keep the old rtl since we can safely use it.  */
  if (HAS_RTL_P (olddecl))
    COPY_DECL_RTL (olddecl, newdecl);

  /* Merge the type qualifiers.  */
  if (TREE_READONLY (newdecl))
    TREE_READONLY (olddecl) = 1;

  if (TREE_THIS_VOLATILE (newdecl))
    TREE_THIS_VOLATILE (olddecl) = 1;

  /* Merge deprecatedness.  */
  if (TREE_DEPRECATED (newdecl))
    TREE_DEPRECATED (olddecl) = 1;

  /* If a decl is in a system header and the other isn't, keep the one on the
     system header. Otherwise, keep source location of definition rather than
     declaration and of prototype rather than non-prototype unless that
     prototype is built-in.  */
  if (CODE_CONTAINS_STRUCT (TREE_CODE (olddecl), TS_DECL_WITH_VIS)
      && DECL_IN_SYSTEM_HEADER (olddecl)
      && !DECL_IN_SYSTEM_HEADER (newdecl) )
    DECL_SOURCE_LOCATION (newdecl) = DECL_SOURCE_LOCATION (olddecl);
  else if (CODE_CONTAINS_STRUCT (TREE_CODE (olddecl), TS_DECL_WITH_VIS)
	   && DECL_IN_SYSTEM_HEADER (newdecl)
	   && !DECL_IN_SYSTEM_HEADER (olddecl))
    DECL_SOURCE_LOCATION (olddecl) = DECL_SOURCE_LOCATION (newdecl);
  else if ((DECL_INITIAL (newdecl) == 0 && DECL_INITIAL (olddecl) != 0)
	   || (old_is_prototype && !new_is_prototype
	       && !C_DECL_BUILTIN_PROTOTYPE (olddecl)))
    DECL_SOURCE_LOCATION (newdecl) = DECL_SOURCE_LOCATION (olddecl);

  /* Merge the initialization information.  */
   if (DECL_INITIAL (newdecl) == 0)
    DECL_INITIAL (newdecl) = DECL_INITIAL (olddecl);

  /* Merge the threadprivate attribute.  */
  if (TREE_CODE (olddecl) == VAR_DECL && C_DECL_THREADPRIVATE_P (olddecl))
    {
      DECL_TLS_MODEL (newdecl) = DECL_TLS_MODEL (olddecl);
      C_DECL_THREADPRIVATE_P (newdecl) = 1;
    }

  if (CODE_CONTAINS_STRUCT (TREE_CODE (olddecl), TS_DECL_WITH_VIS))
    {
      /* Merge the section attribute.
	 We want to issue an error if the sections conflict but that
	 must be done later in decl_attributes since we are called
	 before attributes are assigned.  */
      if (DECL_SECTION_NAME (newdecl) == NULL_TREE)
	DECL_SECTION_NAME (newdecl) = DECL_SECTION_NAME (olddecl);

      /* Copy the assembler name.
	 Currently, it can only be defined in the prototype.  */
      COPY_DECL_ASSEMBLER_NAME (olddecl, newdecl);

      /* Use visibility of whichever declaration had it specified */
      if (DECL_VISIBILITY_SPECIFIED (olddecl))
	{
	  DECL_VISIBILITY (newdecl) = DECL_VISIBILITY (olddecl);
	  DECL_VISIBILITY_SPECIFIED (newdecl) = 1;
	}

      if (TREE_CODE (newdecl) == FUNCTION_DECL)
	{
	  DECL_STATIC_CONSTRUCTOR(newdecl) |= DECL_STATIC_CONSTRUCTOR(olddecl);
	  DECL_STATIC_DESTRUCTOR (newdecl) |= DECL_STATIC_DESTRUCTOR (olddecl);
	  DECL_NO_LIMIT_STACK (newdecl) |= DECL_NO_LIMIT_STACK (olddecl);
	  DECL_NO_INSTRUMENT_FUNCTION_ENTRY_EXIT (newdecl)
	    |= DECL_NO_INSTRUMENT_FUNCTION_ENTRY_EXIT (olddecl);
	  TREE_THIS_VOLATILE (newdecl) |= TREE_THIS_VOLATILE (olddecl);
	  DECL_IS_MALLOC (newdecl) |= DECL_IS_MALLOC (olddecl);
	  DECL_IS_OPERATOR_NEW (newdecl) |= DECL_IS_OPERATOR_NEW (olddecl);
	  TREE_READONLY (newdecl) |= TREE_READONLY (olddecl);
	  DECL_PURE_P (newdecl) |= DECL_PURE_P (olddecl);
	  DECL_IS_NOVOPS (newdecl) |= DECL_IS_NOVOPS (olddecl);
	}

      /* Merge the storage class information.  */
      merge_weak (newdecl, olddecl);

      /* For functions, static overrides non-static.  */
      if (TREE_CODE (newdecl) == FUNCTION_DECL)
	{
	  TREE_PUBLIC (newdecl) &= TREE_PUBLIC (olddecl);
	  /* This is since we don't automatically
	     copy the attributes of NEWDECL into OLDDECL.  */
	  TREE_PUBLIC (olddecl) = TREE_PUBLIC (newdecl);
	  /* If this clears `static', clear it in the identifier too.  */
	  if (!TREE_PUBLIC (olddecl))
	    TREE_PUBLIC (DECL_NAME (olddecl)) = 0;
	}
    }

  /* In c99, 'extern' declaration before (or after) 'inline' means this
     function is not DECL_EXTERNAL, unless 'gnu_inline' attribute
     is present.  */
  if (TREE_CODE (newdecl) == FUNCTION_DECL
      && !flag_gnu89_inline
      && (DECL_DECLARED_INLINE_P (newdecl)
	  || DECL_DECLARED_INLINE_P (olddecl))
      && (!DECL_DECLARED_INLINE_P (newdecl)
	  || !DECL_DECLARED_INLINE_P (olddecl)
	  || !DECL_EXTERNAL (olddecl))
      && DECL_EXTERNAL (newdecl)
      && !lookup_attribute ("gnu_inline", DECL_ATTRIBUTES (newdecl))
      && !current_function_decl)
    DECL_EXTERNAL (newdecl) = 0;

  if (DECL_EXTERNAL (newdecl))
    {
      TREE_STATIC (newdecl) = TREE_STATIC (olddecl);
      DECL_EXTERNAL (newdecl) = DECL_EXTERNAL (olddecl);

      /* An extern decl does not override previous storage class.  */
      TREE_PUBLIC (newdecl) = TREE_PUBLIC (olddecl);
      if (!DECL_EXTERNAL (newdecl))
	{
	  DECL_CONTEXT (newdecl) = DECL_CONTEXT (olddecl);
	  DECL_COMMON (newdecl) = DECL_COMMON (olddecl);
	}
    }
  else
    {
      TREE_STATIC (olddecl) = TREE_STATIC (newdecl);
      TREE_PUBLIC (olddecl) = TREE_PUBLIC (newdecl);
    }

  if (TREE_CODE (newdecl) == FUNCTION_DECL)
    {
      /* If we're redefining a function previously defined as extern
	 inline, make sure we emit debug info for the inline before we
	 throw it away, in case it was inlined into a function that
	 hasn't been written out yet.  */
      if (new_is_definition && DECL_INITIAL (olddecl))
	/* The new defn must not be inline.  */
	DECL_UNINLINABLE (newdecl) = 1;
      else
	{
	  /* If either decl says `inline', this fn is inline, unless
	     its definition was passed already.  */
	  if (DECL_DECLARED_INLINE_P (newdecl)
	      || DECL_DECLARED_INLINE_P (olddecl))
	    DECL_DECLARED_INLINE_P (newdecl) = 1;

	  DECL_UNINLINABLE (newdecl) = DECL_UNINLINABLE (olddecl)
	    = (DECL_UNINLINABLE (newdecl) || DECL_UNINLINABLE (olddecl));

	  DECL_DISREGARD_INLINE_LIMITS (newdecl)
	    = DECL_DISREGARD_INLINE_LIMITS (olddecl)
	    = (DECL_DISREGARD_INLINE_LIMITS (newdecl)
	       || DECL_DISREGARD_INLINE_LIMITS (olddecl));
	}

      if (DECL_BUILT_IN (olddecl))
	{
	  /* If redeclaring a builtin function, it stays built in.
	     But it gets tagged as having been declared.  */
	  DECL_BUILT_IN_CLASS (newdecl) = DECL_BUILT_IN_CLASS (olddecl);
	  DECL_FUNCTION_CODE (newdecl) = DECL_FUNCTION_CODE (olddecl);
	  C_DECL_DECLARED_BUILTIN (newdecl) = 1;
	  if (new_is_prototype)
	    C_DECL_BUILTIN_PROTOTYPE (newdecl) = 0;
	  else
	    C_DECL_BUILTIN_PROTOTYPE (newdecl)
	      = C_DECL_BUILTIN_PROTOTYPE (olddecl);
	}

      /* Preserve function specific target and optimization options */
      if (DECL_FUNCTION_SPECIFIC_TARGET (olddecl)
	  && !DECL_FUNCTION_SPECIFIC_TARGET (newdecl))
	DECL_FUNCTION_SPECIFIC_TARGET (newdecl)
	  = DECL_FUNCTION_SPECIFIC_TARGET (olddecl);

      if (DECL_FUNCTION_SPECIFIC_OPTIMIZATION (olddecl)
	  && !DECL_FUNCTION_SPECIFIC_OPTIMIZATION (newdecl))
	DECL_FUNCTION_SPECIFIC_OPTIMIZATION (newdecl)
	  = DECL_FUNCTION_SPECIFIC_OPTIMIZATION (olddecl);

      /* Also preserve various other info from the definition.  */
      if (!new_is_definition)
	{
	  tree t;
	  DECL_RESULT (newdecl) = DECL_RESULT (olddecl);
	  DECL_INITIAL (newdecl) = DECL_INITIAL (olddecl);
	  DECL_STRUCT_FUNCTION (newdecl) = DECL_STRUCT_FUNCTION (olddecl);
	  DECL_SAVED_TREE (newdecl) = DECL_SAVED_TREE (olddecl);
	  gimple_set_body (newdecl, gimple_body (olddecl));
	  DECL_ARGUMENTS (newdecl) = copy_list (DECL_ARGUMENTS (olddecl));
	  for (t = DECL_ARGUMENTS (newdecl); t ; t = TREE_CHAIN (t))
	    DECL_CONTEXT (t) = newdecl;

	  /* See if we've got a function to instantiate from.  */
	  if (DECL_SAVED_TREE (olddecl))
	    DECL_ABSTRACT_ORIGIN (newdecl)
	      = DECL_ABSTRACT_ORIGIN (olddecl);
	}
    }

   extern_changed = DECL_EXTERNAL (olddecl) && !DECL_EXTERNAL (newdecl);

   /* Merge the USED information.  */
   if (TREE_USED (olddecl))
     TREE_USED (newdecl) = 1;
   else if (TREE_USED (newdecl))
     TREE_USED (olddecl) = 1;

  /* Copy most of the decl-specific fields of NEWDECL into OLDDECL.
     But preserve OLDDECL's DECL_UID and DECL_CONTEXT.  */
  {
    unsigned olddecl_uid = DECL_UID (olddecl);
    tree olddecl_context = DECL_CONTEXT (olddecl);
    tree olddecl_arguments = NULL;
    if (TREE_CODE (olddecl) == FUNCTION_DECL)
      olddecl_arguments = DECL_ARGUMENTS (olddecl);

    memcpy ((char *) olddecl + sizeof (struct tree_common),
	    (char *) newdecl + sizeof (struct tree_common),
	    sizeof (struct tree_decl_common) - sizeof (struct tree_common));
    switch (TREE_CODE (olddecl))
      {
      case FUNCTION_DECL:
	gimple_set_body (olddecl, gimple_body (newdecl));
	/* fall through */

      case FIELD_DECL:
      case VAR_DECL:
      case PARM_DECL:
      case LABEL_DECL:
      case RESULT_DECL:
      case CONST_DECL:
      case TYPE_DECL:
	memcpy ((char *) olddecl + sizeof (struct tree_decl_common),
		(char *) newdecl + sizeof (struct tree_decl_common),
		tree_code_size (TREE_CODE (olddecl)) - sizeof (struct tree_decl_common));
	break;

      default:

	memcpy ((char *) olddecl + sizeof (struct tree_decl_common),
		(char *) newdecl + sizeof (struct tree_decl_common),
		sizeof (struct tree_decl_non_common) - sizeof (struct tree_decl_common));
      }
    DECL_UID (olddecl) = olddecl_uid;
    DECL_CONTEXT (olddecl) = olddecl_context;
    if (TREE_CODE (olddecl) == FUNCTION_DECL)
      DECL_ARGUMENTS (olddecl) = olddecl_arguments;
  }

  /* If OLDDECL had its DECL_RTL instantiated, re-invoke make_decl_rtl
     so that encode_section_info has a chance to look at the new decl
     flags and attributes.  */
  if (DECL_RTL_SET_P (olddecl)
      && (TREE_CODE (olddecl) == FUNCTION_DECL
	  || (TREE_CODE (olddecl) == VAR_DECL
	      && TREE_STATIC (olddecl))))
    make_decl_rtl (olddecl);

  /* If we changed a function from DECL_EXTERNAL to !DECL_EXTERNAL,
     and the definition is coming from the old version, cgraph needs
     to be called again.  */
  if (extern_changed && !new_is_definition
      && TREE_CODE (olddecl) == FUNCTION_DECL && DECL_INITIAL (olddecl))
    cgraph_mark_if_needed (olddecl);
}

/* Handle when a new declaration NEWDECL has the same name as an old
   one OLDDECL in the same binding contour.  Prints an error message
   if appropriate.

   If safely possible, alter OLDDECL to look like NEWDECL, and return
   true.  Otherwise, return false.  */

static bool
duplicate_decls (tree newdecl, tree olddecl)
{
  tree newtype = NULL, oldtype = NULL;

  if (!diagnose_mismatched_decls (newdecl, olddecl, &newtype, &oldtype))
    {
      /* Avoid `unused variable' and other warnings for OLDDECL.  */
      TREE_NO_WARNING (olddecl) = 1;
      return false;
    }

  merge_decls (newdecl, olddecl, newtype, oldtype);
  return true;
}


/* Check whether decl-node NEW_DECL shadows an existing declaration.  */
static void
warn_if_shadowing (tree new_decl)
{
  struct c_binding *b;

  /* Shadow warnings wanted?  */
  if (!warn_shadow
      /* No shadow warnings for internally generated vars.  */
      || DECL_IS_BUILTIN (new_decl)
      /* No shadow warnings for vars made for inlining.  */
      || DECL_FROM_INLINE (new_decl))
    return;

  /* Is anything being shadowed?  Invisible decls do not count.  */
  for (b = I_SYMBOL_BINDING (DECL_NAME (new_decl)); b; b = b->shadowed)
    if (b->decl && b->decl != new_decl && !b->invisible)
      {
	tree old_decl = b->decl;

	if (old_decl == error_mark_node)
	  {
	    warning (OPT_Wshadow, "declaration of %q+D shadows previous "
		     "non-variable", new_decl);
	    break;
	  }
	else if (TREE_CODE (old_decl) == PARM_DECL)
	  warning (OPT_Wshadow, "declaration of %q+D shadows a parameter",
		   new_decl);
	else if (DECL_FILE_SCOPE_P (old_decl))
	  warning (OPT_Wshadow, "declaration of %q+D shadows a global "
		   "declaration", new_decl);
	else if (TREE_CODE (old_decl) == FUNCTION_DECL
		 && DECL_BUILT_IN (old_decl))
	  {
	    warning (OPT_Wshadow, "declaration of %q+D shadows "
		     "a built-in function", new_decl);
	    break;
	  }
	else
	  warning (OPT_Wshadow, "declaration of %q+D shadows a previous local",
		   new_decl);

	warning (OPT_Wshadow, "%Jshadowed declaration is here", old_decl);

	break;
      }
}

/* Record a decl-node X as belonging to the current lexical scope.
   Check for errors (such as an incompatible declaration for the same
   name already seen in the same scope).

   Returns either X or an old decl for the same name.
   If an old decl is returned, it may have been smashed
   to agree with what X says.  */

tree
pushdecl (tree x)
{
  tree name = DECL_NAME (x);
  struct c_scope *scope = current_scope;
  struct c_binding *b;
  bool nested = false;
  location_t locus = DECL_SOURCE_LOCATION (x);

  /* Must set DECL_CONTEXT for everything not at file scope or
     DECL_FILE_SCOPE_P won't work.  Local externs don't count
     unless they have initializers (which generate code).  */
  if (current_function_decl
      && ((TREE_CODE (x) != FUNCTION_DECL && TREE_CODE (x) != VAR_DECL)
	  || DECL_INITIAL (x) || !DECL_EXTERNAL (x)))
    DECL_CONTEXT (x) = current_function_decl;

  /* If this is of variably modified type, prevent jumping into its
     scope.  */
  if ((TREE_CODE (x) == VAR_DECL || TREE_CODE (x) == TYPE_DECL)
      && variably_modified_type_p (TREE_TYPE (x), NULL_TREE))
    c_begin_vm_scope (scope->depth);

  /* Anonymous decls are just inserted in the scope.  */
  if (!name)
    {
      bind (name, x, scope, /*invisible=*/false, /*nested=*/false,
	    locus);
      return x;
    }

  /* First, see if there is another declaration with the same name in
     the current scope.  If there is, duplicate_decls may do all the
     work for us.  If duplicate_decls returns false, that indicates
     two incompatible decls in the same scope; we are to silently
     replace the old one (duplicate_decls has issued all appropriate
     diagnostics).  In particular, we should not consider possible
     duplicates in the external scope, or shadowing.  */
  b = I_SYMBOL_BINDING (name);
  if (b && B_IN_SCOPE (b, scope))
    {
      struct c_binding *b_ext, *b_use;
      tree type = TREE_TYPE (x);
      tree visdecl = b->decl;
      tree vistype = TREE_TYPE (visdecl);
      if (TREE_CODE (TREE_TYPE (x)) == ARRAY_TYPE
	  && COMPLETE_TYPE_P (TREE_TYPE (x)))
	b->inner_comp = false;
      b_use = b;
      b_ext = b;
      /* If this is an external linkage declaration, we should check
	 for compatibility with the type in the external scope before
	 setting the type at this scope based on the visible
	 information only.  */
      if (TREE_PUBLIC (x) && TREE_PUBLIC (visdecl))
	{
	  while (b_ext && !B_IN_EXTERNAL_SCOPE (b_ext))
	    b_ext = b_ext->shadowed;
	  if (b_ext)
	    {
	      b_use = b_ext;
	      if (b_use->type)
		TREE_TYPE (b_use->decl) = b_use->type;
	    }
	}
      if (duplicate_decls (x, b_use->decl))
	{
	  if (b_use != b)
	    {
	      /* Save the updated type in the external scope and
		 restore the proper type for this scope.  */
	      tree thistype;
	      if (comptypes (vistype, type))
		thistype = composite_type (vistype, type);
	      else
		thistype = TREE_TYPE (b_use->decl);
	      b_use->type = TREE_TYPE (b_use->decl);
	      if (TREE_CODE (b_use->decl) == FUNCTION_DECL
		  && DECL_BUILT_IN (b_use->decl))
		thistype
		  = build_type_attribute_variant (thistype,
						  TYPE_ATTRIBUTES
						  (b_use->type));
	      TREE_TYPE (b_use->decl) = thistype;
	    }
	  return b_use->decl;
	}
      else
	goto skip_external_and_shadow_checks;
    }

  /* All declarations with external linkage, and all external
     references, go in the external scope, no matter what scope is
     current.  However, the binding in that scope is ignored for
     purposes of normal name lookup.  A separate binding structure is
     created in the requested scope; this governs the normal
     visibility of the symbol.

     The binding in the externals scope is used exclusively for
     detecting duplicate declarations of the same object, no matter
     what scope they are in; this is what we do here.  (C99 6.2.7p2:
     All declarations that refer to the same object or function shall
     have compatible type; otherwise, the behavior is undefined.)  */
  if (DECL_EXTERNAL (x) || scope == file_scope)
    {
      tree type = TREE_TYPE (x);
      tree vistype = 0;
      tree visdecl = 0;
      bool type_saved = false;
      if (b && !B_IN_EXTERNAL_SCOPE (b)
	  && (TREE_CODE (b->decl) == FUNCTION_DECL
	      || TREE_CODE (b->decl) == VAR_DECL)
	  && DECL_FILE_SCOPE_P (b->decl))
	{
	  visdecl = b->decl;
	  vistype = TREE_TYPE (visdecl);
	}
      if (scope != file_scope
	  && !DECL_IN_SYSTEM_HEADER (x))
	warning (OPT_Wnested_externs, "nested extern declaration of %qD", x);

      while (b && !B_IN_EXTERNAL_SCOPE (b))
	{
	  /* If this decl might be modified, save its type.  This is
	     done here rather than when the decl is first bound
	     because the type may change after first binding, through
	     being completed or through attributes being added.  If we
	     encounter multiple such decls, only the first should have
	     its type saved; the others will already have had their
	     proper types saved and the types will not have changed as
	     their scopes will not have been re-entered.  */
	  if (DECL_P (b->decl) && DECL_FILE_SCOPE_P (b->decl) && !type_saved)
	    {
	      b->type = TREE_TYPE (b->decl);
	      type_saved = true;
	    }
	  if (B_IN_FILE_SCOPE (b)
	      && TREE_CODE (b->decl) == VAR_DECL
	      && TREE_STATIC (b->decl)
	      && TREE_CODE (TREE_TYPE (b->decl)) == ARRAY_TYPE
	      && !TYPE_DOMAIN (TREE_TYPE (b->decl))
	      && TREE_CODE (type) == ARRAY_TYPE
	      && TYPE_DOMAIN (type)
	      && TYPE_MAX_VALUE (TYPE_DOMAIN (type))
	      && !integer_zerop (TYPE_MAX_VALUE (TYPE_DOMAIN (type))))
	    {
	      /* Array type completed in inner scope, which should be
		 diagnosed if the completion does not have size 1 and
		 it does not get completed in the file scope.  */
	      b->inner_comp = true;
	    }
	  b = b->shadowed;
	}

      /* If a matching external declaration has been found, set its
	 type to the composite of all the types of that declaration.
	 After the consistency checks, it will be reset to the
	 composite of the visible types only.  */
      if (b && (TREE_PUBLIC (x) || same_translation_unit_p (x, b->decl))
	  && b->type)
	TREE_TYPE (b->decl) = b->type;

      /* The point of the same_translation_unit_p check here is,
	 we want to detect a duplicate decl for a construct like
	 foo() { extern bar(); } ... static bar();  but not if
	 they are in different translation units.  In any case,
	 the static does not go in the externals scope.  */
      if (b
	  && (TREE_PUBLIC (x) || same_translation_unit_p (x, b->decl))
	  && duplicate_decls (x, b->decl))
	{
	  tree thistype;
	  if (vistype)
	    {
	      if (comptypes (vistype, type))
		thistype = composite_type (vistype, type);
	      else
		thistype = TREE_TYPE (b->decl);
	    }
	  else
	    thistype = type;
	  b->type = TREE_TYPE (b->decl);
	  if (TREE_CODE (b->decl) == FUNCTION_DECL && DECL_BUILT_IN (b->decl))
	    thistype
	      = build_type_attribute_variant (thistype,
					      TYPE_ATTRIBUTES (b->type));
	  TREE_TYPE (b->decl) = thistype;
	  bind (name, b->decl, scope, /*invisible=*/false, /*nested=*/true,
		locus);
	  return b->decl;
	}
      else if (TREE_PUBLIC (x))
	{
	  if (visdecl && !b && duplicate_decls (x, visdecl))
	    {
	      /* An external declaration at block scope referring to a
		 visible entity with internal linkage.  The composite
		 type will already be correct for this scope, so we
		 just need to fall through to make the declaration in
		 this scope.  */
	      nested = true;
	      x = visdecl;
	    }
	  else
	    {
	      bind (name, x, external_scope, /*invisible=*/true,
		    /*nested=*/false, locus);
	      nested = true;
	    }
	}
    }

  if (TREE_CODE (x) != PARM_DECL)
    warn_if_shadowing (x);

 skip_external_and_shadow_checks:
  if (TREE_CODE (x) == TYPE_DECL)
    set_underlying_type (x);

  bind (name, x, scope, /*invisible=*/false, nested, locus);

  /* If x's type is incomplete because it's based on a
     structure or union which has not yet been fully declared,
     attach it to that structure or union type, so we can go
     back and complete the variable declaration later, if the
     structure or union gets fully declared.

     If the input is erroneous, we can have error_mark in the type
     slot (e.g. "f(void a, ...)") - that doesn't count as an
     incomplete type.  */
  if (TREE_TYPE (x) != error_mark_node
      && !COMPLETE_TYPE_P (TREE_TYPE (x)))
    {
      tree element = TREE_TYPE (x);

      while (TREE_CODE (element) == ARRAY_TYPE)
	element = TREE_TYPE (element);
      element = TYPE_MAIN_VARIANT (element);

      if ((TREE_CODE (element) == RECORD_TYPE
	   || TREE_CODE (element) == UNION_TYPE)
	  && (TREE_CODE (x) != TYPE_DECL
	      || TREE_CODE (TREE_TYPE (x)) == ARRAY_TYPE)
	  && !COMPLETE_TYPE_P (element))
	C_TYPE_INCOMPLETE_VARS (element)
	  = tree_cons (NULL_TREE, x, C_TYPE_INCOMPLETE_VARS (element));
    }
  return x;
}

/* Record X as belonging to file scope.
   This is used only internally by the Objective-C front end,
   and is limited to its needs.  duplicate_decls is not called;
   if there is any preexisting decl for this identifier, it is an ICE.  */

tree
pushdecl_top_level (tree x)
{
  tree name;
  bool nested = false;
  gcc_assert (TREE_CODE (x) == VAR_DECL || TREE_CODE (x) == CONST_DECL);

  name = DECL_NAME (x);

 gcc_assert (TREE_CODE (x) == CONST_DECL || !I_SYMBOL_BINDING (name));

  if (TREE_PUBLIC (x))
    {
      bind (name, x, external_scope, /*invisible=*/true, /*nested=*/false,
	    UNKNOWN_LOCATION);
      nested = true;
    }
  if (file_scope)
    bind (name, x, file_scope, /*invisible=*/false, nested, UNKNOWN_LOCATION);

  return x;
}

static void
implicit_decl_warning (tree id, tree olddecl)
{
  if (warn_implicit_function_declaration)
    {
      bool warned;

      if (flag_isoc99)
	warned = pedwarn (input_location, OPT_Wimplicit_function_declaration,
			  "implicit declaration of function %qE", id);
      else 
	warned = warning (OPT_Wimplicit_function_declaration, 
			  G_("implicit declaration of function %qE"), id);
      if (olddecl && warned)
	locate_old_decl (olddecl);
    }
}

/* Generate an implicit declaration for identifier FUNCTIONID as a
   function of type int ().  */

tree
implicitly_declare (tree functionid)
{
  struct c_binding *b;
  tree decl = 0;
  tree asmspec_tree;

  for (b = I_SYMBOL_BINDING (functionid); b; b = b->shadowed)
    {
      if (B_IN_SCOPE (b, external_scope))
	{
	  decl = b->decl;
	  break;
	}
    }

  if (decl)
    {
      if (decl == error_mark_node)
	return decl;

      /* FIXME: Objective-C has weird not-really-builtin functions
	 which are supposed to be visible automatically.  They wind up
	 in the external scope because they're pushed before the file
	 scope gets created.  Catch this here and rebind them into the
	 file scope.  */
      if (!DECL_BUILT_IN (decl) && DECL_IS_BUILTIN (decl))
	{
	  bind (functionid, decl, file_scope,
		/*invisible=*/false, /*nested=*/true,
		DECL_SOURCE_LOCATION (decl));
	  return decl;
	}
      else
	{
	  tree newtype = default_function_type;
	  if (b->type)
	    TREE_TYPE (decl) = b->type;
	  /* Implicit declaration of a function already declared
	     (somehow) in a different scope, or as a built-in.
	     If this is the first time this has happened, warn;
	     then recycle the old declaration but with the new type.  */
	  if (!C_DECL_IMPLICIT (decl))
	    {
	      implicit_decl_warning (functionid, decl);
	      C_DECL_IMPLICIT (decl) = 1;
	    }
	  if (DECL_BUILT_IN (decl))
	    {
	      newtype = build_type_attribute_variant (newtype,
						      TYPE_ATTRIBUTES
						      (TREE_TYPE (decl)));
	      if (!comptypes (newtype, TREE_TYPE (decl)))
		{
		  warning (0, "incompatible implicit declaration of built-in"
			   " function %qD", decl);
		  newtype = TREE_TYPE (decl);
		}
	    }
	  else
	    {
	      if (!comptypes (newtype, TREE_TYPE (decl)))
		{
		  error ("incompatible implicit declaration of function %qD",
			 decl);
		  locate_old_decl (decl);
		}
	    }
	  b->type = TREE_TYPE (decl);
	  TREE_TYPE (decl) = newtype;
	  bind (functionid, decl, current_scope,
		/*invisible=*/false, /*nested=*/true,
		DECL_SOURCE_LOCATION (decl));
	  return decl;
	}
    }

  /* Not seen before.  */
  decl = build_decl (FUNCTION_DECL, functionid, default_function_type);
  DECL_EXTERNAL (decl) = 1;
  TREE_PUBLIC (decl) = 1;
  C_DECL_IMPLICIT (decl) = 1;
  implicit_decl_warning (functionid, 0);
  asmspec_tree = maybe_apply_renaming_pragma (decl, /*asmname=*/NULL);
  if (asmspec_tree)
    set_user_assembler_name (decl, TREE_STRING_POINTER (asmspec_tree));

  /* C89 says implicit declarations are in the innermost block.
     So we record the decl in the standard fashion.  */
  decl = pushdecl (decl);

  /* No need to call objc_check_decl here - it's a function type.  */
  rest_of_decl_compilation (decl, 0, 0);

  /* Write a record describing this implicit function declaration
     to the prototypes file (if requested).  */
  gen_aux_info_record (decl, 0, 1, 0);

  /* Possibly apply some default attributes to this implicit declaration.  */
  decl_attributes (&decl, NULL_TREE, 0);

  return decl;
}

/* Issue an error message for a reference to an undeclared variable
   ID, including a reference to a builtin outside of function-call
   context.  Establish a binding of the identifier to error_mark_node
   in an appropriate scope, which will suppress further errors for the
   same identifier.  The error message should be given location LOC.  */
void
undeclared_variable (tree id, location_t loc)
{
  static bool already = false;
  struct c_scope *scope;

  if (current_function_decl == 0)
    {
      error ("%H%qE undeclared here (not in a function)", &loc, id);
      scope = current_scope;
    }
  else
    {
      error ("%H%qE undeclared (first use in this function)", &loc, id);

      if (!already)
	{
	  error ("%H(Each undeclared identifier is reported only once", &loc);
	  error ("%Hfor each function it appears in.)", &loc);
	  already = true;
	}

      /* If we are parsing old-style parameter decls, current_function_decl
	 will be nonnull but current_function_scope will be null.  */
      scope = current_function_scope ? current_function_scope : current_scope;
    }
  bind (id, error_mark_node, scope, /*invisible=*/false, /*nested=*/false,
	UNKNOWN_LOCATION);
}

/* Subroutine of lookup_label, declare_label, define_label: construct a
   LABEL_DECL with all the proper frills.  */

static tree
make_label (tree name, location_t location)
{
  tree label = build_decl (LABEL_DECL, name, void_type_node);

  DECL_CONTEXT (label) = current_function_decl;
  DECL_MODE (label) = VOIDmode;
  DECL_SOURCE_LOCATION (label) = location;

  return label;
}

/* Get the LABEL_DECL corresponding to identifier NAME as a label.
   Create one if none exists so far for the current function.
   This is called when a label is used in a goto expression or
   has its address taken.  */

tree
lookup_label (tree name)
{
  tree label;

  if (current_function_decl == 0)
    {
      error ("label %qE referenced outside of any function", name);
      return 0;
    }

  /* Use a label already defined or ref'd with this name, but not if
     it is inherited from a containing function and wasn't declared
     using __label__.  */
  label = I_LABEL_DECL (name);
  if (label && (DECL_CONTEXT (label) == current_function_decl
		|| C_DECLARED_LABEL_FLAG (label)))
    {
      /* If the label has only been declared, update its apparent
	 location to point here, for better diagnostics if it
	 turns out not to have been defined.  */
      if (!TREE_USED (label))
	DECL_SOURCE_LOCATION (label) = input_location;
      return label;
    }

  /* No label binding for that identifier; make one.  */
  label = make_label (name, input_location);

  /* Ordinary labels go in the current function scope.  */
  bind (name, label, current_function_scope,
	/*invisible=*/false, /*nested=*/false, UNKNOWN_LOCATION);
  return label;
}

/* Make a label named NAME in the current function, shadowing silently
   any that may be inherited from containing functions or containing
   scopes.  This is called for __label__ declarations.  */

tree
declare_label (tree name)
{
  struct c_binding *b = I_LABEL_BINDING (name);
  tree label;

  /* Check to make sure that the label hasn't already been declared
     at this scope */
  if (b && B_IN_CURRENT_SCOPE (b))
    {
      error ("duplicate label declaration %qE", name);
      locate_old_decl (b->decl);

      /* Just use the previous declaration.  */
      return b->decl;
    }

  label = make_label (name, input_location);
  C_DECLARED_LABEL_FLAG (label) = 1;

  /* Declared labels go in the current scope.  */
  bind (name, label, current_scope,
	/*invisible=*/false, /*nested=*/false, UNKNOWN_LOCATION);
  return label;
}

/* Define a label, specifying the location in the source file.
   Return the LABEL_DECL node for the label, if the definition is valid.
   Otherwise return 0.  */

tree
define_label (location_t location, tree name)
{
  /* Find any preexisting label with this name.  It is an error
     if that label has already been defined in this function, or
     if there is a containing function with a declared label with
     the same name.  */
  tree label = I_LABEL_DECL (name);
  struct c_label_list *nlist_se, *nlist_vm;

  if (label
      && ((DECL_CONTEXT (label) == current_function_decl
	   && DECL_INITIAL (label) != 0)
	  || (DECL_CONTEXT (label) != current_function_decl
	      && C_DECLARED_LABEL_FLAG (label))))
    {
      error ("%Hduplicate label %qD", &location, label);
      locate_old_decl (label);
      return 0;
    }
  else if (label && DECL_CONTEXT (label) == current_function_decl)
    {
      /* The label has been used or declared already in this function,
	 but not defined.  Update its location to point to this
	 definition.  */
      if (C_DECL_UNDEFINABLE_STMT_EXPR (label))
	error ("%Jjump into statement expression", label);
      if (C_DECL_UNDEFINABLE_VM (label))
	error ("%Jjump into scope of identifier with variably modified type",
	       label);
      DECL_SOURCE_LOCATION (label) = location;
    }
  else
    {
      /* No label binding for that identifier; make one.  */
      label = make_label (name, location);

      /* Ordinary labels go in the current function scope.  */
      bind (name, label, current_function_scope,
	    /*invisible=*/false, /*nested=*/false, UNKNOWN_LOCATION);
    }

  if (!in_system_header && lookup_name (name))
    warning (OPT_Wtraditional, "%Htraditional C lacks a separate namespace "
	     "for labels, identifier %qE conflicts", &location, name);

  nlist_se = XOBNEW (&parser_obstack, struct c_label_list);
  nlist_se->next = label_context_stack_se->labels_def;
  nlist_se->label = label;
  label_context_stack_se->labels_def = nlist_se;

  nlist_vm = XOBNEW (&parser_obstack, struct c_label_list);
  nlist_vm->next = label_context_stack_vm->labels_def;
  nlist_vm->label = label;
  label_context_stack_vm->labels_def = nlist_vm;

  /* Mark label as having been defined.  */
  DECL_INITIAL (label) = error_mark_node;
  return label;
}

/* Given NAME, an IDENTIFIER_NODE,
   return the structure (or union or enum) definition for that name.
   If THISLEVEL_ONLY is nonzero, searches only the current_scope.
   CODE says which kind of type the caller wants;
   it is RECORD_TYPE or UNION_TYPE or ENUMERAL_TYPE.
   If PLOC is not NULL and this returns non-null, it sets *PLOC to the
   location where the tag was defined.
   If the wrong kind of type is found, an error is reported.  */

static tree
lookup_tag (enum tree_code code, tree name, int thislevel_only,
	    location_t *ploc)
{
  struct c_binding *b = I_TAG_BINDING (name);
  int thislevel = 0;

  if (!b || !b->decl)
    return 0;

  /* We only care about whether it's in this level if
     thislevel_only was set or it might be a type clash.  */
  if (thislevel_only || TREE_CODE (b->decl) != code)
    {
      /* For our purposes, a tag in the external scope is the same as
	 a tag in the file scope.  (Primarily relevant to Objective-C
	 and its builtin structure tags, which get pushed before the
	 file scope is created.)  */
      if (B_IN_CURRENT_SCOPE (b)
	  || (current_scope == file_scope && B_IN_EXTERNAL_SCOPE (b)))
	thislevel = 1;
    }

  if (thislevel_only && !thislevel)
    return 0;

  if (TREE_CODE (b->decl) != code)
    {
      /* Definition isn't the kind we were looking for.  */
      pending_invalid_xref = name;
      pending_invalid_xref_location = input_location;

      /* If in the same binding level as a declaration as a tag
	 of a different type, this must not be allowed to
	 shadow that tag, so give the error immediately.
	 (For example, "struct foo; union foo;" is invalid.)  */
      if (thislevel)
	pending_xref_error ();
    }

  if (ploc != NULL)
    *ploc = b->locus;

  return b->decl;
}

/* Print an error message now
   for a recent invalid struct, union or enum cross reference.
   We don't print them immediately because they are not invalid
   when used in the `struct foo;' construct for shadowing.  */

void
pending_xref_error (void)
{
  if (pending_invalid_xref != 0)
    error ("%H%qE defined as wrong kind of tag",
	   &pending_invalid_xref_location, pending_invalid_xref);
  pending_invalid_xref = 0;
}


/* Look up NAME in the current scope and its superiors
   in the namespace of variables, functions and typedefs.
   Return a ..._DECL node of some kind representing its definition,
   or return 0 if it is undefined.  */

tree
lookup_name (tree name)
{
  struct c_binding *b = I_SYMBOL_BINDING (name);
  if (b && !b->invisible)
    return b->decl;
  return 0;
}

/* Similar to `lookup_name' but look only at the indicated scope.  */

static tree
lookup_name_in_scope (tree name, struct c_scope *scope)
{
  struct c_binding *b;

  for (b = I_SYMBOL_BINDING (name); b; b = b->shadowed)
    if (B_IN_SCOPE (b, scope))
      return b->decl;
  return 0;
}

/* Create the predefined scalar types of C,
   and some nodes representing standard constants (0, 1, (void *) 0).
   Initialize the global scope.
   Make definitions for built-in primitive functions.  */

void
c_init_decl_processing (void)
{
  location_t save_loc = input_location;

  /* Initialize reserved words for parser.  */
  c_parse_init ();

  current_function_decl = 0;

  gcc_obstack_init (&parser_obstack);

  /* Make the externals scope.  */
  push_scope ();
  external_scope = current_scope;

  /* Declarations from c_common_nodes_and_builtins must not be associated
     with this input file, lest we get differences between using and not
     using preprocessed headers.  */
  input_location = BUILTINS_LOCATION;

  build_common_tree_nodes (flag_signed_char, false);

  c_common_nodes_and_builtins ();

  /* In C, comparisons and TRUTH_* expressions have type int.  */
  truthvalue_type_node = integer_type_node;
  truthvalue_true_node = integer_one_node;
  truthvalue_false_node = integer_zero_node;

  /* Even in C99, which has a real boolean type.  */
  pushdecl (build_decl (TYPE_DECL, get_identifier ("_Bool"),
			boolean_type_node));

  input_location = save_loc;

  pedantic_lvalues = true;

  make_fname_decl = c_make_fname_decl;
  start_fname_decls ();
}

/* Create the VAR_DECL for __FUNCTION__ etc. ID is the name to give the
   decl, NAME is the initialization string and TYPE_DEP indicates whether
   NAME depended on the type of the function.  As we don't yet implement
   delayed emission of static data, we mark the decl as emitted
   so it is not placed in the output.  Anything using it must therefore pull
   out the STRING_CST initializer directly.  FIXME.  */

static tree
c_make_fname_decl (tree id, int type_dep)
{
  const char *name = fname_as_string (type_dep);
  tree decl, type, init;
  size_t length = strlen (name);

  type = build_array_type (char_type_node,
			   build_index_type (size_int (length)));
  type = c_build_qualified_type (type, TYPE_QUAL_CONST);

  decl = build_decl (VAR_DECL, id, type);

  TREE_STATIC (decl) = 1;
  TREE_READONLY (decl) = 1;
  DECL_ARTIFICIAL (decl) = 1;

  init = build_string (length + 1, name);
  free (CONST_CAST (char *, name));
  TREE_TYPE (init) = type;
  DECL_INITIAL (decl) = init;

  TREE_USED (decl) = 1;

  if (current_function_decl
      /* For invalid programs like this:
        
         void foo()
         const char* p = __FUNCTION__;
        
	 the __FUNCTION__ is believed to appear in K&R style function
	 parameter declarator.  In that case we still don't have
	 function_scope.  */
      && (!errorcount || current_function_scope))
    {
      DECL_CONTEXT (decl) = current_function_decl;
      bind (id, decl, current_function_scope,
	    /*invisible=*/false, /*nested=*/false, UNKNOWN_LOCATION);
    }

  finish_decl (decl, init, NULL_TREE, NULL_TREE);

  return decl;
}

tree
c_builtin_function (tree decl)
{
  tree type = TREE_TYPE (decl);
  tree   id = DECL_NAME (decl);

  const char *name = IDENTIFIER_POINTER (id);
  C_DECL_BUILTIN_PROTOTYPE (decl) = (TYPE_ARG_TYPES (type) != 0);

  /* Should never be called on a symbol with a preexisting meaning.  */
  gcc_assert (!I_SYMBOL_BINDING (id));

  bind (id, decl, external_scope, /*invisible=*/true, /*nested=*/false,
	UNKNOWN_LOCATION);

  /* Builtins in the implementation namespace are made visible without
     needing to be explicitly declared.  See push_file_scope.  */
  if (name[0] == '_' && (name[1] == '_' || ISUPPER (name[1])))
    {
      TREE_CHAIN (decl) = visible_builtins;
      visible_builtins = decl;
    }

  return decl;
}

tree
c_builtin_function_ext_scope (tree decl)
{
  tree type = TREE_TYPE (decl);
  tree   id = DECL_NAME (decl);

  const char *name = IDENTIFIER_POINTER (id);
  C_DECL_BUILTIN_PROTOTYPE (decl) = (TYPE_ARG_TYPES (type) != 0);

  /* Should never be called on a symbol with a preexisting meaning.  */
  gcc_assert (!I_SYMBOL_BINDING (id));

  bind (id, decl, external_scope, /*invisible=*/false, /*nested=*/false,
	UNKNOWN_LOCATION);

  /* Builtins in the implementation namespace are made visible without
     needing to be explicitly declared.  See push_file_scope.  */
  if (name[0] == '_' && (name[1] == '_' || ISUPPER (name[1])))
    {
      TREE_CHAIN (decl) = visible_builtins;
      visible_builtins = decl;
    }

  return decl;
}

/* Called when a declaration is seen that contains no names to declare.
   If its type is a reference to a structure, union or enum inherited
   from a containing scope, shadow that tag name for the current scope
   with a forward reference.
   If its type defines a new named structure or union
   or defines an enum, it is valid but we need not do anything here.
   Otherwise, it is an error.  */

void
shadow_tag (const struct c_declspecs *declspecs)
{
  shadow_tag_warned (declspecs, 0);
}

/* WARNED is 1 if we have done a pedwarn, 2 if we have done a warning,
   but no pedwarn.  */
void
shadow_tag_warned (const struct c_declspecs *declspecs, int warned)
{
  bool found_tag = false;

  if (declspecs->type && !declspecs->default_int_p && !declspecs->typedef_p)
    {
      tree value = declspecs->type;
      enum tree_code code = TREE_CODE (value);

      if (code == RECORD_TYPE || code == UNION_TYPE || code == ENUMERAL_TYPE)
	/* Used to test also that TYPE_SIZE (value) != 0.
	   That caused warning for `struct foo;' at top level in the file.  */
	{
	  tree name = TYPE_NAME (value);
	  tree t;

	  found_tag = true;

	  if (declspecs->restrict_p)
	    {
	      error ("invalid use of %<restrict%>");
	      warned = 1;
	    }

	  if (name == 0)
	    {
	      if (warned != 1 && code != ENUMERAL_TYPE)
		/* Empty unnamed enum OK */
		{
		  pedwarn (input_location, 0,
			   "unnamed struct/union that defines no instances");
		  warned = 1;
		}
	    }
	  else if (!declspecs->tag_defined_p
		   && declspecs->storage_class != csc_none)
	    {
	      if (warned != 1)
		pedwarn (input_location, 0,
			 "empty declaration with storage class specifier "
			 "does not redeclare tag");
	      warned = 1;
	      pending_xref_error ();
	    }
	  else if (!declspecs->tag_defined_p
		   && (declspecs->const_p
		       || declspecs->volatile_p
		       || declspecs->restrict_p))
	    {
	      if (warned != 1)
		pedwarn (input_location, 0,
			 "empty declaration with type qualifier "
			  "does not redeclare tag");
	      warned = 1;
	      pending_xref_error ();
	    }
	  else
	    {
	      pending_invalid_xref = 0;
	      t = lookup_tag (code, name, 1, NULL);

	      if (t == 0)
		{
		  t = make_node (code);
		  pushtag (name, t, input_location);
		}
	    }
	}
      else
	{
	  if (warned != 1 && !in_system_header)
	    {
	      pedwarn (input_location, 0,
		       "useless type name in empty declaration");
	      warned = 1;
	    }
	}
    }
  else if (warned != 1 && !in_system_header && declspecs->typedef_p)
    {
      pedwarn (input_location, 0, "useless type name in empty declaration");
      warned = 1;
    }

  pending_invalid_xref = 0;

  if (declspecs->inline_p)
    {
      error ("%<inline%> in empty declaration");
      warned = 1;
    }

  if (current_scope == file_scope && declspecs->storage_class == csc_auto)
    {
      error ("%<auto%> in file-scope empty declaration");
      warned = 1;
    }

  if (current_scope == file_scope && declspecs->storage_class == csc_register)
    {
      error ("%<register%> in file-scope empty declaration");
      warned = 1;
    }

  if (!warned && !in_system_header && declspecs->storage_class != csc_none)
    {
      warning (0, "useless storage class specifier in empty declaration");
      warned = 2;
    }

  if (!warned && !in_system_header && declspecs->thread_p)
    {
      warning (0, "useless %<__thread%> in empty declaration");
      warned = 2;
    }

  if (!warned && !in_system_header && (declspecs->const_p
				       || declspecs->volatile_p
				       || declspecs->restrict_p))
    {
      warning (0, "useless type qualifier in empty declaration");
      warned = 2;
    }

  if (warned != 1)
    {
      if (!found_tag)
	pedwarn (input_location, 0, "empty declaration");
    }
}


/* Return the qualifiers from SPECS as a bitwise OR of TYPE_QUAL_*
   bits.  SPECS represents declaration specifiers that the grammar
   only permits to contain type qualifiers and attributes.  */

int
quals_from_declspecs (const struct c_declspecs *specs)
{
  int quals = ((specs->const_p ? TYPE_QUAL_CONST : 0)
	       | (specs->volatile_p ? TYPE_QUAL_VOLATILE : 0)
	       | (specs->restrict_p ? TYPE_QUAL_RESTRICT : 0));
  gcc_assert (!specs->type
	      && !specs->decl_attr
	      && specs->typespec_word == cts_none
	      && specs->storage_class == csc_none
	      && !specs->typedef_p
	      && !specs->explicit_signed_p
	      && !specs->deprecated_p
	      && !specs->long_p
	      && !specs->long_long_p
	      && !specs->short_p
	      && !specs->signed_p
	      && !specs->unsigned_p
	      && !specs->complex_p
	      && !specs->inline_p
	      && !specs->thread_p);
  return quals;
}

/* Construct an array declarator.  EXPR is the expression inside [],
   or NULL_TREE.  QUALS are the type qualifiers inside the [] (to be
   applied to the pointer to which a parameter array is converted).
   STATIC_P is true if "static" is inside the [], false otherwise.
   VLA_UNSPEC_P is true if the array is [*], a VLA of unspecified
   length which is nevertheless a complete type, false otherwise.  The
   field for the contained declarator is left to be filled in by
   set_array_declarator_inner.  */

struct c_declarator *
build_array_declarator (tree expr, struct c_declspecs *quals, bool static_p,
			bool vla_unspec_p)
{
  struct c_declarator *declarator = XOBNEW (&parser_obstack,
					    struct c_declarator);
  declarator->kind = cdk_array;
  declarator->declarator = 0;
  declarator->u.array.dimen = expr;
  if (quals)
    {
      declarator->u.array.attrs = quals->attrs;
      declarator->u.array.quals = quals_from_declspecs (quals);
    }
  else
    {
      declarator->u.array.attrs = NULL_TREE;
      declarator->u.array.quals = 0;
    }
  declarator->u.array.static_p = static_p;
  declarator->u.array.vla_unspec_p = vla_unspec_p;
  if (!flag_isoc99)
    {
      if (static_p || quals != NULL)
	pedwarn (input_location, OPT_pedantic,
		 "ISO C90 does not support %<static%> or type "
		 "qualifiers in parameter array declarators");
      if (vla_unspec_p)
	pedwarn (input_location, OPT_pedantic,
		 "ISO C90 does not support %<[*]%> array declarators");
    }
  if (vla_unspec_p)
    {
      if (!current_scope->parm_flag)
	{
	  /* C99 6.7.5.2p4 */
	  error ("%<[*]%> not allowed in other than function prototype scope");
	  declarator->u.array.vla_unspec_p = false;
	  return NULL;
	}
      current_scope->had_vla_unspec = true;
    }
  return declarator;
}

/* Set the contained declarator of an array declarator.  DECL is the
   declarator, as constructed by build_array_declarator; INNER is what
   appears on the left of the [].  */

struct c_declarator *
set_array_declarator_inner (struct c_declarator *decl,
			    struct c_declarator *inner)
{
  decl->declarator = inner;
  return decl;
}

/* INIT is a constructor that forms DECL's initializer.  If the final
   element initializes a flexible array field, add the size of that
   initializer to DECL's size.  */

static void
add_flexible_array_elts_to_size (tree decl, tree init)
{
  tree elt, type;

  if (VEC_empty (constructor_elt, CONSTRUCTOR_ELTS (init)))
    return;

  elt = VEC_last (constructor_elt, CONSTRUCTOR_ELTS (init))->value;
  type = TREE_TYPE (elt);
  if (TREE_CODE (type) == ARRAY_TYPE
      && TYPE_SIZE (type) == NULL_TREE
      && TYPE_DOMAIN (type) != NULL_TREE
      && TYPE_MAX_VALUE (TYPE_DOMAIN (type)) == NULL_TREE)
    {
      complete_array_type (&type, elt, false);
      DECL_SIZE (decl)
	= size_binop (PLUS_EXPR, DECL_SIZE (decl), TYPE_SIZE (type));
      DECL_SIZE_UNIT (decl)
	= size_binop (PLUS_EXPR, DECL_SIZE_UNIT (decl), TYPE_SIZE_UNIT (type));
    }
}

/* Decode a "typename", such as "int **", returning a ..._TYPE node.
   Set *EXPR, if EXPR not NULL, to any expression to be evaluated
   before the type name, and set *EXPR_CONST_OPERANDS, if
   EXPR_CONST_OPERANDS not NULL, to indicate whether the type name may
   appear in a constant expression.  */

tree
groktypename (struct c_type_name *type_name, tree *expr,
	      bool *expr_const_operands)
{
  tree type;
  tree attrs = type_name->specs->attrs;

  type_name->specs->attrs = NULL_TREE;

  type = grokdeclarator (type_name->declarator, type_name->specs, TYPENAME,
			 false, NULL, &attrs, expr, expr_const_operands,
			 DEPRECATED_NORMAL);

  /* Apply attributes.  */
  decl_attributes (&type, attrs, 0);

  return type;
}

/* Decode a declarator in an ordinary declaration or data definition.
   This is called as soon as the type information and variable name
   have been parsed, before parsing the initializer if any.
   Here we create the ..._DECL node, fill in its type,
   and put it on the list of decls for the current context.
   The ..._DECL node is returned as the value.

   Exception: for arrays where the length is not specified,
   the type is left null, to be filled in by `finish_decl'.

   Function definitions do not come here; they go to start_function
   instead.  However, external and forward declarations of functions
   do go through here.  Structure field declarations are done by
   grokfield and not through here.  */

tree
start_decl (struct c_declarator *declarator, struct c_declspecs *declspecs,
	    bool initialized, tree attributes)
{
  tree decl;
  tree tem;
  tree expr = NULL_TREE;
  enum deprecated_states deprecated_state = DEPRECATED_NORMAL;

  /* An object declared as __attribute__((deprecated)) suppresses
     warnings of uses of other deprecated items.  */
  if (lookup_attribute ("deprecated", attributes))
    deprecated_state = DEPRECATED_SUPPRESS;

  decl = grokdeclarator (declarator, declspecs,
			 NORMAL, initialized, NULL, &attributes, &expr, NULL,
			 deprecated_state);
  if (!decl)
    return 0;

  if (expr)
    add_stmt (expr);

  if (TREE_CODE (decl) != FUNCTION_DECL && MAIN_NAME_P (DECL_NAME (decl)))
    warning (OPT_Wmain, "%q+D is usually a function", decl);

  if (initialized)
    /* Is it valid for this decl to have an initializer at all?
       If not, set INITIALIZED to zero, which will indirectly
       tell 'finish_decl' to ignore the initializer once it is parsed.  */
    switch (TREE_CODE (decl))
      {
      case TYPE_DECL:
	error ("typedef %qD is initialized (use __typeof__ instead)", decl);
	initialized = 0;
	break;

      case FUNCTION_DECL:
	error ("function %qD is initialized like a variable", decl);
	initialized = 0;
	break;

      case PARM_DECL:
	/* DECL_INITIAL in a PARM_DECL is really DECL_ARG_TYPE.  */
	error ("parameter %qD is initialized", decl);
	initialized = 0;
	break;

      default:
	/* Don't allow initializations for incomplete types except for
	   arrays which might be completed by the initialization.  */

	/* This can happen if the array size is an undefined macro.
	   We already gave a warning, so we don't need another one.  */
	if (TREE_TYPE (decl) == error_mark_node)
	  initialized = 0;
	else if (COMPLETE_TYPE_P (TREE_TYPE (decl)))
	  {
	    /* A complete type is ok if size is fixed.  */

	    if (TREE_CODE (TYPE_SIZE (TREE_TYPE (decl))) != INTEGER_CST
		|| C_DECL_VARIABLE_SIZE (decl))
	      {
		error ("variable-sized object may not be initialized");
		initialized = 0;
	      }
	  }
	else if (TREE_CODE (TREE_TYPE (decl)) != ARRAY_TYPE)
	  {
	    error ("variable %qD has initializer but incomplete type", decl);
	    initialized = 0;
	  }
	else if (C_DECL_VARIABLE_SIZE (decl))
	  {
	    /* Although C99 is unclear about whether incomplete arrays
	       of VLAs themselves count as VLAs, it does not make
	       sense to permit them to be initialized given that
	       ordinary VLAs may not be initialized.  */
	    error ("variable-sized object may not be initialized");
	    initialized = 0;
	  }
      }

  if (initialized)
    {
      if (current_scope == file_scope)
	TREE_STATIC (decl) = 1;

      /* Tell 'pushdecl' this is an initialized decl
	 even though we don't yet have the initializer expression.
	 Also tell 'finish_decl' it may store the real initializer.  */
      DECL_INITIAL (decl) = error_mark_node;
    }

  /* If this is a function declaration, write a record describing it to the
     prototypes file (if requested).  */

  if (TREE_CODE (decl) == FUNCTION_DECL)
    gen_aux_info_record (decl, 0, 0, TYPE_ARG_TYPES (TREE_TYPE (decl)) != 0);

  /* ANSI specifies that a tentative definition which is not merged with
     a non-tentative definition behaves exactly like a definition with an
     initializer equal to zero.  (Section 3.7.2)

     -fno-common gives strict ANSI behavior, though this tends to break
     a large body of code that grew up without this rule.

     Thread-local variables are never common, since there's no entrenched
     body of code to break, and it allows more efficient variable references
     in the presence of dynamic linking.  */

  if (TREE_CODE (decl) == VAR_DECL
      && !initialized
      && TREE_PUBLIC (decl)
      && !DECL_THREAD_LOCAL_P (decl)
      && !flag_no_common)
    DECL_COMMON (decl) = 1;

  /* Set attributes here so if duplicate decl, will have proper attributes.  */
  decl_attributes (&decl, attributes, 0);

  /* Handle gnu_inline attribute.  */
  if (declspecs->inline_p
      && !flag_gnu89_inline
      && TREE_CODE (decl) == FUNCTION_DECL
      && (lookup_attribute ("gnu_inline", DECL_ATTRIBUTES (decl))
	  || current_function_decl))
    {
      if (declspecs->storage_class == csc_auto && current_scope != file_scope)
	;
      else if (declspecs->storage_class != csc_static)
	DECL_EXTERNAL (decl) = !DECL_EXTERNAL (decl);
    }

  if (TREE_CODE (decl) == FUNCTION_DECL
      && targetm.calls.promote_prototypes (TREE_TYPE (decl)))
    {
      struct c_declarator *ce = declarator;

      if (ce->kind == cdk_pointer)
	ce = declarator->declarator;
      if (ce->kind == cdk_function)
	{
	  tree args = ce->u.arg_info->parms;
	  for (; args; args = TREE_CHAIN (args))
	    {
	      tree type = TREE_TYPE (args);
	      if (type && INTEGRAL_TYPE_P (type)
		  && TYPE_PRECISION (type) < TYPE_PRECISION (integer_type_node))
		DECL_ARG_TYPE (args) = integer_type_node;
	    }
	}
    }

  if (TREE_CODE (decl) == FUNCTION_DECL
      && DECL_DECLARED_INLINE_P (decl)
      && DECL_UNINLINABLE (decl)
      && lookup_attribute ("noinline", DECL_ATTRIBUTES (decl)))
    warning (OPT_Wattributes, "inline function %q+D given attribute noinline",
	     decl);

  /* C99 6.7.4p3: An inline definition of a function with external
     linkage shall not contain a definition of a modifiable object
     with static storage duration...  */
  if (TREE_CODE (decl) == VAR_DECL
      && current_scope != file_scope
      && TREE_STATIC (decl)
      && !TREE_READONLY (decl)
      && DECL_DECLARED_INLINE_P (current_function_decl)
      && DECL_EXTERNAL (current_function_decl))
    record_inline_static (input_location, current_function_decl,
			  decl, csi_modifiable);

  /* Add this decl to the current scope.
     TEM may equal DECL or it may be a previous decl of the same name.  */
  tem = pushdecl (decl);

  if (initialized && DECL_EXTERNAL (tem))
    {
      DECL_EXTERNAL (tem) = 0;
      TREE_STATIC (tem) = 1;
    }

  return tem;
}

/* Initialize EH if not initialized yet and exceptions are enabled.  */

void
c_maybe_initialize_eh (void)
{
  if (!flag_exceptions || c_eh_initialized_p)
    return;

  c_eh_initialized_p = true;
  eh_personality_libfunc
    = init_one_libfunc (USING_SJLJ_EXCEPTIONS
			? "__gcc_personality_sj0"
			: "__gcc_personality_v0");
  default_init_unwind_resume_libfunc ();
  using_eh_for_cleanups ();
}

/* Finish processing of a declaration;
   install its initial value.
   If ORIGTYPE is not NULL_TREE, it is the original type of INIT.
   If the length of an array type is not known before,
   it must be determined now, from the initial value, or it is an error.  */

void
finish_decl (tree decl, tree init, tree origtype, tree asmspec_tree)
{
  tree type;
  int was_incomplete = (DECL_SIZE (decl) == 0);
  const char *asmspec = 0;

  /* If a name was specified, get the string.  */
  if ((TREE_CODE (decl) == FUNCTION_DECL || TREE_CODE (decl) == VAR_DECL)
      && DECL_FILE_SCOPE_P (decl))
    asmspec_tree = maybe_apply_renaming_pragma (decl, asmspec_tree);
  if (asmspec_tree)
    asmspec = TREE_STRING_POINTER (asmspec_tree);

  /* If `start_decl' didn't like having an initialization, ignore it now.  */
  if (init != 0 && DECL_INITIAL (decl) == 0)
    init = 0;

  /* Don't crash if parm is initialized.  */
  if (TREE_CODE (decl) == PARM_DECL)
    init = 0;

  if (init)
    store_init_value (decl, init, origtype);

  if (c_dialect_objc () && (TREE_CODE (decl) == VAR_DECL
			    || TREE_CODE (decl) == FUNCTION_DECL
			    || TREE_CODE (decl) == FIELD_DECL))
    objc_check_decl (decl);

  type = TREE_TYPE (decl);

  /* Deduce size of array from initialization, if not already known.  */
  if (TREE_CODE (type) == ARRAY_TYPE
      && TYPE_DOMAIN (type) == 0
      && TREE_CODE (decl) != TYPE_DECL)
    {
      bool do_default
	= (TREE_STATIC (decl)
	   /* Even if pedantic, an external linkage array
	      may have incomplete type at first.  */
	   ? pedantic && !TREE_PUBLIC (decl)
	   : !DECL_EXTERNAL (decl));
      int failure
	= complete_array_type (&TREE_TYPE (decl), DECL_INITIAL (decl),
			       do_default);

      /* Get the completed type made by complete_array_type.  */
      type = TREE_TYPE (decl);

      switch (failure)
	{
	case 1:
	  error ("initializer fails to determine size of %q+D", decl);
	  break;

	case 2:
	  if (do_default)
	    error ("array size missing in %q+D", decl);
	  /* If a `static' var's size isn't known,
	     make it extern as well as static, so it does not get
	     allocated.
	     If it is not `static', then do not mark extern;
	     finish_incomplete_decl will give it a default size
	     and it will get allocated.  */
	  else if (!pedantic && TREE_STATIC (decl) && !TREE_PUBLIC (decl))
	    DECL_EXTERNAL (decl) = 1;
	  break;

	case 3:
	  error ("zero or negative size array %q+D", decl);
	  break;

	case 0:
	  /* For global variables, update the copy of the type that
	     exists in the binding.  */
	  if (TREE_PUBLIC (decl))
	    {
	      struct c_binding *b_ext = I_SYMBOL_BINDING (DECL_NAME (decl));
	      while (b_ext && !B_IN_EXTERNAL_SCOPE (b_ext))
		b_ext = b_ext->shadowed;
	      if (b_ext)
		{
		  if (b_ext->type)
		    b_ext->type = composite_type (b_ext->type, type);
		  else
		    b_ext->type = type;
		}
	    }
	  break;

	default:
	  gcc_unreachable ();
	}

      if (DECL_INITIAL (decl))
	TREE_TYPE (DECL_INITIAL (decl)) = type;

      layout_decl (decl, 0);
    }

  if (TREE_CODE (decl) == VAR_DECL)
    {
      if (init && TREE_CODE (init) == CONSTRUCTOR)
	add_flexible_array_elts_to_size (decl, init);

      if (DECL_SIZE (decl) == 0 && TREE_TYPE (decl) != error_mark_node
	  && COMPLETE_TYPE_P (TREE_TYPE (decl)))
	layout_decl (decl, 0);

      if (DECL_SIZE (decl) == 0
	  /* Don't give an error if we already gave one earlier.  */
	  && TREE_TYPE (decl) != error_mark_node
	  && (TREE_STATIC (decl)
	      /* A static variable with an incomplete type
		 is an error if it is initialized.
		 Also if it is not file scope.
		 Otherwise, let it through, but if it is not `extern'
		 then it may cause an error message later.  */
	      ? (DECL_INITIAL (decl) != 0
		 || !DECL_FILE_SCOPE_P (decl))
	      /* An automatic variable with an incomplete type
		 is an error.  */
	      : !DECL_EXTERNAL (decl)))
	 {
	   error ("storage size of %q+D isn%'t known", decl);
	   TREE_TYPE (decl) = error_mark_node;
	 }

      if ((DECL_EXTERNAL (decl) || TREE_STATIC (decl))
	  && DECL_SIZE (decl) != 0)
	{
	  if (TREE_CODE (DECL_SIZE (decl)) == INTEGER_CST)
	    constant_expression_warning (DECL_SIZE (decl));
	  else
	    {
	      error ("storage size of %q+D isn%'t constant", decl);
	      TREE_TYPE (decl) = error_mark_node;
	    }
	}

      if (TREE_USED (type))
	TREE_USED (decl) = 1;
    }

  /* If this is a function and an assembler name is specified, reset DECL_RTL
     so we can give it its new name.  Also, update built_in_decls if it
     was a normal built-in.  */
  if (TREE_CODE (decl) == FUNCTION_DECL && asmspec)
    {
      if (DECL_BUILT_IN_CLASS (decl) == BUILT_IN_NORMAL)
	set_builtin_user_assembler_name (decl, asmspec);
      set_user_assembler_name (decl, asmspec);
    }

  /* If #pragma weak was used, mark the decl weak now.  */
  maybe_apply_pragma_weak (decl);

  /* Output the assembler code and/or RTL code for variables and functions,
     unless the type is an undefined structure or union.
     If not, it will get done when the type is completed.  */

  if (TREE_CODE (decl) == VAR_DECL || TREE_CODE (decl) == FUNCTION_DECL)
    {
      /* Determine the ELF visibility.  */
      if (TREE_PUBLIC (decl))
	c_determine_visibility (decl);

      /* This is a no-op in c-lang.c or something real in objc-act.c.  */
      if (c_dialect_objc ())
	objc_check_decl (decl);

      if (asmspec)
	{
	  /* If this is not a static variable, issue a warning.
	     It doesn't make any sense to give an ASMSPEC for an
	     ordinary, non-register local variable.  Historically,
	     GCC has accepted -- but ignored -- the ASMSPEC in
	     this case.  */
	  if (!DECL_FILE_SCOPE_P (decl)
	      && TREE_CODE (decl) == VAR_DECL
	      && !C_DECL_REGISTER (decl)
	      && !TREE_STATIC (decl))
	    warning (0, "ignoring asm-specifier for non-static local "
		     "variable %q+D", decl);
	  else
	    set_user_assembler_name (decl, asmspec);
	}

      if (DECL_FILE_SCOPE_P (decl))
	{
	  if (DECL_INITIAL (decl) == NULL_TREE
	      || DECL_INITIAL (decl) == error_mark_node)
	    /* Don't output anything
	       when a tentative file-scope definition is seen.
	       But at end of compilation, do output code for them.  */
	    DECL_DEFER_OUTPUT (decl) = 1;
	  rest_of_decl_compilation (decl, true, 0);
	}
      else
	{
	  /* In conjunction with an ASMSPEC, the `register'
	     keyword indicates that we should place the variable
	     in a particular register.  */
	  if (asmspec && C_DECL_REGISTER (decl))
	    {
	      DECL_HARD_REGISTER (decl) = 1;
	      /* This cannot be done for a structure with volatile
		 fields, on which DECL_REGISTER will have been
		 reset.  */
	      if (!DECL_REGISTER (decl))
		error ("cannot put object with volatile field into register");
	    }

	  if (TREE_CODE (decl) != FUNCTION_DECL)
	    {
	      /* If we're building a variable sized type, and we might be
		 reachable other than via the top of the current binding
		 level, then create a new BIND_EXPR so that we deallocate
		 the object at the right time.  */
	      /* Note that DECL_SIZE can be null due to errors.  */
	      if (DECL_SIZE (decl)
		  && !TREE_CONSTANT (DECL_SIZE (decl))
		  && STATEMENT_LIST_HAS_LABEL (cur_stmt_list))
		{
		  tree bind;
		  bind = build3 (BIND_EXPR, void_type_node, NULL, NULL, NULL);
		  TREE_SIDE_EFFECTS (bind) = 1;
		  add_stmt (bind);
		  BIND_EXPR_BODY (bind) = push_stmt_list ();
		}
	      add_stmt (build_stmt (DECL_EXPR, decl));
	    }
	}


      if (!DECL_FILE_SCOPE_P (decl))
	{
	  /* Recompute the RTL of a local array now
	     if it used to be an incomplete type.  */
	  if (was_incomplete
	      && !TREE_STATIC (decl) && !DECL_EXTERNAL (decl))
	    {
	      /* If we used it already as memory, it must stay in memory.  */
	      TREE_ADDRESSABLE (decl) = TREE_USED (decl);
	      /* If it's still incomplete now, no init will save it.  */
	      if (DECL_SIZE (decl) == 0)
		DECL_INITIAL (decl) = 0;
	    }
	}
    }

  if (TREE_CODE (decl) == TYPE_DECL)
    {
      if (!DECL_FILE_SCOPE_P (decl)
	  && variably_modified_type_p (TREE_TYPE (decl), NULL_TREE))
	add_stmt (build_stmt (DECL_EXPR, decl));

      rest_of_decl_compilation (decl, DECL_FILE_SCOPE_P (decl), 0);
    }

  /* At the end of a declaration, throw away any variable type sizes
     of types defined inside that declaration.  There is no use
     computing them in the following function definition.  */
  if (current_scope == file_scope)
    get_pending_sizes ();

  /* Install a cleanup (aka destructor) if one was given.  */
  if (TREE_CODE (decl) == VAR_DECL && !TREE_STATIC (decl))
    {
      tree attr = lookup_attribute ("cleanup", DECL_ATTRIBUTES (decl));
      if (attr)
	{
	  tree cleanup_id = TREE_VALUE (TREE_VALUE (attr));
	  tree cleanup_decl = lookup_name (cleanup_id);
	  tree cleanup;
	  VEC(tree,gc) *vec;

	  /* Build "cleanup(&decl)" for the destructor.  */
	  cleanup = build_unary_op (input_location, ADDR_EXPR, decl, 0);
	  vec = VEC_alloc (tree, gc, 1);
	  VEC_quick_push (tree, vec, cleanup);
	  cleanup = build_function_call_vec (cleanup_decl, vec, NULL);
	  VEC_free (tree, gc, vec);

	  /* Don't warn about decl unused; the cleanup uses it.  */
	  TREE_USED (decl) = 1;
	  TREE_USED (cleanup_decl) = 1;

	  /* Initialize EH, if we've been told to do so.  */
	  c_maybe_initialize_eh ();

	  push_cleanup (decl, cleanup, false);
	}
    }
}

/* Given a parsed parameter declaration, decode it into a PARM_DECL.  */

tree
grokparm (const struct c_parm *parm)
{
  tree attrs = parm->attrs;
  tree decl = grokdeclarator (parm->declarator, parm->specs, PARM, false,
			      NULL, &attrs, NULL, NULL, DEPRECATED_NORMAL);

  decl_attributes (&decl, attrs, 0);

  return decl;
}

/* Given a parsed parameter declaration, decode it into a PARM_DECL
   and push that on the current scope.  */

void
push_parm_decl (const struct c_parm *parm)
{
  tree attrs = parm->attrs;
  tree decl;

  decl = grokdeclarator (parm->declarator, parm->specs, PARM, false, NULL,
			 &attrs, NULL, NULL, DEPRECATED_NORMAL);
  decl_attributes (&decl, attrs, 0);

  decl = pushdecl (decl);

  finish_decl (decl, NULL_TREE, NULL_TREE, NULL_TREE);
}

/* Mark all the parameter declarations to date as forward decls.
   Also diagnose use of this extension.  */

void
mark_forward_parm_decls (void)
{
  struct c_binding *b;

  if (pedantic && !current_scope->warned_forward_parm_decls)
    {
      pedwarn (input_location, OPT_pedantic,
	       "ISO C forbids forward parameter declarations");
      current_scope->warned_forward_parm_decls = true;
    }

  for (b = current_scope->bindings; b; b = b->prev)
    if (TREE_CODE (b->decl) == PARM_DECL)
      TREE_ASM_WRITTEN (b->decl) = 1;
}

/* Build a COMPOUND_LITERAL_EXPR.  TYPE is the type given in the compound
   literal, which may be an incomplete array type completed by the
   initializer; INIT is a CONSTRUCTOR that initializes the compound
   literal.  NON_CONST is true if the initializers contain something
   that cannot occur in a constant expression.  */

tree
build_compound_literal (tree type, tree init, bool non_const)
{
  /* We do not use start_decl here because we have a type, not a declarator;
     and do not use finish_decl because the decl should be stored inside
     the COMPOUND_LITERAL_EXPR rather than added elsewhere as a DECL_EXPR.  */
  tree decl;
  tree complit;
  tree stmt;

  if (type == error_mark_node)
    return error_mark_node;

  decl = build_decl (VAR_DECL, NULL_TREE, type);
  DECL_EXTERNAL (decl) = 0;
  TREE_PUBLIC (decl) = 0;
  TREE_STATIC (decl) = (current_scope == file_scope);
  DECL_CONTEXT (decl) = current_function_decl;
  TREE_USED (decl) = 1;
  TREE_TYPE (decl) = type;
  TREE_READONLY (decl) = TYPE_READONLY (type);
  store_init_value (decl, init, NULL_TREE);

  if (TREE_CODE (type) == ARRAY_TYPE && !COMPLETE_TYPE_P (type))
    {
      int failure = complete_array_type (&TREE_TYPE (decl),
					 DECL_INITIAL (decl), true);
      gcc_assert (!failure);

      type = TREE_TYPE (decl);
      TREE_TYPE (DECL_INITIAL (decl)) = type;
    }

  if (type == error_mark_node || !COMPLETE_TYPE_P (type))
    return error_mark_node;

  stmt = build_stmt (DECL_EXPR, decl);
  complit = build1 (COMPOUND_LITERAL_EXPR, type, stmt);
  TREE_SIDE_EFFECTS (complit) = 1;

  layout_decl (decl, 0);

  if (TREE_STATIC (decl))
    {
      /* This decl needs a name for the assembler output.  */
      set_compound_literal_name (decl);
      DECL_DEFER_OUTPUT (decl) = 1;
      DECL_COMDAT (decl) = 1;
      DECL_ARTIFICIAL (decl) = 1;
      DECL_IGNORED_P (decl) = 1;
      pushdecl (decl);
      rest_of_decl_compilation (decl, 1, 0);
    }

  if (non_const)
    {
      complit = build2 (C_MAYBE_CONST_EXPR, type, NULL, complit);
      C_MAYBE_CONST_EXPR_NON_CONST (complit) = 1;
    }

  return complit;
}

/* Check the type of a compound literal.  Here we just check that it
   is valid for C++.  */

void
check_compound_literal_type (struct c_type_name *type_name, location_t loc)
{
  if (warn_cxx_compat && type_name->specs->tag_defined_p)
    warning_at (loc, OPT_Wc___compat,
		"defining a type in a compound literal is invalid in C++");
}

/* Determine whether TYPE is a structure with a flexible array member,
   or a union containing such a structure (possibly recursively).  */

static bool
flexible_array_type_p (tree type)
{
  tree x;
  switch (TREE_CODE (type))
    {
    case RECORD_TYPE:
      x = TYPE_FIELDS (type);
      if (x == NULL_TREE)
	return false;
      while (TREE_CHAIN (x) != NULL_TREE)
	x = TREE_CHAIN (x);
      if (TREE_CODE (TREE_TYPE (x)) == ARRAY_TYPE
	  && TYPE_SIZE (TREE_TYPE (x)) == NULL_TREE
	  && TYPE_DOMAIN (TREE_TYPE (x)) != NULL_TREE
	  && TYPE_MAX_VALUE (TYPE_DOMAIN (TREE_TYPE (x))) == NULL_TREE)
	return true;
      return false;
    case UNION_TYPE:
      for (x = TYPE_FIELDS (type); x != NULL_TREE; x = TREE_CHAIN (x))
	{
	  if (flexible_array_type_p (TREE_TYPE (x)))
	    return true;
	}
      return false;
    default:
    return false;
  }
}

/* Performs sanity checks on the TYPE and WIDTH of the bit-field NAME,
   replacing with appropriate values if they are invalid.  */
static void
check_bitfield_type_and_width (tree *type, tree *width, tree orig_name)
{
  tree type_mv;
  unsigned int max_width;
  unsigned HOST_WIDE_INT w;
  const char *name = (orig_name
		      ? identifier_to_locale (IDENTIFIER_POINTER (orig_name))
		      : _("<anonymous>"));

  /* Detect and ignore out of range field width and process valid
     field widths.  */
  if (!INTEGRAL_TYPE_P (TREE_TYPE (*width))
      || TREE_CODE (*width) != INTEGER_CST)
    {
      error ("bit-field %qs width not an integer constant", name);
      *width = integer_one_node;
    }
  else
    {
      constant_expression_warning (*width);
      if (tree_int_cst_sgn (*width) < 0)
	{
	  error ("negative width in bit-field %qs", name);
	  *width = integer_one_node;
	}
      else if (integer_zerop (*width) && orig_name)
	{
	  error ("zero width for bit-field %qs", name);
	  *width = integer_one_node;
	}
    }

  /* Detect invalid bit-field type.  */
  if (TREE_CODE (*type) != INTEGER_TYPE
      && TREE_CODE (*type) != BOOLEAN_TYPE
      && TREE_CODE (*type) != ENUMERAL_TYPE)
    {
      error ("bit-field %qs has invalid type", name);
      *type = unsigned_type_node;
    }

  type_mv = TYPE_MAIN_VARIANT (*type);
  if (!in_system_header
      && type_mv != integer_type_node
      && type_mv != unsigned_type_node
      && type_mv != boolean_type_node)
    pedwarn (input_location, OPT_pedantic,
	     "type of bit-field %qs is a GCC extension", name);

  max_width = TYPE_PRECISION (*type);

  if (0 < compare_tree_int (*width, max_width))
    {
      error ("width of %qs exceeds its type", name);
      w = max_width;
      *width = build_int_cst (NULL_TREE, w);
    }
  else
    w = tree_low_cst (*width, 1);

  if (TREE_CODE (*type) == ENUMERAL_TYPE)
    {
      struct lang_type *lt = TYPE_LANG_SPECIFIC (*type);
      if (!lt
	  || w < tree_int_cst_min_precision (lt->enum_min, TYPE_UNSIGNED (*type))
	  || w < tree_int_cst_min_precision (lt->enum_max, TYPE_UNSIGNED (*type)))
	warning (0, "%qs is narrower than values of its type", name);
    }
}



/* Print warning about variable length array if necessary.  */

static void
warn_variable_length_array (tree name, tree size)
{
  int const_size = TREE_CONSTANT (size);

  if (!flag_isoc99 && pedantic && warn_vla != 0)
    {
      if (const_size)
	{
	  if (name)
	    pedwarn (input_location, OPT_Wvla,
		     "ISO C90 forbids array %qE whose size "
		     "can%'t be evaluated",
		     name);
	  else
	    pedwarn (input_location, OPT_Wvla, "ISO C90 forbids array whose size "
		     "can%'t be evaluated");
	}
      else
	{
	  if (name) 
	    pedwarn (input_location, OPT_Wvla,
		     "ISO C90 forbids variable length array %qE",
		     name);
	  else
	    pedwarn (input_location, OPT_Wvla, "ISO C90 forbids variable length array");
	}
    }
  else if (warn_vla > 0)
    {
      if (const_size)
        {
	  if (name)
	    warning (OPT_Wvla,
		     "the size of array %qE can"
		     "%'t be evaluated", name);
	  else
	    warning (OPT_Wvla,
		     "the size of array can %'t be evaluated");
	}
      else
	{
	  if (name)
	    warning (OPT_Wvla,
		     "variable length array %qE is used",
		     name);
	  else
	    warning (OPT_Wvla,
		     "variable length array is used");
	}
    }
}

/* Given a size SIZE that may not be a constant, return a SAVE_EXPR to
   serve as the actual size-expression for a type or decl.  This is
   like variable_size in stor-layout.c, but we make global_bindings_p
   return negative to avoid calls to that function from outside the
   front end resulting in errors at file scope, then call this version
   instead from front-end code.  */

static tree
c_variable_size (tree size)
{
  tree save;

  if (TREE_CONSTANT (size))
    return size;

  size = save_expr (size);

  save = skip_simple_arithmetic (size);

  if (cfun && cfun->dont_save_pending_sizes_p)
    return size;

  if (!global_bindings_p ())
    put_pending_size (save);

  return size;
}

/* Given declspecs and a declarator,
   determine the name and type of the object declared
   and construct a ..._DECL node for it.
   (In one case we can return a ..._TYPE node instead.
    For invalid input we sometimes return 0.)

   DECLSPECS is a c_declspecs structure for the declaration specifiers.

   DECL_CONTEXT says which syntactic context this declaration is in:
     NORMAL for most contexts.  Make a VAR_DECL or FUNCTION_DECL or TYPE_DECL.
     FUNCDEF for a function definition.  Like NORMAL but a few different
      error messages in each case.  Return value may be zero meaning
      this definition is too screwy to try to parse.
     PARM for a parameter declaration (either within a function prototype
      or before a function body).  Make a PARM_DECL, or return void_type_node.
     TYPENAME if for a typename (in a cast or sizeof).
      Don't make a DECL node; just return the ..._TYPE node.
     FIELD for a struct or union field; make a FIELD_DECL.
   INITIALIZED is true if the decl has an initializer.
   WIDTH is non-NULL for bit-fields, and is a pointer to an INTEGER_CST node
   representing the width of the bit-field.
   DECL_ATTRS points to the list of attributes that should be added to this
     decl.  Any nested attributes that belong on the decl itself will be
     added to this list.
   If EXPR is not NULL, any expressions that need to be evaluated as
     part of evaluating variably modified types will be stored in *EXPR.
   If EXPR_CONST_OPERANDS is not NULL, *EXPR_CONST_OPERANDS will be
     set to indicate whether operands in *EXPR can be used in constant
     expressions.
   DEPRECATED_STATE is a deprecated_states value indicating whether
   deprecation warnings should be suppressed.

   In the TYPENAME case, DECLARATOR is really an absolute declarator.
   It may also be so in the PARM case, for a prototype where the
   argument type is specified but not the name.

   This function is where the complicated C meanings of `static'
   and `extern' are interpreted.  */

static tree
grokdeclarator (const struct c_declarator *declarator,
		struct c_declspecs *declspecs,
		enum decl_context decl_context, bool initialized, tree *width,
		tree *decl_attrs, tree *expr, bool *expr_const_operands,
		enum deprecated_states deprecated_state)
{
  tree type = declspecs->type;
  bool threadp = declspecs->thread_p;
  enum c_storage_class storage_class = declspecs->storage_class;
  int constp;
  int restrictp;
  int volatilep;
  int type_quals = TYPE_UNQUALIFIED;
  tree name = NULL_TREE;
  bool funcdef_flag = false;
  bool funcdef_syntax = false;
  bool size_varies = false;
  tree decl_attr = declspecs->decl_attr;
  int array_ptr_quals = TYPE_UNQUALIFIED;
  tree array_ptr_attrs = NULL_TREE;
  int array_parm_static = 0;
  bool array_parm_vla_unspec_p = false;
  tree returned_attrs = NULL_TREE;
  bool bitfield = width != NULL;
  tree element_type;
  struct c_arg_info *arg_info = 0;
  tree expr_dummy;
  bool expr_const_operands_dummy;

  if (expr == NULL)
    expr = &expr_dummy;
  if (expr_const_operands == NULL)
    expr_const_operands = &expr_const_operands_dummy;

  *expr = declspecs->expr;
  *expr_const_operands = declspecs->expr_const_operands;

  if (decl_context == FUNCDEF)
    funcdef_flag = true, decl_context = NORMAL;

  /* Look inside a declarator for the name being declared
     and get it as an IDENTIFIER_NODE, for an error message.  */
  {
    const struct c_declarator *decl = declarator;

    while (decl)
      switch (decl->kind)
	{
	case cdk_function:
	case cdk_array:
	case cdk_pointer:
	  funcdef_syntax = (decl->kind == cdk_function);
	  decl = decl->declarator;
	  break;

	case cdk_attrs:
	  decl = decl->declarator;
	  break;

	case cdk_id:
	  if (decl->u.id)
	    name = decl->u.id;
	  decl = 0;
	  break;

	default:
	  gcc_unreachable ();
	}
    if (name == 0)
      {
	gcc_assert (decl_context == PARM
		    || decl_context == TYPENAME
		    || (decl_context == FIELD
			&& declarator->kind == cdk_id));
	gcc_assert (!initialized);
      }
  }

  /* A function definition's declarator must have the form of
     a function declarator.  */

  if (funcdef_flag && !funcdef_syntax)
    return 0;

  /* If this looks like a function definition, make it one,
     even if it occurs where parms are expected.
     Then store_parm_decls will reject it and not use it as a parm.  */
  if (decl_context == NORMAL && !funcdef_flag && current_scope->parm_flag)
    decl_context = PARM;

  if (declspecs->deprecated_p && deprecated_state != DEPRECATED_SUPPRESS)
    warn_deprecated_use (declspecs->type, declspecs->decl_attr);

  if ((decl_context == NORMAL || decl_context == FIELD)
      && current_scope == file_scope
      && variably_modified_type_p (type, NULL_TREE))
    {
      if (name)
	error ("variably modified %qE at file scope", name);
      else
	error ("variably modified field at file scope");
      type = integer_type_node;
    }

  size_varies = C_TYPE_VARIABLE_SIZE (type) != 0;

  /* Diagnose defaulting to "int".  */

  if (declspecs->default_int_p && !in_system_header)
    {
      /* Issue a warning if this is an ISO C 99 program or if
	 -Wreturn-type and this is a function, or if -Wimplicit;
	 prefer the former warning since it is more explicit.  */
      if ((warn_implicit_int || warn_return_type || flag_isoc99)
	  && funcdef_flag)
	warn_about_return_type = 1;
      else
	{
	  if (name)
	    pedwarn_c99 (input_location, flag_isoc99 ? 0 : OPT_Wimplicit_int, 
			 "type defaults to %<int%> in declaration of %qE",
			 name);
	  else
	    pedwarn_c99 (input_location, flag_isoc99 ? 0 : OPT_Wimplicit_int, 
			 "type defaults to %<int%> in type name");
	}
    }

  /* Adjust the type if a bit-field is being declared,
     -funsigned-bitfields applied and the type is not explicitly
     "signed".  */
  if (bitfield && !flag_signed_bitfields && !declspecs->explicit_signed_p
      && TREE_CODE (type) == INTEGER_TYPE)
    type = unsigned_type_for (type);

  /* Figure out the type qualifiers for the declaration.  There are
     two ways a declaration can become qualified.  One is something
     like `const int i' where the `const' is explicit.  Another is
     something like `typedef const int CI; CI i' where the type of the
     declaration contains the `const'.  A third possibility is that
     there is a type qualifier on the element type of a typedefed
     array type, in which case we should extract that qualifier so
     that c_apply_type_quals_to_decl receives the full list of
     qualifiers to work with (C90 is not entirely clear about whether
     duplicate qualifiers should be diagnosed in this case, but it
     seems most appropriate to do so).  */
  element_type = strip_array_types (type);
  constp = declspecs->const_p + TYPE_READONLY (element_type);
  restrictp = declspecs->restrict_p + TYPE_RESTRICT (element_type);
  volatilep = declspecs->volatile_p + TYPE_VOLATILE (element_type);
  if (pedantic && !flag_isoc99)
    {
      if (constp > 1)
	pedwarn (input_location, OPT_pedantic, "duplicate %<const%>");
      if (restrictp > 1)
	pedwarn (input_location, OPT_pedantic, "duplicate %<restrict%>");
      if (volatilep > 1)
	pedwarn (input_location, OPT_pedantic, "duplicate %<volatile%>");
    }
  if (!flag_gen_aux_info && (TYPE_QUALS (element_type)))
    type = TYPE_MAIN_VARIANT (type);
  type_quals = ((constp ? TYPE_QUAL_CONST : 0)
		| (restrictp ? TYPE_QUAL_RESTRICT : 0)
		| (volatilep ? TYPE_QUAL_VOLATILE : 0));

  /* Warn about storage classes that are invalid for certain
     kinds of declarations (parameters, typenames, etc.).  */

  if (funcdef_flag
      && (threadp
	  || storage_class == csc_auto
	  || storage_class == csc_register
	  || storage_class == csc_typedef))
    {
      if (storage_class == csc_auto)
	pedwarn (input_location, 
		 (current_scope == file_scope) ? 0 : OPT_pedantic, 
		 "function definition declared %<auto%>");
      if (storage_class == csc_register)
	error ("function definition declared %<register%>");
      if (storage_class == csc_typedef)
	error ("function definition declared %<typedef%>");
      if (threadp)
	error ("function definition declared %<__thread%>");
      threadp = false;
      if (storage_class == csc_auto
	  || storage_class == csc_register
	  || storage_class == csc_typedef)
	storage_class = csc_none;
    }
  else if (decl_context != NORMAL && (storage_class != csc_none || threadp))
    {
      if (decl_context == PARM && storage_class == csc_register)
	;
      else
	{
	  switch (decl_context)
	    {
	    case FIELD:
	      if (name)
		error ("storage class specified for structure field %qE",
		       name);
	      else
		error ("storage class specified for structure field");
	      break;
	    case PARM:
	      if (name)
		error ("storage class specified for parameter %qE", name);
	      else
		error ("storage class specified for unnamed parameter");
	      break;
	    default:
	      error ("storage class specified for typename");
	      break;
	    }
	  storage_class = csc_none;
	  threadp = false;
	}
    }
  else if (storage_class == csc_extern
	   && initialized
	   && !funcdef_flag)
    {
      /* 'extern' with initialization is invalid if not at file scope.  */
       if (current_scope == file_scope)
         {
           /* It is fine to have 'extern const' when compiling at C
              and C++ intersection.  */
           if (!(warn_cxx_compat && constp))
             warning (0, "%qE initialized and declared %<extern%>", name);
         }
      else
	error ("%qE has both %<extern%> and initializer", name);
    }
  else if (current_scope == file_scope)
    {
      if (storage_class == csc_auto)
	error ("file-scope declaration of %qE specifies %<auto%>", name);
      if (pedantic && storage_class == csc_register)
	pedwarn (input_location, OPT_pedantic,
		 "file-scope declaration of %qE specifies %<register%>", name);
    }
  else
    {
      if (storage_class == csc_extern && funcdef_flag)
	error ("nested function %qE declared %<extern%>", name);
      else if (threadp && storage_class == csc_none)
	{
	  error ("function-scope %qE implicitly auto and declared "
		 "%<__thread%>",
		 name);
	  threadp = false;
	}
    }

  /* Now figure out the structure of the declarator proper.
     Descend through it, creating more complex types, until we reach
     the declared identifier (or NULL_TREE, in an absolute declarator).
     At each stage we maintain an unqualified version of the type
     together with any qualifiers that should be applied to it with
     c_build_qualified_type; this way, array types including
     multidimensional array types are first built up in unqualified
     form and then the qualified form is created with
     TYPE_MAIN_VARIANT pointing to the unqualified form.  */

  while (declarator && declarator->kind != cdk_id)
    {
      if (type == error_mark_node)
	{
	  declarator = declarator->declarator;
	  continue;
	}

      /* Each level of DECLARATOR is either a cdk_array (for ...[..]),
	 a cdk_pointer (for *...),
	 a cdk_function (for ...(...)),
	 a cdk_attrs (for nested attributes),
	 or a cdk_id (for the name being declared
	 or the place in an absolute declarator
	 where the name was omitted).
	 For the last case, we have just exited the loop.

	 At this point, TYPE is the type of elements of an array,
	 or for a function to return, or for a pointer to point to.
	 After this sequence of ifs, TYPE is the type of the
	 array or function or pointer, and DECLARATOR has had its
	 outermost layer removed.  */

      if (array_ptr_quals != TYPE_UNQUALIFIED
	  || array_ptr_attrs != NULL_TREE
	  || array_parm_static)
	{
	  /* Only the innermost declarator (making a parameter be of
	     array type which is converted to pointer type)
	     may have static or type qualifiers.  */
	  error ("static or type qualifiers in non-parameter array declarator");
	  array_ptr_quals = TYPE_UNQUALIFIED;
	  array_ptr_attrs = NULL_TREE;
	  array_parm_static = 0;
	}

      switch (declarator->kind)
	{
	case cdk_attrs:
	  {
	    /* A declarator with embedded attributes.  */
	    tree attrs = declarator->u.attrs;
	    const struct c_declarator *inner_decl;
	    int attr_flags = 0;
	    declarator = declarator->declarator;
	    inner_decl = declarator;
	    while (inner_decl->kind == cdk_attrs)
	      inner_decl = inner_decl->declarator;
	    if (inner_decl->kind == cdk_id)
	      attr_flags |= (int) ATTR_FLAG_DECL_NEXT;
	    else if (inner_decl->kind == cdk_function)
	      attr_flags |= (int) ATTR_FLAG_FUNCTION_NEXT;
	    else if (inner_decl->kind == cdk_array)
	      attr_flags |= (int) ATTR_FLAG_ARRAY_NEXT;
	    returned_attrs = decl_attributes (&type,
					      chainon (returned_attrs, attrs),
					      attr_flags);
	    break;
	  }
	case cdk_array:
	  {
	    tree itype = NULL_TREE;
	    tree size = declarator->u.array.dimen;
	    /* The index is a signed object `sizetype' bits wide.  */
	    tree index_type = c_common_signed_type (sizetype);

	    array_ptr_quals = declarator->u.array.quals;
	    array_ptr_attrs = declarator->u.array.attrs;
	    array_parm_static = declarator->u.array.static_p;
	    array_parm_vla_unspec_p = declarator->u.array.vla_unspec_p;

	    declarator = declarator->declarator;

	    /* Check for some types that there cannot be arrays of.  */

	    if (VOID_TYPE_P (type))
	      {
		if (name)
		  error ("declaration of %qE as array of voids", name);
		else
		  error ("declaration of type name as array of voids");
		type = error_mark_node;
	      }

	    if (TREE_CODE (type) == FUNCTION_TYPE)
	      {
		if (name)
		  error ("declaration of %qE as array of functions", name);
		else
		  error ("declaration of type name as array of functions");
		type = error_mark_node;
	      }

	    if (pedantic && !in_system_header && flexible_array_type_p (type))
	      pedwarn (input_location, OPT_pedantic,
		       "invalid use of structure with flexible array member");

	    if (size == error_mark_node)
	      type = error_mark_node;

	    if (type == error_mark_node)
	      continue;

	    /* If size was specified, set ITYPE to a range-type for
	       that size.  Otherwise, ITYPE remains null.  finish_decl
	       may figure it out from an initial value.  */

	    if (size)
	      {
		bool size_maybe_const = true;
		bool size_int_const = (TREE_CODE (size) == INTEGER_CST
				       && !TREE_OVERFLOW (size));
		bool this_size_varies = false;

		/* Strip NON_LVALUE_EXPRs since we aren't using as an
		   lvalue.  */
		STRIP_TYPE_NOPS (size);

		if (!INTEGRAL_TYPE_P (TREE_TYPE (size)))
		  {
		    if (name)
		      error ("size of array %qE has non-integer type", name);
		    else
		      error ("size of unnamed array has non-integer type");
		    size = integer_one_node;
		  }

		size = c_fully_fold (size, false, &size_maybe_const);

		if (pedantic && size_maybe_const && integer_zerop (size))
		  {
		    if (name)
		      pedwarn (input_location, OPT_pedantic,
			       "ISO C forbids zero-size array %qE", name);
		    else
		      pedwarn (input_location, OPT_pedantic,
			       "ISO C forbids zero-size array");
		  }

		if (TREE_CODE (size) == INTEGER_CST && size_maybe_const)
		  {
		    constant_expression_warning (size);
		    if (tree_int_cst_sgn (size) < 0)
		      {
			if (name)
			  error ("size of array %qE is negative", name);
			else
			  error ("size of unnamed array is negative");
			size = integer_one_node;
		      }
		    /* Handle a size folded to an integer constant but
		       not an integer constant expression.  */
		    if (!size_int_const)
		      {
			/* If this is a file scope declaration of an
			   ordinary identifier, this is invalid code;
			   diagnosing it here and not subsequently
			   treating the type as variable-length avoids
			   more confusing diagnostics later.  */
			if ((decl_context == NORMAL || decl_context == FIELD)
			    && current_scope == file_scope)
			  pedwarn (input_location, 0,
				   "variably modified %qE at file scope",
				   name);
			else
<<<<<<< HEAD
			  this_size_varies = size_varies = true;
			warn_variable_length_array (orig_name, size);
=======
			  this_size_varies = size_varies = 1;
			warn_variable_length_array (name, size);
>>>>>>> 24b97832
		      }
		  }
		else if ((decl_context == NORMAL || decl_context == FIELD)
			 && current_scope == file_scope)
		  {
		    error ("variably modified %qE at file scope", name);
		    size = integer_one_node;
		  }
		else
		  {
		    /* Make sure the array size remains visibly
		       nonconstant even if it is (eg) a const variable
		       with known value.  */
<<<<<<< HEAD
		    this_size_varies = size_varies = true;
		    warn_variable_length_array (orig_name, size);
=======
		    this_size_varies = size_varies = 1;
		    warn_variable_length_array (name, size);
>>>>>>> 24b97832
		  }

		if (integer_zerop (size) && !this_size_varies)
		  {
		    /* A zero-length array cannot be represented with
		       an unsigned index type, which is what we'll
		       get with build_index_type.  Create an
		       open-ended range instead.  */
		    itype = build_range_type (sizetype, size, NULL_TREE);
		  }
		else
		  {
		    /* Arrange for the SAVE_EXPR on the inside of the
		       MINUS_EXPR, which allows the -1 to get folded
		       with the +1 that happens when building TYPE_SIZE.  */
		    if (size_varies)
		      size = c_variable_size (size);
		    if (this_size_varies && TREE_CODE (size) == INTEGER_CST)
		      size = build2 (COMPOUND_EXPR, TREE_TYPE (size),
				     integer_zero_node, size);

		    /* Compute the maximum valid index, that is, size
		       - 1.  Do the calculation in index_type, so that
		       if it is a variable the computations will be
		       done in the proper mode.  */
		    itype = fold_build2 (MINUS_EXPR, index_type,
					 convert (index_type, size),
					 convert (index_type,
						  size_one_node));

		    /* If that overflowed, the array is too big.  ???
		       While a size of INT_MAX+1 technically shouldn't
		       cause an overflow (because we subtract 1), the
		       overflow is recorded during the conversion to
		       index_type, before the subtraction.  Handling
		       this case seems like an unnecessary
		       complication.  */
		    if (TREE_CODE (itype) == INTEGER_CST
			&& TREE_OVERFLOW (itype))
		      {
			if (name)
			  error ("size of array %qE is too large", name);
			else
			  error ("size of unnamed array is too large");
			type = error_mark_node;
			continue;
		      }

		    itype = build_index_type (itype);
		  }
		if (this_size_varies)
		  {
		    if (*expr)
		      *expr = build2 (COMPOUND_EXPR, TREE_TYPE (size),
				      *expr, size);
		    else
		      *expr = size;
		    *expr_const_operands &= size_maybe_const;
		  }
	      }
	    else if (decl_context == FIELD)
	      {
		bool flexible_array_member = false;
		if (array_parm_vla_unspec_p)
		  /* Field names can in fact have function prototype
		     scope so [*] is disallowed here through making
		     the field variably modified, not through being
		     something other than a declaration with function
		     prototype scope.  */
		  size_varies = true;
		else
		  {
		    const struct c_declarator *t = declarator;
		    while (t->kind == cdk_attrs)
		      t = t->declarator;
		    flexible_array_member = (t->kind == cdk_id);
		  }
		if (flexible_array_member
		    && pedantic && !flag_isoc99 && !in_system_header)
		  pedwarn (input_location, OPT_pedantic,
			   "ISO C90 does not support flexible array members");

		/* ISO C99 Flexible array members are effectively
		   identical to GCC's zero-length array extension.  */
		if (flexible_array_member || array_parm_vla_unspec_p)
		  itype = build_range_type (sizetype, size_zero_node,
					    NULL_TREE);
	      }
	    else if (decl_context == PARM)
	      {
		if (array_parm_vla_unspec_p)
		  {
		    itype = build_range_type (sizetype, size_zero_node, NULL_TREE);
		    size_varies = true;
		  }
	      }
	    else if (decl_context == TYPENAME)
	      {
		if (array_parm_vla_unspec_p)
		  {
		    /* C99 6.7.5.2p4 */
		    warning (0, "%<[*]%> not in a declaration");
		    /* We use this to avoid messing up with incomplete
		       array types of the same type, that would
		       otherwise be modified below.  */
		    itype = build_range_type (sizetype, size_zero_node,
					      NULL_TREE);
		    size_varies = true;
		  }
	      }

	     /* Complain about arrays of incomplete types.  */
	    if (!COMPLETE_TYPE_P (type))
	      {
		error ("array type has incomplete element type");
		type = error_mark_node;
	      }
	    else
	    /* When itype is NULL, a shared incomplete array type is
	       returned for all array of a given type.  Elsewhere we
	       make sure we don't complete that type before copying
	       it, but here we want to make sure we don't ever
	       modify the shared type, so we gcc_assert (itype)
	       below.  */
	      type = build_array_type (type, itype);

	    if (type != error_mark_node)
	      {
		if (size_varies)
		  {
		    /* It is ok to modify type here even if itype is
		       NULL: if size_varies, we're in a
		       multi-dimensional array and the inner type has
		       variable size, so the enclosing shared array type
		       must too.  */
		    if (size && TREE_CODE (size) == INTEGER_CST)
		      type
			= build_distinct_type_copy (TYPE_MAIN_VARIANT (type));
		    C_TYPE_VARIABLE_SIZE (type) = 1;
		  }

		/* The GCC extension for zero-length arrays differs from
		   ISO flexible array members in that sizeof yields
		   zero.  */
		if (size && integer_zerop (size))
		  {
		    gcc_assert (itype);
		    TYPE_SIZE (type) = bitsize_zero_node;
		    TYPE_SIZE_UNIT (type) = size_zero_node;
		  }
		if (array_parm_vla_unspec_p)
		  {
		    gcc_assert (itype);
		    /* The type is complete.  C99 6.7.5.2p4  */
		    TYPE_SIZE (type) = bitsize_zero_node;
		    TYPE_SIZE_UNIT (type) = size_zero_node;
		  }
	      }

	    if (decl_context != PARM
		&& (array_ptr_quals != TYPE_UNQUALIFIED
		    || array_ptr_attrs != NULL_TREE
		    || array_parm_static))
	      {
		error ("static or type qualifiers in non-parameter array declarator");
		array_ptr_quals = TYPE_UNQUALIFIED;
		array_ptr_attrs = NULL_TREE;
		array_parm_static = 0;
	      }
	    break;
	  }
	case cdk_function:
	  {
	    /* Say it's a definition only for the declarator closest
	       to the identifier, apart possibly from some
	       attributes.  */
	    bool really_funcdef = false;
	    tree arg_types;
	    if (funcdef_flag)
	      {
		const struct c_declarator *t = declarator->declarator;
		while (t->kind == cdk_attrs)
		  t = t->declarator;
		really_funcdef = (t->kind == cdk_id);
	      }

	    /* Declaring a function type.  Make sure we have a valid
	       type for the function to return.  */
	    if (type == error_mark_node)
	      continue;

	    size_varies = false;

	    /* Warn about some types functions can't return.  */
	    if (TREE_CODE (type) == FUNCTION_TYPE)
	      {
		if (name)
		  error ("%qE declared as function returning a function",
			 name);
		else
		  error ("type name declared as function "
			 "returning a function");
		type = integer_type_node;
	      }
	    if (TREE_CODE (type) == ARRAY_TYPE)
	      {
		if (name)
		  error ("%qE declared as function returning an array", name);
		else
		  error ("type name declared as function returning an array");
		type = integer_type_node;
	      }

	    /* Construct the function type and go to the next
	       inner layer of declarator.  */
	    arg_info = declarator->u.arg_info;
	    arg_types = grokparms (arg_info, really_funcdef);
	    if (really_funcdef)
	      put_pending_sizes (arg_info->pending_sizes);

	    /* Type qualifiers before the return type of the function
	       qualify the return type, not the function type.  */
	    if (type_quals)
	      {
		/* Type qualifiers on a function return type are
		   normally permitted by the standard but have no
		   effect, so give a warning at -Wreturn-type.
		   Qualifiers on a void return type are banned on
		   function definitions in ISO C; GCC used to used
		   them for noreturn functions.  */
		if (VOID_TYPE_P (type) && really_funcdef)
		  pedwarn (input_location, 0,
			   "function definition has qualified void return type");
		else
		  warning (OPT_Wignored_qualifiers,
			   "type qualifiers ignored on function return type");

		type = c_build_qualified_type (type, type_quals);
	      }
	    type_quals = TYPE_UNQUALIFIED;

	    type = build_function_type (type, arg_types);
	    declarator = declarator->declarator;

	    /* Set the TYPE_CONTEXTs for each tagged type which is local to
	       the formal parameter list of this FUNCTION_TYPE to point to
	       the FUNCTION_TYPE node itself.  */
	    {
	      tree link;

	      for (link = arg_info->tags;
		   link;
		   link = TREE_CHAIN (link))
		TYPE_CONTEXT (TREE_VALUE (link)) = type;
	    }
	    break;
	  }
	case cdk_pointer:
	  {
	    /* Merge any constancy or volatility into the target type
	       for the pointer.  */

	    if (pedantic && TREE_CODE (type) == FUNCTION_TYPE
		&& type_quals)
	      pedwarn (input_location, OPT_pedantic,
		       "ISO C forbids qualified function types");
	    if (type_quals)
	      type = c_build_qualified_type (type, type_quals);
	    size_varies = false;

	    /* When the pointed-to type involves components of variable size,
	       care must be taken to ensure that the size evaluation code is
	       emitted early enough to dominate all the possible later uses
	       and late enough for the variables on which it depends to have
	       been assigned.

	       This is expected to happen automatically when the pointed-to
	       type has a name/declaration of it's own, but special attention
	       is required if the type is anonymous.

	       We handle the NORMAL and FIELD contexts here by attaching an
	       artificial TYPE_DECL to such pointed-to type.  This forces the
	       sizes evaluation at a safe point and ensures it is not deferred
	       until e.g. within a deeper conditional context.

	       We expect nothing to be needed here for PARM or TYPENAME.
	       Pushing a TYPE_DECL at this point for TYPENAME would actually
	       be incorrect, as we might be in the middle of an expression
	       with side effects on the pointed-to type size "arguments" prior
	       to the pointer declaration point and the fake TYPE_DECL in the
	       enclosing context would force the size evaluation prior to the
	       side effects.  */

	    if (!TYPE_NAME (type)
		&& (decl_context == NORMAL || decl_context == FIELD)
		&& variably_modified_type_p (type, NULL_TREE))
	      {
		tree decl = build_decl (TYPE_DECL, NULL_TREE, type);
		DECL_ARTIFICIAL (decl) = 1;
		pushdecl (decl);
		finish_decl (decl, NULL_TREE, NULL_TREE, NULL_TREE);
		TYPE_NAME (type) = decl;
	      }

	    type = build_pointer_type (type);

	    /* Process type qualifiers (such as const or volatile)
	       that were given inside the `*'.  */
	    type_quals = declarator->u.pointer_quals;

	    declarator = declarator->declarator;
	    break;
	  }
	default:
	  gcc_unreachable ();
	}
    }
  *decl_attrs = chainon (returned_attrs, *decl_attrs);

  /* Now TYPE has the actual type, apart from any qualifiers in
     TYPE_QUALS.  */

  /* Check the type and width of a bit-field.  */
  if (bitfield)
    check_bitfield_type_and_width (&type, width, name);

  /* Did array size calculations overflow?  */

  if (TREE_CODE (type) == ARRAY_TYPE
      && COMPLETE_TYPE_P (type)
      && TREE_CODE (TYPE_SIZE_UNIT (type)) == INTEGER_CST
      && TREE_OVERFLOW (TYPE_SIZE_UNIT (type)))
    {
      if (name)
	error ("size of array %qE is too large", name);
      else
	error ("size of unnamed array is too large");
      /* If we proceed with the array type as it is, we'll eventually
	 crash in tree_low_cst().  */
      type = error_mark_node;
    }

  /* If this is declaring a typedef name, return a TYPE_DECL.  */

  if (storage_class == csc_typedef)
    {
      tree decl;
      if (pedantic && TREE_CODE (type) == FUNCTION_TYPE
	  && type_quals)
	pedwarn (input_location, OPT_pedantic,
		 "ISO C forbids qualified function types");
      if (type_quals)
	type = c_build_qualified_type (type, type_quals);
      decl = build_decl (TYPE_DECL, declarator->u.id, type);
      DECL_SOURCE_LOCATION (decl) = declarator->id_loc;
      if (declspecs->explicit_signed_p)
	C_TYPEDEF_EXPLICITLY_SIGNED (decl) = 1;
      if (declspecs->inline_p)
	pedwarn (input_location, 0,"typedef %q+D declared %<inline%>", decl);
      return decl;
    }

  /* If this is a type name (such as, in a cast or sizeof),
     compute the type and return it now.  */

  if (decl_context == TYPENAME)
    {
      /* Note that the grammar rejects storage classes in typenames
	 and fields.  */
      gcc_assert (storage_class == csc_none && !threadp
		  && !declspecs->inline_p);
      if (pedantic && TREE_CODE (type) == FUNCTION_TYPE
	  && type_quals)
	pedwarn (input_location, OPT_pedantic,
		 "ISO C forbids const or volatile function types");
      if (type_quals)
	type = c_build_qualified_type (type, type_quals);
      return type;
    }

  if (pedantic && decl_context == FIELD
      && variably_modified_type_p (type, NULL_TREE))
    {
      /* C99 6.7.2.1p8 */
      pedwarn (input_location, OPT_pedantic, 
	       "a member of a structure or union cannot have a variably modified type");
    }

  /* Aside from typedefs and type names (handle above),
     `void' at top level (not within pointer)
     is allowed only in public variables.
     We don't complain about parms either, but that is because
     a better error message can be made later.  */

  if (VOID_TYPE_P (type) && decl_context != PARM
      && !((decl_context != FIELD && TREE_CODE (type) != FUNCTION_TYPE)
	    && (storage_class == csc_extern
		|| (current_scope == file_scope
		    && !(storage_class == csc_static
			 || storage_class == csc_register)))))
    {
      error ("variable or field %qE declared void", name);
      type = integer_type_node;
    }

  /* Now create the decl, which may be a VAR_DECL, a PARM_DECL
     or a FUNCTION_DECL, depending on DECL_CONTEXT and TYPE.  */

  {
    tree decl;

    if (decl_context == PARM)
      {
	tree promoted_type;

	/* A parameter declared as an array of T is really a pointer to T.
	   One declared as a function is really a pointer to a function.  */

	if (TREE_CODE (type) == ARRAY_TYPE)
	  {
	    /* Transfer const-ness of array into that of type pointed to.  */
	    type = TREE_TYPE (type);
	    if (type_quals)
	      type = c_build_qualified_type (type, type_quals);
	    type = build_pointer_type (type);
	    type_quals = array_ptr_quals;
	    if (type_quals)
	      type = c_build_qualified_type (type, type_quals);

	    /* We don't yet implement attributes in this context.  */
	    if (array_ptr_attrs != NULL_TREE)
	      warning (OPT_Wattributes,
		       "attributes in parameter array declarator ignored");

	    size_varies = false;
	  }
	else if (TREE_CODE (type) == FUNCTION_TYPE)
	  {
	    if (type_quals)
	      pedwarn (input_location, OPT_pedantic,
		       "ISO C forbids qualified function types");
	    if (type_quals)
	      type = c_build_qualified_type (type, type_quals);
	    type = build_pointer_type (type);
	    type_quals = TYPE_UNQUALIFIED;
	  }
	else if (type_quals)
	  type = c_build_qualified_type (type, type_quals);

	decl = build_decl (PARM_DECL, declarator->u.id, type);
	DECL_SOURCE_LOCATION (decl) = declarator->id_loc;
	if (size_varies)
	  C_DECL_VARIABLE_SIZE (decl) = 1;

	/* Compute the type actually passed in the parmlist,
	   for the case where there is no prototype.
	   (For example, shorts and chars are passed as ints.)
	   When there is a prototype, this is overridden later.  */

	if (type == error_mark_node)
	  promoted_type = type;
	else
	  promoted_type = c_type_promotes_to (type);

	DECL_ARG_TYPE (decl) = promoted_type;
	if (declspecs->inline_p)
	  pedwarn (input_location, 0, "parameter %q+D declared %<inline%>", decl);
      }
    else if (decl_context == FIELD)
      {
	/* Note that the grammar rejects storage classes in typenames
	   and fields.  */
	gcc_assert (storage_class == csc_none && !threadp
		    && !declspecs->inline_p);

	/* Structure field.  It may not be a function.  */

	if (TREE_CODE (type) == FUNCTION_TYPE)
	  {
	    error ("field %qE declared as a function", name);
	    type = build_pointer_type (type);
	  }
	else if (TREE_CODE (type) != ERROR_MARK
		 && !COMPLETE_OR_UNBOUND_ARRAY_TYPE_P (type))
	  {
	    if (name)
	      error ("field %qE has incomplete type", name);
	    else
	      error ("unnamed field has incomplete type");
	    type = error_mark_node;
	  }
	type = c_build_qualified_type (type, type_quals);
	decl = build_decl (FIELD_DECL, declarator->u.id, type);
	DECL_SOURCE_LOCATION (decl) = declarator->id_loc;
	DECL_NONADDRESSABLE_P (decl) = bitfield;
	if (bitfield && !declarator->u.id)
	  TREE_NO_WARNING (decl) = 1;

	if (size_varies)
	  C_DECL_VARIABLE_SIZE (decl) = 1;
      }
    else if (TREE_CODE (type) == FUNCTION_TYPE)
      {
	if (storage_class == csc_register || threadp)
	  {
	    error ("invalid storage class for function %qE", name);
	   }
	else if (current_scope != file_scope)
	  {
	    /* Function declaration not at file scope.  Storage
	       classes other than `extern' are not allowed, C99
	       6.7.1p5, and `extern' makes no difference.  However,
	       GCC allows 'auto', perhaps with 'inline', to support
	       nested functions.  */
	    if (storage_class == csc_auto)
		pedwarn (input_location, OPT_pedantic,
			 "invalid storage class for function %qE", name);
	    else if (storage_class == csc_static)
	      {
		error ("invalid storage class for function %qE", name);
		if (funcdef_flag)
		  storage_class = declspecs->storage_class = csc_none;
		else
		  return 0;
	      }
	  }

	decl = build_decl (FUNCTION_DECL, declarator->u.id, type);
	DECL_SOURCE_LOCATION (decl) = declarator->id_loc;
	decl = build_decl_attribute_variant (decl, decl_attr);

	if (pedantic && type_quals && !DECL_IN_SYSTEM_HEADER (decl))
	  pedwarn (input_location, OPT_pedantic,
		   "ISO C forbids qualified function types");

	/* GNU C interprets a volatile-qualified function type to indicate
	   that the function does not return.  */
	if ((type_quals & TYPE_QUAL_VOLATILE)
	    && !VOID_TYPE_P (TREE_TYPE (TREE_TYPE (decl))))
	  warning (0, "%<noreturn%> function returns non-void value");

	/* Every function declaration is an external reference
	   (DECL_EXTERNAL) except for those which are not at file
	   scope and are explicitly declared "auto".  This is
	   forbidden by standard C (C99 6.7.1p5) and is interpreted by
	   GCC to signify a forward declaration of a nested function.  */
	if (storage_class == csc_auto && current_scope != file_scope)
	  DECL_EXTERNAL (decl) = 0;
	/* In C99, a function which is declared 'inline' with 'extern'
	   is not an external reference (which is confusing).  It
	   means that the later definition of the function must be output
	   in this file, C99 6.7.4p6.  In GNU C89, a function declared
	   'extern inline' is an external reference.  */
	else if (declspecs->inline_p && storage_class != csc_static)
	  DECL_EXTERNAL (decl) = ((storage_class == csc_extern)
				  == flag_gnu89_inline);
	else
	  DECL_EXTERNAL (decl) = !initialized;

	/* Record absence of global scope for `static' or `auto'.  */
	TREE_PUBLIC (decl)
	  = !(storage_class == csc_static || storage_class == csc_auto);

	/* For a function definition, record the argument information
	   block where store_parm_decls will look for it.  */
	if (funcdef_flag)
	  current_function_arg_info = arg_info;

	if (declspecs->default_int_p)
	  C_FUNCTION_IMPLICIT_INT (decl) = 1;

	/* Record presence of `inline', if it is reasonable.  */
	if (flag_hosted && MAIN_NAME_P (declarator->u.id))
	  {
	    if (declspecs->inline_p)
	      pedwarn (input_location, 0, "cannot inline function %<main%>");
	  }
	else if (declspecs->inline_p)
	  /* Record that the function is declared `inline'.  */
	  DECL_DECLARED_INLINE_P (decl) = 1;
      }
    else
      {
	/* It's a variable.  */
	/* An uninitialized decl with `extern' is a reference.  */
	int extern_ref = !initialized && storage_class == csc_extern;

	type = c_build_qualified_type (type, type_quals);

	/* C99 6.2.2p7: It is invalid (compile-time undefined
	   behavior) to create an 'extern' declaration for a
	   variable if there is a global declaration that is
	   'static' and the global declaration is not visible.
	   (If the static declaration _is_ currently visible,
	   the 'extern' declaration is taken to refer to that decl.) */
	if (extern_ref && current_scope != file_scope)
	  {
	    tree global_decl  = identifier_global_value (declarator->u.id);
	    tree visible_decl = lookup_name (declarator->u.id);

	    if (global_decl
		&& global_decl != visible_decl
		&& TREE_CODE (global_decl) == VAR_DECL
		&& !TREE_PUBLIC (global_decl))
	      error ("variable previously declared %<static%> redeclared "
		     "%<extern%>");
	  }

	decl = build_decl (VAR_DECL, declarator->u.id, type);
	DECL_SOURCE_LOCATION (decl) = declarator->id_loc;
	if (size_varies)
	  C_DECL_VARIABLE_SIZE (decl) = 1;

	if (declspecs->inline_p)
	  pedwarn (input_location, 0, "variable %q+D declared %<inline%>", decl);

	/* At file scope, an initialized extern declaration may follow
	   a static declaration.  In that case, DECL_EXTERNAL will be
	   reset later in start_decl.  */
	DECL_EXTERNAL (decl) = (storage_class == csc_extern);

	/* At file scope, the presence of a `static' or `register' storage
	   class specifier, or the absence of all storage class specifiers
	   makes this declaration a definition (perhaps tentative).  Also,
	   the absence of `static' makes it public.  */
	if (current_scope == file_scope)
	  {
	    TREE_PUBLIC (decl) = storage_class != csc_static;
	    TREE_STATIC (decl) = !extern_ref;
	  }
	/* Not at file scope, only `static' makes a static definition.  */
	else
	  {
	    TREE_STATIC (decl) = (storage_class == csc_static);
	    TREE_PUBLIC (decl) = extern_ref;
	  }

	if (threadp)
	  DECL_TLS_MODEL (decl) = decl_default_tls_model (decl);
      }

    if ((storage_class == csc_extern
	 || (storage_class == csc_none
	     && TREE_CODE (type) == FUNCTION_TYPE
	     && !funcdef_flag))
	&& variably_modified_type_p (type, NULL_TREE))
      {
	/* C99 6.7.5.2p2 */
	if (TREE_CODE (type) == FUNCTION_TYPE)
	  error ("non-nested function with variably modified type");
	else
	  error ("object with variably modified type must have no linkage");
      }

    /* Record `register' declaration for warnings on &
       and in case doing stupid register allocation.  */

    if (storage_class == csc_register)
      {
	C_DECL_REGISTER (decl) = 1;
	DECL_REGISTER (decl) = 1;
      }

    /* Record constancy and volatility.  */
    c_apply_type_quals_to_decl (type_quals, decl);

    /* If a type has volatile components, it should be stored in memory.
       Otherwise, the fact that those components are volatile
       will be ignored, and would even crash the compiler.
       Of course, this only makes sense on  VAR,PARM, and RESULT decl's.   */
    if (C_TYPE_FIELDS_VOLATILE (TREE_TYPE (decl))
	&& (TREE_CODE (decl) == VAR_DECL ||  TREE_CODE (decl) == PARM_DECL
	  || TREE_CODE (decl) == RESULT_DECL))
      {
	/* It is not an error for a structure with volatile fields to
	   be declared register, but reset DECL_REGISTER since it
	   cannot actually go in a register.  */
	int was_reg = C_DECL_REGISTER (decl);
	C_DECL_REGISTER (decl) = 0;
	DECL_REGISTER (decl) = 0;
	c_mark_addressable (decl);
	C_DECL_REGISTER (decl) = was_reg;
      }

  /* This is the earliest point at which we might know the assembler
     name of a variable.  Thus, if it's known before this, die horribly.  */
    gcc_assert (!DECL_ASSEMBLER_NAME_SET_P (decl));

    return decl;
  }
}

/* Decode the parameter-list info for a function type or function definition.
   The argument is the value returned by `get_parm_info' (or made in c-parse.c
   if there is an identifier list instead of a parameter decl list).
   These two functions are separate because when a function returns
   or receives functions then each is called multiple times but the order
   of calls is different.  The last call to `grokparms' is always the one
   that contains the formal parameter names of a function definition.

   Return a list of arg types to use in the FUNCTION_TYPE for this function.

   FUNCDEF_FLAG is true for a function definition, false for
   a mere declaration.  A nonempty identifier-list gets an error message
   when FUNCDEF_FLAG is false.  */

static tree
grokparms (struct c_arg_info *arg_info, bool funcdef_flag)
{
  tree arg_types = arg_info->types;

  if (funcdef_flag && arg_info->had_vla_unspec)
    {
      /* A function definition isn't function prototype scope C99 6.2.1p4.  */
      /* C99 6.7.5.2p4 */
      error ("%<[*]%> not allowed in other than function prototype scope");
    }

  if (arg_types == 0 && !funcdef_flag && !in_system_header)
    warning (OPT_Wstrict_prototypes,
	     "function declaration isn%'t a prototype");

  if (arg_types == error_mark_node)
    return 0;  /* don't set TYPE_ARG_TYPES in this case */

  else if (arg_types && TREE_CODE (TREE_VALUE (arg_types)) == IDENTIFIER_NODE)
    {
      if (!funcdef_flag)
	pedwarn (input_location, 0, "parameter names (without types) in function declaration");

      arg_info->parms = arg_info->types;
      arg_info->types = 0;
      return 0;
    }
  else
    {
      tree parm, type, typelt;
      unsigned int parmno;

      /* If there is a parameter of incomplete type in a definition,
	 this is an error.  In a declaration this is valid, and a
	 struct or union type may be completed later, before any calls
	 or definition of the function.  In the case where the tag was
	 first declared within the parameter list, a warning has
	 already been given.  If a parameter has void type, then
	 however the function cannot be defined or called, so
	 warn.  */

      for (parm = arg_info->parms, typelt = arg_types, parmno = 1;
	   parm;
	   parm = TREE_CHAIN (parm), typelt = TREE_CHAIN (typelt), parmno++)
	{
	  type = TREE_VALUE (typelt);
	  if (type == error_mark_node)
	    continue;

	  if (!COMPLETE_TYPE_P (type))
	    {
	      if (funcdef_flag)
		{
		  if (DECL_NAME (parm))
		    error ("parameter %u (%q+D) has incomplete type",
			   parmno, parm);
		  else
		    error ("%Jparameter %u has incomplete type",
			   parm, parmno);

		  TREE_VALUE (typelt) = error_mark_node;
		  TREE_TYPE (parm) = error_mark_node;
		}
	      else if (VOID_TYPE_P (type))
		{
		  if (DECL_NAME (parm))
		    warning (0, "parameter %u (%q+D) has void type",
			     parmno, parm);
		  else
		    warning (0, "%Jparameter %u has void type",
			     parm, parmno);
		}
	    }

	  if (DECL_NAME (parm) && TREE_USED (parm))
	    warn_if_shadowing (parm);
	}
      return arg_types;
    }
}

/* Take apart the current scope and return a c_arg_info structure with
   info on a parameter list just parsed.

   This structure is later fed to 'grokparms' and 'store_parm_decls'.

   ELLIPSIS being true means the argument list ended in '...' so don't
   append a sentinel (void_list_node) to the end of the type-list.  */

struct c_arg_info *
get_parm_info (bool ellipsis)
{
  struct c_binding *b = current_scope->bindings;
  struct c_arg_info *arg_info = XOBNEW (&parser_obstack,
					struct c_arg_info);
  tree parms    = 0;
  tree tags     = 0;
  tree types    = 0;
  tree others   = 0;

  static bool explained_incomplete_types = false;
  bool gave_void_only_once_err = false;

  arg_info->parms = 0;
  arg_info->tags = 0;
  arg_info->types = 0;
  arg_info->others = 0;
  arg_info->pending_sizes = 0;
  arg_info->had_vla_unspec = current_scope->had_vla_unspec;

  /* The bindings in this scope must not get put into a block.
     We will take care of deleting the binding nodes.  */
  current_scope->bindings = 0;

  /* This function is only called if there was *something* on the
     parameter list.  */
  gcc_assert (b);

  /* A parameter list consisting solely of 'void' indicates that the
     function takes no arguments.  But if the 'void' is qualified
     (by 'const' or 'volatile'), or has a storage class specifier
     ('register'), then the behavior is undefined; issue an error.
     Typedefs for 'void' are OK (see DR#157).  */
  if (b->prev == 0			    /* one binding */
      && TREE_CODE (b->decl) == PARM_DECL   /* which is a parameter */
      && !DECL_NAME (b->decl)               /* anonymous */
      && VOID_TYPE_P (TREE_TYPE (b->decl))) /* of void type */
    {
      if (TREE_THIS_VOLATILE (b->decl)
	  || TREE_READONLY (b->decl)
	  || C_DECL_REGISTER (b->decl))
	error ("%<void%> as only parameter may not be qualified");

      /* There cannot be an ellipsis.  */
      if (ellipsis)
	error ("%<void%> must be the only parameter");

      arg_info->types = void_list_node;
      return arg_info;
    }

  if (!ellipsis)
    types = void_list_node;

  /* Break up the bindings list into parms, tags, types, and others;
     apply sanity checks; purge the name-to-decl bindings.  */
  while (b)
    {
      tree decl = b->decl;
      tree type = TREE_TYPE (decl);
      const char *keyword;

      switch (TREE_CODE (decl))
	{
	case PARM_DECL:
	  if (b->id)
	    {
	      gcc_assert (I_SYMBOL_BINDING (b->id) == b);
	      I_SYMBOL_BINDING (b->id) = b->shadowed;
	    }

	  /* Check for forward decls that never got their actual decl.  */
	  if (TREE_ASM_WRITTEN (decl))
	    error ("parameter %q+D has just a forward declaration", decl);
	  /* Check for (..., void, ...) and issue an error.  */
	  else if (VOID_TYPE_P (type) && !DECL_NAME (decl))
	    {
	      if (!gave_void_only_once_err)
		{
		  error ("%<void%> must be the only parameter");
		  gave_void_only_once_err = true;
		}
	    }
	  else
	    {
	      /* Valid parameter, add it to the list.  */
	      TREE_CHAIN (decl) = parms;
	      parms = decl;

	      /* Since there is a prototype, args are passed in their
		 declared types.  The back end may override this later.  */
	      DECL_ARG_TYPE (decl) = type;
	      types = tree_cons (0, type, types);
	    }
	  break;

	case ENUMERAL_TYPE: keyword = "enum"; goto tag;
	case UNION_TYPE:    keyword = "union"; goto tag;
	case RECORD_TYPE:   keyword = "struct"; goto tag;
	tag:
	  /* Types may not have tag-names, in which case the type
	     appears in the bindings list with b->id NULL.  */
	  if (b->id)
	    {
	      gcc_assert (I_TAG_BINDING (b->id) == b);
	      I_TAG_BINDING (b->id) = b->shadowed;
	    }

	  /* Warn about any struct, union or enum tags defined in a
	     parameter list.  The scope of such types is limited to
	     the parameter list, which is rarely if ever desirable
	     (it's impossible to call such a function with type-
	     correct arguments).  An anonymous union parm type is
	     meaningful as a GNU extension, so don't warn for that.  */
	  if (TREE_CODE (decl) != UNION_TYPE || b->id != 0)
	    {
	      if (b->id)
		/* The %s will be one of 'struct', 'union', or 'enum'.  */
		warning (0, "%<%s %E%> declared inside parameter list",
			 keyword, b->id);
	      else
		/* The %s will be one of 'struct', 'union', or 'enum'.  */
		warning (0, "anonymous %s declared inside parameter list",
			 keyword);

	      if (!explained_incomplete_types)
		{
		  warning (0, "its scope is only this definition or declaration,"
			   " which is probably not what you want");
		  explained_incomplete_types = true;
		}
	    }

	  tags = tree_cons (b->id, decl, tags);
	  break;

	case CONST_DECL:
	case TYPE_DECL:
	case FUNCTION_DECL:
	  /* CONST_DECLs appear here when we have an embedded enum,
	     and TYPE_DECLs appear here when we have an embedded struct
	     or union.  No warnings for this - we already warned about the
	     type itself.  FUNCTION_DECLs appear when there is an implicit
	     function declaration in the parameter list.  */

	  TREE_CHAIN (decl) = others;
	  others = decl;
	  /* fall through */

	case ERROR_MARK:
	  /* error_mark_node appears here when we have an undeclared
	     variable.  Just throw it away.  */
	  if (b->id)
	    {
	      gcc_assert (I_SYMBOL_BINDING (b->id) == b);
	      I_SYMBOL_BINDING (b->id) = b->shadowed;
	    }
	  break;

	  /* Other things that might be encountered.  */
	case LABEL_DECL:
	case VAR_DECL:
	default:
	  gcc_unreachable ();
	}

      b = free_binding_and_advance (b);
    }

  arg_info->parms = parms;
  arg_info->tags = tags;
  arg_info->types = types;
  arg_info->others = others;
  arg_info->pending_sizes = get_pending_sizes ();
  return arg_info;
}

/* Get the struct, enum or union (CODE says which) with tag NAME.
   Define the tag as a forward-reference if it is not defined.
   Return a c_typespec structure for the type specifier.  */

struct c_typespec
parser_xref_tag (enum tree_code code, tree name, location_t loc)
{
  struct c_typespec ret;
  tree ref;
  location_t refloc;

  ret.expr = NULL_TREE;
  ret.expr_const_operands = true;

  /* If a cross reference is requested, look up the type
     already defined for this tag and return it.  */

  ref = lookup_tag (code, name, 0, &refloc);
  /* If this is the right type of tag, return what we found.
     (This reference will be shadowed by shadow_tag later if appropriate.)
     If this is the wrong type of tag, do not return it.  If it was the
     wrong type in the same scope, we will have had an error
     message already; if in a different scope and declaring
     a name, pending_xref_error will give an error message; but if in a
     different scope and not declaring a name, this tag should
     shadow the previous declaration of a different type of tag, and
     this would not work properly if we return the reference found.
     (For example, with "struct foo" in an outer scope, "union foo;"
     must shadow that tag with a new one of union type.)  */
  ret.kind = (ref ? ctsk_tagref : ctsk_tagfirstref);
  if (ref && TREE_CODE (ref) == code)
    {
      if (C_TYPE_DEFINED_IN_STRUCT (ref)
	  && loc != UNKNOWN_LOCATION
	  && warn_cxx_compat)
	{
	  switch (code)
	    {
	    case ENUMERAL_TYPE:
	      warning_at (loc, OPT_Wc___compat,
			  ("enum type defined in struct or union "
			   "is not visible in C++"));
	      inform (refloc, "enum type defined here");
	      break;
	    case RECORD_TYPE:
	      warning_at (loc, OPT_Wc___compat,
			  ("struct defined in struct or union "
			   "is not visible in C++"));
	      inform (refloc, "struct defined here");
	      break;
	    case UNION_TYPE:
	      warning_at (loc, OPT_Wc___compat,
			  ("union defined in struct or union "
			   "is not visible in C++"));
	      inform (refloc, "union defined here");
	      break;
	    default:
	      gcc_unreachable();
	    }
	}

      ret.spec = ref;
      return ret;
    }

  /* If no such tag is yet defined, create a forward-reference node
     and record it as the "definition".
     When a real declaration of this type is found,
     the forward-reference will be altered into a real type.  */

  ref = make_node (code);
  if (code == ENUMERAL_TYPE)
    {
      /* Give the type a default layout like unsigned int
	 to avoid crashing if it does not get defined.  */
      SET_TYPE_MODE (ref, TYPE_MODE (unsigned_type_node));
      TYPE_ALIGN (ref) = TYPE_ALIGN (unsigned_type_node);
      TYPE_USER_ALIGN (ref) = 0;
      TYPE_UNSIGNED (ref) = 1;
      TYPE_PRECISION (ref) = TYPE_PRECISION (unsigned_type_node);
      TYPE_MIN_VALUE (ref) = TYPE_MIN_VALUE (unsigned_type_node);
      TYPE_MAX_VALUE (ref) = TYPE_MAX_VALUE (unsigned_type_node);
    }

  pushtag (name, ref, loc);

  ret.spec = ref;
  return ret;
}

/* Get the struct, enum or union (CODE says which) with tag NAME.
   Define the tag as a forward-reference if it is not defined.
   Return a tree for the type.  */

tree
xref_tag (enum tree_code code, tree name)
{
  return parser_xref_tag (code, name, UNKNOWN_LOCATION).spec;
}

/* Make sure that the tag NAME is defined *in the current scope*
   at least as a forward reference.
   CODE says which kind of tag NAME ought to be.

   This stores the current value of the file static IN_STRUCT in
   *ENCLOSING_IN_STRUCT, and sets IN_STRUCT to true.  Similarly, this
   sets STRUCT_TYPES in *ENCLOSING_STRUCT_TYPES, and sets STRUCT_TYPES
   to an empty vector.  The old values are restored in
   finish_struct.  */

tree
start_struct (enum tree_code code, tree name, bool *enclosing_in_struct,
	      VEC(tree,heap) **enclosing_struct_types, location_t loc)
{
  /* If there is already a tag defined at this scope
     (as a forward reference), just return it.  */

  tree ref = NULL_TREE;
  location_t refloc = UNKNOWN_LOCATION;

  if (name != NULL_TREE)
    ref = lookup_tag (code, name, 1, &refloc);
  if (ref && TREE_CODE (ref) == code)
    {
      if (TYPE_SIZE (ref))
	{
	  if (code == UNION_TYPE)
	    error_at (loc, "redefinition of %<union %E%>", name);
	  else
	    error_at (loc, "redefinition of %<struct %E%>", name);
	  if (refloc != UNKNOWN_LOCATION)
	    inform (refloc, "originally defined here");
	  /* Don't create structures using a name already in use.  */
	  ref = NULL_TREE;
	}
      else if (C_TYPE_BEING_DEFINED (ref))
	{
	  if (code == UNION_TYPE)
	    error_at (loc, "nested redefinition of %<union %E%>", name);
	  else
	    error_at (loc, "nested redefinition of %<struct %E%>", name);
	  /* Don't bother to report "originally defined here" for a
	     nested redefinition; the original definition should be
	     obvious.  */
	  /* Don't create structures that contain themselves.  */
	  ref = NULL_TREE;
	}
    }

  /* Otherwise create a forward-reference just so the tag is in scope.  */

  if (ref == NULL_TREE || TREE_CODE (ref) != code)
    {
      ref = make_node (code);
      pushtag (name, ref, loc);
    }

  C_TYPE_BEING_DEFINED (ref) = 1;
  TYPE_PACKED (ref) = flag_pack_struct;

  *enclosing_in_struct = in_struct;
  *enclosing_struct_types = struct_types;
  in_struct = true;
  struct_types = VEC_alloc(tree, heap, 0);

  /* FIXME: This will issue a warning for a use of a type defined
     within a statement expr used within sizeof, et. al.  This is not
     terribly serious as C++ doesn't permit statement exprs within
     sizeof anyhow.  */
  if (warn_cxx_compat && (in_sizeof || in_typeof || in_alignof))
    warning_at (loc, OPT_Wc___compat,
		"defining type in %qs expression is invalid in C++",
		(in_sizeof
		 ? "sizeof"
		 : (in_typeof ? "typeof" : "alignof")));

  return ref;
}

/* Process the specs, declarator and width (NULL if omitted)
   of a structure component, returning a FIELD_DECL node.
   WIDTH is non-NULL for bit-fields only, and is an INTEGER_CST node.
   DECL_ATTRS is as for grokdeclarator.

   LOC is the location of the structure component.

   This is done during the parsing of the struct declaration.
   The FIELD_DECL nodes are chained together and the lot of them
   are ultimately passed to `build_struct' to make the RECORD_TYPE node.  */

tree
grokfield (location_t loc,
	   struct c_declarator *declarator, struct c_declspecs *declspecs,
	   tree width, tree *decl_attrs)
{
  tree value;

  if (declarator->kind == cdk_id && declarator->u.id == NULL_TREE
      && width == NULL_TREE)
    {
      /* This is an unnamed decl.

	 If we have something of the form "union { list } ;" then this
	 is the anonymous union extension.  Similarly for struct.

	 If this is something of the form "struct foo;", then
	   If MS extensions are enabled, this is handled as an
	     anonymous struct.
	   Otherwise this is a forward declaration of a structure tag.

	 If this is something of the form "foo;" and foo is a TYPE_DECL, then
	   If MS extensions are enabled and foo names a structure, then
	     again this is an anonymous struct.
	   Otherwise this is an error.

	 Oh what a horrid tangled web we weave.  I wonder if MS consciously
	 took this from Plan 9 or if it was an accident of implementation
	 that took root before someone noticed the bug...  */

      tree type = declspecs->type;
      bool type_ok = (TREE_CODE (type) == RECORD_TYPE
		      || TREE_CODE (type) == UNION_TYPE);
      bool ok = false;

      if (type_ok
	  && (flag_ms_extensions || !declspecs->typedef_p))
	{
	  if (flag_ms_extensions)
	    ok = true;
	  else if (flag_iso)
	    ok = false;
	  else if (TYPE_NAME (type) == NULL)
	    ok = true;
	  else
	    ok = false;
	}
      if (!ok)
	{
	  pedwarn (loc, 0, "declaration does not declare anything");
	  return NULL_TREE;
	}
      pedwarn (loc, OPT_pedantic, "ISO C doesn%'t support unnamed structs/unions");
    }

  value = grokdeclarator (declarator, declspecs, FIELD, false,
			  width ? &width : NULL, decl_attrs, NULL, NULL,
			  DEPRECATED_NORMAL);

  finish_decl (value, NULL_TREE, NULL_TREE, NULL_TREE);
  DECL_INITIAL (value) = width;

  return value;
}

/* Generate an error for any duplicate field names in FIELDLIST.  Munge
   the list such that this does not present a problem later.  */

static void
detect_field_duplicates (tree fieldlist)
{
  tree x, y;
  int timeout = 10;

  /* First, see if there are more than "a few" fields.
     This is trivially true if there are zero or one fields.  */
  if (!fieldlist)
    return;
  x = TREE_CHAIN (fieldlist);
  if (!x)
    return;
  do {
    timeout--;
    x = TREE_CHAIN (x);
  } while (timeout > 0 && x);

  /* If there were "few" fields, avoid the overhead of allocating
     a hash table.  Instead just do the nested traversal thing.  */
  if (timeout > 0)
    {
      for (x = TREE_CHAIN (fieldlist); x ; x = TREE_CHAIN (x))
	if (DECL_NAME (x))
	  {
	    for (y = fieldlist; y != x; y = TREE_CHAIN (y))
	      if (DECL_NAME (y) == DECL_NAME (x))
		{
		  error ("duplicate member %q+D", x);
		  DECL_NAME (x) = NULL_TREE;
		}
	  }
    }
  else
    {
      htab_t htab = htab_create (37, htab_hash_pointer, htab_eq_pointer, NULL);
      void **slot;

      for (x = fieldlist; x ; x = TREE_CHAIN (x))
	if ((y = DECL_NAME (x)) != 0)
	  {
	    slot = htab_find_slot (htab, y, INSERT);
	    if (*slot)
	      {
		error ("duplicate member %q+D", x);
		DECL_NAME (x) = NULL_TREE;
	      }
	    *slot = y;
	  }

      htab_delete (htab);
    }
}

/* Fill in the fields of a RECORD_TYPE or UNION_TYPE node, T.
   FIELDLIST is a chain of FIELD_DECL nodes for the fields.
   ATTRIBUTES are attributes to be applied to the structure.

   ENCLOSING_IN_STRUCT is the value of IN_STRUCT, and
   ENCLOSING_STRUCT_TYPES is the value of STRUCT_TYPES, when the
   struct was started.  This sets the C_TYPE_DEFINED_IN_STRUCT flag
   for any type defined in the current struct.  */

tree
finish_struct (tree t, tree fieldlist, tree attributes,
	       bool enclosing_in_struct,
	       VEC(tree,heap) *enclosing_struct_types)
{
  tree x;
  bool toplevel = file_scope == current_scope;
  int saw_named_field;
  unsigned int ix;

  /* If this type was previously laid out as a forward reference,
     make sure we lay it out again.  */

  TYPE_SIZE (t) = 0;

  decl_attributes (&t, attributes, (int) ATTR_FLAG_TYPE_IN_PLACE);

  if (pedantic)
    {
      for (x = fieldlist; x; x = TREE_CHAIN (x))
	if (DECL_NAME (x) != 0)
	  break;

      if (x == 0)
	{
	  if (TREE_CODE (t) == UNION_TYPE)
	    {
	      if (fieldlist)
		pedwarn (input_location, OPT_pedantic, "union has no named members");
	      else
		pedwarn (input_location, OPT_pedantic, "union has no members");
	    }
	  else
	    {
	      if (fieldlist)
		pedwarn (input_location, OPT_pedantic, "struct has no named members");
	      else
		pedwarn (input_location, OPT_pedantic, "struct has no members");
	    }
	}
    }

  /* Install struct as DECL_CONTEXT of each field decl.
     Also process specified field sizes, found in the DECL_INITIAL,
     storing 0 there after the type has been changed to precision equal
     to its width, rather than the precision of the specified standard
     type.  (Correct layout requires the original type to have been preserved
     until now.)  */

  saw_named_field = 0;
  for (x = fieldlist; x; x = TREE_CHAIN (x))
    {
      if (TREE_TYPE (x) == error_mark_node)
	continue;

      DECL_CONTEXT (x) = t;

      /* If any field is const, the structure type is pseudo-const.  */
      if (TREE_READONLY (x))
	C_TYPE_FIELDS_READONLY (t) = 1;
      else
	{
	  /* A field that is pseudo-const makes the structure likewise.  */
	  tree t1 = TREE_TYPE (x);
	  while (TREE_CODE (t1) == ARRAY_TYPE)
	    t1 = TREE_TYPE (t1);
	  if ((TREE_CODE (t1) == RECORD_TYPE || TREE_CODE (t1) == UNION_TYPE)
	      && C_TYPE_FIELDS_READONLY (t1))
	    C_TYPE_FIELDS_READONLY (t) = 1;
	}

      /* Any field that is volatile means variables of this type must be
	 treated in some ways as volatile.  */
      if (TREE_THIS_VOLATILE (x))
	C_TYPE_FIELDS_VOLATILE (t) = 1;

      /* Any field of nominal variable size implies structure is too.  */
      if (C_DECL_VARIABLE_SIZE (x))
	C_TYPE_VARIABLE_SIZE (t) = 1;

      if (DECL_INITIAL (x))
	{
	  unsigned HOST_WIDE_INT width = tree_low_cst (DECL_INITIAL (x), 1);
	  DECL_SIZE (x) = bitsize_int (width);
	  DECL_BIT_FIELD (x) = 1;
	  SET_DECL_C_BIT_FIELD (x);
	}

      if (TYPE_PACKED (t)
	  && (DECL_BIT_FIELD (x)
	      || TYPE_ALIGN (TREE_TYPE (x)) > BITS_PER_UNIT))
	DECL_PACKED (x) = 1;

      /* Detect flexible array member in an invalid context.  */
      if (TREE_CODE (TREE_TYPE (x)) == ARRAY_TYPE
	  && TYPE_SIZE (TREE_TYPE (x)) == NULL_TREE
	  && TYPE_DOMAIN (TREE_TYPE (x)) != NULL_TREE
	  && TYPE_MAX_VALUE (TYPE_DOMAIN (TREE_TYPE (x))) == NULL_TREE)
	{
	  if (TREE_CODE (t) == UNION_TYPE)
	    {
	      error ("%Jflexible array member in union", x);
	      TREE_TYPE (x) = error_mark_node;
	    }
	  else if (TREE_CHAIN (x) != NULL_TREE)
	    {
	      error ("%Jflexible array member not at end of struct", x);
	      TREE_TYPE (x) = error_mark_node;
	    }
	  else if (!saw_named_field)
	    {
	      error ("%Jflexible array member in otherwise empty struct", x);
	      TREE_TYPE (x) = error_mark_node;
	    }
	}

      if (pedantic && !in_system_header && TREE_CODE (t) == RECORD_TYPE
	  && flexible_array_type_p (TREE_TYPE (x)))
	pedwarn (input_location, OPT_pedantic, 
		 "%Jinvalid use of structure with flexible array member", x);

      if (DECL_NAME (x))
	saw_named_field = 1;
    }

  detect_field_duplicates (fieldlist);

  /* Now we have the nearly final fieldlist.  Record it,
     then lay out the structure or union (including the fields).  */

  TYPE_FIELDS (t) = fieldlist;

  layout_type (t);

  /* Give bit-fields their proper types.  */
  {
    tree *fieldlistp = &fieldlist;
    while (*fieldlistp)
      if (TREE_CODE (*fieldlistp) == FIELD_DECL && DECL_INITIAL (*fieldlistp)
	  && TREE_TYPE (*fieldlistp) != error_mark_node)
	{
	  unsigned HOST_WIDE_INT width
	    = tree_low_cst (DECL_INITIAL (*fieldlistp), 1);
	  tree type = TREE_TYPE (*fieldlistp);
	  if (width != TYPE_PRECISION (type))
	    {
	      TREE_TYPE (*fieldlistp)
		= c_build_bitfield_integer_type (width, TYPE_UNSIGNED (type));
	      DECL_MODE (*fieldlistp) = TYPE_MODE (TREE_TYPE (*fieldlistp));
	    }
	  DECL_INITIAL (*fieldlistp) = 0;
	}
      else
	fieldlistp = &TREE_CHAIN (*fieldlistp);
  }

  /* Now we have the truly final field list.
     Store it in this type and in the variants.  */

  TYPE_FIELDS (t) = fieldlist;

  /* If there are lots of fields, sort so we can look through them fast.
     We arbitrarily consider 16 or more elts to be "a lot".  */

  {
    int len = 0;

    for (x = fieldlist; x; x = TREE_CHAIN (x))
      {
	if (len > 15 || DECL_NAME (x) == NULL)
	  break;
	len += 1;
      }

    if (len > 15)
      {
	tree *field_array;
	struct lang_type *space;
	struct sorted_fields_type *space2;

	len += list_length (x);

	/* Use the same allocation policy here that make_node uses, to
	  ensure that this lives as long as the rest of the struct decl.
	  All decls in an inline function need to be saved.  */

	space = GGC_CNEW (struct lang_type);
	space2 = GGC_NEWVAR (struct sorted_fields_type,
			     sizeof (struct sorted_fields_type) + len * sizeof (tree));

	len = 0;
	space->s = space2;
	field_array = &space2->elts[0];
	for (x = fieldlist; x; x = TREE_CHAIN (x))
	  {
	    field_array[len++] = x;

	    /* If there is anonymous struct or union, break out of the loop.  */
	    if (DECL_NAME (x) == NULL)
	      break;
	  }
	/* Found no anonymous struct/union.  Add the TYPE_LANG_SPECIFIC.  */
	if (x == NULL)
	  {
	    TYPE_LANG_SPECIFIC (t) = space;
	    TYPE_LANG_SPECIFIC (t)->s->len = len;
	    field_array = TYPE_LANG_SPECIFIC (t)->s->elts;
	    qsort (field_array, len, sizeof (tree), field_decl_cmp);
	  }
      }
  }

  for (x = TYPE_MAIN_VARIANT (t); x; x = TYPE_NEXT_VARIANT (x))
    {
      TYPE_FIELDS (x) = TYPE_FIELDS (t);
      TYPE_LANG_SPECIFIC (x) = TYPE_LANG_SPECIFIC (t);
      C_TYPE_FIELDS_READONLY (x) = C_TYPE_FIELDS_READONLY (t);
      C_TYPE_FIELDS_VOLATILE (x) = C_TYPE_FIELDS_VOLATILE (t);
      C_TYPE_VARIABLE_SIZE (x) = C_TYPE_VARIABLE_SIZE (t);
    }

  /* If this was supposed to be a transparent union, but we can't
     make it one, warn and turn off the flag.  */
  if (TREE_CODE (t) == UNION_TYPE
      && TYPE_TRANSPARENT_UNION (t)
      && (!TYPE_FIELDS (t) || TYPE_MODE (t) != DECL_MODE (TYPE_FIELDS (t))))
    {
      TYPE_TRANSPARENT_UNION (t) = 0;
      warning (0, "union cannot be made transparent");
    }

  /* If this structure or union completes the type of any previous
     variable declaration, lay it out and output its rtl.  */
  for (x = C_TYPE_INCOMPLETE_VARS (TYPE_MAIN_VARIANT (t));
       x;
       x = TREE_CHAIN (x))
    {
      tree decl = TREE_VALUE (x);
      if (TREE_CODE (TREE_TYPE (decl)) == ARRAY_TYPE)
	layout_array_type (TREE_TYPE (decl));
      if (TREE_CODE (decl) != TYPE_DECL)
	{
	  layout_decl (decl, 0);
	  if (c_dialect_objc ())
	    objc_check_decl (decl);
	  rest_of_decl_compilation (decl, toplevel, 0);
	  if (!toplevel)
	    expand_decl (decl);
	}
    }
  C_TYPE_INCOMPLETE_VARS (TYPE_MAIN_VARIANT (t)) = 0;

  /* Finish debugging output for this type.  */
  rest_of_type_compilation (t, toplevel);

  /* If we're inside a function proper, i.e. not file-scope and not still
     parsing parameters, then arrange for the size of a variable sized type
     to be bound now.  */
  if (cur_stmt_list && variably_modified_type_p (t, NULL_TREE))
    add_stmt (build_stmt (DECL_EXPR, build_decl (TYPE_DECL, NULL, t)));

  /* Set the C_TYPE_DEFINED_IN_STRUCT flag for each type defined in
     the current struct.  We do this now at the end of the struct
     because the flag is used to issue visibility warnings when using
     -Wc++-compat, and we only want to issue those warnings if the
     type is referenced outside of the struct declaration.  */
  for (ix = 0; VEC_iterate (tree, struct_types, ix, x); ++ix)
    C_TYPE_DEFINED_IN_STRUCT (x) = 1;

  VEC_free (tree, heap, struct_types);

  in_struct = enclosing_in_struct;
  struct_types = enclosing_struct_types;

  /* If this struct is defined inside a struct, add it to
     STRUCT_TYPES.  */
  if (in_struct && !in_sizeof && !in_typeof && !in_alignof)
    VEC_safe_push (tree, heap, struct_types, t);

  return t;
}

/* Lay out the type T, and its element type, and so on.  */

static void
layout_array_type (tree t)
{
  if (TREE_CODE (TREE_TYPE (t)) == ARRAY_TYPE)
    layout_array_type (TREE_TYPE (t));
  layout_type (t);
}

/* Begin compiling the definition of an enumeration type.
   NAME is its name (or null if anonymous).
   Returns the type object, as yet incomplete.
   Also records info about it so that build_enumerator
   may be used to declare the individual values as they are read.  */

tree
start_enum (struct c_enum_contents *the_enum, tree name, location_t loc)
{
  tree enumtype = NULL_TREE;
  location_t enumloc = UNKNOWN_LOCATION;

  /* If this is the real definition for a previous forward reference,
     fill in the contents in the same object that used to be the
     forward reference.  */

  if (name != NULL_TREE)
    enumtype = lookup_tag (ENUMERAL_TYPE, name, 1, &enumloc);

  if (enumtype == 0 || TREE_CODE (enumtype) != ENUMERAL_TYPE)
    {
      enumtype = make_node (ENUMERAL_TYPE);
      pushtag (name, enumtype, loc);
    }

  if (C_TYPE_BEING_DEFINED (enumtype))
    error_at (loc, "nested redefinition of %<enum %E%>", name);

  C_TYPE_BEING_DEFINED (enumtype) = 1;

  if (TYPE_VALUES (enumtype) != 0)
    {
      /* This enum is a named one that has been declared already.  */
      error_at (loc, "redeclaration of %<enum %E%>", name);
      if (enumloc != UNKNOWN_LOCATION)
	inform (enumloc, "originally defined here");

      /* Completely replace its old definition.
	 The old enumerators remain defined, however.  */
      TYPE_VALUES (enumtype) = 0;
    }

  the_enum->enum_next_value = integer_zero_node;
  the_enum->enum_overflow = 0;

  if (flag_short_enums)
    TYPE_PACKED (enumtype) = 1;

  /* FIXME: This will issue a warning for a use of a type defined
     within sizeof in a statement expr.  This is not terribly serious
     as C++ doesn't permit statement exprs within sizeof anyhow.  */
  if (warn_cxx_compat && (in_sizeof || in_typeof || in_alignof))
    warning_at (loc, OPT_Wc___compat,
		"defining type in %qs expression is invalid in C++",
		(in_sizeof
		 ? "sizeof"
		 : (in_typeof ? "typeof" : "alignof")));

  return enumtype;
}

/* After processing and defining all the values of an enumeration type,
   install their decls in the enumeration type and finish it off.
   ENUMTYPE is the type object, VALUES a list of decl-value pairs,
   and ATTRIBUTES are the specified attributes.
   Returns ENUMTYPE.  */

tree
finish_enum (tree enumtype, tree values, tree attributes)
{
  tree pair, tem;
  tree minnode = 0, maxnode = 0;
  int precision, unsign;
  bool toplevel = (file_scope == current_scope);
  struct lang_type *lt;

  decl_attributes (&enumtype, attributes, (int) ATTR_FLAG_TYPE_IN_PLACE);

  /* Calculate the maximum value of any enumerator in this type.  */

  if (values == error_mark_node)
    minnode = maxnode = integer_zero_node;
  else
    {
      minnode = maxnode = TREE_VALUE (values);
      for (pair = TREE_CHAIN (values); pair; pair = TREE_CHAIN (pair))
	{
	  tree value = TREE_VALUE (pair);
	  if (tree_int_cst_lt (maxnode, value))
	    maxnode = value;
	  if (tree_int_cst_lt (value, minnode))
	    minnode = value;
	}
    }

  /* Construct the final type of this enumeration.  It is the same
     as one of the integral types - the narrowest one that fits, except
     that normally we only go as narrow as int - and signed iff any of
     the values are negative.  */
  unsign = (tree_int_cst_sgn (minnode) >= 0);
  precision = MAX (tree_int_cst_min_precision (minnode, unsign),
		   tree_int_cst_min_precision (maxnode, unsign));

  if (TYPE_PACKED (enumtype) || precision > TYPE_PRECISION (integer_type_node))
    {
      tem = c_common_type_for_size (precision, unsign);
      if (tem == NULL)
	{
	  warning (0, "enumeration values exceed range of largest integer");
	  tem = long_long_integer_type_node;
	}
    }
  else
    tem = unsign ? unsigned_type_node : integer_type_node;

  TYPE_MIN_VALUE (enumtype) = TYPE_MIN_VALUE (tem);
  TYPE_MAX_VALUE (enumtype) = TYPE_MAX_VALUE (tem);
  TYPE_UNSIGNED (enumtype) = TYPE_UNSIGNED (tem);
  TYPE_SIZE (enumtype) = 0;

  /* If the precision of the type was specific with an attribute and it
     was too small, give an error.  Otherwise, use it.  */
  if (TYPE_PRECISION (enumtype))
    {
      if (precision > TYPE_PRECISION (enumtype))
	error ("specified mode too small for enumeral values");
    }
  else
    TYPE_PRECISION (enumtype) = TYPE_PRECISION (tem);

  layout_type (enumtype);

  if (values != error_mark_node)
    {
      /* Change the type of the enumerators to be the enum type.  We
	 need to do this irrespective of the size of the enum, for
	 proper type checking.  Replace the DECL_INITIALs of the
	 enumerators, and the value slots of the list, with copies
	 that have the enum type; they cannot be modified in place
	 because they may be shared (e.g.  integer_zero_node) Finally,
	 change the purpose slots to point to the names of the decls.  */
      for (pair = values; pair; pair = TREE_CHAIN (pair))
	{
	  tree enu = TREE_PURPOSE (pair);
	  tree ini = DECL_INITIAL (enu);

	  TREE_TYPE (enu) = enumtype;

	  /* The ISO C Standard mandates enumerators to have type int,
	     even though the underlying type of an enum type is
	     unspecified.  However, GCC allows enumerators of any
	     integer type as an extensions.  build_enumerator()
	     converts any enumerators that fit in an int to type int,
	     to avoid promotions to unsigned types when comparing
	     integers with enumerators that fit in the int range.
	     When -pedantic is given, build_enumerator() would have
	     already warned about those that don't fit. Here we
	     convert the rest to the enumerator type. */
	  if (TREE_TYPE (ini) != integer_type_node)
	    ini = convert (enumtype, ini);

	  DECL_INITIAL (enu) = ini;
	  TREE_PURPOSE (pair) = DECL_NAME (enu);
	  TREE_VALUE (pair) = ini;
	}

      TYPE_VALUES (enumtype) = values;
    }

  /* Record the min/max values so that we can warn about bit-field
     enumerations that are too small for the values.  */
  lt = GGC_CNEW (struct lang_type);
  lt->enum_min = minnode;
  lt->enum_max = maxnode;
  TYPE_LANG_SPECIFIC (enumtype) = lt;

  /* Fix up all variant types of this enum type.  */
  for (tem = TYPE_MAIN_VARIANT (enumtype); tem; tem = TYPE_NEXT_VARIANT (tem))
    {
      if (tem == enumtype)
	continue;
      TYPE_VALUES (tem) = TYPE_VALUES (enumtype);
      TYPE_MIN_VALUE (tem) = TYPE_MIN_VALUE (enumtype);
      TYPE_MAX_VALUE (tem) = TYPE_MAX_VALUE (enumtype);
      TYPE_SIZE (tem) = TYPE_SIZE (enumtype);
      TYPE_SIZE_UNIT (tem) = TYPE_SIZE_UNIT (enumtype);
      SET_TYPE_MODE (tem, TYPE_MODE (enumtype));
      TYPE_PRECISION (tem) = TYPE_PRECISION (enumtype);
      TYPE_ALIGN (tem) = TYPE_ALIGN (enumtype);
      TYPE_USER_ALIGN (tem) = TYPE_USER_ALIGN (enumtype);
      TYPE_UNSIGNED (tem) = TYPE_UNSIGNED (enumtype);
      TYPE_LANG_SPECIFIC (tem) = TYPE_LANG_SPECIFIC (enumtype);
    }

  /* Finish debugging output for this type.  */
  rest_of_type_compilation (enumtype, toplevel);

  /* If this enum is defined inside a struct, add it to
     STRUCT_TYPES.  */
  if (in_struct && !in_sizeof && !in_typeof && !in_alignof)
    VEC_safe_push (tree, heap, struct_types, enumtype);

  return enumtype;
}

/* Build and install a CONST_DECL for one value of the
   current enumeration type (one that was begun with start_enum).
   Return a tree-list containing the CONST_DECL and its value.
   Assignment of sequential values by default is handled here.  */

tree
build_enumerator (struct c_enum_contents *the_enum, tree name, tree value,
		  location_t value_loc)
{
  tree decl, type;

  /* Validate and default VALUE.  */

  if (value != 0)
    {
      /* Don't issue more errors for error_mark_node (i.e. an
	 undeclared identifier) - just ignore the value expression.  */
      if (value == error_mark_node)
	value = 0;
      else if (!INTEGRAL_TYPE_P (TREE_TYPE (value)))
	{
	  error ("enumerator value for %qE is not an integer constant", name);
	  value = 0;
	}
      else
	{
	  if (TREE_CODE (value) != INTEGER_CST)
	    {
	      value = c_fully_fold (value, false, NULL);
	      if (TREE_CODE (value) == INTEGER_CST)
		pedwarn (value_loc, OPT_pedantic,
			 "enumerator value for %qE is not an integer "
			 "constant expression", name);
	    }
	  if (TREE_CODE (value) != INTEGER_CST)
	    {
	      error ("enumerator value for %qE is not an integer constant",
		     name);
	      value = 0;
	    }
	  else
	    {
	      value = default_conversion (value);
	      constant_expression_warning (value);
	    }
	}
    }

  /* Default based on previous value.  */
  /* It should no longer be possible to have NON_LVALUE_EXPR
     in the default.  */
  if (value == 0)
    {
      value = the_enum->enum_next_value;
      if (the_enum->enum_overflow)
	error ("overflow in enumeration values");
    }
  /* Even though the underlying type of an enum is unspecified, the
     type of enumeration constants is explicitly defined as int
     (6.4.4.3/2 in the C99 Standard).  GCC allows any integer type as
     an extension.  */
  else if (!int_fits_type_p (value, integer_type_node))
    pedwarn (value_loc, OPT_pedantic, 
	     "ISO C restricts enumerator values to range of %<int%>");

  /* The ISO C Standard mandates enumerators to have type int, even
     though the underlying type of an enum type is unspecified.
     However, GCC allows enumerators of any integer type as an
     extensions.  Here we convert any enumerators that fit in an int
     to type int, to avoid promotions to unsigned types when comparing
     integers with enumerators that fit in the int range.  When
     -pedantic is given, we would have already warned about those that
     don't fit. We have to do this here rather than in finish_enum
     because this value may be used to define more enumerators.  */
  if (int_fits_type_p (value, integer_type_node))
    value = convert (integer_type_node, value);

  /* Set basis for default for next value.  */
  the_enum->enum_next_value
    = build_binary_op
         (EXPR_HAS_LOCATION (value) ? EXPR_LOCATION (value) : input_location,
	 PLUS_EXPR, value, integer_one_node, 0);
  the_enum->enum_overflow = tree_int_cst_lt (the_enum->enum_next_value, value);

  /* Now create a declaration for the enum value name.  */

  type = TREE_TYPE (value);
  type = c_common_type_for_size (MAX (TYPE_PRECISION (type),
				      TYPE_PRECISION (integer_type_node)),
				 (TYPE_PRECISION (type)
				  >= TYPE_PRECISION (integer_type_node)
				  && TYPE_UNSIGNED (type)));

  decl = build_decl (CONST_DECL, name, type);
  DECL_INITIAL (decl) = convert (type, value);
  pushdecl (decl);

  return tree_cons (decl, value, NULL_TREE);
}


/* Create the FUNCTION_DECL for a function definition.
   DECLSPECS, DECLARATOR and ATTRIBUTES are the parts of
   the declaration; they describe the function's name and the type it returns,
   but twisted together in a fashion that parallels the syntax of C.

   This function creates a binding context for the function body
   as well as setting up the FUNCTION_DECL in current_function_decl.

   Returns 1 on success.  If the DECLARATOR is not suitable for a function
   (it defines a datum instead), we return 0, which tells
   yyparse to report a parse error.  */

int
start_function (struct c_declspecs *declspecs, struct c_declarator *declarator,
		tree attributes)
{
  tree decl1, old_decl;
  tree restype, resdecl;
  struct c_label_context_se *nstack_se;
  struct c_label_context_vm *nstack_vm;

  current_function_returns_value = 0;  /* Assume, until we see it does.  */
  current_function_returns_null = 0;
  current_function_returns_abnormally = 0;
  warn_about_return_type = 0;
  c_switch_stack = NULL;

  nstack_se = XOBNEW (&parser_obstack, struct c_label_context_se);
  nstack_se->labels_def = NULL;
  nstack_se->labels_used = NULL;
  nstack_se->next = label_context_stack_se;
  label_context_stack_se = nstack_se;

  nstack_vm = XOBNEW (&parser_obstack, struct c_label_context_vm);
  nstack_vm->labels_def = NULL;
  nstack_vm->labels_used = NULL;
  nstack_vm->scope = 0;
  nstack_vm->next = label_context_stack_vm;
  label_context_stack_vm = nstack_vm;

  /* Indicate no valid break/continue context by setting these variables
     to some non-null, non-label value.  We'll notice and emit the proper
     error message in c_finish_bc_stmt.  */
  c_break_label = c_cont_label = size_zero_node;

  decl1 = grokdeclarator (declarator, declspecs, FUNCDEF, true, NULL,
			  &attributes, NULL, NULL, DEPRECATED_NORMAL);

  /* If the declarator is not suitable for a function definition,
     cause a syntax error.  */
  if (decl1 == 0)
    {
      label_context_stack_se = label_context_stack_se->next;
      label_context_stack_vm = label_context_stack_vm->next;
      return 0;
    }

  decl_attributes (&decl1, attributes, 0);

  if (DECL_DECLARED_INLINE_P (decl1)
      && DECL_UNINLINABLE (decl1)
      && lookup_attribute ("noinline", DECL_ATTRIBUTES (decl1)))
    warning (OPT_Wattributes, "inline function %q+D given attribute noinline",
	     decl1);

  /* Handle gnu_inline attribute.  */
  if (declspecs->inline_p
      && !flag_gnu89_inline
      && TREE_CODE (decl1) == FUNCTION_DECL
      && (lookup_attribute ("gnu_inline", DECL_ATTRIBUTES (decl1))
	  || current_function_decl))
    {
      if (declspecs->storage_class != csc_static)
	DECL_EXTERNAL (decl1) = !DECL_EXTERNAL (decl1);
    }

  announce_function (decl1);

  if (!COMPLETE_OR_VOID_TYPE_P (TREE_TYPE (TREE_TYPE (decl1))))
    {
      error ("return type is an incomplete type");
      /* Make it return void instead.  */
      TREE_TYPE (decl1)
	= build_function_type (void_type_node,
			       TYPE_ARG_TYPES (TREE_TYPE (decl1)));
    }

  if (warn_about_return_type)
    pedwarn_c99 (input_location, flag_isoc99 ? 0 
		 : (warn_return_type ? OPT_Wreturn_type : OPT_Wimplicit_int),
		 "return type defaults to %<int%>");

  /* Make the init_value nonzero so pushdecl knows this is not tentative.
     error_mark_node is replaced below (in pop_scope) with the BLOCK.  */
  DECL_INITIAL (decl1) = error_mark_node;

  /* If this definition isn't a prototype and we had a prototype declaration
     before, copy the arg type info from that prototype.  */
  old_decl = lookup_name_in_scope (DECL_NAME (decl1), current_scope);
  if (old_decl && TREE_CODE (old_decl) != FUNCTION_DECL)
    old_decl = 0;
  current_function_prototype_locus = UNKNOWN_LOCATION;
  current_function_prototype_built_in = false;
  current_function_prototype_arg_types = NULL_TREE;
  if (TYPE_ARG_TYPES (TREE_TYPE (decl1)) == 0)
    {
      if (old_decl != 0 && TREE_CODE (TREE_TYPE (old_decl)) == FUNCTION_TYPE
	  && comptypes (TREE_TYPE (TREE_TYPE (decl1)),
			TREE_TYPE (TREE_TYPE (old_decl))))
	{
	  TREE_TYPE (decl1) = composite_type (TREE_TYPE (old_decl),
					      TREE_TYPE (decl1));
	  current_function_prototype_locus = DECL_SOURCE_LOCATION (old_decl);
	  current_function_prototype_built_in
	    = C_DECL_BUILTIN_PROTOTYPE (old_decl);
	  current_function_prototype_arg_types
	    = TYPE_ARG_TYPES (TREE_TYPE (decl1));
	}
      if (TREE_PUBLIC (decl1))
	{
	  /* If there is an external prototype declaration of this
	     function, record its location but do not copy information
	     to this decl.  This may be an invisible declaration
	     (built-in or in a scope which has finished) or simply
	     have more refined argument types than any declaration
	     found above.  */
	  struct c_binding *b;
	  for (b = I_SYMBOL_BINDING (DECL_NAME (decl1)); b; b = b->shadowed)
	    if (B_IN_SCOPE (b, external_scope))
	      break;
	  if (b)
	    {
	      tree ext_decl, ext_type;
	      ext_decl = b->decl;
	      ext_type = b->type ? b->type : TREE_TYPE (ext_decl);
	      if (TREE_CODE (ext_type) == FUNCTION_TYPE
		  && comptypes (TREE_TYPE (TREE_TYPE (decl1)),
				TREE_TYPE (ext_type)))
		{
		  current_function_prototype_locus
		    = DECL_SOURCE_LOCATION (ext_decl);
		  current_function_prototype_built_in
		    = C_DECL_BUILTIN_PROTOTYPE (ext_decl);
		  current_function_prototype_arg_types
		    = TYPE_ARG_TYPES (ext_type);
		}
	    }
	}
    }

  /* Optionally warn of old-fashioned def with no previous prototype.  */
  if (warn_strict_prototypes
      && old_decl != error_mark_node
      && TYPE_ARG_TYPES (TREE_TYPE (decl1)) == 0
      && C_DECL_ISNT_PROTOTYPE (old_decl))
    warning (OPT_Wstrict_prototypes,
	     "function declaration isn%'t a prototype");
  /* Optionally warn of any global def with no previous prototype.  */
  else if (warn_missing_prototypes
	   && old_decl != error_mark_node
	   && TREE_PUBLIC (decl1)
	   && !MAIN_NAME_P (DECL_NAME (decl1))
	   && C_DECL_ISNT_PROTOTYPE (old_decl))
    warning (OPT_Wmissing_prototypes, "no previous prototype for %q+D", decl1);
  /* Optionally warn of any def with no previous prototype
     if the function has already been used.  */
  else if (warn_missing_prototypes
	   && old_decl != 0
	   && old_decl != error_mark_node
	   && TREE_USED (old_decl)
	   && TYPE_ARG_TYPES (TREE_TYPE (old_decl)) == 0)
    warning (OPT_Wmissing_prototypes,
	     "%q+D was used with no prototype before its definition", decl1);
  /* Optionally warn of any global def with no previous declaration.  */
  else if (warn_missing_declarations
	   && TREE_PUBLIC (decl1)
	   && old_decl == 0
	   && !MAIN_NAME_P (DECL_NAME (decl1)))
    warning (OPT_Wmissing_declarations, "no previous declaration for %q+D",
	     decl1);
  /* Optionally warn of any def with no previous declaration
     if the function has already been used.  */
  else if (warn_missing_declarations
	   && old_decl != 0
	   && old_decl != error_mark_node
	   && TREE_USED (old_decl)
	   && C_DECL_IMPLICIT (old_decl))
    warning (OPT_Wmissing_declarations,
	     "%q+D was used with no declaration before its definition", decl1);

  /* This function exists in static storage.
     (This does not mean `static' in the C sense!)  */
  TREE_STATIC (decl1) = 1;

  /* A nested function is not global.  */
  if (current_function_decl != 0)
    TREE_PUBLIC (decl1) = 0;

  /* This is the earliest point at which we might know the assembler
     name of the function.  Thus, if it's set before this, die horribly.  */
  gcc_assert (!DECL_ASSEMBLER_NAME_SET_P (decl1));

  /* If #pragma weak was used, mark the decl weak now.  */
  if (current_scope == file_scope)
    maybe_apply_pragma_weak (decl1);

  /* Warn for unlikely, improbable, or stupid declarations of `main'.  */
  if (warn_main && MAIN_NAME_P (DECL_NAME (decl1)))
    {
      if (TYPE_MAIN_VARIANT (TREE_TYPE (TREE_TYPE (decl1)))
	  != integer_type_node)
	pedwarn (input_location, OPT_Wmain, "return type of %q+D is not %<int%>", decl1);

      check_main_parameter_types (decl1);

      if (!TREE_PUBLIC (decl1))
	pedwarn (input_location, OPT_Wmain, "%q+D is normally a non-static function", decl1);
    }

  /* Record the decl so that the function name is defined.
     If we already have a decl for this name, and it is a FUNCTION_DECL,
     use the old decl.  */

  current_function_decl = pushdecl (decl1);

  push_scope ();
  declare_parm_level ();

  restype = TREE_TYPE (TREE_TYPE (current_function_decl));
  resdecl = build_decl (RESULT_DECL, NULL_TREE, restype);
  DECL_ARTIFICIAL (resdecl) = 1;
  DECL_IGNORED_P (resdecl) = 1;
  DECL_RESULT (current_function_decl) = resdecl;

  start_fname_decls ();

  return 1;
}

/* Subroutine of store_parm_decls which handles new-style function
   definitions (prototype format). The parms already have decls, so we
   need only record them as in effect and complain if any redundant
   old-style parm decls were written.  */
static void
store_parm_decls_newstyle (tree fndecl, const struct c_arg_info *arg_info)
{
  tree decl;

  if (current_scope->bindings)
    {
      error ("%Jold-style parameter declarations in prototyped "
	     "function definition", fndecl);

      /* Get rid of the old-style declarations.  */
      pop_scope ();
      push_scope ();
    }
  /* Don't issue this warning for nested functions, and don't issue this
     warning if we got here because ARG_INFO_TYPES was error_mark_node
     (this happens when a function definition has just an ellipsis in
     its parameter list).  */
  else if (!in_system_header && !current_function_scope
	   && arg_info->types != error_mark_node)
    warning (OPT_Wtraditional,
	     "%Jtraditional C rejects ISO C style function definitions",
	     fndecl);

  /* Now make all the parameter declarations visible in the function body.
     We can bypass most of the grunt work of pushdecl.  */
  for (decl = arg_info->parms; decl; decl = TREE_CHAIN (decl))
    {
      DECL_CONTEXT (decl) = current_function_decl;
      if (DECL_NAME (decl))
	{
	  bind (DECL_NAME (decl), decl, current_scope,
		/*invisible=*/false, /*nested=*/false,
		UNKNOWN_LOCATION);
	  if (!TREE_USED (decl))
	    warn_if_shadowing (decl);
	}
      else
	error ("%Jparameter name omitted", decl);
    }

  /* Record the parameter list in the function declaration.  */
  DECL_ARGUMENTS (fndecl) = arg_info->parms;

  /* Now make all the ancillary declarations visible, likewise.  */
  for (decl = arg_info->others; decl; decl = TREE_CHAIN (decl))
    {
      DECL_CONTEXT (decl) = current_function_decl;
      if (DECL_NAME (decl))
	bind (DECL_NAME (decl), decl, current_scope,
	      /*invisible=*/false, /*nested=*/false, UNKNOWN_LOCATION);
    }

  /* And all the tag declarations.  */
  for (decl = arg_info->tags; decl; decl = TREE_CHAIN (decl))
    if (TREE_PURPOSE (decl))
      bind (TREE_PURPOSE (decl), TREE_VALUE (decl), current_scope,
	    /*invisible=*/false, /*nested=*/false, UNKNOWN_LOCATION);
}

/* Subroutine of store_parm_decls which handles old-style function
   definitions (separate parameter list and declarations).  */

static void
store_parm_decls_oldstyle (tree fndecl, const struct c_arg_info *arg_info)
{
  struct c_binding *b;
  tree parm, decl, last;
  tree parmids = arg_info->parms;
  struct pointer_set_t *seen_args = pointer_set_create ();

  if (!in_system_header)
    warning (OPT_Wold_style_definition, "%Jold-style function definition",
	     fndecl);

  /* Match each formal parameter name with its declaration.  Save each
     decl in the appropriate TREE_PURPOSE slot of the parmids chain.  */
  for (parm = parmids; parm; parm = TREE_CHAIN (parm))
    {
      if (TREE_VALUE (parm) == 0)
	{
	  error ("%Jparameter name missing from parameter list", fndecl);
	  TREE_PURPOSE (parm) = 0;
	  continue;
	}

      b = I_SYMBOL_BINDING (TREE_VALUE (parm));
      if (b && B_IN_CURRENT_SCOPE (b))
	{
	  decl = b->decl;
	  /* If we got something other than a PARM_DECL it is an error.  */
	  if (TREE_CODE (decl) != PARM_DECL)
	    error ("%q+D declared as a non-parameter", decl);
	  /* If the declaration is already marked, we have a duplicate
	     name.  Complain and ignore the duplicate.  */
	  else if (pointer_set_contains (seen_args, decl))
	    {
	      error ("multiple parameters named %q+D", decl);
	      TREE_PURPOSE (parm) = 0;
	      continue;
	    }
	  /* If the declaration says "void", complain and turn it into
	     an int.  */
	  else if (VOID_TYPE_P (TREE_TYPE (decl)))
	    {
	      error ("parameter %q+D declared with void type", decl);
	      TREE_TYPE (decl) = integer_type_node;
	      DECL_ARG_TYPE (decl) = integer_type_node;
	      layout_decl (decl, 0);
	    }
	  warn_if_shadowing (decl);
	}
      /* If no declaration found, default to int.  */
      else
	{
	  decl = build_decl (PARM_DECL, TREE_VALUE (parm), integer_type_node);
	  DECL_ARG_TYPE (decl) = TREE_TYPE (decl);
	  DECL_SOURCE_LOCATION (decl) = DECL_SOURCE_LOCATION (fndecl);
	  pushdecl (decl);
	  warn_if_shadowing (decl);

	  if (flag_isoc99)
	    pedwarn (input_location, 0, "type of %q+D defaults to %<int%>", decl);
	  else 
	    warning (OPT_Wmissing_parameter_type, "type of %q+D defaults to %<int%>", decl);
	}

      TREE_PURPOSE (parm) = decl;
      pointer_set_insert (seen_args, decl);
    }

  /* Now examine the parms chain for incomplete declarations
     and declarations with no corresponding names.  */

  for (b = current_scope->bindings; b; b = b->prev)
    {
      parm = b->decl;
      if (TREE_CODE (parm) != PARM_DECL)
	continue;

      if (TREE_TYPE (parm) != error_mark_node
	  && !COMPLETE_TYPE_P (TREE_TYPE (parm)))
	{
	  error ("parameter %q+D has incomplete type", parm);
	  TREE_TYPE (parm) = error_mark_node;
	}

      if (!pointer_set_contains (seen_args, parm))
	{
	  error ("declaration for parameter %q+D but no such parameter", parm);

	  /* Pretend the parameter was not missing.
	     This gets us to a standard state and minimizes
	     further error messages.  */
	  parmids = chainon (parmids, tree_cons (parm, 0, 0));
	}
    }

  /* Chain the declarations together in the order of the list of
     names.  Store that chain in the function decl, replacing the
     list of names.  Update the current scope to match.  */
  DECL_ARGUMENTS (fndecl) = 0;

  for (parm = parmids; parm; parm = TREE_CHAIN (parm))
    if (TREE_PURPOSE (parm))
      break;
  if (parm && TREE_PURPOSE (parm))
    {
      last = TREE_PURPOSE (parm);
      DECL_ARGUMENTS (fndecl) = last;

      for (parm = TREE_CHAIN (parm); parm; parm = TREE_CHAIN (parm))
	if (TREE_PURPOSE (parm))
	  {
	    TREE_CHAIN (last) = TREE_PURPOSE (parm);
	    last = TREE_PURPOSE (parm);
	  }
      TREE_CHAIN (last) = 0;
    }

  pointer_set_destroy (seen_args);

  /* If there was a previous prototype,
     set the DECL_ARG_TYPE of each argument according to
     the type previously specified, and report any mismatches.  */

  if (current_function_prototype_arg_types)
    {
      tree type;
      for (parm = DECL_ARGUMENTS (fndecl),
	     type = current_function_prototype_arg_types;
	   parm || (type && TREE_VALUE (type) != error_mark_node
                   && (TYPE_MAIN_VARIANT (TREE_VALUE (type)) != void_type_node));
	   parm = TREE_CHAIN (parm), type = TREE_CHAIN (type))
	{
	  if (parm == 0 || type == 0
	      || TYPE_MAIN_VARIANT (TREE_VALUE (type)) == void_type_node)
	    {
	      if (current_function_prototype_built_in)
		warning (0, "number of arguments doesn%'t match "
			 "built-in prototype");
	      else
		{
		  error ("number of arguments doesn%'t match prototype");
		  error ("%Hprototype declaration",
			 &current_function_prototype_locus);
		}
	      break;
	    }
	  /* Type for passing arg must be consistent with that
	     declared for the arg.  ISO C says we take the unqualified
	     type for parameters declared with qualified type.  */
	  if (TREE_TYPE (parm) != error_mark_node
	      && TREE_TYPE (type) != error_mark_node
	      && !comptypes (TYPE_MAIN_VARIANT (DECL_ARG_TYPE (parm)),
			     TYPE_MAIN_VARIANT (TREE_VALUE (type))))
	    {
	      if (TYPE_MAIN_VARIANT (TREE_TYPE (parm))
		  == TYPE_MAIN_VARIANT (TREE_VALUE (type)))
		{
		  /* Adjust argument to match prototype.  E.g. a previous
		     `int foo(float);' prototype causes
		     `int foo(x) float x; {...}' to be treated like
		     `int foo(float x) {...}'.  This is particularly
		     useful for argument types like uid_t.  */
		  DECL_ARG_TYPE (parm) = TREE_TYPE (parm);

		  if (targetm.calls.promote_prototypes (TREE_TYPE (current_function_decl))
		      && INTEGRAL_TYPE_P (TREE_TYPE (parm))
		      && TYPE_PRECISION (TREE_TYPE (parm))
		      < TYPE_PRECISION (integer_type_node))
		    DECL_ARG_TYPE (parm) = integer_type_node;

		  /* ??? Is it possible to get here with a
		     built-in prototype or will it always have
		     been diagnosed as conflicting with an
		     old-style definition and discarded?  */
		  if (current_function_prototype_built_in)
		    warning (OPT_pedantic, "promoted argument %qD "
			     "doesn%'t match built-in prototype", parm);
		  else
		    {
		      pedwarn (input_location, OPT_pedantic, "promoted argument %qD "
			       "doesn%'t match prototype", parm);
		      pedwarn (current_function_prototype_locus, OPT_pedantic,
			       "prototype declaration");
		    }
		}
	      else
		{
		  if (current_function_prototype_built_in)
		    warning (0, "argument %qD doesn%'t match "
			     "built-in prototype", parm);
		  else
		    {
		      error ("argument %qD doesn%'t match prototype", parm);
		      error ("%Hprototype declaration",
			     &current_function_prototype_locus);
		    }
		}
	    }
	}
      TYPE_ACTUAL_ARG_TYPES (TREE_TYPE (fndecl)) = 0;
    }

  /* Otherwise, create a prototype that would match.  */

  else
    {
      tree actual = 0, last = 0, type;

      for (parm = DECL_ARGUMENTS (fndecl); parm; parm = TREE_CHAIN (parm))
	{
	  type = tree_cons (NULL_TREE, DECL_ARG_TYPE (parm), NULL_TREE);
	  if (last)
	    TREE_CHAIN (last) = type;
	  else
	    actual = type;
	  last = type;
	}
      type = tree_cons (NULL_TREE, void_type_node, NULL_TREE);
      if (last)
	TREE_CHAIN (last) = type;
      else
	actual = type;

      /* We are going to assign a new value for the TYPE_ACTUAL_ARG_TYPES
	 of the type of this function, but we need to avoid having this
	 affect the types of other similarly-typed functions, so we must
	 first force the generation of an identical (but separate) type
	 node for the relevant function type.  The new node we create
	 will be a variant of the main variant of the original function
	 type.  */

      TREE_TYPE (fndecl) = build_variant_type_copy (TREE_TYPE (fndecl));

      TYPE_ACTUAL_ARG_TYPES (TREE_TYPE (fndecl)) = actual;
    }
}

/* Store parameter declarations passed in ARG_INFO into the current
   function declaration.  */

void
store_parm_decls_from (struct c_arg_info *arg_info)
{
  current_function_arg_info = arg_info;
  store_parm_decls ();
}

/* Store the parameter declarations into the current function declaration.
   This is called after parsing the parameter declarations, before
   digesting the body of the function.

   For an old-style definition, construct a prototype out of the old-style
   parameter declarations and inject it into the function's type.  */

void
store_parm_decls (void)
{
  tree fndecl = current_function_decl;
  bool proto;

  /* The argument information block for FNDECL.  */
  struct c_arg_info *arg_info = current_function_arg_info;
  current_function_arg_info = 0;

  /* True if this definition is written with a prototype.  Note:
     despite C99 6.7.5.3p14, we can *not* treat an empty argument
     list in a function definition as equivalent to (void) -- an
     empty argument list specifies the function has no parameters,
     but only (void) sets up a prototype for future calls.  */
  proto = arg_info->types != 0;

  if (proto)
    store_parm_decls_newstyle (fndecl, arg_info);
  else
    store_parm_decls_oldstyle (fndecl, arg_info);

  /* The next call to push_scope will be a function body.  */

  next_is_function_body = true;

  /* Write a record describing this function definition to the prototypes
     file (if requested).  */

  gen_aux_info_record (fndecl, 1, 0, proto);

  /* Initialize the RTL code for the function.  */
  allocate_struct_function (fndecl, false);

  /* Begin the statement tree for this function.  */
  DECL_SAVED_TREE (fndecl) = push_stmt_list ();

  /* ??? Insert the contents of the pending sizes list into the function
     to be evaluated.  The only reason left to have this is
	void foo(int n, int array[n++])
     because we throw away the array type in favor of a pointer type, and
     thus won't naturally see the SAVE_EXPR containing the increment.  All
     other pending sizes would be handled by gimplify_parameters.  */
  {
    tree t;
    for (t = nreverse (get_pending_sizes ()); t ; t = TREE_CHAIN (t))
      add_stmt (TREE_VALUE (t));
  }

  /* Even though we're inside a function body, we still don't want to
     call expand_expr to calculate the size of a variable-sized array.
     We haven't necessarily assigned RTL to all variables yet, so it's
     not safe to try to expand expressions involving them.  */
  cfun->dont_save_pending_sizes_p = 1;
}

/* Emit diagnostics that require gimple input for detection.  Operate on
   FNDECL and all its nested functions.  */

static void
c_gimple_diagnostics_recursively (tree fndecl)
{
  struct cgraph_node *cgn;
  gimple_seq body = gimple_body (fndecl);

  /* Handle attribute((warn_unused_result)).  Relies on gimple input.  */
  c_warn_unused_result (body);

  /* Notice when OpenMP structured block constraints are violated.  */
  if (flag_openmp)
    diagnose_omp_structured_block_errors (fndecl);

  /* Finalize all nested functions now.  */
  cgn = cgraph_node (fndecl);
  for (cgn = cgn->nested; cgn ; cgn = cgn->next_nested)
    c_gimple_diagnostics_recursively (cgn->decl);
}

/* Finish up a function declaration and compile that function
   all the way to assembler language output.  The free the storage
   for the function definition.

   This is called after parsing the body of the function definition.  */

void
finish_function (void)
{
  tree fndecl = current_function_decl;

  label_context_stack_se = label_context_stack_se->next;
  label_context_stack_vm = label_context_stack_vm->next;

  if (TREE_CODE (fndecl) == FUNCTION_DECL
      && targetm.calls.promote_prototypes (TREE_TYPE (fndecl)))
    {
      tree args = DECL_ARGUMENTS (fndecl);
      for (; args; args = TREE_CHAIN (args))
	{
	  tree type = TREE_TYPE (args);
	  if (INTEGRAL_TYPE_P (type)
	      && TYPE_PRECISION (type) < TYPE_PRECISION (integer_type_node))
	    DECL_ARG_TYPE (args) = integer_type_node;
	}
    }

  if (DECL_INITIAL (fndecl) && DECL_INITIAL (fndecl) != error_mark_node)
    BLOCK_SUPERCONTEXT (DECL_INITIAL (fndecl)) = fndecl;

  /* Must mark the RESULT_DECL as being in this function.  */

  if (DECL_RESULT (fndecl) && DECL_RESULT (fndecl) != error_mark_node)
    DECL_CONTEXT (DECL_RESULT (fndecl)) = fndecl;

  if (MAIN_NAME_P (DECL_NAME (fndecl)) && flag_hosted
      && TYPE_MAIN_VARIANT (TREE_TYPE (TREE_TYPE (fndecl)))
      == integer_type_node && flag_isoc99)
    {
      tree stmt = c_finish_return (integer_zero_node, NULL_TREE);
      /* Hack.  We don't want the middle-end to warn that this return
	 is unreachable, so we mark its location as special.  Using
	 UNKNOWN_LOCATION has the problem that it gets clobbered in
	 annotate_one_with_locus.  A cleaner solution might be to
	 ensure ! should_carry_locus_p (stmt), but that needs a flag.
      */
      SET_EXPR_LOCATION (stmt, BUILTINS_LOCATION);
    }

  /* Tie off the statement tree for this function.  */
  DECL_SAVED_TREE (fndecl) = pop_stmt_list (DECL_SAVED_TREE (fndecl));

  finish_fname_decls ();

  /* Complain if there's just no return statement.  */
  if (warn_return_type
      && TREE_CODE (TREE_TYPE (TREE_TYPE (fndecl))) != VOID_TYPE
      && !current_function_returns_value && !current_function_returns_null
      /* Don't complain if we are no-return.  */
      && !current_function_returns_abnormally
      /* Don't warn for main().  */
      && !MAIN_NAME_P (DECL_NAME (fndecl))
      /* Or if they didn't actually specify a return type.  */
      && !C_FUNCTION_IMPLICIT_INT (fndecl)
      /* Normally, with -Wreturn-type, flow will complain, but we might
         optimize out static functions.  */
      && !TREE_PUBLIC (fndecl))
    {
      warning (OPT_Wreturn_type,
	       "no return statement in function returning non-void");
      TREE_NO_WARNING (fndecl) = 1;
    }

  /* Store the end of the function, so that we get good line number
     info for the epilogue.  */
  cfun->function_end_locus = input_location;

  /* Finalize the ELF visibility for the function.  */
  c_determine_visibility (fndecl);

  /* For GNU C extern inline functions disregard inline limits.  */
  if (DECL_EXTERNAL (fndecl) 
      && DECL_DECLARED_INLINE_P (fndecl))
    DECL_DISREGARD_INLINE_LIMITS (fndecl) = 1;

  /* Genericize before inlining.  Delay genericizing nested functions
     until their parent function is genericized.  Since finalizing
     requires GENERIC, delay that as well.  */

  if (DECL_INITIAL (fndecl) && DECL_INITIAL (fndecl) != error_mark_node
      && !undef_nested_function)
    {
      if (!decl_function_context (fndecl))
	{
	  c_genericize (fndecl);
	  c_gimple_diagnostics_recursively (fndecl);

	  /* ??? Objc emits functions after finalizing the compilation unit.
	     This should be cleaned up later and this conditional removed.  */
	  if (cgraph_global_info_ready)
	    {
	      cgraph_add_new_function (fndecl, false);
	      return;
	    }

	  cgraph_finalize_function (fndecl, false);
	}
      else
	{
	  /* Register this function with cgraph just far enough to get it
	    added to our parent's nested function list.  Handy, since the
	    C front end doesn't have such a list.  */
	  (void) cgraph_node (fndecl);
	}
    }

  if (!decl_function_context (fndecl))
    undef_nested_function = false;

  /* We're leaving the context of this function, so zap cfun.
     It's still in DECL_STRUCT_FUNCTION, and we'll restore it in
     tree_rest_of_compilation.  */
  set_cfun (NULL);
  current_function_decl = NULL;
}

/* Check the declarations given in a for-loop for satisfying the C99
   constraints.  If exactly one such decl is found, return it.  */

tree
check_for_loop_decls (void)
{
  struct c_binding *b;
  tree one_decl = NULL_TREE;
  int n_decls = 0;

  if (!flag_isoc99)
    {
      static bool hint = true;
      /* If we get here, declarations have been used in a for loop without
	 the C99 for loop scope.  This doesn't make much sense, so don't
	 allow it.  */
      error ("%<for%> loop initial declarations are only allowed in C99 mode");
      if (hint)
	{
	  inform (input_location, 
		  "use option -std=c99 or -std=gnu99 to compile your code");
	  hint = false;
	}
      return NULL_TREE;
    }
  /* C99 subclause 6.8.5 paragraph 3:

       [#3]  The  declaration  part  of  a for statement shall only
       declare identifiers for objects having storage class auto or
       register.

     It isn't clear whether, in this sentence, "identifiers" binds to
     "shall only declare" or to "objects" - that is, whether all identifiers
     declared must be identifiers for objects, or whether the restriction
     only applies to those that are.  (A question on this in comp.std.c
     in November 2000 received no answer.)  We implement the strictest
     interpretation, to avoid creating an extension which later causes
     problems.  */

  for (b = current_scope->bindings; b; b = b->prev)
    {
      tree id = b->id;
      tree decl = b->decl;

      if (!id)
	continue;

      switch (TREE_CODE (decl))
	{
	case VAR_DECL:
	  if (TREE_STATIC (decl))
	    error ("declaration of static variable %q+D in %<for%> loop "
		   "initial declaration", decl);
	  else if (DECL_EXTERNAL (decl))
	    error ("declaration of %<extern%> variable %q+D in %<for%> loop "
		   "initial declaration", decl);
	  break;

	case RECORD_TYPE:
	  error ("%<struct %E%> declared in %<for%> loop initial declaration",
		 id);
	  break;
	case UNION_TYPE:
	  error ("%<union %E%> declared in %<for%> loop initial declaration",
		 id);
	  break;
	case ENUMERAL_TYPE:
	  error ("%<enum %E%> declared in %<for%> loop initial declaration",
		 id);
	  break;
	default:
	  error ("declaration of non-variable %q+D in %<for%> loop "
		 "initial declaration", decl);
	}

      n_decls++;
      one_decl = decl;
    }

  return n_decls == 1 ? one_decl : NULL_TREE;
}

/* Save and reinitialize the variables
   used during compilation of a C function.  */

void
c_push_function_context (void)
{
  struct language_function *p;
  p = GGC_NEW (struct language_function);
  cfun->language = p;

  p->base.x_stmt_tree = c_stmt_tree;
  p->x_break_label = c_break_label;
  p->x_cont_label = c_cont_label;
  p->x_switch_stack = c_switch_stack;
  p->arg_info = current_function_arg_info;
  p->returns_value = current_function_returns_value;
  p->returns_null = current_function_returns_null;
  p->returns_abnormally = current_function_returns_abnormally;
  p->warn_about_return_type = warn_about_return_type;

  push_function_context ();
}

/* Restore the variables used during compilation of a C function.  */

void
c_pop_function_context (void)
{
  struct language_function *p;

  pop_function_context ();
  p = cfun->language;
  cfun->language = NULL;

  if (DECL_STRUCT_FUNCTION (current_function_decl) == 0
      && DECL_SAVED_TREE (current_function_decl) == NULL_TREE)
    {
      /* Stop pointing to the local nodes about to be freed.  */
      /* But DECL_INITIAL must remain nonzero so we know this
	 was an actual function definition.  */
      DECL_INITIAL (current_function_decl) = error_mark_node;
      DECL_ARGUMENTS (current_function_decl) = 0;
    }

  c_stmt_tree = p->base.x_stmt_tree;
  c_break_label = p->x_break_label;
  c_cont_label = p->x_cont_label;
  c_switch_stack = p->x_switch_stack;
  current_function_arg_info = p->arg_info;
  current_function_returns_value = p->returns_value;
  current_function_returns_null = p->returns_null;
  current_function_returns_abnormally = p->returns_abnormally;
  warn_about_return_type = p->warn_about_return_type;
}

/* Copy the DECL_LANG_SPECIFIC data associated with DECL.  */

void
c_dup_lang_specific_decl (tree decl)
{
  struct lang_decl *ld;

  if (!DECL_LANG_SPECIFIC (decl))
    return;

  ld = GGC_NEW (struct lang_decl);
  memcpy (ld, DECL_LANG_SPECIFIC (decl), sizeof (struct lang_decl));
  DECL_LANG_SPECIFIC (decl) = ld;
}

/* The functions below are required for functionality of doing
   function at once processing in the C front end. Currently these
   functions are not called from anywhere in the C front end, but as
   these changes continue, that will change.  */

/* Returns the stmt_tree (if any) to which statements are currently
   being added.  If there is no active statement-tree, NULL is
   returned.  */

stmt_tree
current_stmt_tree (void)
{
  return &c_stmt_tree;
}

/* Return the global value of T as a symbol.  */

tree
identifier_global_value	(tree t)
{
  struct c_binding *b;

  for (b = I_SYMBOL_BINDING (t); b; b = b->shadowed)
    if (B_IN_FILE_SCOPE (b) || B_IN_EXTERNAL_SCOPE (b))
      return b->decl;

  return 0;
}

/* Record a builtin type for C.  If NAME is non-NULL, it is the name used;
   otherwise the name is found in ridpointers from RID_INDEX.  */

void
record_builtin_type (enum rid rid_index, const char *name, tree type)
{
  tree id, decl;
  if (name == 0)
    id = ridpointers[(int) rid_index];
  else
    id = get_identifier (name);
  decl = build_decl (TYPE_DECL, id, type);
  pushdecl (decl);
  if (debug_hooks->type_decl)
    debug_hooks->type_decl (decl, false);
}

/* Build the void_list_node (void_type_node having been created).  */
tree
build_void_list_node (void)
{
  tree t = build_tree_list (NULL_TREE, void_type_node);
  return t;
}

/* Return a c_parm structure with the given SPECS, ATTRS and DECLARATOR.  */

struct c_parm *
build_c_parm (struct c_declspecs *specs, tree attrs,
	      struct c_declarator *declarator)
{
  struct c_parm *ret = XOBNEW (&parser_obstack, struct c_parm);
  ret->specs = specs;
  ret->attrs = attrs;
  ret->declarator = declarator;
  return ret;
}

/* Return a declarator with nested attributes.  TARGET is the inner
   declarator to which these attributes apply.  ATTRS are the
   attributes.  */

struct c_declarator *
build_attrs_declarator (tree attrs, struct c_declarator *target)
{
  struct c_declarator *ret = XOBNEW (&parser_obstack, struct c_declarator);
  ret->kind = cdk_attrs;
  ret->declarator = target;
  ret->u.attrs = attrs;
  return ret;
}

/* Return a declarator for a function with arguments specified by ARGS
   and return type specified by TARGET.  */

struct c_declarator *
build_function_declarator (struct c_arg_info *args,
			   struct c_declarator *target)
{
  struct c_declarator *ret = XOBNEW (&parser_obstack, struct c_declarator);
  ret->kind = cdk_function;
  ret->declarator = target;
  ret->u.arg_info = args;
  return ret;
}

/* Return a declarator for the identifier IDENT (which may be
   NULL_TREE for an abstract declarator).  */

struct c_declarator *
build_id_declarator (tree ident)
{
  struct c_declarator *ret = XOBNEW (&parser_obstack, struct c_declarator);
  ret->kind = cdk_id;
  ret->declarator = 0;
  ret->u.id = ident;
  /* Default value - may get reset to a more precise location. */
  ret->id_loc = input_location;
  return ret;
}

/* Return something to represent absolute declarators containing a *.
   TARGET is the absolute declarator that the * contains.
   TYPE_QUALS_ATTRS is a structure for type qualifiers and attributes
   to apply to the pointer type.  */

struct c_declarator *
make_pointer_declarator (struct c_declspecs *type_quals_attrs,
			 struct c_declarator *target)
{
  tree attrs;
  int quals = 0;
  struct c_declarator *itarget = target;
  struct c_declarator *ret = XOBNEW (&parser_obstack, struct c_declarator);
  if (type_quals_attrs)
    {
      attrs = type_quals_attrs->attrs;
      quals = quals_from_declspecs (type_quals_attrs);
      if (attrs != NULL_TREE)
	itarget = build_attrs_declarator (attrs, target);
    }
  ret->kind = cdk_pointer;
  ret->declarator = itarget;
  ret->u.pointer_quals = quals;
  return ret;
}

/* Return a pointer to a structure for an empty list of declaration
   specifiers.  */

struct c_declspecs *
build_null_declspecs (void)
{
  struct c_declspecs *ret = XOBNEW (&parser_obstack, struct c_declspecs);
  ret->type = 0;
  ret->expr = 0;
  ret->decl_attr = 0;
  ret->attrs = 0;
  ret->typespec_word = cts_none;
  ret->storage_class = csc_none;
  ret->expr_const_operands = true;
  ret->declspecs_seen_p = false;
  ret->type_seen_p = false;
  ret->non_sc_seen_p = false;
  ret->typedef_p = false;
  ret->tag_defined_p = false;
  ret->explicit_signed_p = false;
  ret->deprecated_p = false;
  ret->default_int_p = false;
  ret->long_p = false;
  ret->long_long_p = false;
  ret->short_p = false;
  ret->signed_p = false;
  ret->unsigned_p = false;
  ret->complex_p = false;
  ret->inline_p = false;
  ret->thread_p = false;
  ret->const_p = false;
  ret->volatile_p = false;
  ret->restrict_p = false;
  ret->saturating_p = false;
  return ret;
}

/* Add the type qualifier QUAL to the declaration specifiers SPECS,
   returning SPECS.  */

struct c_declspecs *
declspecs_add_qual (struct c_declspecs *specs, tree qual)
{
  enum rid i;
  bool dupe = false;
  specs->non_sc_seen_p = true;
  specs->declspecs_seen_p = true;
  gcc_assert (TREE_CODE (qual) == IDENTIFIER_NODE
	      && C_IS_RESERVED_WORD (qual));
  i = C_RID_CODE (qual);
  switch (i)
    {
    case RID_CONST:
      dupe = specs->const_p;
      specs->const_p = true;
      break;
    case RID_VOLATILE:
      dupe = specs->volatile_p;
      specs->volatile_p = true;
      break;
    case RID_RESTRICT:
      dupe = specs->restrict_p;
      specs->restrict_p = true;
      break;
    default:
      gcc_unreachable ();
    }
  if (dupe && !flag_isoc99)
    pedwarn (input_location, OPT_pedantic, "duplicate %qE", qual);
  return specs;
}

/* Add the type specifier TYPE to the declaration specifiers SPECS,
   returning SPECS.  */

struct c_declspecs *
declspecs_add_type (struct c_declspecs *specs, struct c_typespec spec)
{
  tree type = spec.spec;
  specs->non_sc_seen_p = true;
  specs->declspecs_seen_p = true;
  specs->type_seen_p = true;
  if (TREE_DEPRECATED (type))
    specs->deprecated_p = true;

  /* Handle type specifier keywords.  */
  if (TREE_CODE (type) == IDENTIFIER_NODE
      && C_IS_RESERVED_WORD (type)
      && C_RID_CODE (type) != RID_CXX_COMPAT_WARN)
    {
      enum rid i = C_RID_CODE (type);
      if (specs->type)
	{
	  error ("two or more data types in declaration specifiers");
	  return specs;
	}
      if ((int) i <= (int) RID_LAST_MODIFIER)
	{
	  /* "long", "short", "signed", "unsigned", "_Complex" or "_Sat".  */
	  bool dupe = false;
	  switch (i)
	    {
	    case RID_LONG:
	      if (specs->long_long_p)
		{
		  error ("%<long long long%> is too long for GCC");
		  break;
		}
	      if (specs->long_p)
		{
		  if (specs->typespec_word == cts_double)
		    {
		      error ("both %<long long%> and %<double%> in "
			     "declaration specifiers");
		      break;
		    }
		  pedwarn_c90 (input_location, OPT_Wlong_long, 
			       "ISO C90 does not support %<long long%>");
		  specs->long_long_p = 1;
		  break;
		}
	      if (specs->short_p)
		error ("both %<long%> and %<short%> in "
		       "declaration specifiers");
	      else if (specs->typespec_word == cts_void)
		error ("both %<long%> and %<void%> in "
		       "declaration specifiers");
	      else if (specs->typespec_word == cts_bool)
		error ("both %<long%> and %<_Bool%> in "
		       "declaration specifiers");
	      else if (specs->typespec_word == cts_char)
		error ("both %<long%> and %<char%> in "
		       "declaration specifiers");
	      else if (specs->typespec_word == cts_float)
		error ("both %<long%> and %<float%> in "
		       "declaration specifiers");
	      else if (specs->typespec_word == cts_dfloat32)
		error ("both %<long%> and %<_Decimal32%> in "
		       "declaration specifiers");
	      else if (specs->typespec_word == cts_dfloat64)
		error ("both %<long%> and %<_Decimal64%> in "
		       "declaration specifiers");
	      else if (specs->typespec_word == cts_dfloat128)
		error ("both %<long%> and %<_Decimal128%> in "
		       "declaration specifiers");
	      else
		specs->long_p = true;
	      break;
	    case RID_SHORT:
	      dupe = specs->short_p;
	      if (specs->long_p)
		error ("both %<long%> and %<short%> in "
		       "declaration specifiers");
	      else if (specs->typespec_word == cts_void)
		error ("both %<short%> and %<void%> in "
		       "declaration specifiers");
	      else if (specs->typespec_word == cts_bool)
		error ("both %<short%> and %<_Bool%> in "
		       "declaration specifiers");
	      else if (specs->typespec_word == cts_char)
		error ("both %<short%> and %<char%> in "
		       "declaration specifiers");
	      else if (specs->typespec_word == cts_float)
		error ("both %<short%> and %<float%> in "
		       "declaration specifiers");
	      else if (specs->typespec_word == cts_double)
		error ("both %<short%> and %<double%> in "
		       "declaration specifiers");
	      else if (specs->typespec_word == cts_dfloat32)
                error ("both %<short%> and %<_Decimal32%> in "
		       "declaration specifiers");
	      else if (specs->typespec_word == cts_dfloat64)
		error ("both %<short%> and %<_Decimal64%> in "
		                        "declaration specifiers");
	      else if (specs->typespec_word == cts_dfloat128)
		error ("both %<short%> and %<_Decimal128%> in "
		       "declaration specifiers");
	      else
		specs->short_p = true;
	      break;
	    case RID_SIGNED:
	      dupe = specs->signed_p;
	      if (specs->unsigned_p)
		error ("both %<signed%> and %<unsigned%> in "
		       "declaration specifiers");
	      else if (specs->typespec_word == cts_void)
		error ("both %<signed%> and %<void%> in "
		       "declaration specifiers");
	      else if (specs->typespec_word == cts_bool)
		error ("both %<signed%> and %<_Bool%> in "
		       "declaration specifiers");
	      else if (specs->typespec_word == cts_float)
		error ("both %<signed%> and %<float%> in "
		       "declaration specifiers");
	      else if (specs->typespec_word == cts_double)
		error ("both %<signed%> and %<double%> in "
		       "declaration specifiers");
	      else if (specs->typespec_word == cts_dfloat32)
		error ("both %<signed%> and %<_Decimal32%> in "
		       "declaration specifiers");
	      else if (specs->typespec_word == cts_dfloat64)
		error ("both %<signed%> and %<_Decimal64%> in "
		       "declaration specifiers");
	      else if (specs->typespec_word == cts_dfloat128)
		error ("both %<signed%> and %<_Decimal128%> in "
		       "declaration specifiers");
	      else
		specs->signed_p = true;
	      break;
	    case RID_UNSIGNED:
	      dupe = specs->unsigned_p;
	      if (specs->signed_p)
		error ("both %<signed%> and %<unsigned%> in "
		       "declaration specifiers");
	      else if (specs->typespec_word == cts_void)
		error ("both %<unsigned%> and %<void%> in "
		       "declaration specifiers");
	      else if (specs->typespec_word == cts_bool)
		error ("both %<unsigned%> and %<_Bool%> in "
		       "declaration specifiers");
	      else if (specs->typespec_word == cts_float)
		error ("both %<unsigned%> and %<float%> in "
		       "declaration specifiers");
	      else if (specs->typespec_word == cts_double)
		error ("both %<unsigned%> and %<double%> in "
		       "declaration specifiers");
              else if (specs->typespec_word == cts_dfloat32)
		error ("both %<unsigned%> and %<_Decimal32%> in "
		       "declaration specifiers");
	      else if (specs->typespec_word == cts_dfloat64)
		error ("both %<unsigned%> and %<_Decimal64%> in "
		       "declaration specifiers");
	      else if (specs->typespec_word == cts_dfloat128)
		error ("both %<unsigned%> and %<_Decimal128%> in "
		       "declaration specifiers");
	      else
		specs->unsigned_p = true;
	      break;
	    case RID_COMPLEX:
	      dupe = specs->complex_p;
	      if (!flag_isoc99 && !in_system_header)
		pedwarn (input_location, OPT_pedantic, "ISO C90 does not support complex types");
	      if (specs->typespec_word == cts_void)
		error ("both %<complex%> and %<void%> in "
		       "declaration specifiers");
	      else if (specs->typespec_word == cts_bool)
		error ("both %<complex%> and %<_Bool%> in "
		       "declaration specifiers");
              else if (specs->typespec_word == cts_dfloat32)
		error ("both %<complex%> and %<_Decimal32%> in "
		       "declaration specifiers");
	      else if (specs->typespec_word == cts_dfloat64)
		error ("both %<complex%> and %<_Decimal64%> in "
		       "declaration specifiers");
	      else if (specs->typespec_word == cts_dfloat128)
		error ("both %<complex%> and %<_Decimal128%> in "
		       "declaration specifiers");
	      else if (specs->typespec_word == cts_fract)
		error ("both %<complex%> and %<_Fract%> in "
		       "declaration specifiers");
	      else if (specs->typespec_word == cts_accum)
		error ("both %<complex%> and %<_Accum%> in "
		       "declaration specifiers");
	      else if (specs->saturating_p)
		error ("both %<complex%> and %<_Sat%> in "
		       "declaration specifiers");
	      else
		specs->complex_p = true;
	      break;
	    case RID_SAT:
	      dupe = specs->saturating_p;
	      pedwarn (input_location, OPT_pedantic, "ISO C does not support saturating types");
	      if (specs->typespec_word == cts_void)
		error ("both %<_Sat%> and %<void%> in "
		       "declaration specifiers");
	      else if (specs->typespec_word == cts_bool)
		error ("both %<_Sat%> and %<_Bool%> in "
		       "declaration specifiers");
	      else if (specs->typespec_word == cts_char)
		error ("both %<_Sat%> and %<char%> in "
		       "declaration specifiers");
	      else if (specs->typespec_word == cts_int)
		error ("both %<_Sat%> and %<int%> in "
		       "declaration specifiers");
	      else if (specs->typespec_word == cts_float)
		error ("both %<_Sat%> and %<float%> in "
		       "declaration specifiers");
	      else if (specs->typespec_word == cts_double)
		error ("both %<_Sat%> and %<double%> in "
		       "declaration specifiers");
              else if (specs->typespec_word == cts_dfloat32)
		error ("both %<_Sat%> and %<_Decimal32%> in "
		       "declaration specifiers");
	      else if (specs->typespec_word == cts_dfloat64)
		error ("both %<_Sat%> and %<_Decimal64%> in "
		       "declaration specifiers");
	      else if (specs->typespec_word == cts_dfloat128)
		error ("both %<_Sat%> and %<_Decimal128%> in "
		       "declaration specifiers");
	      else if (specs->complex_p)
		error ("both %<_Sat%> and %<complex%> in "
		       "declaration specifiers");
	      else
		specs->saturating_p = true;
	      break;
	    default:
	      gcc_unreachable ();
	    }

	  if (dupe)
	    error ("duplicate %qE", type);

	  return specs;
	}
      else
	{
	  /* "void", "_Bool", "char", "int", "float", "double", "_Decimal32",
	     "_Decimal64", "_Decimal128", "_Fract" or "_Accum".  */
	  if (specs->typespec_word != cts_none)
	    {
	      error ("two or more data types in declaration specifiers");
	      return specs;
	    }
	  switch (i)
	    {
	    case RID_VOID:
	      if (specs->long_p)
		error ("both %<long%> and %<void%> in "
		       "declaration specifiers");
	      else if (specs->short_p)
		error ("both %<short%> and %<void%> in "
		       "declaration specifiers");
	      else if (specs->signed_p)
		error ("both %<signed%> and %<void%> in "
		       "declaration specifiers");
	      else if (specs->unsigned_p)
		error ("both %<unsigned%> and %<void%> in "
		       "declaration specifiers");
	      else if (specs->complex_p)
		error ("both %<complex%> and %<void%> in "
		       "declaration specifiers");
	      else if (specs->saturating_p)
		error ("both %<_Sat%> and %<void%> in "
		       "declaration specifiers");
	      else
		specs->typespec_word = cts_void;
	      return specs;
	    case RID_BOOL:
	      if (specs->long_p)
		error ("both %<long%> and %<_Bool%> in "
		       "declaration specifiers");
	      else if (specs->short_p)
		error ("both %<short%> and %<_Bool%> in "
		       "declaration specifiers");
	      else if (specs->signed_p)
		error ("both %<signed%> and %<_Bool%> in "
		       "declaration specifiers");
	      else if (specs->unsigned_p)
		error ("both %<unsigned%> and %<_Bool%> in "
		       "declaration specifiers");
	      else if (specs->complex_p)
		error ("both %<complex%> and %<_Bool%> in "
		       "declaration specifiers");
	      else if (specs->saturating_p)
		error ("both %<_Sat%> and %<_Bool%> in "
		       "declaration specifiers");
	      else
		specs->typespec_word = cts_bool;
	      return specs;
	    case RID_CHAR:
	      if (specs->long_p)
		error ("both %<long%> and %<char%> in "
		       "declaration specifiers");
	      else if (specs->short_p)
		error ("both %<short%> and %<char%> in "
		       "declaration specifiers");
	      else if (specs->saturating_p)
		error ("both %<_Sat%> and %<char%> in "
		       "declaration specifiers");
	      else
		specs->typespec_word = cts_char;
	      return specs;
	    case RID_INT:
	      if (specs->saturating_p)
		error ("both %<_Sat%> and %<int%> in "
		       "declaration specifiers");
	      else
		specs->typespec_word = cts_int;
	      return specs;
	    case RID_FLOAT:
	      if (specs->long_p)
		error ("both %<long%> and %<float%> in "
		       "declaration specifiers");
	      else if (specs->short_p)
		error ("both %<short%> and %<float%> in "
		       "declaration specifiers");
	      else if (specs->signed_p)
		error ("both %<signed%> and %<float%> in "
		       "declaration specifiers");
	      else if (specs->unsigned_p)
		error ("both %<unsigned%> and %<float%> in "
		       "declaration specifiers");
	      else if (specs->saturating_p)
		error ("both %<_Sat%> and %<float%> in "
		       "declaration specifiers");
	      else
		specs->typespec_word = cts_float;
	      return specs;
	    case RID_DOUBLE:
	      if (specs->long_long_p)
		error ("both %<long long%> and %<double%> in "
		       "declaration specifiers");
	      else if (specs->short_p)
		error ("both %<short%> and %<double%> in "
		       "declaration specifiers");
	      else if (specs->signed_p)
		error ("both %<signed%> and %<double%> in "
		       "declaration specifiers");
	      else if (specs->unsigned_p)
		error ("both %<unsigned%> and %<double%> in "
		       "declaration specifiers");
	      else if (specs->saturating_p)
		error ("both %<_Sat%> and %<double%> in "
		       "declaration specifiers");
	      else
		specs->typespec_word = cts_double;
	      return specs;
	    case RID_DFLOAT32:
	    case RID_DFLOAT64:
	    case RID_DFLOAT128:
	      { 
		const char *str;
		if (i == RID_DFLOAT32)
		  str = "_Decimal32";
		else if (i == RID_DFLOAT64)
		  str = "_Decimal64";
		else
		  str = "_Decimal128";
		if (specs->long_long_p)
		  error ("both %<long long%> and %<%s%> in "
			 "declaration specifiers", str);
		if (specs->long_p)
		  error ("both %<long%> and %<%s%> in "
			 "declaration specifiers", str);
		else if (specs->short_p)
		  error ("both %<short%> and %<%s%> in "
			 "declaration specifiers", str);
		else if (specs->signed_p)
		  error ("both %<signed%> and %<%s%> in "
			 "declaration specifiers", str);
		else if (specs->unsigned_p)
		  error ("both %<unsigned%> and %<%s%> in "
			 "declaration specifiers", str);
                else if (specs->complex_p)
                  error ("both %<complex%> and %<%s%> in "
                         "declaration specifiers", str);
                else if (specs->saturating_p)
                  error ("both %<_Sat%> and %<%s%> in "
                         "declaration specifiers", str);
		else if (i == RID_DFLOAT32)
		  specs->typespec_word = cts_dfloat32;
		else if (i == RID_DFLOAT64)
		  specs->typespec_word = cts_dfloat64;
		else
		  specs->typespec_word = cts_dfloat128;
	      }
	      if (!targetm.decimal_float_supported_p ())
		error ("decimal floating point not supported for this target");
	      pedwarn (input_location, OPT_pedantic, 
		       "ISO C does not support decimal floating point");
	      return specs;
	    case RID_FRACT:
	    case RID_ACCUM:
	      {
		const char *str;
		if (i == RID_FRACT)
		  str = "_Fract";
		else
		  str = "_Accum";
                if (specs->complex_p)
                  error ("both %<complex%> and %<%s%> in "
                         "declaration specifiers", str);
		else if (i == RID_FRACT)
		    specs->typespec_word = cts_fract;
		else
		    specs->typespec_word = cts_accum;
	      }
	      if (!targetm.fixed_point_supported_p ())
		error ("fixed-point types not supported for this target");
	      pedwarn (input_location, OPT_pedantic, 
		       "ISO C does not support fixed-point types");
	      return specs;
	    default:
	      /* ObjC reserved word "id", handled below.  */
	      break;
	    }
	}
    }

  /* Now we have a typedef (a TYPE_DECL node), an identifier (some
     form of ObjC type, cases such as "int" and "long" being handled
     above), a TYPE (struct, union, enum and typeof specifiers) or an
     ERROR_MARK.  In none of these cases may there have previously
     been any type specifiers.  */
  if (specs->type || specs->typespec_word != cts_none
      || specs->long_p || specs->short_p || specs->signed_p
      || specs->unsigned_p || specs->complex_p)
    error ("two or more data types in declaration specifiers");
  else if (TREE_CODE (type) == TYPE_DECL)
    {
      if (TREE_TYPE (type) == error_mark_node)
	; /* Allow the type to default to int to avoid cascading errors.  */
      else
	{
	  specs->type = TREE_TYPE (type);
	  specs->decl_attr = DECL_ATTRIBUTES (type);
	  specs->typedef_p = true;
	  specs->explicit_signed_p = C_TYPEDEF_EXPLICITLY_SIGNED (type);
	}
    }
  else if (TREE_CODE (type) == IDENTIFIER_NODE)
    {
      tree t = lookup_name (type);
      if (!t || TREE_CODE (t) != TYPE_DECL)
	error ("%qE fails to be a typedef or built in type", type);
      else if (TREE_TYPE (t) == error_mark_node)
	;
      else
	specs->type = TREE_TYPE (t);
    }
  else if (TREE_CODE (type) != ERROR_MARK)
    {
      if (spec.kind == ctsk_tagdef || spec.kind == ctsk_tagfirstref)
	specs->tag_defined_p = true;
      if (spec.kind == ctsk_typeof)
	{
	  specs->typedef_p = true;
	  if (spec.expr)
	    {
	      if (specs->expr)
		specs->expr = build2 (COMPOUND_EXPR, TREE_TYPE (spec.expr),
				      specs->expr, spec.expr);
	      else
		specs->expr = spec.expr;
	      specs->expr_const_operands &= spec.expr_const_operands;
	    }
	}
      specs->type = type;
    }

  return specs;
}

/* Add the storage class specifier or function specifier SCSPEC to the
   declaration specifiers SPECS, returning SPECS.  */

struct c_declspecs *
declspecs_add_scspec (struct c_declspecs *specs, tree scspec)
{
  enum rid i;
  enum c_storage_class n = csc_none;
  bool dupe = false;
  specs->declspecs_seen_p = true;
  gcc_assert (TREE_CODE (scspec) == IDENTIFIER_NODE
	      && C_IS_RESERVED_WORD (scspec));
  i = C_RID_CODE (scspec);
  if (specs->non_sc_seen_p)
    warning (OPT_Wold_style_declaration, 
             "%qE is not at beginning of declaration", scspec);
  switch (i)
    {
    case RID_INLINE:
      /* C99 permits duplicate inline.  Although of doubtful utility,
	 it seems simplest to permit it in gnu89 mode as well, as
	 there is also little utility in maintaining this as a
	 difference between gnu89 and C99 inline.  */
      dupe = false;
      specs->inline_p = true;
      break;
    case RID_THREAD:
      dupe = specs->thread_p;
      if (specs->storage_class == csc_auto)
	error ("%<__thread%> used with %<auto%>");
      else if (specs->storage_class == csc_register)
	error ("%<__thread%> used with %<register%>");
      else if (specs->storage_class == csc_typedef)
	error ("%<__thread%> used with %<typedef%>");
      else
	specs->thread_p = true;
      break;
    case RID_AUTO:
      n = csc_auto;
      break;
    case RID_EXTERN:
      n = csc_extern;
      /* Diagnose "__thread extern".  */
      if (specs->thread_p)
	error ("%<__thread%> before %<extern%>");
      break;
    case RID_REGISTER:
      n = csc_register;
      break;
    case RID_STATIC:
      n = csc_static;
      /* Diagnose "__thread static".  */
      if (specs->thread_p)
	error ("%<__thread%> before %<static%>");
      break;
    case RID_TYPEDEF:
      n = csc_typedef;
      break;
    default:
      gcc_unreachable ();
    }
  if (n != csc_none && n == specs->storage_class)
    dupe = true;
  if (dupe)
    error ("duplicate %qE", scspec);
  if (n != csc_none)
    {
      if (specs->storage_class != csc_none && n != specs->storage_class)
	{
	  error ("multiple storage classes in declaration specifiers");
	}
      else
	{
	  specs->storage_class = n;
	  if (n != csc_extern && n != csc_static && specs->thread_p)
	    {
	      error ("%<__thread%> used with %qE", scspec);
	      specs->thread_p = false;
	    }
	}
    }
  return specs;
}

/* Add the attributes ATTRS to the declaration specifiers SPECS,
   returning SPECS.  */

struct c_declspecs *
declspecs_add_attrs (struct c_declspecs *specs, tree attrs)
{
  specs->attrs = chainon (attrs, specs->attrs);
  specs->declspecs_seen_p = true;
  return specs;
}

/* Combine "long", "short", "signed", "unsigned" and "_Complex" type
   specifiers with any other type specifier to determine the resulting
   type.  This is where ISO C checks on complex types are made, since
   "_Complex long" is a prefix of the valid ISO C type "_Complex long
   double".  */

struct c_declspecs *
finish_declspecs (struct c_declspecs *specs)
{
  /* If a type was specified as a whole, we have no modifiers and are
     done.  */
  if (specs->type != NULL_TREE)
    {
      gcc_assert (!specs->long_p && !specs->long_long_p && !specs->short_p
		  && !specs->signed_p && !specs->unsigned_p
		  && !specs->complex_p);
      return specs;
    }

  /* If none of "void", "_Bool", "char", "int", "float" or "double"
     has been specified, treat it as "int" unless "_Complex" is
     present and there are no other specifiers.  If we just have
     "_Complex", it is equivalent to "_Complex double", but e.g.
     "_Complex short" is equivalent to "_Complex short int".  */
  if (specs->typespec_word == cts_none)
    {
      if (specs->saturating_p)
	{
	  error ("%<_Sat%> is used without %<_Fract%> or %<_Accum%>");
	  if (!targetm.fixed_point_supported_p ())
	    error ("fixed-point types not supported for this target");
	  specs->typespec_word = cts_fract;
	}
      else if (specs->long_p || specs->short_p
	       || specs->signed_p || specs->unsigned_p)
	{
	  specs->typespec_word = cts_int;
	}
      else if (specs->complex_p)
	{
	  specs->typespec_word = cts_double;
	  pedwarn (input_location, OPT_pedantic, 
		   "ISO C does not support plain %<complex%> meaning "
		   "%<double complex%>");
	}
      else
	{
	  specs->typespec_word = cts_int;
	  specs->default_int_p = true;
	  /* We don't diagnose this here because grokdeclarator will
	     give more specific diagnostics according to whether it is
	     a function definition.  */
	}
    }

  /* If "signed" was specified, record this to distinguish "int" and
     "signed int" in the case of a bit-field with
     -funsigned-bitfields.  */
  specs->explicit_signed_p = specs->signed_p;

  /* Now compute the actual type.  */
  switch (specs->typespec_word)
    {
    case cts_void:
      gcc_assert (!specs->long_p && !specs->short_p
		  && !specs->signed_p && !specs->unsigned_p
		  && !specs->complex_p);
      specs->type = void_type_node;
      break;
    case cts_bool:
      gcc_assert (!specs->long_p && !specs->short_p
		  && !specs->signed_p && !specs->unsigned_p
		  && !specs->complex_p);
      specs->type = boolean_type_node;
      break;
    case cts_char:
      gcc_assert (!specs->long_p && !specs->short_p);
      gcc_assert (!(specs->signed_p && specs->unsigned_p));
      if (specs->signed_p)
	specs->type = signed_char_type_node;
      else if (specs->unsigned_p)
	specs->type = unsigned_char_type_node;
      else
	specs->type = char_type_node;
      if (specs->complex_p)
	{
	  pedwarn (input_location, OPT_pedantic, 
		   "ISO C does not support complex integer types");
	  specs->type = build_complex_type (specs->type);
	}
      break;
    case cts_int:
      gcc_assert (!(specs->long_p && specs->short_p));
      gcc_assert (!(specs->signed_p && specs->unsigned_p));
      if (specs->long_long_p)
	specs->type = (specs->unsigned_p
		       ? long_long_unsigned_type_node
		       : long_long_integer_type_node);
      else if (specs->long_p)
	specs->type = (specs->unsigned_p
		       ? long_unsigned_type_node
		       : long_integer_type_node);
      else if (specs->short_p)
	specs->type = (specs->unsigned_p
		       ? short_unsigned_type_node
		       : short_integer_type_node);
      else
	specs->type = (specs->unsigned_p
		       ? unsigned_type_node
		       : integer_type_node);
      if (specs->complex_p)
	{
	  pedwarn (input_location, OPT_pedantic, 
		   "ISO C does not support complex integer types");
	  specs->type = build_complex_type (specs->type);
	}
      break;
    case cts_float:
      gcc_assert (!specs->long_p && !specs->short_p
		  && !specs->signed_p && !specs->unsigned_p);
      specs->type = (specs->complex_p
		     ? complex_float_type_node
		     : float_type_node);
      break;
    case cts_double:
      gcc_assert (!specs->long_long_p && !specs->short_p
		  && !specs->signed_p && !specs->unsigned_p);
      if (specs->long_p)
	{
	  specs->type = (specs->complex_p
			 ? complex_long_double_type_node
			 : long_double_type_node);
	}
      else
	{
	  specs->type = (specs->complex_p
			 ? complex_double_type_node
			 : double_type_node);
	}
      break;
    case cts_dfloat32:
    case cts_dfloat64:
    case cts_dfloat128:
      gcc_assert (!specs->long_p && !specs->long_long_p && !specs->short_p
		  && !specs->signed_p && !specs->unsigned_p && !specs->complex_p);
      if (specs->typespec_word == cts_dfloat32)
	specs->type = dfloat32_type_node;
      else if (specs->typespec_word == cts_dfloat64)
	specs->type = dfloat64_type_node;
      else
	specs->type = dfloat128_type_node;
      break;
    case cts_fract:
      gcc_assert (!specs->complex_p);
      if (!targetm.fixed_point_supported_p ())
	specs->type = integer_type_node;
      else if (specs->saturating_p)
	{
	  if (specs->long_long_p)
	    specs->type = specs->unsigned_p
			  ? sat_unsigned_long_long_fract_type_node
			  : sat_long_long_fract_type_node;
	  else if (specs->long_p)
	    specs->type = specs->unsigned_p
			  ? sat_unsigned_long_fract_type_node
			  : sat_long_fract_type_node;
	  else if (specs->short_p)
	    specs->type = specs->unsigned_p
			  ? sat_unsigned_short_fract_type_node
			  : sat_short_fract_type_node;
	  else
	    specs->type = specs->unsigned_p
			  ? sat_unsigned_fract_type_node
			  : sat_fract_type_node;
	}
      else
	{
	  if (specs->long_long_p)
	    specs->type = specs->unsigned_p
			  ? unsigned_long_long_fract_type_node
			  : long_long_fract_type_node;
	  else if (specs->long_p)
	    specs->type = specs->unsigned_p
			  ? unsigned_long_fract_type_node
			  : long_fract_type_node;
	  else if (specs->short_p)
	    specs->type = specs->unsigned_p
			  ? unsigned_short_fract_type_node
			  : short_fract_type_node;
	  else
	    specs->type = specs->unsigned_p
			  ? unsigned_fract_type_node
			  : fract_type_node;
	}
      break;
    case cts_accum:
      gcc_assert (!specs->complex_p);
      if (!targetm.fixed_point_supported_p ())
	specs->type = integer_type_node;
      else if (specs->saturating_p)
	{
	  if (specs->long_long_p)
	    specs->type = specs->unsigned_p
			  ? sat_unsigned_long_long_accum_type_node
			  : sat_long_long_accum_type_node;
	  else if (specs->long_p)
	    specs->type = specs->unsigned_p
			  ? sat_unsigned_long_accum_type_node
			  : sat_long_accum_type_node;
	  else if (specs->short_p)
	    specs->type = specs->unsigned_p
			  ? sat_unsigned_short_accum_type_node
			  : sat_short_accum_type_node;
	  else
	    specs->type = specs->unsigned_p
			  ? sat_unsigned_accum_type_node
			  : sat_accum_type_node;
	}
      else
	{
	  if (specs->long_long_p)
	    specs->type = specs->unsigned_p
			  ? unsigned_long_long_accum_type_node
			  : long_long_accum_type_node;
	  else if (specs->long_p)
	    specs->type = specs->unsigned_p
			  ? unsigned_long_accum_type_node
			  : long_accum_type_node;
	  else if (specs->short_p)
	    specs->type = specs->unsigned_p
			  ? unsigned_short_accum_type_node
			  : short_accum_type_node;
	  else
	    specs->type = specs->unsigned_p
			  ? unsigned_accum_type_node
			  : accum_type_node;
	}
      break;
    default:
      gcc_unreachable ();
    }

  return specs;
}

/* A subroutine of c_write_global_declarations.  Perform final processing
   on one file scope's declarations (or the external scope's declarations),
   GLOBALS.  */

static void
c_write_global_declarations_1 (tree globals)
{
  tree decl;
  bool reconsider;

  /* Process the decls in the order they were written.  */
  for (decl = globals; decl; decl = TREE_CHAIN (decl))
    {
      /* Check for used but undefined static functions using the C
	 standard's definition of "used", and set TREE_NO_WARNING so
	 that check_global_declarations doesn't repeat the check.  */
      if (TREE_CODE (decl) == FUNCTION_DECL
	  && DECL_INITIAL (decl) == 0
	  && DECL_EXTERNAL (decl)
	  && !TREE_PUBLIC (decl)
	  && C_DECL_USED (decl))
	{
	  pedwarn (input_location, 0, "%q+F used but never defined", decl);
	  TREE_NO_WARNING (decl) = 1;
	}

      wrapup_global_declaration_1 (decl);
    }

  do
    {
      reconsider = false;
      for (decl = globals; decl; decl = TREE_CHAIN (decl))
	reconsider |= wrapup_global_declaration_2 (decl);
    }
  while (reconsider);

  for (decl = globals; decl; decl = TREE_CHAIN (decl))
    check_global_declaration_1 (decl);
}

/* A subroutine of c_write_global_declarations Emit debug information for each
   of the declarations in GLOBALS.  */

static void
c_write_global_declarations_2 (tree globals)
{
  tree decl;

  for (decl = globals; decl ; decl = TREE_CHAIN (decl))
    debug_hooks->global_decl (decl);
}

/* Preserve the external declarations scope across a garbage collect.  */
static GTY(()) tree ext_block;

void
c_write_global_declarations (void)
{
  tree t;

  /* We don't want to do this if generating a PCH.  */
  if (pch_file)
    return;

  /* Don't waste time on further processing if -fsyntax-only or we've
     encountered errors.  */
  if (flag_syntax_only || errorcount || sorrycount)
    return;

  /* Close the external scope.  */
  ext_block = pop_scope ();
  external_scope = 0;
  gcc_assert (!current_scope);

  if (ext_block)
    {
      tree tmp = BLOCK_VARS (ext_block);
      int flags;
      FILE * stream = dump_begin (TDI_tu, &flags);
      if (stream && tmp)
	{
	  dump_node (tmp, flags & ~TDF_SLIM, stream);
	  dump_end (TDI_tu, stream);
	}
    }

  /* Process all file scopes in this compilation, and the external_scope,
     through wrapup_global_declarations and check_global_declarations.  */
  for (t = all_translation_units; t; t = TREE_CHAIN (t))
    c_write_global_declarations_1 (BLOCK_VARS (DECL_INITIAL (t)));
  c_write_global_declarations_1 (BLOCK_VARS (ext_block));

  /* We're done parsing; proceed to optimize and emit assembly.
     FIXME: shouldn't be the front end's responsibility to call this.  */
  cgraph_optimize ();

  /* After cgraph has had a chance to emit everything that's going to
     be emitted, output debug information for globals.  */
  if (errorcount == 0 && sorrycount == 0)
    {
      timevar_push (TV_SYMOUT);
      for (t = all_translation_units; t; t = TREE_CHAIN (t))
	c_write_global_declarations_2 (BLOCK_VARS (DECL_INITIAL (t)));
      c_write_global_declarations_2 (BLOCK_VARS (ext_block));
      timevar_pop (TV_SYMOUT);
    }

  ext_block = NULL;
}

#include "gt-c-decl.h"<|MERGE_RESOLUTION|>--- conflicted
+++ resolved
@@ -4607,13 +4607,8 @@
 				   "variably modified %qE at file scope",
 				   name);
 			else
-<<<<<<< HEAD
 			  this_size_varies = size_varies = true;
-			warn_variable_length_array (orig_name, size);
-=======
-			  this_size_varies = size_varies = 1;
 			warn_variable_length_array (name, size);
->>>>>>> 24b97832
 		      }
 		  }
 		else if ((decl_context == NORMAL || decl_context == FIELD)
@@ -4627,13 +4622,8 @@
 		    /* Make sure the array size remains visibly
 		       nonconstant even if it is (eg) a const variable
 		       with known value.  */
-<<<<<<< HEAD
 		    this_size_varies = size_varies = true;
-		    warn_variable_length_array (orig_name, size);
-=======
-		    this_size_varies = size_varies = 1;
 		    warn_variable_length_array (name, size);
->>>>>>> 24b97832
 		  }
 
 		if (integer_zerop (size) && !this_size_varies)
