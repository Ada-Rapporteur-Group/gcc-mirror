/* Process declarations and variables for C compiler.
   Copyright (C) 1988, 1992, 1993, 1994, 1995, 1996, 1997, 1998, 1999, 2000,
   2001, 2002, 2003, 2004, 2005, 2006, 2007, 2008, 2009
   Free Software Foundation, Inc.

This file is part of GCC.

GCC is free software; you can redistribute it and/or modify it under
the terms of the GNU General Public License as published by the Free
Software Foundation; either version 3, or (at your option) any later
version.

GCC is distributed in the hope that it will be useful, but WITHOUT ANY
WARRANTY; without even the implied warranty of MERCHANTABILITY or
FITNESS FOR A PARTICULAR PURPOSE.  See the GNU General Public License
for more details.

You should have received a copy of the GNU General Public License
along with GCC; see the file COPYING3.  If not see
<http://www.gnu.org/licenses/>.  */

/* Process declarations and symbol lookup for C front end.
   Also constructs types; the standard scalar types at initialization,
   and structure, union, array and enum types when they are declared.  */

/* ??? not all decl nodes are given the most useful possible
   line numbers.  For example, the CONST_DECLs for enum values.  */

#include "config.h"
#include "system.h"
#include "coretypes.h"
#include "input.h"
#include "tm.h"
#include "intl.h"
#include "tree.h"
#include "tree-inline.h"
#include "rtl.h"
#include "flags.h"
#include "function.h"
#include "output.h"
#include "expr.h"
#include "c-tree.h"
#include "toplev.h"
#include "ggc.h"
#include "tm_p.h"
#include "cpplib.h"
#include "target.h"
#include "debug.h"
#include "opts.h"
#include "timevar.h"
#include "c-common.h"
#include "c-pragma.h"
#include "langhooks.h"
#include "tree-mudflap.h"
#include "gimple.h"
#include "tree-iterator.h"
#include "diagnostic.h"
#include "tree-dump.h"
#include "cgraph.h"
#include "hashtab.h"
#include "libfuncs.h"
#include "except.h"
#include "langhooks-def.h"
#include "pointer-set.h"
#include "targhooks.h"
#include "gimple.h"

/* In grokdeclarator, distinguish syntactic contexts of declarators.  */
enum decl_context
{ NORMAL,			/* Ordinary declaration */
  FUNCDEF,			/* Function definition */
  PARM,				/* Declaration of parm before function body */
  FIELD,			/* Declaration inside struct or union */
  TYPENAME};			/* Typename (inside cast or sizeof)  */

/* States indicating how grokdeclarator() should handle declspecs marked
   with __attribute__((deprecated)).  An object declared as
   __attribute__((deprecated)) suppresses warnings of uses of other
   deprecated items.  */

enum deprecated_states {
  DEPRECATED_NORMAL,
  DEPRECATED_SUPPRESS
};


/* Nonzero if we have seen an invalid cross reference
   to a struct, union, or enum, but not yet printed the message.  */
tree pending_invalid_xref;

/* File and line to appear in the eventual error message.  */
location_t pending_invalid_xref_location;

/* True means we've initialized exception handling.  */
bool c_eh_initialized_p;

/* The file and line that the prototype came from if this is an
   old-style definition; used for diagnostics in
   store_parm_decls_oldstyle.  */

static location_t current_function_prototype_locus;

/* Whether this prototype was built-in.  */

static bool current_function_prototype_built_in;

/* The argument type information of this prototype.  */

static tree current_function_prototype_arg_types;

/* The argument information structure for the function currently being
   defined.  */

static struct c_arg_info *current_function_arg_info;

/* The obstack on which parser and related data structures, which are
   not live beyond their top-level declaration or definition, are
   allocated.  */
struct obstack parser_obstack;

/* The current statement tree.  */

static GTY(()) struct stmt_tree_s c_stmt_tree;

/* State saving variables.  */
tree c_break_label;
tree c_cont_label;

/* Linked list of TRANSLATION_UNIT_DECLS for the translation units
   included in this invocation.  Note that the current translation
   unit is not included in this list.  */

static GTY(()) tree all_translation_units;

/* A list of decls to be made automatically visible in each file scope.  */
static GTY(()) tree visible_builtins;

/* Set to 0 at beginning of a function definition, set to 1 if
   a return statement that specifies a return value is seen.  */

int current_function_returns_value;

/* Set to 0 at beginning of a function definition, set to 1 if
   a return statement with no argument is seen.  */

int current_function_returns_null;

/* Set to 0 at beginning of a function definition, set to 1 if
   a call to a noreturn function is seen.  */

int current_function_returns_abnormally;

/* Set to nonzero by `grokdeclarator' for a function
   whose return type is defaulted, if warnings for this are desired.  */

static int warn_about_return_type;

/* Nonzero when the current toplevel function contains a declaration
   of a nested function which is never defined.  */

static bool undef_nested_function;

/* True means global_bindings_p should return false even if the scope stack
   says we are in file scope.  */
bool c_override_global_bindings_to_false;


/* Each c_binding structure describes one binding of an identifier to
   a decl.  All the decls in a scope - irrespective of namespace - are
   chained together by the ->prev field, which (as the name implies)
   runs in reverse order.  All the decls in a given namespace bound to
   a given identifier are chained by the ->shadowed field, which runs
   from inner to outer scopes.

   The ->decl field usually points to a DECL node, but there are two
   exceptions.  In the namespace of type tags, the bound entity is a
   RECORD_TYPE, UNION_TYPE, or ENUMERAL_TYPE node.  If an undeclared
   identifier is encountered, it is bound to error_mark_node to
   suppress further errors about that identifier in the current
   function.

   The ->type field stores the type of the declaration in this scope;
   if NULL, the type is the type of the ->decl field.  This is only of
   relevance for objects with external or internal linkage which may
   be redeclared in inner scopes, forming composite types that only
   persist for the duration of those scopes.  In the external scope,
   this stores the composite of all the types declared for this
   object, visible or not.  The ->inner_comp field (used only at file
   scope) stores whether an incomplete array type at file scope was
   completed at an inner scope to an array size other than 1.

   The depth field is copied from the scope structure that holds this
   decl.  It is used to preserve the proper ordering of the ->shadowed
   field (see bind()) and also for a handful of special-case checks.
   Finally, the invisible bit is true for a decl which should be
   ignored for purposes of normal name lookup, and the nested bit is
   true for a decl that's been bound a second time in an inner scope;
   in all such cases, the binding in the outer scope will have its
   invisible bit true.  */

struct c_binding GTY((chain_next ("%h.prev")))
{
  tree decl;			/* the decl bound */
  tree type;			/* the type in this scope */
  tree id;			/* the identifier it's bound to */
  struct c_binding *prev;	/* the previous decl in this scope */
  struct c_binding *shadowed;	/* the innermost decl shadowed by this one */
  unsigned int depth : 28;      /* depth of this scope */
  BOOL_BITFIELD invisible : 1;  /* normal lookup should ignore this binding */
  BOOL_BITFIELD nested : 1;     /* do not set DECL_CONTEXT when popping */
  BOOL_BITFIELD inner_comp : 1; /* incomplete array completed in inner scope */
  /* one free bit */
  location_t locus;		/* location for nested bindings */
};
#define B_IN_SCOPE(b1, b2) ((b1)->depth == (b2)->depth)
#define B_IN_CURRENT_SCOPE(b) ((b)->depth == current_scope->depth)
#define B_IN_FILE_SCOPE(b) ((b)->depth == 1 /*file_scope->depth*/)
#define B_IN_EXTERNAL_SCOPE(b) ((b)->depth == 0 /*external_scope->depth*/)

#define I_SYMBOL_BINDING(node) \
  (((struct lang_identifier *) IDENTIFIER_NODE_CHECK(node))->symbol_binding)
#define I_SYMBOL_DECL(node) \
 (I_SYMBOL_BINDING(node) ? I_SYMBOL_BINDING(node)->decl : 0)

#define I_TAG_BINDING(node) \
  (((struct lang_identifier *) IDENTIFIER_NODE_CHECK(node))->tag_binding)
#define I_TAG_DECL(node) \
 (I_TAG_BINDING(node) ? I_TAG_BINDING(node)->decl : 0)

#define I_LABEL_BINDING(node) \
  (((struct lang_identifier *) IDENTIFIER_NODE_CHECK(node))->label_binding)
#define I_LABEL_DECL(node) \
 (I_LABEL_BINDING(node) ? I_LABEL_BINDING(node)->decl : 0)

/* Each C symbol points to three linked lists of c_binding structures.
   These describe the values of the identifier in the three different
   namespaces defined by the language.  */

struct lang_identifier GTY(())
{
  struct c_common_identifier common_id;
  struct c_binding *symbol_binding; /* vars, funcs, constants, typedefs */
  struct c_binding *tag_binding;    /* struct/union/enum tags */
  struct c_binding *label_binding;  /* labels */
};

/* Validate c-lang.c's assumptions.  */
extern char C_SIZEOF_STRUCT_LANG_IDENTIFIER_isnt_accurate
[(sizeof(struct lang_identifier) == C_SIZEOF_STRUCT_LANG_IDENTIFIER) ? 1 : -1];

/* The resulting tree type.  */

union lang_tree_node
  GTY((desc ("TREE_CODE (&%h.generic) == IDENTIFIER_NODE"),
       chain_next ("TREE_CODE (&%h.generic) == INTEGER_TYPE ? (union lang_tree_node *) TYPE_NEXT_VARIANT (&%h.generic) : ((union lang_tree_node *) TREE_CHAIN (&%h.generic))")))
{
  union tree_node GTY ((tag ("0"),
			desc ("tree_node_structure (&%h)")))
    generic;
  struct lang_identifier GTY ((tag ("1"))) identifier;
};

/* Each c_scope structure describes the complete contents of one
   scope.  Four scopes are distinguished specially: the innermost or
   current scope, the innermost function scope, the file scope (always
   the second to outermost) and the outermost or external scope.

   Most declarations are recorded in the current scope.

   All normal label declarations are recorded in the innermost
   function scope, as are bindings of undeclared identifiers to
   error_mark_node.  (GCC permits nested functions as an extension,
   hence the 'innermost' qualifier.)  Explicitly declared labels
   (using the __label__ extension) appear in the current scope.

   Being in the file scope (current_scope == file_scope) causes
   special behavior in several places below.  Also, under some
   conditions the Objective-C front end records declarations in the
   file scope even though that isn't the current scope.

   All declarations with external linkage are recorded in the external
   scope, even if they aren't visible there; this models the fact that
   such declarations are visible to the entire program, and (with a
   bit of cleverness, see pushdecl) allows diagnosis of some violations
   of C99 6.2.2p7 and 6.2.7p2:

     If, within the same translation unit, the same identifier appears
     with both internal and external linkage, the behavior is
     undefined.

     All declarations that refer to the same object or function shall
     have compatible type; otherwise, the behavior is undefined.

   Initially only the built-in declarations, which describe compiler
   intrinsic functions plus a subset of the standard library, are in
   this scope.

   The order of the blocks list matters, and it is frequently appended
   to.  To avoid having to walk all the way to the end of the list on
   each insertion, or reverse the list later, we maintain a pointer to
   the last list entry.  (FIXME: It should be feasible to use a reversed
   list here.)

   The bindings list is strictly in reverse order of declarations;
   pop_scope relies on this.  */


struct c_scope GTY((chain_next ("%h.outer")))
{
  /* The scope containing this one.  */
  struct c_scope *outer;

  /* The next outermost function scope.  */
  struct c_scope *outer_function;

  /* All bindings in this scope.  */
  struct c_binding *bindings;

  /* For each scope (except the global one), a chain of BLOCK nodes
     for all the scopes that were entered and exited one level down.  */
  tree blocks;
  tree blocks_last;

  /* The depth of this scope.  Used to keep the ->shadowed chain of
     bindings sorted innermost to outermost.  */
  unsigned int depth : 28;

  /* True if we are currently filling this scope with parameter
     declarations.  */
  BOOL_BITFIELD parm_flag : 1;

  /* True if we saw [*] in this scope.  Used to give an error messages
     if these appears in a function definition.  */
  BOOL_BITFIELD had_vla_unspec : 1;

  /* True if we already complained about forward parameter decls
     in this scope.  This prevents double warnings on
     foo (int a; int b; ...)  */
  BOOL_BITFIELD warned_forward_parm_decls : 1;

  /* True if this is the outermost block scope of a function body.
     This scope contains the parameters, the local variables declared
     in the outermost block, and all the labels (except those in
     nested functions, or declared at block scope with __label__).  */
  BOOL_BITFIELD function_body : 1;

  /* True means make a BLOCK for this scope no matter what.  */
  BOOL_BITFIELD keep : 1;
};

/* The scope currently in effect.  */

static GTY(()) struct c_scope *current_scope;

/* The innermost function scope.  Ordinary (not explicitly declared)
   labels, bindings to error_mark_node, and the lazily-created
   bindings of __func__ and its friends get this scope.  */

static GTY(()) struct c_scope *current_function_scope;

/* The C file scope.  This is reset for each input translation unit.  */

static GTY(()) struct c_scope *file_scope;

/* The outermost scope.  This is used for all declarations with
   external linkage, and only these, hence the name.  */

static GTY(()) struct c_scope *external_scope;

/* A chain of c_scope structures awaiting reuse.  */

static GTY((deletable)) struct c_scope *scope_freelist;

/* A chain of c_binding structures awaiting reuse.  */

static GTY((deletable)) struct c_binding *binding_freelist;

/* Append VAR to LIST in scope SCOPE.  */
#define SCOPE_LIST_APPEND(scope, list, decl) do {	\
  struct c_scope *s_ = (scope);				\
  tree d_ = (decl);					\
  if (s_->list##_last)					\
    BLOCK_CHAIN (s_->list##_last) = d_;			\
  else							\
    s_->list = d_;					\
  s_->list##_last = d_;					\
} while (0)

/* Concatenate FROM in scope FSCOPE onto TO in scope TSCOPE.  */
#define SCOPE_LIST_CONCAT(tscope, to, fscope, from) do {	\
  struct c_scope *t_ = (tscope);				\
  struct c_scope *f_ = (fscope);				\
  if (t_->to##_last)						\
    BLOCK_CHAIN (t_->to##_last) = f_->from;			\
  else								\
    t_->to = f_->from;						\
  t_->to##_last = f_->from##_last;				\
} while (0)

/* True means unconditionally make a BLOCK for the next scope pushed.  */

static bool keep_next_level_flag;

/* True means the next call to push_scope will be the outermost scope
   of a function body, so do not push a new scope, merely cease
   expecting parameter decls.  */

static bool next_is_function_body;

/* Forward declarations.  */
static tree lookup_name_in_scope (tree, struct c_scope *);
static tree c_make_fname_decl (tree, int);
static tree grokdeclarator (const struct c_declarator *,
			    struct c_declspecs *,
			    enum decl_context, bool, tree *, tree *, tree *,
			    bool *, enum deprecated_states);
static tree grokparms (struct c_arg_info *, bool);
static void layout_array_type (tree);

/* T is a statement.  Add it to the statement-tree.  This is the
   C/ObjC version--C++ has a slightly different version of this
   function.  */

tree
add_stmt (tree t)
{
  enum tree_code code = TREE_CODE (t);

  if (CAN_HAVE_LOCATION_P (t) && code != LABEL_EXPR)
    {
      if (!EXPR_HAS_LOCATION (t))
	SET_EXPR_LOCATION (t, input_location);
    }

  if (code == LABEL_EXPR || code == CASE_LABEL_EXPR)
    STATEMENT_LIST_HAS_LABEL (cur_stmt_list) = 1;

  /* Add T to the statement-tree.  Non-side-effect statements need to be
     recorded during statement expressions.  */
  append_to_statement_list_force (t, &cur_stmt_list);

  return t;
}


void
c_print_identifier (FILE *file, tree node, int indent)
{
  print_node (file, "symbol", I_SYMBOL_DECL (node), indent + 4);
  print_node (file, "tag", I_TAG_DECL (node), indent + 4);
  print_node (file, "label", I_LABEL_DECL (node), indent + 4);
  if (C_IS_RESERVED_WORD (node) && C_RID_CODE (node) != RID_CXX_COMPAT_WARN)
    {
      tree rid = ridpointers[C_RID_CODE (node)];
      indent_to (file, indent + 4);
      fprintf (file, "rid %p \"%s\"",
	       (void *) rid, IDENTIFIER_POINTER (rid));
    }
}

/* Establish a binding between NAME, an IDENTIFIER_NODE, and DECL,
   which may be any of several kinds of DECL or TYPE or error_mark_node,
   in the scope SCOPE.  */
static void
bind (tree name, tree decl, struct c_scope *scope, bool invisible,
      bool nested, location_t locus)
{
  struct c_binding *b, **here;

  if (binding_freelist)
    {
      b = binding_freelist;
      binding_freelist = b->prev;
    }
  else
    b = GGC_NEW (struct c_binding);

  b->shadowed = 0;
  b->decl = decl;
  b->id = name;
  b->depth = scope->depth;
  b->invisible = invisible;
  b->nested = nested;
  b->inner_comp = 0;
  b->locus = locus;

  b->type = 0;

  b->prev = scope->bindings;
  scope->bindings = b;

  if (!name)
    return;

  switch (TREE_CODE (decl))
    {
    case LABEL_DECL:     here = &I_LABEL_BINDING (name);   break;
    case ENUMERAL_TYPE:
    case UNION_TYPE:
    case RECORD_TYPE:    here = &I_TAG_BINDING (name);     break;
    case VAR_DECL:
    case FUNCTION_DECL:
    case TYPE_DECL:
    case CONST_DECL:
    case PARM_DECL:
    case ERROR_MARK:     here = &I_SYMBOL_BINDING (name);  break;

    default:
      gcc_unreachable ();
    }

  /* Locate the appropriate place in the chain of shadowed decls
     to insert this binding.  Normally, scope == current_scope and
     this does nothing.  */
  while (*here && (*here)->depth > scope->depth)
    here = &(*here)->shadowed;

  b->shadowed = *here;
  *here = b;
}

/* Clear the binding structure B, stick it on the binding_freelist,
   and return the former value of b->prev.  This is used by pop_scope
   and get_parm_info to iterate destructively over all the bindings
   from a given scope.  */
static struct c_binding *
free_binding_and_advance (struct c_binding *b)
{
  struct c_binding *prev = b->prev;

  memset (b, 0, sizeof (struct c_binding));
  b->prev = binding_freelist;
  binding_freelist = b;

  return prev;
}


/* Hook called at end of compilation to assume 1 elt
   for a file-scope tentative array defn that wasn't complete before.  */

void
c_finish_incomplete_decl (tree decl)
{
  if (TREE_CODE (decl) == VAR_DECL)
    {
      tree type = TREE_TYPE (decl);
      if (type != error_mark_node
	  && TREE_CODE (type) == ARRAY_TYPE
	  && !DECL_EXTERNAL (decl)
	  && TYPE_DOMAIN (type) == 0)
	{
	  warning (0, "array %q+D assumed to have one element", decl);

	  complete_array_type (&TREE_TYPE (decl), NULL_TREE, true);

	  layout_decl (decl, 0);
	}
    }
}

/* The Objective-C front-end often needs to determine the current scope.  */

void *
objc_get_current_scope (void)
{
  return current_scope;
}

/* The following function is used only by Objective-C.  It needs to live here
   because it accesses the innards of c_scope.  */

void
objc_mark_locals_volatile (void *enclosing_blk)
{
  struct c_scope *scope;
  struct c_binding *b;

  for (scope = current_scope;
       scope && scope != enclosing_blk;
       scope = scope->outer)
    {
      for (b = scope->bindings; b; b = b->prev)
	objc_volatilize_decl (b->decl);

      /* Do not climb up past the current function.  */
      if (scope->function_body)
	break;
    }
}

/* Nonzero if we are currently in file scope.  */

int
global_bindings_p (void)
{
  return current_scope == file_scope && !c_override_global_bindings_to_false;
}

void
keep_next_level (void)
{
  keep_next_level_flag = true;
}

/* Identify this scope as currently being filled with parameters.  */

void
declare_parm_level (void)
{
  current_scope->parm_flag = true;
}

void
push_scope (void)
{
  if (next_is_function_body)
    {
      /* This is the transition from the parameters to the top level
	 of the function body.  These are the same scope
	 (C99 6.2.1p4,6) so we do not push another scope structure.
	 next_is_function_body is set only by store_parm_decls, which
	 in turn is called when and only when we are about to
	 encounter the opening curly brace for the function body.

	 The outermost block of a function always gets a BLOCK node,
	 because the debugging output routines expect that each
	 function has at least one BLOCK.  */
      current_scope->parm_flag         = false;
      current_scope->function_body     = true;
      current_scope->keep              = true;
      current_scope->outer_function    = current_function_scope;
      current_function_scope           = current_scope;

      keep_next_level_flag = false;
      next_is_function_body = false;
    }
  else
    {
      struct c_scope *scope;
      if (scope_freelist)
	{
	  scope = scope_freelist;
	  scope_freelist = scope->outer;
	}
      else
	scope = GGC_CNEW (struct c_scope);

      scope->keep          = keep_next_level_flag;
      scope->outer         = current_scope;
      scope->depth	   = current_scope ? (current_scope->depth + 1) : 0;

      /* Check for scope depth overflow.  Unlikely (2^28 == 268,435,456) but
	 possible.  */
      if (current_scope && scope->depth == 0)
	{
	  scope->depth--;
	  sorry ("GCC supports only %u nested scopes", scope->depth);
	}

      current_scope        = scope;
      keep_next_level_flag = false;
    }
}

/* Set the TYPE_CONTEXT of all of TYPE's variants to CONTEXT.  */

static void
set_type_context (tree type, tree context)
{
  for (type = TYPE_MAIN_VARIANT (type); type;
       type = TYPE_NEXT_VARIANT (type))
    TYPE_CONTEXT (type) = context;
}

/* Exit a scope.  Restore the state of the identifier-decl mappings
   that were in effect when this scope was entered.  Return a BLOCK
   node containing all the DECLs in this scope that are of interest
   to debug info generation.  */

tree
pop_scope (void)
{
  struct c_scope *scope = current_scope;
  tree block, context, p;
  struct c_binding *b;

  bool functionbody = scope->function_body;
  bool keep = functionbody || scope->keep || scope->bindings;

  c_end_vm_scope (scope->depth);

  /* If appropriate, create a BLOCK to record the decls for the life
     of this function.  */
  block = 0;
  if (keep)
    {
      block = make_node (BLOCK);
      BLOCK_SUBBLOCKS (block) = scope->blocks;
      TREE_USED (block) = 1;

      /* In each subblock, record that this is its superior.  */
      for (p = scope->blocks; p; p = BLOCK_CHAIN (p))
	BLOCK_SUPERCONTEXT (p) = block;

      BLOCK_VARS (block) = 0;
    }

  /* The TYPE_CONTEXTs for all of the tagged types belonging to this
     scope must be set so that they point to the appropriate
     construct, i.e.  either to the current FUNCTION_DECL node, or
     else to the BLOCK node we just constructed.

     Note that for tagged types whose scope is just the formal
     parameter list for some function type specification, we can't
     properly set their TYPE_CONTEXTs here, because we don't have a
     pointer to the appropriate FUNCTION_TYPE node readily available
     to us.  For those cases, the TYPE_CONTEXTs of the relevant tagged
     type nodes get set in `grokdeclarator' as soon as we have created
     the FUNCTION_TYPE node which will represent the "scope" for these
     "parameter list local" tagged types.  */
  if (scope->function_body)
    context = current_function_decl;
  else if (scope == file_scope)
    {
      tree file_decl = build_decl (TRANSLATION_UNIT_DECL, 0, 0);
      TREE_CHAIN (file_decl) = all_translation_units;
      all_translation_units = file_decl;
      context = file_decl;
    }
  else
    context = block;

  /* Clear all bindings in this scope.  */
  for (b = scope->bindings; b; b = free_binding_and_advance (b))
    {
      p = b->decl;
      switch (TREE_CODE (p))
	{
	case LABEL_DECL:
	  /* Warnings for unused labels, errors for undefined labels.  */
	  if (TREE_USED (p) && !DECL_INITIAL (p))
	    {
	      error ("label %q+D used but not defined", p);
	      DECL_INITIAL (p) = error_mark_node;
	    }
	  else 
	    warn_for_unused_label (p);

	  /* Labels go in BLOCK_VARS.  */
	  TREE_CHAIN (p) = BLOCK_VARS (block);
	  BLOCK_VARS (block) = p;
	  gcc_assert (I_LABEL_BINDING (b->id) == b);
	  I_LABEL_BINDING (b->id) = b->shadowed;
	  break;

	case ENUMERAL_TYPE:
	case UNION_TYPE:
	case RECORD_TYPE:
	  set_type_context (p, context);

	  /* Types may not have tag-names, in which case the type
	     appears in the bindings list with b->id NULL.  */
	  if (b->id)
	    {
	      gcc_assert (I_TAG_BINDING (b->id) == b);
	      I_TAG_BINDING (b->id) = b->shadowed;
	    }
	  break;

	case FUNCTION_DECL:
	  /* Propagate TREE_ADDRESSABLE from nested functions to their
	     containing functions.  */
	  if (!TREE_ASM_WRITTEN (p)
	      && DECL_INITIAL (p) != 0
	      && TREE_ADDRESSABLE (p)
	      && DECL_ABSTRACT_ORIGIN (p) != 0
	      && DECL_ABSTRACT_ORIGIN (p) != p)
	    TREE_ADDRESSABLE (DECL_ABSTRACT_ORIGIN (p)) = 1;
	  if (!DECL_EXTERNAL (p)
	      && !DECL_INITIAL (p)
	      && scope != file_scope
	      && scope != external_scope)
	    {
	      error ("nested function %q+D declared but never defined", p);
	      undef_nested_function = true;
	    }
	  else if (DECL_DECLARED_INLINE_P (p)
		   && TREE_PUBLIC (p)
		   && !DECL_INITIAL (p))
	    {
	      /* C99 6.7.4p6: "a function with external linkage... declared
		 with an inline function specifier ... shall also be defined
		 in the same translation unit."  */
	      if (!flag_gnu89_inline)
		pedwarn (input_location, 0,
			 "inline function %q+D declared but never defined", p);
	      DECL_EXTERNAL (p) = 1;
	    }

	  goto common_symbol;

	case VAR_DECL:
	  /* Warnings for unused variables.  */
	  if (!TREE_USED (p)
	      && !TREE_NO_WARNING (p)
	      && !DECL_IN_SYSTEM_HEADER (p)
	      && DECL_NAME (p)
	      && !DECL_ARTIFICIAL (p)
	      && scope != file_scope
	      && scope != external_scope)
	    warning (OPT_Wunused_variable, "unused variable %q+D", p);

	  if (b->inner_comp)
	    {
	      error ("type of array %q+D completed incompatibly with"
		     " implicit initialization", p);
	    }

	  /* Fall through.  */
	case TYPE_DECL:
	case CONST_DECL:
	common_symbol:
	  /* All of these go in BLOCK_VARS, but only if this is the
	     binding in the home scope.  */
	  if (!b->nested)
	    {
	      TREE_CHAIN (p) = BLOCK_VARS (block);
	      BLOCK_VARS (block) = p;
	    }
	  else if (VAR_OR_FUNCTION_DECL_P (p))
	    {
	      /* For block local externs add a special
		 DECL_EXTERNAL decl for debug info generation.  */
	      tree extp = copy_node (p);

	      DECL_EXTERNAL (extp) = 1;
	      TREE_STATIC (extp) = 0;
	      TREE_PUBLIC (extp) = 1;
	      DECL_INITIAL (extp) = NULL_TREE;
	      DECL_LANG_SPECIFIC (extp) = NULL;
	      DECL_CONTEXT (extp) = current_function_decl;
	      if (TREE_CODE (p) == FUNCTION_DECL)
		{
		  DECL_RESULT (extp) = NULL_TREE;
		  DECL_SAVED_TREE (extp) = NULL_TREE;
		  DECL_STRUCT_FUNCTION (extp) = NULL;
		}
	      if (b->locus != UNKNOWN_LOCATION)
		DECL_SOURCE_LOCATION (extp) = b->locus;
	      TREE_CHAIN (extp) = BLOCK_VARS (block);
	      BLOCK_VARS (block) = extp;
	    }
	  /* If this is the file scope, and we are processing more
	     than one translation unit in this compilation, set
	     DECL_CONTEXT of each decl to the TRANSLATION_UNIT_DECL.
	     This makes same_translation_unit_p work, and causes
	     static declarations to be given disambiguating suffixes.  */
	  if (scope == file_scope && num_in_fnames > 1)
	    {
	      DECL_CONTEXT (p) = context;
	      if (TREE_CODE (p) == TYPE_DECL)
		set_type_context (TREE_TYPE (p), context);
	    }

	  /* Fall through.  */
	  /* Parameters go in DECL_ARGUMENTS, not BLOCK_VARS, and have
	     already been put there by store_parm_decls.  Unused-
	     parameter warnings are handled by function.c.
	     error_mark_node obviously does not go in BLOCK_VARS and
	     does not get unused-variable warnings.  */
	case PARM_DECL:
	case ERROR_MARK:
	  /* It is possible for a decl not to have a name.  We get
	     here with b->id NULL in this case.  */
	  if (b->id)
	    {
	      gcc_assert (I_SYMBOL_BINDING (b->id) == b);
	      I_SYMBOL_BINDING (b->id) = b->shadowed;
	      if (b->shadowed && b->shadowed->type)
		TREE_TYPE (b->shadowed->decl) = b->shadowed->type;
	    }
	  break;

	default:
	  gcc_unreachable ();
	}
    }


  /* Dispose of the block that we just made inside some higher level.  */
  if ((scope->function_body || scope == file_scope) && context)
    {
      DECL_INITIAL (context) = block;
      BLOCK_SUPERCONTEXT (block) = context;
    }
  else if (scope->outer)
    {
      if (block)
	SCOPE_LIST_APPEND (scope->outer, blocks, block);
      /* If we did not make a block for the scope just exited, any
	 blocks made for inner scopes must be carried forward so they
	 will later become subblocks of something else.  */
      else if (scope->blocks)
	SCOPE_LIST_CONCAT (scope->outer, blocks, scope, blocks);
    }

  /* Pop the current scope, and free the structure for reuse.  */
  current_scope = scope->outer;
  if (scope->function_body)
    current_function_scope = scope->outer_function;

  memset (scope, 0, sizeof (struct c_scope));
  scope->outer = scope_freelist;
  scope_freelist = scope;

  return block;
}

void
push_file_scope (void)
{
  tree decl;

  if (file_scope)
    return;

  push_scope ();
  file_scope = current_scope;

  start_fname_decls ();

  for (decl = visible_builtins; decl; decl = TREE_CHAIN (decl))
    bind (DECL_NAME (decl), decl, file_scope,
	  /*invisible=*/false, /*nested=*/true, DECL_SOURCE_LOCATION (decl));
}

void
pop_file_scope (void)
{
  /* In case there were missing closebraces, get us back to the global
     binding level.  */
  while (current_scope != file_scope)
    pop_scope ();

  /* __FUNCTION__ is defined at file scope ("").  This
     call may not be necessary as my tests indicate it
     still works without it.  */
  finish_fname_decls ();

  /* This is the point to write out a PCH if we're doing that.
     In that case we do not want to do anything else.  */
  if (pch_file)
    {
      c_common_write_pch ();
      return;
    }

  /* Pop off the file scope and close this translation unit.  */
  pop_scope ();
  file_scope = 0;

  maybe_apply_pending_pragma_weaks ();
  cgraph_finalize_compilation_unit ();
}


/* Push a definition or a declaration of struct, union or enum tag "name".
   "type" should be the type node.
   We assume that the tag "name" is not already defined.

   Note that the definition may really be just a forward reference.
   In that case, the TYPE_SIZE will be zero.  */

static void
pushtag (tree name, tree type)
{
  /* Record the identifier as the type's name if it has none.  */
  if (name && !TYPE_NAME (type))
    TYPE_NAME (type) = name;
  bind (name, type, current_scope, /*invisible=*/false, /*nested=*/false,
	UNKNOWN_LOCATION);

  /* Create a fake NULL-named TYPE_DECL node whose TREE_TYPE will be the
     tagged type we just added to the current scope.  This fake
     NULL-named TYPE_DECL node helps dwarfout.c to know when it needs
     to output a representation of a tagged type, and it also gives
     us a convenient place to record the "scope start" address for the
     tagged type.  */

  TYPE_STUB_DECL (type) = pushdecl (build_decl (TYPE_DECL, NULL_TREE, type));

  /* An approximation for now, so we can tell this is a function-scope tag.
     This will be updated in pop_scope.  */
  TYPE_CONTEXT (type) = DECL_CONTEXT (TYPE_STUB_DECL (type));
}

/* Subroutine of compare_decls.  Allow harmless mismatches in return
   and argument types provided that the type modes match.  This function
   return a unified type given a suitable match, and 0 otherwise.  */

static tree
match_builtin_function_types (tree newtype, tree oldtype)
{
  tree newrettype, oldrettype;
  tree newargs, oldargs;
  tree trytype, tryargs;

  /* Accept the return type of the new declaration if same modes.  */
  oldrettype = TREE_TYPE (oldtype);
  newrettype = TREE_TYPE (newtype);

  if (TYPE_MODE (oldrettype) != TYPE_MODE (newrettype))
    return 0;

  oldargs = TYPE_ARG_TYPES (oldtype);
  newargs = TYPE_ARG_TYPES (newtype);
  tryargs = newargs;

  while (oldargs || newargs)
    {
      if (!oldargs
	  || !newargs
	  || !TREE_VALUE (oldargs)
	  || !TREE_VALUE (newargs)
	  || TYPE_MODE (TREE_VALUE (oldargs))
	     != TYPE_MODE (TREE_VALUE (newargs)))
	return 0;

      oldargs = TREE_CHAIN (oldargs);
      newargs = TREE_CHAIN (newargs);
    }

  trytype = build_function_type (newrettype, tryargs);
  return build_type_attribute_variant (trytype, TYPE_ATTRIBUTES (oldtype));
}

/* Subroutine of diagnose_mismatched_decls.  Check for function type
   mismatch involving an empty arglist vs a nonempty one and give clearer
   diagnostics.  */
static void
diagnose_arglist_conflict (tree newdecl, tree olddecl,
			   tree newtype, tree oldtype)
{
  tree t;

  if (TREE_CODE (olddecl) != FUNCTION_DECL
      || !comptypes (TREE_TYPE (oldtype), TREE_TYPE (newtype))
      || !((TYPE_ARG_TYPES (oldtype) == 0 && DECL_INITIAL (olddecl) == 0)
	   ||
	   (TYPE_ARG_TYPES (newtype) == 0 && DECL_INITIAL (newdecl) == 0)))
    return;

  t = TYPE_ARG_TYPES (oldtype);
  if (t == 0)
    t = TYPE_ARG_TYPES (newtype);
  for (; t; t = TREE_CHAIN (t))
    {
      tree type = TREE_VALUE (t);

      if (TREE_CHAIN (t) == 0
	  && TYPE_MAIN_VARIANT (type) != void_type_node)
	{
	  inform (input_location, "a parameter list with an ellipsis can%'t match "
		  "an empty parameter name list declaration");
	  break;
	}

      if (c_type_promotes_to (type) != type)
	{
	  inform (input_location, "an argument type that has a default promotion can%'t match "
		  "an empty parameter name list declaration");
	  break;
	}
    }
}

/* Another subroutine of diagnose_mismatched_decls.  OLDDECL is an
   old-style function definition, NEWDECL is a prototype declaration.
   Diagnose inconsistencies in the argument list.  Returns TRUE if
   the prototype is compatible, FALSE if not.  */
static bool
validate_proto_after_old_defn (tree newdecl, tree newtype, tree oldtype)
{
  tree newargs, oldargs;
  int i;

#define END_OF_ARGLIST(t) ((t) == void_type_node)

  oldargs = TYPE_ACTUAL_ARG_TYPES (oldtype);
  newargs = TYPE_ARG_TYPES (newtype);
  i = 1;

  for (;;)
    {
      tree oldargtype = TREE_VALUE (oldargs);
      tree newargtype = TREE_VALUE (newargs);

      if (oldargtype == error_mark_node || newargtype == error_mark_node)
	return false;

      oldargtype = TYPE_MAIN_VARIANT (oldargtype);
      newargtype = TYPE_MAIN_VARIANT (newargtype);

      if (END_OF_ARGLIST (oldargtype) && END_OF_ARGLIST (newargtype))
	break;

      /* Reaching the end of just one list means the two decls don't
	 agree on the number of arguments.  */
      if (END_OF_ARGLIST (oldargtype))
	{
	  error ("prototype for %q+D declares more arguments "
		 "than previous old-style definition", newdecl);
	  return false;
	}
      else if (END_OF_ARGLIST (newargtype))
	{
	  error ("prototype for %q+D declares fewer arguments "
		 "than previous old-style definition", newdecl);
	  return false;
	}

      /* Type for passing arg must be consistent with that declared
	 for the arg.  */
      else if (!comptypes (oldargtype, newargtype))
	{
	  error ("prototype for %q+D declares argument %d"
		 " with incompatible type",
		 newdecl, i);
	  return false;
	}

      oldargs = TREE_CHAIN (oldargs);
      newargs = TREE_CHAIN (newargs);
      i++;
    }

  /* If we get here, no errors were found, but do issue a warning
     for this poor-style construct.  */
  warning (0, "prototype for %q+D follows non-prototype definition",
	   newdecl);
  return true;
#undef END_OF_ARGLIST
}

/* Subroutine of diagnose_mismatched_decls.  Report the location of DECL,
   first in a pair of mismatched declarations, using the diagnostic
   function DIAG.  */
static void
locate_old_decl (tree decl)
{
  if (TREE_CODE (decl) == FUNCTION_DECL && DECL_BUILT_IN (decl))
    ;
  else if (DECL_INITIAL (decl))
    inform (input_location, "previous definition of %q+D was here", decl);
  else if (C_DECL_IMPLICIT (decl))
    inform (input_location, "previous implicit declaration of %q+D was here", decl);
  else
    inform (input_location, "previous declaration of %q+D was here", decl);
}

/* Subroutine of duplicate_decls.  Compare NEWDECL to OLDDECL.
   Returns true if the caller should proceed to merge the two, false
   if OLDDECL should simply be discarded.  As a side effect, issues
   all necessary diagnostics for invalid or poor-style combinations.
   If it returns true, writes the types of NEWDECL and OLDDECL to
   *NEWTYPEP and *OLDTYPEP - these may have been adjusted from
   TREE_TYPE (NEWDECL, OLDDECL) respectively.  */

static bool
diagnose_mismatched_decls (tree newdecl, tree olddecl,
			   tree *newtypep, tree *oldtypep)
{
  tree newtype, oldtype;
  bool pedwarned = false;
  bool warned = false;
  bool retval = true;

#define DECL_EXTERN_INLINE(DECL) (DECL_DECLARED_INLINE_P (DECL)  \
				  && DECL_EXTERNAL (DECL))

  /* If we have error_mark_node for either decl or type, just discard
     the previous decl - we're in an error cascade already.  */
  if (olddecl == error_mark_node || newdecl == error_mark_node)
    return false;
  *oldtypep = oldtype = TREE_TYPE (olddecl);
  *newtypep = newtype = TREE_TYPE (newdecl);
  if (oldtype == error_mark_node || newtype == error_mark_node)
    return false;

  /* Two different categories of symbol altogether.  This is an error
     unless OLDDECL is a builtin.  OLDDECL will be discarded in any case.  */
  if (TREE_CODE (olddecl) != TREE_CODE (newdecl))
    {
      if (!(TREE_CODE (olddecl) == FUNCTION_DECL
	    && DECL_BUILT_IN (olddecl)
	    && !C_DECL_DECLARED_BUILTIN (olddecl)))
	{
	  error ("%q+D redeclared as different kind of symbol", newdecl);
	  locate_old_decl (olddecl);
	}
      else if (TREE_PUBLIC (newdecl))
	warning (0, "built-in function %q+D declared as non-function",
		 newdecl);
      else
	warning (OPT_Wshadow, "declaration of %q+D shadows "
		 "a built-in function", newdecl);
      return false;
    }

  /* Enumerators have no linkage, so may only be declared once in a
     given scope.  */
  if (TREE_CODE (olddecl) == CONST_DECL)
    {
      error ("redeclaration of enumerator %q+D", newdecl);
      locate_old_decl (olddecl);
      return false;
    }

  if (!comptypes (oldtype, newtype))
    {
      if (TREE_CODE (olddecl) == FUNCTION_DECL
	  && DECL_BUILT_IN (olddecl) && !C_DECL_DECLARED_BUILTIN (olddecl))
	{
	  /* Accept harmless mismatch in function types.
	     This is for the ffs and fprintf builtins.  */
	  tree trytype = match_builtin_function_types (newtype, oldtype);

	  if (trytype && comptypes (newtype, trytype))
	    *oldtypep = oldtype = trytype;
	  else
	    {
	      /* If types don't match for a built-in, throw away the
		 built-in.  No point in calling locate_old_decl here, it
		 won't print anything.  */
	      warning (0, "conflicting types for built-in function %q+D",
		       newdecl);
	      return false;
	    }
	}
      else if (TREE_CODE (olddecl) == FUNCTION_DECL
	       && DECL_IS_BUILTIN (olddecl))
	{
	  /* A conflicting function declaration for a predeclared
	     function that isn't actually built in.  Objective C uses
	     these.  The new declaration silently overrides everything
	     but the volatility (i.e. noreturn) indication.  See also
	     below.  FIXME: Make Objective C use normal builtins.  */
	  TREE_THIS_VOLATILE (newdecl) |= TREE_THIS_VOLATILE (olddecl);
	  return false;
	}
      /* Permit void foo (...) to match int foo (...) if the latter is
	 the definition and implicit int was used.  See
	 c-torture/compile/920625-2.c.  */
      else if (TREE_CODE (newdecl) == FUNCTION_DECL && DECL_INITIAL (newdecl)
	       && TYPE_MAIN_VARIANT (TREE_TYPE (oldtype)) == void_type_node
	       && TYPE_MAIN_VARIANT (TREE_TYPE (newtype)) == integer_type_node
	       && C_FUNCTION_IMPLICIT_INT (newdecl) && !DECL_INITIAL (olddecl))
	{
	  pedwarned = pedwarn (input_location, 0,
			       "conflicting types for %q+D", newdecl);
	  /* Make sure we keep void as the return type.  */
	  TREE_TYPE (newdecl) = *newtypep = newtype = oldtype;
	  C_FUNCTION_IMPLICIT_INT (newdecl) = 0;
	}
      /* Permit void foo (...) to match an earlier call to foo (...) with
	 no declared type (thus, implicitly int).  */
      else if (TREE_CODE (newdecl) == FUNCTION_DECL
	       && TYPE_MAIN_VARIANT (TREE_TYPE (newtype)) == void_type_node
	       && TYPE_MAIN_VARIANT (TREE_TYPE (oldtype)) == integer_type_node
	       && C_DECL_IMPLICIT (olddecl) && !DECL_INITIAL (olddecl))
	{
	  pedwarned = pedwarn (input_location, 0,
			       "conflicting types for %q+D", newdecl);
	  /* Make sure we keep void as the return type.  */
	  TREE_TYPE (olddecl) = *oldtypep = oldtype = newtype;
	}
      else
	{
	  int new_quals = TYPE_QUALS (newtype);
	  int old_quals = TYPE_QUALS (oldtype);

	  if (new_quals != old_quals)
	    {
	      addr_space_t new_addr = DECODE_QUAL_ADDR_SPACE (new_quals);
	      addr_space_t old_addr = DECODE_QUAL_ADDR_SPACE (old_quals);
	      if (new_addr != old_addr)
		{
		  if (!new_addr)
		    error ("conflicting named address spaces (generic vs %s) "
			   "for %q+D",
			   targetm.addr_space.name (old_addr), newdecl);
		  else if (!old_addr)
		    error ("conflicting named address spaces (%s vs generic) "
			   "for %q+D",
			   targetm.addr_space.name (new_addr), newdecl);
		  else
		    error ("conflicting named address spaces (%s vs %s) "
			   "for %q+D",
			   targetm.addr_space.name (new_addr),
			   targetm.addr_space.name (old_addr),
			   newdecl);
		}

	      if (CLEAR_QUAL_ADDR_SPACE (new_quals)
		  != CLEAR_QUAL_ADDR_SPACE (old_quals))
		error ("conflicting type qualifiers for %q+D", newdecl);
	    }
	  else
	    error ("conflicting types for %q+D", newdecl);
	  diagnose_arglist_conflict (newdecl, olddecl, newtype, oldtype);
	  locate_old_decl (olddecl);
	  return false;
	}
    }

  /* Redeclaration of a type is a constraint violation (6.7.2.3p1),
     but silently ignore the redeclaration if either is in a system
     header.  (Conflicting redeclarations were handled above.)  */
  if (TREE_CODE (newdecl) == TYPE_DECL)
    {
      if (DECL_IN_SYSTEM_HEADER (newdecl)
	  || DECL_IN_SYSTEM_HEADER (olddecl)
	  || TREE_NO_WARNING (newdecl)
	  || TREE_NO_WARNING (olddecl))
	return true;  /* Allow OLDDECL to continue in use.  */

      error ("redefinition of typedef %q+D", newdecl);
      locate_old_decl (olddecl);
      return false;
    }

  /* Function declarations can either be 'static' or 'extern' (no
     qualifier is equivalent to 'extern' - C99 6.2.2p5) and therefore
     can never conflict with each other on account of linkage
     (6.2.2p4).  Multiple definitions are not allowed (6.9p3,5) but
     gnu89 mode permits two definitions if one is 'extern inline' and
     one is not.  The non- extern-inline definition supersedes the
     extern-inline definition.  */

  else if (TREE_CODE (newdecl) == FUNCTION_DECL)
    {
      /* If you declare a built-in function name as static, or
	 define the built-in with an old-style definition (so we
	 can't validate the argument list) the built-in definition is
	 overridden, but optionally warn this was a bad choice of name.  */
      if (DECL_BUILT_IN (olddecl)
	  && !C_DECL_DECLARED_BUILTIN (olddecl)
	  && (!TREE_PUBLIC (newdecl)
	      || (DECL_INITIAL (newdecl)
		  && !TYPE_ARG_TYPES (TREE_TYPE (newdecl)))))
	{
	  warning (OPT_Wshadow, "declaration of %q+D shadows "
		   "a built-in function", newdecl);
	  /* Discard the old built-in function.  */
	  return false;
	}

      if (DECL_INITIAL (newdecl))
	{
	  if (DECL_INITIAL (olddecl))
	    {
	      /* If both decls are in the same TU and the new declaration
		 isn't overriding an extern inline reject the new decl.
		 In c99, no overriding is allowed in the same translation
		 unit.  */
	      if ((!DECL_EXTERN_INLINE (olddecl)
		   || DECL_EXTERN_INLINE (newdecl)
		   || (!flag_gnu89_inline
		       && (!DECL_DECLARED_INLINE_P (olddecl)
			   || !lookup_attribute ("gnu_inline",
						 DECL_ATTRIBUTES (olddecl)))
		       && (!DECL_DECLARED_INLINE_P (newdecl)
			   || !lookup_attribute ("gnu_inline",
						 DECL_ATTRIBUTES (newdecl))))
		  )
		  && same_translation_unit_p (newdecl, olddecl))
		{
		  error ("redefinition of %q+D", newdecl);
		  locate_old_decl (olddecl);
		  return false;
		}
	    }
	}
      /* If we have a prototype after an old-style function definition,
	 the argument types must be checked specially.  */
      else if (DECL_INITIAL (olddecl)
	       && !TYPE_ARG_TYPES (oldtype) && TYPE_ARG_TYPES (newtype)
	       && TYPE_ACTUAL_ARG_TYPES (oldtype)
	       && !validate_proto_after_old_defn (newdecl, newtype, oldtype))
	{
	  locate_old_decl (olddecl);
	  return false;
	}
      /* A non-static declaration (even an "extern") followed by a
	 static declaration is undefined behavior per C99 6.2.2p3-5,7.
	 The same is true for a static forward declaration at block
	 scope followed by a non-static declaration/definition at file
	 scope.  Static followed by non-static at the same scope is
	 not undefined behavior, and is the most convenient way to get
	 some effects (see e.g.  what unwind-dw2-fde-glibc.c does to
	 the definition of _Unwind_Find_FDE in unwind-dw2-fde.c), but
	 we do diagnose it if -Wtraditional.  */
      if (TREE_PUBLIC (olddecl) && !TREE_PUBLIC (newdecl))
	{
	  /* Two exceptions to the rule.  If olddecl is an extern
	     inline, or a predeclared function that isn't actually
	     built in, newdecl silently overrides olddecl.  The latter
	     occur only in Objective C; see also above.  (FIXME: Make
	     Objective C use normal builtins.)  */
	  if (!DECL_IS_BUILTIN (olddecl)
	      && !DECL_EXTERN_INLINE (olddecl))
	    {
	      error ("static declaration of %q+D follows "
		     "non-static declaration", newdecl);
	      locate_old_decl (olddecl);
	    }
	  return false;
	}
      else if (TREE_PUBLIC (newdecl) && !TREE_PUBLIC (olddecl))
	{
	  if (DECL_CONTEXT (olddecl))
	    {
	      error ("non-static declaration of %q+D follows "
		     "static declaration", newdecl);
	      locate_old_decl (olddecl);
	      return false;
	    }
	  else if (warn_traditional)
	    {
	      warned |= warning (OPT_Wtraditional, 
				 "non-static declaration of %q+D "
				 "follows static declaration", newdecl);
	    }
	}

      /* Make sure gnu_inline attribute is either not present, or
	 present on all inline decls.  */
      if (DECL_DECLARED_INLINE_P (olddecl)
	  && DECL_DECLARED_INLINE_P (newdecl))
	{
	  bool newa = lookup_attribute ("gnu_inline",
					DECL_ATTRIBUTES (newdecl)) != NULL;
	  bool olda = lookup_attribute ("gnu_inline",
					DECL_ATTRIBUTES (olddecl)) != NULL;
	  if (newa != olda)
	    {
	      error ("%<gnu_inline%> attribute present on %q+D",
		     newa ? newdecl : olddecl);
	      error ("%Jbut not here", newa ? olddecl : newdecl);
	    }
	}
    }
  else if (TREE_CODE (newdecl) == VAR_DECL)
    {
      /* Only variables can be thread-local, and all declarations must
	 agree on this property.  */
      if (C_DECL_THREADPRIVATE_P (olddecl) && !DECL_THREAD_LOCAL_P (newdecl))
	{
	  /* Nothing to check.  Since OLDDECL is marked threadprivate
	     and NEWDECL does not have a thread-local attribute, we
	     will merge the threadprivate attribute into NEWDECL.  */
	  ;
	}
      else if (DECL_THREAD_LOCAL_P (newdecl) != DECL_THREAD_LOCAL_P (olddecl))
	{
	  if (DECL_THREAD_LOCAL_P (newdecl))
	    error ("thread-local declaration of %q+D follows "
		   "non-thread-local declaration", newdecl);
	  else
	    error ("non-thread-local declaration of %q+D follows "
		   "thread-local declaration", newdecl);

	  locate_old_decl (olddecl);
	  return false;
	}

      /* Multiple initialized definitions are not allowed (6.9p3,5).  */
      if (DECL_INITIAL (newdecl) && DECL_INITIAL (olddecl))
	{
	  error ("redefinition of %q+D", newdecl);
	  locate_old_decl (olddecl);
	  return false;
	}

      /* Objects declared at file scope: if the first declaration had
	 external linkage (even if it was an external reference) the
	 second must have external linkage as well, or the behavior is
	 undefined.  If the first declaration had internal linkage, then
	 the second must too, or else be an external reference (in which
	 case the composite declaration still has internal linkage).
	 As for function declarations, we warn about the static-then-
	 extern case only for -Wtraditional.  See generally 6.2.2p3-5,7.  */
      if (DECL_FILE_SCOPE_P (newdecl)
	  && TREE_PUBLIC (newdecl) != TREE_PUBLIC (olddecl))
	{
	  if (DECL_EXTERNAL (newdecl))
	    {
	      if (!DECL_FILE_SCOPE_P (olddecl))
		{
		  error ("extern declaration of %q+D follows "
			 "declaration with no linkage", newdecl);
		  locate_old_decl (olddecl);
		  return false;
		}
	      else if (warn_traditional)
		{
		  warned |= warning (OPT_Wtraditional, 
				     "non-static declaration of %q+D "
				     "follows static declaration", newdecl);
		}
	    }
	  else
	    {
	      if (TREE_PUBLIC (newdecl))
		error ("non-static declaration of %q+D follows "
		       "static declaration", newdecl);
	      else
		error ("static declaration of %q+D follows "
		       "non-static declaration", newdecl);

	      locate_old_decl (olddecl);
	      return false;
	    }
	}
      /* Two objects with the same name declared at the same block
	 scope must both be external references (6.7p3).  */
      else if (!DECL_FILE_SCOPE_P (newdecl))
	{
	  if (DECL_EXTERNAL (newdecl))
	    {
	      /* Extern with initializer at block scope, which will
		 already have received an error.  */
	    }
	  else if (DECL_EXTERNAL (olddecl))
	    {
	      error ("declaration of %q+D with no linkage follows "
		     "extern declaration", newdecl);
	      locate_old_decl (olddecl);
	    }
	  else
	    {
	      error ("redeclaration of %q+D with no linkage", newdecl);
	      locate_old_decl (olddecl);
	    }

	  return false;
	}
    }

  /* warnings */
  /* All decls must agree on a visibility.  */
  if (CODE_CONTAINS_STRUCT (TREE_CODE (newdecl), TS_DECL_WITH_VIS)
      && DECL_VISIBILITY_SPECIFIED (newdecl) && DECL_VISIBILITY_SPECIFIED (olddecl)
      && DECL_VISIBILITY (newdecl) != DECL_VISIBILITY (olddecl))
    {
      warned |= warning (0, "redeclaration of %q+D with different visibility "
			 "(old visibility preserved)", newdecl);
    }

  if (TREE_CODE (newdecl) == FUNCTION_DECL)
    {
      /* Diagnose inline __attribute__ ((noinline)) which is silly.  */
      if (DECL_DECLARED_INLINE_P (newdecl)
	  && lookup_attribute ("noinline", DECL_ATTRIBUTES (olddecl)))
	{
	  warned |= warning (OPT_Wattributes, 
			     "inline declaration of %qD follows "
			     "declaration with attribute noinline", newdecl);
	}
      else if (DECL_DECLARED_INLINE_P (olddecl)
	       && lookup_attribute ("noinline", DECL_ATTRIBUTES (newdecl)))
	{
	  warned |= warning (OPT_Wattributes, 
			     "declaration of %q+D with attribute "
			     "noinline follows inline declaration ", newdecl);
	}
    }
  else /* PARM_DECL, VAR_DECL */
    {
      /* Redeclaration of a parameter is a constraint violation (this is
	 not explicitly stated, but follows from C99 6.7p3 [no more than
	 one declaration of the same identifier with no linkage in the
	 same scope, except type tags] and 6.2.2p6 [parameters have no
	 linkage]).  We must check for a forward parameter declaration,
	 indicated by TREE_ASM_WRITTEN on the old declaration - this is
	 an extension, the mandatory diagnostic for which is handled by
	 mark_forward_parm_decls.  */

      if (TREE_CODE (newdecl) == PARM_DECL
	  && (!TREE_ASM_WRITTEN (olddecl) || TREE_ASM_WRITTEN (newdecl)))
	{
	  error ("redefinition of parameter %q+D", newdecl);
	  locate_old_decl (olddecl);
	  return false;
	}
    }

  /* Optional warning for completely redundant decls.  */
  if (!warned && !pedwarned
      && warn_redundant_decls
      /* Don't warn about a function declaration followed by a
	 definition.  */
      && !(TREE_CODE (newdecl) == FUNCTION_DECL
	   && DECL_INITIAL (newdecl) && !DECL_INITIAL (olddecl))
      /* Don't warn about redundant redeclarations of builtins.  */
      && !(TREE_CODE (newdecl) == FUNCTION_DECL
	   && !DECL_BUILT_IN (newdecl)
	   && DECL_BUILT_IN (olddecl)
	   && !C_DECL_DECLARED_BUILTIN (olddecl))
      /* Don't warn about an extern followed by a definition.  */
      && !(DECL_EXTERNAL (olddecl) && !DECL_EXTERNAL (newdecl))
      /* Don't warn about forward parameter decls.  */
      && !(TREE_CODE (newdecl) == PARM_DECL
	   && TREE_ASM_WRITTEN (olddecl) && !TREE_ASM_WRITTEN (newdecl))
      /* Don't warn about a variable definition following a declaration.  */
      && !(TREE_CODE (newdecl) == VAR_DECL
	   && DECL_INITIAL (newdecl) && !DECL_INITIAL (olddecl)))
    {
      warned = warning (OPT_Wredundant_decls, "redundant redeclaration of %q+D",
			newdecl);
    }

  /* Report location of previous decl/defn.  */
  if (warned || pedwarned)
    locate_old_decl (olddecl);

#undef DECL_EXTERN_INLINE

  return retval;
}

/* Subroutine of duplicate_decls.  NEWDECL has been found to be
   consistent with OLDDECL, but carries new information.  Merge the
   new information into OLDDECL.  This function issues no
   diagnostics.  */

static void
merge_decls (tree newdecl, tree olddecl, tree newtype, tree oldtype)
{
  bool new_is_definition = (TREE_CODE (newdecl) == FUNCTION_DECL
			    && DECL_INITIAL (newdecl) != 0);
  bool new_is_prototype = (TREE_CODE (newdecl) == FUNCTION_DECL
			   && TYPE_ARG_TYPES (TREE_TYPE (newdecl)) != 0);
  bool old_is_prototype = (TREE_CODE (olddecl) == FUNCTION_DECL
			   && TYPE_ARG_TYPES (TREE_TYPE (olddecl)) != 0);
  bool extern_changed = false;

  /* For real parm decl following a forward decl, rechain the old decl
     in its new location and clear TREE_ASM_WRITTEN (it's not a
     forward decl anymore).  */
  if (TREE_CODE (newdecl) == PARM_DECL
      && TREE_ASM_WRITTEN (olddecl) && !TREE_ASM_WRITTEN (newdecl))
    {
      struct c_binding *b, **here;

      for (here = &current_scope->bindings; *here; here = &(*here)->prev)
	if ((*here)->decl == olddecl)
	  goto found;
      gcc_unreachable ();

    found:
      b = *here;
      *here = b->prev;
      b->prev = current_scope->bindings;
      current_scope->bindings = b;

      TREE_ASM_WRITTEN (olddecl) = 0;
    }

  DECL_ATTRIBUTES (newdecl)
    = targetm.merge_decl_attributes (olddecl, newdecl);

  /* Merge the data types specified in the two decls.  */
  TREE_TYPE (newdecl)
    = TREE_TYPE (olddecl)
    = composite_type (newtype, oldtype);

  /* Lay the type out, unless already done.  */
  if (!comptypes (oldtype, TREE_TYPE (newdecl)))
    {
      if (TREE_TYPE (newdecl) != error_mark_node)
	layout_type (TREE_TYPE (newdecl));
      if (TREE_CODE (newdecl) != FUNCTION_DECL
	  && TREE_CODE (newdecl) != TYPE_DECL
	  && TREE_CODE (newdecl) != CONST_DECL)
	layout_decl (newdecl, 0);
    }
  else
    {
      /* Since the type is OLDDECL's, make OLDDECL's size go with.  */
      DECL_SIZE (newdecl) = DECL_SIZE (olddecl);
      DECL_SIZE_UNIT (newdecl) = DECL_SIZE_UNIT (olddecl);
      DECL_MODE (newdecl) = DECL_MODE (olddecl);
      if (DECL_ALIGN (olddecl) > DECL_ALIGN (newdecl))
	{
	  DECL_ALIGN (newdecl) = DECL_ALIGN (olddecl);
	  DECL_USER_ALIGN (newdecl) |= DECL_USER_ALIGN (olddecl);
	}
    }

  /* Keep the old rtl since we can safely use it.  */
  if (HAS_RTL_P (olddecl))
    COPY_DECL_RTL (olddecl, newdecl);

  /* Merge the type qualifiers.  */
  if (TREE_READONLY (newdecl))
    TREE_READONLY (olddecl) = 1;

  if (TREE_THIS_VOLATILE (newdecl))
    TREE_THIS_VOLATILE (olddecl) = 1;

  /* Merge deprecatedness.  */
  if (TREE_DEPRECATED (newdecl))
    TREE_DEPRECATED (olddecl) = 1;

  /* If a decl is in a system header and the other isn't, keep the one on the
     system header. Otherwise, keep source location of definition rather than
     declaration and of prototype rather than non-prototype unless that
     prototype is built-in.  */
  if (CODE_CONTAINS_STRUCT (TREE_CODE (olddecl), TS_DECL_WITH_VIS)
      && DECL_IN_SYSTEM_HEADER (olddecl)
      && !DECL_IN_SYSTEM_HEADER (newdecl) )
    DECL_SOURCE_LOCATION (newdecl) = DECL_SOURCE_LOCATION (olddecl);
  else if (CODE_CONTAINS_STRUCT (TREE_CODE (olddecl), TS_DECL_WITH_VIS)
	   && DECL_IN_SYSTEM_HEADER (newdecl)
	   && !DECL_IN_SYSTEM_HEADER (olddecl))
    DECL_SOURCE_LOCATION (olddecl) = DECL_SOURCE_LOCATION (newdecl);
  else if ((DECL_INITIAL (newdecl) == 0 && DECL_INITIAL (olddecl) != 0)
	   || (old_is_prototype && !new_is_prototype
	       && !C_DECL_BUILTIN_PROTOTYPE (olddecl)))
    DECL_SOURCE_LOCATION (newdecl) = DECL_SOURCE_LOCATION (olddecl);

  /* Merge the initialization information.  */
   if (DECL_INITIAL (newdecl) == 0)
    DECL_INITIAL (newdecl) = DECL_INITIAL (olddecl);

  /* Merge the threadprivate attribute.  */
  if (TREE_CODE (olddecl) == VAR_DECL && C_DECL_THREADPRIVATE_P (olddecl))
    {
      DECL_TLS_MODEL (newdecl) = DECL_TLS_MODEL (olddecl);
      C_DECL_THREADPRIVATE_P (newdecl) = 1;
    }

  if (CODE_CONTAINS_STRUCT (TREE_CODE (olddecl), TS_DECL_WITH_VIS))
    {
      /* Merge the section attribute.
	 We want to issue an error if the sections conflict but that
	 must be done later in decl_attributes since we are called
	 before attributes are assigned.  */
      if (DECL_SECTION_NAME (newdecl) == NULL_TREE)
	DECL_SECTION_NAME (newdecl) = DECL_SECTION_NAME (olddecl);

      /* Copy the assembler name.
	 Currently, it can only be defined in the prototype.  */
      COPY_DECL_ASSEMBLER_NAME (olddecl, newdecl);

      /* Use visibility of whichever declaration had it specified */
      if (DECL_VISIBILITY_SPECIFIED (olddecl))
	{
	  DECL_VISIBILITY (newdecl) = DECL_VISIBILITY (olddecl);
	  DECL_VISIBILITY_SPECIFIED (newdecl) = 1;
	}

      if (TREE_CODE (newdecl) == FUNCTION_DECL)
	{
	  DECL_STATIC_CONSTRUCTOR(newdecl) |= DECL_STATIC_CONSTRUCTOR(olddecl);
	  DECL_STATIC_DESTRUCTOR (newdecl) |= DECL_STATIC_DESTRUCTOR (olddecl);
	  DECL_NO_LIMIT_STACK (newdecl) |= DECL_NO_LIMIT_STACK (olddecl);
	  DECL_NO_INSTRUMENT_FUNCTION_ENTRY_EXIT (newdecl)
	    |= DECL_NO_INSTRUMENT_FUNCTION_ENTRY_EXIT (olddecl);
	  TREE_THIS_VOLATILE (newdecl) |= TREE_THIS_VOLATILE (olddecl);
	  DECL_IS_MALLOC (newdecl) |= DECL_IS_MALLOC (olddecl);
	  DECL_IS_OPERATOR_NEW (newdecl) |= DECL_IS_OPERATOR_NEW (olddecl);
	  TREE_READONLY (newdecl) |= TREE_READONLY (olddecl);
	  DECL_PURE_P (newdecl) |= DECL_PURE_P (olddecl);
	  DECL_IS_NOVOPS (newdecl) |= DECL_IS_NOVOPS (olddecl);
	}

      /* Merge the storage class information.  */
      merge_weak (newdecl, olddecl);

      /* For functions, static overrides non-static.  */
      if (TREE_CODE (newdecl) == FUNCTION_DECL)
	{
	  TREE_PUBLIC (newdecl) &= TREE_PUBLIC (olddecl);
	  /* This is since we don't automatically
	     copy the attributes of NEWDECL into OLDDECL.  */
	  TREE_PUBLIC (olddecl) = TREE_PUBLIC (newdecl);
	  /* If this clears `static', clear it in the identifier too.  */
	  if (!TREE_PUBLIC (olddecl))
	    TREE_PUBLIC (DECL_NAME (olddecl)) = 0;
	}
    }

  /* In c99, 'extern' declaration before (or after) 'inline' means this
     function is not DECL_EXTERNAL, unless 'gnu_inline' attribute
     is present.  */
  if (TREE_CODE (newdecl) == FUNCTION_DECL
      && !flag_gnu89_inline
      && (DECL_DECLARED_INLINE_P (newdecl)
	  || DECL_DECLARED_INLINE_P (olddecl))
      && (!DECL_DECLARED_INLINE_P (newdecl)
	  || !DECL_DECLARED_INLINE_P (olddecl)
	  || !DECL_EXTERNAL (olddecl))
      && DECL_EXTERNAL (newdecl)
      && !lookup_attribute ("gnu_inline", DECL_ATTRIBUTES (newdecl))
      && !current_function_decl)
    DECL_EXTERNAL (newdecl) = 0;

  if (DECL_EXTERNAL (newdecl))
    {
      TREE_STATIC (newdecl) = TREE_STATIC (olddecl);
      DECL_EXTERNAL (newdecl) = DECL_EXTERNAL (olddecl);

      /* An extern decl does not override previous storage class.  */
      TREE_PUBLIC (newdecl) = TREE_PUBLIC (olddecl);
      if (!DECL_EXTERNAL (newdecl))
	{
	  DECL_CONTEXT (newdecl) = DECL_CONTEXT (olddecl);
	  DECL_COMMON (newdecl) = DECL_COMMON (olddecl);
	}
    }
  else
    {
      TREE_STATIC (olddecl) = TREE_STATIC (newdecl);
      TREE_PUBLIC (olddecl) = TREE_PUBLIC (newdecl);
    }

  if (TREE_CODE (newdecl) == FUNCTION_DECL)
    {
      /* If we're redefining a function previously defined as extern
	 inline, make sure we emit debug info for the inline before we
	 throw it away, in case it was inlined into a function that
	 hasn't been written out yet.  */
      if (new_is_definition && DECL_INITIAL (olddecl))
	/* The new defn must not be inline.  */
	DECL_UNINLINABLE (newdecl) = 1;
      else
	{
	  /* If either decl says `inline', this fn is inline, unless
	     its definition was passed already.  */
	  if (DECL_DECLARED_INLINE_P (newdecl)
	      || DECL_DECLARED_INLINE_P (olddecl))
	    DECL_DECLARED_INLINE_P (newdecl) = 1;

	  DECL_UNINLINABLE (newdecl) = DECL_UNINLINABLE (olddecl)
	    = (DECL_UNINLINABLE (newdecl) || DECL_UNINLINABLE (olddecl));

	  DECL_DISREGARD_INLINE_LIMITS (newdecl)
	    = DECL_DISREGARD_INLINE_LIMITS (olddecl)
	    = (DECL_DISREGARD_INLINE_LIMITS (newdecl)
	       || DECL_DISREGARD_INLINE_LIMITS (olddecl));
	}

      if (DECL_BUILT_IN (olddecl))
	{
	  /* If redeclaring a builtin function, it stays built in.
	     But it gets tagged as having been declared.  */
	  DECL_BUILT_IN_CLASS (newdecl) = DECL_BUILT_IN_CLASS (olddecl);
	  DECL_FUNCTION_CODE (newdecl) = DECL_FUNCTION_CODE (olddecl);
	  C_DECL_DECLARED_BUILTIN (newdecl) = 1;
	  if (new_is_prototype)
	    C_DECL_BUILTIN_PROTOTYPE (newdecl) = 0;
	  else
	    C_DECL_BUILTIN_PROTOTYPE (newdecl)
	      = C_DECL_BUILTIN_PROTOTYPE (olddecl);
	}

      /* Preserve function specific target and optimization options */
      if (DECL_FUNCTION_SPECIFIC_TARGET (olddecl)
	  && !DECL_FUNCTION_SPECIFIC_TARGET (newdecl))
	DECL_FUNCTION_SPECIFIC_TARGET (newdecl)
	  = DECL_FUNCTION_SPECIFIC_TARGET (olddecl);

      if (DECL_FUNCTION_SPECIFIC_OPTIMIZATION (olddecl)
	  && !DECL_FUNCTION_SPECIFIC_OPTIMIZATION (newdecl))
	DECL_FUNCTION_SPECIFIC_OPTIMIZATION (newdecl)
	  = DECL_FUNCTION_SPECIFIC_OPTIMIZATION (olddecl);

      /* Also preserve various other info from the definition.  */
      if (!new_is_definition)
	{
	  DECL_RESULT (newdecl) = DECL_RESULT (olddecl);
	  DECL_INITIAL (newdecl) = DECL_INITIAL (olddecl);
	  DECL_STRUCT_FUNCTION (newdecl) = DECL_STRUCT_FUNCTION (olddecl);
	  DECL_SAVED_TREE (newdecl) = DECL_SAVED_TREE (olddecl);
	  gimple_set_body (newdecl, gimple_body (olddecl));
	  DECL_ARGUMENTS (newdecl) = DECL_ARGUMENTS (olddecl);

	  /* See if we've got a function to instantiate from.  */
	  if (DECL_SAVED_TREE (olddecl))
	    DECL_ABSTRACT_ORIGIN (newdecl)
	      = DECL_ABSTRACT_ORIGIN (olddecl);
	}
    }

   extern_changed = DECL_EXTERNAL (olddecl) && !DECL_EXTERNAL (newdecl);

   /* Merge the USED information.  */
   if (TREE_USED (olddecl))
     TREE_USED (newdecl) = 1;
   else if (TREE_USED (newdecl))
     TREE_USED (olddecl) = 1;

  /* Copy most of the decl-specific fields of NEWDECL into OLDDECL.
     But preserve OLDDECL's DECL_UID and DECL_CONTEXT.  */
  {
    unsigned olddecl_uid = DECL_UID (olddecl);
    tree olddecl_context = DECL_CONTEXT (olddecl);

    memcpy ((char *) olddecl + sizeof (struct tree_common),
	    (char *) newdecl + sizeof (struct tree_common),
	    sizeof (struct tree_decl_common) - sizeof (struct tree_common));
    switch (TREE_CODE (olddecl))
      {
      case FUNCTION_DECL:
	gimple_set_body (olddecl, gimple_body (newdecl));
	/* fall through */

      case FIELD_DECL:
      case VAR_DECL:
      case PARM_DECL:
      case LABEL_DECL:
      case RESULT_DECL:
      case CONST_DECL:
      case TYPE_DECL:
	memcpy ((char *) olddecl + sizeof (struct tree_decl_common),
		(char *) newdecl + sizeof (struct tree_decl_common),
		tree_code_size (TREE_CODE (olddecl)) - sizeof (struct tree_decl_common));
	break;

      default:

	memcpy ((char *) olddecl + sizeof (struct tree_decl_common),
		(char *) newdecl + sizeof (struct tree_decl_common),
		sizeof (struct tree_decl_non_common) - sizeof (struct tree_decl_common));
      }
    DECL_UID (olddecl) = olddecl_uid;
    DECL_CONTEXT (olddecl) = olddecl_context;
  }

  /* If OLDDECL had its DECL_RTL instantiated, re-invoke make_decl_rtl
     so that encode_section_info has a chance to look at the new decl
     flags and attributes.  */
  if (DECL_RTL_SET_P (olddecl)
      && (TREE_CODE (olddecl) == FUNCTION_DECL
	  || (TREE_CODE (olddecl) == VAR_DECL
	      && TREE_STATIC (olddecl))))
    make_decl_rtl (olddecl);

  /* If we changed a function from DECL_EXTERNAL to !DECL_EXTERNAL,
     and the definition is coming from the old version, cgraph needs
     to be called again.  */
  if (extern_changed && !new_is_definition
      && TREE_CODE (olddecl) == FUNCTION_DECL && DECL_INITIAL (olddecl))
    cgraph_mark_if_needed (olddecl);
}

/* Handle when a new declaration NEWDECL has the same name as an old
   one OLDDECL in the same binding contour.  Prints an error message
   if appropriate.

   If safely possible, alter OLDDECL to look like NEWDECL, and return
   true.  Otherwise, return false.  */

static bool
duplicate_decls (tree newdecl, tree olddecl)
{
  tree newtype = NULL, oldtype = NULL;

  if (!diagnose_mismatched_decls (newdecl, olddecl, &newtype, &oldtype))
    {
      /* Avoid `unused variable' and other warnings for OLDDECL.  */
      TREE_NO_WARNING (olddecl) = 1;
      return false;
    }

  merge_decls (newdecl, olddecl, newtype, oldtype);
  return true;
}


/* Check whether decl-node NEW_DECL shadows an existing declaration.  */
static void
warn_if_shadowing (tree new_decl)
{
  struct c_binding *b;

  /* Shadow warnings wanted?  */
  if (!warn_shadow
      /* No shadow warnings for internally generated vars.  */
      || DECL_IS_BUILTIN (new_decl)
      /* No shadow warnings for vars made for inlining.  */
      || DECL_FROM_INLINE (new_decl))
    return;

  /* Is anything being shadowed?  Invisible decls do not count.  */
  for (b = I_SYMBOL_BINDING (DECL_NAME (new_decl)); b; b = b->shadowed)
    if (b->decl && b->decl != new_decl && !b->invisible)
      {
	tree old_decl = b->decl;

	if (old_decl == error_mark_node)
	  {
	    warning (OPT_Wshadow, "declaration of %q+D shadows previous "
		     "non-variable", new_decl);
	    break;
	  }
	else if (TREE_CODE (old_decl) == PARM_DECL)
	  warning (OPT_Wshadow, "declaration of %q+D shadows a parameter",
		   new_decl);
	else if (DECL_FILE_SCOPE_P (old_decl))
	  warning (OPT_Wshadow, "declaration of %q+D shadows a global "
		   "declaration", new_decl);
	else if (TREE_CODE (old_decl) == FUNCTION_DECL
		 && DECL_BUILT_IN (old_decl))
	  {
	    warning (OPT_Wshadow, "declaration of %q+D shadows "
		     "a built-in function", new_decl);
	    break;
	  }
	else
	  warning (OPT_Wshadow, "declaration of %q+D shadows a previous local",
		   new_decl);

	warning (OPT_Wshadow, "%Jshadowed declaration is here", old_decl);

	break;
      }
}


/* Subroutine of pushdecl.

   X is a TYPE_DECL for a typedef statement.  Create a brand new
   ..._TYPE node (which will be just a variant of the existing
   ..._TYPE node with identical properties) and then install X
   as the TYPE_NAME of this brand new (duplicate) ..._TYPE node.

   The whole point here is to end up with a situation where each
   and every ..._TYPE node the compiler creates will be uniquely
   associated with AT MOST one node representing a typedef name.
   This way, even though the compiler substitutes corresponding
   ..._TYPE nodes for TYPE_DECL (i.e. "typedef name") nodes very
   early on, later parts of the compiler can always do the reverse
   translation and get back the corresponding typedef name.  For
   example, given:

	typedef struct S MY_TYPE;
	MY_TYPE object;

   Later parts of the compiler might only know that `object' was of
   type `struct S' if it were not for code just below.  With this
   code however, later parts of the compiler see something like:

	struct S' == struct S
	typedef struct S' MY_TYPE;
	struct S' object;

    And they can then deduce (from the node for type struct S') that
    the original object declaration was:

		MY_TYPE object;

    Being able to do this is important for proper support of protoize,
    and also for generating precise symbolic debugging information
    which takes full account of the programmer's (typedef) vocabulary.

    Obviously, we don't want to generate a duplicate ..._TYPE node if
    the TYPE_DECL node that we are now processing really represents a
    standard built-in type.  */

static void
clone_underlying_type (tree x)
{
  if (DECL_IS_BUILTIN (x))
    {
      if (TYPE_NAME (TREE_TYPE (x)) == 0)
	TYPE_NAME (TREE_TYPE (x)) = x;
    }
  else if (TREE_TYPE (x) != error_mark_node
	   && DECL_ORIGINAL_TYPE (x) == NULL_TREE)
    {
      tree tt = TREE_TYPE (x);
      DECL_ORIGINAL_TYPE (x) = tt;
      tt = build_variant_type_copy (tt);
      TYPE_NAME (tt) = x;
      TREE_USED (tt) = TREE_USED (x);
      TREE_TYPE (x) = tt;
    }
}

/* Record a decl-node X as belonging to the current lexical scope.
   Check for errors (such as an incompatible declaration for the same
   name already seen in the same scope).

   Returns either X or an old decl for the same name.
   If an old decl is returned, it may have been smashed
   to agree with what X says.  */

tree
pushdecl (tree x)
{
  tree name = DECL_NAME (x);
  struct c_scope *scope = current_scope;
  struct c_binding *b;
  bool nested = false;
  location_t locus = DECL_SOURCE_LOCATION (x);

  /* Must set DECL_CONTEXT for everything not at file scope or
     DECL_FILE_SCOPE_P won't work.  Local externs don't count
     unless they have initializers (which generate code).  */
  if (current_function_decl
      && ((TREE_CODE (x) != FUNCTION_DECL && TREE_CODE (x) != VAR_DECL)
	  || DECL_INITIAL (x) || !DECL_EXTERNAL (x)))
    DECL_CONTEXT (x) = current_function_decl;

  /* If this is of variably modified type, prevent jumping into its
     scope.  */
  if ((TREE_CODE (x) == VAR_DECL || TREE_CODE (x) == TYPE_DECL)
      && variably_modified_type_p (TREE_TYPE (x), NULL_TREE))
    c_begin_vm_scope (scope->depth);

  /* Anonymous decls are just inserted in the scope.  */
  if (!name)
    {
      bind (name, x, scope, /*invisible=*/false, /*nested=*/false,
	    locus);
      return x;
    }

  /* First, see if there is another declaration with the same name in
     the current scope.  If there is, duplicate_decls may do all the
     work for us.  If duplicate_decls returns false, that indicates
     two incompatible decls in the same scope; we are to silently
     replace the old one (duplicate_decls has issued all appropriate
     diagnostics).  In particular, we should not consider possible
     duplicates in the external scope, or shadowing.  */
  b = I_SYMBOL_BINDING (name);
  if (b && B_IN_SCOPE (b, scope))
    {
      struct c_binding *b_ext, *b_use;
      tree type = TREE_TYPE (x);
      tree visdecl = b->decl;
      tree vistype = TREE_TYPE (visdecl);
      if (TREE_CODE (TREE_TYPE (x)) == ARRAY_TYPE
	  && COMPLETE_TYPE_P (TREE_TYPE (x)))
	b->inner_comp = false;
      b_use = b;
      b_ext = b;
      /* If this is an external linkage declaration, we should check
	 for compatibility with the type in the external scope before
	 setting the type at this scope based on the visible
	 information only.  */
      if (TREE_PUBLIC (x) && TREE_PUBLIC (visdecl))
	{
	  while (b_ext && !B_IN_EXTERNAL_SCOPE (b_ext))
	    b_ext = b_ext->shadowed;
	  if (b_ext)
	    {
	      b_use = b_ext;
	      if (b_use->type)
		TREE_TYPE (b_use->decl) = b_use->type;
	    }
	}
      if (duplicate_decls (x, b_use->decl))
	{
	  if (b_use != b)
	    {
	      /* Save the updated type in the external scope and
		 restore the proper type for this scope.  */
	      tree thistype;
	      if (comptypes (vistype, type))
		thistype = composite_type (vistype, type);
	      else
		thistype = TREE_TYPE (b_use->decl);
	      b_use->type = TREE_TYPE (b_use->decl);
	      if (TREE_CODE (b_use->decl) == FUNCTION_DECL
		  && DECL_BUILT_IN (b_use->decl))
		thistype
		  = build_type_attribute_variant (thistype,
						  TYPE_ATTRIBUTES
						  (b_use->type));
	      TREE_TYPE (b_use->decl) = thistype;
	    }
	  return b_use->decl;
	}
      else
	goto skip_external_and_shadow_checks;
    }

  /* All declarations with external linkage, and all external
     references, go in the external scope, no matter what scope is
     current.  However, the binding in that scope is ignored for
     purposes of normal name lookup.  A separate binding structure is
     created in the requested scope; this governs the normal
     visibility of the symbol.

     The binding in the externals scope is used exclusively for
     detecting duplicate declarations of the same object, no matter
     what scope they are in; this is what we do here.  (C99 6.2.7p2:
     All declarations that refer to the same object or function shall
     have compatible type; otherwise, the behavior is undefined.)  */
  if (DECL_EXTERNAL (x) || scope == file_scope)
    {
      tree type = TREE_TYPE (x);
      tree vistype = 0;
      tree visdecl = 0;
      bool type_saved = false;
      if (b && !B_IN_EXTERNAL_SCOPE (b)
	  && (TREE_CODE (b->decl) == FUNCTION_DECL
	      || TREE_CODE (b->decl) == VAR_DECL)
	  && DECL_FILE_SCOPE_P (b->decl))
	{
	  visdecl = b->decl;
	  vistype = TREE_TYPE (visdecl);
	}
      if (scope != file_scope
	  && !DECL_IN_SYSTEM_HEADER (x))
	warning (OPT_Wnested_externs, "nested extern declaration of %qD", x);

      while (b && !B_IN_EXTERNAL_SCOPE (b))
	{
	  /* If this decl might be modified, save its type.  This is
	     done here rather than when the decl is first bound
	     because the type may change after first binding, through
	     being completed or through attributes being added.  If we
	     encounter multiple such decls, only the first should have
	     its type saved; the others will already have had their
	     proper types saved and the types will not have changed as
	     their scopes will not have been re-entered.  */
	  if (DECL_P (b->decl) && DECL_FILE_SCOPE_P (b->decl) && !type_saved)
	    {
	      b->type = TREE_TYPE (b->decl);
	      type_saved = true;
	    }
	  if (B_IN_FILE_SCOPE (b)
	      && TREE_CODE (b->decl) == VAR_DECL
	      && TREE_STATIC (b->decl)
	      && TREE_CODE (TREE_TYPE (b->decl)) == ARRAY_TYPE
	      && !TYPE_DOMAIN (TREE_TYPE (b->decl))
	      && TREE_CODE (type) == ARRAY_TYPE
	      && TYPE_DOMAIN (type)
	      && TYPE_MAX_VALUE (TYPE_DOMAIN (type))
	      && !integer_zerop (TYPE_MAX_VALUE (TYPE_DOMAIN (type))))
	    {
	      /* Array type completed in inner scope, which should be
		 diagnosed if the completion does not have size 1 and
		 it does not get completed in the file scope.  */
	      b->inner_comp = true;
	    }
	  b = b->shadowed;
	}

      /* If a matching external declaration has been found, set its
	 type to the composite of all the types of that declaration.
	 After the consistency checks, it will be reset to the
	 composite of the visible types only.  */
      if (b && (TREE_PUBLIC (x) || same_translation_unit_p (x, b->decl))
	  && b->type)
	TREE_TYPE (b->decl) = b->type;

      /* The point of the same_translation_unit_p check here is,
	 we want to detect a duplicate decl for a construct like
	 foo() { extern bar(); } ... static bar();  but not if
	 they are in different translation units.  In any case,
	 the static does not go in the externals scope.  */
      if (b
	  && (TREE_PUBLIC (x) || same_translation_unit_p (x, b->decl))
	  && duplicate_decls (x, b->decl))
	{
	  tree thistype;
	  if (vistype)
	    {
	      if (comptypes (vistype, type))
		thistype = composite_type (vistype, type);
	      else
		thistype = TREE_TYPE (b->decl);
	    }
	  else
	    thistype = type;
	  b->type = TREE_TYPE (b->decl);
	  if (TREE_CODE (b->decl) == FUNCTION_DECL && DECL_BUILT_IN (b->decl))
	    thistype
	      = build_type_attribute_variant (thistype,
					      TYPE_ATTRIBUTES (b->type));
	  TREE_TYPE (b->decl) = thistype;
	  bind (name, b->decl, scope, /*invisible=*/false, /*nested=*/true,
		locus);
	  return b->decl;
	}
      else if (TREE_PUBLIC (x))
	{
	  if (visdecl && !b && duplicate_decls (x, visdecl))
	    {
	      /* An external declaration at block scope referring to a
		 visible entity with internal linkage.  The composite
		 type will already be correct for this scope, so we
		 just need to fall through to make the declaration in
		 this scope.  */
	      nested = true;
	      x = visdecl;
	    }
	  else
	    {
	      bind (name, x, external_scope, /*invisible=*/true,
		    /*nested=*/false, locus);
	      nested = true;
	    }
	}
    }

  if (TREE_CODE (x) != PARM_DECL)
    warn_if_shadowing (x);

 skip_external_and_shadow_checks:
  if (TREE_CODE (x) == TYPE_DECL)
    clone_underlying_type (x);

  bind (name, x, scope, /*invisible=*/false, nested, locus);

  /* If x's type is incomplete because it's based on a
     structure or union which has not yet been fully declared,
     attach it to that structure or union type, so we can go
     back and complete the variable declaration later, if the
     structure or union gets fully declared.

     If the input is erroneous, we can have error_mark in the type
     slot (e.g. "f(void a, ...)") - that doesn't count as an
     incomplete type.  */
  if (TREE_TYPE (x) != error_mark_node
      && !COMPLETE_TYPE_P (TREE_TYPE (x)))
    {
      tree element = TREE_TYPE (x);

      while (TREE_CODE (element) == ARRAY_TYPE)
	element = TREE_TYPE (element);
      element = TYPE_MAIN_VARIANT (element);

      if ((TREE_CODE (element) == RECORD_TYPE
	   || TREE_CODE (element) == UNION_TYPE)
	  && (TREE_CODE (x) != TYPE_DECL
	      || TREE_CODE (TREE_TYPE (x)) == ARRAY_TYPE)
	  && !COMPLETE_TYPE_P (element))
	C_TYPE_INCOMPLETE_VARS (element)
	  = tree_cons (NULL_TREE, x, C_TYPE_INCOMPLETE_VARS (element));
    }
  return x;
}

/* Record X as belonging to file scope.
   This is used only internally by the Objective-C front end,
   and is limited to its needs.  duplicate_decls is not called;
   if there is any preexisting decl for this identifier, it is an ICE.  */

tree
pushdecl_top_level (tree x)
{
  tree name;
  bool nested = false;
  gcc_assert (TREE_CODE (x) == VAR_DECL || TREE_CODE (x) == CONST_DECL);

  name = DECL_NAME (x);

 gcc_assert (TREE_CODE (x) == CONST_DECL || !I_SYMBOL_BINDING (name));

  if (TREE_PUBLIC (x))
    {
      bind (name, x, external_scope, /*invisible=*/true, /*nested=*/false,
	    UNKNOWN_LOCATION);
      nested = true;
    }
  if (file_scope)
    bind (name, x, file_scope, /*invisible=*/false, nested, UNKNOWN_LOCATION);

  return x;
}

static void
implicit_decl_warning (tree id, tree olddecl)
{
  if (warn_implicit_function_declaration)
    {
      bool warned;

      if (flag_isoc99)
	warned = pedwarn (input_location, OPT_Wimplicit_function_declaration,
			  "implicit declaration of function %qE", id);
      else 
	warned = warning (OPT_Wimplicit_function_declaration, 
			  G_("implicit declaration of function %qE"), id);
      if (olddecl && warned)
	locate_old_decl (olddecl);
    }
}

/* Generate an implicit declaration for identifier FUNCTIONID as a
   function of type int ().  */

tree
implicitly_declare (tree functionid)
{
  struct c_binding *b;
  tree decl = 0;
  tree asmspec_tree;

  for (b = I_SYMBOL_BINDING (functionid); b; b = b->shadowed)
    {
      if (B_IN_SCOPE (b, external_scope))
	{
	  decl = b->decl;
	  break;
	}
    }

  if (decl)
    {
      if (decl == error_mark_node)
	return decl;

      /* FIXME: Objective-C has weird not-really-builtin functions
	 which are supposed to be visible automatically.  They wind up
	 in the external scope because they're pushed before the file
	 scope gets created.  Catch this here and rebind them into the
	 file scope.  */
      if (!DECL_BUILT_IN (decl) && DECL_IS_BUILTIN (decl))
	{
	  bind (functionid, decl, file_scope,
		/*invisible=*/false, /*nested=*/true,
		DECL_SOURCE_LOCATION (decl));
	  return decl;
	}
      else
	{
	  tree newtype = default_function_type;
	  if (b->type)
	    TREE_TYPE (decl) = b->type;
	  /* Implicit declaration of a function already declared
	     (somehow) in a different scope, or as a built-in.
	     If this is the first time this has happened, warn;
	     then recycle the old declaration but with the new type.  */
	  if (!C_DECL_IMPLICIT (decl))
	    {
	      implicit_decl_warning (functionid, decl);
	      C_DECL_IMPLICIT (decl) = 1;
	    }
	  if (DECL_BUILT_IN (decl))
	    {
	      newtype = build_type_attribute_variant (newtype,
						      TYPE_ATTRIBUTES
						      (TREE_TYPE (decl)));
	      if (!comptypes (newtype, TREE_TYPE (decl)))
		{
		  warning (0, "incompatible implicit declaration of built-in"
			   " function %qD", decl);
		  newtype = TREE_TYPE (decl);
		}
	    }
	  else
	    {
	      if (!comptypes (newtype, TREE_TYPE (decl)))
		{
		  error ("incompatible implicit declaration of function %qD",
			 decl);
		  locate_old_decl (decl);
		}
	    }
	  b->type = TREE_TYPE (decl);
	  TREE_TYPE (decl) = newtype;
	  bind (functionid, decl, current_scope,
		/*invisible=*/false, /*nested=*/true,
		DECL_SOURCE_LOCATION (decl));
	  return decl;
	}
    }

  /* Not seen before.  */
  decl = build_decl (FUNCTION_DECL, functionid, default_function_type);
  DECL_EXTERNAL (decl) = 1;
  TREE_PUBLIC (decl) = 1;
  C_DECL_IMPLICIT (decl) = 1;
  implicit_decl_warning (functionid, 0);
  asmspec_tree = maybe_apply_renaming_pragma (decl, /*asmname=*/NULL);
  if (asmspec_tree)
    set_user_assembler_name (decl, TREE_STRING_POINTER (asmspec_tree));

  /* C89 says implicit declarations are in the innermost block.
     So we record the decl in the standard fashion.  */
  decl = pushdecl (decl);

  /* No need to call objc_check_decl here - it's a function type.  */
  rest_of_decl_compilation (decl, 0, 0);

  /* Write a record describing this implicit function declaration
     to the prototypes file (if requested).  */
  gen_aux_info_record (decl, 0, 1, 0);

  /* Possibly apply some default attributes to this implicit declaration.  */
  decl_attributes (&decl, NULL_TREE, 0);

  return decl;
}

/* Issue an error message for a reference to an undeclared variable
   ID, including a reference to a builtin outside of function-call
   context.  Establish a binding of the identifier to error_mark_node
   in an appropriate scope, which will suppress further errors for the
   same identifier.  The error message should be given location LOC.  */
void
undeclared_variable (tree id, location_t loc)
{
  static bool already = false;
  struct c_scope *scope;

  if (current_function_decl == 0)
    {
      error ("%H%qE undeclared here (not in a function)", &loc, id);
      scope = current_scope;
    }
  else
    {
      error ("%H%qE undeclared (first use in this function)", &loc, id);

      if (!already)
	{
	  error ("%H(Each undeclared identifier is reported only once", &loc);
	  error ("%Hfor each function it appears in.)", &loc);
	  already = true;
	}

      /* If we are parsing old-style parameter decls, current_function_decl
	 will be nonnull but current_function_scope will be null.  */
      scope = current_function_scope ? current_function_scope : current_scope;
    }
  bind (id, error_mark_node, scope, /*invisible=*/false, /*nested=*/false,
	UNKNOWN_LOCATION);
}

/* Subroutine of lookup_label, declare_label, define_label: construct a
   LABEL_DECL with all the proper frills.  */

static tree
make_label (tree name, location_t location)
{
  tree label = build_decl (LABEL_DECL, name, void_type_node);

  DECL_CONTEXT (label) = current_function_decl;
  DECL_MODE (label) = VOIDmode;
  DECL_SOURCE_LOCATION (label) = location;

  return label;
}

/* Get the LABEL_DECL corresponding to identifier NAME as a label.
   Create one if none exists so far for the current function.
   This is called when a label is used in a goto expression or
   has its address taken.  */

tree
lookup_label (tree name)
{
  tree label;

  if (current_function_decl == 0)
    {
      error ("label %qE referenced outside of any function", name);
      return 0;
    }

  /* Use a label already defined or ref'd with this name, but not if
     it is inherited from a containing function and wasn't declared
     using __label__.  */
  label = I_LABEL_DECL (name);
  if (label && (DECL_CONTEXT (label) == current_function_decl
		|| C_DECLARED_LABEL_FLAG (label)))
    {
      /* If the label has only been declared, update its apparent
	 location to point here, for better diagnostics if it
	 turns out not to have been defined.  */
      if (!TREE_USED (label))
	DECL_SOURCE_LOCATION (label) = input_location;
      return label;
    }

  /* No label binding for that identifier; make one.  */
  label = make_label (name, input_location);

  /* Ordinary labels go in the current function scope.  */
  bind (name, label, current_function_scope,
	/*invisible=*/false, /*nested=*/false, UNKNOWN_LOCATION);
  return label;
}

/* Make a label named NAME in the current function, shadowing silently
   any that may be inherited from containing functions or containing
   scopes.  This is called for __label__ declarations.  */

tree
declare_label (tree name)
{
  struct c_binding *b = I_LABEL_BINDING (name);
  tree label;

  /* Check to make sure that the label hasn't already been declared
     at this scope */
  if (b && B_IN_CURRENT_SCOPE (b))
    {
      error ("duplicate label declaration %qE", name);
      locate_old_decl (b->decl);

      /* Just use the previous declaration.  */
      return b->decl;
    }

  label = make_label (name, input_location);
  C_DECLARED_LABEL_FLAG (label) = 1;

  /* Declared labels go in the current scope.  */
  bind (name, label, current_scope,
	/*invisible=*/false, /*nested=*/false, UNKNOWN_LOCATION);
  return label;
}

/* Define a label, specifying the location in the source file.
   Return the LABEL_DECL node for the label, if the definition is valid.
   Otherwise return 0.  */

tree
define_label (location_t location, tree name)
{
  /* Find any preexisting label with this name.  It is an error
     if that label has already been defined in this function, or
     if there is a containing function with a declared label with
     the same name.  */
  tree label = I_LABEL_DECL (name);
  struct c_label_list *nlist_se, *nlist_vm;

  if (label
      && ((DECL_CONTEXT (label) == current_function_decl
	   && DECL_INITIAL (label) != 0)
	  || (DECL_CONTEXT (label) != current_function_decl
	      && C_DECLARED_LABEL_FLAG (label))))
    {
      error ("%Hduplicate label %qD", &location, label);
      locate_old_decl (label);
      return 0;
    }
  else if (label && DECL_CONTEXT (label) == current_function_decl)
    {
      /* The label has been used or declared already in this function,
	 but not defined.  Update its location to point to this
	 definition.  */
      if (C_DECL_UNDEFINABLE_STMT_EXPR (label))
	error ("%Jjump into statement expression", label);
      if (C_DECL_UNDEFINABLE_VM (label))
	error ("%Jjump into scope of identifier with variably modified type",
	       label);
      DECL_SOURCE_LOCATION (label) = location;
    }
  else
    {
      /* No label binding for that identifier; make one.  */
      label = make_label (name, location);

      /* Ordinary labels go in the current function scope.  */
      bind (name, label, current_function_scope,
	    /*invisible=*/false, /*nested=*/false, UNKNOWN_LOCATION);
    }

  if (!in_system_header && lookup_name (name))
    warning (OPT_Wtraditional, "%Htraditional C lacks a separate namespace "
	     "for labels, identifier %qE conflicts", &location, name);

  nlist_se = XOBNEW (&parser_obstack, struct c_label_list);
  nlist_se->next = label_context_stack_se->labels_def;
  nlist_se->label = label;
  label_context_stack_se->labels_def = nlist_se;

  nlist_vm = XOBNEW (&parser_obstack, struct c_label_list);
  nlist_vm->next = label_context_stack_vm->labels_def;
  nlist_vm->label = label;
  label_context_stack_vm->labels_def = nlist_vm;

  /* Mark label as having been defined.  */
  DECL_INITIAL (label) = error_mark_node;
  return label;
}

/* Given NAME, an IDENTIFIER_NODE,
   return the structure (or union or enum) definition for that name.
   If THISLEVEL_ONLY is nonzero, searches only the current_scope.
   CODE says which kind of type the caller wants;
   it is RECORD_TYPE or UNION_TYPE or ENUMERAL_TYPE.
   If the wrong kind of type is found, an error is reported.  */

static tree
lookup_tag (enum tree_code code, tree name, int thislevel_only)
{
  struct c_binding *b = I_TAG_BINDING (name);
  int thislevel = 0;

  if (!b || !b->decl)
    return 0;

  /* We only care about whether it's in this level if
     thislevel_only was set or it might be a type clash.  */
  if (thislevel_only || TREE_CODE (b->decl) != code)
    {
      /* For our purposes, a tag in the external scope is the same as
	 a tag in the file scope.  (Primarily relevant to Objective-C
	 and its builtin structure tags, which get pushed before the
	 file scope is created.)  */
      if (B_IN_CURRENT_SCOPE (b)
	  || (current_scope == file_scope && B_IN_EXTERNAL_SCOPE (b)))
	thislevel = 1;
    }

  if (thislevel_only && !thislevel)
    return 0;

  if (TREE_CODE (b->decl) != code)
    {
      /* Definition isn't the kind we were looking for.  */
      pending_invalid_xref = name;
      pending_invalid_xref_location = input_location;

      /* If in the same binding level as a declaration as a tag
	 of a different type, this must not be allowed to
	 shadow that tag, so give the error immediately.
	 (For example, "struct foo; union foo;" is invalid.)  */
      if (thislevel)
	pending_xref_error ();
    }
  return b->decl;
}

/* Print an error message now
   for a recent invalid struct, union or enum cross reference.
   We don't print them immediately because they are not invalid
   when used in the `struct foo;' construct for shadowing.  */

void
pending_xref_error (void)
{
  if (pending_invalid_xref != 0)
    error ("%H%qE defined as wrong kind of tag",
	   &pending_invalid_xref_location, pending_invalid_xref);
  pending_invalid_xref = 0;
}


/* Look up NAME in the current scope and its superiors
   in the namespace of variables, functions and typedefs.
   Return a ..._DECL node of some kind representing its definition,
   or return 0 if it is undefined.  */

tree
lookup_name (tree name)
{
  struct c_binding *b = I_SYMBOL_BINDING (name);
  if (b && !b->invisible)
    return b->decl;
  return 0;
}

/* Similar to `lookup_name' but look only at the indicated scope.  */

static tree
lookup_name_in_scope (tree name, struct c_scope *scope)
{
  struct c_binding *b;

  for (b = I_SYMBOL_BINDING (name); b; b = b->shadowed)
    if (B_IN_SCOPE (b, scope))
      return b->decl;
  return 0;
}

/* Create the predefined scalar types of C,
   and some nodes representing standard constants (0, 1, (void *) 0).
   Initialize the global scope.
   Make definitions for built-in primitive functions.  */

void
c_init_decl_processing (void)
{
  location_t save_loc = input_location;

  /* Initialize reserved words for parser.  */
  c_parse_init ();

  current_function_decl = 0;

  gcc_obstack_init (&parser_obstack);

  /* Make the externals scope.  */
  push_scope ();
  external_scope = current_scope;

  /* Declarations from c_common_nodes_and_builtins must not be associated
     with this input file, lest we get differences between using and not
     using preprocessed headers.  */
  input_location = BUILTINS_LOCATION;

  build_common_tree_nodes (flag_signed_char, false);

  c_common_nodes_and_builtins ();

  /* In C, comparisons and TRUTH_* expressions have type int.  */
  truthvalue_type_node = integer_type_node;
  truthvalue_true_node = integer_one_node;
  truthvalue_false_node = integer_zero_node;

  /* Even in C99, which has a real boolean type.  */
  pushdecl (build_decl (TYPE_DECL, get_identifier ("_Bool"),
			boolean_type_node));

  input_location = save_loc;

  pedantic_lvalues = true;

  make_fname_decl = c_make_fname_decl;
  start_fname_decls ();
}

/* Create the VAR_DECL for __FUNCTION__ etc. ID is the name to give the
   decl, NAME is the initialization string and TYPE_DEP indicates whether
   NAME depended on the type of the function.  As we don't yet implement
   delayed emission of static data, we mark the decl as emitted
   so it is not placed in the output.  Anything using it must therefore pull
   out the STRING_CST initializer directly.  FIXME.  */

static tree
c_make_fname_decl (tree id, int type_dep)
{
  const char *name = fname_as_string (type_dep);
  tree decl, type, init;
  size_t length = strlen (name);

  type = build_array_type (char_type_node,
			   build_index_type (size_int (length)));
  type = c_build_qualified_type (type, TYPE_QUAL_CONST);

  decl = build_decl (VAR_DECL, id, type);

  TREE_STATIC (decl) = 1;
  TREE_READONLY (decl) = 1;
  DECL_ARTIFICIAL (decl) = 1;

  init = build_string (length + 1, name);
  free (CONST_CAST (char *, name));
  TREE_TYPE (init) = type;
  DECL_INITIAL (decl) = init;

  TREE_USED (decl) = 1;

  if (current_function_decl
      /* For invalid programs like this:
        
         void foo()
         const char* p = __FUNCTION__;
        
	 the __FUNCTION__ is believed to appear in K&R style function
	 parameter declarator.  In that case we still don't have
	 function_scope.  */
      && (!errorcount || current_function_scope))
    {
      DECL_CONTEXT (decl) = current_function_decl;
      bind (id, decl, current_function_scope,
	    /*invisible=*/false, /*nested=*/false, UNKNOWN_LOCATION);
    }

  finish_decl (decl, init, NULL_TREE);

  return decl;
}

tree
c_builtin_function (tree decl)
{
  tree type = TREE_TYPE (decl);
  tree   id = DECL_NAME (decl);

  const char *name = IDENTIFIER_POINTER (id);
  C_DECL_BUILTIN_PROTOTYPE (decl) = (TYPE_ARG_TYPES (type) != 0);

  /* Should never be called on a symbol with a preexisting meaning.  */
  gcc_assert (!I_SYMBOL_BINDING (id));

  bind (id, decl, external_scope, /*invisible=*/true, /*nested=*/false,
	UNKNOWN_LOCATION);

  /* Builtins in the implementation namespace are made visible without
     needing to be explicitly declared.  See push_file_scope.  */
  if (name[0] == '_' && (name[1] == '_' || ISUPPER (name[1])))
    {
      TREE_CHAIN (decl) = visible_builtins;
      visible_builtins = decl;
    }

  return decl;
}

tree
c_builtin_function_ext_scope (tree decl)
{
  tree type = TREE_TYPE (decl);
  tree   id = DECL_NAME (decl);

  const char *name = IDENTIFIER_POINTER (id);
  C_DECL_BUILTIN_PROTOTYPE (decl) = (TYPE_ARG_TYPES (type) != 0);

  /* Should never be called on a symbol with a preexisting meaning.  */
  gcc_assert (!I_SYMBOL_BINDING (id));

  bind (id, decl, external_scope, /*invisible=*/false, /*nested=*/false,
	UNKNOWN_LOCATION);

  /* Builtins in the implementation namespace are made visible without
     needing to be explicitly declared.  See push_file_scope.  */
  if (name[0] == '_' && (name[1] == '_' || ISUPPER (name[1])))
    {
      TREE_CHAIN (decl) = visible_builtins;
      visible_builtins = decl;
    }

  return decl;
}

/* Called when a declaration is seen that contains no names to declare.
   If its type is a reference to a structure, union or enum inherited
   from a containing scope, shadow that tag name for the current scope
   with a forward reference.
   If its type defines a new named structure or union
   or defines an enum, it is valid but we need not do anything here.
   Otherwise, it is an error.  */

void
shadow_tag (const struct c_declspecs *declspecs)
{
  shadow_tag_warned (declspecs, 0);
}

/* WARNED is 1 if we have done a pedwarn, 2 if we have done a warning,
   but no pedwarn.  */
void
shadow_tag_warned (const struct c_declspecs *declspecs, int warned)
{
  bool found_tag = false;

  if (declspecs->type && !declspecs->default_int_p && !declspecs->typedef_p)
    {
      tree value = declspecs->type;
      enum tree_code code = TREE_CODE (value);

      if (code == RECORD_TYPE || code == UNION_TYPE || code == ENUMERAL_TYPE)
	/* Used to test also that TYPE_SIZE (value) != 0.
	   That caused warning for `struct foo;' at top level in the file.  */
	{
	  tree name = TYPE_NAME (value);
	  tree t;

	  found_tag = true;

	  if (name == 0)
	    {
	      if (warned != 1 && code != ENUMERAL_TYPE)
		/* Empty unnamed enum OK */
		{
		  pedwarn (input_location, 0,
			   "unnamed struct/union that defines no instances");
		  warned = 1;
		}
	    }
	  else if (!declspecs->tag_defined_p
		   && declspecs->storage_class != csc_none)
	    {
	      if (warned != 1)
		pedwarn (input_location, 0,
			 "empty declaration with storage class specifier "
			 "does not redeclare tag");
	      warned = 1;
	      pending_xref_error ();
	    }
	  else if (!declspecs->tag_defined_p
		   && (declspecs->const_p
		       || declspecs->volatile_p
		       || declspecs->restrict_p
		       || declspecs->address_space))
	    {
	      if (warned != 1)
		pedwarn (input_location, 0,
			 "empty declaration with type qualifier "
			  "does not redeclare tag");
	      warned = 1;
	      pending_xref_error ();
	    }
	  else
	    {
	      pending_invalid_xref = 0;
	      t = lookup_tag (code, name, 1);

	      if (t == 0)
		{
		  t = make_node (code);
		  pushtag (name, t);
		}
	    }
	}
      else
	{
	  if (warned != 1 && !in_system_header)
	    {
	      pedwarn (input_location, 0,
		       "useless type name in empty declaration");
	      warned = 1;
	    }
	}
    }
  else if (warned != 1 && !in_system_header && declspecs->typedef_p)
    {
      pedwarn (input_location, 0, "useless type name in empty declaration");
      warned = 1;
    }

  pending_invalid_xref = 0;

  if (declspecs->inline_p)
    {
      error ("%<inline%> in empty declaration");
      warned = 1;
    }

  if (current_scope == file_scope && declspecs->storage_class == csc_auto)
    {
      error ("%<auto%> in file-scope empty declaration");
      warned = 1;
    }

  if (current_scope == file_scope && declspecs->storage_class == csc_register)
    {
      error ("%<register%> in file-scope empty declaration");
      warned = 1;
    }

  if (!warned && !in_system_header && declspecs->storage_class != csc_none)
    {
      warning (0, "useless storage class specifier in empty declaration");
      warned = 2;
    }

  if (!warned && !in_system_header && declspecs->thread_p)
    {
      warning (0, "useless %<__thread%> in empty declaration");
      warned = 2;
    }

  if (!warned && !in_system_header && (declspecs->const_p
				       || declspecs->volatile_p
				       || declspecs->restrict_p
				       || declspecs->address_space))
    {
      warning (0, "useless type qualifier in empty declaration");
      warned = 2;
    }

  if (warned != 1)
    {
      if (!found_tag)
	pedwarn (input_location, 0, "empty declaration");
    }
}


/* Return the qualifiers from SPECS as a bitwise OR of TYPE_QUAL_*
   bits.  SPECS represents declaration specifiers that the grammar
   only permits to contain type qualifiers and attributes.  */

int
quals_from_declspecs (const struct c_declspecs *specs)
{
  int quals = ((specs->const_p ? TYPE_QUAL_CONST : 0)
	       | (specs->volatile_p ? TYPE_QUAL_VOLATILE : 0)
	       | (specs->restrict_p ? TYPE_QUAL_RESTRICT : 0)
	       | (ENCODE_QUAL_ADDR_SPACE (specs->address_space)));
  gcc_assert (!specs->type
	      && !specs->decl_attr
	      && specs->typespec_word == cts_none
	      && specs->storage_class == csc_none
	      && !specs->typedef_p
	      && !specs->explicit_signed_p
	      && !specs->deprecated_p
	      && !specs->long_p
	      && !specs->long_long_p
	      && !specs->short_p
	      && !specs->signed_p
	      && !specs->unsigned_p
	      && !specs->complex_p
	      && !specs->inline_p
	      && !specs->thread_p);
  return quals;
}

/* Construct an array declarator.  EXPR is the expression inside [],
   or NULL_TREE.  QUALS are the type qualifiers inside the [] (to be
   applied to the pointer to which a parameter array is converted).
   STATIC_P is true if "static" is inside the [], false otherwise.
   VLA_UNSPEC_P is true if the array is [*], a VLA of unspecified
   length which is nevertheless a complete type, false otherwise.  The
   field for the contained declarator is left to be filled in by
   set_array_declarator_inner.  */

struct c_declarator *
build_array_declarator (tree expr, struct c_declspecs *quals, bool static_p,
			bool vla_unspec_p)
{
  struct c_declarator *declarator = XOBNEW (&parser_obstack,
					    struct c_declarator);
  declarator->kind = cdk_array;
  declarator->declarator = 0;
  declarator->u.array.dimen = expr;
  if (quals)
    {
      declarator->u.array.attrs = quals->attrs;
      declarator->u.array.quals = quals_from_declspecs (quals);
    }
  else
    {
      declarator->u.array.attrs = NULL_TREE;
      declarator->u.array.quals = 0;
    }
  declarator->u.array.static_p = static_p;
  declarator->u.array.vla_unspec_p = vla_unspec_p;
  if (!flag_isoc99)
    {
      if (static_p || quals != NULL)
	pedwarn (input_location, OPT_pedantic,
		 "ISO C90 does not support %<static%> or type "
		 "qualifiers in parameter array declarators");
      if (vla_unspec_p)
	pedwarn (input_location, OPT_pedantic,
		 "ISO C90 does not support %<[*]%> array declarators");
    }
  if (vla_unspec_p)
    {
      if (!current_scope->parm_flag)
	{
	  /* C99 6.7.5.2p4 */
	  error ("%<[*]%> not allowed in other than function prototype scope");
	  declarator->u.array.vla_unspec_p = false;
	  return NULL;
	}
      current_scope->had_vla_unspec = true;
    }
  return declarator;
}

/* Set the contained declarator of an array declarator.  DECL is the
   declarator, as constructed by build_array_declarator; INNER is what
   appears on the left of the [].  */

struct c_declarator *
set_array_declarator_inner (struct c_declarator *decl,
			    struct c_declarator *inner)
{
  decl->declarator = inner;
  return decl;
}

/* INIT is a constructor that forms DECL's initializer.  If the final
   element initializes a flexible array field, add the size of that
   initializer to DECL's size.  */

static void
add_flexible_array_elts_to_size (tree decl, tree init)
{
  tree elt, type;

  if (VEC_empty (constructor_elt, CONSTRUCTOR_ELTS (init)))
    return;

  elt = VEC_last (constructor_elt, CONSTRUCTOR_ELTS (init))->value;
  type = TREE_TYPE (elt);
  if (TREE_CODE (type) == ARRAY_TYPE
      && TYPE_SIZE (type) == NULL_TREE
      && TYPE_DOMAIN (type) != NULL_TREE
      && TYPE_MAX_VALUE (TYPE_DOMAIN (type)) == NULL_TREE)
    {
      complete_array_type (&type, elt, false);
      DECL_SIZE (decl)
	= size_binop (PLUS_EXPR, DECL_SIZE (decl), TYPE_SIZE (type));
      DECL_SIZE_UNIT (decl)
	= size_binop (PLUS_EXPR, DECL_SIZE_UNIT (decl), TYPE_SIZE_UNIT (type));
    }
}

/* Decode a "typename", such as "int **", returning a ..._TYPE node.
   Set *EXPR, if EXPR not NULL, to any expression to be evaluated
   before the type name, and set *EXPR_CONST_OPERANDS, if
   EXPR_CONST_OPERANDS not NULL, to indicate whether the type name may
   appear in a constant expression.  */

tree
groktypename (struct c_type_name *type_name, tree *expr,
	      bool *expr_const_operands)
{
  tree type;
  tree attrs = type_name->specs->attrs;

  type_name->specs->attrs = NULL_TREE;

  type = grokdeclarator (type_name->declarator, type_name->specs, TYPENAME,
			 false, NULL, &attrs, expr, expr_const_operands,
			 DEPRECATED_NORMAL);

  /* Apply attributes.  */
  decl_attributes (&type, attrs, 0);

  return type;
}

/* Decode a declarator in an ordinary declaration or data definition.
   This is called as soon as the type information and variable name
   have been parsed, before parsing the initializer if any.
   Here we create the ..._DECL node, fill in its type,
   and put it on the list of decls for the current context.
   The ..._DECL node is returned as the value.

   Exception: for arrays where the length is not specified,
   the type is left null, to be filled in by `finish_decl'.

   Function definitions do not come here; they go to start_function
   instead.  However, external and forward declarations of functions
   do go through here.  Structure field declarations are done by
   grokfield and not through here.  */

tree
start_decl (struct c_declarator *declarator, struct c_declspecs *declspecs,
	    bool initialized, tree attributes)
{
  tree decl;
  tree tem;
  tree expr = NULL_TREE;
  enum deprecated_states deprecated_state = DEPRECATED_NORMAL;
  addr_space_t addrspace;

  /* An object declared as __attribute__((deprecated)) suppresses
     warnings of uses of other deprecated items.  */
  if (lookup_attribute ("deprecated", attributes))
    deprecated_state = DEPRECATED_SUPPRESS;

  decl = grokdeclarator (declarator, declspecs,
			 NORMAL, initialized, NULL, &attributes, &expr, NULL,
			 deprecated_state);
  if (!decl)
    return 0;

  if (expr)
    add_stmt (expr);

  if (TREE_CODE (decl) != FUNCTION_DECL && MAIN_NAME_P (DECL_NAME (decl)))
    warning (OPT_Wmain, "%q+D is usually a function", decl);

  if (initialized)
    /* Is it valid for this decl to have an initializer at all?
       If not, set INITIALIZED to zero, which will indirectly
       tell 'finish_decl' to ignore the initializer once it is parsed.  */
    switch (TREE_CODE (decl))
      {
      case TYPE_DECL:
	error ("typedef %qD is initialized (use __typeof__ instead)", decl);
	initialized = 0;
	break;

      case FUNCTION_DECL:
	error ("function %qD is initialized like a variable", decl);
	initialized = 0;
	break;

      case PARM_DECL:
	/* DECL_INITIAL in a PARM_DECL is really DECL_ARG_TYPE.  */
	error ("parameter %qD is initialized", decl);
	initialized = 0;
	break;

      default:
	/* Don't allow initializations for incomplete types except for
	   arrays which might be completed by the initialization.  */

	/* This can happen if the array size is an undefined macro.
	   We already gave a warning, so we don't need another one.  */
	if (TREE_TYPE (decl) == error_mark_node)
	  initialized = 0;
	else if (COMPLETE_TYPE_P (TREE_TYPE (decl)))
	  {
	    /* A complete type is ok if size is fixed.  */

	    if (TREE_CODE (TYPE_SIZE (TREE_TYPE (decl))) != INTEGER_CST
		|| C_DECL_VARIABLE_SIZE (decl))
	      {
		error ("variable-sized object may not be initialized");
		initialized = 0;
	      }
	  }
	else if (TREE_CODE (TREE_TYPE (decl)) != ARRAY_TYPE)
	  {
	    error ("variable %qD has initializer but incomplete type", decl);
	    initialized = 0;
	  }
	else if (C_DECL_VARIABLE_SIZE (decl))
	  {
	    /* Although C99 is unclear about whether incomplete arrays
	       of VLAs themselves count as VLAs, it does not make
	       sense to permit them to be initialized given that
	       ordinary VLAs may not be initialized.  */
	    error ("variable-sized object may not be initialized");
	    initialized = 0;
	  }
      }

  if (initialized)
    {
      if (current_scope == file_scope)
	TREE_STATIC (decl) = 1;

      /* Tell 'pushdecl' this is an initialized decl
	 even though we don't yet have the initializer expression.
	 Also tell 'finish_decl' it may store the real initializer.  */
      DECL_INITIAL (decl) = error_mark_node;
    }

  /* If this is a function declaration, write a record describing it to the
     prototypes file (if requested).  */

  if (TREE_CODE (decl) == FUNCTION_DECL)
    gen_aux_info_record (decl, 0, 0, TYPE_ARG_TYPES (TREE_TYPE (decl)) != 0);

  /* ANSI specifies that a tentative definition which is not merged with
     a non-tentative definition behaves exactly like a definition with an
     initializer equal to zero.  (Section 3.7.2)

     -fno-common gives strict ANSI behavior, though this tends to break
     a large body of code that grew up without this rule.

     Thread-local variables are never common, since there's no entrenched
     body of code to break, and it allows more efficient variable references
     in the presence of dynamic linking.  */

  if (TREE_CODE (decl) == VAR_DECL
      && !initialized
      && TREE_PUBLIC (decl)
      && !DECL_THREAD_LOCAL_P (decl)
      && !flag_no_common)
    DECL_COMMON (decl) = 1;

  if (TREE_CODE (decl) == VAR_DECL
      && TREE_TYPE (decl) != error_mark_node
      && (addrspace = TYPE_ADDR_SPACE (TREE_TYPE (decl)))
      && targetm.have_named_sections
      && (declspecs->storage_class == csc_static
	  || (declspecs->storage_class == csc_none
	      && !current_function_scope)
	  || (declspecs->storage_class == csc_extern
	      && initialized)))
    DECL_SECTION_NAME (decl) = targetm.addr_space.section_name (addrspace);

  /* Set attributes here so if duplicate decl, will have proper attributes.  */
  decl_attributes (&decl, attributes, 0);

  /* Handle gnu_inline attribute.  */
  if (declspecs->inline_p
      && !flag_gnu89_inline
      && TREE_CODE (decl) == FUNCTION_DECL
      && (lookup_attribute ("gnu_inline", DECL_ATTRIBUTES (decl))
	  || current_function_decl))
    {
      if (declspecs->storage_class == csc_auto && current_scope != file_scope)
	;
      else if (declspecs->storage_class != csc_static)
	DECL_EXTERNAL (decl) = !DECL_EXTERNAL (decl);
    }

  if (TREE_CODE (decl) == FUNCTION_DECL
      && targetm.calls.promote_prototypes (TREE_TYPE (decl)))
    {
      struct c_declarator *ce = declarator;

      if (ce->kind == cdk_pointer)
	ce = declarator->declarator;
      if (ce->kind == cdk_function)
	{
	  tree args = ce->u.arg_info->parms;
	  for (; args; args = TREE_CHAIN (args))
	    {
	      tree type = TREE_TYPE (args);
	      if (type && INTEGRAL_TYPE_P (type)
		  && TYPE_PRECISION (type) < TYPE_PRECISION (integer_type_node))
		DECL_ARG_TYPE (args) = integer_type_node;
	    }
	}
    }

  if (TREE_CODE (decl) == FUNCTION_DECL
      && DECL_DECLARED_INLINE_P (decl)
      && DECL_UNINLINABLE (decl)
      && lookup_attribute ("noinline", DECL_ATTRIBUTES (decl)))
    warning (OPT_Wattributes, "inline function %q+D given attribute noinline",
	     decl);

  /* C99 6.7.4p3: An inline definition of a function with external
     linkage shall not contain a definition of a modifiable object
     with static storage duration...  */
  if (TREE_CODE (decl) == VAR_DECL
      && current_scope != file_scope
      && TREE_STATIC (decl)
      && !TREE_READONLY (decl)
      && DECL_DECLARED_INLINE_P (current_function_decl)
      && DECL_EXTERNAL (current_function_decl))
    pedwarn (input_location, 0,
	     "%q+D is static but declared in inline function %qD "
	     "which is not static", decl, current_function_decl);

  /* Add this decl to the current scope.
     TEM may equal DECL or it may be a previous decl of the same name.  */
  tem = pushdecl (decl);

  if (initialized && DECL_EXTERNAL (tem))
    {
      DECL_EXTERNAL (tem) = 0;
      TREE_STATIC (tem) = 1;
    }

  return tem;
}

/* Initialize EH if not initialized yet and exceptions are enabled.  */

void
c_maybe_initialize_eh (void)
{
  if (!flag_exceptions || c_eh_initialized_p)
    return;

  c_eh_initialized_p = true;
  eh_personality_libfunc
    = init_one_libfunc (USING_SJLJ_EXCEPTIONS
			? "__gcc_personality_sj0"
			: "__gcc_personality_v0");
  default_init_unwind_resume_libfunc ();
  using_eh_for_cleanups ();
}

/* Finish processing of a declaration;
   install its initial value.
   If the length of an array type is not known before,
   it must be determined now, from the initial value, or it is an error.  */

void
finish_decl (tree decl, tree init, tree asmspec_tree)
{
  tree type;
  int was_incomplete = (DECL_SIZE (decl) == 0);
  const char *asmspec = 0;

  /* If a name was specified, get the string.  */
  if ((TREE_CODE (decl) == FUNCTION_DECL || TREE_CODE (decl) == VAR_DECL)
      && DECL_FILE_SCOPE_P (decl))
    asmspec_tree = maybe_apply_renaming_pragma (decl, asmspec_tree);
  if (asmspec_tree)
    asmspec = TREE_STRING_POINTER (asmspec_tree);

  /* If `start_decl' didn't like having an initialization, ignore it now.  */
  if (init != 0 && DECL_INITIAL (decl) == 0)
    init = 0;

  /* Don't crash if parm is initialized.  */
  if (TREE_CODE (decl) == PARM_DECL)
    init = 0;

  if (init)
    store_init_value (decl, init);

  if (c_dialect_objc () && (TREE_CODE (decl) == VAR_DECL
			    || TREE_CODE (decl) == FUNCTION_DECL
			    || TREE_CODE (decl) == FIELD_DECL))
    objc_check_decl (decl);

  type = TREE_TYPE (decl);

  /* Deduce size of array from initialization, if not already known.  */
  if (TREE_CODE (type) == ARRAY_TYPE
      && TYPE_DOMAIN (type) == 0
      && TREE_CODE (decl) != TYPE_DECL)
    {
      bool do_default
	= (TREE_STATIC (decl)
	   /* Even if pedantic, an external linkage array
	      may have incomplete type at first.  */
	   ? pedantic && !TREE_PUBLIC (decl)
	   : !DECL_EXTERNAL (decl));
      int failure
	= complete_array_type (&TREE_TYPE (decl), DECL_INITIAL (decl),
			       do_default);

      /* Get the completed type made by complete_array_type.  */
      type = TREE_TYPE (decl);

      switch (failure)
	{
	case 1:
	  error ("initializer fails to determine size of %q+D", decl);
	  break;

	case 2:
	  if (do_default)
	    error ("array size missing in %q+D", decl);
	  /* If a `static' var's size isn't known,
	     make it extern as well as static, so it does not get
	     allocated.
	     If it is not `static', then do not mark extern;
	     finish_incomplete_decl will give it a default size
	     and it will get allocated.  */
	  else if (!pedantic && TREE_STATIC (decl) && !TREE_PUBLIC (decl))
	    DECL_EXTERNAL (decl) = 1;
	  break;

	case 3:
	  error ("zero or negative size array %q+D", decl);
	  break;

	case 0:
	  /* For global variables, update the copy of the type that
	     exists in the binding.  */
	  if (TREE_PUBLIC (decl))
	    {
	      struct c_binding *b_ext = I_SYMBOL_BINDING (DECL_NAME (decl));
	      while (b_ext && !B_IN_EXTERNAL_SCOPE (b_ext))
		b_ext = b_ext->shadowed;
	      if (b_ext)
		{
		  if (b_ext->type)
		    b_ext->type = composite_type (b_ext->type, type);
		  else
		    b_ext->type = type;
		}
	    }
	  break;

	default:
	  gcc_unreachable ();
	}

      if (DECL_INITIAL (decl))
	TREE_TYPE (DECL_INITIAL (decl)) = type;

      layout_decl (decl, 0);
    }

  if (TREE_CODE (decl) == VAR_DECL)
    {
      if (init && TREE_CODE (init) == CONSTRUCTOR)
	add_flexible_array_elts_to_size (decl, init);

      if (DECL_SIZE (decl) == 0 && TREE_TYPE (decl) != error_mark_node
	  && COMPLETE_TYPE_P (TREE_TYPE (decl)))
	layout_decl (decl, 0);

      if (DECL_SIZE (decl) == 0
	  /* Don't give an error if we already gave one earlier.  */
	  && TREE_TYPE (decl) != error_mark_node
	  && (TREE_STATIC (decl)
	      /* A static variable with an incomplete type
		 is an error if it is initialized.
		 Also if it is not file scope.
		 Otherwise, let it through, but if it is not `extern'
		 then it may cause an error message later.  */
	      ? (DECL_INITIAL (decl) != 0
		 || !DECL_FILE_SCOPE_P (decl))
	      /* An automatic variable with an incomplete type
		 is an error.  */
	      : !DECL_EXTERNAL (decl)))
	 {
	   error ("storage size of %q+D isn%'t known", decl);
	   TREE_TYPE (decl) = error_mark_node;
	 }

      if ((DECL_EXTERNAL (decl) || TREE_STATIC (decl))
	  && DECL_SIZE (decl) != 0)
	{
	  if (TREE_CODE (DECL_SIZE (decl)) == INTEGER_CST)
	    constant_expression_warning (DECL_SIZE (decl));
	  else
	    {
	      error ("storage size of %q+D isn%'t constant", decl);
	      TREE_TYPE (decl) = error_mark_node;
	    }
	}

      if (TREE_USED (type))
	TREE_USED (decl) = 1;
    }

  /* If this is a function and an assembler name is specified, reset DECL_RTL
     so we can give it its new name.  Also, update built_in_decls if it
     was a normal built-in.  */
  if (TREE_CODE (decl) == FUNCTION_DECL && asmspec)
    {
      if (DECL_BUILT_IN_CLASS (decl) == BUILT_IN_NORMAL)
	set_builtin_user_assembler_name (decl, asmspec);
      set_user_assembler_name (decl, asmspec);
    }

  /* If #pragma weak was used, mark the decl weak now.  */
  maybe_apply_pragma_weak (decl);

  /* Output the assembler code and/or RTL code for variables and functions,
     unless the type is an undefined structure or union.
     If not, it will get done when the type is completed.  */

  if (TREE_CODE (decl) == VAR_DECL || TREE_CODE (decl) == FUNCTION_DECL)
    {
      /* Determine the ELF visibility.  */
      if (TREE_PUBLIC (decl))
	c_determine_visibility (decl);

      /* This is a no-op in c-lang.c or something real in objc-act.c.  */
      if (c_dialect_objc ())
	objc_check_decl (decl);

      if (asmspec)
	{
	  /* If this is not a static variable, issue a warning.
	     It doesn't make any sense to give an ASMSPEC for an
	     ordinary, non-register local variable.  Historically,
	     GCC has accepted -- but ignored -- the ASMSPEC in
	     this case.  */
	  if (!DECL_FILE_SCOPE_P (decl)
	      && TREE_CODE (decl) == VAR_DECL
	      && !C_DECL_REGISTER (decl)
	      && !TREE_STATIC (decl))
	    warning (0, "ignoring asm-specifier for non-static local "
		     "variable %q+D", decl);
	  else
	    set_user_assembler_name (decl, asmspec);
	}

      if (DECL_FILE_SCOPE_P (decl))
	{
	  if (DECL_INITIAL (decl) == NULL_TREE
	      || DECL_INITIAL (decl) == error_mark_node)
	    /* Don't output anything
	       when a tentative file-scope definition is seen.
	       But at end of compilation, do output code for them.  */
	    DECL_DEFER_OUTPUT (decl) = 1;
	  rest_of_decl_compilation (decl, true, 0);
	}
      else
	{
	  /* In conjunction with an ASMSPEC, the `register'
	     keyword indicates that we should place the variable
	     in a particular register.  */
	  if (asmspec && C_DECL_REGISTER (decl))
	    {
	      DECL_HARD_REGISTER (decl) = 1;
	      /* This cannot be done for a structure with volatile
		 fields, on which DECL_REGISTER will have been
		 reset.  */
	      if (!DECL_REGISTER (decl))
		error ("cannot put object with volatile field into register");
	    }

	  if (TREE_CODE (decl) != FUNCTION_DECL)
	    {
	      /* If we're building a variable sized type, and we might be
		 reachable other than via the top of the current binding
		 level, then create a new BIND_EXPR so that we deallocate
		 the object at the right time.  */
	      /* Note that DECL_SIZE can be null due to errors.  */
	      if (DECL_SIZE (decl)
		  && !TREE_CONSTANT (DECL_SIZE (decl))
		  && STATEMENT_LIST_HAS_LABEL (cur_stmt_list))
		{
		  tree bind;
		  bind = build3 (BIND_EXPR, void_type_node, NULL, NULL, NULL);
		  TREE_SIDE_EFFECTS (bind) = 1;
		  add_stmt (bind);
		  BIND_EXPR_BODY (bind) = push_stmt_list ();
		}
	      add_stmt (build_stmt (DECL_EXPR, decl));
	    }
	}


      if (!DECL_FILE_SCOPE_P (decl))
	{
	  /* Recompute the RTL of a local array now
	     if it used to be an incomplete type.  */
	  if (was_incomplete
	      && !TREE_STATIC (decl) && !DECL_EXTERNAL (decl))
	    {
	      /* If we used it already as memory, it must stay in memory.  */
	      TREE_ADDRESSABLE (decl) = TREE_USED (decl);
	      /* If it's still incomplete now, no init will save it.  */
	      if (DECL_SIZE (decl) == 0)
		DECL_INITIAL (decl) = 0;
	    }
	}
    }

  if (TREE_CODE (decl) == TYPE_DECL)
    {
      if (!DECL_FILE_SCOPE_P (decl)
	  && variably_modified_type_p (TREE_TYPE (decl), NULL_TREE))
	add_stmt (build_stmt (DECL_EXPR, decl));

      rest_of_decl_compilation (decl, DECL_FILE_SCOPE_P (decl), 0);
    }

  /* At the end of a declaration, throw away any variable type sizes
     of types defined inside that declaration.  There is no use
     computing them in the following function definition.  */
  if (current_scope == file_scope)
    get_pending_sizes ();

  /* Install a cleanup (aka destructor) if one was given.  */
  if (TREE_CODE (decl) == VAR_DECL && !TREE_STATIC (decl))
    {
      tree attr = lookup_attribute ("cleanup", DECL_ATTRIBUTES (decl));
      if (attr)
	{
	  tree cleanup_id = TREE_VALUE (TREE_VALUE (attr));
	  tree cleanup_decl = lookup_name (cleanup_id);
	  tree cleanup;

	  /* Build "cleanup(&decl)" for the destructor.  */
	  cleanup = build_unary_op (input_location, ADDR_EXPR, decl, 0);
	  cleanup = build_tree_list (NULL_TREE, cleanup);
	  cleanup = build_function_call (cleanup_decl, cleanup);

	  /* Don't warn about decl unused; the cleanup uses it.  */
	  TREE_USED (decl) = 1;
	  TREE_USED (cleanup_decl) = 1;

	  /* Initialize EH, if we've been told to do so.  */
	  c_maybe_initialize_eh ();

	  push_cleanup (decl, cleanup, false);
	}
    }
}

/* Given a parsed parameter declaration, decode it into a PARM_DECL.  */

tree
grokparm (const struct c_parm *parm)
{
  tree attrs = parm->attrs;
  tree decl = grokdeclarator (parm->declarator, parm->specs, PARM, false,
			      NULL, &attrs, NULL, NULL, DEPRECATED_NORMAL);

  decl_attributes (&decl, attrs, 0);

  return decl;
}

/* Given a parsed parameter declaration, decode it into a PARM_DECL
   and push that on the current scope.  */

void
push_parm_decl (const struct c_parm *parm)
{
  tree attrs = parm->attrs;
  tree decl;

  decl = grokdeclarator (parm->declarator, parm->specs, PARM, false, NULL,
			 &attrs, NULL, NULL, DEPRECATED_NORMAL);
  decl_attributes (&decl, attrs, 0);

  decl = pushdecl (decl);

  finish_decl (decl, NULL_TREE, NULL_TREE);
}

/* Mark all the parameter declarations to date as forward decls.
   Also diagnose use of this extension.  */

void
mark_forward_parm_decls (void)
{
  struct c_binding *b;

  if (pedantic && !current_scope->warned_forward_parm_decls)
    {
      pedwarn (input_location, OPT_pedantic,
	       "ISO C forbids forward parameter declarations");
      current_scope->warned_forward_parm_decls = true;
    }

  for (b = current_scope->bindings; b; b = b->prev)
    if (TREE_CODE (b->decl) == PARM_DECL)
      TREE_ASM_WRITTEN (b->decl) = 1;
}

/* Build a COMPOUND_LITERAL_EXPR.  TYPE is the type given in the compound
   literal, which may be an incomplete array type completed by the
   initializer; INIT is a CONSTRUCTOR that initializes the compound
   literal.  NON_CONST is true if the initializers contain something
   that cannot occur in a constant expression.  */

tree
build_compound_literal (tree type, tree init, bool non_const)
{
  /* We do not use start_decl here because we have a type, not a declarator;
     and do not use finish_decl because the decl should be stored inside
     the COMPOUND_LITERAL_EXPR rather than added elsewhere as a DECL_EXPR.  */
  tree decl;
  tree complit;
  tree stmt;

  if (type == error_mark_node)
    return error_mark_node;

  decl = build_decl (VAR_DECL, NULL_TREE, type);
  DECL_EXTERNAL (decl) = 0;
  TREE_PUBLIC (decl) = 0;
  TREE_STATIC (decl) = (current_scope == file_scope);
  DECL_CONTEXT (decl) = current_function_decl;
  TREE_USED (decl) = 1;
  TREE_TYPE (decl) = type;
  TREE_READONLY (decl) = TYPE_READONLY (type);
  store_init_value (decl, init);

  if (TREE_CODE (type) == ARRAY_TYPE && !COMPLETE_TYPE_P (type))
    {
      int failure = complete_array_type (&TREE_TYPE (decl),
					 DECL_INITIAL (decl), true);
      gcc_assert (!failure);

      type = TREE_TYPE (decl);
      TREE_TYPE (DECL_INITIAL (decl)) = type;
    }

  if (type == error_mark_node || !COMPLETE_TYPE_P (type))
    return error_mark_node;

  stmt = build_stmt (DECL_EXPR, decl);
  complit = build1 (COMPOUND_LITERAL_EXPR, type, stmt);
  TREE_SIDE_EFFECTS (complit) = 1;

  layout_decl (decl, 0);

  if (TREE_STATIC (decl))
    {
      /* This decl needs a name for the assembler output.  */
      set_compound_literal_name (decl);
      DECL_DEFER_OUTPUT (decl) = 1;
      DECL_COMDAT (decl) = 1;
      DECL_ARTIFICIAL (decl) = 1;
      DECL_IGNORED_P (decl) = 1;
      pushdecl (decl);
      rest_of_decl_compilation (decl, 1, 0);
    }

  if (non_const)
    {
      complit = build2 (C_MAYBE_CONST_EXPR, type, NULL, complit);
      C_MAYBE_CONST_EXPR_NON_CONST (complit) = 1;
    }

  return complit;
}

/* Determine whether TYPE is a structure with a flexible array member,
   or a union containing such a structure (possibly recursively).  */

static bool
flexible_array_type_p (tree type)
{
  tree x;
  switch (TREE_CODE (type))
    {
    case RECORD_TYPE:
      x = TYPE_FIELDS (type);
      if (x == NULL_TREE)
	return false;
      while (TREE_CHAIN (x) != NULL_TREE)
	x = TREE_CHAIN (x);
      if (TREE_CODE (TREE_TYPE (x)) == ARRAY_TYPE
	  && TYPE_SIZE (TREE_TYPE (x)) == NULL_TREE
	  && TYPE_DOMAIN (TREE_TYPE (x)) != NULL_TREE
	  && TYPE_MAX_VALUE (TYPE_DOMAIN (TREE_TYPE (x))) == NULL_TREE)
	return true;
      return false;
    case UNION_TYPE:
      for (x = TYPE_FIELDS (type); x != NULL_TREE; x = TREE_CHAIN (x))
	{
	  if (flexible_array_type_p (TREE_TYPE (x)))
	    return true;
	}
      return false;
    default:
    return false;
  }
}

/* Performs sanity checks on the TYPE and WIDTH of the bit-field NAME,
   replacing with appropriate values if they are invalid.  */
static void
check_bitfield_type_and_width (tree *type, tree *width, const char *orig_name)
{
  tree type_mv;
  unsigned int max_width;
  unsigned HOST_WIDE_INT w;
  const char *name = orig_name ? orig_name: _("<anonymous>");

  /* Detect and ignore out of range field width and process valid
     field widths.  */
  if (!INTEGRAL_TYPE_P (TREE_TYPE (*width))
      || TREE_CODE (*width) != INTEGER_CST)
    {
      error ("bit-field %qs width not an integer constant", name);
      *width = integer_one_node;
    }
  else
    {
      constant_expression_warning (*width);
      if (tree_int_cst_sgn (*width) < 0)
	{
	  error ("negative width in bit-field %qs", name);
	  *width = integer_one_node;
	}
      else if (integer_zerop (*width) && orig_name)
	{
	  error ("zero width for bit-field %qs", name);
	  *width = integer_one_node;
	}
    }

  /* Detect invalid bit-field type.  */
  if (TREE_CODE (*type) != INTEGER_TYPE
      && TREE_CODE (*type) != BOOLEAN_TYPE
      && TREE_CODE (*type) != ENUMERAL_TYPE)
    {
      error ("bit-field %qs has invalid type", name);
      *type = unsigned_type_node;
    }

  type_mv = TYPE_MAIN_VARIANT (*type);
  if (!in_system_header
      && type_mv != integer_type_node
      && type_mv != unsigned_type_node
      && type_mv != boolean_type_node)
    pedwarn (input_location, OPT_pedantic,
	     "type of bit-field %qs is a GCC extension", name);

  max_width = TYPE_PRECISION (*type);

  if (0 < compare_tree_int (*width, max_width))
    {
      error ("width of %qs exceeds its type", name);
      w = max_width;
      *width = build_int_cst (NULL_TREE, w);
    }
  else
    w = tree_low_cst (*width, 1);

  if (TREE_CODE (*type) == ENUMERAL_TYPE)
    {
      struct lang_type *lt = TYPE_LANG_SPECIFIC (*type);
      if (!lt
	  || w < tree_int_cst_min_precision (lt->enum_min, TYPE_UNSIGNED (*type))
	  || w < tree_int_cst_min_precision (lt->enum_max, TYPE_UNSIGNED (*type)))
	warning (0, "%qs is narrower than values of its type", name);
    }
}



/* Print warning about variable length array if necessary.  */

static void
warn_variable_length_array (const char *name, tree size)
{
  int const_size = TREE_CONSTANT (size);

  if (!flag_isoc99 && pedantic && warn_vla != 0)
    {
      if (const_size)
	{
	  if (name)
	    pedwarn (input_location, OPT_Wvla, "ISO C90 forbids array %qs whose size "
		     "can%'t be evaluated",
		     name);
	  else
	    pedwarn (input_location, OPT_Wvla, "ISO C90 forbids array whose size "
		     "can%'t be evaluated");
	}
      else
	{
	  if (name) 
	    pedwarn (input_location, OPT_Wvla, "ISO C90 forbids variable length array %qs",
		     name);
	  else
	    pedwarn (input_location, OPT_Wvla, "ISO C90 forbids variable length array");
	}
    }
  else if (warn_vla > 0)
    {
      if (const_size)
        {
	  if (name)
	    warning (OPT_Wvla,
		     "the size of array %qs can"
		     "%'t be evaluated", name);
	  else
	    warning (OPT_Wvla,
		     "the size of array can %'t be evaluated");
	}
      else
	{
	  if (name)
	    warning (OPT_Wvla,
		     "variable length array %qs is used",
		     name);
	  else
	    warning (OPT_Wvla,
		     "variable length array is used");
	}
    }
}

/* Given declspecs and a declarator,
   determine the name and type of the object declared
   and construct a ..._DECL node for it.
   (In one case we can return a ..._TYPE node instead.
    For invalid input we sometimes return 0.)

   DECLSPECS is a c_declspecs structure for the declaration specifiers.

   DECL_CONTEXT says which syntactic context this declaration is in:
     NORMAL for most contexts.  Make a VAR_DECL or FUNCTION_DECL or TYPE_DECL.
     FUNCDEF for a function definition.  Like NORMAL but a few different
      error messages in each case.  Return value may be zero meaning
      this definition is too screwy to try to parse.
     PARM for a parameter declaration (either within a function prototype
      or before a function body).  Make a PARM_DECL, or return void_type_node.
     TYPENAME if for a typename (in a cast or sizeof).
      Don't make a DECL node; just return the ..._TYPE node.
     FIELD for a struct or union field; make a FIELD_DECL.
   INITIALIZED is true if the decl has an initializer.
   WIDTH is non-NULL for bit-fields, and is a pointer to an INTEGER_CST node
   representing the width of the bit-field.
   DECL_ATTRS points to the list of attributes that should be added to this
     decl.  Any nested attributes that belong on the decl itself will be
     added to this list.
   If EXPR is not NULL, any expressions that need to be evaluated as
     part of evaluating variably modified types will be stored in *EXPR.
   If EXPR_CONST_OPERANDS is not NULL, *EXPR_CONST_OPERANDS will be
     set to indicate whether operands in *EXPR can be used in constant
     expressions.
   DEPRECATED_STATE is a deprecated_states value indicating whether
   deprecation warnings should be suppressed.

   In the TYPENAME case, DECLARATOR is really an absolute declarator.
   It may also be so in the PARM case, for a prototype where the
   argument type is specified but not the name.

   This function is where the complicated C meanings of `static'
   and `extern' are interpreted.  */

static tree
grokdeclarator (const struct c_declarator *declarator,
		struct c_declspecs *declspecs,
		enum decl_context decl_context, bool initialized, tree *width,
		tree *decl_attrs, tree *expr, bool *expr_const_operands,
		enum deprecated_states deprecated_state)
{
  tree type = declspecs->type;
  bool threadp = declspecs->thread_p;
  enum c_storage_class storage_class = declspecs->storage_class;
  int constp;
  int restrictp;
  int volatilep;
  int type_quals = TYPE_UNQUALIFIED;
  const char *name, *orig_name;
  bool funcdef_flag = false;
  bool funcdef_syntax = false;
  int size_varies = 0;
  tree decl_attr = declspecs->decl_attr;
  int array_ptr_quals = TYPE_UNQUALIFIED;
  tree array_ptr_attrs = NULL_TREE;
  int array_parm_static = 0;
  bool array_parm_vla_unspec_p = false;
  tree returned_attrs = NULL_TREE;
  bool bitfield = width != NULL;
  tree element_type;
  struct c_arg_info *arg_info = 0;
<<<<<<< HEAD
  addr_space_t as1, as2, address_space;
=======
  tree expr_dummy;
  bool expr_const_operands_dummy;

  if (expr == NULL)
    expr = &expr_dummy;
  if (expr_const_operands == NULL)
    expr_const_operands = &expr_const_operands_dummy;

  *expr = declspecs->expr;
  *expr_const_operands = declspecs->expr_const_operands;
>>>>>>> 6ccb2a4a

  if (decl_context == FUNCDEF)
    funcdef_flag = true, decl_context = NORMAL;

  /* Look inside a declarator for the name being declared
     and get it as a string, for an error message.  */
  {
    const struct c_declarator *decl = declarator;
    name = 0;

    while (decl)
      switch (decl->kind)
	{
	case cdk_function:
	case cdk_array:
	case cdk_pointer:
	  funcdef_syntax = (decl->kind == cdk_function);
	  decl = decl->declarator;
	  break;

	case cdk_attrs:
	  decl = decl->declarator;
	  break;

	case cdk_id:
	  if (decl->u.id)
	    name = IDENTIFIER_POINTER (decl->u.id);
	  decl = 0;
	  break;

	default:
	  gcc_unreachable ();
	}
    orig_name = name;
    if (name == 0)
      name = "type name";
  }

  /* A function definition's declarator must have the form of
     a function declarator.  */

  if (funcdef_flag && !funcdef_syntax)
    return 0;

  /* If this looks like a function definition, make it one,
     even if it occurs where parms are expected.
     Then store_parm_decls will reject it and not use it as a parm.  */
  if (decl_context == NORMAL && !funcdef_flag && current_scope->parm_flag)
    decl_context = PARM;

  if (declspecs->deprecated_p && deprecated_state != DEPRECATED_SUPPRESS)
    warn_deprecated_use (declspecs->type);

  if ((decl_context == NORMAL || decl_context == FIELD)
      && current_scope == file_scope
      && variably_modified_type_p (type, NULL_TREE))
    {
      error ("variably modified %qs at file scope", name);
      type = integer_type_node;
    }

  size_varies = C_TYPE_VARIABLE_SIZE (type);

  /* Diagnose defaulting to "int".  */

  if (declspecs->default_int_p && !in_system_header)
    {
      /* Issue a warning if this is an ISO C 99 program or if
	 -Wreturn-type and this is a function, or if -Wimplicit;
	 prefer the former warning since it is more explicit.  */
      if ((warn_implicit_int || warn_return_type || flag_isoc99)
	  && funcdef_flag)
	warn_about_return_type = 1;
      else 
	pedwarn_c99 (input_location, flag_isoc99 ? 0 : OPT_Wimplicit_int, 
		     "type defaults to %<int%> in declaration of %qs", name);
    }

  /* Adjust the type if a bit-field is being declared,
     -funsigned-bitfields applied and the type is not explicitly
     "signed".  */
  if (bitfield && !flag_signed_bitfields && !declspecs->explicit_signed_p
      && TREE_CODE (type) == INTEGER_TYPE)
    type = unsigned_type_for (type);

  /* Figure out the type qualifiers for the declaration.  There are
     two ways a declaration can become qualified.  One is something
     like `const int i' where the `const' is explicit.  Another is
     something like `typedef const int CI; CI i' where the type of the
     declaration contains the `const'.  A third possibility is that
     there is a type qualifier on the element type of a typedefed
     array type, in which case we should extract that qualifier so
     that c_apply_type_quals_to_decl receives the full list of
     qualifiers to work with (C90 is not entirely clear about whether
     duplicate qualifiers should be diagnosed in this case, but it
     seems most appropriate to do so).  */
  element_type = strip_array_types (type);
  constp = declspecs->const_p + TYPE_READONLY (element_type);
  restrictp = declspecs->restrict_p + TYPE_RESTRICT (element_type);
  volatilep = declspecs->volatile_p + TYPE_VOLATILE (element_type);
  as1 = declspecs->address_space;
  as2 = TYPE_ADDR_SPACE (element_type);
  address_space = (as1 ? as1 : as2);

  if (pedantic && !flag_isoc99)
    {
      if (constp > 1)
	pedwarn (input_location, OPT_pedantic, "duplicate %<const%>");
      if (restrictp > 1)
	pedwarn (input_location, OPT_pedantic, "duplicate %<restrict%>");
      if (volatilep > 1)
	pedwarn (input_location, OPT_pedantic, "duplicate %<volatile%>");
    }

  if (as1 > 0 && as2 > 0 && as1 != as2)
    {
      if (!as1)
	error ("conflicting named address spaces (generic vs %s)",
	       targetm.addr_space.name (as1));
      else if (!as2)
	error ("conflicting named address spaces (%s vs generic),",
	       targetm.addr_space.name (as2));
      else
	error ("conflicting named address spaces (%s vs %s)",
	       targetm.addr_space.name (as1),
	       targetm.addr_space.name (as2));
    }
  
  if (!flag_gen_aux_info && (TYPE_QUALS (element_type)))
    type = TYPE_MAIN_VARIANT (type);
  type_quals = ((constp ? TYPE_QUAL_CONST : 0)
		| (restrictp ? TYPE_QUAL_RESTRICT : 0)
		| (volatilep ? TYPE_QUAL_VOLATILE : 0)
		| ENCODE_QUAL_ADDR_SPACE (address_space));

  /* Warn about storage classes that are invalid for certain
     kinds of declarations (parameters, typenames, etc.).  */

  if (funcdef_flag
      && (threadp
	  || storage_class == csc_auto
	  || storage_class == csc_register
	  || storage_class == csc_typedef))
    {
      if (storage_class == csc_auto)
	pedwarn (input_location, 
		 (current_scope == file_scope) ? 0 : OPT_pedantic, 
		 "function definition declared %<auto%>");
      if (storage_class == csc_register)
	error ("function definition declared %<register%>");
      if (storage_class == csc_typedef)
	error ("function definition declared %<typedef%>");
      if (threadp)
	error ("function definition declared %<__thread%>");
      threadp = false;
      if (storage_class == csc_auto
	  || storage_class == csc_register
	  || storage_class == csc_typedef)
	storage_class = csc_none;
    }
  else if (decl_context != NORMAL && (storage_class != csc_none || threadp))
    {
      if (decl_context == PARM && storage_class == csc_register)
	;
      else
	{
	  switch (decl_context)
	    {
	    case FIELD:
	      error ("storage class specified for structure field %qs",
		     name);
	      break;
	    case PARM:
	      error ("storage class specified for parameter %qs", name);
	      break;
	    default:
	      error ("storage class specified for typename");
	      break;
	    }
	  storage_class = csc_none;
	  threadp = false;
	}
    }
  else if (storage_class == csc_extern
	   && initialized
	   && !funcdef_flag)
    {
      /* 'extern' with initialization is invalid if not at file scope.  */
       if (current_scope == file_scope)
         {
           /* It is fine to have 'extern const' when compiling at C
              and C++ intersection.  */
           if (!(warn_cxx_compat && constp))
             warning (0, "%qs initialized and declared %<extern%>", name);
         }
      else
	error ("%qs has both %<extern%> and initializer", name);
    }
  else if (current_scope == file_scope)
    {
      if (storage_class == csc_auto)
	error ("file-scope declaration of %qs specifies %<auto%>", name);
      if (pedantic && storage_class == csc_register)
	pedwarn (input_location, OPT_pedantic,
		 "file-scope declaration of %qs specifies %<register%>", name);
    }
  else
    {
      if (storage_class == csc_extern && funcdef_flag)
	error ("nested function %qs declared %<extern%>", name);
      else if (threadp && storage_class == csc_none)
	{
	  error ("function-scope %qs implicitly auto and declared "
		 "%<__thread%>",
		 name);
	  threadp = false;
	}
    }

  /* Now figure out the structure of the declarator proper.
     Descend through it, creating more complex types, until we reach
     the declared identifier (or NULL_TREE, in an absolute declarator).
     At each stage we maintain an unqualified version of the type
     together with any qualifiers that should be applied to it with
     c_build_qualified_type; this way, array types including
     multidimensional array types are first built up in unqualified
     form and then the qualified form is created with
     TYPE_MAIN_VARIANT pointing to the unqualified form.  */

  while (declarator && declarator->kind != cdk_id)
    {
      if (type == error_mark_node)
	{
	  declarator = declarator->declarator;
	  continue;
	}

      /* Each level of DECLARATOR is either a cdk_array (for ...[..]),
	 a cdk_pointer (for *...),
	 a cdk_function (for ...(...)),
	 a cdk_attrs (for nested attributes),
	 or a cdk_id (for the name being declared
	 or the place in an absolute declarator
	 where the name was omitted).
	 For the last case, we have just exited the loop.

	 At this point, TYPE is the type of elements of an array,
	 or for a function to return, or for a pointer to point to.
	 After this sequence of ifs, TYPE is the type of the
	 array or function or pointer, and DECLARATOR has had its
	 outermost layer removed.  */

      if (array_ptr_quals != TYPE_UNQUALIFIED
	  || array_ptr_attrs != NULL_TREE
	  || array_parm_static)
	{
	  /* Only the innermost declarator (making a parameter be of
	     array type which is converted to pointer type)
	     may have static or type qualifiers.  */
	  error ("static or type qualifiers in non-parameter array declarator");
	  array_ptr_quals = TYPE_UNQUALIFIED;
	  array_ptr_attrs = NULL_TREE;
	  array_parm_static = 0;
	}

      switch (declarator->kind)
	{
	case cdk_attrs:
	  {
	    /* A declarator with embedded attributes.  */
	    tree attrs = declarator->u.attrs;
	    const struct c_declarator *inner_decl;
	    int attr_flags = 0;
	    declarator = declarator->declarator;
	    inner_decl = declarator;
	    while (inner_decl->kind == cdk_attrs)
	      inner_decl = inner_decl->declarator;
	    if (inner_decl->kind == cdk_id)
	      attr_flags |= (int) ATTR_FLAG_DECL_NEXT;
	    else if (inner_decl->kind == cdk_function)
	      attr_flags |= (int) ATTR_FLAG_FUNCTION_NEXT;
	    else if (inner_decl->kind == cdk_array)
	      attr_flags |= (int) ATTR_FLAG_ARRAY_NEXT;
	    returned_attrs = decl_attributes (&type,
					      chainon (returned_attrs, attrs),
					      attr_flags);
	    break;
	  }
	case cdk_array:
	  {
	    tree itype = NULL_TREE;
	    tree size = declarator->u.array.dimen;
	    /* The index is a signed object `sizetype' bits wide.  */
	    tree index_type = c_common_signed_type (sizetype);

	    array_ptr_quals = declarator->u.array.quals;
	    array_ptr_attrs = declarator->u.array.attrs;
	    array_parm_static = declarator->u.array.static_p;
	    array_parm_vla_unspec_p = declarator->u.array.vla_unspec_p;

	    declarator = declarator->declarator;

	    /* Check for some types that there cannot be arrays of.  */

	    if (VOID_TYPE_P (type))
	      {
		error ("declaration of %qs as array of voids", name);
		type = error_mark_node;
	      }

	    if (TREE_CODE (type) == FUNCTION_TYPE)
	      {
		error ("declaration of %qs as array of functions", name);
		type = error_mark_node;
	      }

	    if (pedantic && !in_system_header && flexible_array_type_p (type))
	      pedwarn (input_location, OPT_pedantic,
		       "invalid use of structure with flexible array member");

	    if (size == error_mark_node)
	      type = error_mark_node;

	    if (type == error_mark_node)
	      continue;

	    /* If size was specified, set ITYPE to a range-type for
	       that size.  Otherwise, ITYPE remains null.  finish_decl
	       may figure it out from an initial value.  */

	    if (size)
	      {
		bool size_maybe_const = true;
		bool size_int_const = (TREE_CODE (size) == INTEGER_CST
				       && !TREE_OVERFLOW (size));
		bool this_size_varies = false;

		/* Strip NON_LVALUE_EXPRs since we aren't using as an
		   lvalue.  */
		STRIP_TYPE_NOPS (size);

		if (!INTEGRAL_TYPE_P (TREE_TYPE (size)))
		  {
		    error ("size of array %qs has non-integer type", name);
		    size = integer_one_node;
		  }

		size = c_fully_fold (size, false, &size_maybe_const);

		if (pedantic && size_maybe_const && integer_zerop (size))
		  pedwarn (input_location, OPT_pedantic,
			   "ISO C forbids zero-size array %qs", name);

		if (TREE_CODE (size) == INTEGER_CST && size_maybe_const)
		  {
		    constant_expression_warning (size);
		    if (tree_int_cst_sgn (size) < 0)
		      {
			error ("size of array %qs is negative", name);
			size = integer_one_node;
		      }
		    /* Handle a size folded to an integer constant but
		       not an integer constant expression.  */
		    if (!size_int_const)
		      {
			/* If this is a file scope declaration of an
			   ordinary identifier, this is invalid code;
			   diagnosing it here and not subsequently
			   treating the type as variable-length avoids
			   more confusing diagnostics later.  */
			if ((decl_context == NORMAL || decl_context == FIELD)
			    && current_scope == file_scope)
			  pedwarn (input_location, 0,
				   "variably modified %qs at file scope", name);
			else
			  this_size_varies = size_varies = 1;
			warn_variable_length_array (orig_name, size);
		      }
		  }
		else if ((decl_context == NORMAL || decl_context == FIELD)
			 && current_scope == file_scope)
		  {
		    error ("variably modified %qs at file scope", name);
		    size = integer_one_node;
		  }
		else
		  {
		    /* Make sure the array size remains visibly
		       nonconstant even if it is (eg) a const variable
		       with known value.  */
		    this_size_varies = size_varies = 1;
		    warn_variable_length_array (orig_name, size);
		  }

		if (integer_zerop (size) && !this_size_varies)
		  {
		    /* A zero-length array cannot be represented with
		       an unsigned index type, which is what we'll
		       get with build_index_type.  Create an
		       open-ended range instead.  */
		    itype = build_range_type (sizetype, size, NULL_TREE);
		  }
		else
		  {
		    /* Arrange for the SAVE_EXPR on the inside of the
		       MINUS_EXPR, which allows the -1 to get folded
		       with the +1 that happens when building TYPE_SIZE.  */
		    if (size_varies)
		      size = variable_size (size);
		    if (this_size_varies && TREE_CODE (size) == INTEGER_CST)
		      size = build2 (COMPOUND_EXPR, TREE_TYPE (size),
				     integer_zero_node, size);

		    /* Compute the maximum valid index, that is, size
		       - 1.  Do the calculation in index_type, so that
		       if it is a variable the computations will be
		       done in the proper mode.  */
		    itype = fold_build2 (MINUS_EXPR, index_type,
					 convert (index_type, size),
					 convert (index_type,
						  size_one_node));

		    /* If that overflowed, the array is too big.  ???
		       While a size of INT_MAX+1 technically shouldn't
		       cause an overflow (because we subtract 1), the
		       overflow is recorded during the conversion to
		       index_type, before the subtraction.  Handling
		       this case seems like an unnecessary
		       complication.  */
		    if (TREE_CODE (itype) == INTEGER_CST
			&& TREE_OVERFLOW (itype))
		      {
			error ("size of array %qs is too large", name);
			type = error_mark_node;
			continue;
		      }

		    itype = build_index_type (itype);
		  }
		if (this_size_varies)
		  {
		    if (*expr)
		      *expr = build2 (COMPOUND_EXPR, TREE_TYPE (size),
				      *expr, size);
		    else
		      *expr = size;
		    *expr_const_operands &= size_maybe_const;
		  }
	      }
	    else if (decl_context == FIELD)
	      {
		bool flexible_array_member = false;
		if (array_parm_vla_unspec_p)
		  /* Field names can in fact have function prototype
		     scope so [*] is disallowed here through making
		     the field variably modified, not through being
		     something other than a declaration with function
		     prototype scope.  */
		  size_varies = 1;
		else
		  {
		    const struct c_declarator *t = declarator;
		    while (t->kind == cdk_attrs)
		      t = t->declarator;
		    flexible_array_member = (t->kind == cdk_id);
		  }
		if (flexible_array_member
		    && pedantic && !flag_isoc99 && !in_system_header)
		  pedwarn (input_location, OPT_pedantic,
			   "ISO C90 does not support flexible array members");

		/* ISO C99 Flexible array members are effectively
		   identical to GCC's zero-length array extension.  */
		if (flexible_array_member || array_parm_vla_unspec_p)
		  itype = build_range_type (sizetype, size_zero_node,
					    NULL_TREE);
	      }
	    else if (decl_context == PARM)
	      {
		if (array_parm_vla_unspec_p)
		  {
		    itype = build_range_type (sizetype, size_zero_node, NULL_TREE);
		    size_varies = 1;
		  }
	      }
	    else if (decl_context == TYPENAME)
	      {
		if (array_parm_vla_unspec_p)
		  {
		    /* C99 6.7.5.2p4 */
		    warning (0, "%<[*]%> not in a declaration");
		    /* We use this to avoid messing up with incomplete
		       array types of the same type, that would
		       otherwise be modified below.  */
		    itype = build_range_type (sizetype, size_zero_node,
					      NULL_TREE);
		    size_varies = 1;
		  }
	      }

	     /* Complain about arrays of incomplete types.  */
	    if (!COMPLETE_TYPE_P (type))
	      {
		error ("array type has incomplete element type");
		type = error_mark_node;
	      }
	    else
	    /* When itype is NULL, a shared incomplete array type is
	       returned for all array of a given type.  Elsewhere we
	       make sure we don't complete that type before copying
	       it, but here we want to make sure we don't ever
	       modify the shared type, so we gcc_assert (itype)
	       below.  */
	      {
		addr_space_t as = DECODE_QUAL_ADDR_SPACE (type_quals);
		if (as && as != TYPE_ADDR_SPACE (type))
		  type = build_qualified_type (type,
					       ENCODE_QUAL_ADDR_SPACE (as));

		type = build_array_type (type, itype);
	      }

	    if (type != error_mark_node)
	      {
		if (size_varies)
		  {
		    /* It is ok to modify type here even if itype is
		       NULL: if size_varies, we're in a
		       multi-dimensional array and the inner type has
		       variable size, so the enclosing shared array type
		       must too.  */
		    if (size && TREE_CODE (size) == INTEGER_CST)
		      type
			= build_distinct_type_copy (TYPE_MAIN_VARIANT (type));
		    C_TYPE_VARIABLE_SIZE (type) = 1;
		  }

		/* The GCC extension for zero-length arrays differs from
		   ISO flexible array members in that sizeof yields
		   zero.  */
		if (size && integer_zerop (size))
		  {
		    gcc_assert (itype);
		    TYPE_SIZE (type) = bitsize_zero_node;
		    TYPE_SIZE_UNIT (type) = size_zero_node;
		  }
		if (array_parm_vla_unspec_p)
		  {
		    gcc_assert (itype);
		    /* The type is complete.  C99 6.7.5.2p4  */
		    TYPE_SIZE (type) = bitsize_zero_node;
		    TYPE_SIZE_UNIT (type) = size_zero_node;
		  }
	      }

	    if (decl_context != PARM
		&& (array_ptr_quals != TYPE_UNQUALIFIED
		    || array_ptr_attrs != NULL_TREE
		    || array_parm_static))
	      {
		error ("static or type qualifiers in non-parameter array declarator");
		array_ptr_quals = TYPE_UNQUALIFIED;
		array_ptr_attrs = NULL_TREE;
		array_parm_static = 0;
	      }
	    break;
	  }
	case cdk_function:
	  {
	    /* Say it's a definition only for the declarator closest
	       to the identifier, apart possibly from some
	       attributes.  */
	    bool really_funcdef = false;
	    tree arg_types;
	    if (funcdef_flag)
	      {
		const struct c_declarator *t = declarator->declarator;
		while (t->kind == cdk_attrs)
		  t = t->declarator;
		really_funcdef = (t->kind == cdk_id);
	      }

	    /* Declaring a function type.  Make sure we have a valid
	       type for the function to return.  */
	    if (type == error_mark_node)
	      continue;

	    size_varies = 0;

	    /* Warn about some types functions can't return.  */
	    if (TREE_CODE (type) == FUNCTION_TYPE)
	      {
		error ("%qs declared as function returning a function", name);
		type = integer_type_node;
	      }
	    if (TREE_CODE (type) == ARRAY_TYPE)
	      {
		error ("%qs declared as function returning an array", name);
		type = integer_type_node;
	      }

	    /* Construct the function type and go to the next
	       inner layer of declarator.  */
	    arg_info = declarator->u.arg_info;
	    arg_types = grokparms (arg_info, really_funcdef);
	    if (really_funcdef)
	      put_pending_sizes (arg_info->pending_sizes);

	    /* Warn about functions declared in another address space.  */
	    address_space = DECODE_QUAL_ADDR_SPACE (type_quals);
	    if (address_space)
	      {
		type_quals = CLEAR_QUAL_ADDR_SPACE (type_quals);
		error ("%qs specified for function %qs",
		       targetm.addr_space.name (address_space), name);
	      }

	    /* Type qualifiers before the return type of the function
	       qualify the return type, not the function type.  */
	    if (type_quals)
	      {
		/* Type qualifiers on a function return type are
		   normally permitted by the standard but have no
		   effect, so give a warning at -Wreturn-type.
		   Qualifiers on a void return type are banned on
		   function definitions in ISO C; GCC used to used
		   them for noreturn functions.  */
		if (VOID_TYPE_P (type) && really_funcdef)
		  pedwarn (input_location, 0,
			   "function definition has qualified void return type");
		else
		  warning (OPT_Wignored_qualifiers,
			   "type qualifiers ignored on function return type");

		type = c_build_qualified_type (type, type_quals);
	      }
	    type_quals = TYPE_UNQUALIFIED;

	    type = build_function_type (type, arg_types);
	    declarator = declarator->declarator;

	    /* Set the TYPE_CONTEXTs for each tagged type which is local to
	       the formal parameter list of this FUNCTION_TYPE to point to
	       the FUNCTION_TYPE node itself.  */
	    {
	      tree link;

	      for (link = arg_info->tags;
		   link;
		   link = TREE_CHAIN (link))
		TYPE_CONTEXT (TREE_VALUE (link)) = type;
	    }
	    break;
	  }
	case cdk_pointer:
	  {
	    /* Merge any constancy or volatility into the target type
	       for the pointer.  */

	    if (pedantic && TREE_CODE (type) == FUNCTION_TYPE
		&& CLEAR_QUAL_ADDR_SPACE (type_quals))
	      pedwarn (input_location, OPT_pedantic,
		       "ISO C forbids qualified function types");
	    if (type_quals)
	      type = c_build_qualified_type (type, type_quals);
	    size_varies = 0;

	    /* When the pointed-to type involves components of variable size,
	       care must be taken to ensure that the size evaluation code is
	       emitted early enough to dominate all the possible later uses
	       and late enough for the variables on which it depends to have
	       been assigned.

	       This is expected to happen automatically when the pointed-to
	       type has a name/declaration of it's own, but special attention
	       is required if the type is anonymous.

	       We handle the NORMAL and FIELD contexts here by attaching an
	       artificial TYPE_DECL to such pointed-to type.  This forces the
	       sizes evaluation at a safe point and ensures it is not deferred
	       until e.g. within a deeper conditional context.

	       We expect nothing to be needed here for PARM or TYPENAME.
	       Pushing a TYPE_DECL at this point for TYPENAME would actually
	       be incorrect, as we might be in the middle of an expression
	       with side effects on the pointed-to type size "arguments" prior
	       to the pointer declaration point and the fake TYPE_DECL in the
	       enclosing context would force the size evaluation prior to the
	       side effects.  */

	    if (!TYPE_NAME (type)
		&& (decl_context == NORMAL || decl_context == FIELD)
		&& variably_modified_type_p (type, NULL_TREE))
	      {
		tree decl = build_decl (TYPE_DECL, NULL_TREE, type);
		DECL_ARTIFICIAL (decl) = 1;
		pushdecl (decl);
		finish_decl (decl, NULL_TREE, NULL_TREE);
		TYPE_NAME (type) = decl;
	      }

	    type = build_pointer_type (type);

	    /* Process type qualifiers (such as const or volatile)
	       that were given inside the `*'.  */
	    type_quals = declarator->u.pointer_quals;

	    declarator = declarator->declarator;
	    break;
	  }
	default:
	  gcc_unreachable ();
	}
    }
  *decl_attrs = chainon (returned_attrs, *decl_attrs);

  /* Now TYPE has the actual type, apart from any qualifiers in
     TYPE_QUALS.  */

  /* Warn about address space used for things other that static memory or
     pointers.  */
  address_space = DECODE_QUAL_ADDR_SPACE (type_quals);
  if (address_space)
    {
      if (decl_context == NORMAL)
	{
	  switch (storage_class)
	    {
	    case csc_auto:
	      error ("%qs combined with %<auto%> qualifier for %qs",
		     targetm.addr_space.name (address_space), name);
	      break;
	    case csc_register:
	      error ("%qs combined with %<register%> qualifier for %qs",
		     targetm.addr_space.name (address_space), name);
	      break;
	    case csc_none:
	      if (current_function_scope)
		{
		  error ("%qs specified for auto variable %qs",
			 targetm.addr_space.name (address_space), name);
		  break;
		}
	      break;
	    case csc_static:
	    case csc_extern:
	    case csc_typedef:
	      break;
	    default:
	      gcc_unreachable ();
	    }
	}
      else if (decl_context == PARM && TREE_CODE (type) != ARRAY_TYPE)
	error ("%qs specified for parameter %qs",
	       targetm.addr_space.name (address_space), name);
      else if (decl_context == FIELD)
	error ("%qs specified for structure field %qs",
	       targetm.addr_space.name (address_space), name);
    }

  /* Check the type and width of a bit-field.  */
  if (bitfield)
    check_bitfield_type_and_width (&type, width, orig_name);

  /* Did array size calculations overflow?  */

  if (TREE_CODE (type) == ARRAY_TYPE
      && COMPLETE_TYPE_P (type)
      && TREE_CODE (TYPE_SIZE_UNIT (type)) == INTEGER_CST
      && TREE_OVERFLOW (TYPE_SIZE_UNIT (type)))
    {
      error ("size of array %qs is too large", name);
      /* If we proceed with the array type as it is, we'll eventually
	 crash in tree_low_cst().  */
      type = error_mark_node;
    }

  /* If this is declaring a typedef name, return a TYPE_DECL.  */

  if (storage_class == csc_typedef)
    {
      tree decl;
      if (pedantic && TREE_CODE (type) == FUNCTION_TYPE
	  && CLEAR_QUAL_ADDR_SPACE (type_quals))
	pedwarn (input_location, OPT_pedantic,
		 "ISO C forbids qualified function types");
      if (type_quals)
	type = c_build_qualified_type (type, type_quals);
      decl = build_decl (TYPE_DECL, declarator->u.id, type);
      DECL_SOURCE_LOCATION (decl) = declarator->id_loc;
      if (declspecs->explicit_signed_p)
	C_TYPEDEF_EXPLICITLY_SIGNED (decl) = 1;
      if (declspecs->inline_p)
	pedwarn (input_location, 0,"typedef %q+D declared %<inline%>", decl);
      return decl;
    }

  /* If this is a type name (such as, in a cast or sizeof),
     compute the type and return it now.  */

  if (decl_context == TYPENAME)
    {
      /* Note that the grammar rejects storage classes in typenames
	 and fields.  */
      gcc_assert (storage_class == csc_none && !threadp
		  && !declspecs->inline_p);
      if (pedantic && TREE_CODE (type) == FUNCTION_TYPE
	  && CLEAR_QUAL_ADDR_SPACE (type_quals))
	pedwarn (input_location, OPT_pedantic,
		 "ISO C forbids const or volatile function types");
      if (type_quals)
	type = c_build_qualified_type (type, type_quals);
      return type;
    }

  if (pedantic && decl_context == FIELD
      && variably_modified_type_p (type, NULL_TREE))
    {
      /* C99 6.7.2.1p8 */
      pedwarn (input_location, OPT_pedantic, 
	       "a member of a structure or union cannot have a variably modified type");
    }

  /* Aside from typedefs and type names (handle above),
     `void' at top level (not within pointer)
     is allowed only in public variables.
     We don't complain about parms either, but that is because
     a better error message can be made later.  */

  if (VOID_TYPE_P (type) && decl_context != PARM
      && !((decl_context != FIELD && TREE_CODE (type) != FUNCTION_TYPE)
	    && (storage_class == csc_extern
		|| (current_scope == file_scope
		    && !(storage_class == csc_static
			 || storage_class == csc_register)))))
    {
      error ("variable or field %qs declared void", name);
      type = integer_type_node;
    }

  /* Now create the decl, which may be a VAR_DECL, a PARM_DECL
     or a FUNCTION_DECL, depending on DECL_CONTEXT and TYPE.  */

  {
    tree decl;

    if (decl_context == PARM)
      {
	tree promoted_type;

	/* A parameter declared as an array of T is really a pointer to T.
	   One declared as a function is really a pointer to a function.  */

	if (TREE_CODE (type) == ARRAY_TYPE)
	  {
	    /* Transfer const-ness of array into that of type pointed to.  */
	    type = TREE_TYPE (type);
	    if (type_quals)
	      type = c_build_qualified_type (type, type_quals);
	    type = build_pointer_type (type);
	    type_quals = array_ptr_quals;
	    if (type_quals)
	      type = c_build_qualified_type (type, type_quals);

	    /* We don't yet implement attributes in this context.  */
	    if (array_ptr_attrs != NULL_TREE)
	      warning (OPT_Wattributes,
		       "attributes in parameter array declarator ignored");

	    size_varies = 0;
	  }
	else if (TREE_CODE (type) == FUNCTION_TYPE)
	  {
	    if (CLEAR_QUAL_ADDR_SPACE (type_quals))
	      pedwarn (input_location, OPT_pedantic,
		       "ISO C forbids qualified function types");
	    if (type_quals)
	      type = c_build_qualified_type (type, type_quals);
	    type = build_pointer_type (type);
	    type_quals = TYPE_UNQUALIFIED;
	  }
	else if (type_quals)
	  type = c_build_qualified_type (type, type_quals);

	decl = build_decl (PARM_DECL, declarator->u.id, type);
	DECL_SOURCE_LOCATION (decl) = declarator->id_loc;
	if (size_varies)
	  C_DECL_VARIABLE_SIZE (decl) = 1;

	/* Compute the type actually passed in the parmlist,
	   for the case where there is no prototype.
	   (For example, shorts and chars are passed as ints.)
	   When there is a prototype, this is overridden later.  */

	if (type == error_mark_node)
	  promoted_type = type;
	else
	  promoted_type = c_type_promotes_to (type);

	DECL_ARG_TYPE (decl) = promoted_type;
	if (declspecs->inline_p)
	  pedwarn (input_location, 0, "parameter %q+D declared %<inline%>", decl);
      }
    else if (decl_context == FIELD)
      {
	/* Note that the grammar rejects storage classes in typenames
	   and fields.  */
	gcc_assert (storage_class == csc_none && !threadp
		    && !declspecs->inline_p);

	/* Structure field.  It may not be a function.  */

	if (TREE_CODE (type) == FUNCTION_TYPE)
	  {
	    error ("field %qs declared as a function", name);
	    type = build_pointer_type (type);
	  }
	else if (TREE_CODE (type) != ERROR_MARK
		 && !COMPLETE_OR_UNBOUND_ARRAY_TYPE_P (type))
	  {
	    error ("field %qs has incomplete type", name);
	    type = error_mark_node;
	  }
	type = c_build_qualified_type (type, type_quals);
	decl = build_decl (FIELD_DECL, declarator->u.id, type);
	DECL_SOURCE_LOCATION (decl) = declarator->id_loc;
	DECL_NONADDRESSABLE_P (decl) = bitfield;
	if (bitfield && !declarator->u.id)
	  TREE_NO_WARNING (decl) = 1;

	if (size_varies)
	  C_DECL_VARIABLE_SIZE (decl) = 1;
      }
    else if (TREE_CODE (type) == FUNCTION_TYPE)
      {
	if (storage_class == csc_register || threadp)
	  {
	    error ("invalid storage class for function %qs", name);
	   }
	else if (current_scope != file_scope)
	  {
	    /* Function declaration not at file scope.  Storage
	       classes other than `extern' are not allowed, C99
	       6.7.1p5, and `extern' makes no difference.  However,
	       GCC allows 'auto', perhaps with 'inline', to support
	       nested functions.  */
	    if (storage_class == csc_auto)
		pedwarn (input_location, OPT_pedantic, "invalid storage class for function %qs", name);
	    else if (storage_class == csc_static)
	      {
		error ("invalid storage class for function %qs", name);
		if (funcdef_flag)
		  storage_class = declspecs->storage_class = csc_none;
		else
		  return 0;
	      }
	  }

	decl = build_decl (FUNCTION_DECL, declarator->u.id, type);
	DECL_SOURCE_LOCATION (decl) = declarator->id_loc;
	decl = build_decl_attribute_variant (decl, decl_attr);

	if (pedantic && CLEAR_QUAL_ADDR_SPACE (type_quals)
	    && !DECL_IN_SYSTEM_HEADER (decl))
	  pedwarn (input_location, OPT_pedantic,
		   "ISO C forbids qualified function types");

	/* GNU C interprets a volatile-qualified function type to indicate
	   that the function does not return.  */
	if ((type_quals & TYPE_QUAL_VOLATILE)
	    && !VOID_TYPE_P (TREE_TYPE (TREE_TYPE (decl))))
	  warning (0, "%<noreturn%> function returns non-void value");

	/* Every function declaration is an external reference
	   (DECL_EXTERNAL) except for those which are not at file
	   scope and are explicitly declared "auto".  This is
	   forbidden by standard C (C99 6.7.1p5) and is interpreted by
	   GCC to signify a forward declaration of a nested function.  */
	if (storage_class == csc_auto && current_scope != file_scope)
	  DECL_EXTERNAL (decl) = 0;
	/* In C99, a function which is declared 'inline' with 'extern'
	   is not an external reference (which is confusing).  It
	   means that the later definition of the function must be output
	   in this file, C99 6.7.4p6.  In GNU C89, a function declared
	   'extern inline' is an external reference.  */
	else if (declspecs->inline_p && storage_class != csc_static)
	  DECL_EXTERNAL (decl) = ((storage_class == csc_extern)
				  == flag_gnu89_inline);
	else
	  DECL_EXTERNAL (decl) = !initialized;

	/* Record absence of global scope for `static' or `auto'.  */
	TREE_PUBLIC (decl)
	  = !(storage_class == csc_static || storage_class == csc_auto);

	/* For a function definition, record the argument information
	   block where store_parm_decls will look for it.  */
	if (funcdef_flag)
	  current_function_arg_info = arg_info;

	if (declspecs->default_int_p)
	  C_FUNCTION_IMPLICIT_INT (decl) = 1;

	/* Record presence of `inline', if it is reasonable.  */
	if (flag_hosted && MAIN_NAME_P (declarator->u.id))
	  {
	    if (declspecs->inline_p)
	      pedwarn (input_location, 0, "cannot inline function %<main%>");
	  }
	else if (declspecs->inline_p)
	  /* Record that the function is declared `inline'.  */
	  DECL_DECLARED_INLINE_P (decl) = 1;
      }
    else
      {
	/* It's a variable.  */
	/* An uninitialized decl with `extern' is a reference.  */
	int extern_ref = !initialized && storage_class == csc_extern;

	type = c_build_qualified_type (type, type_quals);

	/* C99 6.2.2p7: It is invalid (compile-time undefined
	   behavior) to create an 'extern' declaration for a
	   variable if there is a global declaration that is
	   'static' and the global declaration is not visible.
	   (If the static declaration _is_ currently visible,
	   the 'extern' declaration is taken to refer to that decl.) */
	if (extern_ref && current_scope != file_scope)
	  {
	    tree global_decl  = identifier_global_value (declarator->u.id);
	    tree visible_decl = lookup_name (declarator->u.id);

	    if (global_decl
		&& global_decl != visible_decl
		&& TREE_CODE (global_decl) == VAR_DECL
		&& !TREE_PUBLIC (global_decl))
	      error ("variable previously declared %<static%> redeclared "
		     "%<extern%>");
	  }

	decl = build_decl (VAR_DECL, declarator->u.id, type);
	DECL_SOURCE_LOCATION (decl) = declarator->id_loc;
	if (size_varies)
	  C_DECL_VARIABLE_SIZE (decl) = 1;

	if (declspecs->inline_p)
	  pedwarn (input_location, 0, "variable %q+D declared %<inline%>", decl);

	/* At file scope, an initialized extern declaration may follow
	   a static declaration.  In that case, DECL_EXTERNAL will be
	   reset later in start_decl.  */
	DECL_EXTERNAL (decl) = (storage_class == csc_extern);

	/* At file scope, the presence of a `static' or `register' storage
	   class specifier, or the absence of all storage class specifiers
	   makes this declaration a definition (perhaps tentative).  Also,
	   the absence of `static' makes it public.  */
	if (current_scope == file_scope)
	  {
	    TREE_PUBLIC (decl) = storage_class != csc_static;
	    TREE_STATIC (decl) = !extern_ref;
	  }
	/* Not at file scope, only `static' makes a static definition.  */
	else
	  {
	    TREE_STATIC (decl) = (storage_class == csc_static);
	    TREE_PUBLIC (decl) = extern_ref;
	  }

	if (threadp)
	  DECL_TLS_MODEL (decl) = decl_default_tls_model (decl);
      }

    if (storage_class == csc_extern
	&& variably_modified_type_p (type, NULL_TREE))
      {
	/* C99 6.7.5.2p2 */
	error ("object with variably modified type must have no linkage");
      }

    /* Record `register' declaration for warnings on &
       and in case doing stupid register allocation.  */

    if (storage_class == csc_register)
      {
	C_DECL_REGISTER (decl) = 1;
	DECL_REGISTER (decl) = 1;
      }

    /* Record constancy and volatility.  */
    c_apply_type_quals_to_decl (type_quals, decl);

    /* If a type has volatile components, it should be stored in memory.
       Otherwise, the fact that those components are volatile
       will be ignored, and would even crash the compiler.
       Of course, this only makes sense on  VAR,PARM, and RESULT decl's.   */
    if (C_TYPE_FIELDS_VOLATILE (TREE_TYPE (decl))
	&& (TREE_CODE (decl) == VAR_DECL ||  TREE_CODE (decl) == PARM_DECL
	  || TREE_CODE (decl) == RESULT_DECL))
      {
	/* It is not an error for a structure with volatile fields to
	   be declared register, but reset DECL_REGISTER since it
	   cannot actually go in a register.  */
	int was_reg = C_DECL_REGISTER (decl);
	C_DECL_REGISTER (decl) = 0;
	DECL_REGISTER (decl) = 0;
	c_mark_addressable (decl);
	C_DECL_REGISTER (decl) = was_reg;
      }

    /* This is the earliest point at which we might know the assembler name of
       a variable.  Thus, if it's known before this, die horribly.  */
    gcc_assert (!DECL_ASSEMBLER_NAME_SET_P (decl));

    return decl;
  }
}

/* Decode the parameter-list info for a function type or function definition.
   The argument is the value returned by `get_parm_info' (or made in c-parse.c
   if there is an identifier list instead of a parameter decl list).
   These two functions are separate because when a function returns
   or receives functions then each is called multiple times but the order
   of calls is different.  The last call to `grokparms' is always the one
   that contains the formal parameter names of a function definition.

   Return a list of arg types to use in the FUNCTION_TYPE for this function.

   FUNCDEF_FLAG is true for a function definition, false for
   a mere declaration.  A nonempty identifier-list gets an error message
   when FUNCDEF_FLAG is false.  */

static tree
grokparms (struct c_arg_info *arg_info, bool funcdef_flag)
{
  tree arg_types = arg_info->types;

  if (funcdef_flag && arg_info->had_vla_unspec)
    {
      /* A function definition isn't function prototype scope C99 6.2.1p4.  */
      /* C99 6.7.5.2p4 */
      error ("%<[*]%> not allowed in other than function prototype scope");
    }

  if (arg_types == 0 && !funcdef_flag && !in_system_header)
    warning (OPT_Wstrict_prototypes,
	     "function declaration isn%'t a prototype");

  if (arg_types == error_mark_node)
    return 0;  /* don't set TYPE_ARG_TYPES in this case */

  else if (arg_types && TREE_CODE (TREE_VALUE (arg_types)) == IDENTIFIER_NODE)
    {
      if (!funcdef_flag)
	pedwarn (input_location, 0, "parameter names (without types) in function declaration");

      arg_info->parms = arg_info->types;
      arg_info->types = 0;
      return 0;
    }
  else
    {
      tree parm, type, typelt;
      unsigned int parmno;

      /* If there is a parameter of incomplete type in a definition,
	 this is an error.  In a declaration this is valid, and a
	 struct or union type may be completed later, before any calls
	 or definition of the function.  In the case where the tag was
	 first declared within the parameter list, a warning has
	 already been given.  If a parameter has void type, then
	 however the function cannot be defined or called, so
	 warn.  */

      for (parm = arg_info->parms, typelt = arg_types, parmno = 1;
	   parm;
	   parm = TREE_CHAIN (parm), typelt = TREE_CHAIN (typelt), parmno++)
	{
	  type = TREE_VALUE (typelt);
	  if (type == error_mark_node)
	    continue;

	  if (!COMPLETE_TYPE_P (type))
	    {
	      if (funcdef_flag)
		{
		  if (DECL_NAME (parm))
		    error ("parameter %u (%q+D) has incomplete type",
			   parmno, parm);
		  else
		    error ("%Jparameter %u has incomplete type",
			   parm, parmno);

		  TREE_VALUE (typelt) = error_mark_node;
		  TREE_TYPE (parm) = error_mark_node;
		}
	      else if (VOID_TYPE_P (type))
		{
		  if (DECL_NAME (parm))
		    warning (0, "parameter %u (%q+D) has void type",
			     parmno, parm);
		  else
		    warning (0, "%Jparameter %u has void type",
			     parm, parmno);
		}
	    }

	  if (DECL_NAME (parm) && TREE_USED (parm))
	    warn_if_shadowing (parm);
	}
      return arg_types;
    }
}

/* Take apart the current scope and return a c_arg_info structure with
   info on a parameter list just parsed.

   This structure is later fed to 'grokparms' and 'store_parm_decls'.

   ELLIPSIS being true means the argument list ended in '...' so don't
   append a sentinel (void_list_node) to the end of the type-list.  */

struct c_arg_info *
get_parm_info (bool ellipsis)
{
  struct c_binding *b = current_scope->bindings;
  struct c_arg_info *arg_info = XOBNEW (&parser_obstack,
					struct c_arg_info);
  tree parms    = 0;
  tree tags     = 0;
  tree types    = 0;
  tree others   = 0;

  static bool explained_incomplete_types = false;
  bool gave_void_only_once_err = false;

  arg_info->parms = 0;
  arg_info->tags = 0;
  arg_info->types = 0;
  arg_info->others = 0;
  arg_info->pending_sizes = 0;
  arg_info->had_vla_unspec = current_scope->had_vla_unspec;

  /* The bindings in this scope must not get put into a block.
     We will take care of deleting the binding nodes.  */
  current_scope->bindings = 0;

  /* This function is only called if there was *something* on the
     parameter list.  */
  gcc_assert (b);

  /* A parameter list consisting solely of 'void' indicates that the
     function takes no arguments.  But if the 'void' is qualified
     (by 'const' or 'volatile'), or has a storage class specifier
     ('register'), then the behavior is undefined; issue an error.
     Typedefs for 'void' are OK (see DR#157).  */
  if (b->prev == 0			    /* one binding */
      && TREE_CODE (b->decl) == PARM_DECL   /* which is a parameter */
      && !DECL_NAME (b->decl)               /* anonymous */
      && VOID_TYPE_P (TREE_TYPE (b->decl))) /* of void type */
    {
      if (TREE_THIS_VOLATILE (b->decl)
	  || TREE_READONLY (b->decl)
	  || C_DECL_REGISTER (b->decl))
	error ("%<void%> as only parameter may not be qualified");

      /* There cannot be an ellipsis.  */
      if (ellipsis)
	error ("%<void%> must be the only parameter");

      arg_info->types = void_list_node;
      return arg_info;
    }

  if (!ellipsis)
    types = void_list_node;

  /* Break up the bindings list into parms, tags, types, and others;
     apply sanity checks; purge the name-to-decl bindings.  */
  while (b)
    {
      tree decl = b->decl;
      tree type = TREE_TYPE (decl);
      const char *keyword;

      switch (TREE_CODE (decl))
	{
	case PARM_DECL:
	  if (b->id)
	    {
	      gcc_assert (I_SYMBOL_BINDING (b->id) == b);
	      I_SYMBOL_BINDING (b->id) = b->shadowed;
	    }

	  /* Check for forward decls that never got their actual decl.  */
	  if (TREE_ASM_WRITTEN (decl))
	    error ("parameter %q+D has just a forward declaration", decl);
	  /* Check for (..., void, ...) and issue an error.  */
	  else if (VOID_TYPE_P (type) && !DECL_NAME (decl))
	    {
	      if (!gave_void_only_once_err)
		{
		  error ("%<void%> must be the only parameter");
		  gave_void_only_once_err = true;
		}
	    }
	  else
	    {
	      /* Valid parameter, add it to the list.  */
	      TREE_CHAIN (decl) = parms;
	      parms = decl;

	      /* Since there is a prototype, args are passed in their
		 declared types.  The back end may override this later.  */
	      DECL_ARG_TYPE (decl) = type;
	      types = tree_cons (0, type, types);
	    }
	  break;

	case ENUMERAL_TYPE: keyword = "enum"; goto tag;
	case UNION_TYPE:    keyword = "union"; goto tag;
	case RECORD_TYPE:   keyword = "struct"; goto tag;
	tag:
	  /* Types may not have tag-names, in which case the type
	     appears in the bindings list with b->id NULL.  */
	  if (b->id)
	    {
	      gcc_assert (I_TAG_BINDING (b->id) == b);
	      I_TAG_BINDING (b->id) = b->shadowed;
	    }

	  /* Warn about any struct, union or enum tags defined in a
	     parameter list.  The scope of such types is limited to
	     the parameter list, which is rarely if ever desirable
	     (it's impossible to call such a function with type-
	     correct arguments).  An anonymous union parm type is
	     meaningful as a GNU extension, so don't warn for that.  */
	  if (TREE_CODE (decl) != UNION_TYPE || b->id != 0)
	    {
	      if (b->id)
		/* The %s will be one of 'struct', 'union', or 'enum'.  */
		warning (0, "%<%s %E%> declared inside parameter list",
			 keyword, b->id);
	      else
		/* The %s will be one of 'struct', 'union', or 'enum'.  */
		warning (0, "anonymous %s declared inside parameter list",
			 keyword);

	      if (!explained_incomplete_types)
		{
		  warning (0, "its scope is only this definition or declaration,"
			   " which is probably not what you want");
		  explained_incomplete_types = true;
		}
	    }

	  tags = tree_cons (b->id, decl, tags);
	  break;

	case CONST_DECL:
	case TYPE_DECL:
	case FUNCTION_DECL:
	  /* CONST_DECLs appear here when we have an embedded enum,
	     and TYPE_DECLs appear here when we have an embedded struct
	     or union.  No warnings for this - we already warned about the
	     type itself.  FUNCTION_DECLs appear when there is an implicit
	     function declaration in the parameter list.  */

	  TREE_CHAIN (decl) = others;
	  others = decl;
	  /* fall through */

	case ERROR_MARK:
	  /* error_mark_node appears here when we have an undeclared
	     variable.  Just throw it away.  */
	  if (b->id)
	    {
	      gcc_assert (I_SYMBOL_BINDING (b->id) == b);
	      I_SYMBOL_BINDING (b->id) = b->shadowed;
	    }
	  break;

	  /* Other things that might be encountered.  */
	case LABEL_DECL:
	case VAR_DECL:
	default:
	  gcc_unreachable ();
	}

      b = free_binding_and_advance (b);
    }

  arg_info->parms = parms;
  arg_info->tags = tags;
  arg_info->types = types;
  arg_info->others = others;
  arg_info->pending_sizes = get_pending_sizes ();
  return arg_info;
}

/* Get the struct, enum or union (CODE says which) with tag NAME.
   Define the tag as a forward-reference if it is not defined.
   Return a c_typespec structure for the type specifier.  */

struct c_typespec
parser_xref_tag (enum tree_code code, tree name)
{
  struct c_typespec ret;
  tree ref;

  ret.expr = NULL_TREE;
  ret.expr_const_operands = true;

  /* If a cross reference is requested, look up the type
     already defined for this tag and return it.  */

  ref = lookup_tag (code, name, 0);
  /* If this is the right type of tag, return what we found.
     (This reference will be shadowed by shadow_tag later if appropriate.)
     If this is the wrong type of tag, do not return it.  If it was the
     wrong type in the same scope, we will have had an error
     message already; if in a different scope and declaring
     a name, pending_xref_error will give an error message; but if in a
     different scope and not declaring a name, this tag should
     shadow the previous declaration of a different type of tag, and
     this would not work properly if we return the reference found.
     (For example, with "struct foo" in an outer scope, "union foo;"
     must shadow that tag with a new one of union type.)  */
  ret.kind = (ref ? ctsk_tagref : ctsk_tagfirstref);
  if (ref && TREE_CODE (ref) == code)
    {
      ret.spec = ref;
      return ret;
    }

  /* If no such tag is yet defined, create a forward-reference node
     and record it as the "definition".
     When a real declaration of this type is found,
     the forward-reference will be altered into a real type.  */

  ref = make_node (code);
  if (code == ENUMERAL_TYPE)
    {
      /* Give the type a default layout like unsigned int
	 to avoid crashing if it does not get defined.  */
      SET_TYPE_MODE (ref, TYPE_MODE (unsigned_type_node));
      TYPE_ALIGN (ref) = TYPE_ALIGN (unsigned_type_node);
      TYPE_USER_ALIGN (ref) = 0;
      TYPE_UNSIGNED (ref) = 1;
      TYPE_PRECISION (ref) = TYPE_PRECISION (unsigned_type_node);
      TYPE_MIN_VALUE (ref) = TYPE_MIN_VALUE (unsigned_type_node);
      TYPE_MAX_VALUE (ref) = TYPE_MAX_VALUE (unsigned_type_node);
    }

  pushtag (name, ref);

  ret.spec = ref;
  return ret;
}

/* Get the struct, enum or union (CODE says which) with tag NAME.
   Define the tag as a forward-reference if it is not defined.
   Return a tree for the type.  */

tree
xref_tag (enum tree_code code, tree name)
{
  return parser_xref_tag (code, name).spec;
}

/* Make sure that the tag NAME is defined *in the current scope*
   at least as a forward reference.
   CODE says which kind of tag NAME ought to be.  */

tree
start_struct (enum tree_code code, tree name)
{
  /* If there is already a tag defined at this scope
     (as a forward reference), just return it.  */

  tree ref = 0;

  if (name != 0)
    ref = lookup_tag (code, name, 1);
  if (ref && TREE_CODE (ref) == code)
    {
      if (TYPE_SIZE (ref))
	{
	  if (code == UNION_TYPE)
	    error ("redefinition of %<union %E%>", name);
	  else
	    error ("redefinition of %<struct %E%>", name);
	  /* Don't create structures using a name already in use.  */
	  ref = NULL_TREE;
	}
      else if (C_TYPE_BEING_DEFINED (ref))
	{
	  if (code == UNION_TYPE)
	    error ("nested redefinition of %<union %E%>", name);
	  else
	    error ("nested redefinition of %<struct %E%>", name);
	  /* Don't create structures that contain themselves.  */
	  ref = NULL_TREE;
	}
    }

  /* Otherwise create a forward-reference just so the tag is in scope.  */

  if (ref == NULL_TREE || TREE_CODE (ref) != code)
    {
      ref = make_node (code);
      pushtag (name, ref);
    }

  C_TYPE_BEING_DEFINED (ref) = 1;
  TYPE_PACKED (ref) = flag_pack_struct;
  return ref;
}

/* Process the specs, declarator and width (NULL if omitted)
   of a structure component, returning a FIELD_DECL node.
   WIDTH is non-NULL for bit-fields only, and is an INTEGER_CST node.
   DECL_ATTRS is as for grokdeclarator.

   LOC is the location of the structure component.

   This is done during the parsing of the struct declaration.
   The FIELD_DECL nodes are chained together and the lot of them
   are ultimately passed to `build_struct' to make the RECORD_TYPE node.  */

tree
grokfield (location_t loc,
	   struct c_declarator *declarator, struct c_declspecs *declspecs,
	   tree width, tree *decl_attrs)
{
  tree value;

  if (declarator->kind == cdk_id && declarator->u.id == NULL_TREE
      && width == NULL_TREE)
    {
      /* This is an unnamed decl.

	 If we have something of the form "union { list } ;" then this
	 is the anonymous union extension.  Similarly for struct.

	 If this is something of the form "struct foo;", then
	   If MS extensions are enabled, this is handled as an
	     anonymous struct.
	   Otherwise this is a forward declaration of a structure tag.

	 If this is something of the form "foo;" and foo is a TYPE_DECL, then
	   If MS extensions are enabled and foo names a structure, then
	     again this is an anonymous struct.
	   Otherwise this is an error.

	 Oh what a horrid tangled web we weave.  I wonder if MS consciously
	 took this from Plan 9 or if it was an accident of implementation
	 that took root before someone noticed the bug...  */

      tree type = declspecs->type;
      bool type_ok = (TREE_CODE (type) == RECORD_TYPE
		      || TREE_CODE (type) == UNION_TYPE);
      bool ok = false;

      if (type_ok
	  && (flag_ms_extensions || !declspecs->typedef_p))
	{
	  if (flag_ms_extensions)
	    ok = true;
	  else if (flag_iso)
	    ok = false;
	  else if (TYPE_NAME (type) == NULL)
	    ok = true;
	  else
	    ok = false;
	}
      if (!ok)
	{
	  pedwarn (loc, 0, "declaration does not declare anything");
	  return NULL_TREE;
	}
      pedwarn (loc, OPT_pedantic, "ISO C doesn%'t support unnamed structs/unions");
    }

  value = grokdeclarator (declarator, declspecs, FIELD, false,
			  width ? &width : NULL, decl_attrs, NULL, NULL,
			  DEPRECATED_NORMAL);

  finish_decl (value, NULL_TREE, NULL_TREE);
  DECL_INITIAL (value) = width;

  return value;
}

/* Generate an error for any duplicate field names in FIELDLIST.  Munge
   the list such that this does not present a problem later.  */

static void
detect_field_duplicates (tree fieldlist)
{
  tree x, y;
  int timeout = 10;

  /* First, see if there are more than "a few" fields.
     This is trivially true if there are zero or one fields.  */
  if (!fieldlist)
    return;
  x = TREE_CHAIN (fieldlist);
  if (!x)
    return;
  do {
    timeout--;
    x = TREE_CHAIN (x);
  } while (timeout > 0 && x);

  /* If there were "few" fields, avoid the overhead of allocating
     a hash table.  Instead just do the nested traversal thing.  */
  if (timeout > 0)
    {
      for (x = TREE_CHAIN (fieldlist); x ; x = TREE_CHAIN (x))
	if (DECL_NAME (x))
	  {
	    for (y = fieldlist; y != x; y = TREE_CHAIN (y))
	      if (DECL_NAME (y) == DECL_NAME (x))
		{
		  error ("duplicate member %q+D", x);
		  DECL_NAME (x) = NULL_TREE;
		}
	  }
    }
  else
    {
      htab_t htab = htab_create (37, htab_hash_pointer, htab_eq_pointer, NULL);
      void **slot;

      for (x = fieldlist; x ; x = TREE_CHAIN (x))
	if ((y = DECL_NAME (x)) != 0)
	  {
	    slot = htab_find_slot (htab, y, INSERT);
	    if (*slot)
	      {
		error ("duplicate member %q+D", x);
		DECL_NAME (x) = NULL_TREE;
	      }
	    *slot = y;
	  }

      htab_delete (htab);
    }
}

/* Fill in the fields of a RECORD_TYPE or UNION_TYPE node, T.
   FIELDLIST is a chain of FIELD_DECL nodes for the fields.
   ATTRIBUTES are attributes to be applied to the structure.  */

tree
finish_struct (tree t, tree fieldlist, tree attributes)
{
  tree x;
  bool toplevel = file_scope == current_scope;
  int saw_named_field;

  /* If this type was previously laid out as a forward reference,
     make sure we lay it out again.  */

  TYPE_SIZE (t) = 0;

  decl_attributes (&t, attributes, (int) ATTR_FLAG_TYPE_IN_PLACE);

  if (pedantic)
    {
      for (x = fieldlist; x; x = TREE_CHAIN (x))
	if (DECL_NAME (x) != 0)
	  break;

      if (x == 0)
	{
	  if (TREE_CODE (t) == UNION_TYPE)
	    {
	      if (fieldlist)
		pedwarn (input_location, OPT_pedantic, "union has no named members");
	      else
		pedwarn (input_location, OPT_pedantic, "union has no members");
	    }
	  else
	    {
	      if (fieldlist)
		pedwarn (input_location, OPT_pedantic, "struct has no named members");
	      else
		pedwarn (input_location, OPT_pedantic, "struct has no members");
	    }
	}
    }

  /* Install struct as DECL_CONTEXT of each field decl.
     Also process specified field sizes, found in the DECL_INITIAL,
     storing 0 there after the type has been changed to precision equal
     to its width, rather than the precision of the specified standard
     type.  (Correct layout requires the original type to have been preserved
     until now.)  */

  saw_named_field = 0;
  for (x = fieldlist; x; x = TREE_CHAIN (x))
    {
      if (TREE_TYPE (x) == error_mark_node)
	continue;

      DECL_CONTEXT (x) = t;

      /* If any field is const, the structure type is pseudo-const.  */
      if (TREE_READONLY (x))
	C_TYPE_FIELDS_READONLY (t) = 1;
      else
	{
	  /* A field that is pseudo-const makes the structure likewise.  */
	  tree t1 = TREE_TYPE (x);
	  while (TREE_CODE (t1) == ARRAY_TYPE)
	    t1 = TREE_TYPE (t1);
	  if ((TREE_CODE (t1) == RECORD_TYPE || TREE_CODE (t1) == UNION_TYPE)
	      && C_TYPE_FIELDS_READONLY (t1))
	    C_TYPE_FIELDS_READONLY (t) = 1;
	}

      /* Any field that is volatile means variables of this type must be
	 treated in some ways as volatile.  */
      if (TREE_THIS_VOLATILE (x))
	C_TYPE_FIELDS_VOLATILE (t) = 1;

      /* Any field of nominal variable size implies structure is too.  */
      if (C_DECL_VARIABLE_SIZE (x))
	C_TYPE_VARIABLE_SIZE (t) = 1;

      if (DECL_INITIAL (x))
	{
	  unsigned HOST_WIDE_INT width = tree_low_cst (DECL_INITIAL (x), 1);
	  DECL_SIZE (x) = bitsize_int (width);
	  DECL_BIT_FIELD (x) = 1;
	  SET_DECL_C_BIT_FIELD (x);
	}

      if (TYPE_PACKED (t)
	  && (DECL_BIT_FIELD (x)
	      || TYPE_ALIGN (TREE_TYPE (x)) > BITS_PER_UNIT))
	DECL_PACKED (x) = 1;

      /* Detect flexible array member in an invalid context.  */
      if (TREE_CODE (TREE_TYPE (x)) == ARRAY_TYPE
	  && TYPE_SIZE (TREE_TYPE (x)) == NULL_TREE
	  && TYPE_DOMAIN (TREE_TYPE (x)) != NULL_TREE
	  && TYPE_MAX_VALUE (TYPE_DOMAIN (TREE_TYPE (x))) == NULL_TREE)
	{
	  if (TREE_CODE (t) == UNION_TYPE)
	    {
	      error ("%Jflexible array member in union", x);
	      TREE_TYPE (x) = error_mark_node;
	    }
	  else if (TREE_CHAIN (x) != NULL_TREE)
	    {
	      error ("%Jflexible array member not at end of struct", x);
	      TREE_TYPE (x) = error_mark_node;
	    }
	  else if (!saw_named_field)
	    {
	      error ("%Jflexible array member in otherwise empty struct", x);
	      TREE_TYPE (x) = error_mark_node;
	    }
	}

      if (pedantic && !in_system_header && TREE_CODE (t) == RECORD_TYPE
	  && flexible_array_type_p (TREE_TYPE (x)))
	pedwarn (input_location, OPT_pedantic, 
		 "%Jinvalid use of structure with flexible array member", x);

      if (DECL_NAME (x))
	saw_named_field = 1;
    }

  detect_field_duplicates (fieldlist);

  /* Now we have the nearly final fieldlist.  Record it,
     then lay out the structure or union (including the fields).  */

  TYPE_FIELDS (t) = fieldlist;

  layout_type (t);

  /* Give bit-fields their proper types.  */
  {
    tree *fieldlistp = &fieldlist;
    while (*fieldlistp)
      if (TREE_CODE (*fieldlistp) == FIELD_DECL && DECL_INITIAL (*fieldlistp)
	  && TREE_TYPE (*fieldlistp) != error_mark_node)
	{
	  unsigned HOST_WIDE_INT width
	    = tree_low_cst (DECL_INITIAL (*fieldlistp), 1);
	  tree type = TREE_TYPE (*fieldlistp);
	  if (width != TYPE_PRECISION (type))
	    {
	      TREE_TYPE (*fieldlistp)
		= c_build_bitfield_integer_type (width, TYPE_UNSIGNED (type));
	      DECL_MODE (*fieldlistp) = TYPE_MODE (TREE_TYPE (*fieldlistp));
	    }
	  DECL_INITIAL (*fieldlistp) = 0;
	}
      else
	fieldlistp = &TREE_CHAIN (*fieldlistp);
  }

  /* Now we have the truly final field list.
     Store it in this type and in the variants.  */

  TYPE_FIELDS (t) = fieldlist;

  /* If there are lots of fields, sort so we can look through them fast.
     We arbitrarily consider 16 or more elts to be "a lot".  */

  {
    int len = 0;

    for (x = fieldlist; x; x = TREE_CHAIN (x))
      {
	if (len > 15 || DECL_NAME (x) == NULL)
	  break;
	len += 1;
      }

    if (len > 15)
      {
	tree *field_array;
	struct lang_type *space;
	struct sorted_fields_type *space2;

	len += list_length (x);

	/* Use the same allocation policy here that make_node uses, to
	  ensure that this lives as long as the rest of the struct decl.
	  All decls in an inline function need to be saved.  */

	space = GGC_CNEW (struct lang_type);
	space2 = GGC_NEWVAR (struct sorted_fields_type,
			     sizeof (struct sorted_fields_type) + len * sizeof (tree));

	len = 0;
	space->s = space2;
	field_array = &space2->elts[0];
	for (x = fieldlist; x; x = TREE_CHAIN (x))
	  {
	    field_array[len++] = x;

	    /* If there is anonymous struct or union, break out of the loop.  */
	    if (DECL_NAME (x) == NULL)
	      break;
	  }
	/* Found no anonymous struct/union.  Add the TYPE_LANG_SPECIFIC.  */
	if (x == NULL)
	  {
	    TYPE_LANG_SPECIFIC (t) = space;
	    TYPE_LANG_SPECIFIC (t)->s->len = len;
	    field_array = TYPE_LANG_SPECIFIC (t)->s->elts;
	    qsort (field_array, len, sizeof (tree), field_decl_cmp);
	  }
      }
  }

  for (x = TYPE_MAIN_VARIANT (t); x; x = TYPE_NEXT_VARIANT (x))
    {
      TYPE_FIELDS (x) = TYPE_FIELDS (t);
      TYPE_LANG_SPECIFIC (x) = TYPE_LANG_SPECIFIC (t);
      C_TYPE_FIELDS_READONLY (x) = C_TYPE_FIELDS_READONLY (t);
      C_TYPE_FIELDS_VOLATILE (x) = C_TYPE_FIELDS_VOLATILE (t);
      C_TYPE_VARIABLE_SIZE (x) = C_TYPE_VARIABLE_SIZE (t);
    }

  /* If this was supposed to be a transparent union, but we can't
     make it one, warn and turn off the flag.  */
  if (TREE_CODE (t) == UNION_TYPE
      && TYPE_TRANSPARENT_UNION (t)
      && (!TYPE_FIELDS (t) || TYPE_MODE (t) != DECL_MODE (TYPE_FIELDS (t))))
    {
      TYPE_TRANSPARENT_UNION (t) = 0;
      warning (0, "union cannot be made transparent");
    }

  /* If this structure or union completes the type of any previous
     variable declaration, lay it out and output its rtl.  */
  for (x = C_TYPE_INCOMPLETE_VARS (TYPE_MAIN_VARIANT (t));
       x;
       x = TREE_CHAIN (x))
    {
      tree decl = TREE_VALUE (x);
      if (TREE_CODE (TREE_TYPE (decl)) == ARRAY_TYPE)
	layout_array_type (TREE_TYPE (decl));
      if (TREE_CODE (decl) != TYPE_DECL)
	{
	  layout_decl (decl, 0);
	  if (c_dialect_objc ())
	    objc_check_decl (decl);
	  rest_of_decl_compilation (decl, toplevel, 0);
	  if (!toplevel)
	    expand_decl (decl);
	}
    }
  C_TYPE_INCOMPLETE_VARS (TYPE_MAIN_VARIANT (t)) = 0;

  /* Finish debugging output for this type.  */
  rest_of_type_compilation (t, toplevel);

  /* If we're inside a function proper, i.e. not file-scope and not still
     parsing parameters, then arrange for the size of a variable sized type
     to be bound now.  */
  if (cur_stmt_list && variably_modified_type_p (t, NULL_TREE))
    add_stmt (build_stmt (DECL_EXPR, build_decl (TYPE_DECL, NULL, t)));

  return t;
}

/* Lay out the type T, and its element type, and so on.  */

static void
layout_array_type (tree t)
{
  if (TREE_CODE (TREE_TYPE (t)) == ARRAY_TYPE)
    layout_array_type (TREE_TYPE (t));
  layout_type (t);
}

/* Begin compiling the definition of an enumeration type.
   NAME is its name (or null if anonymous).
   Returns the type object, as yet incomplete.
   Also records info about it so that build_enumerator
   may be used to declare the individual values as they are read.  */

tree
start_enum (struct c_enum_contents *the_enum, tree name)
{
  tree enumtype = 0;

  /* If this is the real definition for a previous forward reference,
     fill in the contents in the same object that used to be the
     forward reference.  */

  if (name != 0)
    enumtype = lookup_tag (ENUMERAL_TYPE, name, 1);

  if (enumtype == 0 || TREE_CODE (enumtype) != ENUMERAL_TYPE)
    {
      enumtype = make_node (ENUMERAL_TYPE);
      pushtag (name, enumtype);
    }

  if (C_TYPE_BEING_DEFINED (enumtype))
    error ("nested redefinition of %<enum %E%>", name);

  C_TYPE_BEING_DEFINED (enumtype) = 1;

  if (TYPE_VALUES (enumtype) != 0)
    {
      /* This enum is a named one that has been declared already.  */
      error ("redeclaration of %<enum %E%>", name);

      /* Completely replace its old definition.
	 The old enumerators remain defined, however.  */
      TYPE_VALUES (enumtype) = 0;
    }

  the_enum->enum_next_value = integer_zero_node;
  the_enum->enum_overflow = 0;

  if (flag_short_enums)
    TYPE_PACKED (enumtype) = 1;

  return enumtype;
}

/* After processing and defining all the values of an enumeration type,
   install their decls in the enumeration type and finish it off.
   ENUMTYPE is the type object, VALUES a list of decl-value pairs,
   and ATTRIBUTES are the specified attributes.
   Returns ENUMTYPE.  */

tree
finish_enum (tree enumtype, tree values, tree attributes)
{
  tree pair, tem;
  tree minnode = 0, maxnode = 0;
  int precision, unsign;
  bool toplevel = (file_scope == current_scope);
  struct lang_type *lt;

  decl_attributes (&enumtype, attributes, (int) ATTR_FLAG_TYPE_IN_PLACE);

  /* Calculate the maximum value of any enumerator in this type.  */

  if (values == error_mark_node)
    minnode = maxnode = integer_zero_node;
  else
    {
      minnode = maxnode = TREE_VALUE (values);
      for (pair = TREE_CHAIN (values); pair; pair = TREE_CHAIN (pair))
	{
	  tree value = TREE_VALUE (pair);
	  if (tree_int_cst_lt (maxnode, value))
	    maxnode = value;
	  if (tree_int_cst_lt (value, minnode))
	    minnode = value;
	}
    }

  /* Construct the final type of this enumeration.  It is the same
     as one of the integral types - the narrowest one that fits, except
     that normally we only go as narrow as int - and signed iff any of
     the values are negative.  */
  unsign = (tree_int_cst_sgn (minnode) >= 0);
  precision = MAX (tree_int_cst_min_precision (minnode, unsign),
		   tree_int_cst_min_precision (maxnode, unsign));

  if (TYPE_PACKED (enumtype) || precision > TYPE_PRECISION (integer_type_node))
    {
      tem = c_common_type_for_size (precision, unsign);
      if (tem == NULL)
	{
	  warning (0, "enumeration values exceed range of largest integer");
	  tem = long_long_integer_type_node;
	}
    }
  else
    tem = unsign ? unsigned_type_node : integer_type_node;

  TYPE_MIN_VALUE (enumtype) = TYPE_MIN_VALUE (tem);
  TYPE_MAX_VALUE (enumtype) = TYPE_MAX_VALUE (tem);
  TYPE_UNSIGNED (enumtype) = TYPE_UNSIGNED (tem);
  TYPE_SIZE (enumtype) = 0;

  /* If the precision of the type was specific with an attribute and it
     was too small, give an error.  Otherwise, use it.  */
  if (TYPE_PRECISION (enumtype))
    {
      if (precision > TYPE_PRECISION (enumtype))
	error ("specified mode too small for enumeral values");
    }
  else
    TYPE_PRECISION (enumtype) = TYPE_PRECISION (tem);

  layout_type (enumtype);

  if (values != error_mark_node)
    {
      /* Change the type of the enumerators to be the enum type.  We
	 need to do this irrespective of the size of the enum, for
	 proper type checking.  Replace the DECL_INITIALs of the
	 enumerators, and the value slots of the list, with copies
	 that have the enum type; they cannot be modified in place
	 because they may be shared (e.g.  integer_zero_node) Finally,
	 change the purpose slots to point to the names of the decls.  */
      for (pair = values; pair; pair = TREE_CHAIN (pair))
	{
	  tree enu = TREE_PURPOSE (pair);
	  tree ini = DECL_INITIAL (enu);

	  TREE_TYPE (enu) = enumtype;

	  /* The ISO C Standard mandates enumerators to have type int,
	     even though the underlying type of an enum type is
	     unspecified.  However, GCC allows enumerators of any
	     integer type as an extensions.  build_enumerator()
	     converts any enumerators that fit in an int to type int,
	     to avoid promotions to unsigned types when comparing
	     integers with enumerators that fit in the int range.
	     When -pedantic is given, build_enumerator() would have
	     already warned about those that don't fit. Here we
	     convert the rest to the enumerator type. */
	  if (TREE_TYPE (ini) != integer_type_node)
	    ini = convert (enumtype, ini);

	  DECL_INITIAL (enu) = ini;
	  TREE_PURPOSE (pair) = DECL_NAME (enu);
	  TREE_VALUE (pair) = ini;
	}

      TYPE_VALUES (enumtype) = values;
    }

  /* Record the min/max values so that we can warn about bit-field
     enumerations that are too small for the values.  */
  lt = GGC_CNEW (struct lang_type);
  lt->enum_min = minnode;
  lt->enum_max = maxnode;
  TYPE_LANG_SPECIFIC (enumtype) = lt;

  /* Fix up all variant types of this enum type.  */
  for (tem = TYPE_MAIN_VARIANT (enumtype); tem; tem = TYPE_NEXT_VARIANT (tem))
    {
      if (tem == enumtype)
	continue;
      TYPE_VALUES (tem) = TYPE_VALUES (enumtype);
      TYPE_MIN_VALUE (tem) = TYPE_MIN_VALUE (enumtype);
      TYPE_MAX_VALUE (tem) = TYPE_MAX_VALUE (enumtype);
      TYPE_SIZE (tem) = TYPE_SIZE (enumtype);
      TYPE_SIZE_UNIT (tem) = TYPE_SIZE_UNIT (enumtype);
      SET_TYPE_MODE (tem, TYPE_MODE (enumtype));
      TYPE_PRECISION (tem) = TYPE_PRECISION (enumtype);
      TYPE_ALIGN (tem) = TYPE_ALIGN (enumtype);
      TYPE_USER_ALIGN (tem) = TYPE_USER_ALIGN (enumtype);
      TYPE_UNSIGNED (tem) = TYPE_UNSIGNED (enumtype);
      TYPE_LANG_SPECIFIC (tem) = TYPE_LANG_SPECIFIC (enumtype);
    }

  /* Finish debugging output for this type.  */
  rest_of_type_compilation (enumtype, toplevel);

  return enumtype;
}

/* Build and install a CONST_DECL for one value of the
   current enumeration type (one that was begun with start_enum).
   Return a tree-list containing the CONST_DECL and its value.
   Assignment of sequential values by default is handled here.  */

tree
build_enumerator (struct c_enum_contents *the_enum, tree name, tree value,
		  location_t value_loc)
{
  tree decl, type;

  /* Validate and default VALUE.  */

  if (value != 0)
    {
      /* Don't issue more errors for error_mark_node (i.e. an
	 undeclared identifier) - just ignore the value expression.  */
      if (value == error_mark_node)
	value = 0;
      else if (!INTEGRAL_TYPE_P (TREE_TYPE (value))
	       || TREE_CODE (value) != INTEGER_CST)
	{
	  error ("enumerator value for %qE is not an integer constant", name);
	  value = 0;
	}
      else
	{
	  value = default_conversion (value);
	  constant_expression_warning (value);
	}
    }

  /* Default based on previous value.  */
  /* It should no longer be possible to have NON_LVALUE_EXPR
     in the default.  */
  if (value == 0)
    {
      value = the_enum->enum_next_value;
      if (the_enum->enum_overflow)
	error ("overflow in enumeration values");
    }
  /* Even though the underlying type of an enum is unspecified, the
     type of enumeration constants is explicitly defined as int
     (6.4.4.3/2 in the C99 Standard).  GCC allows any integer type as
     an extension.  */
  else if (!int_fits_type_p (value, integer_type_node))
    pedwarn (value_loc, OPT_pedantic, 
	     "ISO C restricts enumerator values to range of %<int%>");

  /* The ISO C Standard mandates enumerators to have type int, even
     though the underlying type of an enum type is unspecified.
     However, GCC allows enumerators of any integer type as an
     extensions.  Here we convert any enumerators that fit in an int
     to type int, to avoid promotions to unsigned types when comparing
     integers with enumerators that fit in the int range.  When
     -pedantic is given, we would have already warned about those that
     don't fit. We have to do this here rather than in finish_enum
     because this value may be used to define more enumerators.  */
  if (int_fits_type_p (value, integer_type_node))
    value = convert (integer_type_node, value);

  /* Set basis for default for next value.  */
  the_enum->enum_next_value
    = build_binary_op
         (EXPR_HAS_LOCATION (value) ? EXPR_LOCATION (value) : input_location,
	 PLUS_EXPR, value, integer_one_node, 0);
  the_enum->enum_overflow = tree_int_cst_lt (the_enum->enum_next_value, value);

  /* Now create a declaration for the enum value name.  */

  type = TREE_TYPE (value);
  type = c_common_type_for_size (MAX (TYPE_PRECISION (type),
				      TYPE_PRECISION (integer_type_node)),
				 (TYPE_PRECISION (type)
				  >= TYPE_PRECISION (integer_type_node)
				  && TYPE_UNSIGNED (type)));

  decl = build_decl (CONST_DECL, name, type);
  DECL_INITIAL (decl) = convert (type, value);
  pushdecl (decl);

  return tree_cons (decl, value, NULL_TREE);
}


/* Create the FUNCTION_DECL for a function definition.
   DECLSPECS, DECLARATOR and ATTRIBUTES are the parts of
   the declaration; they describe the function's name and the type it returns,
   but twisted together in a fashion that parallels the syntax of C.

   This function creates a binding context for the function body
   as well as setting up the FUNCTION_DECL in current_function_decl.

   Returns 1 on success.  If the DECLARATOR is not suitable for a function
   (it defines a datum instead), we return 0, which tells
   yyparse to report a parse error.  */

int
start_function (struct c_declspecs *declspecs, struct c_declarator *declarator,
		tree attributes)
{
  tree decl1, old_decl;
  tree restype, resdecl;
  struct c_label_context_se *nstack_se;
  struct c_label_context_vm *nstack_vm;

  current_function_returns_value = 0;  /* Assume, until we see it does.  */
  current_function_returns_null = 0;
  current_function_returns_abnormally = 0;
  warn_about_return_type = 0;
  c_switch_stack = NULL;

  nstack_se = XOBNEW (&parser_obstack, struct c_label_context_se);
  nstack_se->labels_def = NULL;
  nstack_se->labels_used = NULL;
  nstack_se->next = label_context_stack_se;
  label_context_stack_se = nstack_se;

  nstack_vm = XOBNEW (&parser_obstack, struct c_label_context_vm);
  nstack_vm->labels_def = NULL;
  nstack_vm->labels_used = NULL;
  nstack_vm->scope = 0;
  nstack_vm->next = label_context_stack_vm;
  label_context_stack_vm = nstack_vm;

  /* Indicate no valid break/continue context by setting these variables
     to some non-null, non-label value.  We'll notice and emit the proper
     error message in c_finish_bc_stmt.  */
  c_break_label = c_cont_label = size_zero_node;

  decl1 = grokdeclarator (declarator, declspecs, FUNCDEF, true, NULL,
			  &attributes, NULL, NULL, DEPRECATED_NORMAL);

  /* If the declarator is not suitable for a function definition,
     cause a syntax error.  */
  if (decl1 == 0)
    {
      label_context_stack_se = label_context_stack_se->next;
      label_context_stack_vm = label_context_stack_vm->next;
      return 0;
    }

  decl_attributes (&decl1, attributes, 0);

  if (DECL_DECLARED_INLINE_P (decl1)
      && DECL_UNINLINABLE (decl1)
      && lookup_attribute ("noinline", DECL_ATTRIBUTES (decl1)))
    warning (OPT_Wattributes, "inline function %q+D given attribute noinline",
	     decl1);

  /* Handle gnu_inline attribute.  */
  if (declspecs->inline_p
      && !flag_gnu89_inline
      && TREE_CODE (decl1) == FUNCTION_DECL
      && (lookup_attribute ("gnu_inline", DECL_ATTRIBUTES (decl1))
	  || current_function_decl))
    {
      if (declspecs->storage_class != csc_static)
	DECL_EXTERNAL (decl1) = !DECL_EXTERNAL (decl1);
    }

  announce_function (decl1);

  if (!COMPLETE_OR_VOID_TYPE_P (TREE_TYPE (TREE_TYPE (decl1))))
    {
      error ("return type is an incomplete type");
      /* Make it return void instead.  */
      TREE_TYPE (decl1)
	= build_function_type (void_type_node,
			       TYPE_ARG_TYPES (TREE_TYPE (decl1)));
    }

  if (warn_about_return_type)
    pedwarn_c99 (input_location, flag_isoc99 ? 0 
		 : (warn_return_type ? OPT_Wreturn_type : OPT_Wimplicit_int),
		 "return type defaults to %<int%>");

  /* Make the init_value nonzero so pushdecl knows this is not tentative.
     error_mark_node is replaced below (in pop_scope) with the BLOCK.  */
  DECL_INITIAL (decl1) = error_mark_node;

  /* If this definition isn't a prototype and we had a prototype declaration
     before, copy the arg type info from that prototype.  */
  old_decl = lookup_name_in_scope (DECL_NAME (decl1), current_scope);
  if (old_decl && TREE_CODE (old_decl) != FUNCTION_DECL)
    old_decl = 0;
  current_function_prototype_locus = UNKNOWN_LOCATION;
  current_function_prototype_built_in = false;
  current_function_prototype_arg_types = NULL_TREE;
  if (TYPE_ARG_TYPES (TREE_TYPE (decl1)) == 0)
    {
      if (old_decl != 0 && TREE_CODE (TREE_TYPE (old_decl)) == FUNCTION_TYPE
	  && comptypes (TREE_TYPE (TREE_TYPE (decl1)),
			TREE_TYPE (TREE_TYPE (old_decl))))
	{
	  TREE_TYPE (decl1) = composite_type (TREE_TYPE (old_decl),
					      TREE_TYPE (decl1));
	  current_function_prototype_locus = DECL_SOURCE_LOCATION (old_decl);
	  current_function_prototype_built_in
	    = C_DECL_BUILTIN_PROTOTYPE (old_decl);
	  current_function_prototype_arg_types
	    = TYPE_ARG_TYPES (TREE_TYPE (decl1));
	}
      if (TREE_PUBLIC (decl1))
	{
	  /* If there is an external prototype declaration of this
	     function, record its location but do not copy information
	     to this decl.  This may be an invisible declaration
	     (built-in or in a scope which has finished) or simply
	     have more refined argument types than any declaration
	     found above.  */
	  struct c_binding *b;
	  for (b = I_SYMBOL_BINDING (DECL_NAME (decl1)); b; b = b->shadowed)
	    if (B_IN_SCOPE (b, external_scope))
	      break;
	  if (b)
	    {
	      tree ext_decl, ext_type;
	      ext_decl = b->decl;
	      ext_type = b->type ? b->type : TREE_TYPE (ext_decl);
	      if (TREE_CODE (ext_type) == FUNCTION_TYPE
		  && comptypes (TREE_TYPE (TREE_TYPE (decl1)),
				TREE_TYPE (ext_type)))
		{
		  current_function_prototype_locus
		    = DECL_SOURCE_LOCATION (ext_decl);
		  current_function_prototype_built_in
		    = C_DECL_BUILTIN_PROTOTYPE (ext_decl);
		  current_function_prototype_arg_types
		    = TYPE_ARG_TYPES (ext_type);
		}
	    }
	}
    }

  /* Optionally warn of old-fashioned def with no previous prototype.  */
  if (warn_strict_prototypes
      && old_decl != error_mark_node
      && TYPE_ARG_TYPES (TREE_TYPE (decl1)) == 0
      && C_DECL_ISNT_PROTOTYPE (old_decl))
    warning (OPT_Wstrict_prototypes,
	     "function declaration isn%'t a prototype");
  /* Optionally warn of any global def with no previous prototype.  */
  else if (warn_missing_prototypes
	   && old_decl != error_mark_node
	   && TREE_PUBLIC (decl1)
	   && !MAIN_NAME_P (DECL_NAME (decl1))
	   && C_DECL_ISNT_PROTOTYPE (old_decl))
    warning (OPT_Wmissing_prototypes, "no previous prototype for %q+D", decl1);
  /* Optionally warn of any def with no previous prototype
     if the function has already been used.  */
  else if (warn_missing_prototypes
	   && old_decl != 0
	   && old_decl != error_mark_node
	   && TREE_USED (old_decl)
	   && TYPE_ARG_TYPES (TREE_TYPE (old_decl)) == 0)
    warning (OPT_Wmissing_prototypes,
	     "%q+D was used with no prototype before its definition", decl1);
  /* Optionally warn of any global def with no previous declaration.  */
  else if (warn_missing_declarations
	   && TREE_PUBLIC (decl1)
	   && old_decl == 0
	   && !MAIN_NAME_P (DECL_NAME (decl1)))
    warning (OPT_Wmissing_declarations, "no previous declaration for %q+D",
	     decl1);
  /* Optionally warn of any def with no previous declaration
     if the function has already been used.  */
  else if (warn_missing_declarations
	   && old_decl != 0
	   && old_decl != error_mark_node
	   && TREE_USED (old_decl)
	   && C_DECL_IMPLICIT (old_decl))
    warning (OPT_Wmissing_declarations,
	     "%q+D was used with no declaration before its definition", decl1);

  /* This function exists in static storage.
     (This does not mean `static' in the C sense!)  */
  TREE_STATIC (decl1) = 1;

  /* A nested function is not global.  */
  if (current_function_decl != 0)
    TREE_PUBLIC (decl1) = 0;

  /* This is the earliest point at which we might know the assembler
     name of the function.  Thus, if it's set before this, die horribly.  */
  gcc_assert (!DECL_ASSEMBLER_NAME_SET_P (decl1));

  /* If #pragma weak was used, mark the decl weak now.  */
  if (current_scope == file_scope)
    maybe_apply_pragma_weak (decl1);

  /* Warn for unlikely, improbable, or stupid declarations of `main'.  */
  if (warn_main && MAIN_NAME_P (DECL_NAME (decl1)))
    {
      if (TYPE_MAIN_VARIANT (TREE_TYPE (TREE_TYPE (decl1)))
	  != integer_type_node)
	pedwarn (input_location, OPT_Wmain, "return type of %q+D is not %<int%>", decl1);

      check_main_parameter_types (decl1);

      if (!TREE_PUBLIC (decl1))
	pedwarn (input_location, OPT_Wmain, "%q+D is normally a non-static function", decl1);
    }

  /* Record the decl so that the function name is defined.
     If we already have a decl for this name, and it is a FUNCTION_DECL,
     use the old decl.  */

  current_function_decl = pushdecl (decl1);

  push_scope ();
  declare_parm_level ();

  restype = TREE_TYPE (TREE_TYPE (current_function_decl));
  resdecl = build_decl (RESULT_DECL, NULL_TREE, restype);
  DECL_ARTIFICIAL (resdecl) = 1;
  DECL_IGNORED_P (resdecl) = 1;
  DECL_RESULT (current_function_decl) = resdecl;

  start_fname_decls ();

  return 1;
}

/* Subroutine of store_parm_decls which handles new-style function
   definitions (prototype format). The parms already have decls, so we
   need only record them as in effect and complain if any redundant
   old-style parm decls were written.  */
static void
store_parm_decls_newstyle (tree fndecl, const struct c_arg_info *arg_info)
{
  tree decl;

  if (current_scope->bindings)
    {
      error ("%Jold-style parameter declarations in prototyped "
	     "function definition", fndecl);

      /* Get rid of the old-style declarations.  */
      pop_scope ();
      push_scope ();
    }
  /* Don't issue this warning for nested functions, and don't issue this
     warning if we got here because ARG_INFO_TYPES was error_mark_node
     (this happens when a function definition has just an ellipsis in
     its parameter list).  */
  else if (!in_system_header && !current_function_scope
	   && arg_info->types != error_mark_node)
    warning (OPT_Wtraditional,
	     "%Jtraditional C rejects ISO C style function definitions",
	     fndecl);

  /* Now make all the parameter declarations visible in the function body.
     We can bypass most of the grunt work of pushdecl.  */
  for (decl = arg_info->parms; decl; decl = TREE_CHAIN (decl))
    {
      DECL_CONTEXT (decl) = current_function_decl;
      if (DECL_NAME (decl))
	{
	  bind (DECL_NAME (decl), decl, current_scope,
		/*invisible=*/false, /*nested=*/false,
		UNKNOWN_LOCATION);
	  if (!TREE_USED (decl))
	    warn_if_shadowing (decl);
	}
      else
	error ("%Jparameter name omitted", decl);
    }

  /* Record the parameter list in the function declaration.  */
  DECL_ARGUMENTS (fndecl) = arg_info->parms;

  /* Now make all the ancillary declarations visible, likewise.  */
  for (decl = arg_info->others; decl; decl = TREE_CHAIN (decl))
    {
      DECL_CONTEXT (decl) = current_function_decl;
      if (DECL_NAME (decl))
	bind (DECL_NAME (decl), decl, current_scope,
	      /*invisible=*/false, /*nested=*/false, UNKNOWN_LOCATION);
    }

  /* And all the tag declarations.  */
  for (decl = arg_info->tags; decl; decl = TREE_CHAIN (decl))
    if (TREE_PURPOSE (decl))
      bind (TREE_PURPOSE (decl), TREE_VALUE (decl), current_scope,
	    /*invisible=*/false, /*nested=*/false, UNKNOWN_LOCATION);
}

/* Subroutine of store_parm_decls which handles old-style function
   definitions (separate parameter list and declarations).  */

static void
store_parm_decls_oldstyle (tree fndecl, const struct c_arg_info *arg_info)
{
  struct c_binding *b;
  tree parm, decl, last;
  tree parmids = arg_info->parms;
  struct pointer_set_t *seen_args = pointer_set_create ();

  if (!in_system_header)
    warning (OPT_Wold_style_definition, "%Jold-style function definition",
	     fndecl);

  /* Match each formal parameter name with its declaration.  Save each
     decl in the appropriate TREE_PURPOSE slot of the parmids chain.  */
  for (parm = parmids; parm; parm = TREE_CHAIN (parm))
    {
      if (TREE_VALUE (parm) == 0)
	{
	  error ("%Jparameter name missing from parameter list", fndecl);
	  TREE_PURPOSE (parm) = 0;
	  continue;
	}

      b = I_SYMBOL_BINDING (TREE_VALUE (parm));
      if (b && B_IN_CURRENT_SCOPE (b))
	{
	  decl = b->decl;
	  /* If we got something other than a PARM_DECL it is an error.  */
	  if (TREE_CODE (decl) != PARM_DECL)
	    error ("%q+D declared as a non-parameter", decl);
	  /* If the declaration is already marked, we have a duplicate
	     name.  Complain and ignore the duplicate.  */
	  else if (pointer_set_contains (seen_args, decl))
	    {
	      error ("multiple parameters named %q+D", decl);
	      TREE_PURPOSE (parm) = 0;
	      continue;
	    }
	  /* If the declaration says "void", complain and turn it into
	     an int.  */
	  else if (VOID_TYPE_P (TREE_TYPE (decl)))
	    {
	      error ("parameter %q+D declared with void type", decl);
	      TREE_TYPE (decl) = integer_type_node;
	      DECL_ARG_TYPE (decl) = integer_type_node;
	      layout_decl (decl, 0);
	    }
	  warn_if_shadowing (decl);
	}
      /* If no declaration found, default to int.  */
      else
	{
	  decl = build_decl (PARM_DECL, TREE_VALUE (parm), integer_type_node);
	  DECL_ARG_TYPE (decl) = TREE_TYPE (decl);
	  DECL_SOURCE_LOCATION (decl) = DECL_SOURCE_LOCATION (fndecl);
	  pushdecl (decl);
	  warn_if_shadowing (decl);

	  if (flag_isoc99)
	    pedwarn (input_location, 0, "type of %q+D defaults to %<int%>", decl);
	  else 
	    warning (OPT_Wmissing_parameter_type, "type of %q+D defaults to %<int%>", decl);
	}

      TREE_PURPOSE (parm) = decl;
      pointer_set_insert (seen_args, decl);
    }

  /* Now examine the parms chain for incomplete declarations
     and declarations with no corresponding names.  */

  for (b = current_scope->bindings; b; b = b->prev)
    {
      parm = b->decl;
      if (TREE_CODE (parm) != PARM_DECL)
	continue;

      if (TREE_TYPE (parm) != error_mark_node
	  && !COMPLETE_TYPE_P (TREE_TYPE (parm)))
	{
	  error ("parameter %q+D has incomplete type", parm);
	  TREE_TYPE (parm) = error_mark_node;
	}

      if (!pointer_set_contains (seen_args, parm))
	{
	  error ("declaration for parameter %q+D but no such parameter", parm);

	  /* Pretend the parameter was not missing.
	     This gets us to a standard state and minimizes
	     further error messages.  */
	  parmids = chainon (parmids, tree_cons (parm, 0, 0));
	}
    }

  /* Chain the declarations together in the order of the list of
     names.  Store that chain in the function decl, replacing the
     list of names.  Update the current scope to match.  */
  DECL_ARGUMENTS (fndecl) = 0;

  for (parm = parmids; parm; parm = TREE_CHAIN (parm))
    if (TREE_PURPOSE (parm))
      break;
  if (parm && TREE_PURPOSE (parm))
    {
      last = TREE_PURPOSE (parm);
      DECL_ARGUMENTS (fndecl) = last;

      for (parm = TREE_CHAIN (parm); parm; parm = TREE_CHAIN (parm))
	if (TREE_PURPOSE (parm))
	  {
	    TREE_CHAIN (last) = TREE_PURPOSE (parm);
	    last = TREE_PURPOSE (parm);
	  }
      TREE_CHAIN (last) = 0;
    }

  pointer_set_destroy (seen_args);

  /* If there was a previous prototype,
     set the DECL_ARG_TYPE of each argument according to
     the type previously specified, and report any mismatches.  */

  if (current_function_prototype_arg_types)
    {
      tree type;
      for (parm = DECL_ARGUMENTS (fndecl),
	     type = current_function_prototype_arg_types;
	   parm || (type && TREE_VALUE (type) != error_mark_node
                   && (TYPE_MAIN_VARIANT (TREE_VALUE (type)) != void_type_node));
	   parm = TREE_CHAIN (parm), type = TREE_CHAIN (type))
	{
	  if (parm == 0 || type == 0
	      || TYPE_MAIN_VARIANT (TREE_VALUE (type)) == void_type_node)
	    {
	      if (current_function_prototype_built_in)
		warning (0, "number of arguments doesn%'t match "
			 "built-in prototype");
	      else
		{
		  error ("number of arguments doesn%'t match prototype");
		  error ("%Hprototype declaration",
			 &current_function_prototype_locus);
		}
	      break;
	    }
	  /* Type for passing arg must be consistent with that
	     declared for the arg.  ISO C says we take the unqualified
	     type for parameters declared with qualified type.  */
	  if (TREE_TYPE (parm) != error_mark_node
	      && TREE_TYPE (type) != error_mark_node
	      && !comptypes (TYPE_MAIN_VARIANT (DECL_ARG_TYPE (parm)),
			     TYPE_MAIN_VARIANT (TREE_VALUE (type))))
	    {
	      if (TYPE_MAIN_VARIANT (TREE_TYPE (parm))
		  == TYPE_MAIN_VARIANT (TREE_VALUE (type)))
		{
		  /* Adjust argument to match prototype.  E.g. a previous
		     `int foo(float);' prototype causes
		     `int foo(x) float x; {...}' to be treated like
		     `int foo(float x) {...}'.  This is particularly
		     useful for argument types like uid_t.  */
		  DECL_ARG_TYPE (parm) = TREE_TYPE (parm);

		  if (targetm.calls.promote_prototypes (TREE_TYPE (current_function_decl))
		      && INTEGRAL_TYPE_P (TREE_TYPE (parm))
		      && TYPE_PRECISION (TREE_TYPE (parm))
		      < TYPE_PRECISION (integer_type_node))
		    DECL_ARG_TYPE (parm) = integer_type_node;

		  /* ??? Is it possible to get here with a
		     built-in prototype or will it always have
		     been diagnosed as conflicting with an
		     old-style definition and discarded?  */
		  if (current_function_prototype_built_in)
		    warning (OPT_pedantic, "promoted argument %qD "
			     "doesn%'t match built-in prototype", parm);
		  else
		    {
		      pedwarn (input_location, OPT_pedantic, "promoted argument %qD "
			       "doesn%'t match prototype", parm);
		      pedwarn (current_function_prototype_locus, OPT_pedantic,
			       "prototype declaration");
		    }
		}
	      else
		{
		  if (current_function_prototype_built_in)
		    warning (0, "argument %qD doesn%'t match "
			     "built-in prototype", parm);
		  else
		    {
		      error ("argument %qD doesn%'t match prototype", parm);
		      error ("%Hprototype declaration",
			     &current_function_prototype_locus);
		    }
		}
	    }
	}
      TYPE_ACTUAL_ARG_TYPES (TREE_TYPE (fndecl)) = 0;
    }

  /* Otherwise, create a prototype that would match.  */

  else
    {
      tree actual = 0, last = 0, type;

      for (parm = DECL_ARGUMENTS (fndecl); parm; parm = TREE_CHAIN (parm))
	{
	  type = tree_cons (NULL_TREE, DECL_ARG_TYPE (parm), NULL_TREE);
	  if (last)
	    TREE_CHAIN (last) = type;
	  else
	    actual = type;
	  last = type;
	}
      type = tree_cons (NULL_TREE, void_type_node, NULL_TREE);
      if (last)
	TREE_CHAIN (last) = type;
      else
	actual = type;

      /* We are going to assign a new value for the TYPE_ACTUAL_ARG_TYPES
	 of the type of this function, but we need to avoid having this
	 affect the types of other similarly-typed functions, so we must
	 first force the generation of an identical (but separate) type
	 node for the relevant function type.  The new node we create
	 will be a variant of the main variant of the original function
	 type.  */

      TREE_TYPE (fndecl) = build_variant_type_copy (TREE_TYPE (fndecl));

      TYPE_ACTUAL_ARG_TYPES (TREE_TYPE (fndecl)) = actual;
    }
}

/* Store parameter declarations passed in ARG_INFO into the current
   function declaration.  */

void
store_parm_decls_from (struct c_arg_info *arg_info)
{
  current_function_arg_info = arg_info;
  store_parm_decls ();
}

/* Store the parameter declarations into the current function declaration.
   This is called after parsing the parameter declarations, before
   digesting the body of the function.

   For an old-style definition, construct a prototype out of the old-style
   parameter declarations and inject it into the function's type.  */

void
store_parm_decls (void)
{
  tree fndecl = current_function_decl;
  bool proto;

  /* The argument information block for FNDECL.  */
  struct c_arg_info *arg_info = current_function_arg_info;
  current_function_arg_info = 0;

  /* True if this definition is written with a prototype.  Note:
     despite C99 6.7.5.3p14, we can *not* treat an empty argument
     list in a function definition as equivalent to (void) -- an
     empty argument list specifies the function has no parameters,
     but only (void) sets up a prototype for future calls.  */
  proto = arg_info->types != 0;

  if (proto)
    store_parm_decls_newstyle (fndecl, arg_info);
  else
    store_parm_decls_oldstyle (fndecl, arg_info);

  /* The next call to push_scope will be a function body.  */

  next_is_function_body = true;

  /* Write a record describing this function definition to the prototypes
     file (if requested).  */

  gen_aux_info_record (fndecl, 1, 0, proto);

  /* Initialize the RTL code for the function.  */
  allocate_struct_function (fndecl, false);

  /* Begin the statement tree for this function.  */
  DECL_SAVED_TREE (fndecl) = push_stmt_list ();

  /* ??? Insert the contents of the pending sizes list into the function
     to be evaluated.  The only reason left to have this is
	void foo(int n, int array[n++])
     because we throw away the array type in favor of a pointer type, and
     thus won't naturally see the SAVE_EXPR containing the increment.  All
     other pending sizes would be handled by gimplify_parameters.  */
  {
    tree t;
    for (t = nreverse (get_pending_sizes ()); t ; t = TREE_CHAIN (t))
      add_stmt (TREE_VALUE (t));
  }

  /* Even though we're inside a function body, we still don't want to
     call expand_expr to calculate the size of a variable-sized array.
     We haven't necessarily assigned RTL to all variables yet, so it's
     not safe to try to expand expressions involving them.  */
  cfun->dont_save_pending_sizes_p = 1;
}

/* Emit diagnostics that require gimple input for detection.  Operate on
   FNDECL and all its nested functions.  */

static void
c_gimple_diagnostics_recursively (tree fndecl)
{
  struct cgraph_node *cgn;
  gimple_seq body = gimple_body (fndecl);

  /* Handle attribute((warn_unused_result)).  Relies on gimple input.  */
  c_warn_unused_result (body);

  /* Notice when OpenMP structured block constraints are violated.  */
  if (flag_openmp)
    diagnose_omp_structured_block_errors (fndecl);

  /* Finalize all nested functions now.  */
  cgn = cgraph_node (fndecl);
  for (cgn = cgn->nested; cgn ; cgn = cgn->next_nested)
    c_gimple_diagnostics_recursively (cgn->decl);
}

/* Finish up a function declaration and compile that function
   all the way to assembler language output.  The free the storage
   for the function definition.

   This is called after parsing the body of the function definition.  */

void
finish_function (void)
{
  tree fndecl = current_function_decl;

  label_context_stack_se = label_context_stack_se->next;
  label_context_stack_vm = label_context_stack_vm->next;

  if (TREE_CODE (fndecl) == FUNCTION_DECL
      && targetm.calls.promote_prototypes (TREE_TYPE (fndecl)))
    {
      tree args = DECL_ARGUMENTS (fndecl);
      for (; args; args = TREE_CHAIN (args))
	{
	  tree type = TREE_TYPE (args);
	  if (INTEGRAL_TYPE_P (type)
	      && TYPE_PRECISION (type) < TYPE_PRECISION (integer_type_node))
	    DECL_ARG_TYPE (args) = integer_type_node;
	}
    }

  if (DECL_INITIAL (fndecl) && DECL_INITIAL (fndecl) != error_mark_node)
    BLOCK_SUPERCONTEXT (DECL_INITIAL (fndecl)) = fndecl;

  /* Must mark the RESULT_DECL as being in this function.  */

  if (DECL_RESULT (fndecl) && DECL_RESULT (fndecl) != error_mark_node)
    DECL_CONTEXT (DECL_RESULT (fndecl)) = fndecl;

  if (MAIN_NAME_P (DECL_NAME (fndecl)) && flag_hosted
      && TYPE_MAIN_VARIANT (TREE_TYPE (TREE_TYPE (fndecl)))
      == integer_type_node && flag_isoc99)
    {
      tree stmt = c_finish_return (integer_zero_node);
      /* Hack.  We don't want the middle-end to warn that this return
	 is unreachable, so we mark its location as special.  Using
	 UNKNOWN_LOCATION has the problem that it gets clobbered in
	 annotate_one_with_locus.  A cleaner solution might be to
	 ensure ! should_carry_locus_p (stmt), but that needs a flag.
      */
      SET_EXPR_LOCATION (stmt, BUILTINS_LOCATION);
    }

  /* Tie off the statement tree for this function.  */
  DECL_SAVED_TREE (fndecl) = pop_stmt_list (DECL_SAVED_TREE (fndecl));

  finish_fname_decls ();

  /* Complain if there's just no return statement.  */
  if (warn_return_type
      && TREE_CODE (TREE_TYPE (TREE_TYPE (fndecl))) != VOID_TYPE
      && !current_function_returns_value && !current_function_returns_null
      /* Don't complain if we are no-return.  */
      && !current_function_returns_abnormally
      /* Don't warn for main().  */
      && !MAIN_NAME_P (DECL_NAME (fndecl))
      /* Or if they didn't actually specify a return type.  */
      && !C_FUNCTION_IMPLICIT_INT (fndecl)
      /* Normally, with -Wreturn-type, flow will complain, but we might
         optimize out static functions.  */
      && !TREE_PUBLIC (fndecl))
    {
      warning (OPT_Wreturn_type,
	       "no return statement in function returning non-void");
      TREE_NO_WARNING (fndecl) = 1;
    }

  /* Store the end of the function, so that we get good line number
     info for the epilogue.  */
  cfun->function_end_locus = input_location;

  /* Finalize the ELF visibility for the function.  */
  c_determine_visibility (fndecl);

  /* For GNU C extern inline functions disregard inline limits.  */
  if (DECL_EXTERNAL (fndecl) 
      && DECL_DECLARED_INLINE_P (fndecl))
    DECL_DISREGARD_INLINE_LIMITS (fndecl) = 1;

  /* Genericize before inlining.  Delay genericizing nested functions
     until their parent function is genericized.  Since finalizing
     requires GENERIC, delay that as well.  */

  if (DECL_INITIAL (fndecl) && DECL_INITIAL (fndecl) != error_mark_node
      && !undef_nested_function)
    {
      if (!decl_function_context (fndecl))
	{
	  c_genericize (fndecl);
	  c_gimple_diagnostics_recursively (fndecl);

	  /* ??? Objc emits functions after finalizing the compilation unit.
	     This should be cleaned up later and this conditional removed.  */
	  if (cgraph_global_info_ready)
	    {
	      cgraph_add_new_function (fndecl, false);
	      return;
	    }

	  cgraph_finalize_function (fndecl, false);
	}
      else
	{
	  /* Register this function with cgraph just far enough to get it
	    added to our parent's nested function list.  Handy, since the
	    C front end doesn't have such a list.  */
	  (void) cgraph_node (fndecl);
	}
    }

  if (!decl_function_context (fndecl))
    undef_nested_function = false;

  /* We're leaving the context of this function, so zap cfun.
     It's still in DECL_STRUCT_FUNCTION, and we'll restore it in
     tree_rest_of_compilation.  */
  set_cfun (NULL);
  current_function_decl = NULL;
}

/* Check the declarations given in a for-loop for satisfying the C99
   constraints.  If exactly one such decl is found, return it.  */

tree
check_for_loop_decls (void)
{
  struct c_binding *b;
  tree one_decl = NULL_TREE;
  int n_decls = 0;

  if (!flag_isoc99)
    {
      static bool hint = true;
      /* If we get here, declarations have been used in a for loop without
	 the C99 for loop scope.  This doesn't make much sense, so don't
	 allow it.  */
      error ("%<for%> loop initial declarations are only allowed in C99 mode");
      if (hint)
	{
	  inform (input_location, 
		  "use option -std=c99 or -std=gnu99 to compile your code");
	  hint = false;
	}
      return NULL_TREE;
    }
  /* C99 subclause 6.8.5 paragraph 3:

       [#3]  The  declaration  part  of  a for statement shall only
       declare identifiers for objects having storage class auto or
       register.

     It isn't clear whether, in this sentence, "identifiers" binds to
     "shall only declare" or to "objects" - that is, whether all identifiers
     declared must be identifiers for objects, or whether the restriction
     only applies to those that are.  (A question on this in comp.std.c
     in November 2000 received no answer.)  We implement the strictest
     interpretation, to avoid creating an extension which later causes
     problems.  */

  for (b = current_scope->bindings; b; b = b->prev)
    {
      tree id = b->id;
      tree decl = b->decl;

      if (!id)
	continue;

      switch (TREE_CODE (decl))
	{
	case VAR_DECL:
	  if (TREE_STATIC (decl))
	    error ("declaration of static variable %q+D in %<for%> loop "
		   "initial declaration", decl);
	  else if (DECL_EXTERNAL (decl))
	    error ("declaration of %<extern%> variable %q+D in %<for%> loop "
		   "initial declaration", decl);
	  break;

	case RECORD_TYPE:
	  error ("%<struct %E%> declared in %<for%> loop initial declaration",
		 id);
	  break;
	case UNION_TYPE:
	  error ("%<union %E%> declared in %<for%> loop initial declaration",
		 id);
	  break;
	case ENUMERAL_TYPE:
	  error ("%<enum %E%> declared in %<for%> loop initial declaration",
		 id);
	  break;
	default:
	  error ("declaration of non-variable %q+D in %<for%> loop "
		 "initial declaration", decl);
	}

      n_decls++;
      one_decl = decl;
    }

  return n_decls == 1 ? one_decl : NULL_TREE;
}

/* Save and reinitialize the variables
   used during compilation of a C function.  */

void
c_push_function_context (void)
{
  struct language_function *p;
  p = GGC_NEW (struct language_function);
  cfun->language = p;

  p->base.x_stmt_tree = c_stmt_tree;
  p->x_break_label = c_break_label;
  p->x_cont_label = c_cont_label;
  p->x_switch_stack = c_switch_stack;
  p->arg_info = current_function_arg_info;
  p->returns_value = current_function_returns_value;
  p->returns_null = current_function_returns_null;
  p->returns_abnormally = current_function_returns_abnormally;
  p->warn_about_return_type = warn_about_return_type;

  push_function_context ();
}

/* Restore the variables used during compilation of a C function.  */

void
c_pop_function_context (void)
{
  struct language_function *p;

  pop_function_context ();
  p = cfun->language;
  cfun->language = NULL;

  if (DECL_STRUCT_FUNCTION (current_function_decl) == 0
      && DECL_SAVED_TREE (current_function_decl) == NULL_TREE)
    {
      /* Stop pointing to the local nodes about to be freed.  */
      /* But DECL_INITIAL must remain nonzero so we know this
	 was an actual function definition.  */
      DECL_INITIAL (current_function_decl) = error_mark_node;
      DECL_ARGUMENTS (current_function_decl) = 0;
    }

  c_stmt_tree = p->base.x_stmt_tree;
  c_break_label = p->x_break_label;
  c_cont_label = p->x_cont_label;
  c_switch_stack = p->x_switch_stack;
  current_function_arg_info = p->arg_info;
  current_function_returns_value = p->returns_value;
  current_function_returns_null = p->returns_null;
  current_function_returns_abnormally = p->returns_abnormally;
  warn_about_return_type = p->warn_about_return_type;
}

/* Copy the DECL_LANG_SPECIFIC data associated with DECL.  */

void
c_dup_lang_specific_decl (tree decl)
{
  struct lang_decl *ld;

  if (!DECL_LANG_SPECIFIC (decl))
    return;

  ld = GGC_NEW (struct lang_decl);
  memcpy (ld, DECL_LANG_SPECIFIC (decl), sizeof (struct lang_decl));
  DECL_LANG_SPECIFIC (decl) = ld;
}

/* The functions below are required for functionality of doing
   function at once processing in the C front end. Currently these
   functions are not called from anywhere in the C front end, but as
   these changes continue, that will change.  */

/* Returns the stmt_tree (if any) to which statements are currently
   being added.  If there is no active statement-tree, NULL is
   returned.  */

stmt_tree
current_stmt_tree (void)
{
  return &c_stmt_tree;
}

/* Return the global value of T as a symbol.  */

tree
identifier_global_value	(tree t)
{
  struct c_binding *b;

  for (b = I_SYMBOL_BINDING (t); b; b = b->shadowed)
    if (B_IN_FILE_SCOPE (b) || B_IN_EXTERNAL_SCOPE (b))
      return b->decl;

  return 0;
}

/* Record a builtin type for C.  If NAME is non-NULL, it is the name used;
   otherwise the name is found in ridpointers from RID_INDEX.  */

void
record_builtin_type (enum rid rid_index, const char *name, tree type)
{
  tree id, decl;
  if (name == 0)
    id = ridpointers[(int) rid_index];
  else
    id = get_identifier (name);
  decl = build_decl (TYPE_DECL, id, type);
  pushdecl (decl);
  if (debug_hooks->type_decl)
    debug_hooks->type_decl (decl, false);
}

/* Build the void_list_node (void_type_node having been created).  */
tree
build_void_list_node (void)
{
  tree t = build_tree_list (NULL_TREE, void_type_node);
  return t;
}

/* Return a c_parm structure with the given SPECS, ATTRS and DECLARATOR.  */

struct c_parm *
build_c_parm (struct c_declspecs *specs, tree attrs,
	      struct c_declarator *declarator)
{
  struct c_parm *ret = XOBNEW (&parser_obstack, struct c_parm);
  ret->specs = specs;
  ret->attrs = attrs;
  ret->declarator = declarator;
  return ret;
}

/* Return a declarator with nested attributes.  TARGET is the inner
   declarator to which these attributes apply.  ATTRS are the
   attributes.  */

struct c_declarator *
build_attrs_declarator (tree attrs, struct c_declarator *target)
{
  struct c_declarator *ret = XOBNEW (&parser_obstack, struct c_declarator);
  ret->kind = cdk_attrs;
  ret->declarator = target;
  ret->u.attrs = attrs;
  return ret;
}

/* Return a declarator for a function with arguments specified by ARGS
   and return type specified by TARGET.  */

struct c_declarator *
build_function_declarator (struct c_arg_info *args,
			   struct c_declarator *target)
{
  struct c_declarator *ret = XOBNEW (&parser_obstack, struct c_declarator);
  ret->kind = cdk_function;
  ret->declarator = target;
  ret->u.arg_info = args;
  return ret;
}

/* Return a declarator for the identifier IDENT (which may be
   NULL_TREE for an abstract declarator).  */

struct c_declarator *
build_id_declarator (tree ident)
{
  struct c_declarator *ret = XOBNEW (&parser_obstack, struct c_declarator);
  ret->kind = cdk_id;
  ret->declarator = 0;
  ret->u.id = ident;
  /* Default value - may get reset to a more precise location. */
  ret->id_loc = input_location;
  return ret;
}

/* Return something to represent absolute declarators containing a *.
   TARGET is the absolute declarator that the * contains.
   TYPE_QUALS_ATTRS is a structure for type qualifiers and attributes
   to apply to the pointer type.  */

struct c_declarator *
make_pointer_declarator (struct c_declspecs *type_quals_attrs,
			 struct c_declarator *target)
{
  tree attrs;
  int quals = 0;
  struct c_declarator *itarget = target;
  struct c_declarator *ret = XOBNEW (&parser_obstack, struct c_declarator);
  if (type_quals_attrs)
    {
      attrs = type_quals_attrs->attrs;
      quals = quals_from_declspecs (type_quals_attrs);
      if (attrs != NULL_TREE)
	itarget = build_attrs_declarator (attrs, target);
    }
  ret->kind = cdk_pointer;
  ret->declarator = itarget;
  ret->u.pointer_quals = quals;
  return ret;
}

/* Return a pointer to a structure for an empty list of declaration
   specifiers.  */

struct c_declspecs *
build_null_declspecs (void)
{
  struct c_declspecs *ret = XOBNEW (&parser_obstack, struct c_declspecs);
  ret->type = 0;
  ret->expr = 0;
  ret->decl_attr = 0;
  ret->attrs = 0;
  ret->typespec_word = cts_none;
  ret->storage_class = csc_none;
  ret->expr_const_operands = true;
  ret->declspecs_seen_p = false;
  ret->type_seen_p = false;
  ret->non_sc_seen_p = false;
  ret->typedef_p = false;
  ret->tag_defined_p = false;
  ret->explicit_signed_p = false;
  ret->deprecated_p = false;
  ret->default_int_p = false;
  ret->long_p = false;
  ret->long_long_p = false;
  ret->short_p = false;
  ret->signed_p = false;
  ret->unsigned_p = false;
  ret->complex_p = false;
  ret->inline_p = false;
  ret->thread_p = false;
  ret->const_p = false;
  ret->volatile_p = false;
  ret->restrict_p = false;
  ret->saturating_p = false;
  ret->address_space = 0;
  return ret;
}

/* Add the address space ADDRSPACE to the declaration specifiers
   SPECS, returning SPECS.  */

struct c_declspecs *
declspecs_add_addrspace (struct c_declspecs *specs, addr_space_t as)
{
  specs->non_sc_seen_p = true;
  specs->declspecs_seen_p = true;

  if (specs->address_space > 0 && specs->address_space != as)
    error ("incompatible address space qualifiers %qs and %qs",
	   targetm.addr_space.name (as),
	   targetm.addr_space.name (specs->address_space));
  else
    specs->address_space = as;
  return specs;
}

/* Add the type qualifier QUAL to the declaration specifiers SPECS,
   returning SPECS.  */

struct c_declspecs *
declspecs_add_qual (struct c_declspecs *specs, tree qual)
{
  enum rid i;
  bool dupe = false;
  specs->non_sc_seen_p = true;
  specs->declspecs_seen_p = true;
  gcc_assert (TREE_CODE (qual) == IDENTIFIER_NODE
	      && C_IS_RESERVED_WORD (qual));
  i = C_RID_CODE (qual);
  switch (i)
    {
    case RID_CONST:
      dupe = specs->const_p;
      specs->const_p = true;
      break;
    case RID_VOLATILE:
      dupe = specs->volatile_p;
      specs->volatile_p = true;
      break;
    case RID_RESTRICT:
      dupe = specs->restrict_p;
      specs->restrict_p = true;
      break;
    default:
      gcc_unreachable ();
    }
  if (dupe && !flag_isoc99)
    pedwarn (input_location, OPT_pedantic, "duplicate %qE", qual);
  return specs;
}

/* Add the type specifier TYPE to the declaration specifiers SPECS,
   returning SPECS.  */

struct c_declspecs *
declspecs_add_type (struct c_declspecs *specs, struct c_typespec spec)
{
  tree type = spec.spec;
  specs->non_sc_seen_p = true;
  specs->declspecs_seen_p = true;
  specs->type_seen_p = true;
  if (TREE_DEPRECATED (type))
    specs->deprecated_p = true;

  /* Handle type specifier keywords.  */
  if (TREE_CODE (type) == IDENTIFIER_NODE
      && C_IS_RESERVED_WORD (type)
      && C_RID_CODE (type) != RID_CXX_COMPAT_WARN)
    {
      enum rid i = C_RID_CODE (type);
      if (specs->type)
	{
	  error ("two or more data types in declaration specifiers");
	  return specs;
	}
      if ((int) i <= (int) RID_LAST_MODIFIER)
	{
	  /* "long", "short", "signed", "unsigned", "_Complex" or "_Sat".  */
	  bool dupe = false;
	  switch (i)
	    {
	    case RID_LONG:
	      if (specs->long_long_p)
		{
		  error ("%<long long long%> is too long for GCC");
		  break;
		}
	      if (specs->long_p)
		{
		  if (specs->typespec_word == cts_double)
		    {
		      error ("both %<long long%> and %<double%> in "
			     "declaration specifiers");
		      break;
		    }
		  if (pedantic && !flag_isoc99 && !in_system_header)
		    pedwarn (input_location, OPT_Wlong_long, "ISO C90 does not support %<long long%>");
		  specs->long_long_p = 1;
		  break;
		}
	      if (specs->short_p)
		error ("both %<long%> and %<short%> in "
		       "declaration specifiers");
	      else if (specs->typespec_word == cts_void)
		error ("both %<long%> and %<void%> in "
		       "declaration specifiers");
	      else if (specs->typespec_word == cts_bool)
		error ("both %<long%> and %<_Bool%> in "
		       "declaration specifiers");
	      else if (specs->typespec_word == cts_char)
		error ("both %<long%> and %<char%> in "
		       "declaration specifiers");
	      else if (specs->typespec_word == cts_float)
		error ("both %<long%> and %<float%> in "
		       "declaration specifiers");
	      else if (specs->typespec_word == cts_dfloat32)
		error ("both %<long%> and %<_Decimal32%> in "
		       "declaration specifiers");
	      else if (specs->typespec_word == cts_dfloat64)
		error ("both %<long%> and %<_Decimal64%> in "
		       "declaration specifiers");
	      else if (specs->typespec_word == cts_dfloat128)
		error ("both %<long%> and %<_Decimal128%> in "
		       "declaration specifiers");
	      else
		specs->long_p = true;
	      break;
	    case RID_SHORT:
	      dupe = specs->short_p;
	      if (specs->long_p)
		error ("both %<long%> and %<short%> in "
		       "declaration specifiers");
	      else if (specs->typespec_word == cts_void)
		error ("both %<short%> and %<void%> in "
		       "declaration specifiers");
	      else if (specs->typespec_word == cts_bool)
		error ("both %<short%> and %<_Bool%> in "
		       "declaration specifiers");
	      else if (specs->typespec_word == cts_char)
		error ("both %<short%> and %<char%> in "
		       "declaration specifiers");
	      else if (specs->typespec_word == cts_float)
		error ("both %<short%> and %<float%> in "
		       "declaration specifiers");
	      else if (specs->typespec_word == cts_double)
		error ("both %<short%> and %<double%> in "
		       "declaration specifiers");
	      else if (specs->typespec_word == cts_dfloat32)
                error ("both %<short%> and %<_Decimal32%> in "
		       "declaration specifiers");
	      else if (specs->typespec_word == cts_dfloat64)
		error ("both %<short%> and %<_Decimal64%> in "
		                        "declaration specifiers");
	      else if (specs->typespec_word == cts_dfloat128)
		error ("both %<short%> and %<_Decimal128%> in "
		       "declaration specifiers");
	      else
		specs->short_p = true;
	      break;
	    case RID_SIGNED:
	      dupe = specs->signed_p;
	      if (specs->unsigned_p)
		error ("both %<signed%> and %<unsigned%> in "
		       "declaration specifiers");
	      else if (specs->typespec_word == cts_void)
		error ("both %<signed%> and %<void%> in "
		       "declaration specifiers");
	      else if (specs->typespec_word == cts_bool)
		error ("both %<signed%> and %<_Bool%> in "
		       "declaration specifiers");
	      else if (specs->typespec_word == cts_float)
		error ("both %<signed%> and %<float%> in "
		       "declaration specifiers");
	      else if (specs->typespec_word == cts_double)
		error ("both %<signed%> and %<double%> in "
		       "declaration specifiers");
	      else if (specs->typespec_word == cts_dfloat32)
		error ("both %<signed%> and %<_Decimal32%> in "
		       "declaration specifiers");
	      else if (specs->typespec_word == cts_dfloat64)
		error ("both %<signed%> and %<_Decimal64%> in "
		       "declaration specifiers");
	      else if (specs->typespec_word == cts_dfloat128)
		error ("both %<signed%> and %<_Decimal128%> in "
		       "declaration specifiers");
	      else
		specs->signed_p = true;
	      break;
	    case RID_UNSIGNED:
	      dupe = specs->unsigned_p;
	      if (specs->signed_p)
		error ("both %<signed%> and %<unsigned%> in "
		       "declaration specifiers");
	      else if (specs->typespec_word == cts_void)
		error ("both %<unsigned%> and %<void%> in "
		       "declaration specifiers");
	      else if (specs->typespec_word == cts_bool)
		error ("both %<unsigned%> and %<_Bool%> in "
		       "declaration specifiers");
	      else if (specs->typespec_word == cts_float)
		error ("both %<unsigned%> and %<float%> in "
		       "declaration specifiers");
	      else if (specs->typespec_word == cts_double)
		error ("both %<unsigned%> and %<double%> in "
		       "declaration specifiers");
              else if (specs->typespec_word == cts_dfloat32)
		error ("both %<unsigned%> and %<_Decimal32%> in "
		       "declaration specifiers");
	      else if (specs->typespec_word == cts_dfloat64)
		error ("both %<unsigned%> and %<_Decimal64%> in "
		       "declaration specifiers");
	      else if (specs->typespec_word == cts_dfloat128)
		error ("both %<unsigned%> and %<_Decimal128%> in "
		       "declaration specifiers");
	      else
		specs->unsigned_p = true;
	      break;
	    case RID_COMPLEX:
	      dupe = specs->complex_p;
	      if (!flag_isoc99 && !in_system_header)
		pedwarn (input_location, OPT_pedantic, "ISO C90 does not support complex types");
	      if (specs->typespec_word == cts_void)
		error ("both %<complex%> and %<void%> in "
		       "declaration specifiers");
	      else if (specs->typespec_word == cts_bool)
		error ("both %<complex%> and %<_Bool%> in "
		       "declaration specifiers");
              else if (specs->typespec_word == cts_dfloat32)
		error ("both %<complex%> and %<_Decimal32%> in "
		       "declaration specifiers");
	      else if (specs->typespec_word == cts_dfloat64)
		error ("both %<complex%> and %<_Decimal64%> in "
		       "declaration specifiers");
	      else if (specs->typespec_word == cts_dfloat128)
		error ("both %<complex%> and %<_Decimal128%> in "
		       "declaration specifiers");
	      else if (specs->typespec_word == cts_fract)
		error ("both %<complex%> and %<_Fract%> in "
		       "declaration specifiers");
	      else if (specs->typespec_word == cts_accum)
		error ("both %<complex%> and %<_Accum%> in "
		       "declaration specifiers");
	      else if (specs->saturating_p)
		error ("both %<complex%> and %<_Sat%> in "
		       "declaration specifiers");
	      else
		specs->complex_p = true;
	      break;
	    case RID_SAT:
	      dupe = specs->saturating_p;
	      pedwarn (input_location, OPT_pedantic, "ISO C does not support saturating types");
	      if (specs->typespec_word == cts_void)
		error ("both %<_Sat%> and %<void%> in "
		       "declaration specifiers");
	      else if (specs->typespec_word == cts_bool)
		error ("both %<_Sat%> and %<_Bool%> in "
		       "declaration specifiers");
	      else if (specs->typespec_word == cts_char)
		error ("both %<_Sat%> and %<char%> in "
		       "declaration specifiers");
	      else if (specs->typespec_word == cts_int)
		error ("both %<_Sat%> and %<int%> in "
		       "declaration specifiers");
	      else if (specs->typespec_word == cts_float)
		error ("both %<_Sat%> and %<float%> in "
		       "declaration specifiers");
	      else if (specs->typespec_word == cts_double)
		error ("both %<_Sat%> and %<double%> in "
		       "declaration specifiers");
              else if (specs->typespec_word == cts_dfloat32)
		error ("both %<_Sat%> and %<_Decimal32%> in "
		       "declaration specifiers");
	      else if (specs->typespec_word == cts_dfloat64)
		error ("both %<_Sat%> and %<_Decimal64%> in "
		       "declaration specifiers");
	      else if (specs->typespec_word == cts_dfloat128)
		error ("both %<_Sat%> and %<_Decimal128%> in "
		       "declaration specifiers");
	      else if (specs->complex_p)
		error ("both %<_Sat%> and %<complex%> in "
		       "declaration specifiers");
	      else
		specs->saturating_p = true;
	      break;
	    default:
	      gcc_unreachable ();
	    }

	  if (dupe)
	    error ("duplicate %qE", type);

	  return specs;
	}
      else
	{
	  /* "void", "_Bool", "char", "int", "float", "double", "_Decimal32",
	     "_Decimal64", "_Decimal128", "_Fract" or "_Accum".  */
	  if (specs->typespec_word != cts_none)
	    {
	      error ("two or more data types in declaration specifiers");
	      return specs;
	    }
	  switch (i)
	    {
	    case RID_VOID:
	      if (specs->long_p)
		error ("both %<long%> and %<void%> in "
		       "declaration specifiers");
	      else if (specs->short_p)
		error ("both %<short%> and %<void%> in "
		       "declaration specifiers");
	      else if (specs->signed_p)
		error ("both %<signed%> and %<void%> in "
		       "declaration specifiers");
	      else if (specs->unsigned_p)
		error ("both %<unsigned%> and %<void%> in "
		       "declaration specifiers");
	      else if (specs->complex_p)
		error ("both %<complex%> and %<void%> in "
		       "declaration specifiers");
	      else if (specs->saturating_p)
		error ("both %<_Sat%> and %<void%> in "
		       "declaration specifiers");
	      else
		specs->typespec_word = cts_void;
	      return specs;
	    case RID_BOOL:
	      if (specs->long_p)
		error ("both %<long%> and %<_Bool%> in "
		       "declaration specifiers");
	      else if (specs->short_p)
		error ("both %<short%> and %<_Bool%> in "
		       "declaration specifiers");
	      else if (specs->signed_p)
		error ("both %<signed%> and %<_Bool%> in "
		       "declaration specifiers");
	      else if (specs->unsigned_p)
		error ("both %<unsigned%> and %<_Bool%> in "
		       "declaration specifiers");
	      else if (specs->complex_p)
		error ("both %<complex%> and %<_Bool%> in "
		       "declaration specifiers");
	      else if (specs->saturating_p)
		error ("both %<_Sat%> and %<_Bool%> in "
		       "declaration specifiers");
	      else
		specs->typespec_word = cts_bool;
	      return specs;
	    case RID_CHAR:
	      if (specs->long_p)
		error ("both %<long%> and %<char%> in "
		       "declaration specifiers");
	      else if (specs->short_p)
		error ("both %<short%> and %<char%> in "
		       "declaration specifiers");
	      else if (specs->saturating_p)
		error ("both %<_Sat%> and %<char%> in "
		       "declaration specifiers");
	      else
		specs->typespec_word = cts_char;
	      return specs;
	    case RID_INT:
	      if (specs->saturating_p)
		error ("both %<_Sat%> and %<int%> in "
		       "declaration specifiers");
	      else
		specs->typespec_word = cts_int;
	      return specs;
	    case RID_FLOAT:
	      if (specs->long_p)
		error ("both %<long%> and %<float%> in "
		       "declaration specifiers");
	      else if (specs->short_p)
		error ("both %<short%> and %<float%> in "
		       "declaration specifiers");
	      else if (specs->signed_p)
		error ("both %<signed%> and %<float%> in "
		       "declaration specifiers");
	      else if (specs->unsigned_p)
		error ("both %<unsigned%> and %<float%> in "
		       "declaration specifiers");
	      else if (specs->saturating_p)
		error ("both %<_Sat%> and %<float%> in "
		       "declaration specifiers");
	      else
		specs->typespec_word = cts_float;
	      return specs;
	    case RID_DOUBLE:
	      if (specs->long_long_p)
		error ("both %<long long%> and %<double%> in "
		       "declaration specifiers");
	      else if (specs->short_p)
		error ("both %<short%> and %<double%> in "
		       "declaration specifiers");
	      else if (specs->signed_p)
		error ("both %<signed%> and %<double%> in "
		       "declaration specifiers");
	      else if (specs->unsigned_p)
		error ("both %<unsigned%> and %<double%> in "
		       "declaration specifiers");
	      else if (specs->saturating_p)
		error ("both %<_Sat%> and %<double%> in "
		       "declaration specifiers");
	      else
		specs->typespec_word = cts_double;
	      return specs;
	    case RID_DFLOAT32:
	    case RID_DFLOAT64:
	    case RID_DFLOAT128:
	      { 
		const char *str;
		if (i == RID_DFLOAT32)
		  str = "_Decimal32";
		else if (i == RID_DFLOAT64)
		  str = "_Decimal64";
		else
		  str = "_Decimal128";
		if (specs->long_long_p)
		  error ("both %<long long%> and %<%s%> in "
			 "declaration specifiers", str);
		if (specs->long_p)
		  error ("both %<long%> and %<%s%> in "
			 "declaration specifiers", str);
		else if (specs->short_p)
		  error ("both %<short%> and %<%s%> in "
			 "declaration specifiers", str);
		else if (specs->signed_p)
		  error ("both %<signed%> and %<%s%> in "
			 "declaration specifiers", str);
		else if (specs->unsigned_p)
		  error ("both %<unsigned%> and %<%s%> in "
			 "declaration specifiers", str);
                else if (specs->complex_p)
                  error ("both %<complex%> and %<%s%> in "
                         "declaration specifiers", str);
                else if (specs->saturating_p)
                  error ("both %<_Sat%> and %<%s%> in "
                         "declaration specifiers", str);
		else if (i == RID_DFLOAT32)
		  specs->typespec_word = cts_dfloat32;
		else if (i == RID_DFLOAT64)
		  specs->typespec_word = cts_dfloat64;
		else
		  specs->typespec_word = cts_dfloat128;
	      }
	      if (!targetm.decimal_float_supported_p ())
		error ("decimal floating point not supported for this target");
	      pedwarn (input_location, OPT_pedantic, 
		       "ISO C does not support decimal floating point");
	      return specs;
	    case RID_FRACT:
	    case RID_ACCUM:
	      {
		const char *str;
		if (i == RID_FRACT)
		  str = "_Fract";
		else
		  str = "_Accum";
                if (specs->complex_p)
                  error ("both %<complex%> and %<%s%> in "
                         "declaration specifiers", str);
		else if (i == RID_FRACT)
		    specs->typespec_word = cts_fract;
		else
		    specs->typespec_word = cts_accum;
	      }
	      if (!targetm.fixed_point_supported_p ())
		error ("fixed-point types not supported for this target");
	      pedwarn (input_location, OPT_pedantic, 
		       "ISO C does not support fixed-point types");
	      return specs;
	    default:
	      /* ObjC reserved word "id", handled below.  */
	      break;
	    }
	}
    }

  /* Now we have a typedef (a TYPE_DECL node), an identifier (some
     form of ObjC type, cases such as "int" and "long" being handled
     above), a TYPE (struct, union, enum and typeof specifiers) or an
     ERROR_MARK.  In none of these cases may there have previously
     been any type specifiers.  */
  if (specs->type || specs->typespec_word != cts_none
      || specs->long_p || specs->short_p || specs->signed_p
      || specs->unsigned_p || specs->complex_p)
    error ("two or more data types in declaration specifiers");
  else if (TREE_CODE (type) == TYPE_DECL)
    {
      if (TREE_TYPE (type) == error_mark_node)
	; /* Allow the type to default to int to avoid cascading errors.  */
      else
	{
	  specs->type = TREE_TYPE (type);
	  specs->decl_attr = DECL_ATTRIBUTES (type);
	  specs->typedef_p = true;
	  specs->explicit_signed_p = C_TYPEDEF_EXPLICITLY_SIGNED (type);
	}
    }
  else if (TREE_CODE (type) == IDENTIFIER_NODE)
    {
      tree t = lookup_name (type);
      if (!t || TREE_CODE (t) != TYPE_DECL)
	error ("%qE fails to be a typedef or built in type", type);
      else if (TREE_TYPE (t) == error_mark_node)
	;
      else
	specs->type = TREE_TYPE (t);
    }
  else if (TREE_CODE (type) != ERROR_MARK)
    {
      if (spec.kind == ctsk_tagdef || spec.kind == ctsk_tagfirstref)
	specs->tag_defined_p = true;
      if (spec.kind == ctsk_typeof)
	{
	  specs->typedef_p = true;
	  if (spec.expr)
	    {
	      if (specs->expr)
		specs->expr = build2 (COMPOUND_EXPR, TREE_TYPE (spec.expr),
				      specs->expr, spec.expr);
	      else
		specs->expr = spec.expr;
	      specs->expr_const_operands &= spec.expr_const_operands;
	    }
	}
      specs->type = type;
    }

  return specs;
}

/* Add the storage class specifier or function specifier SCSPEC to the
   declaration specifiers SPECS, returning SPECS.  */

struct c_declspecs *
declspecs_add_scspec (struct c_declspecs *specs, tree scspec)
{
  enum rid i;
  enum c_storage_class n = csc_none;
  bool dupe = false;
  specs->declspecs_seen_p = true;
  gcc_assert (TREE_CODE (scspec) == IDENTIFIER_NODE
	      && C_IS_RESERVED_WORD (scspec));
  i = C_RID_CODE (scspec);
  if (specs->non_sc_seen_p)
    warning (OPT_Wold_style_declaration, 
             "%qE is not at beginning of declaration", scspec);
  switch (i)
    {
    case RID_INLINE:
      /* C99 permits duplicate inline.  Although of doubtful utility,
	 it seems simplest to permit it in gnu89 mode as well, as
	 there is also little utility in maintaining this as a
	 difference between gnu89 and C99 inline.  */
      dupe = false;
      specs->inline_p = true;
      break;
    case RID_THREAD:
      dupe = specs->thread_p;
      if (specs->storage_class == csc_auto)
	error ("%<__thread%> used with %<auto%>");
      else if (specs->storage_class == csc_register)
	error ("%<__thread%> used with %<register%>");
      else if (specs->storage_class == csc_typedef)
	error ("%<__thread%> used with %<typedef%>");
      else
	specs->thread_p = true;
      break;
    case RID_AUTO:
      n = csc_auto;
      break;
    case RID_EXTERN:
      n = csc_extern;
      /* Diagnose "__thread extern".  */
      if (specs->thread_p)
	error ("%<__thread%> before %<extern%>");
      break;
    case RID_REGISTER:
      n = csc_register;
      break;
    case RID_STATIC:
      n = csc_static;
      /* Diagnose "__thread static".  */
      if (specs->thread_p)
	error ("%<__thread%> before %<static%>");
      break;
    case RID_TYPEDEF:
      n = csc_typedef;
      break;
    default:
      gcc_unreachable ();
    }
  if (n != csc_none && n == specs->storage_class)
    dupe = true;
  if (dupe)
    error ("duplicate %qE", scspec);
  if (n != csc_none)
    {
      if (specs->storage_class != csc_none && n != specs->storage_class)
	{
	  error ("multiple storage classes in declaration specifiers");
	}
      else
	{
	  specs->storage_class = n;
	  if (n != csc_extern && n != csc_static && specs->thread_p)
	    {
	      error ("%<__thread%> used with %qE", scspec);
	      specs->thread_p = false;
	    }
	}
    }
  return specs;
}

/* Add the attributes ATTRS to the declaration specifiers SPECS,
   returning SPECS.  */

struct c_declspecs *
declspecs_add_attrs (struct c_declspecs *specs, tree attrs)
{
  specs->attrs = chainon (attrs, specs->attrs);
  specs->declspecs_seen_p = true;
  return specs;
}

/* Combine "long", "short", "signed", "unsigned" and "_Complex" type
   specifiers with any other type specifier to determine the resulting
   type.  This is where ISO C checks on complex types are made, since
   "_Complex long" is a prefix of the valid ISO C type "_Complex long
   double".  */

struct c_declspecs *
finish_declspecs (struct c_declspecs *specs)
{
  /* If a type was specified as a whole, we have no modifiers and are
     done.  */
  if (specs->type != NULL_TREE)
    {
      gcc_assert (!specs->long_p && !specs->long_long_p && !specs->short_p
		  && !specs->signed_p && !specs->unsigned_p
		  && !specs->complex_p);
      return specs;
    }

  /* If none of "void", "_Bool", "char", "int", "float" or "double"
     has been specified, treat it as "int" unless "_Complex" is
     present and there are no other specifiers.  If we just have
     "_Complex", it is equivalent to "_Complex double", but e.g.
     "_Complex short" is equivalent to "_Complex short int".  */
  if (specs->typespec_word == cts_none)
    {
      if (specs->saturating_p)
	{
	  error ("%<_Sat%> is used without %<_Fract%> or %<_Accum%>");
	  if (!targetm.fixed_point_supported_p ())
	    error ("fixed-point types not supported for this target");
	  specs->typespec_word = cts_fract;
	}
      else if (specs->long_p || specs->short_p
	       || specs->signed_p || specs->unsigned_p)
	{
	  specs->typespec_word = cts_int;
	}
      else if (specs->complex_p)
	{
	  specs->typespec_word = cts_double;
	  pedwarn (input_location, OPT_pedantic, 
		   "ISO C does not support plain %<complex%> meaning "
		   "%<double complex%>");
	}
      else
	{
	  specs->typespec_word = cts_int;
	  specs->default_int_p = true;
	  /* We don't diagnose this here because grokdeclarator will
	     give more specific diagnostics according to whether it is
	     a function definition.  */
	}
    }

  /* If "signed" was specified, record this to distinguish "int" and
     "signed int" in the case of a bit-field with
     -funsigned-bitfields.  */
  specs->explicit_signed_p = specs->signed_p;

  /* Now compute the actual type.  */
  switch (specs->typespec_word)
    {
    case cts_void:
      gcc_assert (!specs->long_p && !specs->short_p
		  && !specs->signed_p && !specs->unsigned_p
		  && !specs->complex_p);
      specs->type = void_type_node;
      break;
    case cts_bool:
      gcc_assert (!specs->long_p && !specs->short_p
		  && !specs->signed_p && !specs->unsigned_p
		  && !specs->complex_p);
      specs->type = boolean_type_node;
      break;
    case cts_char:
      gcc_assert (!specs->long_p && !specs->short_p);
      gcc_assert (!(specs->signed_p && specs->unsigned_p));
      if (specs->signed_p)
	specs->type = signed_char_type_node;
      else if (specs->unsigned_p)
	specs->type = unsigned_char_type_node;
      else
	specs->type = char_type_node;
      if (specs->complex_p)
	{
	  pedwarn (input_location, OPT_pedantic, 
		   "ISO C does not support complex integer types");
	  specs->type = build_complex_type (specs->type);
	}
      break;
    case cts_int:
      gcc_assert (!(specs->long_p && specs->short_p));
      gcc_assert (!(specs->signed_p && specs->unsigned_p));
      if (specs->long_long_p)
	specs->type = (specs->unsigned_p
		       ? long_long_unsigned_type_node
		       : long_long_integer_type_node);
      else if (specs->long_p)
	specs->type = (specs->unsigned_p
		       ? long_unsigned_type_node
		       : long_integer_type_node);
      else if (specs->short_p)
	specs->type = (specs->unsigned_p
		       ? short_unsigned_type_node
		       : short_integer_type_node);
      else
	specs->type = (specs->unsigned_p
		       ? unsigned_type_node
		       : integer_type_node);
      if (specs->complex_p)
	{
	  pedwarn (input_location, OPT_pedantic, 
		   "ISO C does not support complex integer types");
	  specs->type = build_complex_type (specs->type);
	}
      break;
    case cts_float:
      gcc_assert (!specs->long_p && !specs->short_p
		  && !specs->signed_p && !specs->unsigned_p);
      specs->type = (specs->complex_p
		     ? complex_float_type_node
		     : float_type_node);
      break;
    case cts_double:
      gcc_assert (!specs->long_long_p && !specs->short_p
		  && !specs->signed_p && !specs->unsigned_p);
      if (specs->long_p)
	{
	  specs->type = (specs->complex_p
			 ? complex_long_double_type_node
			 : long_double_type_node);
	}
      else
	{
	  specs->type = (specs->complex_p
			 ? complex_double_type_node
			 : double_type_node);
	}
      break;
    case cts_dfloat32:
    case cts_dfloat64:
    case cts_dfloat128:
      gcc_assert (!specs->long_p && !specs->long_long_p && !specs->short_p
		  && !specs->signed_p && !specs->unsigned_p && !specs->complex_p);
      if (specs->typespec_word == cts_dfloat32)
	specs->type = dfloat32_type_node;
      else if (specs->typespec_word == cts_dfloat64)
	specs->type = dfloat64_type_node;
      else
	specs->type = dfloat128_type_node;
      break;
    case cts_fract:
      gcc_assert (!specs->complex_p);
      if (!targetm.fixed_point_supported_p ())
	specs->type = integer_type_node;
      else if (specs->saturating_p)
	{
	  if (specs->long_long_p)
	    specs->type = specs->unsigned_p
			  ? sat_unsigned_long_long_fract_type_node
			  : sat_long_long_fract_type_node;
	  else if (specs->long_p)
	    specs->type = specs->unsigned_p
			  ? sat_unsigned_long_fract_type_node
			  : sat_long_fract_type_node;
	  else if (specs->short_p)
	    specs->type = specs->unsigned_p
			  ? sat_unsigned_short_fract_type_node
			  : sat_short_fract_type_node;
	  else
	    specs->type = specs->unsigned_p
			  ? sat_unsigned_fract_type_node
			  : sat_fract_type_node;
	}
      else
	{
	  if (specs->long_long_p)
	    specs->type = specs->unsigned_p
			  ? unsigned_long_long_fract_type_node
			  : long_long_fract_type_node;
	  else if (specs->long_p)
	    specs->type = specs->unsigned_p
			  ? unsigned_long_fract_type_node
			  : long_fract_type_node;
	  else if (specs->short_p)
	    specs->type = specs->unsigned_p
			  ? unsigned_short_fract_type_node
			  : short_fract_type_node;
	  else
	    specs->type = specs->unsigned_p
			  ? unsigned_fract_type_node
			  : fract_type_node;
	}
      break;
    case cts_accum:
      gcc_assert (!specs->complex_p);
      if (!targetm.fixed_point_supported_p ())
	specs->type = integer_type_node;
      else if (specs->saturating_p)
	{
	  if (specs->long_long_p)
	    specs->type = specs->unsigned_p
			  ? sat_unsigned_long_long_accum_type_node
			  : sat_long_long_accum_type_node;
	  else if (specs->long_p)
	    specs->type = specs->unsigned_p
			  ? sat_unsigned_long_accum_type_node
			  : sat_long_accum_type_node;
	  else if (specs->short_p)
	    specs->type = specs->unsigned_p
			  ? sat_unsigned_short_accum_type_node
			  : sat_short_accum_type_node;
	  else
	    specs->type = specs->unsigned_p
			  ? sat_unsigned_accum_type_node
			  : sat_accum_type_node;
	}
      else
	{
	  if (specs->long_long_p)
	    specs->type = specs->unsigned_p
			  ? unsigned_long_long_accum_type_node
			  : long_long_accum_type_node;
	  else if (specs->long_p)
	    specs->type = specs->unsigned_p
			  ? unsigned_long_accum_type_node
			  : long_accum_type_node;
	  else if (specs->short_p)
	    specs->type = specs->unsigned_p
			  ? unsigned_short_accum_type_node
			  : short_accum_type_node;
	  else
	    specs->type = specs->unsigned_p
			  ? unsigned_accum_type_node
			  : accum_type_node;
	}
      break;
    default:
      gcc_unreachable ();
    }

  return specs;
}

/* A subroutine of c_write_global_declarations.  Perform final processing
   on one file scope's declarations (or the external scope's declarations),
   GLOBALS.  */

static void
c_write_global_declarations_1 (tree globals)
{
  tree decl;
  bool reconsider;

  /* Process the decls in the order they were written.  */
  for (decl = globals; decl; decl = TREE_CHAIN (decl))
    {
      /* Check for used but undefined static functions using the C
	 standard's definition of "used", and set TREE_NO_WARNING so
	 that check_global_declarations doesn't repeat the check.  */
      if (TREE_CODE (decl) == FUNCTION_DECL
	  && DECL_INITIAL (decl) == 0
	  && DECL_EXTERNAL (decl)
	  && !TREE_PUBLIC (decl)
	  && C_DECL_USED (decl))
	{
	  pedwarn (input_location, 0, "%q+F used but never defined", decl);
	  TREE_NO_WARNING (decl) = 1;
	}

      wrapup_global_declaration_1 (decl);
    }

  do
    {
      reconsider = false;
      for (decl = globals; decl; decl = TREE_CHAIN (decl))
	reconsider |= wrapup_global_declaration_2 (decl);
    }
  while (reconsider);

  for (decl = globals; decl; decl = TREE_CHAIN (decl))
    check_global_declaration_1 (decl);
}

/* A subroutine of c_write_global_declarations Emit debug information for each
   of the declarations in GLOBALS.  */

static void
c_write_global_declarations_2 (tree globals)
{
  tree decl;

  for (decl = globals; decl ; decl = TREE_CHAIN (decl))
    debug_hooks->global_decl (decl);
}

/* Preserve the external declarations scope across a garbage collect.  */
static GTY(()) tree ext_block;

void
c_write_global_declarations (void)
{
  tree t;

  /* We don't want to do this if generating a PCH.  */
  if (pch_file)
    return;

  /* Don't waste time on further processing if -fsyntax-only or we've
     encountered errors.  */
  if (flag_syntax_only || errorcount || sorrycount)
    return;

  /* Close the external scope.  */
  ext_block = pop_scope ();
  external_scope = 0;
  gcc_assert (!current_scope);

  if (ext_block)
    {
      tree tmp = BLOCK_VARS (ext_block);
      int flags;
      FILE * stream = dump_begin (TDI_tu, &flags);
      if (stream && tmp)
	{
	  dump_node (tmp, flags & ~TDF_SLIM, stream);
	  dump_end (TDI_tu, stream);
	}
    }

  /* Process all file scopes in this compilation, and the external_scope,
     through wrapup_global_declarations and check_global_declarations.  */
  for (t = all_translation_units; t; t = TREE_CHAIN (t))
    c_write_global_declarations_1 (BLOCK_VARS (DECL_INITIAL (t)));
  c_write_global_declarations_1 (BLOCK_VARS (ext_block));

  /* We're done parsing; proceed to optimize and emit assembly.
     FIXME: shouldn't be the front end's responsibility to call this.  */
  cgraph_optimize ();

  /* After cgraph has had a chance to emit everything that's going to
     be emitted, output debug information for globals.  */
  if (errorcount == 0 && sorrycount == 0)
    {
      timevar_push (TV_SYMOUT);
      for (t = all_translation_units; t; t = TREE_CHAIN (t))
	c_write_global_declarations_2 (BLOCK_VARS (DECL_INITIAL (t)));
      c_write_global_declarations_2 (BLOCK_VARS (ext_block));
      timevar_pop (TV_SYMOUT);
    }

  ext_block = NULL;
}

#include "gt-c-decl.h"<|MERGE_RESOLUTION|>--- conflicted
+++ resolved
@@ -4117,9 +4117,7 @@
   bool bitfield = width != NULL;
   tree element_type;
   struct c_arg_info *arg_info = 0;
-<<<<<<< HEAD
   addr_space_t as1, as2, address_space;
-=======
   tree expr_dummy;
   bool expr_const_operands_dummy;
 
@@ -4130,7 +4128,6 @@
 
   *expr = declspecs->expr;
   *expr_const_operands = declspecs->expr_const_operands;
->>>>>>> 6ccb2a4a
 
   if (decl_context == FUNCDEF)
     funcdef_flag = true, decl_context = NORMAL;
