/* Process declarations and variables for C compiler.
   Copyright (C) 1988, 1992, 1993, 1994, 1995, 1996, 1997, 1998, 1999, 2000,
   2001, 2002, 2003, 2004, 2005, 2006, 2007, 2008
   Free Software Foundation, Inc.

This file is part of GCC.

GCC is free software; you can redistribute it and/or modify it under
the terms of the GNU General Public License as published by the Free
Software Foundation; either version 3, or (at your option) any later
version.

GCC is distributed in the hope that it will be useful, but WITHOUT ANY
WARRANTY; without even the implied warranty of MERCHANTABILITY or
FITNESS FOR A PARTICULAR PURPOSE.  See the GNU General Public License
for more details.

You should have received a copy of the GNU General Public License
along with GCC; see the file COPYING3.  If not see
<http://www.gnu.org/licenses/>.  */

/* Process declarations and symbol lookup for C front end.
   Also constructs types; the standard scalar types at initialization,
   and structure, union, array and enum types when they are declared.  */

/* ??? not all decl nodes are given the most useful possible
   line numbers.  For example, the CONST_DECLs for enum values.  */

#include "config.h"
#include "system.h"
#include "coretypes.h"
#include "input.h"
#include "tm.h"
#include "intl.h"
#include "tree.h"
#include "tree-inline.h"
#include "rtl.h"
#include "flags.h"
#include "function.h"
#include "output.h"
#include "expr.h"
#include "c-tree.h"
#include "toplev.h"
#include "ggc.h"
#include "tm_p.h"
#include "cpplib.h"
#include "target.h"
#include "debug.h"
#include "opts.h"
#include "timevar.h"
#include "c-common.h"
#include "c-pragma.h"
#include "langhooks.h"
#include "tree-mudflap.h"
#include "gimple.h"
#include "tree-iterator.h"
#include "diagnostic.h"
#include "tree-dump.h"
#include "cgraph.h"
#include "hashtab.h"
#include "libfuncs.h"
#include "except.h"
#include "langhooks-def.h"
#include "pointer-set.h"
#include "targhooks.h"
#include "gimple.h"

/* In grokdeclarator, distinguish syntactic contexts of declarators.  */
enum decl_context
{ NORMAL,			/* Ordinary declaration */
  FUNCDEF,			/* Function definition */
  PARM,				/* Declaration of parm before function body */
  FIELD,			/* Declaration inside struct or union */
  TYPENAME};			/* Typename (inside cast or sizeof)  */

/* States indicating how grokdeclarator() should handle declspecs marked
   with __attribute__((deprecated)).  An object declared as
   __attribute__((deprecated)) suppresses warnings of uses of other
   deprecated items.  */

enum deprecated_states {
  DEPRECATED_NORMAL,
  DEPRECATED_SUPPRESS
};


/* Nonzero if we have seen an invalid cross reference
   to a struct, union, or enum, but not yet printed the message.  */
tree pending_invalid_xref;

/* File and line to appear in the eventual error message.  */
location_t pending_invalid_xref_location;

/* True means we've initialized exception handling.  */
bool c_eh_initialized_p;

/* The file and line that the prototype came from if this is an
   old-style definition; used for diagnostics in
   store_parm_decls_oldstyle.  */

static location_t current_function_prototype_locus;

/* Whether this prototype was built-in.  */

static bool current_function_prototype_built_in;

/* The argument type information of this prototype.  */

static tree current_function_prototype_arg_types;

/* The argument information structure for the function currently being
   defined.  */

static struct c_arg_info *current_function_arg_info;

/* The obstack on which parser and related data structures, which are
   not live beyond their top-level declaration or definition, are
   allocated.  */
struct obstack parser_obstack;

/* The current statement tree.  */

static GTY(()) struct stmt_tree_s c_stmt_tree;

/* State saving variables.  */
tree c_break_label;
tree c_cont_label;

/* Linked list of TRANSLATION_UNIT_DECLS for the translation units
   included in this invocation.  Note that the current translation
   unit is not included in this list.  */

static GTY(()) tree all_translation_units;

/* A list of decls to be made automatically visible in each file scope.  */
static GTY(()) tree visible_builtins;

/* Set to 0 at beginning of a function definition, set to 1 if
   a return statement that specifies a return value is seen.  */

int current_function_returns_value;

/* Set to 0 at beginning of a function definition, set to 1 if
   a return statement with no argument is seen.  */

int current_function_returns_null;

/* Set to 0 at beginning of a function definition, set to 1 if
   a call to a noreturn function is seen.  */

int current_function_returns_abnormally;

/* Set to nonzero by `grokdeclarator' for a function
   whose return type is defaulted, if warnings for this are desired.  */

static int warn_about_return_type;

/* Nonzero when the current toplevel function contains a declaration
   of a nested function which is never defined.  */

static bool undef_nested_function;

/* True means global_bindings_p should return false even if the scope stack
   says we are in file scope.  */
bool c_override_global_bindings_to_false;


/* Each c_binding structure describes one binding of an identifier to
   a decl.  All the decls in a scope - irrespective of namespace - are
   chained together by the ->prev field, which (as the name implies)
   runs in reverse order.  All the decls in a given namespace bound to
   a given identifier are chained by the ->shadowed field, which runs
   from inner to outer scopes.

   The ->decl field usually points to a DECL node, but there are two
   exceptions.  In the namespace of type tags, the bound entity is a
   RECORD_TYPE, UNION_TYPE, or ENUMERAL_TYPE node.  If an undeclared
   identifier is encountered, it is bound to error_mark_node to
   suppress further errors about that identifier in the current
   function.

   The ->type field stores the type of the declaration in this scope;
   if NULL, the type is the type of the ->decl field.  This is only of
   relevance for objects with external or internal linkage which may
   be redeclared in inner scopes, forming composite types that only
   persist for the duration of those scopes.  In the external scope,
   this stores the composite of all the types declared for this
   object, visible or not.  The ->inner_comp field (used only at file
   scope) stores whether an incomplete array type at file scope was
   completed at an inner scope to an array size other than 1.

   The depth field is copied from the scope structure that holds this
   decl.  It is used to preserve the proper ordering of the ->shadowed
   field (see bind()) and also for a handful of special-case checks.
   Finally, the invisible bit is true for a decl which should be
   ignored for purposes of normal name lookup, and the nested bit is
   true for a decl that's been bound a second time in an inner scope;
   in all such cases, the binding in the outer scope will have its
   invisible bit true.  */

struct c_binding GTY((chain_next ("%h.prev")))
{
  tree decl;			/* the decl bound */
  tree type;			/* the type in this scope */
  tree id;			/* the identifier it's bound to */
  struct c_binding *prev;	/* the previous decl in this scope */
  struct c_binding *shadowed;	/* the innermost decl shadowed by this one */
  unsigned int depth : 28;      /* depth of this scope */
  BOOL_BITFIELD invisible : 1;  /* normal lookup should ignore this binding */
  BOOL_BITFIELD nested : 1;     /* do not set DECL_CONTEXT when popping */
  BOOL_BITFIELD inner_comp : 1; /* incomplete array completed in inner scope */
  /* one free bit */
};
#define B_IN_SCOPE(b1, b2) ((b1)->depth == (b2)->depth)
#define B_IN_CURRENT_SCOPE(b) ((b)->depth == current_scope->depth)
#define B_IN_FILE_SCOPE(b) ((b)->depth == 1 /*file_scope->depth*/)
#define B_IN_EXTERNAL_SCOPE(b) ((b)->depth == 0 /*external_scope->depth*/)

#define I_SYMBOL_BINDING(node) \
  (((struct lang_identifier *) IDENTIFIER_NODE_CHECK(node))->symbol_binding)
#define I_SYMBOL_DECL(node) \
 (I_SYMBOL_BINDING(node) ? I_SYMBOL_BINDING(node)->decl : 0)

#define I_TAG_BINDING(node) \
  (((struct lang_identifier *) IDENTIFIER_NODE_CHECK(node))->tag_binding)
#define I_TAG_DECL(node) \
 (I_TAG_BINDING(node) ? I_TAG_BINDING(node)->decl : 0)

#define I_LABEL_BINDING(node) \
  (((struct lang_identifier *) IDENTIFIER_NODE_CHECK(node))->label_binding)
#define I_LABEL_DECL(node) \
 (I_LABEL_BINDING(node) ? I_LABEL_BINDING(node)->decl : 0)

/* Each C symbol points to three linked lists of c_binding structures.
   These describe the values of the identifier in the three different
   namespaces defined by the language.  */

struct lang_identifier GTY(())
{
  struct c_common_identifier common_id;
  struct c_binding *symbol_binding; /* vars, funcs, constants, typedefs */
  struct c_binding *tag_binding;    /* struct/union/enum tags */
  struct c_binding *label_binding;  /* labels */
};

/* Validate c-lang.c's assumptions.  */
extern char C_SIZEOF_STRUCT_LANG_IDENTIFIER_isnt_accurate
[(sizeof(struct lang_identifier) == C_SIZEOF_STRUCT_LANG_IDENTIFIER) ? 1 : -1];

/* The resulting tree type.  */

union lang_tree_node
  GTY((desc ("TREE_CODE (&%h.generic) == IDENTIFIER_NODE"),
       chain_next ("TREE_CODE (&%h.generic) == INTEGER_TYPE ? (union lang_tree_node *) TYPE_NEXT_VARIANT (&%h.generic) : ((union lang_tree_node *) TREE_CHAIN (&%h.generic))")))
{
  union tree_node GTY ((tag ("0"),
			desc ("tree_node_structure (&%h)")))
    generic;
  struct lang_identifier GTY ((tag ("1"))) identifier;
};

/* Each c_scope structure describes the complete contents of one
   scope.  Four scopes are distinguished specially: the innermost or
   current scope, the innermost function scope, the file scope (always
   the second to outermost) and the outermost or external scope.

   Most declarations are recorded in the current scope.

   All normal label declarations are recorded in the innermost
   function scope, as are bindings of undeclared identifiers to
   error_mark_node.  (GCC permits nested functions as an extension,
   hence the 'innermost' qualifier.)  Explicitly declared labels
   (using the __label__ extension) appear in the current scope.

   Being in the file scope (current_scope == file_scope) causes
   special behavior in several places below.  Also, under some
   conditions the Objective-C front end records declarations in the
   file scope even though that isn't the current scope.

   All declarations with external linkage are recorded in the external
   scope, even if they aren't visible there; this models the fact that
   such declarations are visible to the entire program, and (with a
   bit of cleverness, see pushdecl) allows diagnosis of some violations
   of C99 6.2.2p7 and 6.2.7p2:

     If, within the same translation unit, the same identifier appears
     with both internal and external linkage, the behavior is
     undefined.

     All declarations that refer to the same object or function shall
     have compatible type; otherwise, the behavior is undefined.

   Initially only the built-in declarations, which describe compiler
   intrinsic functions plus a subset of the standard library, are in
   this scope.

   The order of the blocks list matters, and it is frequently appended
   to.  To avoid having to walk all the way to the end of the list on
   each insertion, or reverse the list later, we maintain a pointer to
   the last list entry.  (FIXME: It should be feasible to use a reversed
   list here.)

   The bindings list is strictly in reverse order of declarations;
   pop_scope relies on this.  */


struct c_scope GTY((chain_next ("%h.outer")))
{
  /* The scope containing this one.  */
  struct c_scope *outer;

  /* The next outermost function scope.  */
  struct c_scope *outer_function;

  /* All bindings in this scope.  */
  struct c_binding *bindings;

  /* For each scope (except the global one), a chain of BLOCK nodes
     for all the scopes that were entered and exited one level down.  */
  tree blocks;
  tree blocks_last;

  /* The depth of this scope.  Used to keep the ->shadowed chain of
     bindings sorted innermost to outermost.  */
  unsigned int depth : 28;

  /* True if we are currently filling this scope with parameter
     declarations.  */
  BOOL_BITFIELD parm_flag : 1;

  /* True if we saw [*] in this scope.  Used to give an error messages
     if these appears in a function definition.  */
  BOOL_BITFIELD had_vla_unspec : 1;

  /* True if we already complained about forward parameter decls
     in this scope.  This prevents double warnings on
     foo (int a; int b; ...)  */
  BOOL_BITFIELD warned_forward_parm_decls : 1;

  /* True if this is the outermost block scope of a function body.
     This scope contains the parameters, the local variables declared
     in the outermost block, and all the labels (except those in
     nested functions, or declared at block scope with __label__).  */
  BOOL_BITFIELD function_body : 1;

  /* True means make a BLOCK for this scope no matter what.  */
  BOOL_BITFIELD keep : 1;
};

/* The scope currently in effect.  */

static GTY(()) struct c_scope *current_scope;

/* The innermost function scope.  Ordinary (not explicitly declared)
   labels, bindings to error_mark_node, and the lazily-created
   bindings of __func__ and its friends get this scope.  */

static GTY(()) struct c_scope *current_function_scope;

/* The C file scope.  This is reset for each input translation unit.  */

static GTY(()) struct c_scope *file_scope;

/* The outermost scope.  This is used for all declarations with
   external linkage, and only these, hence the name.  */

static GTY(()) struct c_scope *external_scope;

/* A chain of c_scope structures awaiting reuse.  */

static GTY((deletable)) struct c_scope *scope_freelist;

/* A chain of c_binding structures awaiting reuse.  */

static GTY((deletable)) struct c_binding *binding_freelist;

/* Append VAR to LIST in scope SCOPE.  */
#define SCOPE_LIST_APPEND(scope, list, decl) do {	\
  struct c_scope *s_ = (scope);				\
  tree d_ = (decl);					\
  if (s_->list##_last)					\
    BLOCK_CHAIN (s_->list##_last) = d_;			\
  else							\
    s_->list = d_;					\
  s_->list##_last = d_;					\
} while (0)

/* Concatenate FROM in scope FSCOPE onto TO in scope TSCOPE.  */
#define SCOPE_LIST_CONCAT(tscope, to, fscope, from) do {	\
  struct c_scope *t_ = (tscope);				\
  struct c_scope *f_ = (fscope);				\
  if (t_->to##_last)						\
    BLOCK_CHAIN (t_->to##_last) = f_->from;			\
  else								\
    t_->to = f_->from;						\
  t_->to##_last = f_->from##_last;				\
} while (0)

/* True means unconditionally make a BLOCK for the next scope pushed.  */

static bool keep_next_level_flag;

/* True means the next call to push_scope will be the outermost scope
   of a function body, so do not push a new scope, merely cease
   expecting parameter decls.  */

static bool next_is_function_body;

/* Forward declarations.  */
static tree lookup_name_in_scope (tree, struct c_scope *);
static tree c_make_fname_decl (tree, int);
static tree grokdeclarator (const struct c_declarator *,
			    struct c_declspecs *,
			    enum decl_context, bool, tree *, tree *,
			    enum deprecated_states);
static tree grokparms (struct c_arg_info *, bool);
static void layout_array_type (tree);

/* T is a statement.  Add it to the statement-tree.  This is the
   C/ObjC version--C++ has a slightly different version of this
   function.  */

tree
add_stmt (tree t)
{
  enum tree_code code = TREE_CODE (t);

  if (CAN_HAVE_LOCATION_P (t) && code != LABEL_EXPR)
    {
      if (!EXPR_HAS_LOCATION (t))
	SET_EXPR_LOCATION (t, input_location);
    }

  if (code == LABEL_EXPR || code == CASE_LABEL_EXPR)
    STATEMENT_LIST_HAS_LABEL (cur_stmt_list) = 1;

  /* Add T to the statement-tree.  Non-side-effect statements need to be
     recorded during statement expressions.  */
  append_to_statement_list_force (t, &cur_stmt_list);

  return t;
}


void
c_print_identifier (FILE *file, tree node, int indent)
{
  print_node (file, "symbol", I_SYMBOL_DECL (node), indent + 4);
  print_node (file, "tag", I_TAG_DECL (node), indent + 4);
  print_node (file, "label", I_LABEL_DECL (node), indent + 4);
  if (C_IS_RESERVED_WORD (node) && C_RID_CODE (node) != RID_CXX_COMPAT_WARN)
    {
      tree rid = ridpointers[C_RID_CODE (node)];
      indent_to (file, indent + 4);
      fprintf (file, "rid %p \"%s\"",
	       (void *) rid, IDENTIFIER_POINTER (rid));
    }
}

/* Establish a binding between NAME, an IDENTIFIER_NODE, and DECL,
   which may be any of several kinds of DECL or TYPE or error_mark_node,
   in the scope SCOPE.  */
static void
bind (tree name, tree decl, struct c_scope *scope, bool invisible, bool nested)
{
  struct c_binding *b, **here;

  if (binding_freelist)
    {
      b = binding_freelist;
      binding_freelist = b->prev;
    }
  else
    b = GGC_NEW (struct c_binding);

  b->shadowed = 0;
  b->decl = decl;
  b->id = name;
  b->depth = scope->depth;
  b->invisible = invisible;
  b->nested = nested;
  b->inner_comp = 0;

  b->type = 0;

  b->prev = scope->bindings;
  scope->bindings = b;

  if (!name)
    return;

  switch (TREE_CODE (decl))
    {
    case LABEL_DECL:     here = &I_LABEL_BINDING (name);   break;
    case ENUMERAL_TYPE:
    case UNION_TYPE:
    case RECORD_TYPE:    here = &I_TAG_BINDING (name);     break;
    case VAR_DECL:
    case FUNCTION_DECL:
    case TYPE_DECL:
    case CONST_DECL:
    case PARM_DECL:
    case ERROR_MARK:     here = &I_SYMBOL_BINDING (name);  break;

    default:
      gcc_unreachable ();
    }

  /* Locate the appropriate place in the chain of shadowed decls
     to insert this binding.  Normally, scope == current_scope and
     this does nothing.  */
  while (*here && (*here)->depth > scope->depth)
    here = &(*here)->shadowed;

  b->shadowed = *here;
  *here = b;
}

/* Clear the binding structure B, stick it on the binding_freelist,
   and return the former value of b->prev.  This is used by pop_scope
   and get_parm_info to iterate destructively over all the bindings
   from a given scope.  */
static struct c_binding *
free_binding_and_advance (struct c_binding *b)
{
  struct c_binding *prev = b->prev;

  memset (b, 0, sizeof (struct c_binding));
  b->prev = binding_freelist;
  binding_freelist = b;

  return prev;
}


/* Hook called at end of compilation to assume 1 elt
   for a file-scope tentative array defn that wasn't complete before.  */

void
c_finish_incomplete_decl (tree decl)
{
  if (TREE_CODE (decl) == VAR_DECL)
    {
      tree type = TREE_TYPE (decl);
      if (type != error_mark_node
	  && TREE_CODE (type) == ARRAY_TYPE
	  && !DECL_EXTERNAL (decl)
	  && TYPE_DOMAIN (type) == 0)
	{
	  warning (0, "array %q+D assumed to have one element", decl);

	  complete_array_type (&TREE_TYPE (decl), NULL_TREE, true);

	  layout_decl (decl, 0);
	}
    }
}

/* The Objective-C front-end often needs to determine the current scope.  */

void *
objc_get_current_scope (void)
{
  return current_scope;
}

/* The following function is used only by Objective-C.  It needs to live here
   because it accesses the innards of c_scope.  */

void
objc_mark_locals_volatile (void *enclosing_blk)
{
  struct c_scope *scope;
  struct c_binding *b;

  for (scope = current_scope;
       scope && scope != enclosing_blk;
       scope = scope->outer)
    {
      for (b = scope->bindings; b; b = b->prev)
	objc_volatilize_decl (b->decl);

      /* Do not climb up past the current function.  */
      if (scope->function_body)
	break;
    }
}

/* Nonzero if we are currently in file scope.  */

int
global_bindings_p (void)
{
  return current_scope == file_scope && !c_override_global_bindings_to_false;
}

void
keep_next_level (void)
{
  keep_next_level_flag = true;
}

/* Identify this scope as currently being filled with parameters.  */

void
declare_parm_level (void)
{
  current_scope->parm_flag = true;
}

void
push_scope (void)
{
  if (next_is_function_body)
    {
      /* This is the transition from the parameters to the top level
	 of the function body.  These are the same scope
	 (C99 6.2.1p4,6) so we do not push another scope structure.
	 next_is_function_body is set only by store_parm_decls, which
	 in turn is called when and only when we are about to
	 encounter the opening curly brace for the function body.

	 The outermost block of a function always gets a BLOCK node,
	 because the debugging output routines expect that each
	 function has at least one BLOCK.  */
      current_scope->parm_flag         = false;
      current_scope->function_body     = true;
      current_scope->keep              = true;
      current_scope->outer_function    = current_function_scope;
      current_function_scope           = current_scope;

      keep_next_level_flag = false;
      next_is_function_body = false;
    }
  else
    {
      struct c_scope *scope;
      if (scope_freelist)
	{
	  scope = scope_freelist;
	  scope_freelist = scope->outer;
	}
      else
	scope = GGC_CNEW (struct c_scope);

      scope->keep          = keep_next_level_flag;
      scope->outer         = current_scope;
      scope->depth	   = current_scope ? (current_scope->depth + 1) : 0;

      /* Check for scope depth overflow.  Unlikely (2^28 == 268,435,456) but
	 possible.  */
      if (current_scope && scope->depth == 0)
	{
	  scope->depth--;
	  sorry ("GCC supports only %u nested scopes", scope->depth);
	}

      current_scope        = scope;
      keep_next_level_flag = false;
    }
}

/* Set the TYPE_CONTEXT of all of TYPE's variants to CONTEXT.  */

static void
set_type_context (tree type, tree context)
{
  for (type = TYPE_MAIN_VARIANT (type); type;
       type = TYPE_NEXT_VARIANT (type))
    TYPE_CONTEXT (type) = context;
}

/* Exit a scope.  Restore the state of the identifier-decl mappings
   that were in effect when this scope was entered.  Return a BLOCK
   node containing all the DECLs in this scope that are of interest
   to debug info generation.  */

tree
pop_scope (void)
{
  struct c_scope *scope = current_scope;
  tree block, context, p;
  struct c_binding *b;

  bool functionbody = scope->function_body;
  bool keep = functionbody || scope->keep || scope->bindings;

  c_end_vm_scope (scope->depth);

  /* If appropriate, create a BLOCK to record the decls for the life
     of this function.  */
  block = 0;
  if (keep)
    {
      block = make_node (BLOCK);
      BLOCK_SUBBLOCKS (block) = scope->blocks;
      TREE_USED (block) = 1;

      /* In each subblock, record that this is its superior.  */
      for (p = scope->blocks; p; p = BLOCK_CHAIN (p))
	BLOCK_SUPERCONTEXT (p) = block;

      BLOCK_VARS (block) = 0;
    }

  /* The TYPE_CONTEXTs for all of the tagged types belonging to this
     scope must be set so that they point to the appropriate
     construct, i.e.  either to the current FUNCTION_DECL node, or
     else to the BLOCK node we just constructed.

     Note that for tagged types whose scope is just the formal
     parameter list for some function type specification, we can't
     properly set their TYPE_CONTEXTs here, because we don't have a
     pointer to the appropriate FUNCTION_TYPE node readily available
     to us.  For those cases, the TYPE_CONTEXTs of the relevant tagged
     type nodes get set in `grokdeclarator' as soon as we have created
     the FUNCTION_TYPE node which will represent the "scope" for these
     "parameter list local" tagged types.  */
  if (scope->function_body)
    context = current_function_decl;
  else if (scope == file_scope)
    {
      tree file_decl = build_decl (TRANSLATION_UNIT_DECL, 0, 0);
      TREE_CHAIN (file_decl) = all_translation_units;
      all_translation_units = file_decl;
      context = file_decl;
    }
  else
    context = block;

  /* Clear all bindings in this scope.  */
  for (b = scope->bindings; b; b = free_binding_and_advance (b))
    {
      p = b->decl;
      switch (TREE_CODE (p))
	{
	case LABEL_DECL:
	  /* Warnings for unused labels, errors for undefined labels.  */
	  if (TREE_USED (p) && !DECL_INITIAL (p))
	    {
	      error ("label %q+D used but not defined", p);
	      DECL_INITIAL (p) = error_mark_node;
	    }
	  else 
	    warn_for_unused_label (p);

	  /* Labels go in BLOCK_VARS.  */
	  TREE_CHAIN (p) = BLOCK_VARS (block);
	  BLOCK_VARS (block) = p;
	  gcc_assert (I_LABEL_BINDING (b->id) == b);
	  I_LABEL_BINDING (b->id) = b->shadowed;
	  break;

	case ENUMERAL_TYPE:
	case UNION_TYPE:
	case RECORD_TYPE:
	  set_type_context (p, context);

	  /* Types may not have tag-names, in which case the type
	     appears in the bindings list with b->id NULL.  */
	  if (b->id)
	    {
	      gcc_assert (I_TAG_BINDING (b->id) == b);
	      I_TAG_BINDING (b->id) = b->shadowed;
	    }
	  break;

	case FUNCTION_DECL:
	  /* Propagate TREE_ADDRESSABLE from nested functions to their
	     containing functions.  */
	  if (!TREE_ASM_WRITTEN (p)
	      && DECL_INITIAL (p) != 0
	      && TREE_ADDRESSABLE (p)
	      && DECL_ABSTRACT_ORIGIN (p) != 0
	      && DECL_ABSTRACT_ORIGIN (p) != p)
	    TREE_ADDRESSABLE (DECL_ABSTRACT_ORIGIN (p)) = 1;
	  if (!DECL_EXTERNAL (p)
	      && !DECL_INITIAL (p)
	      && scope != file_scope
	      && scope != external_scope)
	    {
	      error ("nested function %q+D declared but never defined", p);
	      undef_nested_function = true;
	    }
	  /* C99 6.7.4p6: "a function with external linkage... declared
	     with an inline function specifier ... shall also be defined in the
	     same translation unit."  */
	  else if (DECL_DECLARED_INLINE_P (p)
		   && TREE_PUBLIC (p)
		   && !DECL_INITIAL (p)
		   && !flag_gnu89_inline)
	    pedwarn (input_location, 0, "inline function %q+D declared but never defined", p);

	  goto common_symbol;

	case VAR_DECL:
	  /* Warnings for unused variables.  */
	  if (!TREE_USED (p)
	      && !TREE_NO_WARNING (p)
	      && !DECL_IN_SYSTEM_HEADER (p)
	      && DECL_NAME (p)
	      && !DECL_ARTIFICIAL (p)
	      && scope != file_scope
	      && scope != external_scope)
	    warning (OPT_Wunused_variable, "unused variable %q+D", p);

	  if (b->inner_comp)
	    {
	      error ("type of array %q+D completed incompatibly with"
		     " implicit initialization", p);
	    }

	  /* Fall through.  */
	case TYPE_DECL:
	case CONST_DECL:
	common_symbol:
	  /* All of these go in BLOCK_VARS, but only if this is the
	     binding in the home scope.  */
	  if (!b->nested)
	    {
	      TREE_CHAIN (p) = BLOCK_VARS (block);
	      BLOCK_VARS (block) = p;
	    }
	  /* If this is the file scope, and we are processing more
	     than one translation unit in this compilation, set
	     DECL_CONTEXT of each decl to the TRANSLATION_UNIT_DECL.
	     This makes same_translation_unit_p work, and causes
	     static declarations to be given disambiguating suffixes.  */
	  if (scope == file_scope && num_in_fnames > 1)
	    {
	      DECL_CONTEXT (p) = context;
	      if (TREE_CODE (p) == TYPE_DECL)
		set_type_context (TREE_TYPE (p), context);
	    }

	  /* Fall through.  */
	  /* Parameters go in DECL_ARGUMENTS, not BLOCK_VARS, and have
	     already been put there by store_parm_decls.  Unused-
	     parameter warnings are handled by function.c.
	     error_mark_node obviously does not go in BLOCK_VARS and
	     does not get unused-variable warnings.  */
	case PARM_DECL:
	case ERROR_MARK:
	  /* It is possible for a decl not to have a name.  We get
	     here with b->id NULL in this case.  */
	  if (b->id)
	    {
	      gcc_assert (I_SYMBOL_BINDING (b->id) == b);
	      I_SYMBOL_BINDING (b->id) = b->shadowed;
	      if (b->shadowed && b->shadowed->type)
		TREE_TYPE (b->shadowed->decl) = b->shadowed->type;
	    }
	  break;

	default:
	  gcc_unreachable ();
	}
    }


  /* Dispose of the block that we just made inside some higher level.  */
  if ((scope->function_body || scope == file_scope) && context)
    {
      DECL_INITIAL (context) = block;
      BLOCK_SUPERCONTEXT (block) = context;
    }
  else if (scope->outer)
    {
      if (block)
	SCOPE_LIST_APPEND (scope->outer, blocks, block);
      /* If we did not make a block for the scope just exited, any
	 blocks made for inner scopes must be carried forward so they
	 will later become subblocks of something else.  */
      else if (scope->blocks)
	SCOPE_LIST_CONCAT (scope->outer, blocks, scope, blocks);
    }

  /* Pop the current scope, and free the structure for reuse.  */
  current_scope = scope->outer;
  if (scope->function_body)
    current_function_scope = scope->outer_function;

  memset (scope, 0, sizeof (struct c_scope));
  scope->outer = scope_freelist;
  scope_freelist = scope;

  return block;
}

void
push_file_scope (void)
{
  tree decl;

  if (file_scope)
    return;

  push_scope ();
  file_scope = current_scope;

  start_fname_decls ();

  for (decl = visible_builtins; decl; decl = TREE_CHAIN (decl))
    bind (DECL_NAME (decl), decl, file_scope,
	  /*invisible=*/false, /*nested=*/true);
}

void
pop_file_scope (void)
{
  /* In case there were missing closebraces, get us back to the global
     binding level.  */
  while (current_scope != file_scope)
    pop_scope ();

  /* __FUNCTION__ is defined at file scope ("").  This
     call may not be necessary as my tests indicate it
     still works without it.  */
  finish_fname_decls ();

  /* This is the point to write out a PCH if we're doing that.
     In that case we do not want to do anything else.  */
  if (pch_file)
    {
      c_common_write_pch ();
      return;
    }

  /* Pop off the file scope and close this translation unit.  */
  pop_scope ();
  file_scope = 0;

  maybe_apply_pending_pragma_weaks ();
  cgraph_finalize_compilation_unit ();
}


/* Push a definition or a declaration of struct, union or enum tag "name".
   "type" should be the type node.
   We assume that the tag "name" is not already defined.

   Note that the definition may really be just a forward reference.
   In that case, the TYPE_SIZE will be zero.  */

static void
pushtag (tree name, tree type)
{
  /* Record the identifier as the type's name if it has none.  */
  if (name && !TYPE_NAME (type))
    TYPE_NAME (type) = name;
  bind (name, type, current_scope, /*invisible=*/false, /*nested=*/false);

  /* Create a fake NULL-named TYPE_DECL node whose TREE_TYPE will be the
     tagged type we just added to the current scope.  This fake
     NULL-named TYPE_DECL node helps dwarfout.c to know when it needs
     to output a representation of a tagged type, and it also gives
     us a convenient place to record the "scope start" address for the
     tagged type.  */

  TYPE_STUB_DECL (type) = pushdecl (build_decl (TYPE_DECL, NULL_TREE, type));

  /* An approximation for now, so we can tell this is a function-scope tag.
     This will be updated in pop_scope.  */
  TYPE_CONTEXT (type) = DECL_CONTEXT (TYPE_STUB_DECL (type));
}

/* Subroutine of compare_decls.  Allow harmless mismatches in return
   and argument types provided that the type modes match.  This function
   return a unified type given a suitable match, and 0 otherwise.  */

static tree
match_builtin_function_types (tree newtype, tree oldtype)
{
  tree newrettype, oldrettype;
  tree newargs, oldargs;
  tree trytype, tryargs;

  /* Accept the return type of the new declaration if same modes.  */
  oldrettype = TREE_TYPE (oldtype);
  newrettype = TREE_TYPE (newtype);

  if (TYPE_MODE (oldrettype) != TYPE_MODE (newrettype))
    return 0;

  oldargs = TYPE_ARG_TYPES (oldtype);
  newargs = TYPE_ARG_TYPES (newtype);
  tryargs = newargs;

  while (oldargs || newargs)
    {
      if (!oldargs
	  || !newargs
	  || !TREE_VALUE (oldargs)
	  || !TREE_VALUE (newargs)
	  || TYPE_MODE (TREE_VALUE (oldargs))
	     != TYPE_MODE (TREE_VALUE (newargs)))
	return 0;

      oldargs = TREE_CHAIN (oldargs);
      newargs = TREE_CHAIN (newargs);
    }

  trytype = build_function_type (newrettype, tryargs);
  return build_type_attribute_variant (trytype, TYPE_ATTRIBUTES (oldtype));
}

/* Subroutine of diagnose_mismatched_decls.  Check for function type
   mismatch involving an empty arglist vs a nonempty one and give clearer
   diagnostics.  */
static void
diagnose_arglist_conflict (tree newdecl, tree olddecl,
			   tree newtype, tree oldtype)
{
  tree t;

  if (TREE_CODE (olddecl) != FUNCTION_DECL
      || !comptypes (TREE_TYPE (oldtype), TREE_TYPE (newtype))
      || !((TYPE_ARG_TYPES (oldtype) == 0 && DECL_INITIAL (olddecl) == 0)
	   ||
	   (TYPE_ARG_TYPES (newtype) == 0 && DECL_INITIAL (newdecl) == 0)))
    return;

  t = TYPE_ARG_TYPES (oldtype);
  if (t == 0)
    t = TYPE_ARG_TYPES (newtype);
  for (; t; t = TREE_CHAIN (t))
    {
      tree type = TREE_VALUE (t);

      if (TREE_CHAIN (t) == 0
	  && TYPE_MAIN_VARIANT (type) != void_type_node)
	{
	  inform (input_location, "a parameter list with an ellipsis can%'t match "
		  "an empty parameter name list declaration");
	  break;
	}

      if (c_type_promotes_to (type) != type)
	{
	  inform (input_location, "an argument type that has a default promotion can%'t match "
		  "an empty parameter name list declaration");
	  break;
	}
    }
}

/* Another subroutine of diagnose_mismatched_decls.  OLDDECL is an
   old-style function definition, NEWDECL is a prototype declaration.
   Diagnose inconsistencies in the argument list.  Returns TRUE if
   the prototype is compatible, FALSE if not.  */
static bool
validate_proto_after_old_defn (tree newdecl, tree newtype, tree oldtype)
{
  tree newargs, oldargs;
  int i;

#define END_OF_ARGLIST(t) ((t) == void_type_node)

  oldargs = TYPE_ACTUAL_ARG_TYPES (oldtype);
  newargs = TYPE_ARG_TYPES (newtype);
  i = 1;

  for (;;)
    {
      tree oldargtype = TREE_VALUE (oldargs);
      tree newargtype = TREE_VALUE (newargs);

      if (oldargtype == error_mark_node || newargtype == error_mark_node)
	return false;

      oldargtype = TYPE_MAIN_VARIANT (oldargtype);
      newargtype = TYPE_MAIN_VARIANT (newargtype);

      if (END_OF_ARGLIST (oldargtype) && END_OF_ARGLIST (newargtype))
	break;

      /* Reaching the end of just one list means the two decls don't
	 agree on the number of arguments.  */
      if (END_OF_ARGLIST (oldargtype))
	{
	  error ("prototype for %q+D declares more arguments "
		 "than previous old-style definition", newdecl);
	  return false;
	}
      else if (END_OF_ARGLIST (newargtype))
	{
	  error ("prototype for %q+D declares fewer arguments "
		 "than previous old-style definition", newdecl);
	  return false;
	}

      /* Type for passing arg must be consistent with that declared
	 for the arg.  */
      else if (!comptypes (oldargtype, newargtype))
	{
	  error ("prototype for %q+D declares argument %d"
		 " with incompatible type",
		 newdecl, i);
	  return false;
	}

      oldargs = TREE_CHAIN (oldargs);
      newargs = TREE_CHAIN (newargs);
      i++;
    }

  /* If we get here, no errors were found, but do issue a warning
     for this poor-style construct.  */
  warning (0, "prototype for %q+D follows non-prototype definition",
	   newdecl);
  return true;
#undef END_OF_ARGLIST
}

/* Subroutine of diagnose_mismatched_decls.  Report the location of DECL,
   first in a pair of mismatched declarations, using the diagnostic
   function DIAG.  */
static void
locate_old_decl (tree decl)
{
  if (TREE_CODE (decl) == FUNCTION_DECL && DECL_BUILT_IN (decl))
    ;
  else if (DECL_INITIAL (decl))
    inform (input_location, "previous definition of %q+D was here", decl);
  else if (C_DECL_IMPLICIT (decl))
    inform (input_location, "previous implicit declaration of %q+D was here", decl);
  else
    inform (input_location, "previous declaration of %q+D was here", decl);
}

/* Subroutine of duplicate_decls.  Compare NEWDECL to OLDDECL.
   Returns true if the caller should proceed to merge the two, false
   if OLDDECL should simply be discarded.  As a side effect, issues
   all necessary diagnostics for invalid or poor-style combinations.
   If it returns true, writes the types of NEWDECL and OLDDECL to
   *NEWTYPEP and *OLDTYPEP - these may have been adjusted from
   TREE_TYPE (NEWDECL, OLDDECL) respectively.  */

static bool
diagnose_mismatched_decls (tree newdecl, tree olddecl,
			   tree *newtypep, tree *oldtypep)
{
  tree newtype, oldtype;
  bool pedwarned = false;
  bool warned = false;
  bool retval = true;

#define DECL_EXTERN_INLINE(DECL) (DECL_DECLARED_INLINE_P (DECL)  \
				  && DECL_EXTERNAL (DECL))

  /* If we have error_mark_node for either decl or type, just discard
     the previous decl - we're in an error cascade already.  */
  if (olddecl == error_mark_node || newdecl == error_mark_node)
    return false;
  *oldtypep = oldtype = TREE_TYPE (olddecl);
  *newtypep = newtype = TREE_TYPE (newdecl);
  if (oldtype == error_mark_node || newtype == error_mark_node)
    return false;

  /* Two different categories of symbol altogether.  This is an error
     unless OLDDECL is a builtin.  OLDDECL will be discarded in any case.  */
  if (TREE_CODE (olddecl) != TREE_CODE (newdecl))
    {
      if (!(TREE_CODE (olddecl) == FUNCTION_DECL
	    && DECL_BUILT_IN (olddecl)
	    && !C_DECL_DECLARED_BUILTIN (olddecl)))
	{
	  error ("%q+D redeclared as different kind of symbol", newdecl);
	  locate_old_decl (olddecl);
	}
      else if (TREE_PUBLIC (newdecl))
	warning (0, "built-in function %q+D declared as non-function",
		 newdecl);
      else
	warning (OPT_Wshadow, "declaration of %q+D shadows "
		 "a built-in function", newdecl);
      return false;
    }

  /* Enumerators have no linkage, so may only be declared once in a
     given scope.  */
  if (TREE_CODE (olddecl) == CONST_DECL)
    {
      error ("redeclaration of enumerator %q+D", newdecl);
      locate_old_decl (olddecl);
      return false;
    }

  if (!comptypes (oldtype, newtype))
    {
      if (TREE_CODE (olddecl) == FUNCTION_DECL
	  && DECL_BUILT_IN (olddecl) && !C_DECL_DECLARED_BUILTIN (olddecl))
	{
	  /* Accept harmless mismatch in function types.
	     This is for the ffs and fprintf builtins.  */
	  tree trytype = match_builtin_function_types (newtype, oldtype);

	  if (trytype && comptypes (newtype, trytype))
	    *oldtypep = oldtype = trytype;
	  else
	    {
	      /* If types don't match for a built-in, throw away the
		 built-in.  No point in calling locate_old_decl here, it
		 won't print anything.  */
	      warning (0, "conflicting types for built-in function %q+D",
		       newdecl);
	      return false;
	    }
	}
      else if (TREE_CODE (olddecl) == FUNCTION_DECL
	       && DECL_IS_BUILTIN (olddecl))
	{
	  /* A conflicting function declaration for a predeclared
	     function that isn't actually built in.  Objective C uses
	     these.  The new declaration silently overrides everything
	     but the volatility (i.e. noreturn) indication.  See also
	     below.  FIXME: Make Objective C use normal builtins.  */
	  TREE_THIS_VOLATILE (newdecl) |= TREE_THIS_VOLATILE (olddecl);
	  return false;
	}
      /* Permit void foo (...) to match int foo (...) if the latter is
	 the definition and implicit int was used.  See
	 c-torture/compile/920625-2.c.  */
      else if (TREE_CODE (newdecl) == FUNCTION_DECL && DECL_INITIAL (newdecl)
	       && TYPE_MAIN_VARIANT (TREE_TYPE (oldtype)) == void_type_node
	       && TYPE_MAIN_VARIANT (TREE_TYPE (newtype)) == integer_type_node
	       && C_FUNCTION_IMPLICIT_INT (newdecl) && !DECL_INITIAL (olddecl))
	{
	  pedwarned = pedwarn (input_location, 0,
			       "conflicting types for %q+D", newdecl);
	  /* Make sure we keep void as the return type.  */
	  TREE_TYPE (newdecl) = *newtypep = newtype = oldtype;
	  C_FUNCTION_IMPLICIT_INT (newdecl) = 0;
	}
      /* Permit void foo (...) to match an earlier call to foo (...) with
	 no declared type (thus, implicitly int).  */
      else if (TREE_CODE (newdecl) == FUNCTION_DECL
	       && TYPE_MAIN_VARIANT (TREE_TYPE (newtype)) == void_type_node
	       && TYPE_MAIN_VARIANT (TREE_TYPE (oldtype)) == integer_type_node
	       && C_DECL_IMPLICIT (olddecl) && !DECL_INITIAL (olddecl))
	{
	  pedwarned = pedwarn (input_location, 0,
			       "conflicting types for %q+D", newdecl);
	  /* Make sure we keep void as the return type.  */
	  TREE_TYPE (olddecl) = *oldtypep = oldtype = newtype;
	}
      else
	{
	  if (TYPE_QUALS (newtype) != TYPE_QUALS (oldtype))
	    error ("conflicting type qualifiers for %q+D", newdecl);
	  else
	    error ("conflicting types for %q+D", newdecl);
	  diagnose_arglist_conflict (newdecl, olddecl, newtype, oldtype);
	  locate_old_decl (olddecl);
	  return false;
	}
    }

  /* Redeclaration of a type is a constraint violation (6.7.2.3p1),
     but silently ignore the redeclaration if either is in a system
     header.  (Conflicting redeclarations were handled above.)  */
  if (TREE_CODE (newdecl) == TYPE_DECL)
    {
      if (DECL_IN_SYSTEM_HEADER (newdecl)
	  || DECL_IN_SYSTEM_HEADER (olddecl)
	  || TREE_NO_WARNING (newdecl)
	  || TREE_NO_WARNING (olddecl))
	return true;  /* Allow OLDDECL to continue in use.  */

      error ("redefinition of typedef %q+D", newdecl);
      locate_old_decl (olddecl);
      return false;
    }

  /* Function declarations can either be 'static' or 'extern' (no
     qualifier is equivalent to 'extern' - C99 6.2.2p5) and therefore
     can never conflict with each other on account of linkage
     (6.2.2p4).  Multiple definitions are not allowed (6.9p3,5) but
     gnu89 mode permits two definitions if one is 'extern inline' and
     one is not.  The non- extern-inline definition supersedes the
     extern-inline definition.  */

  else if (TREE_CODE (newdecl) == FUNCTION_DECL)
    {
      /* If you declare a built-in function name as static, or
	 define the built-in with an old-style definition (so we
	 can't validate the argument list) the built-in definition is
	 overridden, but optionally warn this was a bad choice of name.  */
      if (DECL_BUILT_IN (olddecl)
	  && !C_DECL_DECLARED_BUILTIN (olddecl)
	  && (!TREE_PUBLIC (newdecl)
	      || (DECL_INITIAL (newdecl)
		  && !TYPE_ARG_TYPES (TREE_TYPE (newdecl)))))
	{
	  warning (OPT_Wshadow, "declaration of %q+D shadows "
		   "a built-in function", newdecl);
	  /* Discard the old built-in function.  */
	  return false;
	}

      if (DECL_INITIAL (newdecl))
	{
	  if (DECL_INITIAL (olddecl))
	    {
	      /* If both decls are in the same TU and the new declaration
		 isn't overriding an extern inline reject the new decl.
		 In c99, no overriding is allowed in the same translation
		 unit.  */
	      if ((!DECL_EXTERN_INLINE (olddecl)
		   || DECL_EXTERN_INLINE (newdecl)
		   || (!flag_gnu89_inline
		       && (!DECL_DECLARED_INLINE_P (olddecl)
			   || !lookup_attribute ("gnu_inline",
						 DECL_ATTRIBUTES (olddecl)))
		       && (!DECL_DECLARED_INLINE_P (newdecl)
			   || !lookup_attribute ("gnu_inline",
						 DECL_ATTRIBUTES (newdecl))))
		  )
		  && same_translation_unit_p (newdecl, olddecl))
		{
		  error ("redefinition of %q+D", newdecl);
		  locate_old_decl (olddecl);
		  return false;
		}
	    }
	}
      /* If we have a prototype after an old-style function definition,
	 the argument types must be checked specially.  */
      else if (DECL_INITIAL (olddecl)
	       && !TYPE_ARG_TYPES (oldtype) && TYPE_ARG_TYPES (newtype)
	       && TYPE_ACTUAL_ARG_TYPES (oldtype)
	       && !validate_proto_after_old_defn (newdecl, newtype, oldtype))
	{
	  locate_old_decl (olddecl);
	  return false;
	}
      /* A non-static declaration (even an "extern") followed by a
	 static declaration is undefined behavior per C99 6.2.2p3-5,7.
	 The same is true for a static forward declaration at block
	 scope followed by a non-static declaration/definition at file
	 scope.  Static followed by non-static at the same scope is
	 not undefined behavior, and is the most convenient way to get
	 some effects (see e.g.  what unwind-dw2-fde-glibc.c does to
	 the definition of _Unwind_Find_FDE in unwind-dw2-fde.c), but
	 we do diagnose it if -Wtraditional.  */
      if (TREE_PUBLIC (olddecl) && !TREE_PUBLIC (newdecl))
	{
	  /* Two exceptions to the rule.  If olddecl is an extern
	     inline, or a predeclared function that isn't actually
	     built in, newdecl silently overrides olddecl.  The latter
	     occur only in Objective C; see also above.  (FIXME: Make
	     Objective C use normal builtins.)  */
	  if (!DECL_IS_BUILTIN (olddecl)
	      && !DECL_EXTERN_INLINE (olddecl))
	    {
	      error ("static declaration of %q+D follows "
		     "non-static declaration", newdecl);
	      locate_old_decl (olddecl);
	    }
	  return false;
	}
      else if (TREE_PUBLIC (newdecl) && !TREE_PUBLIC (olddecl))
	{
	  if (DECL_CONTEXT (olddecl))
	    {
	      error ("non-static declaration of %q+D follows "
		     "static declaration", newdecl);
	      locate_old_decl (olddecl);
	      return false;
	    }
	  else if (warn_traditional)
	    {
	      warned |= warning (OPT_Wtraditional, 
				 "non-static declaration of %q+D "
				 "follows static declaration", newdecl);
	    }
	}

      /* Make sure gnu_inline attribute is either not present, or
	 present on all inline decls.  */
      if (DECL_DECLARED_INLINE_P (olddecl)
	  && DECL_DECLARED_INLINE_P (newdecl))
	{
	  bool newa = lookup_attribute ("gnu_inline",
					DECL_ATTRIBUTES (newdecl)) != NULL;
	  bool olda = lookup_attribute ("gnu_inline",
					DECL_ATTRIBUTES (olddecl)) != NULL;
	  if (newa != olda)
	    {
	      error ("%<gnu_inline%> attribute present on %q+D",
		     newa ? newdecl : olddecl);
	      error ("%Jbut not here", newa ? olddecl : newdecl);
	    }
	}
    }
  else if (TREE_CODE (newdecl) == VAR_DECL)
    {
      /* Only variables can be thread-local, and all declarations must
	 agree on this property.  */
      if (C_DECL_THREADPRIVATE_P (olddecl) && !DECL_THREAD_LOCAL_P (newdecl))
	{
	  /* Nothing to check.  Since OLDDECL is marked threadprivate
	     and NEWDECL does not have a thread-local attribute, we
	     will merge the threadprivate attribute into NEWDECL.  */
	  ;
	}
      else if (DECL_THREAD_LOCAL_P (newdecl) != DECL_THREAD_LOCAL_P (olddecl))
	{
	  if (DECL_THREAD_LOCAL_P (newdecl))
	    error ("thread-local declaration of %q+D follows "
		   "non-thread-local declaration", newdecl);
	  else
	    error ("non-thread-local declaration of %q+D follows "
		   "thread-local declaration", newdecl);

	  locate_old_decl (olddecl);
	  return false;
	}

      /* Multiple initialized definitions are not allowed (6.9p3,5).  */
      if (DECL_INITIAL (newdecl) && DECL_INITIAL (olddecl))
	{
	  error ("redefinition of %q+D", newdecl);
	  locate_old_decl (olddecl);
	  return false;
	}

      /* Objects declared at file scope: if the first declaration had
	 external linkage (even if it was an external reference) the
	 second must have external linkage as well, or the behavior is
	 undefined.  If the first declaration had internal linkage, then
	 the second must too, or else be an external reference (in which
	 case the composite declaration still has internal linkage).
	 As for function declarations, we warn about the static-then-
	 extern case only for -Wtraditional.  See generally 6.2.2p3-5,7.  */
      if (DECL_FILE_SCOPE_P (newdecl)
	  && TREE_PUBLIC (newdecl) != TREE_PUBLIC (olddecl))
	{
	  if (DECL_EXTERNAL (newdecl))
	    {
	      if (!DECL_FILE_SCOPE_P (olddecl))
		{
		  error ("extern declaration of %q+D follows "
			 "declaration with no linkage", newdecl);
		  locate_old_decl (olddecl);
		  return false;
		}
	      else if (warn_traditional)
		{
		  warned |= warning (OPT_Wtraditional, 
				     "non-static declaration of %q+D "
				     "follows static declaration", newdecl);
		}
	    }
	  else
	    {
	      if (TREE_PUBLIC (newdecl))
		error ("non-static declaration of %q+D follows "
		       "static declaration", newdecl);
	      else
		error ("static declaration of %q+D follows "
		       "non-static declaration", newdecl);

	      locate_old_decl (olddecl);
	      return false;
	    }
	}
      /* Two objects with the same name declared at the same block
	 scope must both be external references (6.7p3).  */
      else if (!DECL_FILE_SCOPE_P (newdecl))
	{
	  if (DECL_EXTERNAL (newdecl))
	    {
	      /* Extern with initializer at block scope, which will
		 already have received an error.  */
	    }
	  else if (DECL_EXTERNAL (olddecl))
	    {
	      error ("declaration of %q+D with no linkage follows "
		     "extern declaration", newdecl);
	      locate_old_decl (olddecl);
	    }
	  else
	    {
	      error ("redeclaration of %q+D with no linkage", newdecl);
	      locate_old_decl (olddecl);
	    }

	  return false;
	}
    }

  /* warnings */
  /* All decls must agree on a visibility.  */
  if (CODE_CONTAINS_STRUCT (TREE_CODE (newdecl), TS_DECL_WITH_VIS)
      && DECL_VISIBILITY_SPECIFIED (newdecl) && DECL_VISIBILITY_SPECIFIED (olddecl)
      && DECL_VISIBILITY (newdecl) != DECL_VISIBILITY (olddecl))
    {
      warned |= warning (0, "redeclaration of %q+D with different visibility "
			 "(old visibility preserved)", newdecl);
    }

  if (TREE_CODE (newdecl) == FUNCTION_DECL)
    {
      /* Diagnose inline __attribute__ ((noinline)) which is silly.  */
      if (DECL_DECLARED_INLINE_P (newdecl)
	  && lookup_attribute ("noinline", DECL_ATTRIBUTES (olddecl)))
	{
	  warned |= warning (OPT_Wattributes, 
			     "inline declaration of %qD follows "
			     "declaration with attribute noinline", newdecl);
	}
      else if (DECL_DECLARED_INLINE_P (olddecl)
	       && lookup_attribute ("noinline", DECL_ATTRIBUTES (newdecl)))
	{
	  warned |= warning (OPT_Wattributes, 
			     "declaration of %q+D with attribute "
			     "noinline follows inline declaration ", newdecl);
	}
    }
  else /* PARM_DECL, VAR_DECL */
    {
      /* Redeclaration of a parameter is a constraint violation (this is
	 not explicitly stated, but follows from C99 6.7p3 [no more than
	 one declaration of the same identifier with no linkage in the
	 same scope, except type tags] and 6.2.2p6 [parameters have no
	 linkage]).  We must check for a forward parameter declaration,
	 indicated by TREE_ASM_WRITTEN on the old declaration - this is
	 an extension, the mandatory diagnostic for which is handled by
	 mark_forward_parm_decls.  */

      if (TREE_CODE (newdecl) == PARM_DECL
	  && (!TREE_ASM_WRITTEN (olddecl) || TREE_ASM_WRITTEN (newdecl)))
	{
	  error ("redefinition of parameter %q+D", newdecl);
	  locate_old_decl (olddecl);
	  return false;
	}
    }

  /* Optional warning for completely redundant decls.  */
  if (!warned && !pedwarned
      && warn_redundant_decls
      /* Don't warn about a function declaration followed by a
	 definition.  */
      && !(TREE_CODE (newdecl) == FUNCTION_DECL
	   && DECL_INITIAL (newdecl) && !DECL_INITIAL (olddecl))
      /* Don't warn about redundant redeclarations of builtins.  */
      && !(TREE_CODE (newdecl) == FUNCTION_DECL
	   && !DECL_BUILT_IN (newdecl)
	   && DECL_BUILT_IN (olddecl)
	   && !C_DECL_DECLARED_BUILTIN (olddecl))
      /* Don't warn about an extern followed by a definition.  */
      && !(DECL_EXTERNAL (olddecl) && !DECL_EXTERNAL (newdecl))
      /* Don't warn about forward parameter decls.  */
      && !(TREE_CODE (newdecl) == PARM_DECL
	   && TREE_ASM_WRITTEN (olddecl) && !TREE_ASM_WRITTEN (newdecl))
      /* Don't warn about a variable definition following a declaration.  */
      && !(TREE_CODE (newdecl) == VAR_DECL
	   && DECL_INITIAL (newdecl) && !DECL_INITIAL (olddecl)))
    {
      warned = warning (OPT_Wredundant_decls, "redundant redeclaration of %q+D",
			newdecl);
    }

  /* Report location of previous decl/defn.  */
  if (warned || pedwarned)
    locate_old_decl (olddecl);

#undef DECL_EXTERN_INLINE

  return retval;
}

/* Subroutine of duplicate_decls.  NEWDECL has been found to be
   consistent with OLDDECL, but carries new information.  Merge the
   new information into OLDDECL.  This function issues no
   diagnostics.  */

static void
merge_decls (tree newdecl, tree olddecl, tree newtype, tree oldtype)
{
  bool new_is_definition = (TREE_CODE (newdecl) == FUNCTION_DECL
			    && DECL_INITIAL (newdecl) != 0);
  bool new_is_prototype = (TREE_CODE (newdecl) == FUNCTION_DECL
			   && TYPE_ARG_TYPES (TREE_TYPE (newdecl)) != 0);
  bool old_is_prototype = (TREE_CODE (olddecl) == FUNCTION_DECL
			   && TYPE_ARG_TYPES (TREE_TYPE (olddecl)) != 0);
  bool extern_changed = false;

  /* For real parm decl following a forward decl, rechain the old decl
     in its new location and clear TREE_ASM_WRITTEN (it's not a
     forward decl anymore).  */
  if (TREE_CODE (newdecl) == PARM_DECL
      && TREE_ASM_WRITTEN (olddecl) && !TREE_ASM_WRITTEN (newdecl))
    {
      struct c_binding *b, **here;

      for (here = &current_scope->bindings; *here; here = &(*here)->prev)
	if ((*here)->decl == olddecl)
	  goto found;
      gcc_unreachable ();

    found:
      b = *here;
      *here = b->prev;
      b->prev = current_scope->bindings;
      current_scope->bindings = b;

      TREE_ASM_WRITTEN (olddecl) = 0;
    }

  DECL_ATTRIBUTES (newdecl)
    = targetm.merge_decl_attributes (olddecl, newdecl);

  /* Merge the data types specified in the two decls.  */
  TREE_TYPE (newdecl)
    = TREE_TYPE (olddecl)
    = composite_type (newtype, oldtype);

  /* Lay the type out, unless already done.  */
  if (!comptypes (oldtype, TREE_TYPE (newdecl)))
    {
      if (TREE_TYPE (newdecl) != error_mark_node)
	layout_type (TREE_TYPE (newdecl));
      if (TREE_CODE (newdecl) != FUNCTION_DECL
	  && TREE_CODE (newdecl) != TYPE_DECL
	  && TREE_CODE (newdecl) != CONST_DECL)
	layout_decl (newdecl, 0);
    }
  else
    {
      /* Since the type is OLDDECL's, make OLDDECL's size go with.  */
      DECL_SIZE (newdecl) = DECL_SIZE (olddecl);
      DECL_SIZE_UNIT (newdecl) = DECL_SIZE_UNIT (olddecl);
      DECL_MODE (newdecl) = DECL_MODE (olddecl);
      if (DECL_ALIGN (olddecl) > DECL_ALIGN (newdecl))
	{
	  DECL_ALIGN (newdecl) = DECL_ALIGN (olddecl);
	  DECL_USER_ALIGN (newdecl) |= DECL_USER_ALIGN (olddecl);
	}
    }

  /* Keep the old rtl since we can safely use it.  */
  if (HAS_RTL_P (olddecl))
    COPY_DECL_RTL (olddecl, newdecl);

  /* Merge the type qualifiers.  */
  if (TREE_READONLY (newdecl))
    TREE_READONLY (olddecl) = 1;

  if (TREE_THIS_VOLATILE (newdecl))
    TREE_THIS_VOLATILE (olddecl) = 1;

  /* Merge deprecatedness.  */
  if (TREE_DEPRECATED (newdecl))
    TREE_DEPRECATED (olddecl) = 1;

  /* If a decl is in a system header and the other isn't, keep the one on the
     system header. Otherwise, keep source location of definition rather than
     declaration and of prototype rather than non-prototype unless that
     prototype is built-in.  */
  if (CODE_CONTAINS_STRUCT (TREE_CODE (olddecl), TS_DECL_WITH_VIS)
      && DECL_IN_SYSTEM_HEADER (olddecl)
      && !DECL_IN_SYSTEM_HEADER (newdecl) )
    DECL_SOURCE_LOCATION (newdecl) = DECL_SOURCE_LOCATION (olddecl);
  else if (CODE_CONTAINS_STRUCT (TREE_CODE (olddecl), TS_DECL_WITH_VIS)
	   && DECL_IN_SYSTEM_HEADER (newdecl)
	   && !DECL_IN_SYSTEM_HEADER (olddecl))
    DECL_SOURCE_LOCATION (olddecl) = DECL_SOURCE_LOCATION (newdecl);
  else if ((DECL_INITIAL (newdecl) == 0 && DECL_INITIAL (olddecl) != 0)
	   || (old_is_prototype && !new_is_prototype
	       && !C_DECL_BUILTIN_PROTOTYPE (olddecl)))
    DECL_SOURCE_LOCATION (newdecl) = DECL_SOURCE_LOCATION (olddecl);

  /* Merge the initialization information.  */
   if (DECL_INITIAL (newdecl) == 0)
    DECL_INITIAL (newdecl) = DECL_INITIAL (olddecl);

  /* Merge the threadprivate attribute.  */
  if (TREE_CODE (olddecl) == VAR_DECL && C_DECL_THREADPRIVATE_P (olddecl))
    {
      DECL_TLS_MODEL (newdecl) = DECL_TLS_MODEL (olddecl);
      C_DECL_THREADPRIVATE_P (newdecl) = 1;
    }

  if (CODE_CONTAINS_STRUCT (TREE_CODE (olddecl), TS_DECL_WITH_VIS))
    {
      /* Merge the section attribute.
	 We want to issue an error if the sections conflict but that
	 must be done later in decl_attributes since we are called
	 before attributes are assigned.  */
      if (DECL_SECTION_NAME (newdecl) == NULL_TREE)
	DECL_SECTION_NAME (newdecl) = DECL_SECTION_NAME (olddecl);

      /* Copy the assembler name.
	 Currently, it can only be defined in the prototype.  */
      COPY_DECL_ASSEMBLER_NAME (olddecl, newdecl);

      /* Use visibility of whichever declaration had it specified */
      if (DECL_VISIBILITY_SPECIFIED (olddecl))
	{
	  DECL_VISIBILITY (newdecl) = DECL_VISIBILITY (olddecl);
	  DECL_VISIBILITY_SPECIFIED (newdecl) = 1;
	}

      if (TREE_CODE (newdecl) == FUNCTION_DECL)
	{
	  DECL_STATIC_CONSTRUCTOR(newdecl) |= DECL_STATIC_CONSTRUCTOR(olddecl);
	  DECL_STATIC_DESTRUCTOR (newdecl) |= DECL_STATIC_DESTRUCTOR (olddecl);
	  DECL_NO_LIMIT_STACK (newdecl) |= DECL_NO_LIMIT_STACK (olddecl);
	  DECL_NO_INSTRUMENT_FUNCTION_ENTRY_EXIT (newdecl)
	    |= DECL_NO_INSTRUMENT_FUNCTION_ENTRY_EXIT (olddecl);
	  TREE_THIS_VOLATILE (newdecl) |= TREE_THIS_VOLATILE (olddecl);
	  DECL_IS_MALLOC (newdecl) |= DECL_IS_MALLOC (olddecl);
	  DECL_IS_OPERATOR_NEW (newdecl) |= DECL_IS_OPERATOR_NEW (olddecl);
	  TREE_READONLY (newdecl) |= TREE_READONLY (olddecl);
	  DECL_PURE_P (newdecl) |= DECL_PURE_P (olddecl);
	  DECL_IS_NOVOPS (newdecl) |= DECL_IS_NOVOPS (olddecl);
	}

      /* Merge the storage class information.  */
      merge_weak (newdecl, olddecl);

      /* For functions, static overrides non-static.  */
      if (TREE_CODE (newdecl) == FUNCTION_DECL)
	{
	  TREE_PUBLIC (newdecl) &= TREE_PUBLIC (olddecl);
	  /* This is since we don't automatically
	     copy the attributes of NEWDECL into OLDDECL.  */
	  TREE_PUBLIC (olddecl) = TREE_PUBLIC (newdecl);
	  /* If this clears `static', clear it in the identifier too.  */
	  if (!TREE_PUBLIC (olddecl))
	    TREE_PUBLIC (DECL_NAME (olddecl)) = 0;
	}
    }

  /* In c99, 'extern' declaration before (or after) 'inline' means this
     function is not DECL_EXTERNAL, unless 'gnu_inline' attribute
     is present.  */
  if (TREE_CODE (newdecl) == FUNCTION_DECL
      && !flag_gnu89_inline
      && (DECL_DECLARED_INLINE_P (newdecl)
	  || DECL_DECLARED_INLINE_P (olddecl))
      && (!DECL_DECLARED_INLINE_P (newdecl)
	  || !DECL_DECLARED_INLINE_P (olddecl)
	  || !DECL_EXTERNAL (olddecl))
      && DECL_EXTERNAL (newdecl)
      && !lookup_attribute ("gnu_inline", DECL_ATTRIBUTES (newdecl))
      && !current_function_decl)
    DECL_EXTERNAL (newdecl) = 0;

  if (DECL_EXTERNAL (newdecl))
    {
      TREE_STATIC (newdecl) = TREE_STATIC (olddecl);
      DECL_EXTERNAL (newdecl) = DECL_EXTERNAL (olddecl);

      /* An extern decl does not override previous storage class.  */
      TREE_PUBLIC (newdecl) = TREE_PUBLIC (olddecl);
      if (!DECL_EXTERNAL (newdecl))
	{
	  DECL_CONTEXT (newdecl) = DECL_CONTEXT (olddecl);
	  DECL_COMMON (newdecl) = DECL_COMMON (olddecl);
	}
    }
  else
    {
      TREE_STATIC (olddecl) = TREE_STATIC (newdecl);
      TREE_PUBLIC (olddecl) = TREE_PUBLIC (newdecl);
    }

  if (TREE_CODE (newdecl) == FUNCTION_DECL)
    {
      /* If we're redefining a function previously defined as extern
	 inline, make sure we emit debug info for the inline before we
	 throw it away, in case it was inlined into a function that
	 hasn't been written out yet.  */
      if (new_is_definition && DECL_INITIAL (olddecl))
	{
	  if (TREE_USED (olddecl)
	      /* We never inline re-defined extern inline functions.
		 FIXME: This would be better handled by keeping both functions
		 as separate declarations.  */
	      && cgraph_function_possibly_inlined_p (olddecl))
	    (*debug_hooks->outlining_inline_function) (olddecl);

	  /* The new defn must not be inline.  */
	  DECL_UNINLINABLE (newdecl) = 1;
	}
      else
	{
	  /* If either decl says `inline', this fn is inline, unless
	     its definition was passed already.  */
	  if (DECL_DECLARED_INLINE_P (newdecl)
	      || DECL_DECLARED_INLINE_P (olddecl))
	    DECL_DECLARED_INLINE_P (newdecl) = 1;

	  DECL_UNINLINABLE (newdecl) = DECL_UNINLINABLE (olddecl)
	    = (DECL_UNINLINABLE (newdecl) || DECL_UNINLINABLE (olddecl));

	  DECL_DISREGARD_INLINE_LIMITS (newdecl)
	    = DECL_DISREGARD_INLINE_LIMITS (olddecl)
	    = (DECL_DISREGARD_INLINE_LIMITS (newdecl)
	       || DECL_DISREGARD_INLINE_LIMITS (olddecl));
	}

      if (DECL_BUILT_IN (olddecl))
	{
	  /* If redeclaring a builtin function, it stays built in.
	     But it gets tagged as having been declared.  */
	  DECL_BUILT_IN_CLASS (newdecl) = DECL_BUILT_IN_CLASS (olddecl);
	  DECL_FUNCTION_CODE (newdecl) = DECL_FUNCTION_CODE (olddecl);
	  C_DECL_DECLARED_BUILTIN (newdecl) = 1;
	  if (new_is_prototype)
	    C_DECL_BUILTIN_PROTOTYPE (newdecl) = 0;
	  else
	    C_DECL_BUILTIN_PROTOTYPE (newdecl)
	      = C_DECL_BUILTIN_PROTOTYPE (olddecl);
	}

      /* Preserve function specific target and optimization options */
      if (DECL_FUNCTION_SPECIFIC_TARGET (olddecl)
	  && !DECL_FUNCTION_SPECIFIC_TARGET (newdecl))
	DECL_FUNCTION_SPECIFIC_TARGET (newdecl)
	  = DECL_FUNCTION_SPECIFIC_TARGET (olddecl);

      if (DECL_FUNCTION_SPECIFIC_OPTIMIZATION (olddecl)
	  && !DECL_FUNCTION_SPECIFIC_OPTIMIZATION (newdecl))
	DECL_FUNCTION_SPECIFIC_OPTIMIZATION (newdecl)
	  = DECL_FUNCTION_SPECIFIC_OPTIMIZATION (olddecl);

      /* Also preserve various other info from the definition.  */
      if (!new_is_definition)
	{
	  DECL_RESULT (newdecl) = DECL_RESULT (olddecl);
	  DECL_INITIAL (newdecl) = DECL_INITIAL (olddecl);
	  DECL_STRUCT_FUNCTION (newdecl) = DECL_STRUCT_FUNCTION (olddecl);
	  DECL_SAVED_TREE (newdecl) = DECL_SAVED_TREE (olddecl);
	  gimple_set_body (newdecl, gimple_body (olddecl));
	  DECL_ARGUMENTS (newdecl) = DECL_ARGUMENTS (olddecl);

	  /* See if we've got a function to instantiate from.  */
	  if (DECL_SAVED_TREE (olddecl))
	    DECL_ABSTRACT_ORIGIN (newdecl)
	      = DECL_ABSTRACT_ORIGIN (olddecl);
	}
    }

   extern_changed = DECL_EXTERNAL (olddecl) && !DECL_EXTERNAL (newdecl);

   /* Merge the USED information.  */
   if (TREE_USED (olddecl))
     TREE_USED (newdecl) = 1;
   else if (TREE_USED (newdecl))
     TREE_USED (olddecl) = 1;

  /* Copy most of the decl-specific fields of NEWDECL into OLDDECL.
     But preserve OLDDECL's DECL_UID and DECL_CONTEXT.  */
  {
    unsigned olddecl_uid = DECL_UID (olddecl);
    tree olddecl_context = DECL_CONTEXT (olddecl);

    memcpy ((char *) olddecl + sizeof (struct tree_common),
	    (char *) newdecl + sizeof (struct tree_common),
	    sizeof (struct tree_decl_common) - sizeof (struct tree_common));
    switch (TREE_CODE (olddecl))
      {
      case FUNCTION_DECL:
	gimple_set_body (olddecl, gimple_body (newdecl));
	/* fall through */

      case FIELD_DECL:
      case VAR_DECL:
      case PARM_DECL:
      case LABEL_DECL:
      case RESULT_DECL:
      case CONST_DECL:
      case TYPE_DECL:
	memcpy ((char *) olddecl + sizeof (struct tree_decl_common),
		(char *) newdecl + sizeof (struct tree_decl_common),
		tree_code_size (TREE_CODE (olddecl)) - sizeof (struct tree_decl_common));
	break;

      default:

	memcpy ((char *) olddecl + sizeof (struct tree_decl_common),
		(char *) newdecl + sizeof (struct tree_decl_common),
		sizeof (struct tree_decl_non_common) - sizeof (struct tree_decl_common));
      }
    DECL_UID (olddecl) = olddecl_uid;
    DECL_CONTEXT (olddecl) = olddecl_context;
  }

  /* If OLDDECL had its DECL_RTL instantiated, re-invoke make_decl_rtl
     so that encode_section_info has a chance to look at the new decl
     flags and attributes.  */
  if (DECL_RTL_SET_P (olddecl)
      && (TREE_CODE (olddecl) == FUNCTION_DECL
	  || (TREE_CODE (olddecl) == VAR_DECL
	      && TREE_STATIC (olddecl))))
    make_decl_rtl (olddecl);

  /* If we changed a function from DECL_EXTERNAL to !DECL_EXTERNAL,
     and the definition is coming from the old version, cgraph needs
     to be called again.  */
  if (extern_changed && !new_is_definition
      && TREE_CODE (olddecl) == FUNCTION_DECL && DECL_INITIAL (olddecl))
    cgraph_mark_if_needed (olddecl);
}

/* Handle when a new declaration NEWDECL has the same name as an old
   one OLDDECL in the same binding contour.  Prints an error message
   if appropriate.

   If safely possible, alter OLDDECL to look like NEWDECL, and return
   true.  Otherwise, return false.  */

static bool
duplicate_decls (tree newdecl, tree olddecl)
{
  tree newtype = NULL, oldtype = NULL;

  if (!diagnose_mismatched_decls (newdecl, olddecl, &newtype, &oldtype))
    {
      /* Avoid `unused variable' and other warnings for OLDDECL.  */
      TREE_NO_WARNING (olddecl) = 1;
      return false;
    }

  merge_decls (newdecl, olddecl, newtype, oldtype);
  return true;
}


/* Check whether decl-node NEW_DECL shadows an existing declaration.  */
static void
warn_if_shadowing (tree new_decl)
{
  struct c_binding *b;

  /* Shadow warnings wanted?  */
  if (!warn_shadow
      /* No shadow warnings for internally generated vars.  */
      || DECL_IS_BUILTIN (new_decl)
      /* No shadow warnings for vars made for inlining.  */
      || DECL_FROM_INLINE (new_decl))
    return;

  /* Is anything being shadowed?  Invisible decls do not count.  */
  for (b = I_SYMBOL_BINDING (DECL_NAME (new_decl)); b; b = b->shadowed)
    if (b->decl && b->decl != new_decl && !b->invisible)
      {
	tree old_decl = b->decl;

	if (old_decl == error_mark_node)
	  {
	    warning (OPT_Wshadow, "declaration of %q+D shadows previous "
		     "non-variable", new_decl);
	    break;
	  }
	else if (TREE_CODE (old_decl) == PARM_DECL)
	  warning (OPT_Wshadow, "declaration of %q+D shadows a parameter",
		   new_decl);
	else if (DECL_FILE_SCOPE_P (old_decl))
	  warning (OPT_Wshadow, "declaration of %q+D shadows a global "
		   "declaration", new_decl);
	else if (TREE_CODE (old_decl) == FUNCTION_DECL
		 && DECL_BUILT_IN (old_decl))
	  {
	    warning (OPT_Wshadow, "declaration of %q+D shadows "
		     "a built-in function", new_decl);
	    break;
	  }
	else
	  warning (OPT_Wshadow, "declaration of %q+D shadows a previous local",
		   new_decl);

	warning (OPT_Wshadow, "%Jshadowed declaration is here", old_decl);

	break;
      }
}


/* Subroutine of pushdecl.

   X is a TYPE_DECL for a typedef statement.  Create a brand new
   ..._TYPE node (which will be just a variant of the existing
   ..._TYPE node with identical properties) and then install X
   as the TYPE_NAME of this brand new (duplicate) ..._TYPE node.

   The whole point here is to end up with a situation where each
   and every ..._TYPE node the compiler creates will be uniquely
   associated with AT MOST one node representing a typedef name.
   This way, even though the compiler substitutes corresponding
   ..._TYPE nodes for TYPE_DECL (i.e. "typedef name") nodes very
   early on, later parts of the compiler can always do the reverse
   translation and get back the corresponding typedef name.  For
   example, given:

	typedef struct S MY_TYPE;
	MY_TYPE object;

   Later parts of the compiler might only know that `object' was of
   type `struct S' if it were not for code just below.  With this
   code however, later parts of the compiler see something like:

	struct S' == struct S
	typedef struct S' MY_TYPE;
	struct S' object;

    And they can then deduce (from the node for type struct S') that
    the original object declaration was:

		MY_TYPE object;

    Being able to do this is important for proper support of protoize,
    and also for generating precise symbolic debugging information
    which takes full account of the programmer's (typedef) vocabulary.

    Obviously, we don't want to generate a duplicate ..._TYPE node if
    the TYPE_DECL node that we are now processing really represents a
    standard built-in type.  */

static void
clone_underlying_type (tree x)
{
  if (DECL_IS_BUILTIN (x))
    {
      if (TYPE_NAME (TREE_TYPE (x)) == 0)
	TYPE_NAME (TREE_TYPE (x)) = x;
    }
  else if (TREE_TYPE (x) != error_mark_node
	   && DECL_ORIGINAL_TYPE (x) == NULL_TREE)
    {
      tree tt = TREE_TYPE (x);
      DECL_ORIGINAL_TYPE (x) = tt;
      tt = build_variant_type_copy (tt);
      TYPE_NAME (tt) = x;
      TREE_USED (tt) = TREE_USED (x);
      TREE_TYPE (x) = tt;
    }
}

/* Record a decl-node X as belonging to the current lexical scope.
   Check for errors (such as an incompatible declaration for the same
   name already seen in the same scope).

   Returns either X or an old decl for the same name.
   If an old decl is returned, it may have been smashed
   to agree with what X says.  */

tree
pushdecl (tree x)
{
  tree name = DECL_NAME (x);
  struct c_scope *scope = current_scope;
  struct c_binding *b;
  bool nested = false;

  /* Must set DECL_CONTEXT for everything not at file scope or
     DECL_FILE_SCOPE_P won't work.  Local externs don't count
     unless they have initializers (which generate code).  */
  if (current_function_decl
      && ((TREE_CODE (x) != FUNCTION_DECL && TREE_CODE (x) != VAR_DECL)
	  || DECL_INITIAL (x) || !DECL_EXTERNAL (x)))
    DECL_CONTEXT (x) = current_function_decl;

  /* If this is of variably modified type, prevent jumping into its
     scope.  */
  if ((TREE_CODE (x) == VAR_DECL || TREE_CODE (x) == TYPE_DECL)
      && variably_modified_type_p (TREE_TYPE (x), NULL_TREE))
    c_begin_vm_scope (scope->depth);

  /* Anonymous decls are just inserted in the scope.  */
  if (!name)
    {
      bind (name, x, scope, /*invisible=*/false, /*nested=*/false);
      return x;
    }

  /* First, see if there is another declaration with the same name in
     the current scope.  If there is, duplicate_decls may do all the
     work for us.  If duplicate_decls returns false, that indicates
     two incompatible decls in the same scope; we are to silently
     replace the old one (duplicate_decls has issued all appropriate
     diagnostics).  In particular, we should not consider possible
     duplicates in the external scope, or shadowing.  */
  b = I_SYMBOL_BINDING (name);
  if (b && B_IN_SCOPE (b, scope))
    {
      struct c_binding *b_ext, *b_use;
      tree type = TREE_TYPE (x);
      tree visdecl = b->decl;
      tree vistype = TREE_TYPE (visdecl);
      if (TREE_CODE (TREE_TYPE (x)) == ARRAY_TYPE
	  && COMPLETE_TYPE_P (TREE_TYPE (x)))
	b->inner_comp = false;
      b_use = b;
      b_ext = b;
      /* If this is an external linkage declaration, we should check
	 for compatibility with the type in the external scope before
	 setting the type at this scope based on the visible
	 information only.  */
      if (TREE_PUBLIC (x) && TREE_PUBLIC (visdecl))
	{
	  while (b_ext && !B_IN_EXTERNAL_SCOPE (b_ext))
	    b_ext = b_ext->shadowed;
	  if (b_ext)
	    {
	      b_use = b_ext;
	      if (b_use->type)
		TREE_TYPE (b_use->decl) = b_use->type;
	    }
	}
      if (duplicate_decls (x, b_use->decl))
	{
	  if (b_use != b)
	    {
	      /* Save the updated type in the external scope and
		 restore the proper type for this scope.  */
	      tree thistype;
	      if (comptypes (vistype, type))
		thistype = composite_type (vistype, type);
	      else
		thistype = TREE_TYPE (b_use->decl);
	      b_use->type = TREE_TYPE (b_use->decl);
	      if (TREE_CODE (b_use->decl) == FUNCTION_DECL
		  && DECL_BUILT_IN (b_use->decl))
		thistype
		  = build_type_attribute_variant (thistype,
						  TYPE_ATTRIBUTES
						  (b_use->type));
	      TREE_TYPE (b_use->decl) = thistype;
	    }
	  return b_use->decl;
	}
      else
	goto skip_external_and_shadow_checks;
    }

  /* All declarations with external linkage, and all external
     references, go in the external scope, no matter what scope is
     current.  However, the binding in that scope is ignored for
     purposes of normal name lookup.  A separate binding structure is
     created in the requested scope; this governs the normal
     visibility of the symbol.

     The binding in the externals scope is used exclusively for
     detecting duplicate declarations of the same object, no matter
     what scope they are in; this is what we do here.  (C99 6.2.7p2:
     All declarations that refer to the same object or function shall
     have compatible type; otherwise, the behavior is undefined.)  */
  if (DECL_EXTERNAL (x) || scope == file_scope)
    {
      tree type = TREE_TYPE (x);
      tree vistype = 0;
      tree visdecl = 0;
      bool type_saved = false;
      if (b && !B_IN_EXTERNAL_SCOPE (b)
	  && (TREE_CODE (b->decl) == FUNCTION_DECL
	      || TREE_CODE (b->decl) == VAR_DECL)
	  && DECL_FILE_SCOPE_P (b->decl))
	{
	  visdecl = b->decl;
	  vistype = TREE_TYPE (visdecl);
	}
      if (scope != file_scope
	  && !DECL_IN_SYSTEM_HEADER (x))
	warning (OPT_Wnested_externs, "nested extern declaration of %qD", x);

      while (b && !B_IN_EXTERNAL_SCOPE (b))
	{
	  /* If this decl might be modified, save its type.  This is
	     done here rather than when the decl is first bound
	     because the type may change after first binding, through
	     being completed or through attributes being added.  If we
	     encounter multiple such decls, only the first should have
	     its type saved; the others will already have had their
	     proper types saved and the types will not have changed as
	     their scopes will not have been re-entered.  */
	  if (DECL_P (b->decl) && DECL_FILE_SCOPE_P (b->decl) && !type_saved)
	    {
	      b->type = TREE_TYPE (b->decl);
	      type_saved = true;
	    }
	  if (B_IN_FILE_SCOPE (b)
	      && TREE_CODE (b->decl) == VAR_DECL
	      && TREE_STATIC (b->decl)
	      && TREE_CODE (TREE_TYPE (b->decl)) == ARRAY_TYPE
	      && !TYPE_DOMAIN (TREE_TYPE (b->decl))
	      && TREE_CODE (type) == ARRAY_TYPE
	      && TYPE_DOMAIN (type)
	      && TYPE_MAX_VALUE (TYPE_DOMAIN (type))
	      && !integer_zerop (TYPE_MAX_VALUE (TYPE_DOMAIN (type))))
	    {
	      /* Array type completed in inner scope, which should be
		 diagnosed if the completion does not have size 1 and
		 it does not get completed in the file scope.  */
	      b->inner_comp = true;
	    }
	  b = b->shadowed;
	}

      /* If a matching external declaration has been found, set its
	 type to the composite of all the types of that declaration.
	 After the consistency checks, it will be reset to the
	 composite of the visible types only.  */
      if (b && (TREE_PUBLIC (x) || same_translation_unit_p (x, b->decl))
	  && b->type)
	TREE_TYPE (b->decl) = b->type;

      /* The point of the same_translation_unit_p check here is,
	 we want to detect a duplicate decl for a construct like
	 foo() { extern bar(); } ... static bar();  but not if
	 they are in different translation units.  In any case,
	 the static does not go in the externals scope.  */
      if (b
	  && (TREE_PUBLIC (x) || same_translation_unit_p (x, b->decl))
	  && duplicate_decls (x, b->decl))
	{
	  tree thistype;
	  if (vistype)
	    {
	      if (comptypes (vistype, type))
		thistype = composite_type (vistype, type);
	      else
		thistype = TREE_TYPE (b->decl);
	    }
	  else
	    thistype = type;
	  b->type = TREE_TYPE (b->decl);
	  if (TREE_CODE (b->decl) == FUNCTION_DECL && DECL_BUILT_IN (b->decl))
	    thistype
	      = build_type_attribute_variant (thistype,
					      TYPE_ATTRIBUTES (b->type));
	  TREE_TYPE (b->decl) = thistype;
	  bind (name, b->decl, scope, /*invisible=*/false, /*nested=*/true);
	  return b->decl;
	}
      else if (TREE_PUBLIC (x))
	{
	  if (visdecl && !b && duplicate_decls (x, visdecl))
	    {
	      /* An external declaration at block scope referring to a
		 visible entity with internal linkage.  The composite
		 type will already be correct for this scope, so we
		 just need to fall through to make the declaration in
		 this scope.  */
	      nested = true;
	      x = visdecl;
	    }
	  else
	    {
	      bind (name, x, external_scope, /*invisible=*/true,
		    /*nested=*/false);
	      nested = true;
	    }
	}
    }

  if (TREE_CODE (x) != PARM_DECL)
    warn_if_shadowing (x);

 skip_external_and_shadow_checks:
  if (TREE_CODE (x) == TYPE_DECL)
    clone_underlying_type (x);

  bind (name, x, scope, /*invisible=*/false, nested);

  /* If x's type is incomplete because it's based on a
     structure or union which has not yet been fully declared,
     attach it to that structure or union type, so we can go
     back and complete the variable declaration later, if the
     structure or union gets fully declared.

     If the input is erroneous, we can have error_mark in the type
     slot (e.g. "f(void a, ...)") - that doesn't count as an
     incomplete type.  */
  if (TREE_TYPE (x) != error_mark_node
      && !COMPLETE_TYPE_P (TREE_TYPE (x)))
    {
      tree element = TREE_TYPE (x);

      while (TREE_CODE (element) == ARRAY_TYPE)
	element = TREE_TYPE (element);
      element = TYPE_MAIN_VARIANT (element);

      if ((TREE_CODE (element) == RECORD_TYPE
	   || TREE_CODE (element) == UNION_TYPE)
	  && (TREE_CODE (x) != TYPE_DECL
	      || TREE_CODE (TREE_TYPE (x)) == ARRAY_TYPE)
	  && !COMPLETE_TYPE_P (element))
	C_TYPE_INCOMPLETE_VARS (element)
	  = tree_cons (NULL_TREE, x, C_TYPE_INCOMPLETE_VARS (element));
    }
  return x;
}

/* Record X as belonging to file scope.
   This is used only internally by the Objective-C front end,
   and is limited to its needs.  duplicate_decls is not called;
   if there is any preexisting decl for this identifier, it is an ICE.  */

tree
pushdecl_top_level (tree x)
{
  tree name;
  bool nested = false;
  gcc_assert (TREE_CODE (x) == VAR_DECL || TREE_CODE (x) == CONST_DECL);

  name = DECL_NAME (x);

 gcc_assert (TREE_CODE (x) == CONST_DECL || !I_SYMBOL_BINDING (name));

  if (TREE_PUBLIC (x))
    {
      bind (name, x, external_scope, /*invisible=*/true, /*nested=*/false);
      nested = true;
    }
  if (file_scope)
    bind (name, x, file_scope, /*invisible=*/false, nested);

  return x;
}

static void
implicit_decl_warning (tree id, tree olddecl)
{
  if (warn_implicit_function_declaration)
    {
      bool warned;

      if (flag_isoc99)
	warned = pedwarn (input_location, OPT_Wimplicit_function_declaration,
			  "implicit declaration of function %qE", id);
      else 
	warned = warning (OPT_Wimplicit_function_declaration, 
			  G_("implicit declaration of function %qE"), id);
      if (olddecl && warned)
	locate_old_decl (olddecl);
    }
}

/* Generate an implicit declaration for identifier FUNCTIONID as a
   function of type int ().  */

tree
implicitly_declare (tree functionid)
{
  struct c_binding *b;
  tree decl = 0;
  tree asmspec_tree;

  for (b = I_SYMBOL_BINDING (functionid); b; b = b->shadowed)
    {
      if (B_IN_SCOPE (b, external_scope))
	{
	  decl = b->decl;
	  break;
	}
    }

  if (decl)
    {
      if (decl == error_mark_node)
	return decl;

      /* FIXME: Objective-C has weird not-really-builtin functions
	 which are supposed to be visible automatically.  They wind up
	 in the external scope because they're pushed before the file
	 scope gets created.  Catch this here and rebind them into the
	 file scope.  */
      if (!DECL_BUILT_IN (decl) && DECL_IS_BUILTIN (decl))
	{
	  bind (functionid, decl, file_scope,
		/*invisible=*/false, /*nested=*/true);
	  return decl;
	}
      else
	{
	  tree newtype = default_function_type;
	  if (b->type)
	    TREE_TYPE (decl) = b->type;
	  /* Implicit declaration of a function already declared
	     (somehow) in a different scope, or as a built-in.
	     If this is the first time this has happened, warn;
	     then recycle the old declaration but with the new type.  */
	  if (!C_DECL_IMPLICIT (decl))
	    {
	      implicit_decl_warning (functionid, decl);
	      C_DECL_IMPLICIT (decl) = 1;
	    }
	  if (DECL_BUILT_IN (decl))
	    {
	      newtype = build_type_attribute_variant (newtype,
						      TYPE_ATTRIBUTES
						      (TREE_TYPE (decl)));
	      if (!comptypes (newtype, TREE_TYPE (decl)))
		{
		  warning (0, "incompatible implicit declaration of built-in"
			   " function %qD", decl);
		  newtype = TREE_TYPE (decl);
		}
	    }
	  else
	    {
	      if (!comptypes (newtype, TREE_TYPE (decl)))
		{
		  error ("incompatible implicit declaration of function %qD",
			 decl);
		  locate_old_decl (decl);
		}
	    }
	  b->type = TREE_TYPE (decl);
	  TREE_TYPE (decl) = newtype;
	  bind (functionid, decl, current_scope,
		/*invisible=*/false, /*nested=*/true);
	  return decl;
	}
    }

  /* Not seen before.  */
  decl = build_decl (FUNCTION_DECL, functionid, default_function_type);
  DECL_EXTERNAL (decl) = 1;
  TREE_PUBLIC (decl) = 1;
  C_DECL_IMPLICIT (decl) = 1;
  implicit_decl_warning (functionid, 0);
  asmspec_tree = maybe_apply_renaming_pragma (decl, /*asmname=*/NULL);
  if (asmspec_tree)
    set_user_assembler_name (decl, TREE_STRING_POINTER (asmspec_tree));

  /* C89 says implicit declarations are in the innermost block.
     So we record the decl in the standard fashion.  */
  decl = pushdecl (decl);

  /* No need to call objc_check_decl here - it's a function type.  */
  rest_of_decl_compilation (decl, 0, 0);

  /* Write a record describing this implicit function declaration
     to the prototypes file (if requested).  */
  gen_aux_info_record (decl, 0, 1, 0);

  /* Possibly apply some default attributes to this implicit declaration.  */
  decl_attributes (&decl, NULL_TREE, 0);

  return decl;
}

/* Issue an error message for a reference to an undeclared variable
   ID, including a reference to a builtin outside of function-call
   context.  Establish a binding of the identifier to error_mark_node
   in an appropriate scope, which will suppress further errors for the
   same identifier.  The error message should be given location LOC.  */
void
undeclared_variable (tree id, location_t loc)
{
  static bool already = false;
  struct c_scope *scope;

  if (current_function_decl == 0)
    {
      error ("%H%qE undeclared here (not in a function)", &loc, id);
      scope = current_scope;
    }
  else
    {
      error ("%H%qE undeclared (first use in this function)", &loc, id);

      if (!already)
	{
	  error ("%H(Each undeclared identifier is reported only once", &loc);
	  error ("%Hfor each function it appears in.)", &loc);
	  already = true;
	}

      /* If we are parsing old-style parameter decls, current_function_decl
	 will be nonnull but current_function_scope will be null.  */
      scope = current_function_scope ? current_function_scope : current_scope;
    }
  bind (id, error_mark_node, scope, /*invisible=*/false, /*nested=*/false);
}

/* Subroutine of lookup_label, declare_label, define_label: construct a
   LABEL_DECL with all the proper frills.  */

static tree
make_label (tree name, location_t location)
{
  tree label = build_decl (LABEL_DECL, name, void_type_node);

  DECL_CONTEXT (label) = current_function_decl;
  DECL_MODE (label) = VOIDmode;
  DECL_SOURCE_LOCATION (label) = location;

  return label;
}

/* Get the LABEL_DECL corresponding to identifier NAME as a label.
   Create one if none exists so far for the current function.
   This is called when a label is used in a goto expression or
   has its address taken.  */

tree
lookup_label (tree name)
{
  tree label;

  if (current_function_decl == 0)
    {
      error ("label %qE referenced outside of any function", name);
      return 0;
    }

  /* Use a label already defined or ref'd with this name, but not if
     it is inherited from a containing function and wasn't declared
     using __label__.  */
  label = I_LABEL_DECL (name);
  if (label && (DECL_CONTEXT (label) == current_function_decl
		|| C_DECLARED_LABEL_FLAG (label)))
    {
      /* If the label has only been declared, update its apparent
	 location to point here, for better diagnostics if it
	 turns out not to have been defined.  */
      if (!TREE_USED (label))
	DECL_SOURCE_LOCATION (label) = input_location;
      return label;
    }

  /* No label binding for that identifier; make one.  */
  label = make_label (name, input_location);

  /* Ordinary labels go in the current function scope.  */
  bind (name, label, current_function_scope,
	/*invisible=*/false, /*nested=*/false);
  return label;
}

/* Make a label named NAME in the current function, shadowing silently
   any that may be inherited from containing functions or containing
   scopes.  This is called for __label__ declarations.  */

tree
declare_label (tree name)
{
  struct c_binding *b = I_LABEL_BINDING (name);
  tree label;

  /* Check to make sure that the label hasn't already been declared
     at this scope */
  if (b && B_IN_CURRENT_SCOPE (b))
    {
      error ("duplicate label declaration %qE", name);
      locate_old_decl (b->decl);

      /* Just use the previous declaration.  */
      return b->decl;
    }

  label = make_label (name, input_location);
  C_DECLARED_LABEL_FLAG (label) = 1;

  /* Declared labels go in the current scope.  */
  bind (name, label, current_scope,
	/*invisible=*/false, /*nested=*/false);
  return label;
}

/* Define a label, specifying the location in the source file.
   Return the LABEL_DECL node for the label, if the definition is valid.
   Otherwise return 0.  */

tree
define_label (location_t location, tree name)
{
  /* Find any preexisting label with this name.  It is an error
     if that label has already been defined in this function, or
     if there is a containing function with a declared label with
     the same name.  */
  tree label = I_LABEL_DECL (name);
  struct c_label_list *nlist_se, *nlist_vm;

  if (label
      && ((DECL_CONTEXT (label) == current_function_decl
	   && DECL_INITIAL (label) != 0)
	  || (DECL_CONTEXT (label) != current_function_decl
	      && C_DECLARED_LABEL_FLAG (label))))
    {
      error ("%Hduplicate label %qD", &location, label);
      locate_old_decl (label);
      return 0;
    }
  else if (label && DECL_CONTEXT (label) == current_function_decl)
    {
      /* The label has been used or declared already in this function,
	 but not defined.  Update its location to point to this
	 definition.  */
      if (C_DECL_UNDEFINABLE_STMT_EXPR (label))
	error ("%Jjump into statement expression", label);
      if (C_DECL_UNDEFINABLE_VM (label))
	error ("%Jjump into scope of identifier with variably modified type",
	       label);
      DECL_SOURCE_LOCATION (label) = location;
    }
  else
    {
      /* No label binding for that identifier; make one.  */
      label = make_label (name, location);

      /* Ordinary labels go in the current function scope.  */
      bind (name, label, current_function_scope,
	    /*invisible=*/false, /*nested=*/false);
    }

  if (!in_system_header && lookup_name (name))
    warning (OPT_Wtraditional, "%Htraditional C lacks a separate namespace "
	     "for labels, identifier %qE conflicts", &location, name);

  nlist_se = XOBNEW (&parser_obstack, struct c_label_list);
  nlist_se->next = label_context_stack_se->labels_def;
  nlist_se->label = label;
  label_context_stack_se->labels_def = nlist_se;

  nlist_vm = XOBNEW (&parser_obstack, struct c_label_list);
  nlist_vm->next = label_context_stack_vm->labels_def;
  nlist_vm->label = label;
  label_context_stack_vm->labels_def = nlist_vm;

  /* Mark label as having been defined.  */
  DECL_INITIAL (label) = error_mark_node;
  return label;
}

/* Given NAME, an IDENTIFIER_NODE,
   return the structure (or union or enum) definition for that name.
   If THISLEVEL_ONLY is nonzero, searches only the current_scope.
   CODE says which kind of type the caller wants;
   it is RECORD_TYPE or UNION_TYPE or ENUMERAL_TYPE.
   If the wrong kind of type is found, an error is reported.  */

static tree
lookup_tag (enum tree_code code, tree name, int thislevel_only)
{
  struct c_binding *b = I_TAG_BINDING (name);
  int thislevel = 0;

  if (!b || !b->decl)
    return 0;

  /* We only care about whether it's in this level if
     thislevel_only was set or it might be a type clash.  */
  if (thislevel_only || TREE_CODE (b->decl) != code)
    {
      /* For our purposes, a tag in the external scope is the same as
	 a tag in the file scope.  (Primarily relevant to Objective-C
	 and its builtin structure tags, which get pushed before the
	 file scope is created.)  */
      if (B_IN_CURRENT_SCOPE (b)
	  || (current_scope == file_scope && B_IN_EXTERNAL_SCOPE (b)))
	thislevel = 1;
    }

  if (thislevel_only && !thislevel)
    return 0;

  if (TREE_CODE (b->decl) != code)
    {
      /* Definition isn't the kind we were looking for.  */
      pending_invalid_xref = name;
      pending_invalid_xref_location = input_location;

      /* If in the same binding level as a declaration as a tag
	 of a different type, this must not be allowed to
	 shadow that tag, so give the error immediately.
	 (For example, "struct foo; union foo;" is invalid.)  */
      if (thislevel)
	pending_xref_error ();
    }
  return b->decl;
}

/* Print an error message now
   for a recent invalid struct, union or enum cross reference.
   We don't print them immediately because they are not invalid
   when used in the `struct foo;' construct for shadowing.  */

void
pending_xref_error (void)
{
  if (pending_invalid_xref != 0)
    error ("%H%qE defined as wrong kind of tag",
	   &pending_invalid_xref_location, pending_invalid_xref);
  pending_invalid_xref = 0;
}


/* Look up NAME in the current scope and its superiors
   in the namespace of variables, functions and typedefs.
   Return a ..._DECL node of some kind representing its definition,
   or return 0 if it is undefined.  */

tree
lookup_name (tree name)
{
  struct c_binding *b = I_SYMBOL_BINDING (name);
  if (b && !b->invisible)
    return b->decl;
  return 0;
}

/* Similar to `lookup_name' but look only at the indicated scope.  */

static tree
lookup_name_in_scope (tree name, struct c_scope *scope)
{
  struct c_binding *b;

  for (b = I_SYMBOL_BINDING (name); b; b = b->shadowed)
    if (B_IN_SCOPE (b, scope))
      return b->decl;
  return 0;
}

/* Create the predefined scalar types of C,
   and some nodes representing standard constants (0, 1, (void *) 0).
   Initialize the global scope.
   Make definitions for built-in primitive functions.  */

void
c_init_decl_processing (void)
{
  location_t save_loc = input_location;

  /* Initialize reserved words for parser.  */
  c_parse_init ();

  current_function_decl = 0;

  gcc_obstack_init (&parser_obstack);

  /* Make the externals scope.  */
  push_scope ();
  external_scope = current_scope;

  /* Declarations from c_common_nodes_and_builtins must not be associated
     with this input file, lest we get differences between using and not
     using preprocessed headers.  */
  input_location = BUILTINS_LOCATION;

  build_common_tree_nodes (flag_signed_char, false);

  c_common_nodes_and_builtins ();

  /* In C, comparisons and TRUTH_* expressions have type int.  */
  truthvalue_type_node = integer_type_node;
  truthvalue_true_node = integer_one_node;
  truthvalue_false_node = integer_zero_node;

  /* Even in C99, which has a real boolean type.  */
  pushdecl (build_decl (TYPE_DECL, get_identifier ("_Bool"),
			boolean_type_node));

  input_location = save_loc;

  pedantic_lvalues = true;

  make_fname_decl = c_make_fname_decl;
  start_fname_decls ();
}

/* Create the VAR_DECL for __FUNCTION__ etc. ID is the name to give the
   decl, NAME is the initialization string and TYPE_DEP indicates whether
   NAME depended on the type of the function.  As we don't yet implement
   delayed emission of static data, we mark the decl as emitted
   so it is not placed in the output.  Anything using it must therefore pull
   out the STRING_CST initializer directly.  FIXME.  */

static tree
c_make_fname_decl (tree id, int type_dep)
{
  const char *name = fname_as_string (type_dep);
  tree decl, type, init;
  size_t length = strlen (name);

  type = build_array_type (char_type_node,
			   build_index_type (size_int (length)));
  type = c_build_qualified_type (type, TYPE_QUAL_CONST);

  decl = build_decl (VAR_DECL, id, type);

  TREE_STATIC (decl) = 1;
  TREE_READONLY (decl) = 1;
  DECL_ARTIFICIAL (decl) = 1;

  init = build_string (length + 1, name);
  free (CONST_CAST (char *, name));
  TREE_TYPE (init) = type;
  DECL_INITIAL (decl) = init;

  TREE_USED (decl) = 1;

  if (current_function_decl
      /* For invalid programs like this:
        
         void foo()
         const char* p = __FUNCTION__;
        
	 the __FUNCTION__ is believed to appear in K&R style function
	 parameter declarator.  In that case we still don't have
	 function_scope.  */
      && (!errorcount || current_function_scope))
    {
      DECL_CONTEXT (decl) = current_function_decl;
      bind (id, decl, current_function_scope,
	    /*invisible=*/false, /*nested=*/false);
    }

  finish_decl (decl, init, NULL_TREE);

  return decl;
}

tree
c_builtin_function (tree decl)
{
  tree type = TREE_TYPE (decl);
  tree   id = DECL_NAME (decl);

  const char *name = IDENTIFIER_POINTER (id);
  C_DECL_BUILTIN_PROTOTYPE (decl) = (TYPE_ARG_TYPES (type) != 0);

  /* Should never be called on a symbol with a preexisting meaning.  */
  gcc_assert (!I_SYMBOL_BINDING (id));

  bind (id, decl, external_scope, /*invisible=*/true, /*nested=*/false);

  /* Builtins in the implementation namespace are made visible without
     needing to be explicitly declared.  See push_file_scope.  */
  if (name[0] == '_' && (name[1] == '_' || ISUPPER (name[1])))
    {
      TREE_CHAIN (decl) = visible_builtins;
      visible_builtins = decl;
    }

  return decl;
}

/* Called when a declaration is seen that contains no names to declare.
   If its type is a reference to a structure, union or enum inherited
   from a containing scope, shadow that tag name for the current scope
   with a forward reference.
   If its type defines a new named structure or union
   or defines an enum, it is valid but we need not do anything here.
   Otherwise, it is an error.  */

void
shadow_tag (const struct c_declspecs *declspecs)
{
  shadow_tag_warned (declspecs, 0);
}

/* WARNED is 1 if we have done a pedwarn, 2 if we have done a warning,
   but no pedwarn.  */
void
shadow_tag_warned (const struct c_declspecs *declspecs, int warned)
{
  bool found_tag = false;

  if (declspecs->type && !declspecs->default_int_p && !declspecs->typedef_p)
    {
      tree value = declspecs->type;
      enum tree_code code = TREE_CODE (value);

      if (code == RECORD_TYPE || code == UNION_TYPE || code == ENUMERAL_TYPE)
	/* Used to test also that TYPE_SIZE (value) != 0.
	   That caused warning for `struct foo;' at top level in the file.  */
	{
	  tree name = TYPE_NAME (value);
	  tree t;

	  found_tag = true;

	  if (name == 0)
	    {
	      if (warned != 1 && code != ENUMERAL_TYPE)
		/* Empty unnamed enum OK */
		{
		  pedwarn (input_location, 0,
			   "unnamed struct/union that defines no instances");
		  warned = 1;
		}
	    }
	  else if (!declspecs->tag_defined_p
		   && declspecs->storage_class != csc_none)
	    {
	      if (warned != 1)
		pedwarn (input_location, 0,
			 "empty declaration with storage class specifier "
			 "does not redeclare tag");
	      warned = 1;
	      pending_xref_error ();
	    }
	  else if (!declspecs->tag_defined_p
		   && (declspecs->const_p
		       || declspecs->volatile_p
		       || declspecs->restrict_p
		       || declspecs->address_space))
	    {
	      if (warned != 1)
		pedwarn (input_location, 0,
			 "empty declaration with type qualifier "
			  "does not redeclare tag");
	      warned = 1;
	      pending_xref_error ();
	    }
	  else
	    {
	      pending_invalid_xref = 0;
	      t = lookup_tag (code, name, 1);

	      if (t == 0)
		{
		  t = make_node (code);
		  pushtag (name, t);
		}
	    }
	}
      else
	{
	  if (warned != 1 && !in_system_header)
	    {
	      pedwarn (input_location, 0,
		       "useless type name in empty declaration");
	      warned = 1;
	    }
	}
    }
  else if (warned != 1 && !in_system_header && declspecs->typedef_p)
    {
      pedwarn (input_location, 0, "useless type name in empty declaration");
      warned = 1;
    }

  pending_invalid_xref = 0;

  if (declspecs->inline_p)
    {
      error ("%<inline%> in empty declaration");
      warned = 1;
    }

  if (current_scope == file_scope && declspecs->storage_class == csc_auto)
    {
      error ("%<auto%> in file-scope empty declaration");
      warned = 1;
    }

  if (current_scope == file_scope && declspecs->storage_class == csc_register)
    {
      error ("%<register%> in file-scope empty declaration");
      warned = 1;
    }

  if (!warned && !in_system_header && declspecs->storage_class != csc_none)
    {
      warning (0, "useless storage class specifier in empty declaration");
      warned = 2;
    }

  if (!warned && !in_system_header && declspecs->thread_p)
    {
      warning (0, "useless %<__thread%> in empty declaration");
      warned = 2;
    }

  if (!warned && !in_system_header && (declspecs->const_p
				       || declspecs->volatile_p
				       || declspecs->restrict_p
				       || declspecs->address_space))
    {
      warning (0, "useless type qualifier in empty declaration");
      warned = 2;
    }

  if (warned != 1)
    {
      if (!found_tag)
	pedwarn (input_location, 0, "empty declaration");
    }
}


/* Return the qualifiers from SPECS as a bitwise OR of TYPE_QUAL_*
   bits.  SPECS represents declaration specifiers that the grammar
   only permits to contain type qualifiers and attributes.  */

int
quals_from_declspecs (const struct c_declspecs *specs)
{
  int quals = ((specs->const_p ? TYPE_QUAL_CONST : 0)
	       | (specs->volatile_p ? TYPE_QUAL_VOLATILE : 0)
	       | (specs->restrict_p ? TYPE_QUAL_RESTRICT : 0)
	       | (ENCODE_QUAL_ADDR_SPACE (specs->address_space)));
  gcc_assert (!specs->type
	      && !specs->decl_attr
	      && specs->typespec_word == cts_none
	      && specs->storage_class == csc_none
	      && !specs->typedef_p
	      && !specs->explicit_signed_p
	      && !specs->deprecated_p
	      && !specs->long_p
	      && !specs->long_long_p
	      && !specs->short_p
	      && !specs->signed_p
	      && !specs->unsigned_p
	      && !specs->complex_p
	      && !specs->inline_p
	      && !specs->thread_p);
  return quals;
}

/* Construct an array declarator.  EXPR is the expression inside [],
   or NULL_TREE.  QUALS are the type qualifiers inside the [] (to be
   applied to the pointer to which a parameter array is converted).
   STATIC_P is true if "static" is inside the [], false otherwise.
   VLA_UNSPEC_P is true if the array is [*], a VLA of unspecified
   length which is nevertheless a complete type, false otherwise.  The
   field for the contained declarator is left to be filled in by
   set_array_declarator_inner.  */

struct c_declarator *
build_array_declarator (tree expr, struct c_declspecs *quals, bool static_p,
			bool vla_unspec_p)
{
  struct c_declarator *declarator = XOBNEW (&parser_obstack,
					    struct c_declarator);
  declarator->kind = cdk_array;
  declarator->declarator = 0;
  declarator->u.array.dimen = expr;
  if (quals)
    {
      declarator->u.array.attrs = quals->attrs;
      declarator->u.array.quals = quals_from_declspecs (quals);
    }
  else
    {
      declarator->u.array.attrs = NULL_TREE;
      declarator->u.array.quals = 0;
    }
  declarator->u.array.static_p = static_p;
  declarator->u.array.vla_unspec_p = vla_unspec_p;
  if (!flag_isoc99)
    {
      if (static_p || quals != NULL)
	pedwarn (input_location, OPT_pedantic,
		 "ISO C90 does not support %<static%> or type "
		 "qualifiers in parameter array declarators");
      if (vla_unspec_p)
	pedwarn (input_location, OPT_pedantic,
		 "ISO C90 does not support %<[*]%> array declarators");
    }
  if (vla_unspec_p)
    {
      if (!current_scope->parm_flag)
	{
	  /* C99 6.7.5.2p4 */
	  error ("%<[*]%> not allowed in other than function prototype scope");
	  declarator->u.array.vla_unspec_p = false;
	  return NULL;
	}
      current_scope->had_vla_unspec = true;
    }
  return declarator;
}

/* Set the contained declarator of an array declarator.  DECL is the
   declarator, as constructed by build_array_declarator; INNER is what
   appears on the left of the [].  */

struct c_declarator *
set_array_declarator_inner (struct c_declarator *decl,
			    struct c_declarator *inner)
{
  decl->declarator = inner;
  return decl;
}

/* INIT is a constructor that forms DECL's initializer.  If the final
   element initializes a flexible array field, add the size of that
   initializer to DECL's size.  */

static void
add_flexible_array_elts_to_size (tree decl, tree init)
{
  tree elt, type;

  if (VEC_empty (constructor_elt, CONSTRUCTOR_ELTS (init)))
    return;

  elt = VEC_last (constructor_elt, CONSTRUCTOR_ELTS (init))->value;
  type = TREE_TYPE (elt);
  if (TREE_CODE (type) == ARRAY_TYPE
      && TYPE_SIZE (type) == NULL_TREE
      && TYPE_DOMAIN (type) != NULL_TREE
      && TYPE_MAX_VALUE (TYPE_DOMAIN (type)) == NULL_TREE)
    {
      complete_array_type (&type, elt, false);
      DECL_SIZE (decl)
	= size_binop (PLUS_EXPR, DECL_SIZE (decl), TYPE_SIZE (type));
      DECL_SIZE_UNIT (decl)
	= size_binop (PLUS_EXPR, DECL_SIZE_UNIT (decl), TYPE_SIZE_UNIT (type));
    }
}

/* Decode a "typename", such as "int **", returning a ..._TYPE node.  */

tree
groktypename (struct c_type_name *type_name)
{
  tree type;
  tree attrs = type_name->specs->attrs;

  type_name->specs->attrs = NULL_TREE;

  type = grokdeclarator (type_name->declarator, type_name->specs, TYPENAME,
			 false, NULL, &attrs, DEPRECATED_NORMAL);

  /* Apply attributes.  */
  decl_attributes (&type, attrs, 0);

  return type;
}

/* Decode a declarator in an ordinary declaration or data definition.
   This is called as soon as the type information and variable name
   have been parsed, before parsing the initializer if any.
   Here we create the ..._DECL node, fill in its type,
   and put it on the list of decls for the current context.
   The ..._DECL node is returned as the value.

   Exception: for arrays where the length is not specified,
   the type is left null, to be filled in by `finish_decl'.

   Function definitions do not come here; they go to start_function
   instead.  However, external and forward declarations of functions
   do go through here.  Structure field declarations are done by
   grokfield and not through here.  */

tree
start_decl (struct c_declarator *declarator, struct c_declspecs *declspecs,
	    bool initialized, tree attributes)
{
  tree decl;
  tree tem;
  enum deprecated_states deprecated_state = DEPRECATED_NORMAL;

  /* An object declared as __attribute__((deprecated)) suppresses
     warnings of uses of other deprecated items.  */
  if (lookup_attribute ("deprecated", attributes))
    deprecated_state = DEPRECATED_SUPPRESS;

  decl = grokdeclarator (declarator, declspecs,
			 NORMAL, initialized, NULL, &attributes,
			 deprecated_state);
  if (!decl)
    return 0;

  if (TREE_CODE (decl) != FUNCTION_DECL && MAIN_NAME_P (DECL_NAME (decl)))
    warning (OPT_Wmain, "%q+D is usually a function", decl);

  if (initialized)
    /* Is it valid for this decl to have an initializer at all?
       If not, set INITIALIZED to zero, which will indirectly
       tell 'finish_decl' to ignore the initializer once it is parsed.  */
    switch (TREE_CODE (decl))
      {
      case TYPE_DECL:
	error ("typedef %qD is initialized (use __typeof__ instead)", decl);
	initialized = 0;
	break;

      case FUNCTION_DECL:
	error ("function %qD is initialized like a variable", decl);
	initialized = 0;
	break;

      case PARM_DECL:
	/* DECL_INITIAL in a PARM_DECL is really DECL_ARG_TYPE.  */
	error ("parameter %qD is initialized", decl);
	initialized = 0;
	break;

      default:
	/* Don't allow initializations for incomplete types except for
	   arrays which might be completed by the initialization.  */

	/* This can happen if the array size is an undefined macro.
	   We already gave a warning, so we don't need another one.  */
	if (TREE_TYPE (decl) == error_mark_node)
	  initialized = 0;
	else if (COMPLETE_TYPE_P (TREE_TYPE (decl)))
	  {
	    /* A complete type is ok if size is fixed.  */

	    if (TREE_CODE (TYPE_SIZE (TREE_TYPE (decl))) != INTEGER_CST
		|| C_DECL_VARIABLE_SIZE (decl))
	      {
		error ("variable-sized object may not be initialized");
		initialized = 0;
	      }
	  }
	else if (TREE_CODE (TREE_TYPE (decl)) != ARRAY_TYPE)
	  {
	    error ("variable %qD has initializer but incomplete type", decl);
	    initialized = 0;
	  }
	else if (C_DECL_VARIABLE_SIZE (decl))
	  {
	    /* Although C99 is unclear about whether incomplete arrays
	       of VLAs themselves count as VLAs, it does not make
	       sense to permit them to be initialized given that
	       ordinary VLAs may not be initialized.  */
	    error ("variable-sized object may not be initialized");
	    initialized = 0;
	  }
      }

  if (initialized)
    {
      if (current_scope == file_scope)
	TREE_STATIC (decl) = 1;

      /* Tell 'pushdecl' this is an initialized decl
	 even though we don't yet have the initializer expression.
	 Also tell 'finish_decl' it may store the real initializer.  */
      DECL_INITIAL (decl) = error_mark_node;
    }

  /* If this is a function declaration, write a record describing it to the
     prototypes file (if requested).  */

  if (TREE_CODE (decl) == FUNCTION_DECL)
    gen_aux_info_record (decl, 0, 0, TYPE_ARG_TYPES (TREE_TYPE (decl)) != 0);

  /* ANSI specifies that a tentative definition which is not merged with
     a non-tentative definition behaves exactly like a definition with an
     initializer equal to zero.  (Section 3.7.2)

     -fno-common gives strict ANSI behavior, though this tends to break
     a large body of code that grew up without this rule.

     Thread-local variables are never common, since there's no entrenched
     body of code to break, and it allows more efficient variable references
     in the presence of dynamic linking.  */

  if (TREE_CODE (decl) == VAR_DECL
      && !initialized
      && TREE_PUBLIC (decl)
      && !DECL_THREAD_LOCAL_P (decl)
      && !flag_no_common)
    DECL_COMMON (decl) = 1;

  if (TREE_CODE (decl) == VAR_DECL
      && TREE_TYPE (decl) != error_mark_node
      && TYPE_ADDR_SPACE (strip_array_types (TREE_TYPE (decl)))
      && (declspecs->storage_class == csc_static
	  || (declspecs->storage_class == csc_none
	      && !current_function_scope)
	  || (declspecs->storage_class == csc_extern
	      && initialized)))
    {
      static tree ea_name;

      /* FIXME: do not use __ea.  */
      if (!targetm.have_named_sections)
	error ("%<__ea%> definitions not supported for %qD", decl);
      if (!ea_name)
	ea_name = build_string (4, "._ea");
      DECL_SECTION_NAME (decl) = ea_name;
    }

  /* Set attributes here so if duplicate decl, will have proper attributes.  */
  decl_attributes (&decl, attributes, 0);

  /* Handle gnu_inline attribute.  */
  if (declspecs->inline_p
      && !flag_gnu89_inline
      && TREE_CODE (decl) == FUNCTION_DECL
      && (lookup_attribute ("gnu_inline", DECL_ATTRIBUTES (decl))
	  || current_function_decl))
    {
      if (declspecs->storage_class == csc_auto && current_scope != file_scope)
	;
      else if (declspecs->storage_class != csc_static)
	DECL_EXTERNAL (decl) = !DECL_EXTERNAL (decl);
    }

  if (TREE_CODE (decl) == FUNCTION_DECL
      && targetm.calls.promote_prototypes (TREE_TYPE (decl)))
    {
      struct c_declarator *ce = declarator;

      if (ce->kind == cdk_pointer)
	ce = declarator->declarator;
      if (ce->kind == cdk_function)
	{
	  tree args = ce->u.arg_info->parms;
	  for (; args; args = TREE_CHAIN (args))
	    {
	      tree type = TREE_TYPE (args);
	      if (type && INTEGRAL_TYPE_P (type)
		  && TYPE_PRECISION (type) < TYPE_PRECISION (integer_type_node))
		DECL_ARG_TYPE (args) = integer_type_node;
	    }
	}
    }

  if (TREE_CODE (decl) == FUNCTION_DECL
      && DECL_DECLARED_INLINE_P (decl)
      && DECL_UNINLINABLE (decl)
      && lookup_attribute ("noinline", DECL_ATTRIBUTES (decl)))
    warning (OPT_Wattributes, "inline function %q+D given attribute noinline",
	     decl);

  /* C99 6.7.4p3: An inline definition of a function with external
     linkage shall not contain a definition of a modifiable object
     with static storage duration...  */
  if (TREE_CODE (decl) == VAR_DECL
      && current_scope != file_scope
      && TREE_STATIC (decl)
      && !TREE_READONLY (decl)
      && DECL_DECLARED_INLINE_P (current_function_decl)
      && DECL_EXTERNAL (current_function_decl))
    pedwarn (input_location, 0,
	     "%q+D is static but declared in inline function %qD "
	     "which is not static", decl, current_function_decl);

  /* Add this decl to the current scope.
     TEM may equal DECL or it may be a previous decl of the same name.  */
  tem = pushdecl (decl);

  if (initialized && DECL_EXTERNAL (tem))
    {
      DECL_EXTERNAL (tem) = 0;
      TREE_STATIC (tem) = 1;
    }

  return tem;
}

/* Initialize EH if not initialized yet and exceptions are enabled.  */

void
c_maybe_initialize_eh (void)
{
  if (!flag_exceptions || c_eh_initialized_p)
    return;

  c_eh_initialized_p = true;
  eh_personality_libfunc
    = init_one_libfunc (USING_SJLJ_EXCEPTIONS
			? "__gcc_personality_sj0"
			: "__gcc_personality_v0");
  default_init_unwind_resume_libfunc ();
  using_eh_for_cleanups ();
}

/* Finish processing of a declaration;
   install its initial value.
   If the length of an array type is not known before,
   it must be determined now, from the initial value, or it is an error.  */

void
finish_decl (tree decl, tree init, tree asmspec_tree)
{
  tree type;
  int was_incomplete = (DECL_SIZE (decl) == 0);
  const char *asmspec = 0;

  /* If a name was specified, get the string.  */
  if ((TREE_CODE (decl) == FUNCTION_DECL || TREE_CODE (decl) == VAR_DECL)
      && DECL_FILE_SCOPE_P (decl))
    asmspec_tree = maybe_apply_renaming_pragma (decl, asmspec_tree);
  if (asmspec_tree)
    asmspec = TREE_STRING_POINTER (asmspec_tree);

  /* If `start_decl' didn't like having an initialization, ignore it now.  */
  if (init != 0 && DECL_INITIAL (decl) == 0)
    init = 0;

  /* Don't crash if parm is initialized.  */
  if (TREE_CODE (decl) == PARM_DECL)
    init = 0;

  if (init)
    store_init_value (decl, init);

  if (c_dialect_objc () && (TREE_CODE (decl) == VAR_DECL
			    || TREE_CODE (decl) == FUNCTION_DECL
			    || TREE_CODE (decl) == FIELD_DECL))
    objc_check_decl (decl);

  type = TREE_TYPE (decl);

  /* Deduce size of array from initialization, if not already known.  */
  if (TREE_CODE (type) == ARRAY_TYPE
      && TYPE_DOMAIN (type) == 0
      && TREE_CODE (decl) != TYPE_DECL)
    {
      bool do_default
	= (TREE_STATIC (decl)
	   /* Even if pedantic, an external linkage array
	      may have incomplete type at first.  */
	   ? pedantic && !TREE_PUBLIC (decl)
	   : !DECL_EXTERNAL (decl));
      int failure
	= complete_array_type (&TREE_TYPE (decl), DECL_INITIAL (decl),
			       do_default);

      /* Get the completed type made by complete_array_type.  */
      type = TREE_TYPE (decl);

      switch (failure)
	{
	case 1:
	  error ("initializer fails to determine size of %q+D", decl);
	  break;

	case 2:
	  if (do_default)
	    error ("array size missing in %q+D", decl);
	  /* If a `static' var's size isn't known,
	     make it extern as well as static, so it does not get
	     allocated.
	     If it is not `static', then do not mark extern;
	     finish_incomplete_decl will give it a default size
	     and it will get allocated.  */
	  else if (!pedantic && TREE_STATIC (decl) && !TREE_PUBLIC (decl))
	    DECL_EXTERNAL (decl) = 1;
	  break;

	case 3:
	  error ("zero or negative size array %q+D", decl);
	  break;

	case 0:
	  /* For global variables, update the copy of the type that
	     exists in the binding.  */
	  if (TREE_PUBLIC (decl))
	    {
	      struct c_binding *b_ext = I_SYMBOL_BINDING (DECL_NAME (decl));
	      while (b_ext && !B_IN_EXTERNAL_SCOPE (b_ext))
		b_ext = b_ext->shadowed;
	      if (b_ext)
		{
		  if (b_ext->type)
		    b_ext->type = composite_type (b_ext->type, type);
		  else
		    b_ext->type = type;
		}
	    }
	  break;

	default:
	  gcc_unreachable ();
	}

      if (DECL_INITIAL (decl))
	TREE_TYPE (DECL_INITIAL (decl)) = type;

      layout_decl (decl, 0);
    }

  if (TREE_CODE (decl) == VAR_DECL)
    {
      if (init && TREE_CODE (init) == CONSTRUCTOR)
	add_flexible_array_elts_to_size (decl, init);

      if (DECL_SIZE (decl) == 0 && TREE_TYPE (decl) != error_mark_node
	  && COMPLETE_TYPE_P (TREE_TYPE (decl)))
	layout_decl (decl, 0);

      if (DECL_SIZE (decl) == 0
	  /* Don't give an error if we already gave one earlier.  */
	  && TREE_TYPE (decl) != error_mark_node
	  && (TREE_STATIC (decl)
	      /* A static variable with an incomplete type
		 is an error if it is initialized.
		 Also if it is not file scope.
		 Otherwise, let it through, but if it is not `extern'
		 then it may cause an error message later.  */
	      ? (DECL_INITIAL (decl) != 0
		 || !DECL_FILE_SCOPE_P (decl))
	      /* An automatic variable with an incomplete type
		 is an error.  */
	      : !DECL_EXTERNAL (decl)))
	 {
	   error ("storage size of %q+D isn%'t known", decl);
	   TREE_TYPE (decl) = error_mark_node;
	 }

      if ((DECL_EXTERNAL (decl) || TREE_STATIC (decl))
	  && DECL_SIZE (decl) != 0)
	{
	  if (TREE_CODE (DECL_SIZE (decl)) == INTEGER_CST)
	    constant_expression_warning (DECL_SIZE (decl));
	  else
	    {
	      error ("storage size of %q+D isn%'t constant", decl);
	      TREE_TYPE (decl) = error_mark_node;
	    }
	}

      if (TREE_USED (type))
	TREE_USED (decl) = 1;
    }

  /* If this is a function and an assembler name is specified, reset DECL_RTL
     so we can give it its new name.  Also, update built_in_decls if it
     was a normal built-in.  */
  if (TREE_CODE (decl) == FUNCTION_DECL && asmspec)
    {
      if (DECL_BUILT_IN_CLASS (decl) == BUILT_IN_NORMAL)
	set_builtin_user_assembler_name (decl, asmspec);
      set_user_assembler_name (decl, asmspec);
    }

  /* If #pragma weak was used, mark the decl weak now.  */
  maybe_apply_pragma_weak (decl);

  /* Output the assembler code and/or RTL code for variables and functions,
     unless the type is an undefined structure or union.
     If not, it will get done when the type is completed.  */

  if (TREE_CODE (decl) == VAR_DECL || TREE_CODE (decl) == FUNCTION_DECL)
    {
      /* Determine the ELF visibility.  */
      if (TREE_PUBLIC (decl))
	c_determine_visibility (decl);

      /* This is a no-op in c-lang.c or something real in objc-act.c.  */
      if (c_dialect_objc ())
	objc_check_decl (decl);

      if (asmspec)
	{
	  /* If this is not a static variable, issue a warning.
	     It doesn't make any sense to give an ASMSPEC for an
	     ordinary, non-register local variable.  Historically,
	     GCC has accepted -- but ignored -- the ASMSPEC in
	     this case.  */
	  if (!DECL_FILE_SCOPE_P (decl)
	      && TREE_CODE (decl) == VAR_DECL
	      && !C_DECL_REGISTER (decl)
	      && !TREE_STATIC (decl))
	    warning (0, "ignoring asm-specifier for non-static local "
		     "variable %q+D", decl);
	  else
	    set_user_assembler_name (decl, asmspec);
	}

      if (DECL_FILE_SCOPE_P (decl))
	{
	  if (DECL_INITIAL (decl) == NULL_TREE
	      || DECL_INITIAL (decl) == error_mark_node)
	    /* Don't output anything
	       when a tentative file-scope definition is seen.
	       But at end of compilation, do output code for them.  */
	    DECL_DEFER_OUTPUT (decl) = 1;
	  rest_of_decl_compilation (decl, true, 0);
	}
      else
	{
	  /* In conjunction with an ASMSPEC, the `register'
	     keyword indicates that we should place the variable
	     in a particular register.  */
	  if (asmspec && C_DECL_REGISTER (decl))
	    {
	      DECL_HARD_REGISTER (decl) = 1;
	      /* This cannot be done for a structure with volatile
		 fields, on which DECL_REGISTER will have been
		 reset.  */
	      if (!DECL_REGISTER (decl))
		error ("cannot put object with volatile field into register");
	    }

	  if (TREE_CODE (decl) != FUNCTION_DECL)
	    {
	      /* If we're building a variable sized type, and we might be
		 reachable other than via the top of the current binding
		 level, then create a new BIND_EXPR so that we deallocate
		 the object at the right time.  */
	      /* Note that DECL_SIZE can be null due to errors.  */
	      if (DECL_SIZE (decl)
		  && !TREE_CONSTANT (DECL_SIZE (decl))
		  && STATEMENT_LIST_HAS_LABEL (cur_stmt_list))
		{
		  tree bind;
		  bind = build3 (BIND_EXPR, void_type_node, NULL, NULL, NULL);
		  TREE_SIDE_EFFECTS (bind) = 1;
		  add_stmt (bind);
		  BIND_EXPR_BODY (bind) = push_stmt_list ();
		}
	      add_stmt (build_stmt (DECL_EXPR, decl));
	    }
	}


      if (!DECL_FILE_SCOPE_P (decl))
	{
	  /* Recompute the RTL of a local array now
	     if it used to be an incomplete type.  */
	  if (was_incomplete
	      && !TREE_STATIC (decl) && !DECL_EXTERNAL (decl))
	    {
	      /* If we used it already as memory, it must stay in memory.  */
	      TREE_ADDRESSABLE (decl) = TREE_USED (decl);
	      /* If it's still incomplete now, no init will save it.  */
	      if (DECL_SIZE (decl) == 0)
		DECL_INITIAL (decl) = 0;
	    }
	}
    }

  if (TREE_CODE (decl) == TYPE_DECL)
    {
      if (!DECL_FILE_SCOPE_P (decl)
	  && variably_modified_type_p (TREE_TYPE (decl), NULL_TREE))
	add_stmt (build_stmt (DECL_EXPR, decl));

      rest_of_decl_compilation (decl, DECL_FILE_SCOPE_P (decl), 0);
    }

  /* At the end of a declaration, throw away any variable type sizes
     of types defined inside that declaration.  There is no use
     computing them in the following function definition.  */
  if (current_scope == file_scope)
    get_pending_sizes ();

  /* Install a cleanup (aka destructor) if one was given.  */
  if (TREE_CODE (decl) == VAR_DECL && !TREE_STATIC (decl))
    {
      tree attr = lookup_attribute ("cleanup", DECL_ATTRIBUTES (decl));
      if (attr)
	{
	  tree cleanup_id = TREE_VALUE (TREE_VALUE (attr));
	  tree cleanup_decl = lookup_name (cleanup_id);
	  tree cleanup;

	  /* Build "cleanup(&decl)" for the destructor.  */
	  cleanup = build_unary_op (ADDR_EXPR, decl, 0);
	  cleanup = build_tree_list (NULL_TREE, cleanup);
	  cleanup = build_function_call (cleanup_decl, cleanup);

	  /* Don't warn about decl unused; the cleanup uses it.  */
	  TREE_USED (decl) = 1;
	  TREE_USED (cleanup_decl) = 1;

	  /* Initialize EH, if we've been told to do so.  */
	  c_maybe_initialize_eh ();

	  push_cleanup (decl, cleanup, false);
	}
    }
}

/* Given a parsed parameter declaration, decode it into a PARM_DECL.  */

tree
grokparm (const struct c_parm *parm)
{
  tree attrs = parm->attrs;
  tree decl = grokdeclarator (parm->declarator, parm->specs, PARM, false,
			      NULL, &attrs, DEPRECATED_NORMAL);

  decl_attributes (&decl, attrs, 0);

  return decl;
}

/* Given a parsed parameter declaration, decode it into a PARM_DECL
   and push that on the current scope.  */

void
push_parm_decl (const struct c_parm *parm)
{
  tree attrs = parm->attrs;
  tree decl;

  decl = grokdeclarator (parm->declarator, parm->specs, PARM, false, NULL,
			 &attrs, DEPRECATED_NORMAL);
  decl_attributes (&decl, attrs, 0);

  decl = pushdecl (decl);

  finish_decl (decl, NULL_TREE, NULL_TREE);
}

/* Mark all the parameter declarations to date as forward decls.
   Also diagnose use of this extension.  */

void
mark_forward_parm_decls (void)
{
  struct c_binding *b;

  if (pedantic && !current_scope->warned_forward_parm_decls)
    {
      pedwarn (input_location, OPT_pedantic,
	       "ISO C forbids forward parameter declarations");
      current_scope->warned_forward_parm_decls = true;
    }

  for (b = current_scope->bindings; b; b = b->prev)
    if (TREE_CODE (b->decl) == PARM_DECL)
      TREE_ASM_WRITTEN (b->decl) = 1;
}

/* Build a COMPOUND_LITERAL_EXPR.  TYPE is the type given in the compound
   literal, which may be an incomplete array type completed by the
   initializer; INIT is a CONSTRUCTOR that initializes the compound
   literal.  */

tree
build_compound_literal (tree type, tree init)
{
  /* We do not use start_decl here because we have a type, not a declarator;
     and do not use finish_decl because the decl should be stored inside
     the COMPOUND_LITERAL_EXPR rather than added elsewhere as a DECL_EXPR.  */
  tree decl;
  tree complit;
  tree stmt;

  if (type == error_mark_node)
    return error_mark_node;

  decl = build_decl (VAR_DECL, NULL_TREE, type);
  DECL_EXTERNAL (decl) = 0;
  TREE_PUBLIC (decl) = 0;
  TREE_STATIC (decl) = (current_scope == file_scope);
  DECL_CONTEXT (decl) = current_function_decl;
  TREE_USED (decl) = 1;
  TREE_TYPE (decl) = type;
  TREE_READONLY (decl) = TYPE_READONLY (type);
  store_init_value (decl, init);

  if (TREE_CODE (type) == ARRAY_TYPE && !COMPLETE_TYPE_P (type))
    {
      int failure = complete_array_type (&TREE_TYPE (decl),
					 DECL_INITIAL (decl), true);
      gcc_assert (!failure);

      type = TREE_TYPE (decl);
      TREE_TYPE (DECL_INITIAL (decl)) = type;
    }

  if (type == error_mark_node || !COMPLETE_TYPE_P (type))
    return error_mark_node;

  stmt = build_stmt (DECL_EXPR, decl);
  complit = build1 (COMPOUND_LITERAL_EXPR, type, stmt);
  TREE_SIDE_EFFECTS (complit) = 1;

  layout_decl (decl, 0);

  if (TREE_STATIC (decl))
    {
      /* This decl needs a name for the assembler output.  */
      set_compound_literal_name (decl);
      DECL_DEFER_OUTPUT (decl) = 1;
      DECL_COMDAT (decl) = 1;
      DECL_ARTIFICIAL (decl) = 1;
      DECL_IGNORED_P (decl) = 1;
      pushdecl (decl);
      rest_of_decl_compilation (decl, 1, 0);
    }

  return complit;
}

/* Determine whether TYPE is a structure with a flexible array member,
   or a union containing such a structure (possibly recursively).  */

static bool
flexible_array_type_p (tree type)
{
  tree x;
  switch (TREE_CODE (type))
    {
    case RECORD_TYPE:
      x = TYPE_FIELDS (type);
      if (x == NULL_TREE)
	return false;
      while (TREE_CHAIN (x) != NULL_TREE)
	x = TREE_CHAIN (x);
      if (TREE_CODE (TREE_TYPE (x)) == ARRAY_TYPE
	  && TYPE_SIZE (TREE_TYPE (x)) == NULL_TREE
	  && TYPE_DOMAIN (TREE_TYPE (x)) != NULL_TREE
	  && TYPE_MAX_VALUE (TYPE_DOMAIN (TREE_TYPE (x))) == NULL_TREE)
	return true;
      return false;
    case UNION_TYPE:
      for (x = TYPE_FIELDS (type); x != NULL_TREE; x = TREE_CHAIN (x))
	{
	  if (flexible_array_type_p (TREE_TYPE (x)))
	    return true;
	}
      return false;
    default:
    return false;
  }
}

/* Performs sanity checks on the TYPE and WIDTH of the bit-field NAME,
   replacing with appropriate values if they are invalid.  */
static void
check_bitfield_type_and_width (tree *type, tree *width, const char *orig_name)
{
  tree type_mv;
  unsigned int max_width;
  unsigned HOST_WIDE_INT w;
  const char *name = orig_name ? orig_name: _("<anonymous>");

  /* Detect and ignore out of range field width and process valid
     field widths.  */
  if (!INTEGRAL_TYPE_P (TREE_TYPE (*width))
      || TREE_CODE (*width) != INTEGER_CST)
    {
      error ("bit-field %qs width not an integer constant", name);
      *width = integer_one_node;
    }
  else
    {
      constant_expression_warning (*width);
      if (tree_int_cst_sgn (*width) < 0)
	{
	  error ("negative width in bit-field %qs", name);
	  *width = integer_one_node;
	}
      else if (integer_zerop (*width) && orig_name)
	{
	  error ("zero width for bit-field %qs", name);
	  *width = integer_one_node;
	}
    }

  /* Detect invalid bit-field type.  */
  if (TREE_CODE (*type) != INTEGER_TYPE
      && TREE_CODE (*type) != BOOLEAN_TYPE
      && TREE_CODE (*type) != ENUMERAL_TYPE)
    {
      error ("bit-field %qs has invalid type", name);
      *type = unsigned_type_node;
    }

  type_mv = TYPE_MAIN_VARIANT (*type);
  if (!in_system_header
      && type_mv != integer_type_node
      && type_mv != unsigned_type_node
      && type_mv != boolean_type_node)
    pedwarn (input_location, OPT_pedantic,
	     "type of bit-field %qs is a GCC extension", name);

  max_width = TYPE_PRECISION (*type);

  if (0 < compare_tree_int (*width, max_width))
    {
      error ("width of %qs exceeds its type", name);
      w = max_width;
      *width = build_int_cst (NULL_TREE, w);
    }
  else
    w = tree_low_cst (*width, 1);

  if (TREE_CODE (*type) == ENUMERAL_TYPE)
    {
      struct lang_type *lt = TYPE_LANG_SPECIFIC (*type);
      if (!lt
	  || w < min_precision (lt->enum_min, TYPE_UNSIGNED (*type))
	  || w < min_precision (lt->enum_max, TYPE_UNSIGNED (*type)))
	warning (0, "%qs is narrower than values of its type", name);
    }
}



/* Print warning about variable length array if necessary.  */

static void
warn_variable_length_array (const char *name, tree size)
{
  int const_size = TREE_CONSTANT (size);

  if (!flag_isoc99 && pedantic && warn_vla != 0)
    {
      if (const_size)
	{
	  if (name)
	    pedwarn (input_location, OPT_Wvla, "ISO C90 forbids array %qs whose size "
		     "can%'t be evaluated",
		     name);
	  else
	    pedwarn (input_location, OPT_Wvla, "ISO C90 forbids array whose size "
		     "can%'t be evaluated");
	}
      else
	{
	  if (name) 
	    pedwarn (input_location, OPT_Wvla, "ISO C90 forbids variable length array %qs",
		     name);
	  else
	    pedwarn (input_location, OPT_Wvla, "ISO C90 forbids variable length array");
	}
    }
  else if (warn_vla > 0)
    {
      if (const_size)
        {
	  if (name)
	    warning (OPT_Wvla,
		     "the size of array %qs can"
		     "%'t be evaluated", name);
	  else
	    warning (OPT_Wvla,
		     "the size of array can %'t be evaluated");
	}
      else
	{
	  if (name)
	    warning (OPT_Wvla,
		     "variable length array %qs is used",
		     name);
	  else
	    warning (OPT_Wvla,
		     "variable length array is used");
	}
    }
}

/* Given declspecs and a declarator,
   determine the name and type of the object declared
   and construct a ..._DECL node for it.
   (In one case we can return a ..._TYPE node instead.
    For invalid input we sometimes return 0.)

   DECLSPECS is a c_declspecs structure for the declaration specifiers.

   DECL_CONTEXT says which syntactic context this declaration is in:
     NORMAL for most contexts.  Make a VAR_DECL or FUNCTION_DECL or TYPE_DECL.
     FUNCDEF for a function definition.  Like NORMAL but a few different
      error messages in each case.  Return value may be zero meaning
      this definition is too screwy to try to parse.
     PARM for a parameter declaration (either within a function prototype
      or before a function body).  Make a PARM_DECL, or return void_type_node.
     TYPENAME if for a typename (in a cast or sizeof).
      Don't make a DECL node; just return the ..._TYPE node.
     FIELD for a struct or union field; make a FIELD_DECL.
   INITIALIZED is true if the decl has an initializer.
   WIDTH is non-NULL for bit-fields, and is a pointer to an INTEGER_CST node
   representing the width of the bit-field.
   DECL_ATTRS points to the list of attributes that should be added to this
     decl.  Any nested attributes that belong on the decl itself will be
     added to this list.
   DEPRECATED_STATE is a deprecated_states value indicating whether
   deprecation warnings should be suppressed.

   In the TYPENAME case, DECLARATOR is really an absolute declarator.
   It may also be so in the PARM case, for a prototype where the
   argument type is specified but not the name.

   This function is where the complicated C meanings of `static'
   and `extern' are interpreted.  */

static tree
grokdeclarator (const struct c_declarator *declarator,
		struct c_declspecs *declspecs,
		enum decl_context decl_context, bool initialized, tree *width,
		tree *decl_attrs, enum deprecated_states deprecated_state)
{
  tree type = declspecs->type;
  bool threadp = declspecs->thread_p;
  enum c_storage_class storage_class = declspecs->storage_class;
  int constp;
  int restrictp;
  int volatilep;
  int addr_space_p;
  int type_quals = TYPE_UNQUALIFIED;
  const char *name, *orig_name;
  bool funcdef_flag = false;
  bool funcdef_syntax = false;
  int size_varies = 0;
  tree decl_attr = declspecs->decl_attr;
  int array_ptr_quals = TYPE_UNQUALIFIED;
  tree array_ptr_attrs = NULL_TREE;
  int array_parm_static = 0;
  bool array_parm_vla_unspec_p = false;
  tree returned_attrs = NULL_TREE;
  bool bitfield = width != NULL;
  tree element_type;
  struct c_arg_info *arg_info = 0;

  if (decl_context == FUNCDEF)
    funcdef_flag = true, decl_context = NORMAL;

  /* Look inside a declarator for the name being declared
     and get it as a string, for an error message.  */
  {
    const struct c_declarator *decl = declarator;
    name = 0;

    while (decl)
      switch (decl->kind)
	{
	case cdk_function:
	case cdk_array:
	case cdk_pointer:
	  funcdef_syntax = (decl->kind == cdk_function);
	  decl = decl->declarator;
	  break;

	case cdk_attrs:
	  decl = decl->declarator;
	  break;

	case cdk_id:
	  if (decl->u.id)
	    name = IDENTIFIER_POINTER (decl->u.id);
	  decl = 0;
	  break;

	default:
	  gcc_unreachable ();
	}
    orig_name = name;
    if (name == 0)
      name = "type name";
  }

  /* A function definition's declarator must have the form of
     a function declarator.  */

  if (funcdef_flag && !funcdef_syntax)
    return 0;

  /* If this looks like a function definition, make it one,
     even if it occurs where parms are expected.
     Then store_parm_decls will reject it and not use it as a parm.  */
  if (decl_context == NORMAL && !funcdef_flag && current_scope->parm_flag)
    decl_context = PARM;

  if (declspecs->deprecated_p && deprecated_state != DEPRECATED_SUPPRESS)
    warn_deprecated_use (declspecs->type);

  if ((decl_context == NORMAL || decl_context == FIELD)
      && current_scope == file_scope
      && variably_modified_type_p (type, NULL_TREE))
    {
      error ("variably modified %qs at file scope", name);
      type = integer_type_node;
    }

  size_varies = C_TYPE_VARIABLE_SIZE (type);

  /* Diagnose defaulting to "int".  */

  if (declspecs->default_int_p && !in_system_header)
    {
      /* Issue a warning if this is an ISO C 99 program or if
	 -Wreturn-type and this is a function, or if -Wimplicit;
	 prefer the former warning since it is more explicit.  */
      if ((warn_implicit_int || warn_return_type || flag_isoc99)
	  && funcdef_flag)
	warn_about_return_type = 1;
      else 
	pedwarn_c99 (input_location, flag_isoc99 ? 0 : OPT_Wimplicit_int, 
		     "type defaults to %<int%> in declaration of %qs", name);
    }

  /* Adjust the type if a bit-field is being declared,
     -funsigned-bitfields applied and the type is not explicitly
     "signed".  */
  if (bitfield && !flag_signed_bitfields && !declspecs->explicit_signed_p
      && TREE_CODE (type) == INTEGER_TYPE)
    type = unsigned_type_for (type);

  /* Figure out the type qualifiers for the declaration.  There are
     two ways a declaration can become qualified.  One is something
     like `const int i' where the `const' is explicit.  Another is
     something like `typedef const int CI; CI i' where the type of the
     declaration contains the `const'.  A third possibility is that
     there is a type qualifier on the element type of a typedefed
     array type, in which case we should extract that qualifier so
     that c_apply_type_quals_to_decl receives the full list of
     qualifiers to work with (C90 is not entirely clear about whether
     duplicate qualifiers should be diagnosed in this case, but it
     seems most appropriate to do so).  */
  element_type = strip_array_types (type);
  constp = declspecs->const_p + TYPE_READONLY (element_type);
  restrictp = declspecs->restrict_p + TYPE_RESTRICT (element_type);
  volatilep = declspecs->volatile_p + TYPE_VOLATILE (element_type);
  addr_space_p = (declspecs->address_space > 0) + (TYPE_ADDR_SPACE (element_type) > 0);
  if (pedantic && !flag_isoc99)
    {
      if (constp > 1)
	pedwarn (input_location, OPT_pedantic, "duplicate %<const%>");
      if (restrictp > 1)
	pedwarn (input_location, OPT_pedantic, "duplicate %<restrict%>");
      if (volatilep > 1)
<<<<<<< HEAD
	pedwarn (OPT_pedantic, "duplicate %<volatile%>");
      if (addr_space_p > 1)
	pedwarn (OPT_pedantic, "duplicate %qs", targetm.addr_space_name (TYPE_ADDR_SPACE (element_type)));
=======
	pedwarn (input_location, OPT_pedantic, "duplicate %<volatile%>");
>>>>>>> 41e404e6
    }
  if (!flag_gen_aux_info && (TYPE_QUALS (element_type)))
    type = TYPE_MAIN_VARIANT (type);
  type_quals = ((constp ? TYPE_QUAL_CONST : 0)
		| (restrictp ? TYPE_QUAL_RESTRICT : 0)
		| (volatilep ? TYPE_QUAL_VOLATILE : 0)
		| (addr_space_p ? ENCODE_QUAL_ADDR_SPACE (declspecs->address_space) : 0));

  /* Warn about storage classes that are invalid for certain
     kinds of declarations (parameters, typenames, etc.).  */

  if (((declarator->kind == cdk_pointer
 	&& (DECODE_QUAL_ADDR_SPACE (declarator->u.pointer_quals)) != 0)
       || addr_space_p)
      && targetm.addr_space_name == default_addr_space_name)
     {
       /* A mere warning is sure to result in improper semantics
	  at runtime.  Don't bother to allow this to compile.  */
       error ("extended address space not supported for this target");
       return 0;
     }

  if (declarator->kind == cdk_pointer
      ? (DECODE_QUAL_ADDR_SPACE (declarator->u.pointer_quals)) != 0
      : addr_space_p)
    {
      const char *addrspace_name;

      if (addr_space_p > 0)
	addrspace_name = targetm.addr_space_name (addr_space_p);
      else
	addrspace_name = targetm.addr_space_name (DECODE_QUAL_ADDR_SPACE (declarator->u.pointer_quals));

      if (decl_context == NORMAL)
	{
	  if (declarator->kind == cdk_function)
	    error ("%qs specified for function %qs", addrspace_name, name);
	  else
	    {
	      switch (storage_class)
		{
		case csc_auto:
		  error ("%qs combined with %<auto%> qualifier for %qs", addrspace_name, name);
		  break;
		case csc_register:
		  error ("%qs combined with %<register%> qualifier for %qs", addrspace_name, name);
		  break;
		case csc_none:
		  if (current_function_scope)
 		    {
 		      error ("%<__ea%> specified for auto variable %qs", name);
 		      break;
 		    }
		  break;
		case csc_static:
		  break;
		case csc_extern:
		  break;
		case csc_typedef:
		  break;
		}
	    }
	}
      else if (decl_context == PARM
	       && declarator->kind != cdk_array)
	error ("%qs specified for parameter %qs", addrspace_name, name);
      else if (decl_context == FIELD)
	error ("%qs specified for structure field %qs", addrspace_name, name);
    }

  if (funcdef_flag
      && (threadp
	  || storage_class == csc_auto
	  || storage_class == csc_register
	  || storage_class == csc_typedef))
    {
<<<<<<< HEAD
      if (storage_class == csc_auto
	  && (pedantic || current_scope == file_scope))
	pedwarn (OPT_pedantic, "function definition declared %<auto%>");
=======
      if (storage_class == csc_auto)
	pedwarn (input_location, 
		 (current_scope == file_scope) ? 0 : OPT_pedantic, 
		 "function definition declared %<auto%>");
>>>>>>> 41e404e6
      if (storage_class == csc_register)
	error ("function definition declared %<register%>");
      if (storage_class == csc_typedef)
	error ("function definition declared %<typedef%>");
      if (threadp)
	error ("function definition declared %<__thread%>");
      threadp = false;
      if (storage_class == csc_auto
	  || storage_class == csc_register
	  || storage_class == csc_typedef)
	storage_class = csc_none;
    }
  else if (decl_context != NORMAL && (storage_class != csc_none || threadp))
    {
      if (decl_context == PARM && storage_class == csc_register)
	;
      else
	{
	  switch (decl_context)
	    {
	    case FIELD:
	      error ("storage class specified for structure field %qs",
		     name);
	      break;
	    case PARM:
	      error ("storage class specified for parameter %qs", name);
	      break;
	    default:
	      error ("storage class specified for typename");
	      break;
	    }
	  storage_class = csc_none;
	  threadp = false;
	}
    }
  else if (storage_class == csc_extern
	   && initialized
	   && !funcdef_flag)
    {
      /* 'extern' with initialization is invalid if not at file scope.  */
       if (current_scope == file_scope)
         {
           /* It is fine to have 'extern const' when compiling at C
              and C++ intersection.  */
           if (!(warn_cxx_compat && constp))
             warning (0, "%qs initialized and declared %<extern%>", name);
         }
      else
	error ("%qs has both %<extern%> and initializer", name);
    }
  else if (current_scope == file_scope)
    {
      if (storage_class == csc_auto)
	error ("file-scope declaration of %qs specifies %<auto%>", name);
      if (pedantic && storage_class == csc_register)
	pedwarn (input_location, OPT_pedantic,
		 "file-scope declaration of %qs specifies %<register%>", name);
    }
  else
    {
      if (storage_class == csc_extern && funcdef_flag)
	error ("nested function %qs declared %<extern%>", name);
      else if (threadp && storage_class == csc_none)
	{
	  error ("function-scope %qs implicitly auto and declared "
		 "%<__thread%>",
		 name);
	  threadp = false;
	}
    }

  /* Now figure out the structure of the declarator proper.
     Descend through it, creating more complex types, until we reach
     the declared identifier (or NULL_TREE, in an absolute declarator).
     At each stage we maintain an unqualified version of the type
     together with any qualifiers that should be applied to it with
     c_build_qualified_type; this way, array types including
     multidimensional array types are first built up in unqualified
     form and then the qualified form is created with
     TYPE_MAIN_VARIANT pointing to the unqualified form.  */

  while (declarator && declarator->kind != cdk_id)
    {
      if (type == error_mark_node)
	{
	  declarator = declarator->declarator;
	  continue;
	}

      /* Each level of DECLARATOR is either a cdk_array (for ...[..]),
	 a cdk_pointer (for *...),
	 a cdk_function (for ...(...)),
	 a cdk_attrs (for nested attributes),
	 or a cdk_id (for the name being declared
	 or the place in an absolute declarator
	 where the name was omitted).
	 For the last case, we have just exited the loop.

	 At this point, TYPE is the type of elements of an array,
	 or for a function to return, or for a pointer to point to.
	 After this sequence of ifs, TYPE is the type of the
	 array or function or pointer, and DECLARATOR has had its
	 outermost layer removed.  */

      if (array_ptr_quals != TYPE_UNQUALIFIED
	  || array_ptr_attrs != NULL_TREE
	  || array_parm_static)
	{
	  /* Only the innermost declarator (making a parameter be of
	     array type which is converted to pointer type)
	     may have static or type qualifiers.  */
	  error ("static or type qualifiers in non-parameter array declarator");
	  array_ptr_quals = TYPE_UNQUALIFIED;
	  array_ptr_attrs = NULL_TREE;
	  array_parm_static = 0;
	}

      switch (declarator->kind)
	{
	case cdk_attrs:
	  {
	    /* A declarator with embedded attributes.  */
	    tree attrs = declarator->u.attrs;
	    const struct c_declarator *inner_decl;
	    int attr_flags = 0;
	    declarator = declarator->declarator;
	    inner_decl = declarator;
	    while (inner_decl->kind == cdk_attrs)
	      inner_decl = inner_decl->declarator;
	    if (inner_decl->kind == cdk_id)
	      attr_flags |= (int) ATTR_FLAG_DECL_NEXT;
	    else if (inner_decl->kind == cdk_function)
	      attr_flags |= (int) ATTR_FLAG_FUNCTION_NEXT;
	    else if (inner_decl->kind == cdk_array)
	      attr_flags |= (int) ATTR_FLAG_ARRAY_NEXT;
	    returned_attrs = decl_attributes (&type,
					      chainon (returned_attrs, attrs),
					      attr_flags);
	    break;
	  }
	case cdk_array:
	  {
	    tree itype = NULL_TREE;
	    tree size = declarator->u.array.dimen;
	    /* The index is a signed object `sizetype' bits wide.  */
	    tree index_type = c_common_signed_type (sizetype);

	    array_ptr_quals = declarator->u.array.quals;
	    array_ptr_attrs = declarator->u.array.attrs;
	    array_parm_static = declarator->u.array.static_p;
	    array_parm_vla_unspec_p = declarator->u.array.vla_unspec_p;

	    declarator = declarator->declarator;

	    /* Check for some types that there cannot be arrays of.  */

	    if (VOID_TYPE_P (type))
	      {
		error ("declaration of %qs as array of voids", name);
		type = error_mark_node;
	      }

	    if (TREE_CODE (type) == FUNCTION_TYPE)
	      {
		error ("declaration of %qs as array of functions", name);
		type = error_mark_node;
	      }

	    if (pedantic && !in_system_header && flexible_array_type_p (type))
	      pedwarn (input_location, OPT_pedantic,
		       "invalid use of structure with flexible array member");

	    if (size == error_mark_node)
	      type = error_mark_node;

	    if (type == error_mark_node)
	      continue;

	    /* If size was specified, set ITYPE to a range-type for
	       that size.  Otherwise, ITYPE remains null.  finish_decl
	       may figure it out from an initial value.  */

	    if (size)
	      {
		/* Strip NON_LVALUE_EXPRs since we aren't using as an
		   lvalue.  */
		STRIP_TYPE_NOPS (size);

		if (!INTEGRAL_TYPE_P (TREE_TYPE (size)))
		  {
		    error ("size of array %qs has non-integer type", name);
		    size = integer_one_node;
		  }

		if (pedantic && integer_zerop (size))
		  pedwarn (input_location, OPT_pedantic,
			   "ISO C forbids zero-size array %qs", name);

		if (TREE_CODE (size) == INTEGER_CST)
		  {
		    constant_expression_warning (size);
		    if (tree_int_cst_sgn (size) < 0)
		      {
			error ("size of array %qs is negative", name);
			size = integer_one_node;
		      }
		  }
		else if ((decl_context == NORMAL || decl_context == FIELD)
			 && current_scope == file_scope)
		  {
		    error ("variably modified %qs at file scope", name);
		    size = integer_one_node;
		  }
		else
		  {
		    /* Make sure the array size remains visibly
		       nonconstant even if it is (eg) a const variable
		       with known value.  */
		    size_varies = 1;
		    warn_variable_length_array (orig_name, size);
		  }

		if (integer_zerop (size))
		  {
		    /* A zero-length array cannot be represented with
		       an unsigned index type, which is what we'll
		       get with build_index_type.  Create an
		       open-ended range instead.  */
		    itype = build_range_type (sizetype, size, NULL_TREE);
		  }
		else
		  {
		    /* Arrange for the SAVE_EXPR on the inside of the
		       MINUS_EXPR, which allows the -1 to get folded
		       with the +1 that happens when building TYPE_SIZE.  */
		    if (size_varies)
		      size = variable_size (size);

		    /* Compute the maximum valid index, that is, size
		       - 1.  Do the calculation in index_type, so that
		       if it is a variable the computations will be
		       done in the proper mode.  */
		    itype = fold_build2 (MINUS_EXPR, index_type,
					 convert (index_type, size),
					 convert (index_type,
						  size_one_node));

		    /* If that overflowed, the array is too big.  ???
		       While a size of INT_MAX+1 technically shouldn't
		       cause an overflow (because we subtract 1), the
		       overflow is recorded during the conversion to
		       index_type, before the subtraction.  Handling
		       this case seems like an unnecessary
		       complication.  */
		    if (TREE_CODE (itype) == INTEGER_CST
			&& TREE_OVERFLOW (itype))
		      {
			error ("size of array %qs is too large", name);
			type = error_mark_node;
			continue;
		      }

		    itype = build_index_type (itype);
		  }
	      }
	    else if (decl_context == FIELD)
	      {
		if (pedantic && !flag_isoc99 && !in_system_header)
		  pedwarn (input_location, OPT_pedantic,
			   "ISO C90 does not support flexible array members");

		/* ISO C99 Flexible array members are effectively
		   identical to GCC's zero-length array extension.  */
		itype = build_range_type (sizetype, size_zero_node, NULL_TREE);
	      }
	    else if (decl_context == PARM)
	      {
		if (array_parm_vla_unspec_p)
		  {
		    if (! orig_name)
		      {
			/* C99 6.7.5.2p4 */
			error ("%<[*]%> not allowed in other than a declaration");
		      }

		    itype = build_range_type (sizetype, size_zero_node, NULL_TREE);
		    size_varies = 1;
		  }
	      }
	    else if (decl_context == TYPENAME)
	      {
		if (array_parm_vla_unspec_p)
		  {
		    /* The error is printed elsewhere.  We use this to
		       avoid messing up with incomplete array types of
		       the same type, that would otherwise be modified
		       below.  */
		    itype = build_range_type (sizetype, size_zero_node,
					      NULL_TREE);
		  }
	      }

	     /* Complain about arrays of incomplete types.  */
	    if (!COMPLETE_TYPE_P (type))
	      {
		error ("array type has incomplete element type");
		type = error_mark_node;
	      }
	    else
	    /* When itype is NULL, a shared incomplete array type is
	       returned for all array of a given type.  Elsewhere we
	       make sure we don't complete that type before copying
	       it, but here we want to make sure we don't ever
	       modify the shared type, so we gcc_assert (itype)
	       below.  */
	      type = build_array_type (type, itype);

	    if (type != error_mark_node)
	      {
		if (size_varies)
		  {
		    /* It is ok to modify type here even if itype is
		       NULL: if size_varies, we're in a
		       multi-dimensional array and the inner type has
		       variable size, so the enclosing shared array type
		       must too.  */
		    if (size && TREE_CODE (size) == INTEGER_CST)
		      type
			= build_distinct_type_copy (TYPE_MAIN_VARIANT (type));
		    C_TYPE_VARIABLE_SIZE (type) = 1;
		  }

		/* The GCC extension for zero-length arrays differs from
		   ISO flexible array members in that sizeof yields
		   zero.  */
		if (size && integer_zerop (size))
		  {
		    gcc_assert (itype);
		    TYPE_SIZE (type) = bitsize_zero_node;
		    TYPE_SIZE_UNIT (type) = size_zero_node;
		  }
		if (array_parm_vla_unspec_p)
		  {
		    gcc_assert (itype);
		    /* The type is complete.  C99 6.7.5.2p4  */
		    TYPE_SIZE (type) = bitsize_zero_node;
		    TYPE_SIZE_UNIT (type) = size_zero_node;
		  }
	      }

	    if (decl_context != PARM
		&& (array_ptr_quals != TYPE_UNQUALIFIED
		    || array_ptr_attrs != NULL_TREE
		    || array_parm_static))
	      {
		error ("static or type qualifiers in non-parameter array declarator");
		array_ptr_quals = TYPE_UNQUALIFIED;
		array_ptr_attrs = NULL_TREE;
		array_parm_static = 0;
	      }
	    break;
	  }
	case cdk_function:
	  {
	    /* Say it's a definition only for the declarator closest
	       to the identifier, apart possibly from some
	       attributes.  */
	    bool really_funcdef = false;
	    tree arg_types;
	    if (funcdef_flag)
	      {
		const struct c_declarator *t = declarator->declarator;
		while (t->kind == cdk_attrs)
		  t = t->declarator;
		really_funcdef = (t->kind == cdk_id);
	      }

	    /* Declaring a function type.  Make sure we have a valid
	       type for the function to return.  */
	    if (type == error_mark_node)
	      continue;

	    size_varies = 0;

	    /* Warn about some types functions can't return.  */
	    if (TREE_CODE (type) == FUNCTION_TYPE)
	      {
		error ("%qs declared as function returning a function", name);
		type = integer_type_node;
	      }
	    if (TREE_CODE (type) == ARRAY_TYPE)
	      {
		error ("%qs declared as function returning an array", name);
		type = integer_type_node;
	      }

	    /* Construct the function type and go to the next
	       inner layer of declarator.  */
	    arg_info = declarator->u.arg_info;
	    arg_types = grokparms (arg_info, really_funcdef);
	    if (really_funcdef)
	      put_pending_sizes (arg_info->pending_sizes);

	    /* Type qualifiers before the return type of the function
	       qualify the return type, not the function type.  */
	    if (type_quals)
	      {
		/* Type qualifiers on a function return type are
		   normally permitted by the standard but have no
		   effect, so give a warning at -Wreturn-type.
		   Qualifiers on a void return type are banned on
		   function definitions in ISO C; GCC used to used
		   them for noreturn functions.  */
		if (VOID_TYPE_P (type) && really_funcdef)
		  pedwarn (input_location, 0,
			   "function definition has qualified void return type");
		else
		  warning (OPT_Wignored_qualifiers,
			   "type qualifiers ignored on function return type");

		type = c_build_qualified_type (type, type_quals);
	      }
	    type_quals = TYPE_UNQUALIFIED;

	    type = build_function_type (type, arg_types);
	    declarator = declarator->declarator;

	    /* Set the TYPE_CONTEXTs for each tagged type which is local to
	       the formal parameter list of this FUNCTION_TYPE to point to
	       the FUNCTION_TYPE node itself.  */
	    {
	      tree link;

	      for (link = arg_info->tags;
		   link;
		   link = TREE_CHAIN (link))
		TYPE_CONTEXT (TREE_VALUE (link)) = type;
	    }
	    break;
	  }
	case cdk_pointer:
	  {
	    /* Merge any constancy or volatility into the target type
	       for the pointer.  */
	    
 	    if (TREE_CODE (type) == FUNCTION_TYPE)
 	      {
 		if (pedantic && type_quals)
 		  pedwarn (OPT_pedantic, "ISO C forbids qualified function types");
 	      }

	    if (pedantic && TREE_CODE (type) == FUNCTION_TYPE
		&& type_quals)
	      pedwarn (input_location, OPT_pedantic,
		       "ISO C forbids qualified function types");
	    if (type_quals)
	      type = c_build_qualified_type (type, type_quals);
	    size_varies = 0;

	    /* When the pointed-to type involves components of variable size,
	       care must be taken to ensure that the size evaluation code is
	       emitted early enough to dominate all the possible later uses
	       and late enough for the variables on which it depends to have
	       been assigned.

	       This is expected to happen automatically when the pointed-to
	       type has a name/declaration of it's own, but special attention
	       is required if the type is anonymous.

	       We handle the NORMAL and FIELD contexts here by attaching an
	       artificial TYPE_DECL to such pointed-to type.  This forces the
	       sizes evaluation at a safe point and ensures it is not deferred
	       until e.g. within a deeper conditional context.

	       We expect nothing to be needed here for PARM or TYPENAME.
	       Pushing a TYPE_DECL at this point for TYPENAME would actually
	       be incorrect, as we might be in the middle of an expression
	       with side effects on the pointed-to type size "arguments" prior
	       to the pointer declaration point and the fake TYPE_DECL in the
	       enclosing context would force the size evaluation prior to the
	       side effects.  */

	    if (!TYPE_NAME (type)
		&& (decl_context == NORMAL || decl_context == FIELD)
		&& variably_modified_type_p (type, NULL_TREE))
	      {
		tree decl = build_decl (TYPE_DECL, NULL_TREE, type);
		DECL_ARTIFICIAL (decl) = 1;
		pushdecl (decl);
		finish_decl (decl, NULL_TREE, NULL_TREE);
		TYPE_NAME (type) = decl;
	      }

	    type = build_pointer_type (type);

	    /* Process type qualifiers (such as const or volatile)
	       that were given inside the `*'.  */
	    type_quals = declarator->u.pointer_quals;

	    declarator = declarator->declarator;
	    break;
	  }
	default:
	  gcc_unreachable ();
	}
    }
  *decl_attrs = chainon (returned_attrs, *decl_attrs);

  /* Now TYPE has the actual type, apart from any qualifiers in
     TYPE_QUALS.  */

  /* Check the type and width of a bit-field.  */
  if (bitfield)
    check_bitfield_type_and_width (&type, width, orig_name);

  /* Did array size calculations overflow?  */

  if (TREE_CODE (type) == ARRAY_TYPE
      && COMPLETE_TYPE_P (type)
      && TREE_CODE (TYPE_SIZE_UNIT (type)) == INTEGER_CST
      && TREE_OVERFLOW (TYPE_SIZE_UNIT (type)))
    {
      error ("size of array %qs is too large", name);
      /* If we proceed with the array type as it is, we'll eventually
	 crash in tree_low_cst().  */
      type = error_mark_node;
    }

  /* If this is declaring a typedef name, return a TYPE_DECL.  */

  if (storage_class == csc_typedef)
    {
      tree decl;
      if (pedantic && TREE_CODE (type) == FUNCTION_TYPE
	  && type_quals)
	pedwarn (input_location, OPT_pedantic,
		 "ISO C forbids qualified function types");
      if (type_quals)
	type = c_build_qualified_type (type, type_quals);
      decl = build_decl (TYPE_DECL, declarator->u.id, type);
      DECL_SOURCE_LOCATION (decl) = declarator->id_loc;
      if (declspecs->explicit_signed_p)
	C_TYPEDEF_EXPLICITLY_SIGNED (decl) = 1;
      if (declspecs->inline_p)
	pedwarn (input_location, 0,"typedef %q+D declared %<inline%>", decl);
      return decl;
    }

  /* If this is a type name (such as, in a cast or sizeof),
     compute the type and return it now.  */

  if (decl_context == TYPENAME)
    {
      /* Note that the grammar rejects storage classes in typenames
	 and fields.  */
      gcc_assert (storage_class == csc_none && !threadp
		  && !declspecs->inline_p);
      if (pedantic && TREE_CODE (type) == FUNCTION_TYPE
	  && type_quals)
	pedwarn (input_location, OPT_pedantic,
		 "ISO C forbids const or volatile function types");
      if (type_quals)
	type = c_build_qualified_type (type, type_quals);
      return type;
    }

  if (pedantic && decl_context == FIELD
      && variably_modified_type_p (type, NULL_TREE))
    {
      /* C99 6.7.2.1p8 */
      pedwarn (input_location, OPT_pedantic, 
	       "a member of a structure or union cannot have a variably modified type");
    }

  /* Aside from typedefs and type names (handle above),
     `void' at top level (not within pointer)
     is allowed only in public variables.
     We don't complain about parms either, but that is because
     a better error message can be made later.  */

  if (VOID_TYPE_P (type) && decl_context != PARM
      && !((decl_context != FIELD && TREE_CODE (type) != FUNCTION_TYPE)
	    && (storage_class == csc_extern
		|| (current_scope == file_scope
		    && !(storage_class == csc_static
			 || storage_class == csc_register)))))
    {
      error ("variable or field %qs declared void", name);
      type = integer_type_node;
    }

  /* Now create the decl, which may be a VAR_DECL, a PARM_DECL
     or a FUNCTION_DECL, depending on DECL_CONTEXT and TYPE.  */

  {
    tree decl;

    if (decl_context == PARM)
      {
	tree promoted_type;

	/* A parameter declared as an array of T is really a pointer to T.
	   One declared as a function is really a pointer to a function.  */

	if (TREE_CODE (type) == ARRAY_TYPE)
	  {
	    /* Transfer const-ness of array into that of type pointed to.  */
	    type = TREE_TYPE (type);
	    if (type_quals)
	      type = c_build_qualified_type (type, type_quals);
	    type = build_pointer_type (type);
	    type_quals = array_ptr_quals;
	    if (type_quals)
	      type = c_build_qualified_type (type, type_quals);

	    /* We don't yet implement attributes in this context.  */
	    if (array_ptr_attrs != NULL_TREE)
	      warning (OPT_Wattributes,
		       "attributes in parameter array declarator ignored");

	    size_varies = 0;
	  }
	else if (TREE_CODE (type) == FUNCTION_TYPE)
	  {
	    if (type_quals)
	      pedwarn (input_location, OPT_pedantic,
		       "ISO C forbids qualified function types");
	    if (type_quals)
	      type = c_build_qualified_type (type, type_quals);
	    type = build_pointer_type (type);
	    type_quals = TYPE_UNQUALIFIED;
	  }
	else if (type_quals)
	  type = c_build_qualified_type (type, type_quals);

	decl = build_decl (PARM_DECL, declarator->u.id, type);
	DECL_SOURCE_LOCATION (decl) = declarator->id_loc;
	if (size_varies)
	  C_DECL_VARIABLE_SIZE (decl) = 1;

	/* Compute the type actually passed in the parmlist,
	   for the case where there is no prototype.
	   (For example, shorts and chars are passed as ints.)
	   When there is a prototype, this is overridden later.  */

	if (type == error_mark_node)
	  promoted_type = type;
	else
	  promoted_type = c_type_promotes_to (type);

	DECL_ARG_TYPE (decl) = promoted_type;
	if (declspecs->inline_p)
	  pedwarn (input_location, 0, "parameter %q+D declared %<inline%>", decl);
      }
    else if (decl_context == FIELD)
      {
	/* Note that the grammar rejects storage classes in typenames
	   and fields.  */
	gcc_assert (storage_class == csc_none && !threadp
		    && !declspecs->inline_p);

	/* Structure field.  It may not be a function.  */

	if (TREE_CODE (type) == FUNCTION_TYPE)
	  {
	    error ("field %qs declared as a function", name);
	    type = build_pointer_type (type);
	  }
	else if (TREE_CODE (type) != ERROR_MARK
		 && !COMPLETE_OR_UNBOUND_ARRAY_TYPE_P (type))
	  {
	    error ("field %qs has incomplete type", name);
	    type = error_mark_node;
	  }
	type = c_build_qualified_type (type, type_quals);
	decl = build_decl (FIELD_DECL, declarator->u.id, type);
	DECL_SOURCE_LOCATION (decl) = declarator->id_loc;
	DECL_NONADDRESSABLE_P (decl) = bitfield;
	if (bitfield && !declarator->u.id)
	  TREE_NO_WARNING (decl) = 1;

	if (size_varies)
	  C_DECL_VARIABLE_SIZE (decl) = 1;
      }
    else if (TREE_CODE (type) == FUNCTION_TYPE)
      {
	if (storage_class == csc_register || threadp)
	  {
	    error ("invalid storage class for function %qs", name);
	   }
	else if (current_scope != file_scope)
	  {
	    /* Function declaration not at file scope.  Storage
	       classes other than `extern' are not allowed, C99
	       6.7.1p5, and `extern' makes no difference.  However,
	       GCC allows 'auto', perhaps with 'inline', to support
	       nested functions.  */
	    if (storage_class == csc_auto)
		pedwarn (input_location, OPT_pedantic, "invalid storage class for function %qs", name);
	    else if (storage_class == csc_static)
	      {
		error ("invalid storage class for function %qs", name);
		if (funcdef_flag)
		  storage_class = declspecs->storage_class = csc_none;
		else
		  return 0;
	      }
	  }

	decl = build_decl (FUNCTION_DECL, declarator->u.id, type);
	DECL_SOURCE_LOCATION (decl) = declarator->id_loc;
	decl = build_decl_attribute_variant (decl, decl_attr);

	if (pedantic && type_quals && !DECL_IN_SYSTEM_HEADER (decl))
	  pedwarn (input_location, OPT_pedantic,
		   "ISO C forbids qualified function types");

	/* GNU C interprets a volatile-qualified function type to indicate
	   that the function does not return.  */
	if ((type_quals & TYPE_QUAL_VOLATILE)
	    && !VOID_TYPE_P (TREE_TYPE (TREE_TYPE (decl))))
	  warning (0, "%<noreturn%> function returns non-void value");

	/* Every function declaration is an external reference
	   (DECL_EXTERNAL) except for those which are not at file
	   scope and are explicitly declared "auto".  This is
	   forbidden by standard C (C99 6.7.1p5) and is interpreted by
	   GCC to signify a forward declaration of a nested function.  */
	if (storage_class == csc_auto && current_scope != file_scope)
	  DECL_EXTERNAL (decl) = 0;
	/* In C99, a function which is declared 'inline' with 'extern'
	   is not an external reference (which is confusing).  It
	   means that the later definition of the function must be output
	   in this file, C99 6.7.4p6.  In GNU C89, a function declared
	   'extern inline' is an external reference.  */
	else if (declspecs->inline_p && storage_class != csc_static)
	  DECL_EXTERNAL (decl) = ((storage_class == csc_extern)
				  == flag_gnu89_inline);
	else
	  DECL_EXTERNAL (decl) = !initialized;

	/* Record absence of global scope for `static' or `auto'.  */
	TREE_PUBLIC (decl)
	  = !(storage_class == csc_static || storage_class == csc_auto);

	/* For a function definition, record the argument information
	   block where store_parm_decls will look for it.  */
	if (funcdef_flag)
	  current_function_arg_info = arg_info;

	if (declspecs->default_int_p)
	  C_FUNCTION_IMPLICIT_INT (decl) = 1;

	/* Record presence of `inline', if it is reasonable.  */
	if (flag_hosted && MAIN_NAME_P (declarator->u.id))
	  {
	    if (declspecs->inline_p)
	      pedwarn (input_location, 0, "cannot inline function %<main%>");
	  }
	else if (declspecs->inline_p)
	  /* Record that the function is declared `inline'.  */
	  DECL_DECLARED_INLINE_P (decl) = 1;
      }
    else
      {
	/* It's a variable.  */
	/* An uninitialized decl with `extern' is a reference.  */
	int extern_ref = !initialized && storage_class == csc_extern;

	type = c_build_qualified_type (type, type_quals);

	/* C99 6.2.2p7: It is invalid (compile-time undefined
	   behavior) to create an 'extern' declaration for a
	   variable if there is a global declaration that is
	   'static' and the global declaration is not visible.
	   (If the static declaration _is_ currently visible,
	   the 'extern' declaration is taken to refer to that decl.) */
	if (extern_ref && current_scope != file_scope)
	  {
	    tree global_decl  = identifier_global_value (declarator->u.id);
	    tree visible_decl = lookup_name (declarator->u.id);

	    if (global_decl
		&& global_decl != visible_decl
		&& TREE_CODE (global_decl) == VAR_DECL
		&& !TREE_PUBLIC (global_decl))
	      error ("variable previously declared %<static%> redeclared "
		     "%<extern%>");
	  }

	decl = build_decl (VAR_DECL, declarator->u.id, type);
	DECL_SOURCE_LOCATION (decl) = declarator->id_loc;
	if (size_varies)
	  C_DECL_VARIABLE_SIZE (decl) = 1;

	if (declspecs->inline_p)
	  pedwarn (input_location, 0, "variable %q+D declared %<inline%>", decl);

	/* At file scope, an initialized extern declaration may follow
	   a static declaration.  In that case, DECL_EXTERNAL will be
	   reset later in start_decl.  */
	DECL_EXTERNAL (decl) = (storage_class == csc_extern);

	/* At file scope, the presence of a `static' or `register' storage
	   class specifier, or the absence of all storage class specifiers
	   makes this declaration a definition (perhaps tentative).  Also,
	   the absence of `static' makes it public.  */
	if (current_scope == file_scope)
	  {
	    TREE_PUBLIC (decl) = storage_class != csc_static;
	    TREE_STATIC (decl) = !extern_ref;
	  }
	/* Not at file scope, only `static' makes a static definition.  */
	else
	  {
	    TREE_STATIC (decl) = (storage_class == csc_static);
	    TREE_PUBLIC (decl) = extern_ref;
	  }

	if (threadp)
	  DECL_TLS_MODEL (decl) = decl_default_tls_model (decl);
      }

    if (storage_class == csc_extern
	&& variably_modified_type_p (type, NULL_TREE))
      {
	/* C99 6.7.5.2p2 */
	error ("object with variably modified type must have no linkage");
      }

    /* Record `register' declaration for warnings on &
       and in case doing stupid register allocation.  */

    if (storage_class == csc_register)
      {
	C_DECL_REGISTER (decl) = 1;
	DECL_REGISTER (decl) = 1;
      }

    /* Record constancy and volatility.  */
    c_apply_type_quals_to_decl (type_quals, decl);

    /* If a type has volatile components, it should be stored in memory.
       Otherwise, the fact that those components are volatile
       will be ignored, and would even crash the compiler.
       Of course, this only makes sense on  VAR,PARM, and RESULT decl's.   */
    if (C_TYPE_FIELDS_VOLATILE (TREE_TYPE (decl))
	&& (TREE_CODE (decl) == VAR_DECL ||  TREE_CODE (decl) == PARM_DECL
	  || TREE_CODE (decl) == RESULT_DECL))
      {
	/* It is not an error for a structure with volatile fields to
	   be declared register, but reset DECL_REGISTER since it
	   cannot actually go in a register.  */
	int was_reg = C_DECL_REGISTER (decl);
	C_DECL_REGISTER (decl) = 0;
	DECL_REGISTER (decl) = 0;
	c_mark_addressable (decl);
	C_DECL_REGISTER (decl) = was_reg;
      }

  /* This is the earliest point at which we might know the assembler
     name of a variable.  Thus, if it's known before this, die horribly.  */
    gcc_assert (!DECL_ASSEMBLER_NAME_SET_P (decl));

    return decl;
  }
}

/* Decode the parameter-list info for a function type or function definition.
   The argument is the value returned by `get_parm_info' (or made in c-parse.c
   if there is an identifier list instead of a parameter decl list).
   These two functions are separate because when a function returns
   or receives functions then each is called multiple times but the order
   of calls is different.  The last call to `grokparms' is always the one
   that contains the formal parameter names of a function definition.

   Return a list of arg types to use in the FUNCTION_TYPE for this function.

   FUNCDEF_FLAG is true for a function definition, false for
   a mere declaration.  A nonempty identifier-list gets an error message
   when FUNCDEF_FLAG is false.  */

static tree
grokparms (struct c_arg_info *arg_info, bool funcdef_flag)
{
  tree arg_types = arg_info->types;

  if (funcdef_flag && arg_info->had_vla_unspec)
    {
      /* A function definition isn't function prototype scope C99 6.2.1p4.  */
      /* C99 6.7.5.2p4 */
      error ("%<[*]%> not allowed in other than function prototype scope");
    }

  if (arg_types == 0 && !funcdef_flag && !in_system_header)
    warning (OPT_Wstrict_prototypes,
	     "function declaration isn%'t a prototype");

  if (arg_types == error_mark_node)
    return 0;  /* don't set TYPE_ARG_TYPES in this case */

  else if (arg_types && TREE_CODE (TREE_VALUE (arg_types)) == IDENTIFIER_NODE)
    {
      if (!funcdef_flag)
	pedwarn (input_location, 0, "parameter names (without types) in function declaration");

      arg_info->parms = arg_info->types;
      arg_info->types = 0;
      return 0;
    }
  else
    {
      tree parm, type, typelt;
      unsigned int parmno;

      /* If there is a parameter of incomplete type in a definition,
	 this is an error.  In a declaration this is valid, and a
	 struct or union type may be completed later, before any calls
	 or definition of the function.  In the case where the tag was
	 first declared within the parameter list, a warning has
	 already been given.  If a parameter has void type, then
	 however the function cannot be defined or called, so
	 warn.  */

      for (parm = arg_info->parms, typelt = arg_types, parmno = 1;
	   parm;
	   parm = TREE_CHAIN (parm), typelt = TREE_CHAIN (typelt), parmno++)
	{
	  type = TREE_VALUE (typelt);
	  if (type == error_mark_node)
	    continue;

	  if (!COMPLETE_TYPE_P (type))
	    {
	      if (funcdef_flag)
		{
		  if (DECL_NAME (parm))
		    error ("parameter %u (%q+D) has incomplete type",
			   parmno, parm);
		  else
		    error ("%Jparameter %u has incomplete type",
			   parm, parmno);

		  TREE_VALUE (typelt) = error_mark_node;
		  TREE_TYPE (parm) = error_mark_node;
		}
	      else if (VOID_TYPE_P (type))
		{
		  if (DECL_NAME (parm))
		    warning (0, "parameter %u (%q+D) has void type",
			     parmno, parm);
		  else
		    warning (0, "%Jparameter %u has void type",
			     parm, parmno);
		}
	    }

	  if (DECL_NAME (parm) && TREE_USED (parm))
	    warn_if_shadowing (parm);
	}
      return arg_types;
    }
}

/* Take apart the current scope and return a c_arg_info structure with
   info on a parameter list just parsed.

   This structure is later fed to 'grokparms' and 'store_parm_decls'.

   ELLIPSIS being true means the argument list ended in '...' so don't
   append a sentinel (void_list_node) to the end of the type-list.  */

struct c_arg_info *
get_parm_info (bool ellipsis)
{
  struct c_binding *b = current_scope->bindings;
  struct c_arg_info *arg_info = XOBNEW (&parser_obstack,
					struct c_arg_info);
  tree parms    = 0;
  tree tags     = 0;
  tree types    = 0;
  tree others   = 0;

  static bool explained_incomplete_types = false;
  bool gave_void_only_once_err = false;

  arg_info->parms = 0;
  arg_info->tags = 0;
  arg_info->types = 0;
  arg_info->others = 0;
  arg_info->pending_sizes = 0;
  arg_info->had_vla_unspec = current_scope->had_vla_unspec;

  /* The bindings in this scope must not get put into a block.
     We will take care of deleting the binding nodes.  */
  current_scope->bindings = 0;

  /* This function is only called if there was *something* on the
     parameter list.  */
  gcc_assert (b);

  /* A parameter list consisting solely of 'void' indicates that the
     function takes no arguments.  But if the 'void' is qualified
     (by 'const' or 'volatile'), or has a storage class specifier
     ('register'), then the behavior is undefined; issue an error.
     Typedefs for 'void' are OK (see DR#157).  */
  if (b->prev == 0			    /* one binding */
      && TREE_CODE (b->decl) == PARM_DECL   /* which is a parameter */
      && !DECL_NAME (b->decl)               /* anonymous */
      && VOID_TYPE_P (TREE_TYPE (b->decl))) /* of void type */
    {
      if (TREE_THIS_VOLATILE (b->decl)
	  || TREE_READONLY (b->decl)
	  || C_DECL_REGISTER (b->decl))
	error ("%<void%> as only parameter may not be qualified");

      /* There cannot be an ellipsis.  */
      if (ellipsis)
	error ("%<void%> must be the only parameter");

      arg_info->types = void_list_node;
      return arg_info;
    }

  if (!ellipsis)
    types = void_list_node;

  /* Break up the bindings list into parms, tags, types, and others;
     apply sanity checks; purge the name-to-decl bindings.  */
  while (b)
    {
      tree decl = b->decl;
      tree type = TREE_TYPE (decl);
      const char *keyword;

      switch (TREE_CODE (decl))
	{
	case PARM_DECL:
	  if (b->id)
	    {
	      gcc_assert (I_SYMBOL_BINDING (b->id) == b);
	      I_SYMBOL_BINDING (b->id) = b->shadowed;
	    }

	  /* Check for forward decls that never got their actual decl.  */
	  if (TREE_ASM_WRITTEN (decl))
	    error ("parameter %q+D has just a forward declaration", decl);
	  /* Check for (..., void, ...) and issue an error.  */
	  else if (VOID_TYPE_P (type) && !DECL_NAME (decl))
	    {
	      if (!gave_void_only_once_err)
		{
		  error ("%<void%> must be the only parameter");
		  gave_void_only_once_err = true;
		}
	    }
	  else
	    {
	      /* Valid parameter, add it to the list.  */
	      TREE_CHAIN (decl) = parms;
	      parms = decl;

	      /* Since there is a prototype, args are passed in their
		 declared types.  The back end may override this later.  */
	      DECL_ARG_TYPE (decl) = type;
	      types = tree_cons (0, type, types);
	    }
	  break;

	case ENUMERAL_TYPE: keyword = "enum"; goto tag;
	case UNION_TYPE:    keyword = "union"; goto tag;
	case RECORD_TYPE:   keyword = "struct"; goto tag;
	tag:
	  /* Types may not have tag-names, in which case the type
	     appears in the bindings list with b->id NULL.  */
	  if (b->id)
	    {
	      gcc_assert (I_TAG_BINDING (b->id) == b);
	      I_TAG_BINDING (b->id) = b->shadowed;
	    }

	  /* Warn about any struct, union or enum tags defined in a
	     parameter list.  The scope of such types is limited to
	     the parameter list, which is rarely if ever desirable
	     (it's impossible to call such a function with type-
	     correct arguments).  An anonymous union parm type is
	     meaningful as a GNU extension, so don't warn for that.  */
	  if (TREE_CODE (decl) != UNION_TYPE || b->id != 0)
	    {
	      if (b->id)
		/* The %s will be one of 'struct', 'union', or 'enum'.  */
		warning (0, "%<%s %E%> declared inside parameter list",
			 keyword, b->id);
	      else
		/* The %s will be one of 'struct', 'union', or 'enum'.  */
		warning (0, "anonymous %s declared inside parameter list",
			 keyword);

	      if (!explained_incomplete_types)
		{
		  warning (0, "its scope is only this definition or declaration,"
			   " which is probably not what you want");
		  explained_incomplete_types = true;
		}
	    }

	  tags = tree_cons (b->id, decl, tags);
	  break;

	case CONST_DECL:
	case TYPE_DECL:
	case FUNCTION_DECL:
	  /* CONST_DECLs appear here when we have an embedded enum,
	     and TYPE_DECLs appear here when we have an embedded struct
	     or union.  No warnings for this - we already warned about the
	     type itself.  FUNCTION_DECLs appear when there is an implicit
	     function declaration in the parameter list.  */

	  TREE_CHAIN (decl) = others;
	  others = decl;
	  /* fall through */

	case ERROR_MARK:
	  /* error_mark_node appears here when we have an undeclared
	     variable.  Just throw it away.  */
	  if (b->id)
	    {
	      gcc_assert (I_SYMBOL_BINDING (b->id) == b);
	      I_SYMBOL_BINDING (b->id) = b->shadowed;
	    }
	  break;

	  /* Other things that might be encountered.  */
	case LABEL_DECL:
	case VAR_DECL:
	default:
	  gcc_unreachable ();
	}

      b = free_binding_and_advance (b);
    }

  arg_info->parms = parms;
  arg_info->tags = tags;
  arg_info->types = types;
  arg_info->others = others;
  arg_info->pending_sizes = get_pending_sizes ();
  return arg_info;
}

/* Get the struct, enum or union (CODE says which) with tag NAME.
   Define the tag as a forward-reference if it is not defined.
   Return a c_typespec structure for the type specifier.  */

struct c_typespec
parser_xref_tag (enum tree_code code, tree name)
{
  struct c_typespec ret;
  /* If a cross reference is requested, look up the type
     already defined for this tag and return it.  */

  tree ref = lookup_tag (code, name, 0);
  /* If this is the right type of tag, return what we found.
     (This reference will be shadowed by shadow_tag later if appropriate.)
     If this is the wrong type of tag, do not return it.  If it was the
     wrong type in the same scope, we will have had an error
     message already; if in a different scope and declaring
     a name, pending_xref_error will give an error message; but if in a
     different scope and not declaring a name, this tag should
     shadow the previous declaration of a different type of tag, and
     this would not work properly if we return the reference found.
     (For example, with "struct foo" in an outer scope, "union foo;"
     must shadow that tag with a new one of union type.)  */
  ret.kind = (ref ? ctsk_tagref : ctsk_tagfirstref);
  if (ref && TREE_CODE (ref) == code)
    {
      ret.spec = ref;
      return ret;
    }

  /* If no such tag is yet defined, create a forward-reference node
     and record it as the "definition".
     When a real declaration of this type is found,
     the forward-reference will be altered into a real type.  */

  ref = make_node (code);
  if (code == ENUMERAL_TYPE)
    {
      /* Give the type a default layout like unsigned int
	 to avoid crashing if it does not get defined.  */
      TYPE_MODE (ref) = TYPE_MODE (unsigned_type_node);
      TYPE_ALIGN (ref) = TYPE_ALIGN (unsigned_type_node);
      TYPE_USER_ALIGN (ref) = 0;
      TYPE_UNSIGNED (ref) = 1;
      TYPE_PRECISION (ref) = TYPE_PRECISION (unsigned_type_node);
      TYPE_MIN_VALUE (ref) = TYPE_MIN_VALUE (unsigned_type_node);
      TYPE_MAX_VALUE (ref) = TYPE_MAX_VALUE (unsigned_type_node);
    }

  pushtag (name, ref);

  ret.spec = ref;
  return ret;
}

/* Get the struct, enum or union (CODE says which) with tag NAME.
   Define the tag as a forward-reference if it is not defined.
   Return a tree for the type.  */

tree
xref_tag (enum tree_code code, tree name)
{
  return parser_xref_tag (code, name).spec;
}

/* Make sure that the tag NAME is defined *in the current scope*
   at least as a forward reference.
   CODE says which kind of tag NAME ought to be.  */

tree
start_struct (enum tree_code code, tree name)
{
  /* If there is already a tag defined at this scope
     (as a forward reference), just return it.  */

  tree ref = 0;

  if (name != 0)
    ref = lookup_tag (code, name, 1);
  if (ref && TREE_CODE (ref) == code)
    {
      if (TYPE_SIZE (ref))
	{
	  if (code == UNION_TYPE)
	    error ("redefinition of %<union %E%>", name);
	  else
	    error ("redefinition of %<struct %E%>", name);
	}
      else if (C_TYPE_BEING_DEFINED (ref))
	{
	  if (code == UNION_TYPE)
	    error ("nested redefinition of %<union %E%>", name);
	  else
	    error ("nested redefinition of %<struct %E%>", name);
	  /* Don't create structures that contain themselves.  */
	  ref = NULL_TREE;
	}
    }

  /* Otherwise create a forward-reference just so the tag is in scope.  */

  if (ref == NULL_TREE || TREE_CODE (ref) != code)
    {
      ref = make_node (code);
      pushtag (name, ref);
    }

  C_TYPE_BEING_DEFINED (ref) = 1;
  TYPE_PACKED (ref) = flag_pack_struct;
  return ref;
}

/* Process the specs, declarator and width (NULL if omitted)
   of a structure component, returning a FIELD_DECL node.
   WIDTH is non-NULL for bit-fields only, and is an INTEGER_CST node.
   DECL_ATTRS is as for grokdeclarator.

   LOC is the location of the structure component.

   This is done during the parsing of the struct declaration.
   The FIELD_DECL nodes are chained together and the lot of them
   are ultimately passed to `build_struct' to make the RECORD_TYPE node.  */

tree
grokfield (location_t loc,
	   struct c_declarator *declarator, struct c_declspecs *declspecs,
	   tree width, tree *decl_attrs)
{
  tree value;

  if (declarator->kind == cdk_id && declarator->u.id == NULL_TREE
      && width == NULL_TREE)
    {
      /* This is an unnamed decl.

	 If we have something of the form "union { list } ;" then this
	 is the anonymous union extension.  Similarly for struct.

	 If this is something of the form "struct foo;", then
	   If MS extensions are enabled, this is handled as an
	     anonymous struct.
	   Otherwise this is a forward declaration of a structure tag.

	 If this is something of the form "foo;" and foo is a TYPE_DECL, then
	   If MS extensions are enabled and foo names a structure, then
	     again this is an anonymous struct.
	   Otherwise this is an error.

	 Oh what a horrid tangled web we weave.  I wonder if MS consciously
	 took this from Plan 9 or if it was an accident of implementation
	 that took root before someone noticed the bug...  */

      tree type = declspecs->type;
      bool type_ok = (TREE_CODE (type) == RECORD_TYPE
		      || TREE_CODE (type) == UNION_TYPE);
      bool ok = false;

      if (type_ok
	  && (flag_ms_extensions || !declspecs->typedef_p))
	{
	  if (flag_ms_extensions)
	    ok = true;
	  else if (flag_iso)
	    ok = false;
	  else if (TYPE_NAME (type) == NULL)
	    ok = true;
	  else
	    ok = false;
	}
      if (!ok)
	{
	  pedwarn (loc, 0, "declaration does not declare anything");
	  return NULL_TREE;
	}
      pedwarn (loc, OPT_pedantic, "ISO C doesn%'t support unnamed structs/unions");
    }

  value = grokdeclarator (declarator, declspecs, FIELD, false,
			  width ? &width : NULL, decl_attrs,
			  DEPRECATED_NORMAL);

  finish_decl (value, NULL_TREE, NULL_TREE);
  DECL_INITIAL (value) = width;

  return value;
}

/* Generate an error for any duplicate field names in FIELDLIST.  Munge
   the list such that this does not present a problem later.  */

static void
detect_field_duplicates (tree fieldlist)
{
  tree x, y;
  int timeout = 10;

  /* First, see if there are more than "a few" fields.
     This is trivially true if there are zero or one fields.  */
  if (!fieldlist)
    return;
  x = TREE_CHAIN (fieldlist);
  if (!x)
    return;
  do {
    timeout--;
    x = TREE_CHAIN (x);
  } while (timeout > 0 && x);

  /* If there were "few" fields, avoid the overhead of allocating
     a hash table.  Instead just do the nested traversal thing.  */
  if (timeout > 0)
    {
      for (x = TREE_CHAIN (fieldlist); x ; x = TREE_CHAIN (x))
	if (DECL_NAME (x))
	  {
	    for (y = fieldlist; y != x; y = TREE_CHAIN (y))
	      if (DECL_NAME (y) == DECL_NAME (x))
		{
		  error ("duplicate member %q+D", x);
		  DECL_NAME (x) = NULL_TREE;
		}
	  }
    }
  else
    {
      htab_t htab = htab_create (37, htab_hash_pointer, htab_eq_pointer, NULL);
      void **slot;

      for (x = fieldlist; x ; x = TREE_CHAIN (x))
	if ((y = DECL_NAME (x)) != 0)
	  {
	    slot = htab_find_slot (htab, y, INSERT);
	    if (*slot)
	      {
		error ("duplicate member %q+D", x);
		DECL_NAME (x) = NULL_TREE;
	      }
	    *slot = y;
	  }

      htab_delete (htab);
    }
}

/* Fill in the fields of a RECORD_TYPE or UNION_TYPE node, T.
   FIELDLIST is a chain of FIELD_DECL nodes for the fields.
   ATTRIBUTES are attributes to be applied to the structure.  */

tree
finish_struct (tree t, tree fieldlist, tree attributes)
{
  tree x;
  bool toplevel = file_scope == current_scope;
  int saw_named_field;

  /* If this type was previously laid out as a forward reference,
     make sure we lay it out again.  */

  TYPE_SIZE (t) = 0;

  decl_attributes (&t, attributes, (int) ATTR_FLAG_TYPE_IN_PLACE);

  if (pedantic)
    {
      for (x = fieldlist; x; x = TREE_CHAIN (x))
	if (DECL_NAME (x) != 0)
	  break;

      if (x == 0)
	{
	  if (TREE_CODE (t) == UNION_TYPE)
	    {
	      if (fieldlist)
		pedwarn (input_location, OPT_pedantic, "union has no named members");
	      else
		pedwarn (input_location, OPT_pedantic, "union has no members");
	    }
	  else
	    {
	      if (fieldlist)
		pedwarn (input_location, OPT_pedantic, "struct has no named members");
	      else
		pedwarn (input_location, OPT_pedantic, "struct has no members");
	    }
	}
    }

  /* Install struct as DECL_CONTEXT of each field decl.
     Also process specified field sizes, found in the DECL_INITIAL,
     storing 0 there after the type has been changed to precision equal
     to its width, rather than the precision of the specified standard
     type.  (Correct layout requires the original type to have been preserved
     until now.)  */

  saw_named_field = 0;
  for (x = fieldlist; x; x = TREE_CHAIN (x))
    {
      if (TREE_TYPE (x) == error_mark_node)
	continue;

      DECL_CONTEXT (x) = t;

      if (TYPE_PACKED (t) && TYPE_ALIGN (TREE_TYPE (x)) > BITS_PER_UNIT)
	DECL_PACKED (x) = 1;

      /* If any field is const, the structure type is pseudo-const.  */
      if (TREE_READONLY (x))
	C_TYPE_FIELDS_READONLY (t) = 1;
      else
	{
	  /* A field that is pseudo-const makes the structure likewise.  */
	  tree t1 = TREE_TYPE (x);
	  while (TREE_CODE (t1) == ARRAY_TYPE)
	    t1 = TREE_TYPE (t1);
	  if ((TREE_CODE (t1) == RECORD_TYPE || TREE_CODE (t1) == UNION_TYPE)
	      && C_TYPE_FIELDS_READONLY (t1))
	    C_TYPE_FIELDS_READONLY (t) = 1;
	}

      /* Any field that is volatile means variables of this type must be
	 treated in some ways as volatile.  */
      if (TREE_THIS_VOLATILE (x))
	C_TYPE_FIELDS_VOLATILE (t) = 1;

      /* Any field of nominal variable size implies structure is too.  */
      if (C_DECL_VARIABLE_SIZE (x))
	C_TYPE_VARIABLE_SIZE (t) = 1;

      if (DECL_INITIAL (x))
	{
	  unsigned HOST_WIDE_INT width = tree_low_cst (DECL_INITIAL (x), 1);
	  DECL_SIZE (x) = bitsize_int (width);
	  DECL_BIT_FIELD (x) = 1;
	  SET_DECL_C_BIT_FIELD (x);
	}

      /* Detect flexible array member in an invalid context.  */
      if (TREE_CODE (TREE_TYPE (x)) == ARRAY_TYPE
	  && TYPE_SIZE (TREE_TYPE (x)) == NULL_TREE
	  && TYPE_DOMAIN (TREE_TYPE (x)) != NULL_TREE
	  && TYPE_MAX_VALUE (TYPE_DOMAIN (TREE_TYPE (x))) == NULL_TREE)
	{
	  if (TREE_CODE (t) == UNION_TYPE)
	    {
	      error ("%Jflexible array member in union", x);
	      TREE_TYPE (x) = error_mark_node;
	    }
	  else if (TREE_CHAIN (x) != NULL_TREE)
	    {
	      error ("%Jflexible array member not at end of struct", x);
	      TREE_TYPE (x) = error_mark_node;
	    }
	  else if (!saw_named_field)
	    {
	      error ("%Jflexible array member in otherwise empty struct", x);
	      TREE_TYPE (x) = error_mark_node;
	    }
	}

      if (pedantic && !in_system_header && TREE_CODE (t) == RECORD_TYPE
	  && flexible_array_type_p (TREE_TYPE (x)))
	pedwarn (input_location, OPT_pedantic, 
		 "%Jinvalid use of structure with flexible array member", x);

      if (DECL_NAME (x))
	saw_named_field = 1;
    }

  detect_field_duplicates (fieldlist);

  /* Now we have the nearly final fieldlist.  Record it,
     then lay out the structure or union (including the fields).  */

  TYPE_FIELDS (t) = fieldlist;

  layout_type (t);

  /* Give bit-fields their proper types.  */
  {
    tree *fieldlistp = &fieldlist;
    while (*fieldlistp)
      if (TREE_CODE (*fieldlistp) == FIELD_DECL && DECL_INITIAL (*fieldlistp)
	  && TREE_TYPE (*fieldlistp) != error_mark_node)
	{
	  unsigned HOST_WIDE_INT width
	    = tree_low_cst (DECL_INITIAL (*fieldlistp), 1);
	  tree type = TREE_TYPE (*fieldlistp);
	  if (width != TYPE_PRECISION (type))
	    {
	      TREE_TYPE (*fieldlistp)
		= c_build_bitfield_integer_type (width, TYPE_UNSIGNED (type));
	      DECL_MODE (*fieldlistp) = TYPE_MODE (TREE_TYPE (*fieldlistp));
	    }
	  DECL_INITIAL (*fieldlistp) = 0;
	}
      else
	fieldlistp = &TREE_CHAIN (*fieldlistp);
  }

  /* Now we have the truly final field list.
     Store it in this type and in the variants.  */

  TYPE_FIELDS (t) = fieldlist;

  /* If there are lots of fields, sort so we can look through them fast.
     We arbitrarily consider 16 or more elts to be "a lot".  */

  {
    int len = 0;

    for (x = fieldlist; x; x = TREE_CHAIN (x))
      {
	if (len > 15 || DECL_NAME (x) == NULL)
	  break;
	len += 1;
      }

    if (len > 15)
      {
	tree *field_array;
	struct lang_type *space;
	struct sorted_fields_type *space2;

	len += list_length (x);

	/* Use the same allocation policy here that make_node uses, to
	  ensure that this lives as long as the rest of the struct decl.
	  All decls in an inline function need to be saved.  */

	space = GGC_CNEW (struct lang_type);
	space2 = GGC_NEWVAR (struct sorted_fields_type,
			     sizeof (struct sorted_fields_type) + len * sizeof (tree));

	len = 0;
	space->s = space2;
	field_array = &space2->elts[0];
	for (x = fieldlist; x; x = TREE_CHAIN (x))
	  {
	    field_array[len++] = x;

	    /* If there is anonymous struct or union, break out of the loop.  */
	    if (DECL_NAME (x) == NULL)
	      break;
	  }
	/* Found no anonymous struct/union.  Add the TYPE_LANG_SPECIFIC.  */
	if (x == NULL)
	  {
	    TYPE_LANG_SPECIFIC (t) = space;
	    TYPE_LANG_SPECIFIC (t)->s->len = len;
	    field_array = TYPE_LANG_SPECIFIC (t)->s->elts;
	    qsort (field_array, len, sizeof (tree), field_decl_cmp);
	  }
      }
  }

  for (x = TYPE_MAIN_VARIANT (t); x; x = TYPE_NEXT_VARIANT (x))
    {
      TYPE_FIELDS (x) = TYPE_FIELDS (t);
      TYPE_LANG_SPECIFIC (x) = TYPE_LANG_SPECIFIC (t);
      C_TYPE_FIELDS_READONLY (x) = C_TYPE_FIELDS_READONLY (t);
      C_TYPE_FIELDS_VOLATILE (x) = C_TYPE_FIELDS_VOLATILE (t);
      C_TYPE_VARIABLE_SIZE (x) = C_TYPE_VARIABLE_SIZE (t);
    }

  /* If this was supposed to be a transparent union, but we can't
     make it one, warn and turn off the flag.  */
  if (TREE_CODE (t) == UNION_TYPE
      && TYPE_TRANSPARENT_UNION (t)
      && (!TYPE_FIELDS (t) || TYPE_MODE (t) != DECL_MODE (TYPE_FIELDS (t))))
    {
      TYPE_TRANSPARENT_UNION (t) = 0;
      warning (0, "union cannot be made transparent");
    }

  /* If this structure or union completes the type of any previous
     variable declaration, lay it out and output its rtl.  */
  for (x = C_TYPE_INCOMPLETE_VARS (TYPE_MAIN_VARIANT (t));
       x;
       x = TREE_CHAIN (x))
    {
      tree decl = TREE_VALUE (x);
      if (TREE_CODE (TREE_TYPE (decl)) == ARRAY_TYPE)
	layout_array_type (TREE_TYPE (decl));
      if (TREE_CODE (decl) != TYPE_DECL)
	{
	  layout_decl (decl, 0);
	  if (c_dialect_objc ())
	    objc_check_decl (decl);
	  rest_of_decl_compilation (decl, toplevel, 0);
	  if (!toplevel)
	    expand_decl (decl);
	}
    }
  C_TYPE_INCOMPLETE_VARS (TYPE_MAIN_VARIANT (t)) = 0;

  /* Finish debugging output for this type.  */
  rest_of_type_compilation (t, toplevel);

  /* If we're inside a function proper, i.e. not file-scope and not still
     parsing parameters, then arrange for the size of a variable sized type
     to be bound now.  */
  if (cur_stmt_list && variably_modified_type_p (t, NULL_TREE))
    add_stmt (build_stmt (DECL_EXPR, build_decl (TYPE_DECL, NULL, t)));

  return t;
}

/* Lay out the type T, and its element type, and so on.  */

static void
layout_array_type (tree t)
{
  if (TREE_CODE (TREE_TYPE (t)) == ARRAY_TYPE)
    layout_array_type (TREE_TYPE (t));
  layout_type (t);
}

/* Begin compiling the definition of an enumeration type.
   NAME is its name (or null if anonymous).
   Returns the type object, as yet incomplete.
   Also records info about it so that build_enumerator
   may be used to declare the individual values as they are read.  */

tree
start_enum (struct c_enum_contents *the_enum, tree name)
{
  tree enumtype = 0;

  /* If this is the real definition for a previous forward reference,
     fill in the contents in the same object that used to be the
     forward reference.  */

  if (name != 0)
    enumtype = lookup_tag (ENUMERAL_TYPE, name, 1);

  if (enumtype == 0 || TREE_CODE (enumtype) != ENUMERAL_TYPE)
    {
      enumtype = make_node (ENUMERAL_TYPE);
      pushtag (name, enumtype);
    }

  if (C_TYPE_BEING_DEFINED (enumtype))
    error ("nested redefinition of %<enum %E%>", name);

  C_TYPE_BEING_DEFINED (enumtype) = 1;

  if (TYPE_VALUES (enumtype) != 0)
    {
      /* This enum is a named one that has been declared already.  */
      error ("redeclaration of %<enum %E%>", name);

      /* Completely replace its old definition.
	 The old enumerators remain defined, however.  */
      TYPE_VALUES (enumtype) = 0;
    }

  the_enum->enum_next_value = integer_zero_node;
  the_enum->enum_overflow = 0;

  if (flag_short_enums)
    TYPE_PACKED (enumtype) = 1;

  return enumtype;
}

/* After processing and defining all the values of an enumeration type,
   install their decls in the enumeration type and finish it off.
   ENUMTYPE is the type object, VALUES a list of decl-value pairs,
   and ATTRIBUTES are the specified attributes.
   Returns ENUMTYPE.  */

tree
finish_enum (tree enumtype, tree values, tree attributes)
{
  tree pair, tem;
  tree minnode = 0, maxnode = 0;
  int precision, unsign;
  bool toplevel = (file_scope == current_scope);
  struct lang_type *lt;

  decl_attributes (&enumtype, attributes, (int) ATTR_FLAG_TYPE_IN_PLACE);

  /* Calculate the maximum value of any enumerator in this type.  */

  if (values == error_mark_node)
    minnode = maxnode = integer_zero_node;
  else
    {
      minnode = maxnode = TREE_VALUE (values);
      for (pair = TREE_CHAIN (values); pair; pair = TREE_CHAIN (pair))
	{
	  tree value = TREE_VALUE (pair);
	  if (tree_int_cst_lt (maxnode, value))
	    maxnode = value;
	  if (tree_int_cst_lt (value, minnode))
	    minnode = value;
	}
    }

  /* Construct the final type of this enumeration.  It is the same
     as one of the integral types - the narrowest one that fits, except
     that normally we only go as narrow as int - and signed iff any of
     the values are negative.  */
  unsign = (tree_int_cst_sgn (minnode) >= 0);
  precision = MAX (min_precision (minnode, unsign),
		   min_precision (maxnode, unsign));

  if (TYPE_PACKED (enumtype) || precision > TYPE_PRECISION (integer_type_node))
    {
      tem = c_common_type_for_size (precision, unsign);
      if (tem == NULL)
	{
	  warning (0, "enumeration values exceed range of largest integer");
	  tem = long_long_integer_type_node;
	}
    }
  else
    tem = unsign ? unsigned_type_node : integer_type_node;

  TYPE_MIN_VALUE (enumtype) = TYPE_MIN_VALUE (tem);
  TYPE_MAX_VALUE (enumtype) = TYPE_MAX_VALUE (tem);
  TYPE_UNSIGNED (enumtype) = TYPE_UNSIGNED (tem);
  TYPE_SIZE (enumtype) = 0;

  /* If the precision of the type was specific with an attribute and it
     was too small, give an error.  Otherwise, use it.  */
  if (TYPE_PRECISION (enumtype))
    {
      if (precision > TYPE_PRECISION (enumtype))
	error ("specified mode too small for enumeral values");
    }
  else
    TYPE_PRECISION (enumtype) = TYPE_PRECISION (tem);

  layout_type (enumtype);

  if (values != error_mark_node)
    {
      /* Change the type of the enumerators to be the enum type.  We
	 need to do this irrespective of the size of the enum, for
	 proper type checking.  Replace the DECL_INITIALs of the
	 enumerators, and the value slots of the list, with copies
	 that have the enum type; they cannot be modified in place
	 because they may be shared (e.g.  integer_zero_node) Finally,
	 change the purpose slots to point to the names of the decls.  */
      for (pair = values; pair; pair = TREE_CHAIN (pair))
	{
	  tree enu = TREE_PURPOSE (pair);
	  tree ini = DECL_INITIAL (enu);

	  TREE_TYPE (enu) = enumtype;

	  /* The ISO C Standard mandates enumerators to have type int,
	     even though the underlying type of an enum type is
	     unspecified.  However, GCC allows enumerators of any
	     integer type as an extensions.  Here we convert any
	     enumerators that fit in an int to type int, to avoid
	     promotions to unsigned types when comparing integers with
	     enumerators that fit in the int range.  When -pedantic is
	     given, build_enumerator() would have already warned about
	     those that don't fit.  */
	  if (int_fits_type_p (ini, integer_type_node))
	    tem = integer_type_node;
	  else
	    tem = enumtype;
	  ini = convert (tem, ini);

	  DECL_INITIAL (enu) = ini;
	  TREE_PURPOSE (pair) = DECL_NAME (enu);
	  TREE_VALUE (pair) = ini;
	}

      TYPE_VALUES (enumtype) = values;
    }

  /* Record the min/max values so that we can warn about bit-field
     enumerations that are too small for the values.  */
  lt = GGC_CNEW (struct lang_type);
  lt->enum_min = minnode;
  lt->enum_max = maxnode;
  TYPE_LANG_SPECIFIC (enumtype) = lt;

  /* Fix up all variant types of this enum type.  */
  for (tem = TYPE_MAIN_VARIANT (enumtype); tem; tem = TYPE_NEXT_VARIANT (tem))
    {
      if (tem == enumtype)
	continue;
      TYPE_VALUES (tem) = TYPE_VALUES (enumtype);
      TYPE_MIN_VALUE (tem) = TYPE_MIN_VALUE (enumtype);
      TYPE_MAX_VALUE (tem) = TYPE_MAX_VALUE (enumtype);
      TYPE_SIZE (tem) = TYPE_SIZE (enumtype);
      TYPE_SIZE_UNIT (tem) = TYPE_SIZE_UNIT (enumtype);
      TYPE_MODE (tem) = TYPE_MODE (enumtype);
      TYPE_PRECISION (tem) = TYPE_PRECISION (enumtype);
      TYPE_ALIGN (tem) = TYPE_ALIGN (enumtype);
      TYPE_USER_ALIGN (tem) = TYPE_USER_ALIGN (enumtype);
      TYPE_UNSIGNED (tem) = TYPE_UNSIGNED (enumtype);
      TYPE_LANG_SPECIFIC (tem) = TYPE_LANG_SPECIFIC (enumtype);
    }

  /* Finish debugging output for this type.  */
  rest_of_type_compilation (enumtype, toplevel);

  return enumtype;
}

/* Build and install a CONST_DECL for one value of the
   current enumeration type (one that was begun with start_enum).
   Return a tree-list containing the CONST_DECL and its value.
   Assignment of sequential values by default is handled here.  */

tree
build_enumerator (struct c_enum_contents *the_enum, tree name, tree value,
		  location_t value_loc)
{
  tree decl, type;

  /* Validate and default VALUE.  */

  if (value != 0)
    {
      /* Don't issue more errors for error_mark_node (i.e. an
	 undeclared identifier) - just ignore the value expression.  */
      if (value == error_mark_node)
	value = 0;
      else if (!INTEGRAL_TYPE_P (TREE_TYPE (value))
	       || TREE_CODE (value) != INTEGER_CST)
	{
	  error ("enumerator value for %qE is not an integer constant", name);
	  value = 0;
	}
      else
	{
	  value = default_conversion (value);
	  constant_expression_warning (value);
	}
    }

  /* Default based on previous value.  */
  /* It should no longer be possible to have NON_LVALUE_EXPR
     in the default.  */
  if (value == 0)
    {
      value = the_enum->enum_next_value;
      if (the_enum->enum_overflow)
	error ("overflow in enumeration values");
    }
  /* Even though the underlying type of an enum is unspecified, the
     type of enumeration constants is explicitly defined as int
     (6.4.4.3/2 in the C99 Standard).  GCC allows any integer type as
     an extension.  */
  else if (!int_fits_type_p (value, integer_type_node))
    pedwarn (value_loc, OPT_pedantic, 
	     "ISO C restricts enumerator values to range of %<int%>");

  /* Set basis for default for next value.  */
  the_enum->enum_next_value = build_binary_op (PLUS_EXPR, value,
					       integer_one_node, 0);
  the_enum->enum_overflow = tree_int_cst_lt (the_enum->enum_next_value, value);

  /* Now create a declaration for the enum value name.  */

  type = TREE_TYPE (value);
  type = c_common_type_for_size (MAX (TYPE_PRECISION (type),
				      TYPE_PRECISION (integer_type_node)),
				 (TYPE_PRECISION (type)
				  >= TYPE_PRECISION (integer_type_node)
				  && TYPE_UNSIGNED (type)));

  decl = build_decl (CONST_DECL, name, type);
  DECL_INITIAL (decl) = convert (type, value);
  pushdecl (decl);

  return tree_cons (decl, value, NULL_TREE);
}


/* Create the FUNCTION_DECL for a function definition.
   DECLSPECS, DECLARATOR and ATTRIBUTES are the parts of
   the declaration; they describe the function's name and the type it returns,
   but twisted together in a fashion that parallels the syntax of C.

   This function creates a binding context for the function body
   as well as setting up the FUNCTION_DECL in current_function_decl.

   Returns 1 on success.  If the DECLARATOR is not suitable for a function
   (it defines a datum instead), we return 0, which tells
   yyparse to report a parse error.  */

int
start_function (struct c_declspecs *declspecs, struct c_declarator *declarator,
		tree attributes)
{
  tree decl1, old_decl;
  tree restype, resdecl;
  struct c_label_context_se *nstack_se;
  struct c_label_context_vm *nstack_vm;

  current_function_returns_value = 0;  /* Assume, until we see it does.  */
  current_function_returns_null = 0;
  current_function_returns_abnormally = 0;
  warn_about_return_type = 0;
  c_switch_stack = NULL;

  nstack_se = XOBNEW (&parser_obstack, struct c_label_context_se);
  nstack_se->labels_def = NULL;
  nstack_se->labels_used = NULL;
  nstack_se->next = label_context_stack_se;
  label_context_stack_se = nstack_se;

  nstack_vm = XOBNEW (&parser_obstack, struct c_label_context_vm);
  nstack_vm->labels_def = NULL;
  nstack_vm->labels_used = NULL;
  nstack_vm->scope = 0;
  nstack_vm->next = label_context_stack_vm;
  label_context_stack_vm = nstack_vm;

  /* Indicate no valid break/continue context by setting these variables
     to some non-null, non-label value.  We'll notice and emit the proper
     error message in c_finish_bc_stmt.  */
  c_break_label = c_cont_label = size_zero_node;

  decl1 = grokdeclarator (declarator, declspecs, FUNCDEF, true, NULL,
			  &attributes, DEPRECATED_NORMAL);

  /* If the declarator is not suitable for a function definition,
     cause a syntax error.  */
  if (decl1 == 0)
    {
      label_context_stack_se = label_context_stack_se->next;
      label_context_stack_vm = label_context_stack_vm->next;
      return 0;
    }

  decl_attributes (&decl1, attributes, 0);

  if (DECL_DECLARED_INLINE_P (decl1)
      && DECL_UNINLINABLE (decl1)
      && lookup_attribute ("noinline", DECL_ATTRIBUTES (decl1)))
    warning (OPT_Wattributes, "inline function %q+D given attribute noinline",
	     decl1);

  /* Handle gnu_inline attribute.  */
  if (declspecs->inline_p
      && !flag_gnu89_inline
      && TREE_CODE (decl1) == FUNCTION_DECL
      && (lookup_attribute ("gnu_inline", DECL_ATTRIBUTES (decl1))
	  || current_function_decl))
    {
      if (declspecs->storage_class != csc_static)
	DECL_EXTERNAL (decl1) = !DECL_EXTERNAL (decl1);
    }

  announce_function (decl1);

  if (!COMPLETE_OR_VOID_TYPE_P (TREE_TYPE (TREE_TYPE (decl1))))
    {
      error ("return type is an incomplete type");
      /* Make it return void instead.  */
      TREE_TYPE (decl1)
	= build_function_type (void_type_node,
			       TYPE_ARG_TYPES (TREE_TYPE (decl1)));
    }

  if (warn_about_return_type)
    pedwarn_c99 (input_location, flag_isoc99 ? 0 
		 : (warn_return_type ? OPT_Wreturn_type : OPT_Wimplicit_int),
		 "return type defaults to %<int%>");

  /* Make the init_value nonzero so pushdecl knows this is not tentative.
     error_mark_node is replaced below (in pop_scope) with the BLOCK.  */
  DECL_INITIAL (decl1) = error_mark_node;

  /* If this definition isn't a prototype and we had a prototype declaration
     before, copy the arg type info from that prototype.  */
  old_decl = lookup_name_in_scope (DECL_NAME (decl1), current_scope);
  if (old_decl && TREE_CODE (old_decl) != FUNCTION_DECL)
    old_decl = 0;
  current_function_prototype_locus = UNKNOWN_LOCATION;
  current_function_prototype_built_in = false;
  current_function_prototype_arg_types = NULL_TREE;
  if (TYPE_ARG_TYPES (TREE_TYPE (decl1)) == 0)
    {
      if (old_decl != 0 && TREE_CODE (TREE_TYPE (old_decl)) == FUNCTION_TYPE
	  && comptypes (TREE_TYPE (TREE_TYPE (decl1)),
			TREE_TYPE (TREE_TYPE (old_decl))))
	{
	  TREE_TYPE (decl1) = composite_type (TREE_TYPE (old_decl),
					      TREE_TYPE (decl1));
	  current_function_prototype_locus = DECL_SOURCE_LOCATION (old_decl);
	  current_function_prototype_built_in
	    = C_DECL_BUILTIN_PROTOTYPE (old_decl);
	  current_function_prototype_arg_types
	    = TYPE_ARG_TYPES (TREE_TYPE (decl1));
	}
      if (TREE_PUBLIC (decl1))
	{
	  /* If there is an external prototype declaration of this
	     function, record its location but do not copy information
	     to this decl.  This may be an invisible declaration
	     (built-in or in a scope which has finished) or simply
	     have more refined argument types than any declaration
	     found above.  */
	  struct c_binding *b;
	  for (b = I_SYMBOL_BINDING (DECL_NAME (decl1)); b; b = b->shadowed)
	    if (B_IN_SCOPE (b, external_scope))
	      break;
	  if (b)
	    {
	      tree ext_decl, ext_type;
	      ext_decl = b->decl;
	      ext_type = b->type ? b->type : TREE_TYPE (ext_decl);
	      if (TREE_CODE (ext_type) == FUNCTION_TYPE
		  && comptypes (TREE_TYPE (TREE_TYPE (decl1)),
				TREE_TYPE (ext_type)))
		{
		  current_function_prototype_locus
		    = DECL_SOURCE_LOCATION (ext_decl);
		  current_function_prototype_built_in
		    = C_DECL_BUILTIN_PROTOTYPE (ext_decl);
		  current_function_prototype_arg_types
		    = TYPE_ARG_TYPES (ext_type);
		}
	    }
	}
    }

  /* Optionally warn of old-fashioned def with no previous prototype.  */
  if (warn_strict_prototypes
      && old_decl != error_mark_node
      && TYPE_ARG_TYPES (TREE_TYPE (decl1)) == 0
      && C_DECL_ISNT_PROTOTYPE (old_decl))
    warning (OPT_Wstrict_prototypes,
	     "function declaration isn%'t a prototype");
  /* Optionally warn of any global def with no previous prototype.  */
  else if (warn_missing_prototypes
	   && old_decl != error_mark_node
	   && TREE_PUBLIC (decl1)
	   && !MAIN_NAME_P (DECL_NAME (decl1))
	   && C_DECL_ISNT_PROTOTYPE (old_decl))
    warning (OPT_Wmissing_prototypes, "no previous prototype for %q+D", decl1);
  /* Optionally warn of any def with no previous prototype
     if the function has already been used.  */
  else if (warn_missing_prototypes
	   && old_decl != 0
	   && old_decl != error_mark_node
	   && TREE_USED (old_decl)
	   && TYPE_ARG_TYPES (TREE_TYPE (old_decl)) == 0)
    warning (OPT_Wmissing_prototypes,
	     "%q+D was used with no prototype before its definition", decl1);
  /* Optionally warn of any global def with no previous declaration.  */
  else if (warn_missing_declarations
	   && TREE_PUBLIC (decl1)
	   && old_decl == 0
	   && !MAIN_NAME_P (DECL_NAME (decl1)))
    warning (OPT_Wmissing_declarations, "no previous declaration for %q+D",
	     decl1);
  /* Optionally warn of any def with no previous declaration
     if the function has already been used.  */
  else if (warn_missing_declarations
	   && old_decl != 0
	   && old_decl != error_mark_node
	   && TREE_USED (old_decl)
	   && C_DECL_IMPLICIT (old_decl))
    warning (OPT_Wmissing_declarations,
	     "%q+D was used with no declaration before its definition", decl1);

  /* This function exists in static storage.
     (This does not mean `static' in the C sense!)  */
  TREE_STATIC (decl1) = 1;

  /* A nested function is not global.  */
  if (current_function_decl != 0)
    TREE_PUBLIC (decl1) = 0;

  /* This is the earliest point at which we might know the assembler
     name of the function.  Thus, if it's set before this, die horribly.  */
  gcc_assert (!DECL_ASSEMBLER_NAME_SET_P (decl1));

  /* If #pragma weak was used, mark the decl weak now.  */
  if (current_scope == file_scope)
    maybe_apply_pragma_weak (decl1);

  /* Warn for unlikely, improbable, or stupid declarations of `main'.  */
  if (warn_main && MAIN_NAME_P (DECL_NAME (decl1)))
    {
      if (TYPE_MAIN_VARIANT (TREE_TYPE (TREE_TYPE (decl1)))
	  != integer_type_node)
	pedwarn (input_location, OPT_Wmain, "return type of %q+D is not %<int%>", decl1);

      check_main_parameter_types (decl1);

      if (!TREE_PUBLIC (decl1))
	pedwarn (input_location, OPT_Wmain, "%q+D is normally a non-static function", decl1);
    }

  /* Record the decl so that the function name is defined.
     If we already have a decl for this name, and it is a FUNCTION_DECL,
     use the old decl.  */

  current_function_decl = pushdecl (decl1);

  push_scope ();
  declare_parm_level ();

  restype = TREE_TYPE (TREE_TYPE (current_function_decl));
  resdecl = build_decl (RESULT_DECL, NULL_TREE, restype);
  DECL_ARTIFICIAL (resdecl) = 1;
  DECL_IGNORED_P (resdecl) = 1;
  DECL_RESULT (current_function_decl) = resdecl;

  start_fname_decls ();

  return 1;
}

/* Subroutine of store_parm_decls which handles new-style function
   definitions (prototype format). The parms already have decls, so we
   need only record them as in effect and complain if any redundant
   old-style parm decls were written.  */
static void
store_parm_decls_newstyle (tree fndecl, const struct c_arg_info *arg_info)
{
  tree decl;

  if (current_scope->bindings)
    {
      error ("%Jold-style parameter declarations in prototyped "
	     "function definition", fndecl);

      /* Get rid of the old-style declarations.  */
      pop_scope ();
      push_scope ();
    }
  /* Don't issue this warning for nested functions, and don't issue this
     warning if we got here because ARG_INFO_TYPES was error_mark_node
     (this happens when a function definition has just an ellipsis in
     its parameter list).  */
  else if (!in_system_header && !current_function_scope
	   && arg_info->types != error_mark_node)
    warning (OPT_Wtraditional,
	     "%Jtraditional C rejects ISO C style function definitions",
	     fndecl);

  /* Now make all the parameter declarations visible in the function body.
     We can bypass most of the grunt work of pushdecl.  */
  for (decl = arg_info->parms; decl; decl = TREE_CHAIN (decl))
    {
      DECL_CONTEXT (decl) = current_function_decl;
      if (DECL_NAME (decl))
	{
	  bind (DECL_NAME (decl), decl, current_scope,
		/*invisible=*/false, /*nested=*/false);
	  if (!TREE_USED (decl))
	    warn_if_shadowing (decl);
	}
      else
	error ("%Jparameter name omitted", decl);
    }

  /* Record the parameter list in the function declaration.  */
  DECL_ARGUMENTS (fndecl) = arg_info->parms;

  /* Now make all the ancillary declarations visible, likewise.  */
  for (decl = arg_info->others; decl; decl = TREE_CHAIN (decl))
    {
      DECL_CONTEXT (decl) = current_function_decl;
      if (DECL_NAME (decl))
	bind (DECL_NAME (decl), decl, current_scope,
	      /*invisible=*/false, /*nested=*/false);
    }

  /* And all the tag declarations.  */
  for (decl = arg_info->tags; decl; decl = TREE_CHAIN (decl))
    if (TREE_PURPOSE (decl))
      bind (TREE_PURPOSE (decl), TREE_VALUE (decl), current_scope,
	    /*invisible=*/false, /*nested=*/false);
}

/* Subroutine of store_parm_decls which handles old-style function
   definitions (separate parameter list and declarations).  */

static void
store_parm_decls_oldstyle (tree fndecl, const struct c_arg_info *arg_info)
{
  struct c_binding *b;
  tree parm, decl, last;
  tree parmids = arg_info->parms;
  struct pointer_set_t *seen_args = pointer_set_create ();

  if (!in_system_header)
    warning (OPT_Wold_style_definition, "%Jold-style function definition",
	     fndecl);

  /* Match each formal parameter name with its declaration.  Save each
     decl in the appropriate TREE_PURPOSE slot of the parmids chain.  */
  for (parm = parmids; parm; parm = TREE_CHAIN (parm))
    {
      if (TREE_VALUE (parm) == 0)
	{
	  error ("%Jparameter name missing from parameter list", fndecl);
	  TREE_PURPOSE (parm) = 0;
	  continue;
	}

      b = I_SYMBOL_BINDING (TREE_VALUE (parm));
      if (b && B_IN_CURRENT_SCOPE (b))
	{
	  decl = b->decl;
	  /* If we got something other than a PARM_DECL it is an error.  */
	  if (TREE_CODE (decl) != PARM_DECL)
	    error ("%q+D declared as a non-parameter", decl);
	  /* If the declaration is already marked, we have a duplicate
	     name.  Complain and ignore the duplicate.  */
	  else if (pointer_set_contains (seen_args, decl))
	    {
	      error ("multiple parameters named %q+D", decl);
	      TREE_PURPOSE (parm) = 0;
	      continue;
	    }
	  /* If the declaration says "void", complain and turn it into
	     an int.  */
	  else if (VOID_TYPE_P (TREE_TYPE (decl)))
	    {
	      error ("parameter %q+D declared with void type", decl);
	      TREE_TYPE (decl) = integer_type_node;
	      DECL_ARG_TYPE (decl) = integer_type_node;
	      layout_decl (decl, 0);
	    }
	  warn_if_shadowing (decl);
	}
      /* If no declaration found, default to int.  */
      else
	{
	  decl = build_decl (PARM_DECL, TREE_VALUE (parm), integer_type_node);
	  DECL_ARG_TYPE (decl) = TREE_TYPE (decl);
	  DECL_SOURCE_LOCATION (decl) = DECL_SOURCE_LOCATION (fndecl);
	  pushdecl (decl);
	  warn_if_shadowing (decl);

	  if (flag_isoc99)
	    pedwarn (input_location, 0, "type of %q+D defaults to %<int%>", decl);
	  else 
	    warning (OPT_Wmissing_parameter_type, "type of %q+D defaults to %<int%>", decl);
	}

      TREE_PURPOSE (parm) = decl;
      pointer_set_insert (seen_args, decl);
    }

  /* Now examine the parms chain for incomplete declarations
     and declarations with no corresponding names.  */

  for (b = current_scope->bindings; b; b = b->prev)
    {
      parm = b->decl;
      if (TREE_CODE (parm) != PARM_DECL)
	continue;

      if (TREE_TYPE (parm) != error_mark_node
	  && !COMPLETE_TYPE_P (TREE_TYPE (parm)))
	{
	  error ("parameter %q+D has incomplete type", parm);
	  TREE_TYPE (parm) = error_mark_node;
	}

      if (!pointer_set_contains (seen_args, parm))
	{
	  error ("declaration for parameter %q+D but no such parameter", parm);

	  /* Pretend the parameter was not missing.
	     This gets us to a standard state and minimizes
	     further error messages.  */
	  parmids = chainon (parmids, tree_cons (parm, 0, 0));
	}
    }

  /* Chain the declarations together in the order of the list of
     names.  Store that chain in the function decl, replacing the
     list of names.  Update the current scope to match.  */
  DECL_ARGUMENTS (fndecl) = 0;

  for (parm = parmids; parm; parm = TREE_CHAIN (parm))
    if (TREE_PURPOSE (parm))
      break;
  if (parm && TREE_PURPOSE (parm))
    {
      last = TREE_PURPOSE (parm);
      DECL_ARGUMENTS (fndecl) = last;

      for (parm = TREE_CHAIN (parm); parm; parm = TREE_CHAIN (parm))
	if (TREE_PURPOSE (parm))
	  {
	    TREE_CHAIN (last) = TREE_PURPOSE (parm);
	    last = TREE_PURPOSE (parm);
	  }
      TREE_CHAIN (last) = 0;
    }

  pointer_set_destroy (seen_args);

  /* If there was a previous prototype,
     set the DECL_ARG_TYPE of each argument according to
     the type previously specified, and report any mismatches.  */

  if (current_function_prototype_arg_types)
    {
      tree type;
      for (parm = DECL_ARGUMENTS (fndecl),
	     type = current_function_prototype_arg_types;
	   parm || (type && TREE_VALUE (type) != error_mark_node
                   && (TYPE_MAIN_VARIANT (TREE_VALUE (type)) != void_type_node));
	   parm = TREE_CHAIN (parm), type = TREE_CHAIN (type))
	{
	  if (parm == 0 || type == 0
	      || TYPE_MAIN_VARIANT (TREE_VALUE (type)) == void_type_node)
	    {
	      if (current_function_prototype_built_in)
		warning (0, "number of arguments doesn%'t match "
			 "built-in prototype");
	      else
		{
		  error ("number of arguments doesn%'t match prototype");
		  error ("%Hprototype declaration",
			 &current_function_prototype_locus);
		}
	      break;
	    }
	  /* Type for passing arg must be consistent with that
	     declared for the arg.  ISO C says we take the unqualified
	     type for parameters declared with qualified type.  */
	  if (TREE_TYPE (parm) != error_mark_node
	      && TREE_TYPE (type) != error_mark_node
	      && !comptypes (TYPE_MAIN_VARIANT (DECL_ARG_TYPE (parm)),
			     TYPE_MAIN_VARIANT (TREE_VALUE (type))))
	    {
	      if (TYPE_MAIN_VARIANT (TREE_TYPE (parm))
		  == TYPE_MAIN_VARIANT (TREE_VALUE (type)))
		{
		  /* Adjust argument to match prototype.  E.g. a previous
		     `int foo(float);' prototype causes
		     `int foo(x) float x; {...}' to be treated like
		     `int foo(float x) {...}'.  This is particularly
		     useful for argument types like uid_t.  */
		  DECL_ARG_TYPE (parm) = TREE_TYPE (parm);

		  if (targetm.calls.promote_prototypes (TREE_TYPE (current_function_decl))
		      && INTEGRAL_TYPE_P (TREE_TYPE (parm))
		      && TYPE_PRECISION (TREE_TYPE (parm))
		      < TYPE_PRECISION (integer_type_node))
		    DECL_ARG_TYPE (parm) = integer_type_node;

		  /* ??? Is it possible to get here with a
		     built-in prototype or will it always have
		     been diagnosed as conflicting with an
		     old-style definition and discarded?  */
		  if (current_function_prototype_built_in)
		    warning (OPT_pedantic, "promoted argument %qD "
			     "doesn%'t match built-in prototype", parm);
		  else
		    {
		      pedwarn (input_location, OPT_pedantic, "promoted argument %qD "
			       "doesn%'t match prototype", parm);
		      pedwarn (current_function_prototype_locus, OPT_pedantic,
			       "prototype declaration");
		    }
		}
	      else
		{
		  if (current_function_prototype_built_in)
		    warning (0, "argument %qD doesn%'t match "
			     "built-in prototype", parm);
		  else
		    {
		      error ("argument %qD doesn%'t match prototype", parm);
		      error ("%Hprototype declaration",
			     &current_function_prototype_locus);
		    }
		}
	    }
	}
      TYPE_ACTUAL_ARG_TYPES (TREE_TYPE (fndecl)) = 0;
    }

  /* Otherwise, create a prototype that would match.  */

  else
    {
      tree actual = 0, last = 0, type;

      for (parm = DECL_ARGUMENTS (fndecl); parm; parm = TREE_CHAIN (parm))
	{
	  type = tree_cons (NULL_TREE, DECL_ARG_TYPE (parm), NULL_TREE);
	  if (last)
	    TREE_CHAIN (last) = type;
	  else
	    actual = type;
	  last = type;
	}
      type = tree_cons (NULL_TREE, void_type_node, NULL_TREE);
      if (last)
	TREE_CHAIN (last) = type;
      else
	actual = type;

      /* We are going to assign a new value for the TYPE_ACTUAL_ARG_TYPES
	 of the type of this function, but we need to avoid having this
	 affect the types of other similarly-typed functions, so we must
	 first force the generation of an identical (but separate) type
	 node for the relevant function type.  The new node we create
	 will be a variant of the main variant of the original function
	 type.  */

      TREE_TYPE (fndecl) = build_variant_type_copy (TREE_TYPE (fndecl));

      TYPE_ACTUAL_ARG_TYPES (TREE_TYPE (fndecl)) = actual;
    }
}

/* Store parameter declarations passed in ARG_INFO into the current
   function declaration.  */

void
store_parm_decls_from (struct c_arg_info *arg_info)
{
  current_function_arg_info = arg_info;
  store_parm_decls ();
}

/* Store the parameter declarations into the current function declaration.
   This is called after parsing the parameter declarations, before
   digesting the body of the function.

   For an old-style definition, construct a prototype out of the old-style
   parameter declarations and inject it into the function's type.  */

void
store_parm_decls (void)
{
  tree fndecl = current_function_decl;
  bool proto;

  /* The argument information block for FNDECL.  */
  struct c_arg_info *arg_info = current_function_arg_info;
  current_function_arg_info = 0;

  /* True if this definition is written with a prototype.  Note:
     despite C99 6.7.5.3p14, we can *not* treat an empty argument
     list in a function definition as equivalent to (void) -- an
     empty argument list specifies the function has no parameters,
     but only (void) sets up a prototype for future calls.  */
  proto = arg_info->types != 0;

  if (proto)
    store_parm_decls_newstyle (fndecl, arg_info);
  else
    store_parm_decls_oldstyle (fndecl, arg_info);

  /* The next call to push_scope will be a function body.  */

  next_is_function_body = true;

  /* Write a record describing this function definition to the prototypes
     file (if requested).  */

  gen_aux_info_record (fndecl, 1, 0, proto);

  /* Initialize the RTL code for the function.  */
  allocate_struct_function (fndecl, false);

  /* Begin the statement tree for this function.  */
  DECL_SAVED_TREE (fndecl) = push_stmt_list ();

  /* ??? Insert the contents of the pending sizes list into the function
     to be evaluated.  The only reason left to have this is
	void foo(int n, int array[n++])
     because we throw away the array type in favor of a pointer type, and
     thus won't naturally see the SAVE_EXPR containing the increment.  All
     other pending sizes would be handled by gimplify_parameters.  */
  {
    tree t;
    for (t = nreverse (get_pending_sizes ()); t ; t = TREE_CHAIN (t))
      add_stmt (TREE_VALUE (t));
  }

  /* Even though we're inside a function body, we still don't want to
     call expand_expr to calculate the size of a variable-sized array.
     We haven't necessarily assigned RTL to all variables yet, so it's
     not safe to try to expand expressions involving them.  */
  cfun->dont_save_pending_sizes_p = 1;
}

/* Emit diagnostics that require gimple input for detection.  Operate on
   FNDECL and all its nested functions.  */

static void
c_gimple_diagnostics_recursively (tree fndecl)
{
  struct cgraph_node *cgn;
  gimple_seq body = gimple_body (fndecl);

  /* Handle attribute((warn_unused_result)).  Relies on gimple input.  */
  c_warn_unused_result (body);

  /* Notice when OpenMP structured block constraints are violated.  */
  if (flag_openmp)
    diagnose_omp_structured_block_errors (fndecl);

  /* Finalize all nested functions now.  */
  cgn = cgraph_node (fndecl);
  for (cgn = cgn->nested; cgn ; cgn = cgn->next_nested)
    c_gimple_diagnostics_recursively (cgn->decl);
}

/* Finish up a function declaration and compile that function
   all the way to assembler language output.  The free the storage
   for the function definition.

   This is called after parsing the body of the function definition.  */

void
finish_function (void)
{
  tree fndecl = current_function_decl;

  label_context_stack_se = label_context_stack_se->next;
  label_context_stack_vm = label_context_stack_vm->next;

  if (TREE_CODE (fndecl) == FUNCTION_DECL
      && targetm.calls.promote_prototypes (TREE_TYPE (fndecl)))
    {
      tree args = DECL_ARGUMENTS (fndecl);
      for (; args; args = TREE_CHAIN (args))
	{
	  tree type = TREE_TYPE (args);
	  if (INTEGRAL_TYPE_P (type)
	      && TYPE_PRECISION (type) < TYPE_PRECISION (integer_type_node))
	    DECL_ARG_TYPE (args) = integer_type_node;
	}
    }

  if (DECL_INITIAL (fndecl) && DECL_INITIAL (fndecl) != error_mark_node)
    BLOCK_SUPERCONTEXT (DECL_INITIAL (fndecl)) = fndecl;

  /* Must mark the RESULT_DECL as being in this function.  */

  if (DECL_RESULT (fndecl) && DECL_RESULT (fndecl) != error_mark_node)
    DECL_CONTEXT (DECL_RESULT (fndecl)) = fndecl;

  if (MAIN_NAME_P (DECL_NAME (fndecl)) && flag_hosted
      && TYPE_MAIN_VARIANT (TREE_TYPE (TREE_TYPE (fndecl)))
      == integer_type_node && flag_isoc99)
    {
      tree stmt = c_finish_return (integer_zero_node);
      /* Hack.  We don't want the middle-end to warn that this return
	 is unreachable, so we mark its location as special.  Using
	 UNKNOWN_LOCATION has the problem that it gets clobbered in
	 annotate_one_with_locus.  A cleaner solution might be to
	 ensure ! should_carry_locus_p (stmt), but that needs a flag.
      */
      SET_EXPR_LOCATION (stmt, BUILTINS_LOCATION);
    }

  /* Tie off the statement tree for this function.  */
  DECL_SAVED_TREE (fndecl) = pop_stmt_list (DECL_SAVED_TREE (fndecl));

  finish_fname_decls ();

  /* Complain if there's just no return statement.  */
  if (warn_return_type
      && TREE_CODE (TREE_TYPE (TREE_TYPE (fndecl))) != VOID_TYPE
      && !current_function_returns_value && !current_function_returns_null
      /* Don't complain if we are no-return.  */
      && !current_function_returns_abnormally
      /* Don't warn for main().  */
      && !MAIN_NAME_P (DECL_NAME (fndecl))
      /* Or if they didn't actually specify a return type.  */
      && !C_FUNCTION_IMPLICIT_INT (fndecl)
      /* Normally, with -Wreturn-type, flow will complain, but we might
         optimize out static functions.  */
      && !TREE_PUBLIC (fndecl))
    {
      warning (OPT_Wreturn_type,
	       "no return statement in function returning non-void");
      TREE_NO_WARNING (fndecl) = 1;
    }

  /* Store the end of the function, so that we get good line number
     info for the epilogue.  */
  cfun->function_end_locus = input_location;

  /* Finalize the ELF visibility for the function.  */
  c_determine_visibility (fndecl);

  /* For GNU C extern inline functions disregard inline limits.  */
  if (DECL_EXTERNAL (fndecl) 
      && DECL_DECLARED_INLINE_P (fndecl))
    DECL_DISREGARD_INLINE_LIMITS (fndecl) = 1;

  /* Genericize before inlining.  Delay genericizing nested functions
     until their parent function is genericized.  Since finalizing
     requires GENERIC, delay that as well.  */

  if (DECL_INITIAL (fndecl) && DECL_INITIAL (fndecl) != error_mark_node
      && !undef_nested_function)
    {
      if (!decl_function_context (fndecl))
	{
	  c_genericize (fndecl);
	  c_gimple_diagnostics_recursively (fndecl);

	  /* ??? Objc emits functions after finalizing the compilation unit.
	     This should be cleaned up later and this conditional removed.  */
	  if (cgraph_global_info_ready)
	    {
	      cgraph_add_new_function (fndecl, false);
	      return;
	    }

	  cgraph_finalize_function (fndecl, false);
	}
      else
	{
	  /* Register this function with cgraph just far enough to get it
	    added to our parent's nested function list.  Handy, since the
	    C front end doesn't have such a list.  */
	  (void) cgraph_node (fndecl);
	}
    }

  if (!decl_function_context (fndecl))
    undef_nested_function = false;

  /* We're leaving the context of this function, so zap cfun.
     It's still in DECL_STRUCT_FUNCTION, and we'll restore it in
     tree_rest_of_compilation.  */
  set_cfun (NULL);
  current_function_decl = NULL;
}

/* Check the declarations given in a for-loop for satisfying the C99
   constraints.  If exactly one such decl is found, return it.  */

tree
check_for_loop_decls (void)
{
  struct c_binding *b;
  tree one_decl = NULL_TREE;
  int n_decls = 0;


  if (!flag_isoc99)
    {
      /* If we get here, declarations have been used in a for loop without
	 the C99 for loop scope.  This doesn't make much sense, so don't
	 allow it.  */
      error ("%<for%> loop initial declaration used outside C99 mode");
      return NULL_TREE;
    }
  /* C99 subclause 6.8.5 paragraph 3:

       [#3]  The  declaration  part  of  a for statement shall only
       declare identifiers for objects having storage class auto or
       register.

     It isn't clear whether, in this sentence, "identifiers" binds to
     "shall only declare" or to "objects" - that is, whether all identifiers
     declared must be identifiers for objects, or whether the restriction
     only applies to those that are.  (A question on this in comp.std.c
     in November 2000 received no answer.)  We implement the strictest
     interpretation, to avoid creating an extension which later causes
     problems.  */

  for (b = current_scope->bindings; b; b = b->prev)
    {
      tree id = b->id;
      tree decl = b->decl;

      if (!id)
	continue;

      switch (TREE_CODE (decl))
	{
	case VAR_DECL:
	  if (TREE_STATIC (decl))
	    error ("declaration of static variable %q+D in %<for%> loop "
		   "initial declaration", decl);
	  else if (DECL_EXTERNAL (decl))
	    error ("declaration of %<extern%> variable %q+D in %<for%> loop "
		   "initial declaration", decl);
	  break;

	case RECORD_TYPE:
	  error ("%<struct %E%> declared in %<for%> loop initial declaration",
		 id);
	  break;
	case UNION_TYPE:
	  error ("%<union %E%> declared in %<for%> loop initial declaration",
		 id);
	  break;
	case ENUMERAL_TYPE:
	  error ("%<enum %E%> declared in %<for%> loop initial declaration",
		 id);
	  break;
	default:
	  error ("declaration of non-variable %q+D in %<for%> loop "
		 "initial declaration", decl);
	}

      n_decls++;
      one_decl = decl;
    }

  return n_decls == 1 ? one_decl : NULL_TREE;
}

/* Save and reinitialize the variables
   used during compilation of a C function.  */

void
c_push_function_context (void)
{
  struct language_function *p;
  p = GGC_NEW (struct language_function);
  cfun->language = p;

  p->base.x_stmt_tree = c_stmt_tree;
  p->x_break_label = c_break_label;
  p->x_cont_label = c_cont_label;
  p->x_switch_stack = c_switch_stack;
  p->arg_info = current_function_arg_info;
  p->returns_value = current_function_returns_value;
  p->returns_null = current_function_returns_null;
  p->returns_abnormally = current_function_returns_abnormally;
  p->warn_about_return_type = warn_about_return_type;

  push_function_context ();
}

/* Restore the variables used during compilation of a C function.  */

void
c_pop_function_context (void)
{
  struct language_function *p;

  pop_function_context ();
  p = cfun->language;
  cfun->language = NULL;

  if (DECL_STRUCT_FUNCTION (current_function_decl) == 0
      && DECL_SAVED_TREE (current_function_decl) == NULL_TREE)
    {
      /* Stop pointing to the local nodes about to be freed.  */
      /* But DECL_INITIAL must remain nonzero so we know this
	 was an actual function definition.  */
      DECL_INITIAL (current_function_decl) = error_mark_node;
      DECL_ARGUMENTS (current_function_decl) = 0;
    }

  c_stmt_tree = p->base.x_stmt_tree;
  c_break_label = p->x_break_label;
  c_cont_label = p->x_cont_label;
  c_switch_stack = p->x_switch_stack;
  current_function_arg_info = p->arg_info;
  current_function_returns_value = p->returns_value;
  current_function_returns_null = p->returns_null;
  current_function_returns_abnormally = p->returns_abnormally;
  warn_about_return_type = p->warn_about_return_type;
}

/* Copy the DECL_LANG_SPECIFIC data associated with DECL.  */

void
c_dup_lang_specific_decl (tree decl)
{
  struct lang_decl *ld;

  if (!DECL_LANG_SPECIFIC (decl))
    return;

  ld = GGC_NEW (struct lang_decl);
  memcpy (ld, DECL_LANG_SPECIFIC (decl), sizeof (struct lang_decl));
  DECL_LANG_SPECIFIC (decl) = ld;
}

/* The functions below are required for functionality of doing
   function at once processing in the C front end. Currently these
   functions are not called from anywhere in the C front end, but as
   these changes continue, that will change.  */

/* Returns the stmt_tree (if any) to which statements are currently
   being added.  If there is no active statement-tree, NULL is
   returned.  */

stmt_tree
current_stmt_tree (void)
{
  return &c_stmt_tree;
}

/* Nonzero if TYPE is an anonymous union or struct type.  Always 0 in
   C.  */

int
anon_aggr_type_p (const_tree ARG_UNUSED (node))
{
  return 0;
}

/* Return the global value of T as a symbol.  */

tree
identifier_global_value	(tree t)
{
  struct c_binding *b;

  for (b = I_SYMBOL_BINDING (t); b; b = b->shadowed)
    if (B_IN_FILE_SCOPE (b) || B_IN_EXTERNAL_SCOPE (b))
      return b->decl;

  return 0;
}

/* Record a builtin type for C.  If NAME is non-NULL, it is the name used;
   otherwise the name is found in ridpointers from RID_INDEX.  */

void
record_builtin_type (enum rid rid_index, const char *name, tree type)
{
  tree id, decl;
  if (name == 0)
    id = ridpointers[(int) rid_index];
  else
    id = get_identifier (name);
  decl = build_decl (TYPE_DECL, id, type);
  pushdecl (decl);
  if (debug_hooks->type_decl)
    debug_hooks->type_decl (decl, false);
}

/* Build the void_list_node (void_type_node having been created).  */
tree
build_void_list_node (void)
{
  tree t = build_tree_list (NULL_TREE, void_type_node);
  return t;
}

/* Return a c_parm structure with the given SPECS, ATTRS and DECLARATOR.  */

struct c_parm *
build_c_parm (struct c_declspecs *specs, tree attrs,
	      struct c_declarator *declarator)
{
  struct c_parm *ret = XOBNEW (&parser_obstack, struct c_parm);
  ret->specs = specs;
  ret->attrs = attrs;
  ret->declarator = declarator;
  return ret;
}

/* Return a declarator with nested attributes.  TARGET is the inner
   declarator to which these attributes apply.  ATTRS are the
   attributes.  */

struct c_declarator *
build_attrs_declarator (tree attrs, struct c_declarator *target)
{
  struct c_declarator *ret = XOBNEW (&parser_obstack, struct c_declarator);
  ret->kind = cdk_attrs;
  ret->declarator = target;
  ret->u.attrs = attrs;
  return ret;
}

/* Return a declarator for a function with arguments specified by ARGS
   and return type specified by TARGET.  */

struct c_declarator *
build_function_declarator (struct c_arg_info *args,
			   struct c_declarator *target)
{
  struct c_declarator *ret = XOBNEW (&parser_obstack, struct c_declarator);
  ret->kind = cdk_function;
  ret->declarator = target;
  ret->u.arg_info = args;
  return ret;
}

/* Return a declarator for the identifier IDENT (which may be
   NULL_TREE for an abstract declarator).  */

struct c_declarator *
build_id_declarator (tree ident)
{
  struct c_declarator *ret = XOBNEW (&parser_obstack, struct c_declarator);
  ret->kind = cdk_id;
  ret->declarator = 0;
  ret->u.id = ident;
  /* Default value - may get reset to a more precise location. */
  ret->id_loc = input_location;
  return ret;
}

/* Return something to represent absolute declarators containing a *.
   TARGET is the absolute declarator that the * contains.
   TYPE_QUALS_ATTRS is a structure for type qualifiers and attributes
   to apply to the pointer type.  */

struct c_declarator *
make_pointer_declarator (struct c_declspecs *type_quals_attrs,
			 struct c_declarator *target)
{
  tree attrs;
  int quals = 0;
  struct c_declarator *itarget = target;
  struct c_declarator *ret = XOBNEW (&parser_obstack, struct c_declarator);
  if (type_quals_attrs)
    {
      attrs = type_quals_attrs->attrs;
      quals = quals_from_declspecs (type_quals_attrs);
      if (attrs != NULL_TREE)
	itarget = build_attrs_declarator (attrs, target);
    }
  ret->kind = cdk_pointer;
  ret->declarator = itarget;
  ret->u.pointer_quals = quals;
  return ret;
}

/* Return a pointer to a structure for an empty list of declaration
   specifiers.  */

struct c_declspecs *
build_null_declspecs (void)
{
  struct c_declspecs *ret = XOBNEW (&parser_obstack, struct c_declspecs);
  ret->type = 0;
  ret->decl_attr = 0;
  ret->attrs = 0;
  ret->typespec_word = cts_none;
  ret->storage_class = csc_none;
  ret->declspecs_seen_p = false;
  ret->type_seen_p = false;
  ret->non_sc_seen_p = false;
  ret->typedef_p = false;
  ret->tag_defined_p = false;
  ret->explicit_signed_p = false;
  ret->deprecated_p = false;
  ret->default_int_p = false;
  ret->long_p = false;
  ret->long_long_p = false;
  ret->short_p = false;
  ret->signed_p = false;
  ret->unsigned_p = false;
  ret->complex_p = false;
  ret->inline_p = false;
  ret->thread_p = false;
  ret->const_p = false;
  ret->volatile_p = false;
  ret->restrict_p = false;
  ret->saturating_p = false;
  ret->address_space = 0;
  return ret;
}

/* Add the address space ADDRSPACE to the declaration specifiers
   SPECS, returning SPECS.  */

struct c_declspecs *
declspecs_add_addrspace (struct c_declspecs *specs, tree addrspace)
{
  specs->non_sc_seen_p = true;
  specs->declspecs_seen_p = true;

  if (specs->address_space > 0)
    pedwarn (OPT_pedantic, "duplicate %qs", targetm.addr_space_name (specs->address_space));

  specs->address_space = targetm.addr_space_number (addrspace);
  return specs;
}

/* Add the type qualifier QUAL to the declaration specifiers SPECS,
   returning SPECS.  */

struct c_declspecs *
declspecs_add_qual (struct c_declspecs *specs, tree qual)
{
  enum rid i;
  bool dupe = false;
  specs->non_sc_seen_p = true;
  specs->declspecs_seen_p = true;
  gcc_assert (TREE_CODE (qual) == IDENTIFIER_NODE
	      && C_IS_RESERVED_WORD (qual));
  i = C_RID_CODE (qual);
  switch (i)
    {
    case RID_CONST:
      dupe = specs->const_p;
      specs->const_p = true;
      break;
    case RID_VOLATILE:
      dupe = specs->volatile_p;
      specs->volatile_p = true;
      break;
    case RID_RESTRICT:
      dupe = specs->restrict_p;
      specs->restrict_p = true;
      break;
    default:
      gcc_unreachable ();
    }
  if (dupe && !flag_isoc99)
    pedwarn (input_location, OPT_pedantic, "duplicate %qE", qual);
  return specs;
}

/* Add the type specifier TYPE to the declaration specifiers SPECS,
   returning SPECS.  */

struct c_declspecs *
declspecs_add_type (struct c_declspecs *specs, struct c_typespec spec)
{
  tree type = spec.spec;
  specs->non_sc_seen_p = true;
  specs->declspecs_seen_p = true;
  specs->type_seen_p = true;
  if (TREE_DEPRECATED (type))
    specs->deprecated_p = true;

  /* Handle type specifier keywords.  */
  if (TREE_CODE (type) == IDENTIFIER_NODE
      && C_IS_RESERVED_WORD (type)
      && C_RID_CODE (type) != RID_CXX_COMPAT_WARN)
    {
      enum rid i = C_RID_CODE (type);
      if (specs->type)
	{
	  error ("two or more data types in declaration specifiers");
	  return specs;
	}
      if ((int) i <= (int) RID_LAST_MODIFIER)
	{
	  /* "long", "short", "signed", "unsigned", "_Complex" or "_Sat".  */
	  bool dupe = false;
	  switch (i)
	    {
	    case RID_LONG:
	      if (specs->long_long_p)
		{
		  error ("%<long long long%> is too long for GCC");
		  break;
		}
	      if (specs->long_p)
		{
		  if (specs->typespec_word == cts_double)
		    {
		      error ("both %<long long%> and %<double%> in "
			     "declaration specifiers");
		      break;
		    }
		  if (pedantic && !flag_isoc99 && !in_system_header)
		    pedwarn (input_location, OPT_Wlong_long, "ISO C90 does not support %<long long%>");
		  specs->long_long_p = 1;
		  break;
		}
	      if (specs->short_p)
		error ("both %<long%> and %<short%> in "
		       "declaration specifiers");
	      else if (specs->typespec_word == cts_void)
		error ("both %<long%> and %<void%> in "
		       "declaration specifiers");
	      else if (specs->typespec_word == cts_bool)
		error ("both %<long%> and %<_Bool%> in "
		       "declaration specifiers");
	      else if (specs->typespec_word == cts_char)
		error ("both %<long%> and %<char%> in "
		       "declaration specifiers");
	      else if (specs->typespec_word == cts_float)
		error ("both %<long%> and %<float%> in "
		       "declaration specifiers");
	      else if (specs->typespec_word == cts_dfloat32)
		error ("both %<long%> and %<_Decimal32%> in "
		       "declaration specifiers");
	      else if (specs->typespec_word == cts_dfloat64)
		error ("both %<long%> and %<_Decimal64%> in "
		       "declaration specifiers");
	      else if (specs->typespec_word == cts_dfloat128)
		error ("both %<long%> and %<_Decimal128%> in "
		       "declaration specifiers");
	      else
		specs->long_p = true;
	      break;
	    case RID_SHORT:
	      dupe = specs->short_p;
	      if (specs->long_p)
		error ("both %<long%> and %<short%> in "
		       "declaration specifiers");
	      else if (specs->typespec_word == cts_void)
		error ("both %<short%> and %<void%> in "
		       "declaration specifiers");
	      else if (specs->typespec_word == cts_bool)
		error ("both %<short%> and %<_Bool%> in "
		       "declaration specifiers");
	      else if (specs->typespec_word == cts_char)
		error ("both %<short%> and %<char%> in "
		       "declaration specifiers");
	      else if (specs->typespec_word == cts_float)
		error ("both %<short%> and %<float%> in "
		       "declaration specifiers");
	      else if (specs->typespec_word == cts_double)
		error ("both %<short%> and %<double%> in "
		       "declaration specifiers");
	      else if (specs->typespec_word == cts_dfloat32)
                error ("both %<short%> and %<_Decimal32%> in "
		       "declaration specifiers");
	      else if (specs->typespec_word == cts_dfloat64)
		error ("both %<short%> and %<_Decimal64%> in "
		                        "declaration specifiers");
	      else if (specs->typespec_word == cts_dfloat128)
		error ("both %<short%> and %<_Decimal128%> in "
		       "declaration specifiers");
	      else
		specs->short_p = true;
	      break;
	    case RID_SIGNED:
	      dupe = specs->signed_p;
	      if (specs->unsigned_p)
		error ("both %<signed%> and %<unsigned%> in "
		       "declaration specifiers");
	      else if (specs->typespec_word == cts_void)
		error ("both %<signed%> and %<void%> in "
		       "declaration specifiers");
	      else if (specs->typespec_word == cts_bool)
		error ("both %<signed%> and %<_Bool%> in "
		       "declaration specifiers");
	      else if (specs->typespec_word == cts_float)
		error ("both %<signed%> and %<float%> in "
		       "declaration specifiers");
	      else if (specs->typespec_word == cts_double)
		error ("both %<signed%> and %<double%> in "
		       "declaration specifiers");
	      else if (specs->typespec_word == cts_dfloat32)
		error ("both %<signed%> and %<_Decimal32%> in "
		       "declaration specifiers");
	      else if (specs->typespec_word == cts_dfloat64)
		error ("both %<signed%> and %<_Decimal64%> in "
		       "declaration specifiers");
	      else if (specs->typespec_word == cts_dfloat128)
		error ("both %<signed%> and %<_Decimal128%> in "
		       "declaration specifiers");
	      else
		specs->signed_p = true;
	      break;
	    case RID_UNSIGNED:
	      dupe = specs->unsigned_p;
	      if (specs->signed_p)
		error ("both %<signed%> and %<unsigned%> in "
		       "declaration specifiers");
	      else if (specs->typespec_word == cts_void)
		error ("both %<unsigned%> and %<void%> in "
		       "declaration specifiers");
	      else if (specs->typespec_word == cts_bool)
		error ("both %<unsigned%> and %<_Bool%> in "
		       "declaration specifiers");
	      else if (specs->typespec_word == cts_float)
		error ("both %<unsigned%> and %<float%> in "
		       "declaration specifiers");
	      else if (specs->typespec_word == cts_double)
		error ("both %<unsigned%> and %<double%> in "
		       "declaration specifiers");
              else if (specs->typespec_word == cts_dfloat32)
		error ("both %<unsigned%> and %<_Decimal32%> in "
		       "declaration specifiers");
	      else if (specs->typespec_word == cts_dfloat64)
		error ("both %<unsigned%> and %<_Decimal64%> in "
		       "declaration specifiers");
	      else if (specs->typespec_word == cts_dfloat128)
		error ("both %<unsigned%> and %<_Decimal128%> in "
		       "declaration specifiers");
	      else
		specs->unsigned_p = true;
	      break;
	    case RID_COMPLEX:
	      dupe = specs->complex_p;
	      if (!flag_isoc99 && !in_system_header)
		pedwarn (input_location, OPT_pedantic, "ISO C90 does not support complex types");
	      if (specs->typespec_word == cts_void)
		error ("both %<complex%> and %<void%> in "
		       "declaration specifiers");
	      else if (specs->typespec_word == cts_bool)
		error ("both %<complex%> and %<_Bool%> in "
		       "declaration specifiers");
              else if (specs->typespec_word == cts_dfloat32)
		error ("both %<complex%> and %<_Decimal32%> in "
		       "declaration specifiers");
	      else if (specs->typespec_word == cts_dfloat64)
		error ("both %<complex%> and %<_Decimal64%> in "
		       "declaration specifiers");
	      else if (specs->typespec_word == cts_dfloat128)
		error ("both %<complex%> and %<_Decimal128%> in "
		       "declaration specifiers");
	      else if (specs->typespec_word == cts_fract)
		error ("both %<complex%> and %<_Fract%> in "
		       "declaration specifiers");
	      else if (specs->typespec_word == cts_accum)
		error ("both %<complex%> and %<_Accum%> in "
		       "declaration specifiers");
	      else if (specs->saturating_p)
		error ("both %<complex%> and %<_Sat%> in "
		       "declaration specifiers");
	      else
		specs->complex_p = true;
	      break;
	    case RID_SAT:
	      dupe = specs->saturating_p;
	      pedwarn (input_location, OPT_pedantic, "ISO C does not support saturating types");
	      if (specs->typespec_word == cts_void)
		error ("both %<_Sat%> and %<void%> in "
		       "declaration specifiers");
	      else if (specs->typespec_word == cts_bool)
		error ("both %<_Sat%> and %<_Bool%> in "
		       "declaration specifiers");
	      else if (specs->typespec_word == cts_char)
		error ("both %<_Sat%> and %<char%> in "
		       "declaration specifiers");
	      else if (specs->typespec_word == cts_int)
		error ("both %<_Sat%> and %<int%> in "
		       "declaration specifiers");
	      else if (specs->typespec_word == cts_float)
		error ("both %<_Sat%> and %<float%> in "
		       "declaration specifiers");
	      else if (specs->typespec_word == cts_double)
		error ("both %<_Sat%> and %<double%> in "
		       "declaration specifiers");
              else if (specs->typespec_word == cts_dfloat32)
		error ("both %<_Sat%> and %<_Decimal32%> in "
		       "declaration specifiers");
	      else if (specs->typespec_word == cts_dfloat64)
		error ("both %<_Sat%> and %<_Decimal64%> in "
		       "declaration specifiers");
	      else if (specs->typespec_word == cts_dfloat128)
		error ("both %<_Sat%> and %<_Decimal128%> in "
		       "declaration specifiers");
	      else if (specs->complex_p)
		error ("both %<_Sat%> and %<complex%> in "
		       "declaration specifiers");
	      else
		specs->saturating_p = true;
	      break;
	    default:
	      gcc_unreachable ();
	    }

	  if (dupe)
	    error ("duplicate %qE", type);

	  return specs;
	}
      else
	{
	  /* "void", "_Bool", "char", "int", "float", "double", "_Decimal32",
	     "_Decimal64", "_Decimal128", "_Fract" or "_Accum".  */
	  if (specs->typespec_word != cts_none)
	    {
	      error ("two or more data types in declaration specifiers");
	      return specs;
	    }
	  switch (i)
	    {
	    case RID_VOID:
	      if (specs->long_p)
		error ("both %<long%> and %<void%> in "
		       "declaration specifiers");
	      else if (specs->short_p)
		error ("both %<short%> and %<void%> in "
		       "declaration specifiers");
	      else if (specs->signed_p)
		error ("both %<signed%> and %<void%> in "
		       "declaration specifiers");
	      else if (specs->unsigned_p)
		error ("both %<unsigned%> and %<void%> in "
		       "declaration specifiers");
	      else if (specs->complex_p)
		error ("both %<complex%> and %<void%> in "
		       "declaration specifiers");
	      else if (specs->saturating_p)
		error ("both %<_Sat%> and %<void%> in "
		       "declaration specifiers");
	      else
		specs->typespec_word = cts_void;
	      return specs;
	    case RID_BOOL:
	      if (specs->long_p)
		error ("both %<long%> and %<_Bool%> in "
		       "declaration specifiers");
	      else if (specs->short_p)
		error ("both %<short%> and %<_Bool%> in "
		       "declaration specifiers");
	      else if (specs->signed_p)
		error ("both %<signed%> and %<_Bool%> in "
		       "declaration specifiers");
	      else if (specs->unsigned_p)
		error ("both %<unsigned%> and %<_Bool%> in "
		       "declaration specifiers");
	      else if (specs->complex_p)
		error ("both %<complex%> and %<_Bool%> in "
		       "declaration specifiers");
	      else if (specs->saturating_p)
		error ("both %<_Sat%> and %<_Bool%> in "
		       "declaration specifiers");
	      else
		specs->typespec_word = cts_bool;
	      return specs;
	    case RID_CHAR:
	      if (specs->long_p)
		error ("both %<long%> and %<char%> in "
		       "declaration specifiers");
	      else if (specs->short_p)
		error ("both %<short%> and %<char%> in "
		       "declaration specifiers");
	      else if (specs->saturating_p)
		error ("both %<_Sat%> and %<char%> in "
		       "declaration specifiers");
	      else
		specs->typespec_word = cts_char;
	      return specs;
	    case RID_INT:
	      if (specs->saturating_p)
		error ("both %<_Sat%> and %<int%> in "
		       "declaration specifiers");
	      else
		specs->typespec_word = cts_int;
	      return specs;
	    case RID_FLOAT:
	      if (specs->long_p)
		error ("both %<long%> and %<float%> in "
		       "declaration specifiers");
	      else if (specs->short_p)
		error ("both %<short%> and %<float%> in "
		       "declaration specifiers");
	      else if (specs->signed_p)
		error ("both %<signed%> and %<float%> in "
		       "declaration specifiers");
	      else if (specs->unsigned_p)
		error ("both %<unsigned%> and %<float%> in "
		       "declaration specifiers");
	      else if (specs->saturating_p)
		error ("both %<_Sat%> and %<float%> in "
		       "declaration specifiers");
	      else
		specs->typespec_word = cts_float;
	      return specs;
	    case RID_DOUBLE:
	      if (specs->long_long_p)
		error ("both %<long long%> and %<double%> in "
		       "declaration specifiers");
	      else if (specs->short_p)
		error ("both %<short%> and %<double%> in "
		       "declaration specifiers");
	      else if (specs->signed_p)
		error ("both %<signed%> and %<double%> in "
		       "declaration specifiers");
	      else if (specs->unsigned_p)
		error ("both %<unsigned%> and %<double%> in "
		       "declaration specifiers");
	      else if (specs->saturating_p)
		error ("both %<_Sat%> and %<double%> in "
		       "declaration specifiers");
	      else
		specs->typespec_word = cts_double;
	      return specs;
	    case RID_DFLOAT32:
	    case RID_DFLOAT64:
	    case RID_DFLOAT128:
	      { 
		const char *str;
		if (i == RID_DFLOAT32)
		  str = "_Decimal32";
		else if (i == RID_DFLOAT64)
		  str = "_Decimal64";
		else
		  str = "_Decimal128";
		if (specs->long_long_p)
		  error ("both %<long long%> and %<%s%> in "
			 "declaration specifiers", str);
		if (specs->long_p)
		  error ("both %<long%> and %<%s%> in "
			 "declaration specifiers", str);
		else if (specs->short_p)
		  error ("both %<short%> and %<%s%> in "
			 "declaration specifiers", str);
		else if (specs->signed_p)
		  error ("both %<signed%> and %<%s%> in "
			 "declaration specifiers", str);
		else if (specs->unsigned_p)
		  error ("both %<unsigned%> and %<%s%> in "
			 "declaration specifiers", str);
                else if (specs->complex_p)
                  error ("both %<complex%> and %<%s%> in "
                         "declaration specifiers", str);
                else if (specs->saturating_p)
                  error ("both %<_Sat%> and %<%s%> in "
                         "declaration specifiers", str);
		else if (i == RID_DFLOAT32)
		  specs->typespec_word = cts_dfloat32;
		else if (i == RID_DFLOAT64)
		  specs->typespec_word = cts_dfloat64;
		else
		  specs->typespec_word = cts_dfloat128;
	      }
	      if (!targetm.decimal_float_supported_p ())
		error ("decimal floating point not supported for this target");
	      pedwarn (input_location, OPT_pedantic, 
		       "ISO C does not support decimal floating point");
	      return specs;
	    case RID_FRACT:
	    case RID_ACCUM:
	      {
		const char *str;
		if (i == RID_FRACT)
		  str = "_Fract";
		else
		  str = "_Accum";
                if (specs->complex_p)
                  error ("both %<complex%> and %<%s%> in "
                         "declaration specifiers", str);
		else if (i == RID_FRACT)
		    specs->typespec_word = cts_fract;
		else
		    specs->typespec_word = cts_accum;
	      }
	      if (!targetm.fixed_point_supported_p ())
		error ("fixed-point types not supported for this target");
	      pedwarn (input_location, OPT_pedantic, 
		       "ISO C does not support fixed-point types");
	      return specs;
	    default:
	      /* ObjC reserved word "id", handled below.  */
	      break;
	    }
	}
    }

  /* Now we have a typedef (a TYPE_DECL node), an identifier (some
     form of ObjC type, cases such as "int" and "long" being handled
     above), a TYPE (struct, union, enum and typeof specifiers) or an
     ERROR_MARK.  In none of these cases may there have previously
     been any type specifiers.  */
  if (specs->type || specs->typespec_word != cts_none
      || specs->long_p || specs->short_p || specs->signed_p
      || specs->unsigned_p || specs->complex_p)
    error ("two or more data types in declaration specifiers");
  else if (TREE_CODE (type) == TYPE_DECL)
    {
      if (TREE_TYPE (type) == error_mark_node)
	; /* Allow the type to default to int to avoid cascading errors.  */
      else
	{
	  specs->type = TREE_TYPE (type);
	  specs->decl_attr = DECL_ATTRIBUTES (type);
	  specs->typedef_p = true;
	  specs->explicit_signed_p = C_TYPEDEF_EXPLICITLY_SIGNED (type);
	}
    }
  else if (TREE_CODE (type) == IDENTIFIER_NODE)
    {
      tree t = lookup_name (type);
      if (!t || TREE_CODE (t) != TYPE_DECL)
	error ("%qE fails to be a typedef or built in type", type);
      else if (TREE_TYPE (t) == error_mark_node)
	;
      else
	specs->type = TREE_TYPE (t);
    }
  else if (TREE_CODE (type) != ERROR_MARK)
    {
      if (spec.kind == ctsk_tagdef || spec.kind == ctsk_tagfirstref)
	specs->tag_defined_p = true;
      if (spec.kind == ctsk_typeof)
	specs->typedef_p = true;
      specs->type = type;
    }

  return specs;
}

/* Add the storage class specifier or function specifier SCSPEC to the
   declaration specifiers SPECS, returning SPECS.  */

struct c_declspecs *
declspecs_add_scspec (struct c_declspecs *specs, tree scspec)
{
  enum rid i;
  enum c_storage_class n = csc_none;
  bool dupe = false;
  specs->declspecs_seen_p = true;
  gcc_assert (TREE_CODE (scspec) == IDENTIFIER_NODE
	      && C_IS_RESERVED_WORD (scspec));
  i = C_RID_CODE (scspec);
  if (specs->non_sc_seen_p)
    warning (OPT_Wold_style_declaration, 
             "%qE is not at beginning of declaration", scspec);
  switch (i)
    {
    case RID_INLINE:
      /* C99 permits duplicate inline.  Although of doubtful utility,
	 it seems simplest to permit it in gnu89 mode as well, as
	 there is also little utility in maintaining this as a
	 difference between gnu89 and C99 inline.  */
      dupe = false;
      specs->inline_p = true;
      break;
    case RID_THREAD:
      dupe = specs->thread_p;
      if (specs->storage_class == csc_auto)
	error ("%<__thread%> used with %<auto%>");
      else if (specs->storage_class == csc_register)
	error ("%<__thread%> used with %<register%>");
      else if (specs->storage_class == csc_typedef)
	error ("%<__thread%> used with %<typedef%>");
      else
	specs->thread_p = true;
      break;
    case RID_AUTO:
      n = csc_auto;
      break;
    case RID_EXTERN:
      n = csc_extern;
      /* Diagnose "__thread extern".  */
      if (specs->thread_p)
	error ("%<__thread%> before %<extern%>");
      break;
    case RID_REGISTER:
      n = csc_register;
      break;
    case RID_STATIC:
      n = csc_static;
      /* Diagnose "__thread static".  */
      if (specs->thread_p)
	error ("%<__thread%> before %<static%>");
      break;
    case RID_TYPEDEF:
      n = csc_typedef;
      break;
    default:
      gcc_unreachable ();
    }
  if (n != csc_none && n == specs->storage_class)
    dupe = true;
  if (dupe)
    error ("duplicate %qE", scspec);
  if (n != csc_none)
    {
      if (specs->storage_class != csc_none && n != specs->storage_class)
	{
	  error ("multiple storage classes in declaration specifiers");
	}
      else
	{
	  specs->storage_class = n;
	  if (n != csc_extern && n != csc_static && specs->thread_p)
	    {
	      error ("%<__thread%> used with %qE", scspec);
	      specs->thread_p = false;
	    }
	}
    }
  return specs;
}

/* Add the attributes ATTRS to the declaration specifiers SPECS,
   returning SPECS.  */

struct c_declspecs *
declspecs_add_attrs (struct c_declspecs *specs, tree attrs)
{
  specs->attrs = chainon (attrs, specs->attrs);
  specs->declspecs_seen_p = true;
  return specs;
}

/* Combine "long", "short", "signed", "unsigned" and "_Complex" type
   specifiers with any other type specifier to determine the resulting
   type.  This is where ISO C checks on complex types are made, since
   "_Complex long" is a prefix of the valid ISO C type "_Complex long
   double".  */

struct c_declspecs *
finish_declspecs (struct c_declspecs *specs)
{
  /* If a type was specified as a whole, we have no modifiers and are
     done.  */
  if (specs->type != NULL_TREE)
    {
      gcc_assert (!specs->long_p && !specs->long_long_p && !specs->short_p
		  && !specs->signed_p && !specs->unsigned_p
		  && !specs->complex_p);
      return specs;
    }

  /* If none of "void", "_Bool", "char", "int", "float" or "double"
     has been specified, treat it as "int" unless "_Complex" is
     present and there are no other specifiers.  If we just have
     "_Complex", it is equivalent to "_Complex double", but e.g.
     "_Complex short" is equivalent to "_Complex short int".  */
  if (specs->typespec_word == cts_none)
    {
      if (specs->saturating_p)
	{
	  error ("%<_Sat%> is used without %<_Fract%> or %<_Accum%>");
	  specs->typespec_word = cts_fract;
	}
      else if (specs->long_p || specs->short_p
	       || specs->signed_p || specs->unsigned_p)
	{
	  specs->typespec_word = cts_int;
	}
      else if (specs->complex_p)
	{
	  specs->typespec_word = cts_double;
	  pedwarn (input_location, OPT_pedantic, 
		   "ISO C does not support plain %<complex%> meaning "
		   "%<double complex%>");
	}
      else
	{
	  specs->typespec_word = cts_int;
	  specs->default_int_p = true;
	  /* We don't diagnose this here because grokdeclarator will
	     give more specific diagnostics according to whether it is
	     a function definition.  */
	}
    }

  /* If "signed" was specified, record this to distinguish "int" and
     "signed int" in the case of a bit-field with
     -funsigned-bitfields.  */
  specs->explicit_signed_p = specs->signed_p;

  /* Now compute the actual type.  */
  switch (specs->typespec_word)
    {
    case cts_void:
      gcc_assert (!specs->long_p && !specs->short_p
		  && !specs->signed_p && !specs->unsigned_p
		  && !specs->complex_p);
      specs->type = void_type_node;
      break;
    case cts_bool:
      gcc_assert (!specs->long_p && !specs->short_p
		  && !specs->signed_p && !specs->unsigned_p
		  && !specs->complex_p);
      specs->type = boolean_type_node;
      break;
    case cts_char:
      gcc_assert (!specs->long_p && !specs->short_p);
      gcc_assert (!(specs->signed_p && specs->unsigned_p));
      if (specs->signed_p)
	specs->type = signed_char_type_node;
      else if (specs->unsigned_p)
	specs->type = unsigned_char_type_node;
      else
	specs->type = char_type_node;
      if (specs->complex_p)
	{
	  pedwarn (input_location, OPT_pedantic, 
		   "ISO C does not support complex integer types");
	  specs->type = build_complex_type (specs->type);
	}
      break;
    case cts_int:
      gcc_assert (!(specs->long_p && specs->short_p));
      gcc_assert (!(specs->signed_p && specs->unsigned_p));
      if (specs->long_long_p)
	specs->type = (specs->unsigned_p
		       ? long_long_unsigned_type_node
		       : long_long_integer_type_node);
      else if (specs->long_p)
	specs->type = (specs->unsigned_p
		       ? long_unsigned_type_node
		       : long_integer_type_node);
      else if (specs->short_p)
	specs->type = (specs->unsigned_p
		       ? short_unsigned_type_node
		       : short_integer_type_node);
      else
	specs->type = (specs->unsigned_p
		       ? unsigned_type_node
		       : integer_type_node);
      if (specs->complex_p)
	{
	  pedwarn (input_location, OPT_pedantic, 
		   "ISO C does not support complex integer types");
	  specs->type = build_complex_type (specs->type);
	}
      break;
    case cts_float:
      gcc_assert (!specs->long_p && !specs->short_p
		  && !specs->signed_p && !specs->unsigned_p);
      specs->type = (specs->complex_p
		     ? complex_float_type_node
		     : float_type_node);
      break;
    case cts_double:
      gcc_assert (!specs->long_long_p && !specs->short_p
		  && !specs->signed_p && !specs->unsigned_p);
      if (specs->long_p)
	{
	  specs->type = (specs->complex_p
			 ? complex_long_double_type_node
			 : long_double_type_node);
	}
      else
	{
	  specs->type = (specs->complex_p
			 ? complex_double_type_node
			 : double_type_node);
	}
      break;
    case cts_dfloat32:
    case cts_dfloat64:
    case cts_dfloat128:
      gcc_assert (!specs->long_p && !specs->long_long_p && !specs->short_p
		  && !specs->signed_p && !specs->unsigned_p && !specs->complex_p);
      if (specs->typespec_word == cts_dfloat32)
	specs->type = dfloat32_type_node;
      else if (specs->typespec_word == cts_dfloat64)
	specs->type = dfloat64_type_node;
      else
	specs->type = dfloat128_type_node;
      break;
    case cts_fract:
       gcc_assert (!specs->complex_p);
       if (specs->saturating_p)
	{
	  if (specs->long_long_p)
	    specs->type = specs->unsigned_p
			  ? sat_unsigned_long_long_fract_type_node
			  : sat_long_long_fract_type_node;
	  else if (specs->long_p)
	    specs->type = specs->unsigned_p
			  ? sat_unsigned_long_fract_type_node
			  : sat_long_fract_type_node;
	  else if (specs->short_p)
	    specs->type = specs->unsigned_p
			  ? sat_unsigned_short_fract_type_node
			  : sat_short_fract_type_node;
	  else
	    specs->type = specs->unsigned_p
			  ? sat_unsigned_fract_type_node
			  : sat_fract_type_node;
          }
      else
	{
	  if (specs->long_long_p)
	    specs->type = specs->unsigned_p
			  ? unsigned_long_long_fract_type_node
			  : long_long_fract_type_node;
	  else if (specs->long_p)
	    specs->type = specs->unsigned_p
			  ? unsigned_long_fract_type_node
			  : long_fract_type_node;
	  else if (specs->short_p)
	    specs->type = specs->unsigned_p
			  ? unsigned_short_fract_type_node
			  : short_fract_type_node;
	  else
	    specs->type = specs->unsigned_p
			  ? unsigned_fract_type_node
			  : fract_type_node;
          }
      break;
    case cts_accum:
       gcc_assert (!specs->complex_p);
       if (specs->saturating_p)
	{
	  if (specs->long_long_p)
	    specs->type = specs->unsigned_p
			  ? sat_unsigned_long_long_accum_type_node
			  : sat_long_long_accum_type_node;
	  else if (specs->long_p)
	    specs->type = specs->unsigned_p
			  ? sat_unsigned_long_accum_type_node
			  : sat_long_accum_type_node;
	  else if (specs->short_p)
	    specs->type = specs->unsigned_p
			  ? sat_unsigned_short_accum_type_node
			  : sat_short_accum_type_node;
	  else
	    specs->type = specs->unsigned_p
			  ? sat_unsigned_accum_type_node
			  : sat_accum_type_node;
          }
      else
	{
	  if (specs->long_long_p)
	    specs->type = specs->unsigned_p
			  ? unsigned_long_long_accum_type_node
			  : long_long_accum_type_node;
	  else if (specs->long_p)
	    specs->type = specs->unsigned_p
			  ? unsigned_long_accum_type_node
			  : long_accum_type_node;
	  else if (specs->short_p)
	    specs->type = specs->unsigned_p
			  ? unsigned_short_accum_type_node
			  : short_accum_type_node;
	  else
	    specs->type = specs->unsigned_p
			  ? unsigned_accum_type_node
			  : accum_type_node;
          }
      break;
    default:
      gcc_unreachable ();
    }

  return specs;
}

/* A subroutine of c_write_global_declarations.  Perform final processing
   on one file scope's declarations (or the external scope's declarations),
   GLOBALS.  */

static void
c_write_global_declarations_1 (tree globals)
{
  tree decl;
  bool reconsider;

  /* Process the decls in the order they were written.  */
  for (decl = globals; decl; decl = TREE_CHAIN (decl))
    {
      /* Check for used but undefined static functions using the C
	 standard's definition of "used", and set TREE_NO_WARNING so
	 that check_global_declarations doesn't repeat the check.  */
      if (TREE_CODE (decl) == FUNCTION_DECL
	  && DECL_INITIAL (decl) == 0
	  && DECL_EXTERNAL (decl)
	  && !TREE_PUBLIC (decl)
	  && C_DECL_USED (decl))
	{
	  pedwarn (input_location, 0, "%q+F used but never defined", decl);
	  TREE_NO_WARNING (decl) = 1;
	}

      wrapup_global_declaration_1 (decl);
    }

  do
    {
      reconsider = false;
      for (decl = globals; decl; decl = TREE_CHAIN (decl))
	reconsider |= wrapup_global_declaration_2 (decl);
    }
  while (reconsider);

  for (decl = globals; decl; decl = TREE_CHAIN (decl))
    check_global_declaration_1 (decl);
}

/* A subroutine of c_write_global_declarations Emit debug information for each
   of the declarations in GLOBALS.  */

static void
c_write_global_declarations_2 (tree globals)
{
  tree decl;

  for (decl = globals; decl ; decl = TREE_CHAIN (decl))
    debug_hooks->global_decl (decl);
}

/* Preserve the external declarations scope across a garbage collect.  */
static GTY(()) tree ext_block;

void
c_write_global_declarations (void)
{
  tree t;

  /* We don't want to do this if generating a PCH.  */
  if (pch_file)
    return;

  /* Don't waste time on further processing if -fsyntax-only or we've
     encountered errors.  */
  if (flag_syntax_only || errorcount || sorrycount || cpp_errors (parse_in))
    return;

  /* Close the external scope.  */
  ext_block = pop_scope ();
  external_scope = 0;
  gcc_assert (!current_scope);

  if (ext_block)
    {
      tree tmp = BLOCK_VARS (ext_block);
      int flags;
      FILE * stream = dump_begin (TDI_tu, &flags);
      if (stream && tmp)
	{
	  dump_node (tmp, flags & ~TDF_SLIM, stream);
	  dump_end (TDI_tu, stream);
	}
    }

  /* Process all file scopes in this compilation, and the external_scope,
     through wrapup_global_declarations and check_global_declarations.  */
  for (t = all_translation_units; t; t = TREE_CHAIN (t))
    c_write_global_declarations_1 (BLOCK_VARS (DECL_INITIAL (t)));
  c_write_global_declarations_1 (BLOCK_VARS (ext_block));

  /* We're done parsing; proceed to optimize and emit assembly.
     FIXME: shouldn't be the front end's responsibility to call this.  */
  cgraph_optimize ();

  /* After cgraph has had a chance to emit everything that's going to
     be emitted, output debug information for globals.  */
  if (errorcount == 0 && sorrycount == 0)
    {
      timevar_push (TV_SYMOUT);
      for (t = all_translation_units; t; t = TREE_CHAIN (t))
	c_write_global_declarations_2 (BLOCK_VARS (DECL_INITIAL (t)));
      c_write_global_declarations_2 (BLOCK_VARS (ext_block));
      timevar_pop (TV_SYMOUT);
    }

  ext_block = NULL;
}

#include "gt-c-decl.h"<|MERGE_RESOLUTION|>--- conflicted
+++ resolved
@@ -4127,13 +4127,9 @@
       if (restrictp > 1)
 	pedwarn (input_location, OPT_pedantic, "duplicate %<restrict%>");
       if (volatilep > 1)
-<<<<<<< HEAD
-	pedwarn (OPT_pedantic, "duplicate %<volatile%>");
+	pedwarn (input_location, OPT_pedantic, "duplicate %<volatile%>");
       if (addr_space_p > 1)
 	pedwarn (OPT_pedantic, "duplicate %qs", targetm.addr_space_name (TYPE_ADDR_SPACE (element_type)));
-=======
-	pedwarn (input_location, OPT_pedantic, "duplicate %<volatile%>");
->>>>>>> 41e404e6
     }
   if (!flag_gen_aux_info && (TYPE_QUALS (element_type)))
     type = TYPE_MAIN_VARIANT (type);
@@ -4210,16 +4206,10 @@
 	  || storage_class == csc_register
 	  || storage_class == csc_typedef))
     {
-<<<<<<< HEAD
-      if (storage_class == csc_auto
-	  && (pedantic || current_scope == file_scope))
-	pedwarn (OPT_pedantic, "function definition declared %<auto%>");
-=======
       if (storage_class == csc_auto)
 	pedwarn (input_location, 
 		 (current_scope == file_scope) ? 0 : OPT_pedantic, 
 		 "function definition declared %<auto%>");
->>>>>>> 41e404e6
       if (storage_class == csc_register)
 	error ("function definition declared %<register%>");
       if (storage_class == csc_typedef)
