/* Process declarations and variables for C compiler.
   Copyright (C) 1988, 1992, 1993, 1994, 1995, 1996, 1997, 1998, 1999, 2000,
<<<<<<< HEAD
   2001, 2002, 2003, 2004, 2005, 2006, 2007, 2008 Free Software Foundation, Inc.
=======
   2001, 2002, 2003, 2004, 2005, 2006, 2007, 2008
   Free Software Foundation, Inc.
>>>>>>> 0dc15f28

This file is part of GCC.

GCC is free software; you can redistribute it and/or modify it under
the terms of the GNU General Public License as published by the Free
Software Foundation; either version 3, or (at your option) any later
version.

GCC is distributed in the hope that it will be useful, but WITHOUT ANY
WARRANTY; without even the implied warranty of MERCHANTABILITY or
FITNESS FOR A PARTICULAR PURPOSE.  See the GNU General Public License
for more details.

You should have received a copy of the GNU General Public License
along with GCC; see the file COPYING3.  If not see
<http://www.gnu.org/licenses/>.  */

/* Process declarations and symbol lookup for C front end.
   Also constructs types; the standard scalar types at initialization,
   and structure, union, array and enum types when they are declared.  */

/* ??? not all decl nodes are given the most useful possible
   line numbers.  For example, the CONST_DECLs for enum values.  */

#include "config.h"
#include "system.h"
#include "coretypes.h"
#include "input.h"
#include "tm.h"
#include "intl.h"
#include "tree.h"
#include "tree-inline.h"
#include "rtl.h"
#include "flags.h"
#include "function.h"
#include "output.h"
#include "expr.h"
#include "c-tree.h"
#include "toplev.h"
#include "ggc.h"
#include "tm_p.h"
#include "cpplib.h"
#include "target.h"
#include "debug.h"
#include "opts.h"
#include "timevar.h"
#include "c-common.h"
#include "c-pragma.h"
#include "langhooks.h"
#include "tree-mudflap.h"
#include "tree-gimple.h"
#include "diagnostic.h"
#include "tree-dump.h"
#include "cgraph.h"
#include "hashtab.h"
#include "libfuncs.h"
#include "except.h"
#include "langhooks-def.h"
#include "pointer-set.h"
#include "server.h"
#include "pointer-set.h"

/* In grokdeclarator, distinguish syntactic contexts of declarators.  */
enum decl_context
{ NORMAL,			/* Ordinary declaration */
  FUNCDEF,			/* Function definition */
  PARM,				/* Declaration of parm before function body */
  FIELD,			/* Declaration inside struct or union */
  TYPENAME};			/* Typename (inside cast or sizeof)  */

/* States indicating how grokdeclarator() should handle declspecs marked
   with __attribute__((deprecated)).  An object declared as
   __attribute__((deprecated)) suppresses warnings of uses of other
   deprecated items.  */

enum deprecated_states {
  DEPRECATED_NORMAL,
  DEPRECATED_SUPPRESS
};


/* Nonzero if we have seen an invalid cross reference
   to a struct, union, or enum, but not yet printed the message.  */
tree pending_invalid_xref;

/* File and line to appear in the eventual error message.  */
location_t pending_invalid_xref_location;

/* True means we've initialized exception handling.  */
bool c_eh_initialized_p;

/* The file and line that the prototype came from if this is an
   old-style definition; used for diagnostics in
   store_parm_decls_oldstyle.  */

static location_t current_function_prototype_locus;

/* Whether this prototype was built-in.  */

static bool current_function_prototype_built_in;

/* The argument type information of this prototype.  */

static tree current_function_prototype_arg_types;

/* The argument information structure for the function currently being
   defined.  */

static struct c_arg_info *current_function_arg_info;

/* The obstack on which parser and related data structures, which are
   not live beyond their top-level declaration or definition, are
   allocated.  */
struct obstack parser_obstack;

/* The current statement tree.  */

static GTY(()) struct stmt_tree_s c_stmt_tree;

/* State saving variables.  */
tree c_break_label;
tree c_cont_label;

/* Linked list of TRANSLATION_UNIT_DECLS for the translation units
   included in this invocation.  Note that the current translation
   unit is not included in this list.  */

static GTY(()) tree all_translation_units;

/* A list of decls to be made automatically visible in each file scope.  */
static GTY(()) tree visible_builtins;

/* Set to 0 at beginning of a function definition, set to 1 if
   a return statement that specifies a return value is seen.  */

int current_function_returns_value;

/* Set to 0 at beginning of a function definition, set to 1 if
   a return statement with no argument is seen.  */

int current_function_returns_null;

/* Set to 0 at beginning of a function definition, set to 1 if
   a call to a noreturn function is seen.  */

int current_function_returns_abnormally;

/* Set to nonzero by `grokdeclarator' for a function
   whose return type is defaulted, if warnings for this are desired.  */

static int warn_about_return_type;

/* Nonzero when the current toplevel function contains a declaration
   of a nested function which is never defined.  */

static bool undef_nested_function;

/* True means global_bindings_p should return false even if the scope stack
   says we are in file scope.  */
bool c_override_global_bindings_to_false;

/* This holds all the built-ins defined at startup.  When
   re-initializing the front end (in server mode), these are
   re-bound.  */
static GTY ((param_is (union tree_node))) htab_t all_c_built_ins;

/* When popping the file and external scopes, we collect the resulting
   DECLs into this vector.  */
static GTY (()) VEC (tree, gc) *all_global_decls;


/* Each c_binding structure describes one binding of an identifier to
   a decl.  All the decls in a scope - irrespective of namespace - are
   chained together by the ->prev field, which (as the name implies)
   runs in reverse order.  All the decls in a given namespace bound to
   a given identifier are chained by the ->shadowed field, which runs
   from inner to outer scopes.

   The ->decl field usually points to a DECL node, but there are two
   exceptions.  In the namespace of type tags, the bound entity is a
   RECORD_TYPE, UNION_TYPE, or ENUMERAL_TYPE node.  If an undeclared
   identifier is encountered, it is bound to error_mark_node to
   suppress further errors about that identifier in the current
   function.

   The ->type field stores the type of the declaration in this scope;
   if NULL, the type is the type of the ->decl field.  This is only of
   relevance for objects with external or internal linkage which may
   be redeclared in inner scopes, forming composite types that only
   persist for the duration of those scopes.  In the external scope,
   this stores the composite of all the types declared for this
   object, visible or not.  The ->inner_comp field (used only at file
   scope) stores whether an incomplete array type at file scope was
   completed at an inner scope to an array size other than 1.

   The depth field is copied from the scope structure that holds this
   decl.  It is used to preserve the proper ordering of the ->shadowed
   field (see bind()) and also for a handful of special-case checks.
   Finally, the invisible bit is true for a decl which should be
   ignored for purposes of normal name lookup, and the nested bit is
   true for a decl that's been bound a second time in an inner scope;
   in all such cases, the binding in the outer scope will have its
   invisible bit true.  */

struct c_binding GTY((chain_next ("%h.prev")))
{
  tree decl;			/* the decl bound */
  tree type;			/* the type in this scope */
  tree id;			/* the identifier it's bound to */
  struct c_binding *prev;	/* the previous decl in this scope */
  struct c_binding *shadowed;	/* the innermost decl shadowed by this one */
  unsigned int depth : 28;      /* depth of this scope */
  BOOL_BITFIELD invisible : 1;  /* normal lookup should ignore this binding */
  BOOL_BITFIELD nested : 1;     /* do not set DECL_CONTEXT when popping */
  BOOL_BITFIELD inner_comp : 1; /* incomplete array completed in inner scope */
  /* one free bit */
};
#define B_IN_SCOPE(b1, b2) ((b1)->depth == (b2)->depth)
#define B_IN_CURRENT_SCOPE(b) ((b)->depth == current_scope->depth)
#define B_IN_FILE_SCOPE(b) ((b)->depth == 1 /*file_scope->depth*/)
#define B_IN_EXTERNAL_SCOPE(b) ((b)->depth == 0 /*external_scope->depth*/)

#define I_SYMBOL_BINDING(node) \
  (((struct lang_identifier *) IDENTIFIER_NODE_CHECK(node))->symbol_binding)
#define I_SYMBOL_DECL(node) \
 (I_SYMBOL_BINDING(node) ? I_SYMBOL_BINDING(node)->decl : 0)

#define I_TAG_BINDING(node) \
  (((struct lang_identifier *) IDENTIFIER_NODE_CHECK(node))->tag_binding)
#define I_TAG_DECL(node) \
 (I_TAG_BINDING(node) ? I_TAG_BINDING(node)->decl : 0)

#define I_LABEL_BINDING(node) \
  (((struct lang_identifier *) IDENTIFIER_NODE_CHECK(node))->label_binding)
#define I_LABEL_DECL(node) \
 (I_LABEL_BINDING(node) ? I_LABEL_BINDING(node)->decl : 0)

/* Each C symbol points to three linked lists of c_binding structures.
   These describe the values of the identifier in the three different
   namespaces defined by the language.  */

struct lang_identifier GTY(())
{
  struct c_common_identifier common_id;
  struct c_binding *symbol_binding; /* vars, funcs, constants, typedefs */
  struct c_binding *tag_binding;    /* struct/union/enum tags */
  struct c_binding *label_binding;  /* labels */

  /* This must be last, as we use the struct hack to store the
     identifier characters at the end of the object.  */
  struct cpp_hashnode node;
};

/* Validate c-lang.c's assumptions.  */
extern char C_SIZEOF_STRUCT_LANG_IDENTIFIER_isnt_accurate
[(sizeof(struct lang_identifier) == C_SIZEOF_STRUCT_LANG_IDENTIFIER) ? 1 : -1];

extern char C_IDENTIFIER_OFFSET_isnt_accurate
[(offsetof(struct lang_identifier, node.ident) == C_IDENTIFIER_OFFSET) ? 1 : -1];


/* The resulting tree type.  */

union lang_tree_node
  GTY((desc ("TREE_CODE (&%h.generic) == IDENTIFIER_NODE"),
       chain_next ("TREE_CODE (&%h.generic) == INTEGER_TYPE ? (union lang_tree_node *) TYPE_NEXT_VARIANT (&%h.generic) : ((union lang_tree_node *) GENERIC_NEXT (&%h.generic))")))
{
  union tree_node GTY ((tag ("0"),
			desc ("tree_node_structure (&%h)")))
    generic;
  struct lang_identifier GTY ((tag ("1"))) identifier;
};

/* Each c_scope structure describes the complete contents of one
   scope.  Four scopes are distinguished specially: the innermost or
   current scope, the innermost function scope, the file scope (always
   the second to outermost) and the outermost or external scope.

   Most declarations are recorded in the current scope.

   All normal label declarations are recorded in the innermost
   function scope, as are bindings of undeclared identifiers to
   error_mark_node.  (GCC permits nested functions as an extension,
   hence the 'innermost' qualifier.)  Explicitly declared labels
   (using the __label__ extension) appear in the current scope.

   Being in the file scope (current_scope == file_scope) causes
   special behavior in several places below.  Also, under some
   conditions the Objective-C front end records declarations in the
   file scope even though that isn't the current scope.

   All declarations with external linkage are recorded in the external
   scope, even if they aren't visible there; this models the fact that
   such declarations are visible to the entire program, and (with a
   bit of cleverness, see pushdecl) allows diagnosis of some violations
   of C99 6.2.2p7 and 6.2.7p2:

     If, within the same translation unit, the same identifier appears
     with both internal and external linkage, the behavior is
     undefined.

     All declarations that refer to the same object or function shall
     have compatible type; otherwise, the behavior is undefined.

   Initially only the built-in declarations, which describe compiler
   intrinsic functions plus a subset of the standard library, are in
   this scope.

   The order of the blocks list matters, and it is frequently appended
   to.  To avoid having to walk all the way to the end of the list on
   each insertion, or reverse the list later, we maintain a pointer to
   the last list entry.  (FIXME: It should be feasible to use a reversed
   list here.)

   The bindings list is strictly in reverse order of declarations;
   pop_scope relies on this.  */


struct c_scope GTY((chain_next ("%h.outer")))
{
  /* The scope containing this one.  */
  struct c_scope *outer;

  /* The next outermost function scope.  */
  struct c_scope *outer_function;

  /* All bindings in this scope.  */
  struct c_binding *bindings;

  /* For each scope (except the global one), a chain of BLOCK nodes
     for all the scopes that were entered and exited one level down.  */
  tree blocks;
  tree blocks_last;

  /* The depth of this scope.  Used to keep the ->shadowed chain of
     bindings sorted innermost to outermost.  */
  unsigned int depth : 28;

  /* True if we are currently filling this scope with parameter
     declarations.  */
  BOOL_BITFIELD parm_flag : 1;

  /* True if we saw [*] in this scope.  Used to give an error messages
     if these appears in a function definition.  */
  BOOL_BITFIELD had_vla_unspec : 1;

  /* True if we already complained about forward parameter decls
     in this scope.  This prevents double warnings on
     foo (int a; int b; ...)  */
  BOOL_BITFIELD warned_forward_parm_decls : 1;

  /* True if this is the outermost block scope of a function body.
     This scope contains the parameters, the local variables declared
     in the outermost block, and all the labels (except those in
     nested functions, or declared at block scope with __label__).  */
  BOOL_BITFIELD function_body : 1;

  /* True means make a BLOCK for this scope no matter what.  */
  BOOL_BITFIELD keep : 1;
};

/* The scope currently in effect.  */

static GTY(()) struct c_scope *current_scope;

/* The innermost function scope.  Ordinary (not explicitly declared)
   labels, bindings to error_mark_node, and the lazily-created
   bindings of __func__ and its friends get this scope.  */

static GTY(()) struct c_scope *current_function_scope;

/* The C file scope.  This is reset for each input translation unit.  */

static GTY(()) struct c_scope *file_scope;

/* The outermost scope.  This is used for all declarations with
   external linkage, and only these, hence the name.  */

static GTY(()) struct c_scope *external_scope;

/* A chain of c_scope structures awaiting reuse.  */

static GTY((deletable)) struct c_scope *scope_freelist;

/* A chain of c_binding structures awaiting reuse.  */

static GTY((deletable)) struct c_binding *binding_freelist;

/* Append VAR to LIST in scope SCOPE.  */
#define SCOPE_LIST_APPEND(scope, list, decl) do {	\
  struct c_scope *s_ = (scope);				\
  tree d_ = (decl);					\
  if (s_->list##_last)					\
    BLOCK_CHAIN (s_->list##_last) = d_;			\
  else							\
    s_->list = d_;					\
  s_->list##_last = d_;					\
} while (0)

/* Concatenate FROM in scope FSCOPE onto TO in scope TSCOPE.  */
#define SCOPE_LIST_CONCAT(tscope, to, fscope, from) do {	\
  struct c_scope *t_ = (tscope);				\
  struct c_scope *f_ = (fscope);				\
  if (t_->to##_last)						\
    BLOCK_CHAIN (t_->to##_last) = f_->from;			\
  else								\
    t_->to = f_->from;						\
  t_->to##_last = f_->from##_last;				\
} while (0)

/* True means unconditionally make a BLOCK for the next scope pushed.  */

static bool keep_next_level_flag;

/* True means the next call to push_scope will be the outermost scope
   of a function body, so do not push a new scope, merely cease
   expecting parameter decls.  */

static bool next_is_function_body;

/* Forward declarations.  */
static tree lookup_name_in_scope (tree, struct c_scope *);
static tree c_make_fname_decl (tree, int);
static tree grokdeclarator (const struct c_declarator *,
			    struct c_declspecs *,
			    enum decl_context, bool, tree *, tree *,
			    enum deprecated_states);
static tree grokparms (struct c_arg_info *, bool);
static void layout_array_type (tree);

/* T is a statement.  Add it to the statement-tree.  This is the
   C/ObjC version--C++ has a slightly different version of this
   function.  */

tree
add_stmt (tree t)
{
  enum tree_code code = TREE_CODE (t);

  if (CAN_HAVE_LOCATION_P (t) && code != LABEL_EXPR)
    {
      if (!EXPR_HAS_LOCATION (t))
	SET_EXPR_LOCATION (t, input_location);
    }

  if (code == LABEL_EXPR || code == CASE_LABEL_EXPR)
    STATEMENT_LIST_HAS_LABEL (cur_stmt_list) = 1;

  /* Add T to the statement-tree.  Non-side-effect statements need to be
     recorded during statement expressions.  */
  append_to_statement_list_force (t, &cur_stmt_list);

  return t;
}


void
c_print_identifier (FILE *file, tree node, int indent)
{
  print_node (file, "symbol", I_SYMBOL_DECL (node), indent + 4);
  print_node (file, "tag", I_TAG_DECL (node), indent + 4);
  print_node (file, "label", I_LABEL_DECL (node), indent + 4);
  if (C_IS_RESERVED_WORD (node))
    {
      tree rid = ridpointers[C_RID_CODE (node)];
      indent_to (file, indent + 4);
      fprintf (file, "rid %p \"%s\"",
	       (void *) rid, IDENTIFIER_POINTER (rid));
    }
}

/* Establish a binding between NAME, an IDENTIFIER_NODE, and DECL,
   which may be any of several kinds of DECL or TYPE or error_mark_node,
   in the scope SCOPE.  */
static void
bind (tree name, tree decl, struct c_scope *scope, bool invisible, bool nested,
      bool notify_ok)
{
  struct c_binding *b, **here;

  if (binding_freelist)
    {
      b = binding_freelist;
      binding_freelist = b->prev;
    }
  else
    b = GGC_NEW (struct c_binding);

  b->shadowed = 0;
  b->decl = decl;
  b->id = name;
  b->depth = scope->depth;
  b->invisible = invisible;
  b->nested = nested;
  b->inner_comp = 0;

  b->type = 0;

  b->prev = scope->bindings;
  scope->bindings = b;

  if (!name)
    return;

  if (notify_ok && B_IN_FILE_SCOPE (scope))
    c_parser_bind_callback (name, decl);

  switch (TREE_CODE (decl))
    {
    case LABEL_DECL:     here = &I_LABEL_BINDING (name);   break;
    case ENUMERAL_TYPE:
    case UNION_TYPE:
    case RECORD_TYPE:    here = &I_TAG_BINDING (name);     break;
    case VAR_DECL:
    case FUNCTION_DECL:
    case TYPE_DECL:
    case CONST_DECL:
    case PARM_DECL:
    case ERROR_MARK:     here = &I_SYMBOL_BINDING (name);  break;

    default:
      gcc_unreachable ();
    }

  /* Locate the appropriate place in the chain of shadowed decls
     to insert this binding.  Normally, scope == current_scope and
     this does nothing.  */
  while (*here && (*here)->depth > scope->depth)
    here = &(*here)->shadowed;

  if (!notify_ok && *here && (*here)->depth == scope->depth
      && B_IN_FILE_SCOPE (scope)) /* FIXME: zenity crash w/o this here... */
    c_parser_note_smash ((*here)->decl, decl);

  b->shadowed = *here;
  *here = b;
}

/* Re-bind NAME to DECL in the file scope.  This is called when
   mapping in bindings from a parsed hunk.  */
void
c_decl_re_bind (tree name, tree decl)
{
  /* FIXME: perhaps should be using pushdecl, etc, here -- do we want
     to re-smash in this thread?  */
  if (!DECL_P (decl) || !DECL_IS_BUILTIN (decl))
    bind (name, decl, file_scope, /*invisible=*/false, /*nested=*/false,
	  /*notify_ok=*/false);
  /* FIXME: more problems related to the above.  We need to re-declare
     in the external scope sometimes.  But what about smashing?  And
     other semantics of pushdecl?  Does this work for builtins which
     are put into the external scope?  */
  if (TREE_PUBLIC (decl) || (DECL_P (decl) && DECL_IS_BUILTIN (decl)))
    bind (name, decl, external_scope, /*invisible=*/false,
	  /*nested=*/ !(DECL_P (decl) && DECL_IS_BUILTIN (decl)),
	  /*notify_ok=*/false);

  TREE_ASM_WRITTEN (decl) = 0;
}

static int
re_bind_built_in (void **slot, void *ignore ATTRIBUTE_UNUSED)
{
  tree decl = (tree) *slot;
  gcc_assert (DECL_P (decl) && DECL_IS_BUILTIN (decl));
  c_decl_re_bind (DECL_NAME (decl), decl);
  return 1;
}

/* Clear the binding structure B, stick it on the binding_freelist,
   and return the former value of b->prev.  This is used by pop_scope
   and get_parm_info to iterate destructively over all the bindings
   from a given scope.  */
static struct c_binding *
free_binding_and_advance (struct c_binding *b)
{
  struct c_binding *prev = b->prev;

  memset (b, 0, sizeof (struct c_binding));
  b->prev = binding_freelist;
  binding_freelist = b;

  return prev;
}


/* Hook called at end of compilation to assume 1 elt
   for a file-scope tentative array defn that wasn't complete before.  */

void
c_finish_incomplete_decl (tree decl)
{
  if (TREE_CODE (decl) == VAR_DECL)
    {
      tree type = TREE_TYPE (decl);
      if (type != error_mark_node
	  && TREE_CODE (type) == ARRAY_TYPE
	  && !DECL_EXTERNAL (decl)
	  && TYPE_DOMAIN (type) == 0)
	{
	  warning (0, "array %q+D assumed to have one element", decl);

	  complete_array_type (&TREE_TYPE (decl), NULL_TREE, true);

	  layout_decl (decl, 0);
	}
    }
}

/* The Objective-C front-end often needs to determine the current scope.  */

void *
objc_get_current_scope (void)
{
  return current_scope;
}

/* The following function is used only by Objective-C.  It needs to live here
   because it accesses the innards of c_scope.  */

void
objc_mark_locals_volatile (void *enclosing_blk)
{
  struct c_scope *scope;
  struct c_binding *b;

  for (scope = current_scope;
       scope && scope != enclosing_blk;
       scope = scope->outer)
    {
      for (b = scope->bindings; b; b = b->prev)
	objc_volatilize_decl (b->decl);

      /* Do not climb up past the current function.  */
      if (scope->function_body)
	break;
    }
}

/* Nonzero if we are currently in file scope.  */

int
global_bindings_p (void)
{
  return current_scope == file_scope && !c_override_global_bindings_to_false;
}

void
keep_next_level (void)
{
  keep_next_level_flag = true;
}

/* Identify this scope as currently being filled with parameters.  */

void
declare_parm_level (void)
{
  current_scope->parm_flag = true;
}

void
push_scope (void)
{
  if (next_is_function_body)
    {
      /* This is the transition from the parameters to the top level
	 of the function body.  These are the same scope
	 (C99 6.2.1p4,6) so we do not push another scope structure.
	 next_is_function_body is set only by store_parm_decls, which
	 in turn is called when and only when we are about to
	 encounter the opening curly brace for the function body.

	 The outermost block of a function always gets a BLOCK node,
	 because the debugging output routines expect that each
	 function has at least one BLOCK.  */
      current_scope->parm_flag         = false;
      current_scope->function_body     = true;
      current_scope->keep              = true;
      current_scope->outer_function    = current_function_scope;
      current_function_scope           = current_scope;

      keep_next_level_flag = false;
      next_is_function_body = false;
    }
  else
    {
      struct c_scope *scope;
      if (scope_freelist)
	{
	  scope = scope_freelist;
	  scope_freelist = scope->outer;
	}
      else
	scope = GGC_CNEW (struct c_scope);

      scope->keep          = keep_next_level_flag;
      scope->outer         = current_scope;
      scope->depth	   = current_scope ? (current_scope->depth + 1) : 0;

      /* Check for scope depth overflow.  Unlikely (2^28 == 268,435,456) but
	 possible.  */
      if (current_scope && scope->depth == 0)
	{
	  scope->depth--;
	  sorry ("GCC supports only %u nested scopes", scope->depth);
	}

      current_scope        = scope;
      keep_next_level_flag = false;
    }
}

/* Set the TYPE_CONTEXT of all of TYPE's variants to CONTEXT.  */

static void
set_type_context (tree type, tree context)
{
  for (type = TYPE_MAIN_VARIANT (type); type;
       type = TYPE_NEXT_VARIANT (type))
    TYPE_CONTEXT (type) = context;
}

/* Exit a scope.  Restore the state of the identifier-decl mappings
   that were in effect when this scope was entered.  Return a BLOCK
   node containing all the DECLs in this scope that are of interest
   to debug info generation.  If RESULTS is not NULL, DECLs are not
   put into the resulting block, but are instead pushed into the
   supplied vector.  */

static tree
pop_scope_internal (VEC (tree, gc) **results)
{
  struct c_scope *scope = current_scope;
  tree block, context, p;
  struct c_binding *b;

  bool functionbody = scope->function_body;
  bool keep = functionbody || scope->keep || scope->bindings;

  c_end_vm_scope (scope->depth);

  /* If appropriate, create a BLOCK to record the decls for the life
     of this function.  */
  block = 0;
  if (keep)
    {
      block = make_node (BLOCK);
      BLOCK_SUBBLOCKS (block) = scope->blocks;
      TREE_USED (block) = 1;

      /* In each subblock, record that this is its superior.  */
      for (p = scope->blocks; p; p = BLOCK_CHAIN (p))
	BLOCK_SUPERCONTEXT (p) = block;

      BLOCK_VARS (block) = 0;
    }

  /* The TYPE_CONTEXTs for all of the tagged types belonging to this
     scope must be set so that they point to the appropriate
     construct, i.e.  either to the current FUNCTION_DECL node, or
     else to the BLOCK node we just constructed.

     Note that for tagged types whose scope is just the formal
     parameter list for some function type specification, we can't
     properly set their TYPE_CONTEXTs here, because we don't have a
     pointer to the appropriate FUNCTION_TYPE node readily available
     to us.  For those cases, the TYPE_CONTEXTs of the relevant tagged
     type nodes get set in `grokdeclarator' as soon as we have created
     the FUNCTION_TYPE node which will represent the "scope" for these
     "parameter list local" tagged types.  */
  if (scope->function_body)
    context = current_function_decl;
  else if (scope == file_scope)
    {
      tree file_decl = build_decl (TRANSLATION_UNIT_DECL, 0, 0);
      TREE_CHAIN (file_decl) = all_translation_units;
      all_translation_units = file_decl;
      context = file_decl;
    }
  else
    context = block;

  /* Clear all bindings in this scope.  */
  for (b = scope->bindings; b; b = free_binding_and_advance (b))
    {
      p = b->decl;
      switch (TREE_CODE (p))
	{
	case LABEL_DECL:
	  /* Warnings for unused labels, errors for undefined labels.  */
	  if (TREE_USED (p) && !DECL_INITIAL (p))
	    {
	      error ("label %q+D used but not defined", p);
	      DECL_INITIAL (p) = error_mark_node;
	    }
	  else 
	    warn_for_unused_label (p);

	  /* Labels go in BLOCK_VARS.  */
	  gcc_assert (!results);
	  TREE_CHAIN (p) = BLOCK_VARS (block);
	  BLOCK_VARS (block) = p;
	  gcc_assert (I_LABEL_BINDING (b->id) == b);
	  I_LABEL_BINDING (b->id) = b->shadowed;
	  break;

	case ENUMERAL_TYPE:
	case UNION_TYPE:
	case RECORD_TYPE:
	  set_type_context (p, context);

	  /* Types may not have tag-names, in which case the type
	     appears in the bindings list with b->id NULL.  */
	  if (b->id)
	    {
	      gcc_assert (I_TAG_BINDING (b->id) == b);
	      I_TAG_BINDING (b->id) = b->shadowed;
	    }
	  break;

	case FUNCTION_DECL:
	  /* Propagate TREE_ADDRESSABLE from nested functions to their
	     containing functions.  */
	  if (!TREE_ASM_WRITTEN (p)
	      && DECL_INITIAL (p) != 0
	      && TREE_ADDRESSABLE (p)
	      && DECL_ABSTRACT_ORIGIN (p) != 0
	      && DECL_ABSTRACT_ORIGIN (p) != p)
	    TREE_ADDRESSABLE (DECL_ABSTRACT_ORIGIN (p)) = 1;
	  if (!DECL_EXTERNAL (p)
	      && !DECL_INITIAL (p)
	      && scope != file_scope
	      && scope != external_scope)
	    {
	      error ("nested function %q+D declared but never defined", p);
	      undef_nested_function = true;
	    }
	  /* C99 6.7.4p6: "a function with external linkage... declared
	     with an inline function specifier ... shall also be defined in the
	     same translation unit."  */
	  else if (DECL_DECLARED_INLINE_P (p)
		   && TREE_PUBLIC (p)
		   && !DECL_INITIAL (p)
		   && !flag_gnu89_inline)
	    pedwarn ("inline function %q+D declared but never defined", p);

	  goto common_symbol;

	case VAR_DECL:
	  /* Warnings for unused variables.  */
	  if (!TREE_USED (p)
	      && !TREE_NO_WARNING (p)
	      && !DECL_IN_SYSTEM_HEADER (p)
	      && DECL_NAME (p)
	      && !DECL_ARTIFICIAL (p)
	      && scope != file_scope
	      && scope != external_scope)
	    warning (OPT_Wunused_variable, "unused variable %q+D", p);

	  if (b->inner_comp)
	    {
	      error ("type of array %q+D completed incompatibly with"
		     " implicit initialization", p);
	    }

	  /* Fall through.  */
	case TYPE_DECL:
	case CONST_DECL:
	common_symbol:
	  /* All of these go in BLOCK_VARS, but only if this is the
	     binding in the home scope.  */
	  if (!b->nested)
	    {
	      /* If RESULTS is supplied, push the decl there.  We use
		 this rather than TREE_CHAIN because we may see a DECL
		 in multiple translation units, and changing
		 TREE_CHAIN destroys the list structure.  */
	      if (results)
		{
		  gcc_assert (scope == external_scope || scope == file_scope);
		  VEC_safe_push (tree, gc, *results, p);
		}
	      else
		{
		  TREE_CHAIN (p) = BLOCK_VARS (block);
		  BLOCK_VARS (block) = p;
		}
	    }
	  /* If this is the file scope, and we are processing more
	     than one translation unit in this compilation, set
	     DECL_CONTEXT of each decl to the TRANSLATION_UNIT_DECL.
	     This makes same_translation_unit_p work, and causes
	     static declarations to be given disambiguating suffixes.  */
	  if (scope == file_scope && num_in_fnames > 1)
	    {
	      DECL_CONTEXT (p) = context;
	      if (TREE_CODE (p) == TYPE_DECL)
		set_type_context (TREE_TYPE (p), context);
	    }

	  /* Fall through.  */
	  /* Parameters go in DECL_ARGUMENTS, not BLOCK_VARS, and have
	     already been put there by store_parm_decls.  Unused-
	     parameter warnings are handled by function.c.
	     error_mark_node obviously does not go in BLOCK_VARS and
	     does not get unused-variable warnings.  */
	case PARM_DECL:
	case ERROR_MARK:
	  /* It is possible for a decl not to have a name.  We get
	     here with b->id NULL in this case.  */
	  if (b->id)
	    {
	      gcc_assert (I_SYMBOL_BINDING (b->id) == b);
	      I_SYMBOL_BINDING (b->id) = b->shadowed;
	      if (b->shadowed && b->shadowed->type)
		TREE_TYPE (b->shadowed->decl) = b->shadowed->type;
	    }
	  break;

	default:
	  gcc_unreachable ();
	}
    }


  /* Dispose of the block that we just made inside some higher level.  */
  if ((scope->function_body || scope == file_scope) && context)
    {
      DECL_INITIAL (context) = block;
      BLOCK_SUPERCONTEXT (block) = context;
    }
  else if (scope->outer)
    {
      if (block)
	SCOPE_LIST_APPEND (scope->outer, blocks, block);
      /* If we did not make a block for the scope just exited, any
	 blocks made for inner scopes must be carried forward so they
	 will later become subblocks of something else.  */
      else if (scope->blocks)
	SCOPE_LIST_CONCAT (scope->outer, blocks, scope, blocks);
    }

  /* Pop the current scope, and free the structure for reuse.  */
  current_scope = scope->outer;
  if (scope->function_body)
    current_function_scope = scope->outer_function;

  memset (scope, 0, sizeof (struct c_scope));
  scope->outer = scope_freelist;
  scope_freelist = scope;

  return block;
}

/* Like pop_scope_internal, but always supplies a NULL RESULTS
   argument.  */
tree
pop_scope (void)
{
  return pop_scope_internal (NULL);
}

void
push_file_scope (void)
{
  tree iter;

  if (file_scope)
    return;

  push_scope ();
  file_scope = current_scope;

  start_fname_decls ();

  /* FIXME: some overlap between visible_builtins and all_c_built_ins.
     Also, visible_builtins should probably be a set rather than using
     tree_cons.  */
  for (iter = visible_builtins; iter; iter = TREE_CHAIN (iter))
    {
      tree decl = TREE_VALUE (iter);
      bind (DECL_NAME (decl), decl, file_scope,
	    /*invisible=*/false, /*nested=*/true, /*notify_ok=*/true);
    }
}

void
pop_file_scope (void)
{
  /* In case there were missing closebraces, get us back to the global
     binding level.  */
  while (current_scope != file_scope)
    pop_scope ();

  /* __FUNCTION__ is defined at file scope ("").  This
     call may not be necessary as my tests indicate it
     still works without it.  */
  finish_fname_decls ();

  /* This is the point to write out a PCH if we're doing that.
     In that case we do not want to do anything else.  */
  if (pch_file)
    {
      c_common_write_pch ();
      return;
    }

  if (!all_global_decls)
    all_global_decls = VEC_alloc (tree, gc, 128);

  /* Pop off the file scope and close this translation unit.  */
  pop_scope_internal (&all_global_decls);
  file_scope = 0;

  maybe_apply_pending_pragma_weaks ();
}

/* Insert BLOCK at the end of the list of subblocks of the current
   scope.  This is used when a BIND_EXPR is expanded, to handle the
   BLOCK node inside the BIND_EXPR.  */

void
insert_block (tree block)
{
  TREE_USED (block) = 1;
  SCOPE_LIST_APPEND (current_scope, blocks, block);
}

/* Push a definition or a declaration of struct, union or enum tag "name".
   "type" should be the type node.
   We assume that the tag "name" is not already defined.

   Note that the definition may really be just a forward reference.
   In that case, the TYPE_SIZE will be zero.  */

static void
pushtag (tree name, tree type)
{
  /* Record the identifier as the type's name if it has none.  */
  if (name && !TYPE_NAME (type))
    TYPE_NAME (type) = name;
  bind (name, type, current_scope, /*invisible=*/false, /*nested=*/false,
	/*notify_ok=*/true);

  /* Create a fake NULL-named TYPE_DECL node whose TREE_TYPE will be the
     tagged type we just added to the current scope.  This fake
     NULL-named TYPE_DECL node helps dwarfout.c to know when it needs
     to output a representation of a tagged type, and it also gives
     us a convenient place to record the "scope start" address for the
     tagged type.  */

  TYPE_STUB_DECL (type) = pushdecl (build_decl (TYPE_DECL, NULL_TREE, type));

  /* An approximation for now, so we can tell this is a function-scope tag.
     This will be updated in pop_scope.  */
  TYPE_CONTEXT (type) = DECL_CONTEXT (TYPE_STUB_DECL (type));
}

/* Subroutine of compare_decls.  Allow harmless mismatches in return
   and argument types provided that the type modes match.  This function
   return a unified type given a suitable match, and 0 otherwise.  */

static tree
match_builtin_function_types (tree newtype, tree oldtype)
{
  tree newrettype, oldrettype;
  tree newargs, oldargs;
  tree trytype, tryargs;

  /* Accept the return type of the new declaration if same modes.  */
  oldrettype = TREE_TYPE (oldtype);
  newrettype = TREE_TYPE (newtype);

  if (TYPE_MODE (oldrettype) != TYPE_MODE (newrettype))
    return 0;

  oldargs = TYPE_ARG_TYPES (oldtype);
  newargs = TYPE_ARG_TYPES (newtype);
  tryargs = newargs;

  while (oldargs || newargs)
    {
      if (!oldargs
	  || !newargs
	  || !TREE_VALUE (oldargs)
	  || !TREE_VALUE (newargs)
	  || TYPE_MODE (TREE_VALUE (oldargs))
	     != TYPE_MODE (TREE_VALUE (newargs)))
	return 0;

      oldargs = TREE_CHAIN (oldargs);
      newargs = TREE_CHAIN (newargs);
    }

  trytype = build_function_type (newrettype, tryargs);
  return build_type_attribute_variant (trytype, TYPE_ATTRIBUTES (oldtype));
}

/* Subroutine of diagnose_mismatched_decls.  Check for function type
   mismatch involving an empty arglist vs a nonempty one and give clearer
   diagnostics.  */
static void
diagnose_arglist_conflict (tree newdecl, tree olddecl,
			   tree newtype, tree oldtype)
{
  tree t;

  if (TREE_CODE (olddecl) != FUNCTION_DECL
      || !comptypes (TREE_TYPE (oldtype), TREE_TYPE (newtype))
      || !((TYPE_ARG_TYPES (oldtype) == 0 && DECL_INITIAL (olddecl) == 0)
	   ||
	   (TYPE_ARG_TYPES (newtype) == 0 && DECL_INITIAL (newdecl) == 0)))
    return;

  t = TYPE_ARG_TYPES (oldtype);
  if (t == 0)
    t = TYPE_ARG_TYPES (newtype);
  for (; t; t = TREE_CHAIN (t))
    {
      tree type = TREE_VALUE (t);

      if (TREE_CHAIN (t) == 0
	  && TYPE_MAIN_VARIANT (type) != void_type_node)
	{
	  inform ("a parameter list with an ellipsis can%'t match "
		  "an empty parameter name list declaration");
	  break;
	}

      if (c_type_promotes_to (type) != type)
	{
	  inform ("an argument type that has a default promotion can%'t match "
		  "an empty parameter name list declaration");
	  break;
	}
    }
}

/* Another subroutine of diagnose_mismatched_decls.  OLDDECL is an
   old-style function definition, NEWDECL is a prototype declaration.
   Diagnose inconsistencies in the argument list.  Returns TRUE if
   the prototype is compatible, FALSE if not.  */
static bool
validate_proto_after_old_defn (tree newdecl, tree newtype, tree oldtype)
{
  tree newargs, oldargs;
  int i;

#define END_OF_ARGLIST(t) ((t) == void_type_node)

  oldargs = TYPE_ACTUAL_ARG_TYPES (oldtype);
  newargs = TYPE_ARG_TYPES (newtype);
  i = 1;

  for (;;)
    {
      tree oldargtype = TREE_VALUE (oldargs);
      tree newargtype = TREE_VALUE (newargs);

      if (oldargtype == error_mark_node || newargtype == error_mark_node)
	return false;

      oldargtype = TYPE_MAIN_VARIANT (oldargtype);
      newargtype = TYPE_MAIN_VARIANT (newargtype);

      if (END_OF_ARGLIST (oldargtype) && END_OF_ARGLIST (newargtype))
	break;

      /* Reaching the end of just one list means the two decls don't
	 agree on the number of arguments.  */
      if (END_OF_ARGLIST (oldargtype))
	{
	  error ("prototype for %q+D declares more arguments "
		 "than previous old-style definition", newdecl);
	  return false;
	}
      else if (END_OF_ARGLIST (newargtype))
	{
	  error ("prototype for %q+D declares fewer arguments "
		 "than previous old-style definition", newdecl);
	  return false;
	}

      /* Type for passing arg must be consistent with that declared
	 for the arg.  */
      else if (!comptypes (oldargtype, newargtype))
	{
	  error ("prototype for %q+D declares argument %d"
		 " with incompatible type",
		 newdecl, i);
	  return false;
	}

      oldargs = TREE_CHAIN (oldargs);
      newargs = TREE_CHAIN (newargs);
      i++;
    }

  /* If we get here, no errors were found, but do issue a warning
     for this poor-style construct.  */
  warning (0, "prototype for %q+D follows non-prototype definition",
	   newdecl);
  return true;
#undef END_OF_ARGLIST
}

/* Subroutine of diagnose_mismatched_decls.  Report the location of DECL,
   first in a pair of mismatched declarations, using the diagnostic
   function DIAG.  */
static void
locate_old_decl (tree decl, void (*diag)(const char *, ...) ATTRIBUTE_GCC_CDIAG(1,2))
{
  if (TREE_CODE (decl) == FUNCTION_DECL && DECL_BUILT_IN (decl))
    ;
  else if (DECL_INITIAL (decl))
    diag (G_("previous definition of %q+D was here"), decl);
  else if (C_DECL_IMPLICIT (decl))
    diag (G_("previous implicit declaration of %q+D was here"), decl);
  else
    diag (G_("previous declaration of %q+D was here"), decl);
}

/* Subroutine of diagnose_mismatched_decls.  Return true if NEWDECL
   and OLDDECL differ substantially, meaning in a way that merge_decls
   would cause a modification.  */
static bool
decl_needs_merging (tree newdecl, tree olddecl, tree newtype, tree oldtype)
{
  tree merge;

  merge = targetm.merge_decl_attributes (olddecl, newdecl);
  if (merge != DECL_ATTRIBUTES (olddecl))
    return true;
  merge = composite_type (newtype, oldtype);
  if (merge != oldtype)
    return true;

  if (TREE_READONLY (newdecl) != TREE_READONLY (olddecl))
    return true;
  if (TREE_THIS_VOLATILE (newdecl) != TREE_THIS_VOLATILE (olddecl))
    return true;
  if (TREE_DEPRECATED (newdecl) != TREE_DEPRECATED (olddecl))
    return true;
  if (DECL_INITIAL (newdecl) != DECL_INITIAL (olddecl))
    return true;

  if (CODE_CONTAINS_STRUCT (TREE_CODE (olddecl), TS_DECL_WITH_VIS))
    {
      /* FIXME: threadprivate attribute?  */
      if (DECL_VISIBILITY_SPECIFIED (newdecl)
	  != DECL_VISIBILITY_SPECIFIED (olddecl))
	return true;
      if (DECL_VISIBILITY_SPECIFIED (newdecl)
	  && DECL_VISIBILITY (newdecl) != DECL_VISIBILITY (olddecl))
	return true;

      if (TREE_CODE (newdecl) == FUNCTION_DECL)
	{
	  if (DECL_STATIC_CONSTRUCTOR(newdecl)
	      != DECL_STATIC_CONSTRUCTOR(olddecl))
	    return true;
	  if (DECL_STATIC_DESTRUCTOR (newdecl)
	      != DECL_STATIC_DESTRUCTOR (olddecl))
	    return true;
	  if (DECL_NO_LIMIT_STACK (newdecl) != DECL_NO_LIMIT_STACK (olddecl))
	    return true;
	  if (DECL_NO_INSTRUMENT_FUNCTION_ENTRY_EXIT (newdecl)
	      != DECL_NO_INSTRUMENT_FUNCTION_ENTRY_EXIT (olddecl))
	    return true;
	  if (TREE_THIS_VOLATILE (newdecl) != TREE_THIS_VOLATILE (olddecl))
	    return true;
	  if (TREE_READONLY (newdecl) != TREE_READONLY (olddecl))
	    return true;
	  if (DECL_IS_MALLOC (newdecl) != DECL_IS_MALLOC (olddecl))
	    return true;
	  if (DECL_IS_PURE (newdecl) != DECL_IS_PURE (olddecl))
	    return true;
	  if (DECL_IS_NOVOPS (newdecl) != DECL_IS_NOVOPS (olddecl))
	    return true;

	  if (TREE_PUBLIC (newdecl) != TREE_PUBLIC (olddecl))
	    return true;
	}

      if (DECL_WEAK (newdecl) != DECL_WEAK (olddecl))
	return true;
    }

  if (DECL_EXTERNAL (newdecl) != DECL_EXTERNAL (olddecl))
    return true;
  if (TREE_STATIC (newdecl) != TREE_STATIC (olddecl))
    return true;
  if (TREE_PUBLIC (newdecl) != TREE_PUBLIC (olddecl))
    return true;

  if (TREE_CODE (newdecl) == FUNCTION_DECL)
    {
      if (DECL_DECLARED_INLINE_P (newdecl) != DECL_DECLARED_INLINE_P (olddecl))
	return true;
      if (DECL_UNINLINABLE (newdecl) != DECL_UNINLINABLE (olddecl))
	return true;
      /* Always merge built-ins.  Bleah?  */
      if (DECL_BUILT_IN (olddecl))
	return true;
    }

  return false;
}

/* Subroutine of duplicate_decls.  Compare NEWDECL to OLDDECL.
   Returns true if the caller should proceed to merge the two, false
   if OLDDECL should simply be discarded.  As a side effect, issues
   all necessary diagnostics for invalid or poor-style combinations.
   If it returns true, writes the types of NEWDECL and OLDDECL to
   *NEWTYPEP and *OLDTYPEP - these may have been adjusted from
   TREE_TYPE (NEWDECL, OLDDECL) respectively.  */

static bool
diagnose_mismatched_decls (tree newdecl, tree olddecl,
			   tree *newtypep, tree *oldtypep,
			   bool *need_mergep)
{
  tree newtype, oldtype;
  bool pedwarned = false;
  bool warned = false;
  bool retval = true;

#define DECL_EXTERN_INLINE(DECL) (DECL_DECLARED_INLINE_P (DECL)  \
				  && DECL_EXTERNAL (DECL))

  /* If we have error_mark_node for either decl or type, just discard
     the previous decl - we're in an error cascade already.  */
  if (olddecl == error_mark_node || newdecl == error_mark_node)
    return false;
  *oldtypep = oldtype = TREE_TYPE (olddecl);
  *newtypep = newtype = TREE_TYPE (newdecl);
  if (oldtype == error_mark_node || newtype == error_mark_node)
    return false;

  /* Two different categories of symbol altogether.  This is an error
     unless OLDDECL is a builtin.  OLDDECL will be discarded in any case.  */
  if (TREE_CODE (olddecl) != TREE_CODE (newdecl))
    {
      if (!(TREE_CODE (olddecl) == FUNCTION_DECL
	    && DECL_BUILT_IN (olddecl)
	    && !C_DECL_DECLARED_BUILTIN (olddecl)))
	{
	  error ("%q+D redeclared as different kind of symbol", newdecl);
	  locate_old_decl (olddecl, error);
	}
      else if (TREE_PUBLIC (newdecl))
	warning (0, "built-in function %q+D declared as non-function",
		 newdecl);
      else
	warning (OPT_Wshadow, "declaration of %q+D shadows "
		 "a built-in function", newdecl);
      return false;
    }

  /* Enumerators have no linkage, so may only be declared once in a
     given scope.  */
  if (TREE_CODE (olddecl) == CONST_DECL)
    {
      error ("redeclaration of enumerator %q+D", newdecl);
      locate_old_decl (olddecl, error);
      return false;
    }

  if (!comptypes (oldtype, newtype))
    {
      if (TREE_CODE (olddecl) == FUNCTION_DECL
	  && DECL_BUILT_IN (olddecl) && !C_DECL_DECLARED_BUILTIN (olddecl))
	{
	  /* Accept harmless mismatch in function types.
	     This is for the ffs and fprintf builtins.  */
	  tree trytype = match_builtin_function_types (newtype, oldtype);

	  if (trytype && comptypes (newtype, trytype))
	    *oldtypep = oldtype = trytype;
	  else
	    {
	      /* If types don't match for a built-in, throw away the
		 built-in.  No point in calling locate_old_decl here, it
		 won't print anything.  */
	      warning (0, "conflicting types for built-in function %q+D",
		       newdecl);
	      return false;
	    }
	}
      else if (TREE_CODE (olddecl) == FUNCTION_DECL
	       && DECL_IS_BUILTIN (olddecl))
	{
	  /* A conflicting function declaration for a predeclared
	     function that isn't actually built in.  Objective C uses
	     these.  The new declaration silently overrides everything
	     but the volatility (i.e. noreturn) indication.  See also
	     below.  FIXME: Make Objective C use normal builtins.  */
	  TREE_THIS_VOLATILE (newdecl) |= TREE_THIS_VOLATILE (olddecl);
	  return false;
	}
      /* Permit void foo (...) to match int foo (...) if the latter is
	 the definition and implicit int was used.  See
	 c-torture/compile/920625-2.c.  */
      else if (TREE_CODE (newdecl) == FUNCTION_DECL && DECL_INITIAL (newdecl)
	       && TYPE_MAIN_VARIANT (TREE_TYPE (oldtype)) == void_type_node
	       && TYPE_MAIN_VARIANT (TREE_TYPE (newtype)) == integer_type_node
	       && C_FUNCTION_IMPLICIT_INT (newdecl) && !DECL_INITIAL (olddecl))
	{
	  pedwarn ("conflicting types for %q+D", newdecl);
	  /* Make sure we keep void as the return type.  */
	  TREE_TYPE (newdecl) = *newtypep = newtype = oldtype;
	  C_FUNCTION_IMPLICIT_INT (newdecl) = 0;
	  pedwarned = true;
	}
      /* Permit void foo (...) to match an earlier call to foo (...) with
	 no declared type (thus, implicitly int).  */
      else if (TREE_CODE (newdecl) == FUNCTION_DECL
	       && TYPE_MAIN_VARIANT (TREE_TYPE (newtype)) == void_type_node
	       && TYPE_MAIN_VARIANT (TREE_TYPE (oldtype)) == integer_type_node
	       && C_DECL_IMPLICIT (olddecl) && !DECL_INITIAL (olddecl))
	{
	  pedwarn ("conflicting types for %q+D", newdecl);
	  /* Make sure we keep void as the return type.  */
	  TREE_TYPE (olddecl) = *oldtypep = oldtype = newtype;
	  pedwarned = true;
	}
      else
	{
	  if (TYPE_QUALS (newtype) != TYPE_QUALS (oldtype))
	    error ("conflicting type qualifiers for %q+D", newdecl);
	  else
	    error ("conflicting types for %q+D", newdecl);
	  diagnose_arglist_conflict (newdecl, olddecl, newtype, oldtype);
	  locate_old_decl (olddecl, error);
	  return false;
	}
    }

  /* Redeclaration of a type is a constraint violation (6.7.2.3p1),
     but silently ignore the redeclaration if either is in a system
     header.  (Conflicting redeclarations were handled above.)  */
  if (TREE_CODE (newdecl) == TYPE_DECL)
    {
      if (DECL_IN_SYSTEM_HEADER (newdecl) || DECL_IN_SYSTEM_HEADER (olddecl))
	return true;  /* Allow OLDDECL to continue in use.  */

      error ("redefinition of typedef %q+D", newdecl);
      locate_old_decl (olddecl, error);
      return false;
    }

  /* Function declarations can either be 'static' or 'extern' (no
     qualifier is equivalent to 'extern' - C99 6.2.2p5) and therefore
     can never conflict with each other on account of linkage
     (6.2.2p4).  Multiple definitions are not allowed (6.9p3,5) but
     gnu89 mode permits two definitions if one is 'extern inline' and
     one is not.  The non- extern-inline definition supersedes the
     extern-inline definition.  */

  else if (TREE_CODE (newdecl) == FUNCTION_DECL)
    {
      /* If you declare a built-in function name as static, or
	 define the built-in with an old-style definition (so we
	 can't validate the argument list) the built-in definition is
	 overridden, but optionally warn this was a bad choice of name.  */
      if (DECL_BUILT_IN (olddecl)
	  && !C_DECL_DECLARED_BUILTIN (olddecl)
	  && (!TREE_PUBLIC (newdecl)
	      || (DECL_INITIAL (newdecl)
		  && !TYPE_ARG_TYPES (TREE_TYPE (newdecl)))))
	{
	  warning (OPT_Wshadow, "declaration of %q+D shadows "
		   "a built-in function", newdecl);
	  /* Discard the old built-in function.  */
	  return false;
	}

      if (DECL_INITIAL (newdecl))
	{
	  if (DECL_INITIAL (olddecl))
	    {
	      /* If both decls are in the same TU and the new declaration
		 isn't overriding an extern inline reject the new decl.
		 In c99, no overriding is allowed in the same translation
		 unit.  */
	      if ((!DECL_EXTERN_INLINE (olddecl)
		   || DECL_EXTERN_INLINE (newdecl)
		   || (!flag_gnu89_inline
		       && (!DECL_DECLARED_INLINE_P (olddecl)
			   || !lookup_attribute ("gnu_inline",
						 DECL_ATTRIBUTES (olddecl)))
		       && (!DECL_DECLARED_INLINE_P (newdecl)
			   || !lookup_attribute ("gnu_inline",
						 DECL_ATTRIBUTES (newdecl))))
		  )
		  && same_translation_unit_p (newdecl, olddecl))
		{
		  error ("redefinition of %q+D", newdecl);
		  locate_old_decl (olddecl, error);
		  return false;
		}
	    }
	}
      /* If we have a prototype after an old-style function definition,
	 the argument types must be checked specially.  */
      else if (DECL_INITIAL (olddecl)
	       && !TYPE_ARG_TYPES (oldtype) && TYPE_ARG_TYPES (newtype)
	       && TYPE_ACTUAL_ARG_TYPES (oldtype)
	       && !validate_proto_after_old_defn (newdecl, newtype, oldtype))
	{
	  locate_old_decl (olddecl, error);
	  return false;
	}
      /* A non-static declaration (even an "extern") followed by a
	 static declaration is undefined behavior per C99 6.2.2p3-5,7.
	 The same is true for a static forward declaration at block
	 scope followed by a non-static declaration/definition at file
	 scope.  Static followed by non-static at the same scope is
	 not undefined behavior, and is the most convenient way to get
	 some effects (see e.g.  what unwind-dw2-fde-glibc.c does to
	 the definition of _Unwind_Find_FDE in unwind-dw2-fde.c), but
	 we do diagnose it if -Wtraditional.  */
      if (TREE_PUBLIC (olddecl) && !TREE_PUBLIC (newdecl))
	{
	  /* Two exceptions to the rule.  If olddecl is an extern
	     inline, or a predeclared function that isn't actually
	     built in, newdecl silently overrides olddecl.  The latter
	     occur only in Objective C; see also above.  (FIXME: Make
	     Objective C use normal builtins.)  */
	  if (!DECL_IS_BUILTIN (olddecl)
	      && !DECL_EXTERN_INLINE (olddecl))
	    {
	      error ("static declaration of %q+D follows "
		     "non-static declaration", newdecl);
	      locate_old_decl (olddecl, error);
	    }
	  return false;
	}
      else if (TREE_PUBLIC (newdecl) && !TREE_PUBLIC (olddecl))
	{
	  if (DECL_CONTEXT (olddecl))
	    {
	      error ("non-static declaration of %q+D follows "
		     "static declaration", newdecl);
	      locate_old_decl (olddecl, error);
	      return false;
	    }
	  else if (warn_traditional)
	    {
	      warning (OPT_Wtraditional, "non-static declaration of %q+D "
		       "follows static declaration", newdecl);
	      warned = true;
	    }
	}

      /* Make sure gnu_inline attribute is either not present, or
	 present on all inline decls.  */
      if (DECL_DECLARED_INLINE_P (olddecl)
	  && DECL_DECLARED_INLINE_P (newdecl))
	{
	  bool newa = lookup_attribute ("gnu_inline",
					DECL_ATTRIBUTES (newdecl)) != NULL;
	  bool olda = lookup_attribute ("gnu_inline",
					DECL_ATTRIBUTES (olddecl)) != NULL;
	  if (newa != olda)
	    {
	      error ("%<gnu_inline%> attribute present on %q+D",
		     newa ? newdecl : olddecl);
	      error ("%Jbut not here", newa ? olddecl : newdecl);
	    }
	}
    }
  else if (TREE_CODE (newdecl) == VAR_DECL)
    {
      /* Only variables can be thread-local, and all declarations must
	 agree on this property.  */
      if (C_DECL_THREADPRIVATE_P (olddecl) && !DECL_THREAD_LOCAL_P (newdecl))
	{
	  /* Nothing to check.  Since OLDDECL is marked threadprivate
	     and NEWDECL does not have a thread-local attribute, we
	     will merge the threadprivate attribute into NEWDECL.  */
	  ;
	}
      else if (DECL_THREAD_LOCAL_P (newdecl) != DECL_THREAD_LOCAL_P (olddecl))
	{
	  if (DECL_THREAD_LOCAL_P (newdecl))
	    error ("thread-local declaration of %q+D follows "
		   "non-thread-local declaration", newdecl);
	  else
	    error ("non-thread-local declaration of %q+D follows "
		   "thread-local declaration", newdecl);

	  locate_old_decl (olddecl, error);
	  return false;
	}

      /* Multiple initialized definitions are not allowed (6.9p3,5).  */
      if (DECL_INITIAL (newdecl) && DECL_INITIAL (olddecl))
	{
	  error ("redefinition of %q+D", newdecl);
	  locate_old_decl (olddecl, error);
	  return false;
	}

      /* Objects declared at file scope: if the first declaration had
	 external linkage (even if it was an external reference) the
	 second must have external linkage as well, or the behavior is
	 undefined.  If the first declaration had internal linkage, then
	 the second must too, or else be an external reference (in which
	 case the composite declaration still has internal linkage).
	 As for function declarations, we warn about the static-then-
	 extern case only for -Wtraditional.  See generally 6.2.2p3-5,7.  */
      if (DECL_FILE_SCOPE_P (newdecl)
	  && TREE_PUBLIC (newdecl) != TREE_PUBLIC (olddecl))
	{
	  if (DECL_EXTERNAL (newdecl))
	    {
	      if (!DECL_FILE_SCOPE_P (olddecl))
		{
		  error ("extern declaration of %q+D follows "
			 "declaration with no linkage", newdecl);
		  locate_old_decl (olddecl, error);
		  return false;
		}
	      else if (warn_traditional)
		{
		  warning (OPT_Wtraditional, "non-static declaration of %q+D "
			   "follows static declaration", newdecl);
		  warned = true;
		}
	    }
	  else
	    {
	      if (TREE_PUBLIC (newdecl))
		error ("non-static declaration of %q+D follows "
		       "static declaration", newdecl);
	      else
		error ("static declaration of %q+D follows "
		       "non-static declaration", newdecl);

	      locate_old_decl (olddecl, error);
	      return false;
	    }
	}
      /* Two objects with the same name declared at the same block
	 scope must both be external references (6.7p3).  */
      else if (!DECL_FILE_SCOPE_P (newdecl))
	{
	  if (DECL_EXTERNAL (newdecl))
	    {
	      /* Extern with initializer at block scope, which will
		 already have received an error.  */
	    }
	  else if (DECL_EXTERNAL (olddecl))
	    {
	      error ("declaration of %q+D with no linkage follows "
		     "extern declaration", newdecl);
	      locate_old_decl (olddecl, error);
	    }
	  else
	    {
	      error ("redeclaration of %q+D with no linkage", newdecl);
	      locate_old_decl (olddecl, error);
	    }

	  return false;
	}
    }

  /* warnings */
  /* All decls must agree on a visibility.  */
  if (CODE_CONTAINS_STRUCT (TREE_CODE (newdecl), TS_DECL_WITH_VIS)
      && DECL_VISIBILITY_SPECIFIED (newdecl) && DECL_VISIBILITY_SPECIFIED (olddecl)
      && DECL_VISIBILITY (newdecl) != DECL_VISIBILITY (olddecl))
    {
      warning (0, "redeclaration of %q+D with different visibility "
	       "(old visibility preserved)", newdecl);
      warned = true;
    }

  if (TREE_CODE (newdecl) == FUNCTION_DECL)
    {
      /* Diagnose inline __attribute__ ((noinline)) which is silly.  */
      if (DECL_DECLARED_INLINE_P (newdecl)
	  && lookup_attribute ("noinline", DECL_ATTRIBUTES (olddecl)))
	{
	  warning (OPT_Wattributes, "inline declaration of %qD follows "
		   "declaration with attribute noinline", newdecl);
	  warned = true;
	}
      else if (DECL_DECLARED_INLINE_P (olddecl)
	       && lookup_attribute ("noinline", DECL_ATTRIBUTES (newdecl)))
	{
	  warning (OPT_Wattributes, "declaration of %q+D with attribute "
		   "noinline follows inline declaration ", newdecl);
	  warned = true;
	}

      /* Inline declaration after use or definition.
	 ??? Should we still warn about this now we have unit-at-a-time
	 mode and can get it right?
	 Definitely don't complain if the decls are in different translation
	 units.
	 C99 permits this, so don't warn in that case.  (The function
	 may not be inlined everywhere in function-at-a-time mode, but
	 we still shouldn't warn.)  */
      if (DECL_DECLARED_INLINE_P (newdecl) && !DECL_DECLARED_INLINE_P (olddecl)
	  && same_translation_unit_p (olddecl, newdecl)
	  && flag_gnu89_inline)
	{
	  if (TREE_USED (olddecl))
	    {
	      warning (0, "%q+D declared inline after being called", olddecl);
	      warned = true;
	    }
	  else if (DECL_INITIAL (olddecl))
	    {
	      warning (0, "%q+D declared inline after its definition", olddecl);
	      warned = true;
	    }
	}
    }
  else /* PARM_DECL, VAR_DECL */
    {
      /* Redeclaration of a parameter is a constraint violation (this is
	 not explicitly stated, but follows from C99 6.7p3 [no more than
	 one declaration of the same identifier with no linkage in the
	 same scope, except type tags] and 6.2.2p6 [parameters have no
	 linkage]).  We must check for a forward parameter declaration,
	 indicated by TREE_ASM_WRITTEN on the old declaration - this is
	 an extension, the mandatory diagnostic for which is handled by
	 mark_forward_parm_decls.  */

      if (TREE_CODE (newdecl) == PARM_DECL
	  && (!TREE_ASM_WRITTEN (olddecl) || TREE_ASM_WRITTEN (newdecl)))
	{
	  error ("redefinition of parameter %q+D", newdecl);
	  locate_old_decl (olddecl, error);
	  return false;
	}
    }

  /* Optional warning for completely redundant decls.  */
  if (!warned && !pedwarned
      && warn_redundant_decls
      /* Don't warn about a function declaration followed by a
	 definition.  */
      && !(TREE_CODE (newdecl) == FUNCTION_DECL
	   && DECL_INITIAL (newdecl) && !DECL_INITIAL (olddecl))
      /* Don't warn about redundant redeclarations of builtins.  */
      && !(TREE_CODE (newdecl) == FUNCTION_DECL
	   && !DECL_BUILT_IN (newdecl)
	   && DECL_BUILT_IN (olddecl)
	   && !C_DECL_DECLARED_BUILTIN (olddecl))
      /* Don't warn about an extern followed by a definition.  */
      && !(DECL_EXTERNAL (olddecl) && !DECL_EXTERNAL (newdecl))
      /* Don't warn about forward parameter decls.  */
      && !(TREE_CODE (newdecl) == PARM_DECL
	   && TREE_ASM_WRITTEN (olddecl) && !TREE_ASM_WRITTEN (newdecl))
      /* Don't warn about a variable definition following a declaration.  */
      && !(TREE_CODE (newdecl) == VAR_DECL
	   && DECL_INITIAL (newdecl) && !DECL_INITIAL (olddecl)))
    {
      warning (OPT_Wredundant_decls, "redundant redeclaration of %q+D",
	       newdecl);
      warned = true;
    }

  *need_mergep = decl_needs_merging (newdecl, olddecl, *newtypep, *oldtypep);

  /* Report location of previous decl/defn in a consistent manner.  */
  if (warned || pedwarned)
    locate_old_decl (olddecl, pedwarned ? pedwarn : warning0);

#undef DECL_EXTERN_INLINE

  return retval;
}

/* Subroutine of duplicate_decls.  NEWDECL has been found to be
   consistent with OLDDECL, but carries new information.  Merge the
   new information into OLDDECL.  This function issues no
   diagnostics.  */

static void
merge_decls (tree newdecl, tree olddecl, tree newtype, tree oldtype)
{
  bool new_is_definition = (TREE_CODE (newdecl) == FUNCTION_DECL
			    && DECL_INITIAL (newdecl) != 0);
  bool new_is_prototype = (TREE_CODE (newdecl) == FUNCTION_DECL
			   && TYPE_ARG_TYPES (TREE_TYPE (newdecl)) != 0);
  bool old_is_prototype = (TREE_CODE (olddecl) == FUNCTION_DECL
			   && TYPE_ARG_TYPES (TREE_TYPE (olddecl)) != 0);
  bool extern_changed = false;

  /* For real parm decl following a forward decl, rechain the old decl
     in its new location and clear TREE_ASM_WRITTEN (it's not a
     forward decl anymore).  */
  if (TREE_CODE (newdecl) == PARM_DECL
      && TREE_ASM_WRITTEN (olddecl) && !TREE_ASM_WRITTEN (newdecl))
    {
      struct c_binding *b, **here;

      for (here = &current_scope->bindings; *here; here = &(*here)->prev)
	if ((*here)->decl == olddecl)
	  goto found;
      gcc_unreachable ();

    found:
      b = *here;
      *here = b->prev;
      b->prev = current_scope->bindings;
      current_scope->bindings = b;

      TREE_ASM_WRITTEN (olddecl) = 0;
    }

  DECL_ATTRIBUTES (newdecl)
    = targetm.merge_decl_attributes (olddecl, newdecl);

  /* Merge the data types specified in the two decls.  */
  TREE_TYPE (newdecl)
    = TREE_TYPE (olddecl)
    = composite_type (newtype, oldtype);

  /* Lay the type out, unless already done.  */
  if (!comptypes (oldtype, TREE_TYPE (newdecl)))
    {
      if (TREE_TYPE (newdecl) != error_mark_node)
	layout_type (TREE_TYPE (newdecl));
      if (TREE_CODE (newdecl) != FUNCTION_DECL
	  && TREE_CODE (newdecl) != TYPE_DECL
	  && TREE_CODE (newdecl) != CONST_DECL)
	layout_decl (newdecl, 0);
    }
  else
    {
      /* Since the type is OLDDECL's, make OLDDECL's size go with.  */
      DECL_SIZE (newdecl) = DECL_SIZE (olddecl);
      DECL_SIZE_UNIT (newdecl) = DECL_SIZE_UNIT (olddecl);
      DECL_MODE (newdecl) = DECL_MODE (olddecl);
      if (DECL_ALIGN (olddecl) > DECL_ALIGN (newdecl))
	{
	  DECL_ALIGN (newdecl) = DECL_ALIGN (olddecl);
	  DECL_USER_ALIGN (newdecl) |= DECL_ALIGN (olddecl);
	}
    }

  /* Keep the old rtl since we can safely use it.  */
  if (HAS_RTL_P (olddecl))
    COPY_DECL_RTL (olddecl, newdecl);

  /* Merge the type qualifiers.  */
  if (TREE_READONLY (newdecl))
    TREE_READONLY (olddecl) = 1;

  if (TREE_THIS_VOLATILE (newdecl))
    TREE_THIS_VOLATILE (olddecl) = 1;

  /* Merge deprecatedness.  */
  if (TREE_DEPRECATED (newdecl))
    TREE_DEPRECATED (olddecl) = 1;

  /* Keep source location of definition rather than declaration and of
     prototype rather than non-prototype unless that prototype is
     built-in.  */
  if ((DECL_INITIAL (newdecl) == 0 && DECL_INITIAL (olddecl) != 0)
      || (old_is_prototype && !new_is_prototype
	  && !C_DECL_BUILTIN_PROTOTYPE (olddecl)))
    DECL_SOURCE_LOCATION (newdecl) = DECL_SOURCE_LOCATION (olddecl);

  /* Merge the initialization information.  */
   if (DECL_INITIAL (newdecl) == 0)
    DECL_INITIAL (newdecl) = DECL_INITIAL (olddecl);

  /* Merge the threadprivate attribute.  */
  if (TREE_CODE (olddecl) == VAR_DECL && C_DECL_THREADPRIVATE_P (olddecl))
    {
      DECL_TLS_MODEL (newdecl) = DECL_TLS_MODEL (olddecl);
      C_DECL_THREADPRIVATE_P (newdecl) = 1;
    }

  if (CODE_CONTAINS_STRUCT (TREE_CODE (olddecl), TS_DECL_WITH_VIS))
    {
      /* Merge the unused-warning information.  */
      if (DECL_IN_SYSTEM_HEADER (olddecl))
	DECL_IN_SYSTEM_HEADER (newdecl) = 1;
      else if (DECL_IN_SYSTEM_HEADER (newdecl))
	DECL_IN_SYSTEM_HEADER (olddecl) = 1;

      /* Merge the section attribute.
	 We want to issue an error if the sections conflict but that
	 must be done later in decl_attributes since we are called
	 before attributes are assigned.  */
      if (DECL_SECTION_NAME (newdecl) == NULL_TREE)
	DECL_SECTION_NAME (newdecl) = DECL_SECTION_NAME (olddecl);

      /* Copy the assembler name.
	 Currently, it can only be defined in the prototype.  */
      COPY_DECL_ASSEMBLER_NAME (olddecl, newdecl);

      /* Use visibility of whichever declaration had it specified */
      if (DECL_VISIBILITY_SPECIFIED (olddecl))
	{
	  DECL_VISIBILITY (newdecl) = DECL_VISIBILITY (olddecl);
	  DECL_VISIBILITY_SPECIFIED (newdecl) = 1;
	}

      if (TREE_CODE (newdecl) == FUNCTION_DECL)
	{
	  DECL_STATIC_CONSTRUCTOR(newdecl) |= DECL_STATIC_CONSTRUCTOR(olddecl);
	  DECL_STATIC_DESTRUCTOR (newdecl) |= DECL_STATIC_DESTRUCTOR (olddecl);
	  DECL_NO_LIMIT_STACK (newdecl) |= DECL_NO_LIMIT_STACK (olddecl);
	  DECL_NO_INSTRUMENT_FUNCTION_ENTRY_EXIT (newdecl)
	    |= DECL_NO_INSTRUMENT_FUNCTION_ENTRY_EXIT (olddecl);
	  TREE_THIS_VOLATILE (newdecl) |= TREE_THIS_VOLATILE (olddecl);
	  TREE_READONLY (newdecl) |= TREE_READONLY (olddecl);
	  DECL_IS_MALLOC (newdecl) |= DECL_IS_MALLOC (olddecl);
	  DECL_IS_OPERATOR_NEW (newdecl) |= DECL_IS_OPERATOR_NEW (olddecl);
	  DECL_IS_PURE (newdecl) |= DECL_IS_PURE (olddecl);
	  DECL_IS_NOVOPS (newdecl) |= DECL_IS_NOVOPS (olddecl);
	}

      /* Merge the storage class information.  */
      merge_weak (newdecl, olddecl);

      /* For functions, static overrides non-static.  */
      if (TREE_CODE (newdecl) == FUNCTION_DECL)
	{
	  TREE_PUBLIC (newdecl) &= TREE_PUBLIC (olddecl);
	  /* This is since we don't automatically
	     copy the attributes of NEWDECL into OLDDECL.  */
	  TREE_PUBLIC (olddecl) = TREE_PUBLIC (newdecl);
	  /* If this clears `static', clear it in the identifier too.  */
	  if (!TREE_PUBLIC (olddecl))
	    TREE_PUBLIC (DECL_NAME (olddecl)) = 0;
	}
    }

  /* In c99, 'extern' declaration before (or after) 'inline' means this
     function is not DECL_EXTERNAL, unless 'gnu_inline' attribute
     is present.  */
  if (TREE_CODE (newdecl) == FUNCTION_DECL
      && !flag_gnu89_inline
      && (DECL_DECLARED_INLINE_P (newdecl)
	  || DECL_DECLARED_INLINE_P (olddecl))
      && (!DECL_DECLARED_INLINE_P (newdecl)
	  || !DECL_DECLARED_INLINE_P (olddecl)
	  || !DECL_EXTERNAL (olddecl))
      && DECL_EXTERNAL (newdecl)
      && !lookup_attribute ("gnu_inline", DECL_ATTRIBUTES (newdecl)))
    DECL_EXTERNAL (newdecl) = 0;

  if (DECL_EXTERNAL (newdecl))
    {
      TREE_STATIC (newdecl) = TREE_STATIC (olddecl);
      DECL_EXTERNAL (newdecl) = DECL_EXTERNAL (olddecl);

      /* An extern decl does not override previous storage class.  */
      TREE_PUBLIC (newdecl) = TREE_PUBLIC (olddecl);
      if (!DECL_EXTERNAL (newdecl))
	{
	  DECL_CONTEXT (newdecl) = DECL_CONTEXT (olddecl);
	  DECL_COMMON (newdecl) = DECL_COMMON (olddecl);
	}
    }
  else
    {
      TREE_STATIC (olddecl) = TREE_STATIC (newdecl);
      TREE_PUBLIC (olddecl) = TREE_PUBLIC (newdecl);
    }

  if (TREE_CODE (newdecl) == FUNCTION_DECL)
    {
      /* If we're redefining a function previously defined as extern
	 inline, make sure we emit debug info for the inline before we
	 throw it away, in case it was inlined into a function that
	 hasn't been written out yet.  */
      if (new_is_definition && DECL_INITIAL (olddecl))
	{
	  if (TREE_USED (olddecl)
	      /* In unit-at-a-time mode we never inline re-defined extern
		 inline functions.  */
	      && !flag_unit_at_a_time
	      && cgraph_function_possibly_inlined_p (olddecl))
	    (*debug_hooks->outlining_inline_function) (olddecl);

	  /* The new defn must not be inline.  */
	  DECL_INLINE (newdecl) = 0;
	  DECL_UNINLINABLE (newdecl) = 1;
	}
      else
	{
	  /* If either decl says `inline', this fn is inline, unless
	     its definition was passed already.  */
	  if (DECL_DECLARED_INLINE_P (newdecl)
	      || DECL_DECLARED_INLINE_P (olddecl))
	    DECL_DECLARED_INLINE_P (newdecl) = 1;

	  DECL_UNINLINABLE (newdecl) = DECL_UNINLINABLE (olddecl)
	    = (DECL_UNINLINABLE (newdecl) || DECL_UNINLINABLE (olddecl));

	  DECL_DISREGARD_INLINE_LIMITS (newdecl)
	    = DECL_DISREGARD_INLINE_LIMITS (olddecl)
	    = (DECL_DISREGARD_INLINE_LIMITS (newdecl)
	       || DECL_DISREGARD_INLINE_LIMITS (olddecl));
	}

      if (DECL_BUILT_IN (olddecl))
	{
	  /* If redeclaring a builtin function, it stays built in.
	     But it gets tagged as having been declared.  */
	  DECL_BUILT_IN_CLASS (newdecl) = DECL_BUILT_IN_CLASS (olddecl);
	  DECL_FUNCTION_CODE (newdecl) = DECL_FUNCTION_CODE (olddecl);
	  C_DECL_DECLARED_BUILTIN (newdecl) = 1;
	  if (new_is_prototype)
	    C_DECL_BUILTIN_PROTOTYPE (newdecl) = 0;
	  else
	    C_DECL_BUILTIN_PROTOTYPE (newdecl)
	      = C_DECL_BUILTIN_PROTOTYPE (olddecl);
	}

      /* Also preserve various other info from the definition.  */
      if (!new_is_definition)
	{
	  DECL_RESULT (newdecl) = DECL_RESULT (olddecl);
	  DECL_INITIAL (newdecl) = DECL_INITIAL (olddecl);
	  DECL_STRUCT_FUNCTION (newdecl) = DECL_STRUCT_FUNCTION (olddecl);
	  DECL_SAVED_TREE (newdecl) = DECL_SAVED_TREE (olddecl);
	  DECL_ARGUMENTS (newdecl) = DECL_ARGUMENTS (olddecl);

	  /* Set DECL_INLINE on the declaration if we've got a body
	     from which to instantiate.  */
	  if (DECL_INLINE (olddecl) && !DECL_UNINLINABLE (newdecl))
	    {
	      DECL_INLINE (newdecl) = 1;
	      DECL_ABSTRACT_ORIGIN (newdecl)
		= DECL_ABSTRACT_ORIGIN (olddecl);
	    }
	}
      else
	{
	  /* If a previous declaration said inline, mark the
	     definition as inlinable.  */
	  if (DECL_DECLARED_INLINE_P (newdecl)
	      && !DECL_UNINLINABLE (newdecl))
	    DECL_INLINE (newdecl) = 1;
	}
    }

   extern_changed = DECL_EXTERNAL (olddecl) && !DECL_EXTERNAL (newdecl);

  /* Copy most of the decl-specific fields of NEWDECL into OLDDECL.
     But preserve OLDDECL's DECL_UID and DECL_CONTEXT.  */
  {
    unsigned olddecl_uid = DECL_UID (olddecl);
    tree olddecl_context = DECL_CONTEXT (olddecl);

    memcpy ((char *) olddecl + sizeof (struct tree_common),
	    (char *) newdecl + sizeof (struct tree_common),
	    sizeof (struct tree_decl_common) - sizeof (struct tree_common));
    switch (TREE_CODE (olddecl))
      {
      case FIELD_DECL:
      case VAR_DECL:
      case PARM_DECL:
      case LABEL_DECL:
      case RESULT_DECL:
      case CONST_DECL:
      case TYPE_DECL:
      case FUNCTION_DECL:
	memcpy ((char *) olddecl + sizeof (struct tree_decl_common),
		(char *) newdecl + sizeof (struct tree_decl_common),
		tree_code_size (TREE_CODE (olddecl)) - sizeof (struct tree_decl_common));
	break;

      default:

	memcpy ((char *) olddecl + sizeof (struct tree_decl_common),
		(char *) newdecl + sizeof (struct tree_decl_common),
		sizeof (struct tree_decl_non_common) - sizeof (struct tree_decl_common));
      }
    DECL_UID (olddecl) = olddecl_uid;
    DECL_CONTEXT (olddecl) = olddecl_context;
  }

  /* If OLDDECL had its DECL_RTL instantiated, re-invoke make_decl_rtl
     so that encode_section_info has a chance to look at the new decl
     flags and attributes.  */
  if (DECL_RTL_SET_P (olddecl)
      && (TREE_CODE (olddecl) == FUNCTION_DECL
	  || (TREE_CODE (olddecl) == VAR_DECL
	      && TREE_STATIC (olddecl))))
    make_decl_rtl (olddecl);
}

/* Handle when a new declaration NEWDECL has the same name as an old
   one OLDDECL in the same binding contour.  Prints an error message
   if appropriate.

   If safely possible, alter OLDDECL to look like NEWDECL, and return
   true.  Otherwise, return false.  */

static bool
duplicate_decls (tree newdecl, tree olddecl, struct c_binding *binding)
{
  tree newtype = NULL, oldtype = NULL;
  bool need_merge = false;

  if (!diagnose_mismatched_decls (newdecl, olddecl, &newtype, &oldtype,
				  &need_merge))
    {
      /* Avoid `unused variable' and other warnings for OLDDECL.  */
      TREE_NO_WARNING (olddecl) = 1;
      return false;
    }

  /* Objects in any non-local scope have to be duplicated here, since
     we do not want to smash any generally visible (and reusable)
     decl.  FIXME: should make just one duplicate for both scopes.  */
  if (binding && (B_IN_FILE_SCOPE (binding) || B_IN_EXTERNAL_SCOPE (binding)))
    {
      if (need_merge && !object_in_current_hunk_p (olddecl))
	{
	  /* Modify a copy of OLDDECL and install that in the
	     bindings.  */
	  tree copy = copy_node (olddecl);
	  merge_decls (newdecl, copy, newtype,
		       C_SMASHED_TYPE_VARIANT (oldtype));
	  /* FIXME: this triggers building libgcc.  */
	  /* 	  gcc_assert (binding->decl == olddecl); */
	  C_FIRST_DEFINITION_P (copy) = C_FIRST_DEFINITION_P (newdecl);
	  binding->decl = copy;

	  /* Need to call decl_attributes on the new decl, to ensure
	     that on-the-side data structures know about the new
	     tree.  */
	  if (DECL_ATTRIBUTES (copy))
	    {
	      tree attrs = DECL_ATTRIBUTES (copy);
	      DECL_ATTRIBUTES (copy) = NULL_TREE;
	      attrs = decl_attributes (&copy, attrs, 0);
	      gcc_assert (! attrs);
	    }

	  c_parser_bind_callback (DECL_NAME (copy), copy);
	  c_parser_note_smash (olddecl, copy);
	}
    }
  else
    merge_decls (newdecl, olddecl, newtype, oldtype);

  return true;
}


/* Check whether decl-node NEW_DECL shadows an existing declaration.  */
static void
warn_if_shadowing (tree new_decl)
{
  struct c_binding *b;

  /* Shadow warnings wanted?  */
  if (!warn_shadow
      /* No shadow warnings for internally generated vars.  */
      || DECL_IS_BUILTIN (new_decl)
      /* No shadow warnings for vars made for inlining.  */
      || DECL_FROM_INLINE (new_decl))
    return;

  /* Is anything being shadowed?  Invisible decls do not count.  */
  for (b = I_SYMBOL_BINDING (DECL_NAME (new_decl)); b; b = b->shadowed)
    if (b->decl && b->decl != new_decl && !b->invisible)
      {
	tree old_decl = b->decl;

	if (old_decl == error_mark_node)
	  {
	    warning (OPT_Wshadow, "declaration of %q+D shadows previous "
		     "non-variable", new_decl);
	    break;
	  }
	else if (TREE_CODE (old_decl) == PARM_DECL)
	  warning (OPT_Wshadow, "declaration of %q+D shadows a parameter",
		   new_decl);
	else if (DECL_FILE_SCOPE_P (old_decl))
	  warning (OPT_Wshadow, "declaration of %q+D shadows a global "
		   "declaration", new_decl);
	else if (TREE_CODE (old_decl) == FUNCTION_DECL
		 && DECL_BUILT_IN (old_decl))
	  {
	    warning (OPT_Wshadow, "declaration of %q+D shadows "
		     "a built-in function", new_decl);
	    break;
	  }
	else
	  warning (OPT_Wshadow, "declaration of %q+D shadows a previous local",
		   new_decl);

	warning (OPT_Wshadow, "%Jshadowed declaration is here", old_decl);

	break;
      }
}


/* Subroutine of pushdecl.

   X is a TYPE_DECL for a typedef statement.  Create a brand new
   ..._TYPE node (which will be just a variant of the existing
   ..._TYPE node with identical properties) and then install X
   as the TYPE_NAME of this brand new (duplicate) ..._TYPE node.

   The whole point here is to end up with a situation where each
   and every ..._TYPE node the compiler creates will be uniquely
   associated with AT MOST one node representing a typedef name.
   This way, even though the compiler substitutes corresponding
   ..._TYPE nodes for TYPE_DECL (i.e. "typedef name") nodes very
   early on, later parts of the compiler can always do the reverse
   translation and get back the corresponding typedef name.  For
   example, given:

	typedef struct S MY_TYPE;
	MY_TYPE object;

   Later parts of the compiler might only know that `object' was of
   type `struct S' if it were not for code just below.  With this
   code however, later parts of the compiler see something like:

	struct S' == struct S
	typedef struct S' MY_TYPE;
	struct S' object;

    And they can then deduce (from the node for type struct S') that
    the original object declaration was:

		MY_TYPE object;

    Being able to do this is important for proper support of protoize,
    and also for generating precise symbolic debugging information
    which takes full account of the programmer's (typedef) vocabulary.

    Obviously, we don't want to generate a duplicate ..._TYPE node if
    the TYPE_DECL node that we are now processing really represents a
    standard built-in type.  */

static void
clone_underlying_type (tree x)
{
  if (DECL_IS_BUILTIN (x))
    {
      if (TYPE_NAME (TREE_TYPE (x)) == 0)
	TYPE_NAME (TREE_TYPE (x)) = x;
    }
  else if (TREE_TYPE (x) != error_mark_node
	   && DECL_ORIGINAL_TYPE (x) == NULL_TREE)
    {
      tree tt = TREE_TYPE (x);
      DECL_ORIGINAL_TYPE (x) = tt;
      tt = build_variant_type_copy (tt);
      TYPE_NAME (tt) = x;
      TREE_USED (tt) = TREE_USED (x);
      TREE_TYPE (x) = tt;
    }
}

/* Record a decl-node X as belonging to the current lexical scope.
   Check for errors (such as an incompatible declaration for the same
   name already seen in the same scope).

   Returns either X or an old decl for the same name.
   If an old decl is returned, it may have been smashed
   to agree with what X says.  */

tree
pushdecl (tree x)
{
  tree name = DECL_NAME (x);
  struct c_scope *scope = current_scope;
  struct c_binding *b;
  bool nested = false;

<<<<<<< HEAD
  /* If there is no scope, do nothing.  This is here to handle calls
     to the pushdecl langhook from the middle-end, after we've popped
     all the scopes and stopped parsing.  FIXME: these calls should go
     away.  */
  if (external_scope == NULL)
    return x;

  /* Functions need the lang_decl data.  */
  if (TREE_CODE (x) == FUNCTION_DECL && !DECL_LANG_SPECIFIC (x))
    DECL_LANG_SPECIFIC (x) = GGC_CNEW (struct lang_decl);

=======
>>>>>>> 0dc15f28
  /* Must set DECL_CONTEXT for everything not at file scope or
     DECL_FILE_SCOPE_P won't work.  Local externs don't count
     unless they have initializers (which generate code).  */
  if (current_function_decl
      && ((TREE_CODE (x) != FUNCTION_DECL && TREE_CODE (x) != VAR_DECL)
	  || DECL_INITIAL (x) || !DECL_EXTERNAL (x)))
    DECL_CONTEXT (x) = current_function_decl;

  /* If this is of variably modified type, prevent jumping into its
     scope.  */
  if ((TREE_CODE (x) == VAR_DECL || TREE_CODE (x) == TYPE_DECL)
      && variably_modified_type_p (TREE_TYPE (x), NULL_TREE))
    c_begin_vm_scope (scope->depth);

  /* Anonymous decls are just inserted in the scope.  */
  if (!name)
    {
      bind (name, x, scope, /*invisible=*/false, /*nested=*/false,
	    /*notify_ok=*/true);
      return x;
    }

  /* First, see if there is another declaration with the same name in
     the current scope.  If there is, duplicate_decls may do all the
     work for us.  If duplicate_decls returns false, that indicates
     two incompatible decls in the same scope; we are to silently
     replace the old one (duplicate_decls has issued all appropriate
     diagnostics).  In particular, we should not consider possible
     duplicates in the external scope, or shadowing.  */
  b = I_SYMBOL_BINDING (name);
  if (b && B_IN_SCOPE (b, scope))
    {
      struct c_binding *b_ext, *b_use;
      tree type = TREE_TYPE (x);
      tree visdecl = b->decl;
      tree vistype = TREE_TYPE (visdecl);
      if (TREE_CODE (TREE_TYPE (x)) == ARRAY_TYPE
	  && COMPLETE_TYPE_P (TREE_TYPE (x)))
	b->inner_comp = false;
      b_use = b;
      b_ext = b;
      /* If this is an external linkage declaration, we should check
	 for compatibility with the type in the external scope before
	 setting the type at this scope based on the visible
	 information only.  */
      if (TREE_PUBLIC (x) && TREE_PUBLIC (visdecl))
	{
	  while (b_ext && !B_IN_EXTERNAL_SCOPE (b_ext))
	    b_ext = b_ext->shadowed;
	  if (b_ext)
	    {
	      b_use = b_ext;
	      if (b_use->type)
		TREE_TYPE (b_use->decl) = b_use->type; /* FIXME!!! */
	    }
	}
      if (duplicate_decls (x, b_use->decl, b_use))
	{
	  if (b_use != b)
	    {
	      /* Save the updated type in the external scope and
		 restore the proper type for this scope.  */
	      tree thistype;
	      if (comptypes (vistype, type))
		thistype = composite_type (vistype, type);
	      else
		thistype = TREE_TYPE (b_use->decl);
	      thistype = C_SMASHED_TYPE_VARIANT (thistype);
	      b_use->type = TREE_TYPE (b_use->decl);
	      if (TREE_CODE (b_use->decl) == FUNCTION_DECL
		  && DECL_BUILT_IN (b_use->decl))
		thistype
		  = build_type_attribute_variant (thistype,
						  TYPE_ATTRIBUTES
						  (b_use->type));
	      TREE_TYPE (b_use->decl) = thistype; /* FIXME!!! */

	      /* Also update the file scope copy.  */
	      if (B_IN_FILE_SCOPE (b))
		b->decl = b_use->decl;
	    }
	  return b_use->decl;
	}
      else
	goto skip_external_and_shadow_checks;
    }

  /* All declarations with external linkage, and all external
     references, go in the external scope, no matter what scope is
     current.  However, the binding in that scope is ignored for
     purposes of normal name lookup.  A separate binding structure is
     created in the requested scope; this governs the normal
     visibility of the symbol.

     The binding in the externals scope is used exclusively for
     detecting duplicate declarations of the same object, no matter
     what scope they are in; this is what we do here.  (C99 6.2.7p2:
     All declarations that refer to the same object or function shall
     have compatible type; otherwise, the behavior is undefined.)  */
  if (DECL_EXTERNAL (x) || scope == file_scope)
    {
      tree type = TREE_TYPE (x);
      tree vistype = 0;
      tree visdecl = 0;
      bool type_saved = false;
      if (b && !B_IN_EXTERNAL_SCOPE (b)
	  && (TREE_CODE (b->decl) == FUNCTION_DECL
	      || TREE_CODE (b->decl) == VAR_DECL)
	  && DECL_FILE_SCOPE_P (b->decl))
	{
	  visdecl = b->decl;
	  vistype = TREE_TYPE (visdecl);
	}
      if (scope != file_scope
	  && !DECL_IN_SYSTEM_HEADER (x))
	warning (OPT_Wnested_externs, "nested extern declaration of %qD", x);

      while (b && !B_IN_EXTERNAL_SCOPE (b))
	{
	  /* If this decl might be modified, save its type.  This is
	     done here rather than when the decl is first bound
	     because the type may change after first binding, through
	     being completed or through attributes being added.  If we
	     encounter multiple such decls, only the first should have
	     its type saved; the others will already have had their
	     proper types saved and the types will not have changed as
	     their scopes will not have been re-entered.  */
	  if (DECL_P (b->decl) && DECL_FILE_SCOPE_P (b->decl) && !type_saved)
	    {
	      b->type = TREE_TYPE (b->decl);
	      type_saved = true;
	    }
	  if (B_IN_FILE_SCOPE (b)
	      && TREE_CODE (b->decl) == VAR_DECL
	      && TREE_STATIC (b->decl)
	      && TREE_CODE (TREE_TYPE (b->decl)) == ARRAY_TYPE
	      && !TYPE_DOMAIN (TREE_TYPE (b->decl))
	      && TREE_CODE (type) == ARRAY_TYPE
	      && TYPE_DOMAIN (type)
	      && TYPE_MAX_VALUE (TYPE_DOMAIN (type))
	      && !integer_zerop (TYPE_MAX_VALUE (TYPE_DOMAIN (type))))
	    {
	      /* Array type completed in inner scope, which should be
		 diagnosed if the completion does not have size 1 and
		 it does not get completed in the file scope.  */
	      b->inner_comp = true;
	    }
	  b = b->shadowed;
	}

      /* If a matching external declaration has been found, set its
	 type to the composite of all the types of that declaration.
	 After the consistency checks, it will be reset to the
	 composite of the visible types only.  */
      if (b && (TREE_PUBLIC (x) || same_translation_unit_p (x, b->decl))
	  && b->type)
	TREE_TYPE (b->decl) = b->type; /* FIXME!!! */

      /* The point of the same_translation_unit_p check here is,
	 we want to detect a duplicate decl for a construct like
	 foo() { extern bar(); } ... static bar();  but not if
	 they are in different translation units.  In any case,
	 the static does not go in the externals scope.  */
      if (b
	  && (TREE_PUBLIC (x) || same_translation_unit_p (x, b->decl))
	  && duplicate_decls (x, b->decl, b))
	{
	  tree thistype;
	  if (vistype)
	    {
	      if (comptypes (vistype, type))
		thistype = composite_type (vistype, type);
	      else
		thistype = TREE_TYPE (b->decl);
	    }
	  else
	    thistype = type;
	  b->type = TREE_TYPE (b->decl);
	  if (TREE_CODE (b->decl) == FUNCTION_DECL && DECL_BUILT_IN (b->decl))
	    thistype
	      = build_type_attribute_variant (thistype,
					      TYPE_ATTRIBUTES (b->type));
	  TREE_TYPE (b->decl) = thistype; /* FIXME!!! */
	  bind (name, b->decl, scope, /*invisible=*/false, /*nested=*/true,
		/*notify_ok=*/true);
	  return b->decl;
	}
      else if (TREE_PUBLIC (x))
	{
	  if (visdecl && !b && duplicate_decls (x, visdecl, NULL))
	    {
	      /* An external declaration at block scope referring to a
		 visible entity with internal linkage.  The composite
		 type will already be correct for this scope, so we
		 just need to fall through to make the declaration in
		 this scope.  */
	      nested = true;
	      x = visdecl;
	    }
	  else
	    {
	      bind (name, x, external_scope, /*invisible=*/true,
		    /*nested=*/false, /*notify_ok=*/true);
	      nested = true;
	    }
	}
    }

  if (TREE_CODE (x) != PARM_DECL)
    warn_if_shadowing (x);

 skip_external_and_shadow_checks:
  if (TREE_CODE (x) == TYPE_DECL)
    clone_underlying_type (x);

  if (B_IN_EXTERNAL_SCOPE (scope) && DECL_IS_BUILTIN (x))
    {
      void **slot = htab_find_slot (all_c_built_ins, x, INSERT);
      gcc_assert (!*slot);
      *slot = x;
    }

  bind (name, x, scope, /*invisible=*/false, nested, /*notify_ok=*/true);

  /* If x's type is incomplete because it's based on a
     structure or union which has not yet been fully declared,
     attach it to that structure or union type, so we can go
     back and complete the variable declaration later, if the
     structure or union gets fully declared.

     If the input is erroneous, we can have error_mark in the type
     slot (e.g. "f(void a, ...)") - that doesn't count as an
     incomplete type.  */
  if (TREE_TYPE (x) != error_mark_node
      && !COMPLETE_TYPE_P (TREE_TYPE (x)))
    {
      tree element = TREE_TYPE (x);

      while (TREE_CODE (element) == ARRAY_TYPE)
	element = TREE_TYPE (element);
      element = TYPE_MAIN_VARIANT (element);

      if ((TREE_CODE (element) == RECORD_TYPE
	   || TREE_CODE (element) == UNION_TYPE)
	  && (TREE_CODE (x) != TYPE_DECL
	      || TREE_CODE (TREE_TYPE (x)) == ARRAY_TYPE)
	  && !COMPLETE_TYPE_P (element))
	C_TYPE_INCOMPLETE_VARS (element)
	  = tree_cons (NULL_TREE, x, C_TYPE_INCOMPLETE_VARS (element));
    }
  return x;
}

/* Record X as belonging to file scope.
   This is used only internally by the Objective-C front end,
   and is limited to its needs.  duplicate_decls is not called;
   if there is any preexisting decl for this identifier, it is an ICE.  */

tree
pushdecl_top_level (tree x)
{
  tree name;
  bool nested = false;
  gcc_assert (TREE_CODE (x) == VAR_DECL || TREE_CODE (x) == CONST_DECL);

  name = DECL_NAME (x);

 gcc_assert (TREE_CODE (x) == CONST_DECL || !I_SYMBOL_BINDING (name));

  if (TREE_PUBLIC (x))
    {
      bind (name, x, external_scope, /*invisible=*/true, /*nested=*/false,
	    /*notify_ok=*/true);
      nested = true;
    }
  if (file_scope)
    bind (name, x, file_scope, /*invisible=*/false, nested, /*notify_ok=*/true);

  return x;
}

static void
implicit_decl_warning (tree id, tree olddecl)
{
  if (warn_implicit_function_declaration)
    {
      if (flag_isoc99)
	pedwarn (G_("implicit declaration of function %qE"), id);
      else 
	warning (OPT_Wimplicit_function_declaration, 
		 G_("implicit declaration of function %qE"), id);
      if (olddecl)
	locate_old_decl (olddecl, inform);
    }
}

/* Generate an implicit declaration for identifier FUNCTIONID as a
   function of type int ().  */

tree
implicitly_declare (tree functionid)
{
  struct c_binding *b;
  tree decl = 0;
  tree asmspec_tree;

  for (b = I_SYMBOL_BINDING (functionid); b; b = b->shadowed)
    {
      if (B_IN_SCOPE (b, external_scope))
	{
	  decl = b->decl;
	  break;
	}
    }

  if (decl)
    {
      if (decl == error_mark_node)
	return decl;

      /* FIXME: Objective-C has weird not-really-builtin functions
	 which are supposed to be visible automatically.  They wind up
	 in the external scope because they're pushed before the file
	 scope gets created.  Catch this here and rebind them into the
	 file scope.  */
      if (!DECL_BUILT_IN (decl) && DECL_IS_BUILTIN (decl))
	{
	  bind (functionid, decl, file_scope,
		/*invisible=*/false, /*nested=*/true, /*notify_ok=*/true);
	  return decl;
	}
      else
	{
	  tree newtype = default_function_type;
	  if (b->type)
	    TREE_TYPE (decl) = b->type;
	  /* Implicit declaration of a function already declared
	     (somehow) in a different scope, or as a built-in.
	     If this is the first time this has happened, warn;
	     then recycle the old declaration but with the new type.  */
	  if (!C_DECL_IMPLICIT (decl))
	    {
	      implicit_decl_warning (functionid, decl);
	      C_DECL_IMPLICIT (decl) = 1;
	    }
	  if (DECL_BUILT_IN (decl))
	    {
	      newtype = build_type_attribute_variant (newtype,
						      TYPE_ATTRIBUTES
						      (TREE_TYPE (decl)));
	      if (!comptypes (newtype, TREE_TYPE (decl)))
		{
		  warning (0, "incompatible implicit declaration of built-in"
			   " function %qD", decl);
		  newtype = TREE_TYPE (decl);
		}
	    }
	  else
	    {
	      if (!comptypes (newtype, TREE_TYPE (decl)))
		{
		  error ("incompatible implicit declaration of function %qD",
			 decl);
		  locate_old_decl (decl, error);
		}
	    }
	  b->type = TREE_TYPE (decl);
	  TREE_TYPE (decl) = newtype;
	  bind (functionid, decl, current_scope,
		/*invisible=*/false, /*nested=*/true, /*notify_ok=*/true);
	  return decl;
	}
    }

  /* Not seen before.  */
  decl = build_decl (FUNCTION_DECL, functionid, default_function_type);
  DECL_EXTERNAL (decl) = 1;
  TREE_PUBLIC (decl) = 1;
  C_DECL_IMPLICIT (decl) = 1;
  implicit_decl_warning (functionid, 0);
  asmspec_tree = maybe_apply_renaming_pragma (decl, /*asmname=*/NULL);
  if (asmspec_tree)
    set_user_assembler_name (decl, TREE_STRING_POINTER (asmspec_tree));

  /* C89 says implicit declarations are in the innermost block.
     So we record the decl in the standard fashion.  */
  decl = pushdecl (decl);

  /* No need to call objc_check_decl here - it's a function type.  */
  rest_of_decl_compilation (decl, 0, 0);

  /* Write a record describing this implicit function declaration
     to the prototypes file (if requested).  */
  gen_aux_info_record (decl, 0, 1, 0);

  /* Possibly apply some default attributes to this implicit declaration.  */
  decl_attributes (&decl, NULL_TREE, 0);

  return decl;
}

/* Issue an error message for a reference to an undeclared variable
   ID, including a reference to a builtin outside of function-call
   context.  Establish a binding of the identifier to error_mark_node
   in an appropriate scope, which will suppress further errors for the
   same identifier.  The error message should be given location LOC.  */
void
undeclared_variable (tree id, location_t loc)
{
  static bool already = false;
  struct c_scope *scope;

  if (current_function_decl == 0)
    {
      error ("%H%qE undeclared here (not in a function)", &loc, id);
      scope = current_scope;
    }
  else
    {
      error ("%H%qE undeclared (first use in this function)", &loc, id);

      if (!already)
	{
	  error ("%H(Each undeclared identifier is reported only once", &loc);
	  error ("%Hfor each function it appears in.)", &loc);
	  already = true;
	}

      /* If we are parsing old-style parameter decls, current_function_decl
	 will be nonnull but current_function_scope will be null.  */
      scope = current_function_scope ? current_function_scope : current_scope;
    }
  bind (id, error_mark_node, scope, /*invisible=*/false, /*nested=*/false,
	/*notify_ok=*/true);
}

/* Subroutine of lookup_label, declare_label, define_label: construct a
   LABEL_DECL with all the proper frills.  */

static tree
make_label (tree name, location_t location)
{
  tree label = build_decl (LABEL_DECL, name, void_type_node);

  DECL_CONTEXT (label) = current_function_decl;
  DECL_MODE (label) = VOIDmode;
  DECL_SOURCE_LOCATION (label) = location;

  return label;
}

/* Get the LABEL_DECL corresponding to identifier NAME as a label.
   Create one if none exists so far for the current function.
   This is called when a label is used in a goto expression or
   has its address taken.  */

tree
lookup_label (tree name)
{
  tree label;

  if (current_function_decl == 0)
    {
      error ("label %qE referenced outside of any function", name);
      return 0;
    }

  /* Use a label already defined or ref'd with this name, but not if
     it is inherited from a containing function and wasn't declared
     using __label__.  */
  label = I_LABEL_DECL (name);
  if (label && (DECL_CONTEXT (label) == current_function_decl
		|| C_DECLARED_LABEL_FLAG (label)))
    {
      /* If the label has only been declared, update its apparent
	 location to point here, for better diagnostics if it
	 turns out not to have been defined.  */
      if (!TREE_USED (label))
	DECL_SOURCE_LOCATION (label) = input_location;
      return label;
    }

  /* No label binding for that identifier; make one.  */
  label = make_label (name, input_location);

  /* Ordinary labels go in the current function scope.  */
  bind (name, label, current_function_scope,
	/*invisible=*/false, /*nested=*/false, /*notify_ok=*/true);
  return label;
}

/* Make a label named NAME in the current function, shadowing silently
   any that may be inherited from containing functions or containing
   scopes.  This is called for __label__ declarations.  */

tree
declare_label (tree name)
{
  struct c_binding *b = I_LABEL_BINDING (name);
  tree label;

  /* Check to make sure that the label hasn't already been declared
     at this scope */
  if (b && B_IN_CURRENT_SCOPE (b))
    {
      error ("duplicate label declaration %qE", name);
      locate_old_decl (b->decl, error);

      /* Just use the previous declaration.  */
      return b->decl;
    }

  label = make_label (name, input_location);
  C_DECLARED_LABEL_FLAG (label) = 1;

  /* Declared labels go in the current scope.  */
  bind (name, label, current_scope,
	/*invisible=*/false, /*nested=*/false, /*notify_ok=*/true);
  return label;
}

/* Define a label, specifying the location in the source file.
   Return the LABEL_DECL node for the label, if the definition is valid.
   Otherwise return 0.  */

tree
define_label (location_t location, tree name)
{
  /* Find any preexisting label with this name.  It is an error
     if that label has already been defined in this function, or
     if there is a containing function with a declared label with
     the same name.  */
  tree label = I_LABEL_DECL (name);
  struct c_label_list *nlist_se, *nlist_vm;

  if (label
      && ((DECL_CONTEXT (label) == current_function_decl
	   && DECL_INITIAL (label) != 0)
	  || (DECL_CONTEXT (label) != current_function_decl
	      && C_DECLARED_LABEL_FLAG (label))))
    {
      error ("%Hduplicate label %qD", &location, label);
      locate_old_decl (label, error);
      return 0;
    }
  else if (label && DECL_CONTEXT (label) == current_function_decl)
    {
      /* The label has been used or declared already in this function,
	 but not defined.  Update its location to point to this
	 definition.  */
      if (C_DECL_UNDEFINABLE_STMT_EXPR (label))
	error ("%Jjump into statement expression", label);
      if (C_DECL_UNDEFINABLE_VM (label))
	error ("%Jjump into scope of identifier with variably modified type",
	       label);
      DECL_SOURCE_LOCATION (label) = location;
    }
  else
    {
      /* No label binding for that identifier; make one.  */
      label = make_label (name, location);

      /* Ordinary labels go in the current function scope.  */
      bind (name, label, current_function_scope,
	    /*invisible=*/false, /*nested=*/false, /*notify_ok=*/true);
    }

  if (!in_system_header && lookup_name (name))
    warning (OPT_Wtraditional, "%Htraditional C lacks a separate namespace "
	     "for labels, identifier %qE conflicts", &location, name);

  nlist_se = XOBNEW (&parser_obstack, struct c_label_list);
  nlist_se->next = label_context_stack_se->labels_def;
  nlist_se->label = label;
  label_context_stack_se->labels_def = nlist_se;

  nlist_vm = XOBNEW (&parser_obstack, struct c_label_list);
  nlist_vm->next = label_context_stack_vm->labels_def;
  nlist_vm->label = label;
  label_context_stack_vm->labels_def = nlist_vm;

  /* Mark label as having been defined.  */
  DECL_INITIAL (label) = error_mark_node;
  return label;
}

/* Given NAME, an IDENTIFIER_NODE,
   return the structure (or union or enum) definition for that name.
   If THISLEVEL_ONLY is nonzero, searches only the current_scope.
   CODE says which kind of type the caller wants;
   it is RECORD_TYPE or UNION_TYPE or ENUMERAL_TYPE.
   If the wrong kind of type is found, an error is reported.  */

static tree
lookup_tag (enum tree_code code, tree name, int thislevel_only)
{
  struct c_binding *b = I_TAG_BINDING (name);
  int thislevel = 0;

  if (!b || !b->decl)
    {
      c_parser_lookup_callback (name, NULL_TREE, true);
      return 0;
    }

  /* We only care about whether it's in this level if
     thislevel_only was set or it might be a type clash.  */
  if (thislevel_only || TREE_CODE (b->decl) != code)
    {
      /* For our purposes, a tag in the external scope is the same as
	 a tag in the file scope.  (Primarily relevant to Objective-C
	 and its builtin structure tags, which get pushed before the
	 file scope is created.)  */
      if (B_IN_CURRENT_SCOPE (b)
	  || (current_scope == file_scope && B_IN_EXTERNAL_SCOPE (b)))
	thislevel = 1;
    }

  if (thislevel_only && !thislevel)
    {
      /* In this case, only record an anti-dependency if we are in
	 file-scope.  */
      if (current_scope == file_scope)
	c_parser_lookup_callback (name, NULL_TREE, true);
      return 0;
    }

  if (TREE_CODE (b->decl) != code)
    {
      /* Definition isn't the kind we were looking for.  */
      pending_invalid_xref = name;
      pending_invalid_xref_location = input_location;

      /* If in the same binding level as a declaration as a tag
	 of a different type, this must not be allowed to
	 shadow that tag, so give the error immediately.
	 (For example, "struct foo; union foo;" is invalid.)  */
      if (thislevel)
	pending_xref_error ();
    }

  if (B_IN_FILE_SCOPE (b))
    c_parser_lookup_callback (name, b->decl, true);

  return b->decl;
}

/* Like lookup_tag, but don't call the parser notification callback.
   This should only be used by the reuse mechanism itself.  */
tree
lookup_tag_no_callback (enum tree_code code, tree name)
{
  struct c_binding *b = I_TAG_BINDING (name);

  if (!b || !b->decl || TREE_CODE (b->decl) != code)
    return 0;
  return b->decl;
}


/* Print an error message now
   for a recent invalid struct, union or enum cross reference.
   We don't print them immediately because they are not invalid
   when used in the `struct foo;' construct for shadowing.  */

void
pending_xref_error (void)
{
  if (pending_invalid_xref != 0)
    error ("%H%qE defined as wrong kind of tag",
	   &pending_invalid_xref_location, pending_invalid_xref);
  pending_invalid_xref = 0;
}


/* Look up NAME in the current scope and its superiors
   in the namespace of variables, functions and typedefs.
   Return a ..._DECL node of some kind representing its definition,
   or return 0 if it is undefined.  */

tree
lookup_name (tree name)
{
  struct c_binding *b = I_SYMBOL_BINDING (name);
  if (b && !b->invisible)
    {
      tree result = b->decl;
      if (B_IN_FILE_SCOPE (b))
	c_parser_lookup_callback (name, result, false);
      return result;
    }
  c_parser_lookup_callback (name, NULL_TREE, false);
  return 0;
}

/* Like lookup_name, but don't call the parser notification callback.
   This should only be used by the reuse mechanism itself.  */
tree
lookup_name_no_callback (tree name)
{
  struct c_binding *b = I_SYMBOL_BINDING (name);
  if (b && !b->invisible)
    return b->decl;
  return 0;
}

/* Similar to `lookup_name' but look only at the indicated scope.  */

static tree
lookup_name_in_scope (tree name, struct c_scope *scope)
{
  struct c_binding *b;

  for (b = I_SYMBOL_BINDING (name); b; b = b->shadowed)
    if (B_IN_SCOPE (b, scope))
      {
	if (B_IN_FILE_SCOPE (b))
	  c_parser_lookup_callback (name, b->decl, false);
	return b->decl;
      }
  if (scope->depth == 1)
    c_parser_lookup_callback (name, NULL_TREE, false);
  return 0;
}

/* Create the predefined scalar types of C,
   and some nodes representing standard constants (0, 1, (void *) 0).
   Initialize the global scope.
   Make definitions for built-in primitive functions.  */

void
c_init_decl_processing (void)
{
  static bool did_it = false;

  location_t save_loc = input_location;

  /* Initialize reserved words for parser.  */
  if (!did_it)
    c_parse_init_once ();

  c_parse_init ();

  current_function_decl = 0;
  all_translation_units = NULL_TREE;
  all_global_decls = NULL;

  if (!did_it)
    gcc_obstack_init (&parser_obstack);

  /* Make the externals scope.  */
  push_scope ();
  external_scope = current_scope;

  /* Declarations from c_common_nodes_and_builtins must not be associated
     with this input file, lest we get differences between using and not
     using preprocessed headers.  */
#ifdef USE_MAPPED_LOCATION
  input_location = BUILTINS_LOCATION;
#else
  input_location.file = "<built-in>";
  input_location.line = 0;
#endif

  if (!did_it)
    {
      all_c_built_ins = htab_create_ggc (50, htab_hash_pointer,
					 htab_eq_pointer, NULL);

      build_common_tree_nodes (flag_signed_char, false);

      c_common_nodes_and_builtins ();

      /* In C, comparisons and TRUTH_* expressions have type int.  */
      truthvalue_type_node = integer_type_node;
      truthvalue_true_node = integer_one_node;
      truthvalue_false_node = integer_zero_node;

      /* Even in C99, which has a real boolean type.  */
      pushdecl (build_decl (TYPE_DECL, get_identifier ("_Bool"),
			    boolean_type_node));
    }
  else
    {
      /* Re-bind all the builtins.  */
      htab_traverse_noresize (all_c_built_ins, re_bind_built_in, NULL);
    }

  did_it = true;

  input_location = save_loc;

  pedantic_lvalues = true;

  make_fname_decl = c_make_fname_decl;
  start_fname_decls ();
}

/* Create the VAR_DECL for __FUNCTION__ etc. ID is the name to give the
   decl, NAME is the initialization string and TYPE_DEP indicates whether
   NAME depended on the type of the function.  As we don't yet implement
   delayed emission of static data, we mark the decl as emitted
   so it is not placed in the output.  Anything using it must therefore pull
   out the STRING_CST initializer directly.  FIXME.  */

static tree
c_make_fname_decl (tree id, int type_dep)
{
  const char *name = fname_as_string (type_dep);
  tree decl, type, init;
  size_t length = strlen (name);

  type = build_array_type (char_type_node,
			   build_index_type (size_int (length)));
  type = c_build_qualified_type (type, TYPE_QUAL_CONST);

  decl = build_decl (VAR_DECL, id, type);

  TREE_STATIC (decl) = 1;
  TREE_READONLY (decl) = 1;
  DECL_ARTIFICIAL (decl) = 1;

  init = build_string (length + 1, name);
  free (CONST_CAST (char *, name));
  TREE_TYPE (init) = type;
  DECL_INITIAL (decl) = init;

  TREE_USED (decl) = 1;

  if (current_function_decl
      /* For invalid programs like this:
        
         void foo()
         const char* p = __FUNCTION__;
        
	 the __FUNCTION__ is believed to appear in K&R style function
	 parameter declarator.  In that case we still don't have
	 function_scope.  */
      && (!errorcount || current_function_scope))
    {
      DECL_CONTEXT (decl) = current_function_decl;
      bind (id, decl, current_function_scope,
	    /*invisible=*/false, /*nested=*/false, /*notify_ok=*/true);
    }

  finish_decl (decl, init, NULL_TREE);

  return decl;
}

tree
c_builtin_function (tree decl)
{
  tree type = TREE_TYPE (decl);
  tree   id = DECL_NAME (decl);

  const char *name = IDENTIFIER_POINTER (id);
  C_DECL_BUILTIN_PROTOTYPE (decl) = (TYPE_ARG_TYPES (type) != 0);

  /* Should never be called on a symbol with a preexisting meaning.  */
  gcc_assert (!I_SYMBOL_BINDING (id));

  bind (id, decl, external_scope, /*invisible=*/true, /*nested=*/false,
	/*notify_ok=*/false);

  /* Builtins in the implementation namespace are made visible without
     needing to be explicitly declared.  See push_file_scope.  */
  if (name[0] == '_' && (name[1] == '_' || ISUPPER (name[1])))
    {
      void **slot;

      /* FIXME: should do this for all decls here but there is still
	 some decl-smashing going on... */
      slot = htab_find_slot (all_c_built_ins, decl, INSERT);
      *slot = decl;

      /* We use tree_cons here rather than the decl's TREE_CHAIN as
	 the latter is re-used when popping scopes.  */
      visible_builtins = tree_cons (NULL_TREE, decl, visible_builtins);
    }

  return decl;
}

/* Called when a declaration is seen that contains no names to declare.
   If its type is a reference to a structure, union or enum inherited
   from a containing scope, shadow that tag name for the current scope
   with a forward reference.
   If its type defines a new named structure or union
   or defines an enum, it is valid but we need not do anything here.
   Otherwise, it is an error.  */

void
shadow_tag (const struct c_declspecs *declspecs)
{
  shadow_tag_warned (declspecs, 0);
}

/* WARNED is 1 if we have done a pedwarn, 2 if we have done a warning,
   but no pedwarn.  */
void
shadow_tag_warned (const struct c_declspecs *declspecs, int warned)
{
  bool found_tag = false;

  if (declspecs->type && !declspecs->default_int_p && !declspecs->typedef_p)
    {
      tree value = declspecs->type;
      enum tree_code code = TREE_CODE (value);

      if (code == RECORD_TYPE || code == UNION_TYPE || code == ENUMERAL_TYPE)
	/* Used to test also that TYPE_SIZE (value) != 0.
	   That caused warning for `struct foo;' at top level in the file.  */
	{
	  tree name = TYPE_NAME (value);
	  tree t;

	  found_tag = true;

	  if (name == 0)
	    {
	      if (warned != 1 && code != ENUMERAL_TYPE)
		/* Empty unnamed enum OK */
		{
		  pedwarn ("unnamed struct/union that defines no instances");
		  warned = 1;
		}
	    }
	  else if (!declspecs->tag_defined_p
		   && declspecs->storage_class != csc_none)
	    {
	      if (warned != 1)
		pedwarn ("empty declaration with storage class specifier "
			 "does not redeclare tag");
	      warned = 1;
	      pending_xref_error ();
	    }
	  else if (!declspecs->tag_defined_p
		   && (declspecs->const_p
		       || declspecs->volatile_p
		       || declspecs->restrict_p))
	    {
	      if (warned != 1)
		pedwarn ("empty declaration with type qualifier "
			 "does not redeclare tag");
	      warned = 1;
	      pending_xref_error ();
	    }
	  else
	    {
	      pending_invalid_xref = 0;
	      t = lookup_tag (code, name, 1);

	      if (t == 0)
		{
		  t = make_node (code);
		  pushtag (name, t);
		}
	    }
	}
      else
	{
	  if (warned != 1 && !in_system_header)
	    {
	      pedwarn ("useless type name in empty declaration");
	      warned = 1;
	    }
	}
    }
  else if (warned != 1 && !in_system_header && declspecs->typedef_p)
    {
      pedwarn ("useless type name in empty declaration");
      warned = 1;
    }

  pending_invalid_xref = 0;

  if (declspecs->inline_p)
    {
      error ("%<inline%> in empty declaration");
      warned = 1;
    }

  if (current_scope == file_scope && declspecs->storage_class == csc_auto)
    {
      error ("%<auto%> in file-scope empty declaration");
      warned = 1;
    }

  if (current_scope == file_scope && declspecs->storage_class == csc_register)
    {
      error ("%<register%> in file-scope empty declaration");
      warned = 1;
    }

  if (!warned && !in_system_header && declspecs->storage_class != csc_none)
    {
      warning (0, "useless storage class specifier in empty declaration");
      warned = 2;
    }

  if (!warned && !in_system_header && declspecs->thread_p)
    {
      warning (0, "useless %<__thread%> in empty declaration");
      warned = 2;
    }

  if (!warned && !in_system_header && (declspecs->const_p
				       || declspecs->volatile_p
				       || declspecs->restrict_p))
    {
      warning (0, "useless type qualifier in empty declaration");
      warned = 2;
    }

  if (warned != 1)
    {
      if (!found_tag)
	pedwarn ("empty declaration");
    }
}


/* Return the qualifiers from SPECS as a bitwise OR of TYPE_QUAL_*
   bits.  SPECS represents declaration specifiers that the grammar
   only permits to contain type qualifiers and attributes.  */

int
quals_from_declspecs (const struct c_declspecs *specs)
{
  int quals = ((specs->const_p ? TYPE_QUAL_CONST : 0)
	       | (specs->volatile_p ? TYPE_QUAL_VOLATILE : 0)
	       | (specs->restrict_p ? TYPE_QUAL_RESTRICT : 0));
  gcc_assert (!specs->type
	      && !specs->decl_attr
	      && specs->typespec_word == cts_none
	      && specs->storage_class == csc_none
	      && !specs->typedef_p
	      && !specs->explicit_signed_p
	      && !specs->deprecated_p
	      && !specs->long_p
	      && !specs->long_long_p
	      && !specs->short_p
	      && !specs->signed_p
	      && !specs->unsigned_p
	      && !specs->complex_p
	      && !specs->inline_p
	      && !specs->thread_p);
  return quals;
}

/* Construct an array declarator.  EXPR is the expression inside [],
   or NULL_TREE.  QUALS are the type qualifiers inside the [] (to be
   applied to the pointer to which a parameter array is converted).
   STATIC_P is true if "static" is inside the [], false otherwise.
   VLA_UNSPEC_P is true if the array is [*], a VLA of unspecified
   length which is nevertheless a complete type, false otherwise.  The
   field for the contained declarator is left to be filled in by
   set_array_declarator_inner.  */

struct c_declarator *
build_array_declarator (tree expr, struct c_declspecs *quals, bool static_p,
			bool vla_unspec_p)
{
  struct c_declarator *declarator = XOBNEW (&parser_obstack,
					    struct c_declarator);
  declarator->kind = cdk_array;
  declarator->declarator = 0;
  declarator->u.array.dimen = expr;
  if (quals)
    {
      declarator->u.array.attrs = quals->attrs;
      declarator->u.array.quals = quals_from_declspecs (quals);
    }
  else
    {
      declarator->u.array.attrs = NULL_TREE;
      declarator->u.array.quals = 0;
    }
  declarator->u.array.static_p = static_p;
  declarator->u.array.vla_unspec_p = vla_unspec_p;
  if (pedantic && !flag_isoc99)
    {
      if (static_p || quals != NULL)
	pedwarn ("ISO C90 does not support %<static%> or type "
		 "qualifiers in parameter array declarators");
      if (vla_unspec_p)
	pedwarn ("ISO C90 does not support %<[*]%> array declarators");
    }
  if (vla_unspec_p)
    {
      if (!current_scope->parm_flag)
	{
	  /* C99 6.7.5.2p4 */
	  error ("%<[*]%> not allowed in other than function prototype scope");
	  declarator->u.array.vla_unspec_p = false;
	  return NULL;
	}
      current_scope->had_vla_unspec = true;
    }
  return declarator;
}

/* Set the contained declarator of an array declarator.  DECL is the
   declarator, as constructed by build_array_declarator; INNER is what
   appears on the left of the [].  */

struct c_declarator *
set_array_declarator_inner (struct c_declarator *decl,
			    struct c_declarator *inner)
{
  decl->declarator = inner;
  return decl;
}

/* INIT is a constructor that forms DECL's initializer.  If the final
   element initializes a flexible array field, add the size of that
   initializer to DECL's size.  */

static void
add_flexible_array_elts_to_size (tree decl, tree init)
{
  tree elt, type;

  if (VEC_empty (constructor_elt, CONSTRUCTOR_ELTS (init)))
    return;

  elt = VEC_last (constructor_elt, CONSTRUCTOR_ELTS (init))->value;
  type = TREE_TYPE (elt);
  if (TREE_CODE (type) == ARRAY_TYPE
      && TYPE_SIZE (type) == NULL_TREE
      && TYPE_DOMAIN (type) != NULL_TREE
      && TYPE_MAX_VALUE (TYPE_DOMAIN (type)) == NULL_TREE)
    {
      complete_array_type (&type, elt, false);
      DECL_SIZE (decl)
	= size_binop (PLUS_EXPR, DECL_SIZE (decl), TYPE_SIZE (type));
      DECL_SIZE_UNIT (decl)
	= size_binop (PLUS_EXPR, DECL_SIZE_UNIT (decl), TYPE_SIZE_UNIT (type));
    }
}

/* Decode a "typename", such as "int **", returning a ..._TYPE node.  */

tree
groktypename (struct c_type_name *type_name)
{
  tree type;
  tree attrs = type_name->specs->attrs;

  type_name->specs->attrs = NULL_TREE;

  type = grokdeclarator (type_name->declarator, type_name->specs, TYPENAME,
			 false, NULL, &attrs, DEPRECATED_NORMAL);

  /* Apply attributes.  */
  decl_attributes (&type, attrs, 0);

  return type;
}

/* Decode a declarator in an ordinary declaration or data definition.
   This is called as soon as the type information and variable name
   have been parsed, before parsing the initializer if any.
   Here we create the ..._DECL node, fill in its type,
   and put it on the list of decls for the current context.
   The ..._DECL node is returned as the value.

   Exception: for arrays where the length is not specified,
   the type is left null, to be filled in by `finish_decl'.

   Function definitions do not come here; they go to start_function
   instead.  However, external and forward declarations of functions
   do go through here.  Structure field declarations are done by
   grokfield and not through here.  */

tree
start_decl (struct c_declarator *declarator, struct c_declspecs *declspecs,
	    bool initialized, tree attributes)
{
  tree decl;
  tree tem;
  enum deprecated_states deprecated_state = DEPRECATED_NORMAL;

  /* An object declared as __attribute__((deprecated)) suppresses
     warnings of uses of other deprecated items.  */
  if (lookup_attribute ("deprecated", attributes))
    deprecated_state = DEPRECATED_SUPPRESS;

  decl = grokdeclarator (declarator, declspecs,
			 NORMAL, initialized, NULL, &attributes,
			 deprecated_state);
  if (!decl)
    return 0;

  if (warn_main > 0 && TREE_CODE (decl) != FUNCTION_DECL
      && MAIN_NAME_P (DECL_NAME (decl)))
    warning (OPT_Wmain, "%q+D is usually a function", decl);

  if (initialized)
    /* Is it valid for this decl to have an initializer at all?
       If not, set INITIALIZED to zero, which will indirectly
       tell 'finish_decl' to ignore the initializer once it is parsed.  */
    switch (TREE_CODE (decl))
      {
      case TYPE_DECL:
	error ("typedef %qD is initialized (use __typeof__ instead)", decl);
	initialized = 0;
	break;

      case FUNCTION_DECL:
	error ("function %qD is initialized like a variable", decl);
	initialized = 0;
	break;

      case PARM_DECL:
	/* DECL_INITIAL in a PARM_DECL is really DECL_ARG_TYPE.  */
	error ("parameter %qD is initialized", decl);
	initialized = 0;
	break;

      default:
	/* Don't allow initializations for incomplete types except for
	   arrays which might be completed by the initialization.  */

	/* This can happen if the array size is an undefined macro.
	   We already gave a warning, so we don't need another one.  */
	if (TREE_TYPE (decl) == error_mark_node)
	  initialized = 0;
	else if (COMPLETE_TYPE_P (TREE_TYPE (decl)))
	  {
	    /* A complete type is ok if size is fixed.  */

	    if (TREE_CODE (TYPE_SIZE (TREE_TYPE (decl))) != INTEGER_CST
		|| C_DECL_VARIABLE_SIZE (decl))
	      {
		error ("variable-sized object may not be initialized");
		initialized = 0;
	      }
	  }
	else if (TREE_CODE (TREE_TYPE (decl)) != ARRAY_TYPE)
	  {
	    error ("variable %qD has initializer but incomplete type", decl);
	    initialized = 0;
	  }
	else if (C_DECL_VARIABLE_SIZE (decl))
	  {
	    /* Although C99 is unclear about whether incomplete arrays
	       of VLAs themselves count as VLAs, it does not make
	       sense to permit them to be initialized given that
	       ordinary VLAs may not be initialized.  */
	    error ("variable-sized object may not be initialized");
	    initialized = 0;
	  }
      }

  if (initialized)
    {
      if (current_scope == file_scope)
	TREE_STATIC (decl) = 1;

      /* Tell 'pushdecl' this is an initialized decl
	 even though we don't yet have the initializer expression.
	 Also tell 'finish_decl' it may store the real initializer.  */
      DECL_INITIAL (decl) = error_mark_node;
    }

  /* If this is a function declaration, write a record describing it to the
     prototypes file (if requested).  */

  if (TREE_CODE (decl) == FUNCTION_DECL)
    gen_aux_info_record (decl, 0, 0, TYPE_ARG_TYPES (TREE_TYPE (decl)) != 0);

  /* ANSI specifies that a tentative definition which is not merged with
     a non-tentative definition behaves exactly like a definition with an
     initializer equal to zero.  (Section 3.7.2)

     -fno-common gives strict ANSI behavior, though this tends to break
     a large body of code that grew up without this rule.

     Thread-local variables are never common, since there's no entrenched
     body of code to break, and it allows more efficient variable references
     in the presence of dynamic linking.  */

  if (TREE_CODE (decl) == VAR_DECL
      && !initialized
      && TREE_PUBLIC (decl)
      && !DECL_THREAD_LOCAL_P (decl)
      && !flag_no_common)
    DECL_COMMON (decl) = 1;

  /* Set attributes here so if duplicate decl, will have proper attributes.  */
  decl_attributes (&decl, attributes, 0);

  /* Handle gnu_inline attribute.  */
  if (declspecs->inline_p
      && !flag_gnu89_inline
      && TREE_CODE (decl) == FUNCTION_DECL
      && lookup_attribute ("gnu_inline", DECL_ATTRIBUTES (decl)))
    {
      if (declspecs->storage_class == csc_auto && current_scope != file_scope)
	;
      else if (declspecs->storage_class != csc_static)
	DECL_EXTERNAL (decl) = !DECL_EXTERNAL (decl);
    }

  if (TREE_CODE (decl) == FUNCTION_DECL
      && targetm.calls.promote_prototypes (TREE_TYPE (decl)))
    {
      struct c_declarator *ce = declarator;

      if (ce->kind == cdk_pointer)
	ce = declarator->declarator;
      if (ce->kind == cdk_function)
	{
	  tree args = ce->u.arg_info->parms;
	  for (; args; args = TREE_CHAIN (args))
	    {
	      tree type = TREE_TYPE (args);
	      if (type && INTEGRAL_TYPE_P (type)
		  && TYPE_PRECISION (type) < TYPE_PRECISION (integer_type_node))
		DECL_ARG_TYPE (args) = integer_type_node;
	    }
	}
    }

  if (TREE_CODE (decl) == FUNCTION_DECL
      && DECL_DECLARED_INLINE_P (decl)
      && DECL_UNINLINABLE (decl)
      && lookup_attribute ("noinline", DECL_ATTRIBUTES (decl)))
    warning (OPT_Wattributes, "inline function %q+D given attribute noinline",
	     decl);

  /* C99 6.7.4p3: An inline definition of a function with external
     linkage shall not contain a definition of a modifiable object
     with static storage duration...  */
  if (TREE_CODE (decl) == VAR_DECL
      && current_scope != file_scope
      && TREE_STATIC (decl)
      && !TREE_READONLY (decl)
      && DECL_DECLARED_INLINE_P (current_function_decl)
      && DECL_EXTERNAL (current_function_decl))
    pedwarn ("%q+D is static but declared in inline function %qD "
	     "which is not static", decl, current_function_decl);

  /* Add this decl to the current scope.
     TEM may equal DECL or it may be a previous decl of the same name.  */

  if (TREE_CODE (decl) == TYPE_DECL
      || (TREE_CODE (decl) == VAR_DECL
	  && (initialized || ! DECL_EXTERNAL (decl))))
    C_FIRST_DEFINITION_P (decl) = 1;
  tem = pushdecl (decl);

  if (initialized && DECL_EXTERNAL (tem))
    {
      DECL_EXTERNAL (tem) = 0;
      TREE_STATIC (tem) = 1;
    }

  return tem;
}

/* Initialize EH if not initialized yet and exceptions are enabled.  */

void
c_maybe_initialize_eh (void)
{
  if (!flag_exceptions || c_eh_initialized_p)
    return;

  c_eh_initialized_p = true;
  eh_personality_libfunc
    = init_one_libfunc (USING_SJLJ_EXCEPTIONS
			? "__gcc_personality_sj0"
			: "__gcc_personality_v0");
  default_init_unwind_resume_libfunc ();
  using_eh_for_cleanups ();
}

/* Finish processing of a declaration;
   install its initial value.
   If the length of an array type is not known before,
   it must be determined now, from the initial value, or it is an error.  */

void
finish_decl (tree decl, tree init, tree asmspec_tree)
{
  tree type;
  int was_incomplete = (DECL_SIZE (decl) == 0);
  const char *asmspec = 0;

  /* If a name was specified, get the string.  */
  if ((TREE_CODE (decl) == FUNCTION_DECL || TREE_CODE (decl) == VAR_DECL)
      && DECL_FILE_SCOPE_P (decl))
    asmspec_tree = maybe_apply_renaming_pragma (decl, asmspec_tree);
  if (asmspec_tree)
    asmspec = TREE_STRING_POINTER (asmspec_tree);

  /* If `start_decl' didn't like having an initialization, ignore it now.  */
  if (init != 0 && DECL_INITIAL (decl) == 0)
    init = 0;

  /* Don't crash if parm is initialized.  */
  if (TREE_CODE (decl) == PARM_DECL)
    init = 0;

  if (init)
    store_init_value (decl, init);

  if (c_dialect_objc () && (TREE_CODE (decl) == VAR_DECL
			    || TREE_CODE (decl) == FUNCTION_DECL
			    || TREE_CODE (decl) == FIELD_DECL))
    objc_check_decl (decl);

  type = TREE_TYPE (decl);

  /* Deduce size of array from initialization, if not already known.  */
  if (TREE_CODE (type) == ARRAY_TYPE
      && TYPE_DOMAIN (type) == 0
      && TREE_CODE (decl) != TYPE_DECL)
    {
      bool do_default
	= (TREE_STATIC (decl)
	   /* Even if pedantic, an external linkage array
	      may have incomplete type at first.  */
	   ? pedantic && !TREE_PUBLIC (decl)
	   : !DECL_EXTERNAL (decl));
      int failure
	= complete_array_type (&TREE_TYPE (decl), DECL_INITIAL (decl),
			       do_default);

      /* Get the completed type made by complete_array_type.  */
      type = TREE_TYPE (decl);

      switch (failure)
	{
	case 1:
	  error ("initializer fails to determine size of %q+D", decl);
	  break;

	case 2:
	  if (do_default)
	    error ("array size missing in %q+D", decl);
	  /* If a `static' var's size isn't known,
	     make it extern as well as static, so it does not get
	     allocated.
	     If it is not `static', then do not mark extern;
	     finish_incomplete_decl will give it a default size
	     and it will get allocated.  */
	  else if (!pedantic && TREE_STATIC (decl) && !TREE_PUBLIC (decl))
	    DECL_EXTERNAL (decl) = 1;
	  break;

	case 3:
	  error ("zero or negative size array %q+D", decl);
	  break;

	case 0:
	  /* For global variables, update the copy of the type that
	     exists in the binding.  */
	  if (TREE_PUBLIC (decl))
	    {
	      struct c_binding *b_ext = I_SYMBOL_BINDING (DECL_NAME (decl));
	      while (b_ext && !B_IN_EXTERNAL_SCOPE (b_ext))
		b_ext = b_ext->shadowed;
	      if (b_ext)
		{
		  if (b_ext->type)
		    b_ext->type = composite_type (b_ext->type, type);
		  else
		    b_ext->type = type;
		}
	    }
	  break;

	default:
	  gcc_unreachable ();
	}

      if (DECL_INITIAL (decl))
	TREE_TYPE (DECL_INITIAL (decl)) = type;

      layout_decl (decl, 0);
    }

  if (TREE_CODE (decl) == VAR_DECL)
    {
      if (init && TREE_CODE (init) == CONSTRUCTOR)
	add_flexible_array_elts_to_size (decl, init);

      if (DECL_SIZE (decl) == 0 && TREE_TYPE (decl) != error_mark_node
	  && COMPLETE_TYPE_P (TREE_TYPE (decl)))
	layout_decl (decl, 0);

      if (DECL_SIZE (decl) == 0
	  /* Don't give an error if we already gave one earlier.  */
	  && TREE_TYPE (decl) != error_mark_node
	  && (TREE_STATIC (decl)
	      /* A static variable with an incomplete type
		 is an error if it is initialized.
		 Also if it is not file scope.
		 Otherwise, let it through, but if it is not `extern'
		 then it may cause an error message later.  */
	      ? (DECL_INITIAL (decl) != 0
		 || !DECL_FILE_SCOPE_P (decl))
	      /* An automatic variable with an incomplete type
		 is an error.  */
	      : !DECL_EXTERNAL (decl)))
	 {
	   error ("storage size of %q+D isn%'t known", decl);
	   TREE_TYPE (decl) = error_mark_node;
	 }

      if ((DECL_EXTERNAL (decl) || TREE_STATIC (decl))
	  && DECL_SIZE (decl) != 0)
	{
	  if (TREE_CODE (DECL_SIZE (decl)) == INTEGER_CST)
	    constant_expression_warning (DECL_SIZE (decl));
	  else
	    error ("storage size of %q+D isn%'t constant", decl);
	}

      if (TREE_USED (type))
	TREE_USED (decl) = 1;
    }

  /* If this is a function and an assembler name is specified, reset DECL_RTL
     so we can give it its new name.  Also, update built_in_decls if it
     was a normal built-in.  */
  if (TREE_CODE (decl) == FUNCTION_DECL && asmspec)
    {
      if (DECL_BUILT_IN_CLASS (decl) == BUILT_IN_NORMAL)
	set_builtin_user_assembler_name (decl, asmspec);
      set_user_assembler_name (decl, asmspec);
    }

  /* If #pragma weak was used, mark the decl weak now.  */
  maybe_apply_pragma_weak (decl);

  /* Output the assembler code and/or RTL code for variables and functions,
     unless the type is an undefined structure or union.
     If not, it will get done when the type is completed.  */

  if (TREE_CODE (decl) == VAR_DECL || TREE_CODE (decl) == FUNCTION_DECL)
    {
      /* Determine the ELF visibility.  */
      if (TREE_PUBLIC (decl))
	c_determine_visibility (decl);

      /* This is a no-op in c-lang.c or something real in objc-act.c.  */
      if (c_dialect_objc ())
	objc_check_decl (decl);

      if (asmspec)
	{
	  /* If this is not a static variable, issue a warning.
	     It doesn't make any sense to give an ASMSPEC for an
	     ordinary, non-register local variable.  Historically,
	     GCC has accepted -- but ignored -- the ASMSPEC in
	     this case.  */
	  if (!DECL_FILE_SCOPE_P (decl)
	      && TREE_CODE (decl) == VAR_DECL
	      && !C_DECL_REGISTER (decl)
	      && !TREE_STATIC (decl))
	    warning (0, "ignoring asm-specifier for non-static local "
		     "variable %q+D", decl);
	  else
	    set_user_assembler_name (decl, asmspec);
	}

      if (DECL_FILE_SCOPE_P (decl))
	{
	  /* Nothing.  */
	}
      else
	{
	  /* In conjunction with an ASMSPEC, the `register'
	     keyword indicates that we should place the variable
	     in a particular register.  */
	  if (asmspec && C_DECL_REGISTER (decl))
	    {
	      DECL_HARD_REGISTER (decl) = 1;
	      /* This cannot be done for a structure with volatile
		 fields, on which DECL_REGISTER will have been
		 reset.  */
	      if (!DECL_REGISTER (decl))
		error ("cannot put object with volatile field into register");
	    }

	  if (TREE_CODE (decl) != FUNCTION_DECL)
	    {
	      /* If we're building a variable sized type, and we might be
		 reachable other than via the top of the current binding
		 level, then create a new BIND_EXPR so that we deallocate
		 the object at the right time.  */
	      /* Note that DECL_SIZE can be null due to errors.  */
	      if (DECL_SIZE (decl)
		  && !TREE_CONSTANT (DECL_SIZE (decl))
		  && STATEMENT_LIST_HAS_LABEL (cur_stmt_list))
		{
		  tree bind;
		  bind = build3 (BIND_EXPR, void_type_node, NULL, NULL, NULL);
		  TREE_SIDE_EFFECTS (bind) = 1;
		  add_stmt (bind);
		  BIND_EXPR_BODY (bind) = push_stmt_list ();
		}
	      add_stmt (build_stmt (DECL_EXPR, decl));
	    }
	}


      if (!DECL_FILE_SCOPE_P (decl))
	{
	  /* Recompute the RTL of a local array now
	     if it used to be an incomplete type.  */
	  if (was_incomplete
	      && !TREE_STATIC (decl) && !DECL_EXTERNAL (decl))
	    {
	      /* If we used it already as memory, it must stay in memory.  */
	      TREE_ADDRESSABLE (decl) = TREE_USED (decl);
	      /* If it's still incomplete now, no init will save it.  */
	      if (DECL_SIZE (decl) == 0)
		DECL_INITIAL (decl) = 0;
	    }
	}
    }

  /* If this was marked 'used', be sure it will be output.  */
  if (!flag_unit_at_a_time && lookup_attribute ("used", DECL_ATTRIBUTES (decl)))
    mark_decl_referenced (decl);

  if (TREE_CODE (decl) == TYPE_DECL)
    {
      if (!DECL_FILE_SCOPE_P (decl)
	  && variably_modified_type_p (TREE_TYPE (decl), NULL_TREE))
	add_stmt (build_stmt (DECL_EXPR, decl));

      if (!DECL_FILE_SCOPE_P (decl))
	rest_of_decl_compilation (decl, DECL_FILE_SCOPE_P (decl), 0);
    }

  /* At the end of a declaration, throw away any variable type sizes
     of types defined inside that declaration.  There is no use
     computing them in the following function definition.  */
  if (current_scope == file_scope)
    get_pending_sizes ();

  /* Install a cleanup (aka destructor) if one was given.  */
  if (TREE_CODE (decl) == VAR_DECL && !TREE_STATIC (decl))
    {
      tree attr = lookup_attribute ("cleanup", DECL_ATTRIBUTES (decl));
      if (attr)
	{
	  tree cleanup_id = TREE_VALUE (TREE_VALUE (attr));
	  tree cleanup_decl = lookup_name (cleanup_id);
	  tree cleanup;

	  /* Build "cleanup(&decl)" for the destructor.  */
	  cleanup = build_unary_op (ADDR_EXPR, decl, 0);
	  cleanup = build_tree_list (NULL_TREE, cleanup);
	  cleanup = build_function_call (cleanup_decl, cleanup);

	  /* Don't warn about decl unused; the cleanup uses it.  */
	  TREE_USED (decl) = 1;
	  TREE_USED (cleanup_decl) = 1;

	  /* Initialize EH, if we've been told to do so.  */
	  c_maybe_initialize_eh ();

	  push_cleanup (decl, cleanup, false);
	}
    }
}

/* Given a parsed parameter declaration, decode it into a PARM_DECL.  */

tree
grokparm (const struct c_parm *parm)
{
  tree attrs = parm->attrs;
  tree decl = grokdeclarator (parm->declarator, parm->specs, PARM, false,
			      NULL, &attrs, DEPRECATED_NORMAL);

  decl_attributes (&decl, attrs, 0);

  return decl;
}

/* Given a parsed parameter declaration, decode it into a PARM_DECL
   and push that on the current scope.  */

void
push_parm_decl (const struct c_parm *parm)
{
  tree attrs = parm->attrs;
  tree decl;

  decl = grokdeclarator (parm->declarator, parm->specs, PARM, false, NULL,
			 &attrs, DEPRECATED_NORMAL);
  decl_attributes (&decl, attrs, 0);

  decl = pushdecl (decl);

  finish_decl (decl, NULL_TREE, NULL_TREE);
}

/* Mark all the parameter declarations to date as forward decls.
   Also diagnose use of this extension.  */

void
mark_forward_parm_decls (void)
{
  struct c_binding *b;

  if (pedantic && !current_scope->warned_forward_parm_decls)
    {
      pedwarn ("ISO C forbids forward parameter declarations");
      current_scope->warned_forward_parm_decls = true;
    }

  for (b = current_scope->bindings; b; b = b->prev)
    if (TREE_CODE (b->decl) == PARM_DECL)
      TREE_ASM_WRITTEN (b->decl) = 1;
}

/* Build a COMPOUND_LITERAL_EXPR.  TYPE is the type given in the compound
   literal, which may be an incomplete array type completed by the
   initializer; INIT is a CONSTRUCTOR that initializes the compound
   literal.  */

tree
build_compound_literal (tree type, tree init)
{
  /* We do not use start_decl here because we have a type, not a declarator;
     and do not use finish_decl because the decl should be stored inside
     the COMPOUND_LITERAL_EXPR rather than added elsewhere as a DECL_EXPR.  */
  tree decl;
  tree complit;
  tree stmt;

  if (type == error_mark_node)
    return error_mark_node;

  decl = build_decl (VAR_DECL, NULL_TREE, type);
  DECL_EXTERNAL (decl) = 0;
  TREE_PUBLIC (decl) = 0;
  TREE_STATIC (decl) = (current_scope == file_scope);
  DECL_CONTEXT (decl) = current_function_decl;
  TREE_USED (decl) = 1;
  TREE_TYPE (decl) = type;
  TREE_READONLY (decl) = TYPE_READONLY (type);
  store_init_value (decl, init);

  if (TREE_CODE (type) == ARRAY_TYPE && !COMPLETE_TYPE_P (type))
    {
      int failure = complete_array_type (&TREE_TYPE (decl),
					 DECL_INITIAL (decl), true);
      gcc_assert (!failure);

      type = TREE_TYPE (decl);
      TREE_TYPE (DECL_INITIAL (decl)) = type;
    }

  if (type == error_mark_node || !COMPLETE_TYPE_P (type))
    return error_mark_node;

  stmt = build_stmt (DECL_EXPR, decl);
  complit = build1 (COMPOUND_LITERAL_EXPR, type, stmt);
  TREE_SIDE_EFFECTS (complit) = 1;

  layout_decl (decl, 0);

  if (TREE_STATIC (decl))
    {
      /* This decl needs a name for the assembler output.  */
      set_compound_literal_name (decl);
      DECL_DEFER_OUTPUT (decl) = 1;
      DECL_COMDAT (decl) = 1;
      DECL_ARTIFICIAL (decl) = 1;
      DECL_IGNORED_P (decl) = 1;
      pushdecl (decl);
    }

  return complit;
}

/* Determine whether TYPE is a structure with a flexible array member,
   or a union containing such a structure (possibly recursively).  */

static bool
flexible_array_type_p (tree type)
{
  tree x;
  switch (TREE_CODE (type))
    {
    case RECORD_TYPE:
      x = TYPE_FIELDS (type);
      if (x == NULL_TREE)
	return false;
      while (TREE_CHAIN (x) != NULL_TREE)
	x = TREE_CHAIN (x);
      if (TREE_CODE (TREE_TYPE (x)) == ARRAY_TYPE
	  && TYPE_SIZE (TREE_TYPE (x)) == NULL_TREE
	  && TYPE_DOMAIN (TREE_TYPE (x)) != NULL_TREE
	  && TYPE_MAX_VALUE (TYPE_DOMAIN (TREE_TYPE (x))) == NULL_TREE)
	return true;
      return false;
    case UNION_TYPE:
      for (x = TYPE_FIELDS (type); x != NULL_TREE; x = TREE_CHAIN (x))
	{
	  if (flexible_array_type_p (TREE_TYPE (x)))
	    return true;
	}
      return false;
    default:
    return false;
  }
}

/* Performs sanity checks on the TYPE and WIDTH of the bit-field NAME,
   replacing with appropriate values if they are invalid.  */
static void
check_bitfield_type_and_width (tree *type, tree *width, const char *orig_name)
{
  tree type_mv;
  unsigned int max_width;
  unsigned HOST_WIDE_INT w;
  const char *name = orig_name ? orig_name: _("<anonymous>");

  /* Detect and ignore out of range field width and process valid
     field widths.  */
  if (!INTEGRAL_TYPE_P (TREE_TYPE (*width))
      || TREE_CODE (*width) != INTEGER_CST)
    {
      error ("bit-field %qs width not an integer constant", name);
      *width = integer_one_node;
    }
  else
    {
      constant_expression_warning (*width);
      if (tree_int_cst_sgn (*width) < 0)
	{
	  error ("negative width in bit-field %qs", name);
	  *width = integer_one_node;
	}
      else if (integer_zerop (*width) && orig_name)
	{
	  error ("zero width for bit-field %qs", name);
	  *width = integer_one_node;
	}
    }

  /* Detect invalid bit-field type.  */
  if (TREE_CODE (*type) != INTEGER_TYPE
      && TREE_CODE (*type) != BOOLEAN_TYPE
      && TREE_CODE (*type) != ENUMERAL_TYPE)
    {
      error ("bit-field %qs has invalid type", name);
      *type = unsigned_type_node;
    }

  type_mv = TYPE_MAIN_VARIANT (*type);
  if (pedantic
      && !in_system_header
      && type_mv != integer_type_node
      && type_mv != unsigned_type_node
      && type_mv != boolean_type_node)
    pedwarn ("type of bit-field %qs is a GCC extension", name);

  max_width = TYPE_PRECISION (*type);

  if (0 < compare_tree_int (*width, max_width))
    {
      error ("width of %qs exceeds its type", name);
      w = max_width;
      *width = build_int_cst (NULL_TREE, w);
    }
  else
    w = tree_low_cst (*width, 1);

  if (TREE_CODE (*type) == ENUMERAL_TYPE)
    {
      struct lang_type *lt = TYPE_LANG_SPECIFIC (*type);
      if (!lt
	  /* We might have a TYPE_LANG_SPECIFIC but still not have set
	     the enum min and max.  */
	  || (!lt->enum_min && !lt->enum_max)
	  || w < min_precision (lt->enum_min, TYPE_UNSIGNED (*type))
	  || w < min_precision (lt->enum_max, TYPE_UNSIGNED (*type)))
	warning (0, "%qs is narrower than values of its type", name);
    }
}



/* Print warning about variable length array if necessary.  */

static void
warn_variable_length_array (const char *name, tree size)
{
  int ped = !flag_isoc99 && pedantic && warn_vla != 0;
  int const_size = TREE_CONSTANT (size);

  if (ped)
    {
      if (const_size)
	{
	  if (name)
	    pedwarn ("ISO C90 forbids array %qs whose size "
		     "can%'t be evaluated",
		     name);
	  else
	    pedwarn ("ISO C90 forbids array whose size "
		     "can%'t be evaluated");
	}
      else
	{
	  if (name) 
	    pedwarn ("ISO C90 forbids variable length array %qs",
		     name);
	  else
	    pedwarn ("ISO C90 forbids variable length array");
	}
    }
  else if (warn_vla > 0)
    {
      if (const_size)
        {
	  if (name)
	    warning (OPT_Wvla,
		     "the size of array %qs can"
		     "%'t be evaluated", name);
	  else
	    warning (OPT_Wvla,
		     "the size of array can %'t be evaluated");
	}
      else
	{
	  if (name)
	    warning (OPT_Wvla,
		     "variable length array %qs is used",
		     name);
	  else
	    warning (OPT_Wvla,
		     "variable length array is used");
	}
    }
}

/* Given declspecs and a declarator,
   determine the name and type of the object declared
   and construct a ..._DECL node for it.
   (In one case we can return a ..._TYPE node instead.
    For invalid input we sometimes return 0.)

   DECLSPECS is a c_declspecs structure for the declaration specifiers.

   DECL_CONTEXT says which syntactic context this declaration is in:
     NORMAL for most contexts.  Make a VAR_DECL or FUNCTION_DECL or TYPE_DECL.
     FUNCDEF for a function definition.  Like NORMAL but a few different
      error messages in each case.  Return value may be zero meaning
      this definition is too screwy to try to parse.
     PARM for a parameter declaration (either within a function prototype
      or before a function body).  Make a PARM_DECL, or return void_type_node.
     TYPENAME if for a typename (in a cast or sizeof).
      Don't make a DECL node; just return the ..._TYPE node.
     FIELD for a struct or union field; make a FIELD_DECL.
   INITIALIZED is true if the decl has an initializer.
   WIDTH is non-NULL for bit-fields, and is a pointer to an INTEGER_CST node
   representing the width of the bit-field.
   DECL_ATTRS points to the list of attributes that should be added to this
     decl.  Any nested attributes that belong on the decl itself will be
     added to this list.
   DEPRECATED_STATE is a deprecated_states value indicating whether
   deprecation warnings should be suppressed.

   In the TYPENAME case, DECLARATOR is really an absolute declarator.
   It may also be so in the PARM case, for a prototype where the
   argument type is specified but not the name.

   This function is where the complicated C meanings of `static'
   and `extern' are interpreted.  */

static tree
grokdeclarator (const struct c_declarator *declarator,
		struct c_declspecs *declspecs,
		enum decl_context decl_context, bool initialized, tree *width,
		tree *decl_attrs, enum deprecated_states deprecated_state)
{
  tree type = declspecs->type;
  bool threadp = declspecs->thread_p;
  enum c_storage_class storage_class = declspecs->storage_class;
  int constp;
  int restrictp;
  int volatilep;
  int type_quals = TYPE_UNQUALIFIED;
  const char *name, *orig_name;
  bool funcdef_flag = false;
  bool funcdef_syntax = false;
  int size_varies = 0;
  tree decl_attr = declspecs->decl_attr;
  int array_ptr_quals = TYPE_UNQUALIFIED;
  tree array_ptr_attrs = NULL_TREE;
  int array_parm_static = 0;
  bool array_parm_vla_unspec_p = false;
  tree returned_attrs = NULL_TREE;
  bool bitfield = width != NULL;
  tree element_type;
  struct c_arg_info *arg_info = 0;

  if (decl_context == FUNCDEF)
    funcdef_flag = true, decl_context = NORMAL;

  /* Look inside a declarator for the name being declared
     and get it as a string, for an error message.  */
  {
    const struct c_declarator *decl = declarator;
    name = 0;

    while (decl)
      switch (decl->kind)
	{
	case cdk_function:
	case cdk_array:
	case cdk_pointer:
	  funcdef_syntax = (decl->kind == cdk_function);
	  decl = decl->declarator;
	  break;

	case cdk_attrs:
	  decl = decl->declarator;
	  break;

	case cdk_id:
	  if (decl->u.id)
	    name = IDENTIFIER_POINTER (decl->u.id);
	  decl = 0;
	  break;

	default:
	  gcc_unreachable ();
	}
    orig_name = name;
    if (name == 0)
      name = "type name";
  }

  /* A function definition's declarator must have the form of
     a function declarator.  */

  if (funcdef_flag && !funcdef_syntax)
    return 0;

  /* If this looks like a function definition, make it one,
     even if it occurs where parms are expected.
     Then store_parm_decls will reject it and not use it as a parm.  */
  if (decl_context == NORMAL && !funcdef_flag && current_scope->parm_flag)
    decl_context = PARM;

  if (declspecs->deprecated_p && deprecated_state != DEPRECATED_SUPPRESS)
    warn_deprecated_use (declspecs->type);

  if ((decl_context == NORMAL || decl_context == FIELD)
      && current_scope == file_scope
      && variably_modified_type_p (type, NULL_TREE))
    {
      error ("variably modified %qs at file scope", name);
      type = integer_type_node;
    }

  size_varies = C_TYPE_VARIABLE_SIZE (type);

  /* Diagnose defaulting to "int".  */

  if (declspecs->default_int_p && !in_system_header)
    {
      /* Issue a warning if this is an ISO C 99 program or if
	 -Wreturn-type and this is a function, or if -Wimplicit;
	 prefer the former warning since it is more explicit.  */
      if ((warn_implicit_int || warn_return_type || flag_isoc99)
	  && funcdef_flag)
	warn_about_return_type = 1;
      else if (warn_implicit_int || flag_isoc99)
	pedwarn_c99 ("type defaults to %<int%> in declaration of %qs", name);
    }

  /* Adjust the type if a bit-field is being declared,
     -funsigned-bitfields applied and the type is not explicitly
     "signed".  */
  if (bitfield && !flag_signed_bitfields && !declspecs->explicit_signed_p
      && TREE_CODE (type) == INTEGER_TYPE)
    type = c_common_unsigned_type (type);

  /* Figure out the type qualifiers for the declaration.  There are
     two ways a declaration can become qualified.  One is something
     like `const int i' where the `const' is explicit.  Another is
     something like `typedef const int CI; CI i' where the type of the
     declaration contains the `const'.  A third possibility is that
     there is a type qualifier on the element type of a typedefed
     array type, in which case we should extract that qualifier so
     that c_apply_type_quals_to_decls receives the full list of
     qualifiers to work with (C90 is not entirely clear about whether
     duplicate qualifiers should be diagnosed in this case, but it
     seems most appropriate to do so).  */
  element_type = strip_array_types (type);
  constp = declspecs->const_p + TYPE_READONLY (element_type);
  restrictp = declspecs->restrict_p + TYPE_RESTRICT (element_type);
  volatilep = declspecs->volatile_p + TYPE_VOLATILE (element_type);
  if (pedantic && !flag_isoc99)
    {
      if (constp > 1)
	pedwarn ("duplicate %<const%>");
      if (restrictp > 1)
	pedwarn ("duplicate %<restrict%>");
      if (volatilep > 1)
	pedwarn ("duplicate %<volatile%>");
    }
  if (!flag_gen_aux_info && (TYPE_QUALS (element_type)))
    type = TYPE_MAIN_VARIANT (type);
  type_quals = ((constp ? TYPE_QUAL_CONST : 0)
		| (restrictp ? TYPE_QUAL_RESTRICT : 0)
		| (volatilep ? TYPE_QUAL_VOLATILE : 0));

  /* Warn about storage classes that are invalid for certain
     kinds of declarations (parameters, typenames, etc.).  */

  if (funcdef_flag
      && (threadp
	  || storage_class == csc_auto
	  || storage_class == csc_register
	  || storage_class == csc_typedef))
    {
      if (storage_class == csc_auto
	  && (pedantic || current_scope == file_scope))
	pedwarn ("function definition declared %<auto%>");
      if (storage_class == csc_register)
	error ("function definition declared %<register%>");
      if (storage_class == csc_typedef)
	error ("function definition declared %<typedef%>");
      if (threadp)
	error ("function definition declared %<__thread%>");
      threadp = false;
      if (storage_class == csc_auto
	  || storage_class == csc_register
	  || storage_class == csc_typedef)
	storage_class = csc_none;
    }
  else if (decl_context != NORMAL && (storage_class != csc_none || threadp))
    {
      if (decl_context == PARM && storage_class == csc_register)
	;
      else
	{
	  switch (decl_context)
	    {
	    case FIELD:
	      error ("storage class specified for structure field %qs",
		     name);
	      break;
	    case PARM:
	      error ("storage class specified for parameter %qs", name);
	      break;
	    default:
	      error ("storage class specified for typename");
	      break;
	    }
	  storage_class = csc_none;
	  threadp = false;
	}
    }
  else if (storage_class == csc_extern
	   && initialized
	   && !funcdef_flag)
    {
      /* 'extern' with initialization is invalid if not at file scope.  */
       if (current_scope == file_scope)
         {
           /* It is fine to have 'extern const' when compiling at C
              and C++ intersection.  */
           if (!(warn_cxx_compat && constp))
             warning (0, "%qs initialized and declared %<extern%>", name);
         }
      else
	error ("%qs has both %<extern%> and initializer", name);
    }
  else if (current_scope == file_scope)
    {
      if (storage_class == csc_auto)
	error ("file-scope declaration of %qs specifies %<auto%>", name);
      if (pedantic && storage_class == csc_register)
	pedwarn ("file-scope declaration of %qs specifies %<register%>", name);
    }
  else
    {
      if (storage_class == csc_extern && funcdef_flag)
	error ("nested function %qs declared %<extern%>", name);
      else if (threadp && storage_class == csc_none)
	{
	  error ("function-scope %qs implicitly auto and declared "
		 "%<__thread%>",
		 name);
	  threadp = false;
	}
    }

  /* Now figure out the structure of the declarator proper.
     Descend through it, creating more complex types, until we reach
     the declared identifier (or NULL_TREE, in an absolute declarator).
     At each stage we maintain an unqualified version of the type
     together with any qualifiers that should be applied to it with
     c_build_qualified_type; this way, array types including
     multidimensional array types are first built up in unqualified
     form and then the qualified form is created with
     TYPE_MAIN_VARIANT pointing to the unqualified form.  */

  while (declarator && declarator->kind != cdk_id)
    {
      if (type == error_mark_node)
	{
	  declarator = declarator->declarator;
	  continue;
	}

      /* Each level of DECLARATOR is either a cdk_array (for ...[..]),
	 a cdk_pointer (for *...),
	 a cdk_function (for ...(...)),
	 a cdk_attrs (for nested attributes),
	 or a cdk_id (for the name being declared
	 or the place in an absolute declarator
	 where the name was omitted).
	 For the last case, we have just exited the loop.

	 At this point, TYPE is the type of elements of an array,
	 or for a function to return, or for a pointer to point to.
	 After this sequence of ifs, TYPE is the type of the
	 array or function or pointer, and DECLARATOR has had its
	 outermost layer removed.  */

      if (array_ptr_quals != TYPE_UNQUALIFIED
	  || array_ptr_attrs != NULL_TREE
	  || array_parm_static)
	{
	  /* Only the innermost declarator (making a parameter be of
	     array type which is converted to pointer type)
	     may have static or type qualifiers.  */
	  error ("static or type qualifiers in non-parameter array declarator");
	  array_ptr_quals = TYPE_UNQUALIFIED;
	  array_ptr_attrs = NULL_TREE;
	  array_parm_static = 0;
	}

      switch (declarator->kind)
	{
	case cdk_attrs:
	  {
	    /* A declarator with embedded attributes.  */
	    tree attrs = declarator->u.attrs;
	    const struct c_declarator *inner_decl;
	    int attr_flags = 0;
	    declarator = declarator->declarator;
	    inner_decl = declarator;
	    while (inner_decl->kind == cdk_attrs)
	      inner_decl = inner_decl->declarator;
	    if (inner_decl->kind == cdk_id)
	      attr_flags |= (int) ATTR_FLAG_DECL_NEXT;
	    else if (inner_decl->kind == cdk_function)
	      attr_flags |= (int) ATTR_FLAG_FUNCTION_NEXT;
	    else if (inner_decl->kind == cdk_array)
	      attr_flags |= (int) ATTR_FLAG_ARRAY_NEXT;
	    returned_attrs = decl_attributes (&type,
					      chainon (returned_attrs, attrs),
					      attr_flags);
	    break;
	  }
	case cdk_array:
	  {
	    tree itype = NULL_TREE;
	    tree size = declarator->u.array.dimen;
	    /* The index is a signed object `sizetype' bits wide.  */
	    tree index_type = c_common_signed_type (sizetype);

	    array_ptr_quals = declarator->u.array.quals;
	    array_ptr_attrs = declarator->u.array.attrs;
	    array_parm_static = declarator->u.array.static_p;
	    array_parm_vla_unspec_p = declarator->u.array.vla_unspec_p;

	    declarator = declarator->declarator;

	    /* Check for some types that there cannot be arrays of.  */

	    if (VOID_TYPE_P (type))
	      {
		error ("declaration of %qs as array of voids", name);
		type = error_mark_node;
	      }

	    if (TREE_CODE (type) == FUNCTION_TYPE)
	      {
		error ("declaration of %qs as array of functions", name);
		type = error_mark_node;
	      }

	    if (pedantic && !in_system_header && flexible_array_type_p (type))
	      pedwarn ("invalid use of structure with flexible array member");

	    if (size == error_mark_node)
	      type = error_mark_node;

	    if (type == error_mark_node)
	      continue;

	    /* If size was specified, set ITYPE to a range-type for
	       that size.  Otherwise, ITYPE remains null.  finish_decl
	       may figure it out from an initial value.  */

	    if (size)
	      {
		/* Strip NON_LVALUE_EXPRs since we aren't using as an
		   lvalue.  */
		STRIP_TYPE_NOPS (size);

		if (!INTEGRAL_TYPE_P (TREE_TYPE (size)))
		  {
		    error ("size of array %qs has non-integer type", name);
		    size = integer_one_node;
		  }

		if (pedantic && integer_zerop (size))
		  pedwarn ("ISO C forbids zero-size array %qs", name);

		if (TREE_CODE (size) == INTEGER_CST)
		  {
		    constant_expression_warning (size);
		    if (tree_int_cst_sgn (size) < 0)
		      {
			error ("size of array %qs is negative", name);
			size = integer_one_node;
		      }
		  }
		else if ((decl_context == NORMAL || decl_context == FIELD)
			 && current_scope == file_scope)
		  {
		    error ("variably modified %qs at file scope", name);
		    size = integer_one_node;
		  }
		else
		  {
		    /* Make sure the array size remains visibly
		       nonconstant even if it is (eg) a const variable
		       with known value.  */
		    size_varies = 1;
		    warn_variable_length_array (orig_name, size);
		  }

		if (integer_zerop (size))
		  {
		    /* A zero-length array cannot be represented with
		       an unsigned index type, which is what we'll
		       get with build_index_type.  Create an
		       open-ended range instead.  */
		    itype = build_range_type (sizetype, size, NULL_TREE);
		  }
		else
		  {
		    /* Arrange for the SAVE_EXPR on the inside of the
		       MINUS_EXPR, which allows the -1 to get folded
		       with the +1 that happens when building TYPE_SIZE.  */
		    if (size_varies)
		      size = variable_size (size);

		    /* Compute the maximum valid index, that is, size
		       - 1.  Do the calculation in index_type, so that
		       if it is a variable the computations will be
		       done in the proper mode.  */
		    itype = fold_build2 (MINUS_EXPR, index_type,
					 convert (index_type, size),
					 convert (index_type,
						  size_one_node));

		    /* If that overflowed, the array is too big.  ???
		       While a size of INT_MAX+1 technically shouldn't
		       cause an overflow (because we subtract 1), the
		       overflow is recorded during the conversion to
		       index_type, before the subtraction.  Handling
		       this case seems like an unnecessary
		       complication.  */
		    if (TREE_CODE (itype) == INTEGER_CST
			&& TREE_OVERFLOW (itype))
		      {
			error ("size of array %qs is too large", name);
			type = error_mark_node;
			continue;
		      }

		    itype = build_index_type (itype);
		  }
	      }
	    else if (decl_context == FIELD)
	      {
		if (pedantic && !flag_isoc99 && !in_system_header)
		  pedwarn ("ISO C90 does not support flexible array members");

		/* ISO C99 Flexible array members are effectively
		   identical to GCC's zero-length array extension.  */
		itype = build_range_type (sizetype, size_zero_node, NULL_TREE);
	      }
	    else if (decl_context == PARM)
	      {
		if (array_parm_vla_unspec_p)
		  {
		    if (! orig_name)
		      {
			/* C99 6.7.5.2p4 */
			error ("%<[*]%> not allowed in other than a declaration");
		      }

		    itype = build_range_type (sizetype, size_zero_node, NULL_TREE);
		    size_varies = 1;
		  }
	      }
	    else if (decl_context == TYPENAME)
	      {
		if (array_parm_vla_unspec_p)
		  {
		    /* The error is printed elsewhere.  We use this to
		       avoid messing up with incomplete array types of
		       the same type, that would otherwise be modified
		       below.  */
		    itype = build_range_type (sizetype, size_zero_node,
					      NULL_TREE);
		  }
	      }

	     /* Complain about arrays of incomplete types.  */
	    if (!COMPLETE_TYPE_P (type))
	      {
		error ("array type has incomplete element type");
		type = error_mark_node;
	      }
	    else
	    /* When itype is NULL, a shared incomplete array type is
	       returned for all array of a given type.  Elsewhere we
	       make sure we don't complete that type before copying
	       it, but here we want to make sure we don't ever
	       modify the shared type, so we gcc_assert (itype)
	       below.  */
	      type = build_array_type (type, itype);

	    if (type != error_mark_node)
	      {
		if (size_varies)
		  {
		    /* It is ok to modify type here even if itype is
		       NULL: if size_varies, we're in a
		       multi-dimensional array and the inner type has
		       variable size, so the enclosing shared array type
		       must too.  */
		    if (size && TREE_CODE (size) == INTEGER_CST)
		      type
			= build_distinct_type_copy (TYPE_MAIN_VARIANT (type));
		    C_TYPE_VARIABLE_SIZE (type) = 1;
		  }

		/* The GCC extension for zero-length arrays differs from
		   ISO flexible array members in that sizeof yields
		   zero.  */
		if (size && integer_zerop (size))
		  {
		    gcc_assert (itype);
		    TYPE_SIZE (type) = bitsize_zero_node;
		    TYPE_SIZE_UNIT (type) = size_zero_node;
		  }
		if (array_parm_vla_unspec_p)
		  {
		    gcc_assert (itype);
		    /* The type is complete.  C99 6.7.5.2p4  */
		    TYPE_SIZE (type) = bitsize_zero_node;
		    TYPE_SIZE_UNIT (type) = size_zero_node;
		  }
	      }

	    if (decl_context != PARM
		&& (array_ptr_quals != TYPE_UNQUALIFIED
		    || array_ptr_attrs != NULL_TREE
		    || array_parm_static))
	      {
		error ("static or type qualifiers in non-parameter array declarator");
		array_ptr_quals = TYPE_UNQUALIFIED;
		array_ptr_attrs = NULL_TREE;
		array_parm_static = 0;
	      }
	    break;
	  }
	case cdk_function:
	  {
	    /* Say it's a definition only for the declarator closest
	       to the identifier, apart possibly from some
	       attributes.  */
	    bool really_funcdef = false;
	    tree arg_types;
	    if (funcdef_flag)
	      {
		const struct c_declarator *t = declarator->declarator;
		while (t->kind == cdk_attrs)
		  t = t->declarator;
		really_funcdef = (t->kind == cdk_id);
	      }

	    /* Declaring a function type.  Make sure we have a valid
	       type for the function to return.  */
	    if (type == error_mark_node)
	      continue;

	    size_varies = 0;

	    /* Warn about some types functions can't return.  */
	    if (TREE_CODE (type) == FUNCTION_TYPE)
	      {
		error ("%qs declared as function returning a function", name);
		type = integer_type_node;
	      }
	    if (TREE_CODE (type) == ARRAY_TYPE)
	      {
		error ("%qs declared as function returning an array", name);
		type = integer_type_node;
	      }

	    /* Construct the function type and go to the next
	       inner layer of declarator.  */
	    arg_info = declarator->u.arg_info;
	    arg_types = grokparms (arg_info, really_funcdef);
	    if (really_funcdef)
	      put_pending_sizes (arg_info->pending_sizes);

	    /* Type qualifiers before the return type of the function
	       qualify the return type, not the function type.  */
	    if (type_quals)
	      {
		/* Type qualifiers on a function return type are
		   normally permitted by the standard but have no
		   effect, so give a warning at -Wreturn-type.
		   Qualifiers on a void return type are banned on
		   function definitions in ISO C; GCC used to used
		   them for noreturn functions.  */
		if (VOID_TYPE_P (type) && really_funcdef)
		  pedwarn ("function definition has qualified void return type");
		else
		  warning (OPT_Wignored_qualifiers,
			   "type qualifiers ignored on function return type");

		type = c_build_qualified_type (type, type_quals);
	      }
	    type_quals = TYPE_UNQUALIFIED;

	    type = build_function_type (type, arg_types);
	    declarator = declarator->declarator;

	    /* Set the TYPE_CONTEXTs for each tagged type which is local to
	       the formal parameter list of this FUNCTION_TYPE to point to
	       the FUNCTION_TYPE node itself.  */
	    {
	      tree link;

	      for (link = arg_info->tags;
		   link;
		   link = TREE_CHAIN (link))
		TYPE_CONTEXT (TREE_VALUE (link)) = type;
	    }
	    break;
	  }
	case cdk_pointer:
	  {
	    /* Merge any constancy or volatility into the target type
	       for the pointer.  */

	    if (pedantic && TREE_CODE (type) == FUNCTION_TYPE
		&& type_quals)
	      pedwarn ("ISO C forbids qualified function types");
	    if (type_quals)
	      type = c_build_qualified_type (type, type_quals);
	    size_varies = 0;

	    /* When the pointed-to type involves components of variable size,
	       care must be taken to ensure that the size evaluation code is
	       emitted early enough to dominate all the possible later uses
	       and late enough for the variables on which it depends to have
	       been assigned.

	       This is expected to happen automatically when the pointed-to
	       type has a name/declaration of it's own, but special attention
	       is required if the type is anonymous.

	       We handle the NORMAL and FIELD contexts here by attaching an
	       artificial TYPE_DECL to such pointed-to type.  This forces the
	       sizes evaluation at a safe point and ensures it is not deferred
	       until e.g. within a deeper conditional context.

	       We expect nothing to be needed here for PARM or TYPENAME.
	       Pushing a TYPE_DECL at this point for TYPENAME would actually
	       be incorrect, as we might be in the middle of an expression
	       with side effects on the pointed-to type size "arguments" prior
	       to the pointer declaration point and the fake TYPE_DECL in the
	       enclosing context would force the size evaluation prior to the
	       side effects.  */

	    if (!TYPE_NAME (type)
		&& (decl_context == NORMAL || decl_context == FIELD)
		&& variably_modified_type_p (type, NULL_TREE))
	      {
		tree decl = build_decl (TYPE_DECL, NULL_TREE, type);
		DECL_ARTIFICIAL (decl) = 1;
		pushdecl (decl);
		finish_decl (decl, NULL_TREE, NULL_TREE);
		TYPE_NAME (type) = decl;
	      }

	    type = build_pointer_type (type);

	    /* Process type qualifiers (such as const or volatile)
	       that were given inside the `*'.  */
	    type_quals = declarator->u.pointer_quals;

	    declarator = declarator->declarator;
	    break;
	  }
	default:
	  gcc_unreachable ();
	}
    }
  *decl_attrs = chainon (returned_attrs, *decl_attrs);

  /* Now TYPE has the actual type, apart from any qualifiers in
     TYPE_QUALS.  */

  /* Check the type and width of a bit-field.  */
  if (bitfield)
    check_bitfield_type_and_width (&type, width, orig_name);

  /* Did array size calculations overflow?  */

  if (TREE_CODE (type) == ARRAY_TYPE
      && COMPLETE_TYPE_P (type)
      && TREE_CODE (TYPE_SIZE_UNIT (type)) == INTEGER_CST
      && TREE_OVERFLOW (TYPE_SIZE_UNIT (type)))
    {
      error ("size of array %qs is too large", name);
      /* If we proceed with the array type as it is, we'll eventually
	 crash in tree_low_cst().  */
      type = error_mark_node;
    }

  /* If this is declaring a typedef name, return a TYPE_DECL.  */

  if (storage_class == csc_typedef)
    {
      tree decl;
      if (pedantic && TREE_CODE (type) == FUNCTION_TYPE
	  && type_quals)
	pedwarn ("ISO C forbids qualified function types");
      if (type_quals)
	type = c_build_qualified_type (type, type_quals);
      decl = build_decl (TYPE_DECL, declarator->u.id, type);
      DECL_SOURCE_LOCATION (decl) = declarator->id_loc;
      if (declspecs->explicit_signed_p)
	C_TYPEDEF_EXPLICITLY_SIGNED (decl) = 1;
      if (declspecs->inline_p)
	pedwarn ("typedef %q+D declared %<inline%>", decl);
      return decl;
    }

  /* If this is a type name (such as, in a cast or sizeof),
     compute the type and return it now.  */

  if (decl_context == TYPENAME)
    {
      /* Note that the grammar rejects storage classes in typenames
	 and fields.  */
      gcc_assert (storage_class == csc_none && !threadp
		  && !declspecs->inline_p);
      if (pedantic && TREE_CODE (type) == FUNCTION_TYPE
	  && type_quals)
	pedwarn ("ISO C forbids const or volatile function types");
      if (type_quals)
	type = c_build_qualified_type (type, type_quals);
      return type;
    }

  if (pedantic && decl_context == FIELD
      && variably_modified_type_p (type, NULL_TREE))
    {
      /* C99 6.7.2.1p8 */
      pedwarn ("a member of a structure or union cannot have a variably modified type");
    }

  /* Aside from typedefs and type names (handle above),
     `void' at top level (not within pointer)
     is allowed only in public variables.
     We don't complain about parms either, but that is because
     a better error message can be made later.  */

  if (VOID_TYPE_P (type) && decl_context != PARM
      && !((decl_context != FIELD && TREE_CODE (type) != FUNCTION_TYPE)
	    && (storage_class == csc_extern
		|| (current_scope == file_scope
		    && !(storage_class == csc_static
			 || storage_class == csc_register)))))
    {
      error ("variable or field %qs declared void", name);
      type = integer_type_node;
    }

  /* Now create the decl, which may be a VAR_DECL, a PARM_DECL
     or a FUNCTION_DECL, depending on DECL_CONTEXT and TYPE.  */

  {
    tree decl;

    if (decl_context == PARM)
      {
	tree promoted_type;

	/* A parameter declared as an array of T is really a pointer to T.
	   One declared as a function is really a pointer to a function.  */

	if (TREE_CODE (type) == ARRAY_TYPE)
	  {
	    /* Transfer const-ness of array into that of type pointed to.  */
	    type = TREE_TYPE (type);
	    if (type_quals)
	      type = c_build_qualified_type (type, type_quals);
	    type = build_pointer_type (type);
	    type_quals = array_ptr_quals;
	    if (type_quals)
	      type = c_build_qualified_type (type, type_quals);

	    /* We don't yet implement attributes in this context.  */
	    if (array_ptr_attrs != NULL_TREE)
	      warning (OPT_Wattributes,
		       "attributes in parameter array declarator ignored");

	    size_varies = 0;
	  }
	else if (TREE_CODE (type) == FUNCTION_TYPE)
	  {
	    if (pedantic && type_quals)
	      pedwarn ("ISO C forbids qualified function types");
	    if (type_quals)
	      type = c_build_qualified_type (type, type_quals);
	    type = build_pointer_type (type);
	    type_quals = TYPE_UNQUALIFIED;
	  }
	else if (type_quals)
	  type = c_build_qualified_type (type, type_quals);

	decl = build_decl (PARM_DECL, declarator->u.id, type);
	DECL_SOURCE_LOCATION (decl) = declarator->id_loc;
	if (size_varies)
	  C_DECL_VARIABLE_SIZE (decl) = 1;

	/* Compute the type actually passed in the parmlist,
	   for the case where there is no prototype.
	   (For example, shorts and chars are passed as ints.)
	   When there is a prototype, this is overridden later.  */

	if (type == error_mark_node)
	  promoted_type = type;
	else
	  promoted_type = c_type_promotes_to (type);

	DECL_ARG_TYPE (decl) = promoted_type;
	if (declspecs->inline_p)
	  pedwarn ("parameter %q+D declared %<inline%>", decl);
      }
    else if (decl_context == FIELD)
      {
	/* Note that the grammar rejects storage classes in typenames
	   and fields.  */
	gcc_assert (storage_class == csc_none && !threadp
		    && !declspecs->inline_p);

	/* Structure field.  It may not be a function.  */

	if (TREE_CODE (type) == FUNCTION_TYPE)
	  {
	    error ("field %qs declared as a function", name);
	    type = build_pointer_type (type);
	  }
	else if (TREE_CODE (type) != ERROR_MARK
		 && !COMPLETE_OR_UNBOUND_ARRAY_TYPE_P (type))
	  {
	    error ("field %qs has incomplete type", name);
	    type = error_mark_node;
	  }
	type = c_build_qualified_type (type, type_quals);
	decl = build_decl (FIELD_DECL, declarator->u.id, type);
	DECL_SOURCE_LOCATION (decl) = declarator->id_loc;
	DECL_NONADDRESSABLE_P (decl) = bitfield;
	if (bitfield && !declarator->u.id)
	  TREE_NO_WARNING (decl) = 1;

	if (size_varies)
	  C_DECL_VARIABLE_SIZE (decl) = 1;
      }
    else if (TREE_CODE (type) == FUNCTION_TYPE)
      {
	if (storage_class == csc_register || threadp)
	  {
	    error ("invalid storage class for function %qs", name);
	   }
	else if (current_scope != file_scope)
	  {
	    /* Function declaration not at file scope.  Storage
	       classes other than `extern' are not allowed, C99
	       6.7.1p5, and `extern' makes no difference.  However,
	       GCC allows 'auto', perhaps with 'inline', to support
	       nested functions.  */
	    if (storage_class == csc_auto)
	      {
		if (pedantic)
		  pedwarn ("invalid storage class for function %qs", name);
	      }
	    else if (storage_class == csc_static)
	      {
		error ("invalid storage class for function %qs", name);
		if (funcdef_flag)
		  storage_class = declspecs->storage_class = csc_none;
		else
		  return 0;
	      }
	  }

	decl = build_decl (FUNCTION_DECL, declarator->u.id, type);
	DECL_SOURCE_LOCATION (decl) = declarator->id_loc;
	decl = build_decl_attribute_variant (decl, decl_attr);

	if (pedantic && type_quals && !DECL_IN_SYSTEM_HEADER (decl))
	  pedwarn ("ISO C forbids qualified function types");

	/* GNU C interprets a volatile-qualified function type to indicate
	   that the function does not return.  */
	if ((type_quals & TYPE_QUAL_VOLATILE)
	    && !VOID_TYPE_P (TREE_TYPE (TREE_TYPE (decl))))
	  warning (0, "%<noreturn%> function returns non-void value");

	/* Every function declaration is an external reference
	   (DECL_EXTERNAL) except for those which are not at file
	   scope and are explicitly declared "auto".  This is
	   forbidden by standard C (C99 6.7.1p5) and is interpreted by
	   GCC to signify a forward declaration of a nested function.  */
	if (storage_class == csc_auto && current_scope != file_scope)
	  DECL_EXTERNAL (decl) = 0;
	/* In C99, a function which is declared 'inline' with 'extern'
	   is not an external reference (which is confusing).  It
	   means that the later definition of the function must be output
	   in this file, C99 6.7.4p6.  In GNU C89, a function declared
	   'extern inline' is an external reference.  */
	else if (declspecs->inline_p && storage_class != csc_static)
	  DECL_EXTERNAL (decl) = ((storage_class == csc_extern)
				  == flag_gnu89_inline);
	else
	  DECL_EXTERNAL (decl) = !initialized;

	/* Record absence of global scope for `static' or `auto'.  */
	TREE_PUBLIC (decl)
	  = !(storage_class == csc_static || storage_class == csc_auto);

	/* For a function definition, record the argument information
	   block where store_parm_decls will look for it.  */
	if (funcdef_flag)
	  current_function_arg_info = arg_info;

	if (declspecs->default_int_p)
	  C_FUNCTION_IMPLICIT_INT (decl) = 1;

	/* Record presence of `inline', if it is reasonable.  */
	if (flag_hosted && MAIN_NAME_P (declarator->u.id))
	  {
	    if (declspecs->inline_p)
	      pedwarn ("cannot inline function %<main%>");
	  }
	else if (declspecs->inline_p)
	  {
	    /* Record that the function is declared `inline'.  */
	    DECL_DECLARED_INLINE_P (decl) = 1;

	    /* Do not mark bare declarations as DECL_INLINE.  Doing so
	       in the presence of multiple declarations can result in
	       the abstract origin pointing between the declarations,
	       which will confuse dwarf2out.  */
	    if (initialized)
	      DECL_INLINE (decl) = 1;
	  }
	/* If -finline-functions, assume it can be inlined.  This does
	   two things: let the function be deferred until it is actually
	   needed, and let dwarf2 know that the function is inlinable.  */
	else if (flag_inline_trees == 2 && initialized)
	  DECL_INLINE (decl) = 1;
      }
    else
      {
	/* It's a variable.  */
	/* An uninitialized decl with `extern' is a reference.  */
	int extern_ref = !initialized && storage_class == csc_extern;

	type = c_build_qualified_type (type, type_quals);

	/* C99 6.2.2p7: It is invalid (compile-time undefined
	   behavior) to create an 'extern' declaration for a
	   variable if there is a global declaration that is
	   'static' and the global declaration is not visible.
	   (If the static declaration _is_ currently visible,
	   the 'extern' declaration is taken to refer to that decl.) */
	if (extern_ref && current_scope != file_scope)
	  {
	    tree global_decl  = identifier_global_value (declarator->u.id);
	    tree visible_decl = lookup_name (declarator->u.id);

	    if (global_decl
		&& global_decl != visible_decl
		&& TREE_CODE (global_decl) == VAR_DECL
		&& !TREE_PUBLIC (global_decl))
	      error ("variable previously declared %<static%> redeclared "
		     "%<extern%>");
	  }

	decl = build_decl (VAR_DECL, declarator->u.id, type);
	DECL_SOURCE_LOCATION (decl) = declarator->id_loc;
	if (size_varies)
	  C_DECL_VARIABLE_SIZE (decl) = 1;

	if (declspecs->inline_p)
	  pedwarn ("variable %q+D declared %<inline%>", decl);

	/* At file scope, an initialized extern declaration may follow
	   a static declaration.  In that case, DECL_EXTERNAL will be
	   reset later in start_decl.  */
	DECL_EXTERNAL (decl) = (storage_class == csc_extern);

	/* At file scope, the presence of a `static' or `register' storage
	   class specifier, or the absence of all storage class specifiers
	   makes this declaration a definition (perhaps tentative).  Also,
	   the absence of `static' makes it public.  */
	if (current_scope == file_scope)
	  {
	    TREE_PUBLIC (decl) = storage_class != csc_static;
	    TREE_STATIC (decl) = !extern_ref;
	  }
	/* Not at file scope, only `static' makes a static definition.  */
	else
	  {
	    TREE_STATIC (decl) = (storage_class == csc_static);
	    TREE_PUBLIC (decl) = extern_ref;
	  }

	if (threadp)
	  DECL_TLS_MODEL (decl) = decl_default_tls_model (decl);
      }

    if (storage_class == csc_extern
	&& variably_modified_type_p (type, NULL_TREE))
      {
	/* C99 6.7.5.2p2 */
	error ("object with variably modified type must have no linkage");
      }

    /* Record `register' declaration for warnings on &
       and in case doing stupid register allocation.  */

    if (storage_class == csc_register)
      {
	C_DECL_REGISTER (decl) = 1;
	DECL_REGISTER (decl) = 1;
      }

    /* Record constancy and volatility.  */
    c_apply_type_quals_to_decl (type_quals, decl);

    /* If a type has volatile components, it should be stored in memory.
       Otherwise, the fact that those components are volatile
       will be ignored, and would even crash the compiler.
       Of course, this only makes sense on  VAR,PARM, and RESULT decl's.   */
    if (C_TYPE_FIELDS_VOLATILE (TREE_TYPE (decl))
	&& (TREE_CODE (decl) == VAR_DECL ||  TREE_CODE (decl) == PARM_DECL
	  || TREE_CODE (decl) == RESULT_DECL))
      {
	/* It is not an error for a structure with volatile fields to
	   be declared register, but reset DECL_REGISTER since it
	   cannot actually go in a register.  */
	int was_reg = C_DECL_REGISTER (decl);
	C_DECL_REGISTER (decl) = 0;
	DECL_REGISTER (decl) = 0;
	c_mark_addressable (decl);
	C_DECL_REGISTER (decl) = was_reg;
      }

  /* This is the earliest point at which we might know the assembler
     name of a variable.  Thus, if it's known before this, die horribly.  */
    gcc_assert (!DECL_ASSEMBLER_NAME_SET_P (decl));

    return decl;
  }
}

/* Decode the parameter-list info for a function type or function definition.
   The argument is the value returned by `get_parm_info' (or made in c-parse.c
   if there is an identifier list instead of a parameter decl list).
   These two functions are separate because when a function returns
   or receives functions then each is called multiple times but the order
   of calls is different.  The last call to `grokparms' is always the one
   that contains the formal parameter names of a function definition.

   Return a list of arg types to use in the FUNCTION_TYPE for this function.

   FUNCDEF_FLAG is true for a function definition, false for
   a mere declaration.  A nonempty identifier-list gets an error message
   when FUNCDEF_FLAG is false.  */

static tree
grokparms (struct c_arg_info *arg_info, bool funcdef_flag)
{
  tree arg_types = arg_info->types;

  if (funcdef_flag && arg_info->had_vla_unspec)
    {
      /* A function definition isn't function prototype scope C99 6.2.1p4.  */
      /* C99 6.7.5.2p4 */
      error ("%<[*]%> not allowed in other than function prototype scope");
    }

  if (arg_types == 0 && !funcdef_flag && !in_system_header)
    warning (OPT_Wstrict_prototypes,
	     "function declaration isn%'t a prototype");

  if (arg_types == error_mark_node)
    return 0;  /* don't set TYPE_ARG_TYPES in this case */

  else if (arg_types && TREE_CODE (TREE_VALUE (arg_types)) == IDENTIFIER_NODE)
    {
      if (!funcdef_flag)
	pedwarn ("parameter names (without types) in function declaration");

      arg_info->parms = arg_info->types;
      arg_info->types = 0;
      return 0;
    }
  else
    {
      tree parm, type, typelt;
      unsigned int parmno;

      /* If there is a parameter of incomplete type in a definition,
	 this is an error.  In a declaration this is valid, and a
	 struct or union type may be completed later, before any calls
	 or definition of the function.  In the case where the tag was
	 first declared within the parameter list, a warning has
	 already been given.  If a parameter has void type, then
	 however the function cannot be defined or called, so
	 warn.  */

      for (parm = arg_info->parms, typelt = arg_types, parmno = 1;
	   parm;
	   parm = TREE_CHAIN (parm), typelt = TREE_CHAIN (typelt), parmno++)
	{
	  type = TREE_VALUE (typelt);
	  if (type == error_mark_node)
	    continue;

	  if (!COMPLETE_TYPE_P (type))
	    {
	      if (funcdef_flag)
		{
		  if (DECL_NAME (parm))
		    error ("parameter %u (%q+D) has incomplete type",
			   parmno, parm);
		  else
		    error ("%Jparameter %u has incomplete type",
			   parm, parmno);

		  TREE_VALUE (typelt) = error_mark_node;
		  TREE_TYPE (parm) = error_mark_node;
		}
	      else if (VOID_TYPE_P (type))
		{
		  if (DECL_NAME (parm))
		    warning (0, "parameter %u (%q+D) has void type",
			     parmno, parm);
		  else
		    warning (0, "%Jparameter %u has void type",
			     parm, parmno);
		}
	    }

	  if (DECL_NAME (parm) && TREE_USED (parm))
	    warn_if_shadowing (parm);
	}
      return arg_types;
    }
}

/* Take apart the current scope and return a c_arg_info structure with
   info on a parameter list just parsed.

   This structure is later fed to 'grokparms' and 'store_parm_decls'.

   ELLIPSIS being true means the argument list ended in '...' so don't
   append a sentinel (void_list_node) to the end of the type-list.  */

struct c_arg_info *
get_parm_info (bool ellipsis)
{
  struct c_binding *b = current_scope->bindings;
  struct c_arg_info *arg_info = XOBNEW (&parser_obstack,
					struct c_arg_info);
  tree parms    = 0;
  tree tags     = 0;
  tree types    = 0;
  tree others   = 0;

  static bool explained_incomplete_types = false;
  bool gave_void_only_once_err = false;

  arg_info->parms = 0;
  arg_info->tags = 0;
  arg_info->types = 0;
  arg_info->others = 0;
  arg_info->pending_sizes = 0;
  arg_info->had_vla_unspec = current_scope->had_vla_unspec;

  /* The bindings in this scope must not get put into a block.
     We will take care of deleting the binding nodes.  */
  current_scope->bindings = 0;

  /* This function is only called if there was *something* on the
     parameter list.  */
  gcc_assert (b);

  /* A parameter list consisting solely of 'void' indicates that the
     function takes no arguments.  But if the 'void' is qualified
     (by 'const' or 'volatile'), or has a storage class specifier
     ('register'), then the behavior is undefined; issue an error.
     Typedefs for 'void' are OK (see DR#157).  */
  if (b->prev == 0			    /* one binding */
      && TREE_CODE (b->decl) == PARM_DECL   /* which is a parameter */
      && !DECL_NAME (b->decl)               /* anonymous */
      && VOID_TYPE_P (TREE_TYPE (b->decl))) /* of void type */
    {
      if (TREE_THIS_VOLATILE (b->decl)
	  || TREE_READONLY (b->decl)
	  || C_DECL_REGISTER (b->decl))
	error ("%<void%> as only parameter may not be qualified");

      /* There cannot be an ellipsis.  */
      if (ellipsis)
	error ("%<void%> must be the only parameter");

      arg_info->types = void_list_node;
      return arg_info;
    }

  if (!ellipsis)
    types = void_list_node;

  /* Break up the bindings list into parms, tags, types, and others;
     apply sanity checks; purge the name-to-decl bindings.  */
  while (b)
    {
      tree decl = b->decl;
      tree type = TREE_TYPE (decl);
      const char *keyword;

      switch (TREE_CODE (decl))
	{
	case PARM_DECL:
	  if (b->id)
	    {
	      gcc_assert (I_SYMBOL_BINDING (b->id) == b);
	      I_SYMBOL_BINDING (b->id) = b->shadowed;
	    }

	  /* Check for forward decls that never got their actual decl.  */
	  if (TREE_ASM_WRITTEN (decl))
	    error ("parameter %q+D has just a forward declaration", decl);
	  /* Check for (..., void, ...) and issue an error.  */
	  else if (VOID_TYPE_P (type) && !DECL_NAME (decl))
	    {
	      if (!gave_void_only_once_err)
		{
		  error ("%<void%> must be the only parameter");
		  gave_void_only_once_err = true;
		}
	    }
	  else
	    {
	      /* Valid parameter, add it to the list.  */
	      TREE_CHAIN (decl) = parms;
	      parms = decl;

	      /* Since there is a prototype, args are passed in their
		 declared types.  The back end may override this later.  */
	      DECL_ARG_TYPE (decl) = type;
	      types = tree_cons (0, type, types);
	    }
	  break;

	case ENUMERAL_TYPE: keyword = "enum"; goto tag;
	case UNION_TYPE:    keyword = "union"; goto tag;
	case RECORD_TYPE:   keyword = "struct"; goto tag;
	tag:
	  /* Types may not have tag-names, in which case the type
	     appears in the bindings list with b->id NULL.  */
	  if (b->id)
	    {
	      gcc_assert (I_TAG_BINDING (b->id) == b);
	      I_TAG_BINDING (b->id) = b->shadowed;
	    }

	  /* Warn about any struct, union or enum tags defined in a
	     parameter list.  The scope of such types is limited to
	     the parameter list, which is rarely if ever desirable
	     (it's impossible to call such a function with type-
	     correct arguments).  An anonymous union parm type is
	     meaningful as a GNU extension, so don't warn for that.  */
	  if (TREE_CODE (decl) != UNION_TYPE || b->id != 0)
	    {
	      if (b->id)
		/* The %s will be one of 'struct', 'union', or 'enum'.  */
		warning (0, "%<%s %E%> declared inside parameter list",
			 keyword, b->id);
	      else
		/* The %s will be one of 'struct', 'union', or 'enum'.  */
		warning (0, "anonymous %s declared inside parameter list",
			 keyword);

	      if (!explained_incomplete_types)
		{
		  warning (0, "its scope is only this definition or declaration,"
			   " which is probably not what you want");
		  explained_incomplete_types = true;
		}
	    }

	  tags = tree_cons (b->id, decl, tags);
	  break;

	case CONST_DECL:
	case TYPE_DECL:
	case FUNCTION_DECL:
	  /* CONST_DECLs appear here when we have an embedded enum,
	     and TYPE_DECLs appear here when we have an embedded struct
	     or union.  No warnings for this - we already warned about the
	     type itself.  FUNCTION_DECLs appear when there is an implicit
	     function declaration in the parameter list.  */

	  TREE_CHAIN (decl) = others;
	  others = decl;
	  /* fall through */

	case ERROR_MARK:
	  /* error_mark_node appears here when we have an undeclared
	     variable.  Just throw it away.  */
	  if (b->id)
	    {
	      gcc_assert (I_SYMBOL_BINDING (b->id) == b);
	      I_SYMBOL_BINDING (b->id) = b->shadowed;
	    }
	  break;

	  /* Other things that might be encountered.  */
	case LABEL_DECL:
	case VAR_DECL:
	default:
	  gcc_unreachable ();
	}

      b = free_binding_and_advance (b);
    }

  arg_info->parms = parms;
  arg_info->tags = tags;
  arg_info->types = types;
  arg_info->others = others;
  arg_info->pending_sizes = get_pending_sizes ();
  return arg_info;
}

/* Get the struct, enum or union (CODE says which) with tag NAME.
   Define the tag as a forward-reference if it is not defined.
   Return a c_typespec structure for the type specifier.  */

struct c_typespec
parser_xref_tag (enum tree_code code, tree name)
{
  struct c_typespec ret;
  /* If a cross reference is requested, look up the type
     already defined for this tag and return it.  */

  tree ref = lookup_tag (code, name, 0);
  /* If this is the right type of tag, return what we found.
     (This reference will be shadowed by shadow_tag later if appropriate.)
     If this is the wrong type of tag, do not return it.  If it was the
     wrong type in the same scope, we will have had an error
     message already; if in a different scope and declaring
     a name, pending_xref_error will give an error message; but if in a
     different scope and not declaring a name, this tag should
     shadow the previous declaration of a different type of tag, and
     this would not work properly if we return the reference found.
     (For example, with "struct foo" in an outer scope, "union foo;"
     must shadow that tag with a new one of union type.)  */
  ret.kind = (ref ? ctsk_tagref : ctsk_tagfirstref);
  if (ref && TREE_CODE (ref) == code)
    {
      ret.spec = ref;
      return ret;
    }

  /* If no such tag is yet defined, create a forward-reference node
     and record it as the "definition".
     When a real declaration of this type is found,
     the forward-reference will be altered into a real type.  */

  ref = make_node (code);
  if (code == ENUMERAL_TYPE)
    {
      /* Give the type a default layout like unsigned int
	 to avoid crashing if it does not get defined.  */
      TYPE_MODE (ref) = TYPE_MODE (unsigned_type_node);
      TYPE_ALIGN (ref) = TYPE_ALIGN (unsigned_type_node);
      TYPE_USER_ALIGN (ref) = 0;
      TYPE_UNSIGNED (ref) = 1;
      TYPE_PRECISION (ref) = TYPE_PRECISION (unsigned_type_node);
      TYPE_MIN_VALUE (ref) = TYPE_MIN_VALUE (unsigned_type_node);
      TYPE_MAX_VALUE (ref) = TYPE_MAX_VALUE (unsigned_type_node);
    }

  pushtag (name, ref);

  ret.spec = ref;
  return ret;
}

/* Get the struct, enum or union (CODE says which) with tag NAME.
   Define the tag as a forward-reference if it is not defined.
   Return a tree for the type.  */

tree
xref_tag (enum tree_code code, tree name)
{
  return parser_xref_tag (code, name).spec;
}

/* Make sure that the tag NAME is defined *in the current scope*
   at least as a forward reference.
   CODE says which kind of tag NAME ought to be.  */

tree
start_struct (enum tree_code code, tree name)
{
  /* If there is already a tag defined at this scope
     (as a forward reference), just return it.  */

  tree ref = 0;

  if (name != 0)
    ref = lookup_tag (code, name, 1);
  if (ref && TREE_CODE (ref) == code)
    {
      if (TYPE_SIZE (ref))
	{
	  if (code == UNION_TYPE)
	    error ("redefinition of %<union %E%>", name);
	  else
	    error ("redefinition of %<struct %E%>", name);
	}
      else if (C_TYPE_BEING_DEFINED (ref))
	{
	  if (code == UNION_TYPE)
	    error ("nested redefinition of %<union %E%>", name);
	  else
	    error ("nested redefinition of %<struct %E%>", name);
	  /* Don't create structures that contain themselves.  */
	  ref = NULL_TREE;
	}
    }

  /* Otherwise create a forward-reference just so the tag is in scope.
     Also make a reference if we found the wrong type of object, or if
     the one we found is in a different hunk and thus should not be
     smashed.  */
  if (ref == NULL_TREE || TREE_CODE (ref) != code
      || !object_in_current_hunk_p (ref))
    {
      tree newval = make_node (code);
      C_FIRST_DEFINITION_P (newval) = 1;
      pushtag (name, newval);
      if (ref)
	c_parser_note_smash (ref, newval);
      ref = newval;
    }

  C_TYPE_BEING_DEFINED (ref) = 1;
  TYPE_PACKED (ref) = flag_pack_struct;
  return ref;
}

/* Process the specs, declarator and width (NULL if omitted)
   of a structure component, returning a FIELD_DECL node.
   WIDTH is non-NULL for bit-fields only, and is an INTEGER_CST node.
   DECL_ATTRS is as for grokdeclarator.

   This is done during the parsing of the struct declaration.
   The FIELD_DECL nodes are chained together and the lot of them
   are ultimately passed to `build_struct' to make the RECORD_TYPE node.  */

tree
grokfield (struct c_declarator *declarator, struct c_declspecs *declspecs,
	   tree width, tree *decl_attrs)
{
  tree value;

  if (declarator->kind == cdk_id && declarator->u.id == NULL_TREE
      && width == NULL_TREE)
    {
      /* This is an unnamed decl.

	 If we have something of the form "union { list } ;" then this
	 is the anonymous union extension.  Similarly for struct.

	 If this is something of the form "struct foo;", then
	   If MS extensions are enabled, this is handled as an
	     anonymous struct.
	   Otherwise this is a forward declaration of a structure tag.

	 If this is something of the form "foo;" and foo is a TYPE_DECL, then
	   If MS extensions are enabled and foo names a structure, then
	     again this is an anonymous struct.
	   Otherwise this is an error.

	 Oh what a horrid tangled web we weave.  I wonder if MS consciously
	 took this from Plan 9 or if it was an accident of implementation
	 that took root before someone noticed the bug...  */

      tree type = declspecs->type;
      bool type_ok = (TREE_CODE (type) == RECORD_TYPE
		      || TREE_CODE (type) == UNION_TYPE);
      bool ok = false;

      if (type_ok
	  && (flag_ms_extensions || !declspecs->typedef_p))
	{
	  if (flag_ms_extensions)
	    ok = true;
	  else if (flag_iso)
	    ok = false;
	  else if (TYPE_NAME (type) == NULL)
	    ok = true;
	  else
	    ok = false;
	}
      if (!ok)
	{
	  pedwarn ("declaration does not declare anything");
	  return NULL_TREE;
	}
      if (pedantic)
	pedwarn ("ISO C doesn%'t support unnamed structs/unions");
    }

  value = grokdeclarator (declarator, declspecs, FIELD, false,
			  width ? &width : NULL, decl_attrs,
			  DEPRECATED_NORMAL);

  finish_decl (value, NULL_TREE, NULL_TREE);
  DECL_INITIAL (value) = width;

  return value;
}

/* Generate an error for any duplicate field names in FIELDLIST.  Munge
   the list such that this does not present a problem later.  */

static void
detect_field_duplicates (tree fieldlist)
{
  tree x, y;
  int timeout = 10;

  /* First, see if there are more than "a few" fields.
     This is trivially true if there are zero or one fields.  */
  if (!fieldlist)
    return;
  x = TREE_CHAIN (fieldlist);
  if (!x)
    return;
  do {
    timeout--;
    x = TREE_CHAIN (x);
  } while (timeout > 0 && x);

  /* If there were "few" fields, avoid the overhead of allocating
     a hash table.  Instead just do the nested traversal thing.  */
  if (timeout > 0)
    {
      for (x = TREE_CHAIN (fieldlist); x ; x = TREE_CHAIN (x))
	if (DECL_NAME (x))
	  {
	    for (y = fieldlist; y != x; y = TREE_CHAIN (y))
	      if (DECL_NAME (y) == DECL_NAME (x))
		{
		  error ("duplicate member %q+D", x);
		  DECL_NAME (x) = NULL_TREE;
		}
	  }
    }
  else
    {
      htab_t htab = htab_create (37, htab_hash_pointer, htab_eq_pointer, NULL);
      void **slot;

      for (x = fieldlist; x ; x = TREE_CHAIN (x))
	if ((y = DECL_NAME (x)) != 0)
	  {
	    slot = htab_find_slot (htab, y, INSERT);
	    if (*slot)
	      {
		error ("duplicate member %q+D", x);
		DECL_NAME (x) = NULL_TREE;
	      }
	    *slot = y;
	  }

      htab_delete (htab);
    }
}

/* Fill in the fields of a RECORD_TYPE or UNION_TYPE node, T.
   FIELDLIST is a chain of FIELD_DECL nodes for the fields.
   ATTRIBUTES are attributes to be applied to the structure.  */

tree
finish_struct (tree t, tree fieldlist, tree attributes)
{
  tree x;
  bool toplevel = file_scope == current_scope;
  int saw_named_field;

  /* If this type was previously laid out as a forward reference,
     make sure we lay it out again.  */

  TYPE_SIZE (t) = 0;

  decl_attributes (&t, attributes, (int) ATTR_FLAG_TYPE_IN_PLACE);

  if (pedantic)
    {
      for (x = fieldlist; x; x = TREE_CHAIN (x))
	if (DECL_NAME (x) != 0)
	  break;

      if (x == 0)
	{
	  if (TREE_CODE (t) == UNION_TYPE)
	    {
	      if (fieldlist)
		pedwarn ("union has no named members");
	      else
		pedwarn ("union has no members");
	    }
	  else
	    {
	      if (fieldlist)
		pedwarn ("struct has no named members");
	      else
		pedwarn ("struct has no members");
	    }
	}
    }

  /* Install struct as DECL_CONTEXT of each field decl.
     Also process specified field sizes, found in the DECL_INITIAL,
     storing 0 there after the type has been changed to precision equal
     to its width, rather than the precision of the specified standard
     type.  (Correct layout requires the original type to have been preserved
     until now.)  */

  saw_named_field = 0;
  for (x = fieldlist; x; x = TREE_CHAIN (x))
    {
      if (TREE_TYPE (x) == error_mark_node)
	continue;

      DECL_CONTEXT (x) = t;

      if (TYPE_PACKED (t) && TYPE_ALIGN (TREE_TYPE (x)) > BITS_PER_UNIT)
	DECL_PACKED (x) = 1;

      /* If any field is const, the structure type is pseudo-const.  */
      if (TREE_READONLY (x))
	C_TYPE_FIELDS_READONLY (t) = 1;
      else
	{
	  /* A field that is pseudo-const makes the structure likewise.  */
	  tree t1 = TREE_TYPE (x);
	  while (TREE_CODE (t1) == ARRAY_TYPE)
	    t1 = TREE_TYPE (t1);
	  if ((TREE_CODE (t1) == RECORD_TYPE || TREE_CODE (t1) == UNION_TYPE)
	      && C_TYPE_FIELDS_READONLY (t1))
	    C_TYPE_FIELDS_READONLY (t) = 1;
	}

      /* Any field that is volatile means variables of this type must be
	 treated in some ways as volatile.  */
      if (TREE_THIS_VOLATILE (x))
	C_TYPE_FIELDS_VOLATILE (t) = 1;

      /* Any field of nominal variable size implies structure is too.  */
      if (C_DECL_VARIABLE_SIZE (x))
	C_TYPE_VARIABLE_SIZE (t) = 1;

      if (DECL_INITIAL (x))
	{
	  unsigned HOST_WIDE_INT width = tree_low_cst (DECL_INITIAL (x), 1);
	  DECL_SIZE (x) = bitsize_int (width);
	  DECL_BIT_FIELD (x) = 1;
	  SET_DECL_C_BIT_FIELD (x);
	}

      /* Detect flexible array member in an invalid context.  */
      if (TREE_CODE (TREE_TYPE (x)) == ARRAY_TYPE
	  && TYPE_SIZE (TREE_TYPE (x)) == NULL_TREE
	  && TYPE_DOMAIN (TREE_TYPE (x)) != NULL_TREE
	  && TYPE_MAX_VALUE (TYPE_DOMAIN (TREE_TYPE (x))) == NULL_TREE)
	{
	  if (TREE_CODE (t) == UNION_TYPE)
	    {
	      error ("%Jflexible array member in union", x);
	      TREE_TYPE (x) = error_mark_node;
	    }
	  else if (TREE_CHAIN (x) != NULL_TREE)
	    {
	      error ("%Jflexible array member not at end of struct", x);
	      TREE_TYPE (x) = error_mark_node;
	    }
	  else if (!saw_named_field)
	    {
	      error ("%Jflexible array member in otherwise empty struct", x);
	      TREE_TYPE (x) = error_mark_node;
	    }
	}

      if (pedantic && !in_system_header && TREE_CODE (t) == RECORD_TYPE
	  && flexible_array_type_p (TREE_TYPE (x)))
	pedwarn ("%Jinvalid use of structure with flexible array member", x);

      if (DECL_NAME (x))
	saw_named_field = 1;
    }

  detect_field_duplicates (fieldlist);

  /* Now we have the nearly final fieldlist.  Record it,
     then lay out the structure or union (including the fields).  */

  TYPE_FIELDS (t) = fieldlist;

  layout_type (t);

  /* Give bit-fields their proper types.  */
  {
    tree *fieldlistp = &fieldlist;
    while (*fieldlistp)
      if (TREE_CODE (*fieldlistp) == FIELD_DECL && DECL_INITIAL (*fieldlistp)
	  && TREE_TYPE (*fieldlistp) != error_mark_node)
	{
	  unsigned HOST_WIDE_INT width
	    = tree_low_cst (DECL_INITIAL (*fieldlistp), 1);
	  tree type = TREE_TYPE (*fieldlistp);
	  if (width != TYPE_PRECISION (type))
	    {
	      TREE_TYPE (*fieldlistp)
		= c_build_bitfield_integer_type (width, TYPE_UNSIGNED (type));
	      DECL_MODE (*fieldlistp) = TYPE_MODE (TREE_TYPE (*fieldlistp));
	    }
	  DECL_INITIAL (*fieldlistp) = 0;
	}
      else
	fieldlistp = &TREE_CHAIN (*fieldlistp);
  }

  /* Now we have the truly final field list.
     Store it in this type and in the variants.  */

  TYPE_FIELDS (t) = fieldlist;

  /* If there are lots of fields, sort so we can look through them fast.
     We arbitrarily consider 16 or more elts to be "a lot".  */

  {
    int len = 0;

    for (x = fieldlist; x; x = TREE_CHAIN (x))
      {
	if (len > 15 || DECL_NAME (x) == NULL)
	  break;
	len += 1;
      }

    if (len > 15)
      {
	tree *field_array;
	struct lang_type *space;
	struct sorted_fields_type *space2;

	len += list_length (x);

	/* Use the same allocation policy here that make_node uses, to
	  ensure that this lives as long as the rest of the struct decl.
	  All decls in an inline function need to be saved.  */

	if (TYPE_LANG_SPECIFIC (t))
	  space = TYPE_LANG_SPECIFIC (t);
	else
	  space = GGC_CNEW (struct lang_type);
	space2 = GGC_NEWVAR (struct sorted_fields_type,
			     sizeof (struct sorted_fields_type) + len * sizeof (tree));

	len = 0;
	space->s = space2;
	field_array = &space2->elts[0];
	for (x = fieldlist; x; x = TREE_CHAIN (x))
	  {
	    field_array[len++] = x;

	    /* If there is anonymous struct or union, break out of the loop.  */
	    if (DECL_NAME (x) == NULL)
	      break;
	  }
	/* Found no anonymous struct/union.  Add the TYPE_LANG_SPECIFIC.  */
	if (x == NULL)
	  {
	    TYPE_LANG_SPECIFIC (t) = space;
	    TYPE_LANG_SPECIFIC (t)->s->len = len;
	    field_array = TYPE_LANG_SPECIFIC (t)->s->elts;
	    qsort (field_array, len, sizeof (tree), field_decl_cmp);
	  }
      }
  }

  for (x = TYPE_MAIN_VARIANT (t); x; x = TYPE_NEXT_VARIANT (x))
    {
      TYPE_FIELDS (x) = TYPE_FIELDS (t);
      TYPE_LANG_SPECIFIC (x) = TYPE_LANG_SPECIFIC (t);
      C_TYPE_FIELDS_READONLY (x) = C_TYPE_FIELDS_READONLY (t);
      C_TYPE_FIELDS_VOLATILE (x) = C_TYPE_FIELDS_VOLATILE (t);
      C_TYPE_VARIABLE_SIZE (x) = C_TYPE_VARIABLE_SIZE (t);
    }

  /* If this was supposed to be a transparent union, but we can't
     make it one, warn and turn off the flag.  */
  if (TREE_CODE (t) == UNION_TYPE
      && TYPE_TRANSPARENT_UNION (t)
      && (!TYPE_FIELDS (t) || TYPE_MODE (t) != DECL_MODE (TYPE_FIELDS (t))))
    {
      TYPE_TRANSPARENT_UNION (t) = 0;
      warning (0, "union cannot be made transparent");
    }

  /* If this structure or union completes the type of any previous
     variable declaration, lay it out and output its rtl.  */
  for (x = C_TYPE_INCOMPLETE_VARS (TYPE_MAIN_VARIANT (t));
       x;
       x = TREE_CHAIN (x))
    {
      tree decl = TREE_VALUE (x);
      if (TREE_CODE (TREE_TYPE (decl)) == ARRAY_TYPE)
	layout_array_type (TREE_TYPE (decl));
      if (TREE_CODE (decl) != TYPE_DECL)
	{
	  layout_decl (decl, 0);
	  if (c_dialect_objc ())
	    objc_check_decl (decl);
	  if (!toplevel)
	    {
	      rest_of_decl_compilation (decl, toplevel, 0);
	      expand_decl (decl);
	    }
	}
    }
  C_TYPE_INCOMPLETE_VARS (TYPE_MAIN_VARIANT (t)) = 0;

  /* Finish debugging output for this type.  */
  if (!toplevel)
    rest_of_type_compilation (t, toplevel);

  /* If we're inside a function proper, i.e. not file-scope and not still
     parsing parameters, then arrange for the size of a variable sized type
     to be bound now.  */
  if (cur_stmt_list && variably_modified_type_p (t, NULL_TREE))
    add_stmt (build_stmt (DECL_EXPR, build_decl (TYPE_DECL, NULL, t)));

  return t;
}

/* Lay out the type T, and its element type, and so on.  */

static void
layout_array_type (tree t)
{
  if (TREE_CODE (TREE_TYPE (t)) == ARRAY_TYPE)
    layout_array_type (TREE_TYPE (t));
  layout_type (t);
}

/* Begin compiling the definition of an enumeration type.
   NAME is its name (or null if anonymous).
   Returns the type object, as yet incomplete.
   Also records info about it so that build_enumerator
   may be used to declare the individual values as they are read.  */

tree
start_enum (struct c_enum_contents *the_enum, tree name)
{
  tree enumtype = 0;

  /* If this is the real definition for a previous forward reference,
     fill in the contents in the same object that used to be the
     forward reference.  */

  if (name != 0)
    enumtype = lookup_tag (ENUMERAL_TYPE, name, 1);

  if (enumtype && TREE_CODE (enumtype) == ENUMERAL_TYPE)
    {
      if (C_TYPE_BEING_DEFINED (enumtype))
	error ("nested redefinition of %<enum %E%>", name);

      if (TYPE_VALUES (enumtype) != 0)
	{
	  /* This enum is a named one that has been declared already.  */
	  error ("redeclaration of %<enum %E%>", name);

	  /* Completely replace its old definition.
	     The old enumerators remain defined, however.  */
	  TYPE_VALUES (enumtype) = 0;
	}
    }

  if (enumtype == 0 || TREE_CODE (enumtype) != ENUMERAL_TYPE
      || !object_in_current_hunk_p (enumtype))
    {
      tree newval = make_node (ENUMERAL_TYPE);
      C_FIRST_DEFINITION_P (newval) = 1;
      pushtag (name, newval);
      if (enumtype)
	c_parser_note_smash (enumtype, newval);
      enumtype = newval;
    }

  C_TYPE_BEING_DEFINED (enumtype) = 1;

  the_enum->enum_next_value = integer_zero_node;
  the_enum->enum_overflow = 0;

  if (flag_short_enums)
    TYPE_PACKED (enumtype) = 1;

  return enumtype;
}

/* After processing and defining all the values of an enumeration type,
   install their decls in the enumeration type and finish it off.
   ENUMTYPE is the type object, VALUES a list of decl-value pairs,
   and ATTRIBUTES are the specified attributes.
   Returns ENUMTYPE.  */

tree
finish_enum (tree enumtype, tree values, tree attributes)
{
  tree pair, tem;
  tree minnode = 0, maxnode = 0;
  int precision, unsign;
  bool toplevel = (file_scope == current_scope);
  struct lang_type *lt;

  decl_attributes (&enumtype, attributes, (int) ATTR_FLAG_TYPE_IN_PLACE);

  /* Calculate the maximum value of any enumerator in this type.  */

  if (values == error_mark_node)
    minnode = maxnode = integer_zero_node;
  else
    {
      minnode = maxnode = TREE_VALUE (values);
      for (pair = TREE_CHAIN (values); pair; pair = TREE_CHAIN (pair))
	{
	  tree value = TREE_VALUE (pair);
	  if (tree_int_cst_lt (maxnode, value))
	    maxnode = value;
	  if (tree_int_cst_lt (value, minnode))
	    minnode = value;
	}
    }

  /* Construct the final type of this enumeration.  It is the same
     as one of the integral types - the narrowest one that fits, except
     that normally we only go as narrow as int - and signed iff any of
     the values are negative.  */
  unsign = (tree_int_cst_sgn (minnode) >= 0);
  precision = MAX (min_precision (minnode, unsign),
		   min_precision (maxnode, unsign));

  if (TYPE_PACKED (enumtype) || precision > TYPE_PRECISION (integer_type_node))
    {
      tem = c_common_type_for_size (precision, unsign);
      if (tem == NULL)
	{
	  warning (0, "enumeration values exceed range of largest integer");
	  tem = long_long_integer_type_node;
	}
    }
  else
    tem = unsign ? unsigned_type_node : integer_type_node;

  TYPE_MIN_VALUE (enumtype) = TYPE_MIN_VALUE (tem);
  TYPE_MAX_VALUE (enumtype) = TYPE_MAX_VALUE (tem);
  TYPE_UNSIGNED (enumtype) = TYPE_UNSIGNED (tem);
  TYPE_SIZE (enumtype) = 0;

  /* If the precision of the type was specific with an attribute and it
     was too small, give an error.  Otherwise, use it.  */
  if (TYPE_PRECISION (enumtype))
    {
      if (precision > TYPE_PRECISION (enumtype))
	error ("specified mode too small for enumeral values");
    }
  else
    TYPE_PRECISION (enumtype) = TYPE_PRECISION (tem);

  layout_type (enumtype);

  if (values != error_mark_node)
    {
      /* Change the type of the enumerators to be the enum type.  We
	 need to do this irrespective of the size of the enum, for
	 proper type checking.  Replace the DECL_INITIALs of the
	 enumerators, and the value slots of the list, with copies
	 that have the enum type; they cannot be modified in place
	 because they may be shared (e.g.  integer_zero_node) Finally,
	 change the purpose slots to point to the names of the decls.  */
      for (pair = values; pair; pair = TREE_CHAIN (pair))
	{
	  tree enu = TREE_PURPOSE (pair);
	  tree ini = DECL_INITIAL (enu);

	  TREE_TYPE (enu) = enumtype;

	  /* The ISO C Standard mandates enumerators to have type int,
	     even though the underlying type of an enum type is
	     unspecified.  Here we convert any enumerators that fit in
	     an int to type int, to avoid promotions to unsigned types
	     when comparing integers with enumerators that fit in the
	     int range.  When -pedantic is given, build_enumerator()
	     would have already taken care of those that don't fit.  */
	  if (int_fits_type_p (ini, integer_type_node))
	    tem = integer_type_node;
	  else
	    tem = enumtype;
	  ini = convert (tem, ini);

	  DECL_INITIAL (enu) = ini;
	  TREE_PURPOSE (pair) = DECL_NAME (enu);
	  TREE_VALUE (pair) = ini;
	}

      TYPE_VALUES (enumtype) = values;
    }

  /* Record the min/max values so that we can warn about bit-field
     enumerations that are too small for the values.  */
  if (TYPE_LANG_SPECIFIC (enumtype))
    lt = TYPE_LANG_SPECIFIC (enumtype);
  else
    lt = GGC_CNEW (struct lang_type);
  lt->enum_min = minnode;
  lt->enum_max = maxnode;
  TYPE_LANG_SPECIFIC (enumtype) = lt;

  /* Fix up all variant types of this enum type.  */
  for (tem = TYPE_MAIN_VARIANT (enumtype); tem; tem = TYPE_NEXT_VARIANT (tem))
    {
      if (tem == enumtype)
	continue;
      TYPE_VALUES (tem) = TYPE_VALUES (enumtype);
      TYPE_MIN_VALUE (tem) = TYPE_MIN_VALUE (enumtype);
      TYPE_MAX_VALUE (tem) = TYPE_MAX_VALUE (enumtype);
      TYPE_SIZE (tem) = TYPE_SIZE (enumtype);
      TYPE_SIZE_UNIT (tem) = TYPE_SIZE_UNIT (enumtype);
      TYPE_MODE (tem) = TYPE_MODE (enumtype);
      TYPE_PRECISION (tem) = TYPE_PRECISION (enumtype);
      TYPE_ALIGN (tem) = TYPE_ALIGN (enumtype);
      TYPE_USER_ALIGN (tem) = TYPE_USER_ALIGN (enumtype);
      TYPE_UNSIGNED (tem) = TYPE_UNSIGNED (enumtype);
      TYPE_LANG_SPECIFIC (tem) = TYPE_LANG_SPECIFIC (enumtype);
    }

  /* Finish debugging output for this type.  */
  if (!toplevel)
    rest_of_type_compilation (enumtype, toplevel);

  return enumtype;
}

/* Build and install a CONST_DECL for one value of the
   current enumeration type (one that was begun with start_enum).
   Return a tree-list containing the CONST_DECL and its value.
   Assignment of sequential values by default is handled here.  */

tree
build_enumerator (struct c_enum_contents *the_enum, tree name, tree value)
{
  tree decl, type;

  /* Validate and default VALUE.  */

  if (value != 0)
    {
      /* Don't issue more errors for error_mark_node (i.e. an
	 undeclared identifier) - just ignore the value expression.  */
      if (value == error_mark_node)
	value = 0;
      else if (!INTEGRAL_TYPE_P (TREE_TYPE (value))
	       || TREE_CODE (value) != INTEGER_CST)
	{
	  error ("enumerator value for %qE is not an integer constant", name);
	  value = 0;
	}
      else
	{
	  value = default_conversion (value);
	  constant_expression_warning (value);
	}
    }

  /* Default based on previous value.  */
  /* It should no longer be possible to have NON_LVALUE_EXPR
     in the default.  */
  if (value == 0)
    {
      value = the_enum->enum_next_value;
      if (the_enum->enum_overflow)
	error ("overflow in enumeration values");
    }

  if (pedantic && !int_fits_type_p (value, integer_type_node))
    {
      pedwarn ("ISO C restricts enumerator values to range of %<int%>");
      /* XXX This causes -pedantic to change the meaning of the program.
	 Remove?  -zw 2004-03-15  */
      value = convert (integer_type_node, value);
    }

  /* Set basis for default for next value.  */
  the_enum->enum_next_value = build_binary_op (PLUS_EXPR, value,
					       integer_one_node, 0);
  the_enum->enum_overflow = tree_int_cst_lt (the_enum->enum_next_value, value);

  /* Now create a declaration for the enum value name.  */

  type = TREE_TYPE (value);
  type = c_common_type_for_size (MAX (TYPE_PRECISION (type),
				      TYPE_PRECISION (integer_type_node)),
				 (TYPE_PRECISION (type)
				  >= TYPE_PRECISION (integer_type_node)
				  && TYPE_UNSIGNED (type)));

  decl = build_decl (CONST_DECL, name, type);
  DECL_INITIAL (decl) = convert (type, value);
  pushdecl (decl);

  return tree_cons (decl, value, NULL_TREE);
}


/* Create the FUNCTION_DECL for a function definition.
   DECLSPECS, DECLARATOR and ATTRIBUTES are the parts of
   the declaration; they describe the function's name and the type it returns,
   but twisted together in a fashion that parallels the syntax of C.

   This function creates a binding context for the function body
   as well as setting up the FUNCTION_DECL in current_function_decl.

   Returns 1 on success.  If the DECLARATOR is not suitable for a function
   (it defines a datum instead), we return 0, which tells
   yyparse to report a parse error.  */

int
start_function (struct c_declspecs *declspecs, struct c_declarator *declarator,
		tree attributes)
{
  tree decl1, old_decl;
  tree restype, resdecl;
  struct c_label_context_se *nstack_se;
  struct c_label_context_vm *nstack_vm;

  current_function_returns_value = 0;  /* Assume, until we see it does.  */
  current_function_returns_null = 0;
  current_function_returns_abnormally = 0;
  warn_about_return_type = 0;
  c_switch_stack = NULL;

  nstack_se = XOBNEW (&parser_obstack, struct c_label_context_se);
  nstack_se->labels_def = NULL;
  nstack_se->labels_used = NULL;
  nstack_se->next = label_context_stack_se;
  label_context_stack_se = nstack_se;

  nstack_vm = XOBNEW (&parser_obstack, struct c_label_context_vm);
  nstack_vm->labels_def = NULL;
  nstack_vm->labels_used = NULL;
  nstack_vm->scope = 0;
  nstack_vm->next = label_context_stack_vm;
  label_context_stack_vm = nstack_vm;

  /* Indicate no valid break/continue context by setting these variables
     to some non-null, non-label value.  We'll notice and emit the proper
     error message in c_finish_bc_stmt.  */
  c_break_label = c_cont_label = size_zero_node;

  decl1 = grokdeclarator (declarator, declspecs, FUNCDEF, true, NULL,
			  &attributes, DEPRECATED_NORMAL);

  /* If the declarator is not suitable for a function definition,
     cause a syntax error.  */
  if (decl1 == 0)
    {
      label_context_stack_se = label_context_stack_se->next;
      label_context_stack_vm = label_context_stack_vm->next;
      return 0;
    }

  decl_attributes (&decl1, attributes, 0);

  if (DECL_DECLARED_INLINE_P (decl1)
      && DECL_UNINLINABLE (decl1)
      && lookup_attribute ("noinline", DECL_ATTRIBUTES (decl1)))
    warning (OPT_Wattributes, "inline function %q+D given attribute noinline",
	     decl1);

  /* Handle gnu_inline attribute.  */
  if (declspecs->inline_p
      && !flag_gnu89_inline
      && TREE_CODE (decl1) == FUNCTION_DECL
      && lookup_attribute ("gnu_inline", DECL_ATTRIBUTES (decl1)))
    {
      if (declspecs->storage_class != csc_static)
	DECL_EXTERNAL (decl1) = !DECL_EXTERNAL (decl1);
    }

  announce_function (decl1);

  if (!COMPLETE_OR_VOID_TYPE_P (TREE_TYPE (TREE_TYPE (decl1))))
    {
      error ("return type is an incomplete type");
      /* Make it return void instead.  */
      TREE_TYPE (decl1)
	= build_function_type (void_type_node,
			       TYPE_ARG_TYPES (TREE_TYPE (decl1)));
    }

  if (warn_about_return_type)
    pedwarn_c99 ("return type defaults to %<int%>");

  /* Make the init_value nonzero so pushdecl knows this is not tentative.
     error_mark_node is replaced below (in pop_scope) with the BLOCK.  */
  DECL_INITIAL (decl1) = error_mark_node;

  /* If this definition isn't a prototype and we had a prototype declaration
     before, copy the arg type info from that prototype.  */
  old_decl = lookup_name_in_scope (DECL_NAME (decl1), current_scope);
  if (old_decl && TREE_CODE (old_decl) != FUNCTION_DECL)
    old_decl = 0;
  current_function_prototype_locus = UNKNOWN_LOCATION;
  current_function_prototype_built_in = false;
  current_function_prototype_arg_types = NULL_TREE;
  if (TYPE_ARG_TYPES (TREE_TYPE (decl1)) == 0)
    {
      if (old_decl != 0 && TREE_CODE (TREE_TYPE (old_decl)) == FUNCTION_TYPE
	  && comptypes (TREE_TYPE (TREE_TYPE (decl1)),
			TREE_TYPE (TREE_TYPE (old_decl))))
	{
	  TREE_TYPE (decl1) = composite_type (TREE_TYPE (old_decl),
					      TREE_TYPE (decl1));
	  current_function_prototype_locus = DECL_SOURCE_LOCATION (old_decl);
	  current_function_prototype_built_in
	    = C_DECL_BUILTIN_PROTOTYPE (old_decl);
	  current_function_prototype_arg_types
	    = TYPE_ARG_TYPES (TREE_TYPE (decl1));
	}
      if (TREE_PUBLIC (decl1))
	{
	  /* If there is an external prototype declaration of this
	     function, record its location but do not copy information
	     to this decl.  This may be an invisible declaration
	     (built-in or in a scope which has finished) or simply
	     have more refined argument types than any declaration
	     found above.  */
	  struct c_binding *b;
	  for (b = I_SYMBOL_BINDING (DECL_NAME (decl1)); b; b = b->shadowed)
	    if (B_IN_SCOPE (b, external_scope))
	      break;
	  if (b)
	    {
	      tree ext_decl, ext_type;
	      ext_decl = b->decl;
	      ext_type = b->type ? b->type : TREE_TYPE (ext_decl);
	      if (TREE_CODE (ext_type) == FUNCTION_TYPE
		  && comptypes (TREE_TYPE (TREE_TYPE (decl1)),
				TREE_TYPE (ext_type)))
		{
		  current_function_prototype_locus
		    = DECL_SOURCE_LOCATION (ext_decl);
		  current_function_prototype_built_in
		    = C_DECL_BUILTIN_PROTOTYPE (ext_decl);
		  current_function_prototype_arg_types
		    = TYPE_ARG_TYPES (ext_type);
		}
	    }
	}
    }

  /* Optionally warn of old-fashioned def with no previous prototype.  */
  if (warn_strict_prototypes
      && old_decl != error_mark_node
      && TYPE_ARG_TYPES (TREE_TYPE (decl1)) == 0
      && C_DECL_ISNT_PROTOTYPE (old_decl))
    warning (OPT_Wstrict_prototypes,
	     "function declaration isn%'t a prototype");
  /* Optionally warn of any global def with no previous prototype.  */
  else if (warn_missing_prototypes
	   && old_decl != error_mark_node
	   && TREE_PUBLIC (decl1)
	   && !MAIN_NAME_P (DECL_NAME (decl1))
	   && C_DECL_ISNT_PROTOTYPE (old_decl))
    warning (OPT_Wmissing_prototypes, "no previous prototype for %q+D", decl1);
  /* Optionally warn of any def with no previous prototype
     if the function has already been used.  */
  else if (warn_missing_prototypes
	   && old_decl != 0
	   && old_decl != error_mark_node
	   && TREE_USED (old_decl)
	   && TYPE_ARG_TYPES (TREE_TYPE (old_decl)) == 0)
    warning (OPT_Wmissing_prototypes,
	     "%q+D was used with no prototype before its definition", decl1);
  /* Optionally warn of any global def with no previous declaration.  */
  else if (warn_missing_declarations
	   && TREE_PUBLIC (decl1)
	   && old_decl == 0
	   && !MAIN_NAME_P (DECL_NAME (decl1)))
    warning (OPT_Wmissing_declarations, "no previous declaration for %q+D",
	     decl1);
  /* Optionally warn of any def with no previous declaration
     if the function has already been used.  */
  else if (warn_missing_declarations
	   && old_decl != 0
	   && old_decl != error_mark_node
	   && TREE_USED (old_decl)
	   && C_DECL_IMPLICIT (old_decl))
    warning (OPT_Wmissing_declarations,
	     "%q+D was used with no declaration before its definition", decl1);

  /* This function exists in static storage.
     (This does not mean `static' in the C sense!)  */
  TREE_STATIC (decl1) = 1;

  /* A nested function is not global.  */
  if (current_function_decl != 0)
    TREE_PUBLIC (decl1) = 0;

  /* This is the earliest point at which we might know the assembler
     name of the function.  Thus, if it's set before this, die horribly.  */
  gcc_assert (!DECL_ASSEMBLER_NAME_SET_P (decl1));

  /* If #pragma weak was used, mark the decl weak now.  */
  if (current_scope == file_scope)
    maybe_apply_pragma_weak (decl1);

  /* Warn for unlikely, improbable, or stupid declarations of `main'.  */
  if (warn_main > 0 && MAIN_NAME_P (DECL_NAME (decl1)))
    {
      if (TYPE_MAIN_VARIANT (TREE_TYPE (TREE_TYPE (decl1)))
	  != integer_type_node)
	pedwarn ("return type of %q+D is not %<int%>", decl1);

      check_main_parameter_types(decl1);

      if (!TREE_PUBLIC (decl1))
	pedwarn ("%q+D is normally a non-static function", decl1);
    }

  /* Record the decl so that the function name is defined.
     If we already have a decl for this name, note that we smashed it.  */

  C_FIRST_DEFINITION_P (decl1) = 1;
  current_function_decl = pushdecl (decl1);

  push_scope ();
  declare_parm_level ();

  restype = TREE_TYPE (TREE_TYPE (current_function_decl));
  resdecl = build_decl (RESULT_DECL, NULL_TREE, restype);
  DECL_ARTIFICIAL (resdecl) = 1;
  DECL_IGNORED_P (resdecl) = 1;
  DECL_RESULT (current_function_decl) = resdecl;

  start_fname_decls ();

  return 1;
}

/* Subroutine of store_parm_decls which handles new-style function
   definitions (prototype format). The parms already have decls, so we
   need only record them as in effect and complain if any redundant
   old-style parm decls were written.  */
static void
store_parm_decls_newstyle (tree fndecl, const struct c_arg_info *arg_info)
{
  tree decl;

  if (current_scope->bindings)
    {
      error ("%Jold-style parameter declarations in prototyped "
	     "function definition", fndecl);

      /* Get rid of the old-style declarations.  */
      pop_scope ();
      push_scope ();
    }
  /* Don't issue this warning for nested functions, and don't issue this
     warning if we got here because ARG_INFO_TYPES was error_mark_node
     (this happens when a function definition has just an ellipsis in
     its parameter list).  */
  else if (!in_system_header && !current_function_scope
	   && arg_info->types != error_mark_node)
    warning (OPT_Wtraditional,
	     "%Jtraditional C rejects ISO C style function definitions",
	     fndecl);

  /* Now make all the parameter declarations visible in the function body.
     We can bypass most of the grunt work of pushdecl.  */
  for (decl = arg_info->parms; decl; decl = TREE_CHAIN (decl))
    {
      DECL_CONTEXT (decl) = current_function_decl;
      if (DECL_NAME (decl))
	{
	  bind (DECL_NAME (decl), decl, current_scope,
		/*invisible=*/false, /*nested=*/false, /*notify_ok=*/true);
	  if (!TREE_USED (decl))
	    warn_if_shadowing (decl);
	}
      else
	error ("%Jparameter name omitted", decl);
    }

  /* Record the parameter list in the function declaration.  */
  DECL_ARGUMENTS (fndecl) = arg_info->parms;

  /* Now make all the ancillary declarations visible, likewise.  */
  for (decl = arg_info->others; decl; decl = TREE_CHAIN (decl))
    {
      DECL_CONTEXT (decl) = current_function_decl;
      if (DECL_NAME (decl))
	bind (DECL_NAME (decl), decl, current_scope,
	      /*invisible=*/false, /*nested=*/false, /*notify_ok=*/true);
    }

  /* And all the tag declarations.  */
  for (decl = arg_info->tags; decl; decl = TREE_CHAIN (decl))
    if (TREE_PURPOSE (decl))
      bind (TREE_PURPOSE (decl), TREE_VALUE (decl), current_scope,
	    /*invisible=*/false, /*nested=*/false, /*notify_ok=*/true);
}

/* Subroutine of store_parm_decls which handles old-style function
   definitions (separate parameter list and declarations).  */

static void
store_parm_decls_oldstyle (tree fndecl, const struct c_arg_info *arg_info)
{
  struct c_binding *b;
  tree parm, decl, last;
  tree parmids = arg_info->parms;
  struct pointer_set_t *seen_args = pointer_set_create ();

  if (!in_system_header)
    warning (OPT_Wold_style_definition, "%Jold-style function definition",
	     fndecl);

  /* Match each formal parameter name with its declaration.  Save each
     decl in the appropriate TREE_PURPOSE slot of the parmids chain.  */
  for (parm = parmids; parm; parm = TREE_CHAIN (parm))
    {
      if (TREE_VALUE (parm) == 0)
	{
	  error ("%Jparameter name missing from parameter list", fndecl);
	  TREE_PURPOSE (parm) = 0;
	  continue;
	}

      b = I_SYMBOL_BINDING (TREE_VALUE (parm));
      if (b && B_IN_CURRENT_SCOPE (b))
	{
	  decl = b->decl;
	  /* If we got something other than a PARM_DECL it is an error.  */
	  if (TREE_CODE (decl) != PARM_DECL)
	    error ("%q+D declared as a non-parameter", decl);
	  /* If the declaration is already marked, we have a duplicate
	     name.  Complain and ignore the duplicate.  */
	  else if (pointer_set_contains (seen_args, decl))
	    {
	      error ("multiple parameters named %q+D", decl);
	      TREE_PURPOSE (parm) = 0;
	      continue;
	    }
	  /* If the declaration says "void", complain and turn it into
	     an int.  */
	  else if (VOID_TYPE_P (TREE_TYPE (decl)))
	    {
	      error ("parameter %q+D declared with void type", decl);
	      TREE_TYPE (decl) = integer_type_node;
	      DECL_ARG_TYPE (decl) = integer_type_node;
	      layout_decl (decl, 0);
	    }
	  warn_if_shadowing (decl);
	}
      /* If no declaration found, default to int.  */
      else
	{
	  decl = build_decl (PARM_DECL, TREE_VALUE (parm), integer_type_node);
	  DECL_ARG_TYPE (decl) = TREE_TYPE (decl);
	  DECL_SOURCE_LOCATION (decl) = DECL_SOURCE_LOCATION (fndecl);
	  pushdecl (decl);
	  warn_if_shadowing (decl);

	  if (flag_isoc99)
	    pedwarn ("type of %q+D defaults to %<int%>", decl);
	  else 
	    warning (OPT_Wmissing_parameter_type, "type of %q+D defaults to %<int%>", decl);
	}

      TREE_PURPOSE (parm) = decl;
      pointer_set_insert (seen_args, decl);
    }

  /* Now examine the parms chain for incomplete declarations
     and declarations with no corresponding names.  */

  for (b = current_scope->bindings; b; b = b->prev)
    {
      parm = b->decl;
      if (TREE_CODE (parm) != PARM_DECL)
	continue;

      if (TREE_TYPE (parm) != error_mark_node
	  && !COMPLETE_TYPE_P (TREE_TYPE (parm)))
	{
	  error ("parameter %q+D has incomplete type", parm);
	  TREE_TYPE (parm) = error_mark_node;
	}

      if (!pointer_set_contains (seen_args, parm))
	{
	  error ("declaration for parameter %q+D but no such parameter", parm);

	  /* Pretend the parameter was not missing.
	     This gets us to a standard state and minimizes
	     further error messages.  */
	  parmids = chainon (parmids, tree_cons (parm, 0, 0));
	}
    }

  /* Chain the declarations together in the order of the list of
     names.  Store that chain in the function decl, replacing the
     list of names.  Update the current scope to match.  */
  DECL_ARGUMENTS (fndecl) = 0;

  for (parm = parmids; parm; parm = TREE_CHAIN (parm))
    if (TREE_PURPOSE (parm))
      break;
  if (parm && TREE_PURPOSE (parm))
    {
      last = TREE_PURPOSE (parm);
      DECL_ARGUMENTS (fndecl) = last;

      for (parm = TREE_CHAIN (parm); parm; parm = TREE_CHAIN (parm))
	if (TREE_PURPOSE (parm))
	  {
	    TREE_CHAIN (last) = TREE_PURPOSE (parm);
	    last = TREE_PURPOSE (parm);
	  }
      TREE_CHAIN (last) = 0;
    }

  pointer_set_destroy (seen_args);

  /* If there was a previous prototype,
     set the DECL_ARG_TYPE of each argument according to
     the type previously specified, and report any mismatches.  */

  if (current_function_prototype_arg_types)
    {
      tree type;
      for (parm = DECL_ARGUMENTS (fndecl),
	     type = current_function_prototype_arg_types;
	   parm || (type && TREE_VALUE (type) != error_mark_node
                   && (TYPE_MAIN_VARIANT (TREE_VALUE (type)) != void_type_node));
	   parm = TREE_CHAIN (parm), type = TREE_CHAIN (type))
	{
	  if (parm == 0 || type == 0
	      || TYPE_MAIN_VARIANT (TREE_VALUE (type)) == void_type_node)
	    {
	      if (current_function_prototype_built_in)
		warning (0, "number of arguments doesn%'t match "
			 "built-in prototype");
	      else
		{
		  error ("number of arguments doesn%'t match prototype");
		  error ("%Hprototype declaration",
			 &current_function_prototype_locus);
		}
	      break;
	    }
	  /* Type for passing arg must be consistent with that
	     declared for the arg.  ISO C says we take the unqualified
	     type for parameters declared with qualified type.  */
	  if (!comptypes (TYPE_MAIN_VARIANT (DECL_ARG_TYPE (parm)),
			  TYPE_MAIN_VARIANT (TREE_VALUE (type))))
	    {
	      if (TYPE_MAIN_VARIANT (TREE_TYPE (parm))
		  == TYPE_MAIN_VARIANT (TREE_VALUE (type)))
		{
		  /* Adjust argument to match prototype.  E.g. a previous
		     `int foo(float);' prototype causes
		     `int foo(x) float x; {...}' to be treated like
		     `int foo(float x) {...}'.  This is particularly
		     useful for argument types like uid_t.  */
		  DECL_ARG_TYPE (parm) = TREE_TYPE (parm);

		  if (targetm.calls.promote_prototypes (TREE_TYPE (current_function_decl))
		      && INTEGRAL_TYPE_P (TREE_TYPE (parm))
		      && TYPE_PRECISION (TREE_TYPE (parm))
		      < TYPE_PRECISION (integer_type_node))
		    DECL_ARG_TYPE (parm) = integer_type_node;

		  if (pedantic)
		    {
		      /* ??? Is it possible to get here with a
			 built-in prototype or will it always have
			 been diagnosed as conflicting with an
			 old-style definition and discarded?  */
		      if (current_function_prototype_built_in)
			warning (0, "promoted argument %qD "
				 "doesn%'t match built-in prototype", parm);
		      else
			{
			  pedwarn ("promoted argument %qD "
				   "doesn%'t match prototype", parm);
			  pedwarn ("%Hprototype declaration",
				   &current_function_prototype_locus);
			}
		    }
		}
	      else
		{
		  if (current_function_prototype_built_in)
		    warning (0, "argument %qD doesn%'t match "
			     "built-in prototype", parm);
		  else
		    {
		      error ("argument %qD doesn%'t match prototype", parm);
		      error ("%Hprototype declaration",
			     &current_function_prototype_locus);
		    }
		}
	    }
	}
      TYPE_ACTUAL_ARG_TYPES (TREE_TYPE (fndecl)) = 0;
    }

  /* Otherwise, create a prototype that would match.  */

  else
    {
      tree actual = 0, last = 0, type;

      for (parm = DECL_ARGUMENTS (fndecl); parm; parm = TREE_CHAIN (parm))
	{
	  type = tree_cons (NULL_TREE, DECL_ARG_TYPE (parm), NULL_TREE);
	  if (last)
	    TREE_CHAIN (last) = type;
	  else
	    actual = type;
	  last = type;
	}
      type = tree_cons (NULL_TREE, void_type_node, NULL_TREE);
      if (last)
	TREE_CHAIN (last) = type;
      else
	actual = type;

      /* We are going to assign a new value for the TYPE_ACTUAL_ARG_TYPES
	 of the type of this function, but we need to avoid having this
	 affect the types of other similarly-typed functions, so we must
	 first force the generation of an identical (but separate) type
	 node for the relevant function type.  The new node we create
	 will be a variant of the main variant of the original function
	 type.  */

      TREE_TYPE (fndecl) = build_variant_type_copy (TREE_TYPE (fndecl));

      TYPE_ACTUAL_ARG_TYPES (TREE_TYPE (fndecl)) = actual;
    }
}

/* Store parameter declarations passed in ARG_INFO into the current
   function declaration.  */

void
store_parm_decls_from (struct c_arg_info *arg_info)
{
  current_function_arg_info = arg_info;
  store_parm_decls ();
}

/* Store the parameter declarations into the current function declaration.
   This is called after parsing the parameter declarations, before
   digesting the body of the function.

   For an old-style definition, construct a prototype out of the old-style
   parameter declarations and inject it into the function's type.  */

void
store_parm_decls (void)
{
  tree fndecl = current_function_decl;
  bool proto;

  /* The argument information block for FNDECL.  */
  struct c_arg_info *arg_info = current_function_arg_info;
  current_function_arg_info = 0;

  /* True if this definition is written with a prototype.  Note:
     despite C99 6.7.5.3p14, we can *not* treat an empty argument
     list in a function definition as equivalent to (void) -- an
     empty argument list specifies the function has no parameters,
     but only (void) sets up a prototype for future calls.  */
  proto = arg_info->types != 0;

  if (proto)
    store_parm_decls_newstyle (fndecl, arg_info);
  else
    store_parm_decls_oldstyle (fndecl, arg_info);

  /* The next call to push_scope will be a function body.  */

  next_is_function_body = true;

  /* Write a record describing this function definition to the prototypes
     file (if requested).  */

  gen_aux_info_record (fndecl, 1, 0, proto);

  /* Initialize the RTL code for the function.  */
  allocate_struct_function (fndecl, false);

  /* Begin the statement tree for this function.  */
  DECL_SAVED_TREE (fndecl) = push_stmt_list ();

  /* ??? Insert the contents of the pending sizes list into the function
     to be evaluated.  The only reason left to have this is
	void foo(int n, int array[n++])
     because we throw away the array type in favor of a pointer type, and
     thus won't naturally see the SAVE_EXPR containing the increment.  All
     other pending sizes would be handled by gimplify_parameters.  */
  {
    tree t;
    for (t = nreverse (get_pending_sizes ()); t ; t = TREE_CHAIN (t))
      add_stmt (TREE_VALUE (t));
  }

  /* Even though we're inside a function body, we still don't want to
     call expand_expr to calculate the size of a variable-sized array.
     We haven't necessarily assigned RTL to all variables yet, so it's
     not safe to try to expand expressions involving them.  */
  cfun->x_dont_save_pending_sizes_p = 1;
}

/* Finish up a function declaration and compile that function
   all the way to assembler language output.  The free the storage
   for the function definition.

   This is called after parsing the body of the function definition.  */

void
finish_function (void)
{
  tree fndecl = current_function_decl;

  label_context_stack_se = label_context_stack_se->next;
  label_context_stack_vm = label_context_stack_vm->next;

  if (TREE_CODE (fndecl) == FUNCTION_DECL
      && targetm.calls.promote_prototypes (TREE_TYPE (fndecl)))
    {
      tree args = DECL_ARGUMENTS (fndecl);
      for (; args; args = TREE_CHAIN (args))
	{
	  tree type = TREE_TYPE (args);
	  if (INTEGRAL_TYPE_P (type)
	      && TYPE_PRECISION (type) < TYPE_PRECISION (integer_type_node))
	    DECL_ARG_TYPE (args) = integer_type_node;
	}
    }

  if (DECL_INITIAL (fndecl) && DECL_INITIAL (fndecl) != error_mark_node)
    BLOCK_SUPERCONTEXT (DECL_INITIAL (fndecl)) = fndecl;

  /* Must mark the RESULT_DECL as being in this function.  */

  if (DECL_RESULT (fndecl) && DECL_RESULT (fndecl) != error_mark_node)
    DECL_CONTEXT (DECL_RESULT (fndecl)) = fndecl;

  if (MAIN_NAME_P (DECL_NAME (fndecl)) && flag_hosted)
    {
      if (TYPE_MAIN_VARIANT (TREE_TYPE (TREE_TYPE (fndecl)))
	  != integer_type_node)
	{
	  /* If warn_main is 1 (-Wmain) or 2 (-Wall), we have already warned.
	     If warn_main is -1 (-Wno-main) we don't want to be warned.  */
	  if (!warn_main)
	    pedwarn ("return type of %q+D is not %<int%>", fndecl);
	}
      else
	{
	  if (flag_isoc99)
	    {
	      tree stmt = c_finish_return (integer_zero_node);
#ifdef USE_MAPPED_LOCATION
	      /* Hack.  We don't want the middle-end to warn that this return
		 is unreachable, so we mark its location as special.  Using
		 UNKNOWN_LOCATION has the problem that it gets clobbered in
		 annotate_one_with_locus.  A cleaner solution might be to
		 ensure ! should_carry_locus_p (stmt), but that needs a flag.
	      */
	      SET_EXPR_LOCATION (stmt, BUILTINS_LOCATION);
#else
	      /* Hack.  We don't want the middle-end to warn that this
		 return is unreachable, so put the statement on the
		 special line 0.  */
	      annotate_with_file_line (stmt, input_filename, 0);
#endif
	    }
	}
    }

  /* Tie off the statement tree for this function.  */
  DECL_SAVED_TREE (fndecl) = pop_stmt_list (DECL_SAVED_TREE (fndecl));

  finish_fname_decls ();

  /* Complain if there's just no return statement.  */
  if (warn_return_type
      && TREE_CODE (TREE_TYPE (TREE_TYPE (fndecl))) != VOID_TYPE
      && !current_function_returns_value && !current_function_returns_null
      /* Don't complain if we are no-return.  */
      && !current_function_returns_abnormally
      /* Don't warn for main().  */
      && !MAIN_NAME_P (DECL_NAME (fndecl))
      /* Or if they didn't actually specify a return type.  */
      && !C_FUNCTION_IMPLICIT_INT (fndecl)
      /* Normally, with -Wreturn-type, flow will complain.  Unless we're an
	 inline function, as we might never be compiled separately.  */
      && DECL_INLINE (fndecl))
    {
      warning (OPT_Wreturn_type,
	       "no return statement in function returning non-void");
      TREE_NO_WARNING (fndecl) = 1;
    }

  /* Store the end of the function, so that we get good line number
     info for the epilogue.  */
  cfun->function_end_locus = input_location;

  /* Finalize the ELF visibility for the function.  */
  c_determine_visibility (fndecl);

  /* For GNU C extern inline functions disregard inline limits.  */
  if (DECL_EXTERNAL (fndecl) 
      && DECL_DECLARED_INLINE_P (fndecl))
    DECL_DISREGARD_INLINE_LIMITS (fndecl) = 1;

  /* Genericize before inlining.  Delay genericizing nested functions
     until their parent function is genericized.  Since finalizing
     requires GENERIC, delay that as well.  */

  if (DECL_INITIAL (fndecl) && DECL_INITIAL (fndecl) != error_mark_node
      && !undef_nested_function)
    {
      if (!decl_function_context (fndecl))
	{
	  c_genericize (fndecl);

	  /* ??? Objc emits functions after finalizing the compilation unit.
	     This should be cleaned up later and this conditional removed.  */
	  if (cgraph_global_info_ready)
	    {
	      cgraph_add_new_function (fndecl, false);
	      return;
	    }
	}
      else
	{
	  /* Register this function with cgraph just far enough to get it
	    added to our parent's nested function list.  Handy, since the
	    C front end doesn't have such a list.  */
	  (void) cgraph_node (fndecl);
	}
    }

  if (!decl_function_context (fndecl))
    undef_nested_function = false;

  /* We're leaving the context of this function, so zap cfun.
     It's still in DECL_STRUCT_FUNCTION, and we'll restore it in
     tree_rest_of_compilation.  */
  set_cfun (NULL);
  current_function_decl = NULL;
}

/* Check the declarations given in a for-loop for satisfying the C99
   constraints.  If exactly one such decl is found, return it.  */

tree
check_for_loop_decls (void)
{
  struct c_binding *b;
  tree one_decl = NULL_TREE;
  int n_decls = 0;


  if (!flag_isoc99)
    {
      /* If we get here, declarations have been used in a for loop without
	 the C99 for loop scope.  This doesn't make much sense, so don't
	 allow it.  */
      error ("%<for%> loop initial declaration used outside C99 mode");
      return NULL_TREE;
    }
  /* C99 subclause 6.8.5 paragraph 3:

       [#3]  The  declaration  part  of  a for statement shall only
       declare identifiers for objects having storage class auto or
       register.

     It isn't clear whether, in this sentence, "identifiers" binds to
     "shall only declare" or to "objects" - that is, whether all identifiers
     declared must be identifiers for objects, or whether the restriction
     only applies to those that are.  (A question on this in comp.std.c
     in November 2000 received no answer.)  We implement the strictest
     interpretation, to avoid creating an extension which later causes
     problems.  */

  for (b = current_scope->bindings; b; b = b->prev)
    {
      tree id = b->id;
      tree decl = b->decl;

      if (!id)
	continue;

      switch (TREE_CODE (decl))
	{
	case VAR_DECL:
	  if (TREE_STATIC (decl))
	    error ("declaration of static variable %q+D in %<for%> loop "
		   "initial declaration", decl);
	  else if (DECL_EXTERNAL (decl))
	    error ("declaration of %<extern%> variable %q+D in %<for%> loop "
		   "initial declaration", decl);
	  break;

	case RECORD_TYPE:
	  error ("%<struct %E%> declared in %<for%> loop initial declaration",
		 id);
	  break;
	case UNION_TYPE:
	  error ("%<union %E%> declared in %<for%> loop initial declaration",
		 id);
	  break;
	case ENUMERAL_TYPE:
	  error ("%<enum %E%> declared in %<for%> loop initial declaration",
		 id);
	  break;
	default:
	  error ("declaration of non-variable %q+D in %<for%> loop "
		 "initial declaration", decl);
	}

      n_decls++;
      one_decl = decl;
    }

  return n_decls == 1 ? one_decl : NULL_TREE;
}

/* Save and reinitialize the variables
   used during compilation of a C function.  */

void
c_push_function_context (struct function *f)
{
  struct language_function *p;
  p = GGC_NEW (struct language_function);
  f->language = p;

  p->base.x_stmt_tree = c_stmt_tree;
  p->x_break_label = c_break_label;
  p->x_cont_label = c_cont_label;
  p->x_switch_stack = c_switch_stack;
  p->arg_info = current_function_arg_info;
  p->returns_value = current_function_returns_value;
  p->returns_null = current_function_returns_null;
  p->returns_abnormally = current_function_returns_abnormally;
  p->warn_about_return_type = warn_about_return_type;
}

/* Restore the variables used during compilation of a C function.  */

void
c_pop_function_context (struct function *f)
{
  struct language_function *p = f->language;

  if (DECL_STRUCT_FUNCTION (current_function_decl) == 0
      && DECL_SAVED_TREE (current_function_decl) == NULL_TREE)
    {
      /* Stop pointing to the local nodes about to be freed.  */
      /* But DECL_INITIAL must remain nonzero so we know this
	 was an actual function definition.  */
      DECL_INITIAL (current_function_decl) = error_mark_node;
      DECL_ARGUMENTS (current_function_decl) = 0;
    }

  c_stmt_tree = p->base.x_stmt_tree;
  c_break_label = p->x_break_label;
  c_cont_label = p->x_cont_label;
  c_switch_stack = p->x_switch_stack;
  current_function_arg_info = p->arg_info;
  current_function_returns_value = p->returns_value;
  current_function_returns_null = p->returns_null;
  current_function_returns_abnormally = p->returns_abnormally;
  warn_about_return_type = p->warn_about_return_type;

  f->language = NULL;
}

/* Copy the DECL_LANG_SPECIFIC data associated with DECL.  */

void
c_dup_lang_specific_decl (tree decl)
{
  struct lang_decl *ld;

  if (!DECL_LANG_SPECIFIC (decl))
    return;

  ld = GGC_NEW (struct lang_decl);
  memcpy (ld, DECL_LANG_SPECIFIC (decl), sizeof (struct lang_decl));
  DECL_LANG_SPECIFIC (decl) = ld;
}

/* The functions below are required for functionality of doing
   function at once processing in the C front end. Currently these
   functions are not called from anywhere in the C front end, but as
   these changes continue, that will change.  */

/* Returns the stmt_tree (if any) to which statements are currently
   being added.  If there is no active statement-tree, NULL is
   returned.  */

stmt_tree
current_stmt_tree (void)
{
  return &c_stmt_tree;
}

/* Nonzero if TYPE is an anonymous union or struct type.  Always 0 in
   C.  */

int
anon_aggr_type_p (const_tree ARG_UNUSED (node))
{
  return 0;
}

/* Return the global value of T as a symbol.  */

tree
identifier_global_value	(tree t)
{
  struct c_binding *b;

  for (b = I_SYMBOL_BINDING (t); b; b = b->shadowed)
    if (B_IN_FILE_SCOPE (b) || B_IN_EXTERNAL_SCOPE (b))
      return b->decl;

  return 0;
}

/* Record a builtin type for C.  If NAME is non-NULL, it is the name used;
   otherwise the name is found in ridpointers from RID_INDEX.  */

void
record_builtin_type (enum rid rid_index, const char *name, tree type)
{
  tree id, decl;
  if (name == 0)
    id = ridpointers[(int) rid_index];
  else
    id = get_identifier (name);
  decl = build_decl (TYPE_DECL, id, type);
  pushdecl (decl);
  if (debug_hooks->type_decl)
    debug_hooks->type_decl (decl, false);
}

/* Build the void_list_node (void_type_node having been created).  */
tree
build_void_list_node (void)
{
  tree t = build_tree_list (NULL_TREE, void_type_node);
  return t;
}

/* Return a c_parm structure with the given SPECS, ATTRS and DECLARATOR.  */

struct c_parm *
build_c_parm (struct c_declspecs *specs, tree attrs,
	      struct c_declarator *declarator)
{
  struct c_parm *ret = XOBNEW (&parser_obstack, struct c_parm);
  ret->specs = specs;
  ret->attrs = attrs;
  ret->declarator = declarator;
  return ret;
}

/* Return a declarator with nested attributes.  TARGET is the inner
   declarator to which these attributes apply.  ATTRS are the
   attributes.  */

struct c_declarator *
build_attrs_declarator (tree attrs, struct c_declarator *target)
{
  struct c_declarator *ret = XOBNEW (&parser_obstack, struct c_declarator);
  ret->kind = cdk_attrs;
  ret->declarator = target;
  ret->u.attrs = attrs;
  return ret;
}

/* Return a declarator for a function with arguments specified by ARGS
   and return type specified by TARGET.  */

struct c_declarator *
build_function_declarator (struct c_arg_info *args,
			   struct c_declarator *target)
{
  struct c_declarator *ret = XOBNEW (&parser_obstack, struct c_declarator);
  ret->kind = cdk_function;
  ret->declarator = target;
  ret->u.arg_info = args;
  return ret;
}

/* Return a declarator for the identifier IDENT (which may be
   NULL_TREE for an abstract declarator).  */

struct c_declarator *
build_id_declarator (tree ident)
{
  struct c_declarator *ret = XOBNEW (&parser_obstack, struct c_declarator);
  ret->kind = cdk_id;
  ret->declarator = 0;
  ret->u.id = ident;
  /* Default value - may get reset to a more precise location. */
  ret->id_loc = input_location;
  return ret;
}

/* Return something to represent absolute declarators containing a *.
   TARGET is the absolute declarator that the * contains.
   TYPE_QUALS_ATTRS is a structure for type qualifiers and attributes
   to apply to the pointer type.  */

struct c_declarator *
make_pointer_declarator (struct c_declspecs *type_quals_attrs,
			 struct c_declarator *target)
{
  tree attrs;
  int quals = 0;
  struct c_declarator *itarget = target;
  struct c_declarator *ret = XOBNEW (&parser_obstack, struct c_declarator);
  if (type_quals_attrs)
    {
      attrs = type_quals_attrs->attrs;
      quals = quals_from_declspecs (type_quals_attrs);
      if (attrs != NULL_TREE)
	itarget = build_attrs_declarator (attrs, target);
    }
  ret->kind = cdk_pointer;
  ret->declarator = itarget;
  ret->u.pointer_quals = quals;
  return ret;
}

/* Return a pointer to a structure for an empty list of declaration
   specifiers.  */

struct c_declspecs *
build_null_declspecs (void)
{
  struct c_declspecs *ret = XOBNEW (&parser_obstack, struct c_declspecs);
  ret->type = 0;
  ret->decl_attr = 0;
  ret->attrs = 0;
  ret->typespec_word = cts_none;
  ret->storage_class = csc_none;
  ret->declspecs_seen_p = false;
  ret->type_seen_p = false;
  ret->non_sc_seen_p = false;
  ret->typedef_p = false;
  ret->tag_defined_p = false;
  ret->explicit_signed_p = false;
  ret->deprecated_p = false;
  ret->default_int_p = false;
  ret->long_p = false;
  ret->long_long_p = false;
  ret->short_p = false;
  ret->signed_p = false;
  ret->unsigned_p = false;
  ret->complex_p = false;
  ret->inline_p = false;
  ret->thread_p = false;
  ret->const_p = false;
  ret->volatile_p = false;
  ret->restrict_p = false;
  ret->saturating_p = false;
  return ret;
}

/* Add the type qualifier QUAL to the declaration specifiers SPECS,
   returning SPECS.  */

struct c_declspecs *
declspecs_add_qual (struct c_declspecs *specs, tree qual)
{
  enum rid i;
  bool dupe = false;
  specs->non_sc_seen_p = true;
  specs->declspecs_seen_p = true;
  gcc_assert (TREE_CODE (qual) == IDENTIFIER_NODE
	      && C_IS_RESERVED_WORD (qual));
  i = C_RID_CODE (qual);
  switch (i)
    {
    case RID_CONST:
      dupe = specs->const_p;
      specs->const_p = true;
      break;
    case RID_VOLATILE:
      dupe = specs->volatile_p;
      specs->volatile_p = true;
      break;
    case RID_RESTRICT:
      dupe = specs->restrict_p;
      specs->restrict_p = true;
      break;
    default:
      gcc_unreachable ();
    }
  if (dupe && pedantic && !flag_isoc99)
    pedwarn ("duplicate %qE", qual);
  return specs;
}

/* Add the type specifier TYPE to the declaration specifiers SPECS,
   returning SPECS.  */

struct c_declspecs *
declspecs_add_type (struct c_declspecs *specs, struct c_typespec spec)
{
  tree type = spec.spec;
  specs->non_sc_seen_p = true;
  specs->declspecs_seen_p = true;
  specs->type_seen_p = true;
  if (TREE_DEPRECATED (type))
    specs->deprecated_p = true;

  /* Handle type specifier keywords.  */
  if (TREE_CODE (type) == IDENTIFIER_NODE && C_IS_RESERVED_WORD (type))
    {
      enum rid i = C_RID_CODE (type);
      if (specs->type)
	{
	  error ("two or more data types in declaration specifiers");
	  return specs;
	}
      if ((int) i <= (int) RID_LAST_MODIFIER)
	{
	  /* "long", "short", "signed", "unsigned", "_Complex" or "_Sat".  */
	  bool dupe = false;
	  switch (i)
	    {
	    case RID_LONG:
	      if (specs->long_long_p)
		{
		  error ("%<long long long%> is too long for GCC");
		  break;
		}
	      if (specs->long_p)
		{
		  if (specs->typespec_word == cts_double)
		    {
		      error ("both %<long long%> and %<double%> in "
			     "declaration specifiers");
		      break;
		    }
		  if (pedantic && !flag_isoc99 && !in_system_header
		      && warn_long_long)
		    pedwarn ("ISO C90 does not support %<long long%>");
		  specs->long_long_p = 1;
		  break;
		}
	      if (specs->short_p)
		error ("both %<long%> and %<short%> in "
		       "declaration specifiers");
	      else if (specs->typespec_word == cts_void)
		error ("both %<long%> and %<void%> in "
		       "declaration specifiers");
	      else if (specs->typespec_word == cts_bool)
		error ("both %<long%> and %<_Bool%> in "
		       "declaration specifiers");
	      else if (specs->typespec_word == cts_char)
		error ("both %<long%> and %<char%> in "
		       "declaration specifiers");
	      else if (specs->typespec_word == cts_float)
		error ("both %<long%> and %<float%> in "
		       "declaration specifiers");
	      else if (specs->typespec_word == cts_dfloat32)
		error ("both %<long%> and %<_Decimal32%> in "
		       "declaration specifiers");
	      else if (specs->typespec_word == cts_dfloat64)
		error ("both %<long%> and %<_Decimal64%> in "
		       "declaration specifiers");
	      else if (specs->typespec_word == cts_dfloat128)
		error ("both %<long%> and %<_Decimal128%> in "
		       "declaration specifiers");
	      else
		specs->long_p = true;
	      break;
	    case RID_SHORT:
	      dupe = specs->short_p;
	      if (specs->long_p)
		error ("both %<long%> and %<short%> in "
		       "declaration specifiers");
	      else if (specs->typespec_word == cts_void)
		error ("both %<short%> and %<void%> in "
		       "declaration specifiers");
	      else if (specs->typespec_word == cts_bool)
		error ("both %<short%> and %<_Bool%> in "
		       "declaration specifiers");
	      else if (specs->typespec_word == cts_char)
		error ("both %<short%> and %<char%> in "
		       "declaration specifiers");
	      else if (specs->typespec_word == cts_float)
		error ("both %<short%> and %<float%> in "
		       "declaration specifiers");
	      else if (specs->typespec_word == cts_double)
		error ("both %<short%> and %<double%> in "
		       "declaration specifiers");
	      else if (specs->typespec_word == cts_dfloat32)
                error ("both %<short%> and %<_Decimal32%> in "
		       "declaration specifiers");
	      else if (specs->typespec_word == cts_dfloat64)
		error ("both %<short%> and %<_Decimal64%> in "
		                        "declaration specifiers");
	      else if (specs->typespec_word == cts_dfloat128)
		error ("both %<short%> and %<_Decimal128%> in "
		       "declaration specifiers");
	      else
		specs->short_p = true;
	      break;
	    case RID_SIGNED:
	      dupe = specs->signed_p;
	      if (specs->unsigned_p)
		error ("both %<signed%> and %<unsigned%> in "
		       "declaration specifiers");
	      else if (specs->typespec_word == cts_void)
		error ("both %<signed%> and %<void%> in "
		       "declaration specifiers");
	      else if (specs->typespec_word == cts_bool)
		error ("both %<signed%> and %<_Bool%> in "
		       "declaration specifiers");
	      else if (specs->typespec_word == cts_float)
		error ("both %<signed%> and %<float%> in "
		       "declaration specifiers");
	      else if (specs->typespec_word == cts_double)
		error ("both %<signed%> and %<double%> in "
		       "declaration specifiers");
	      else if (specs->typespec_word == cts_dfloat32)
		error ("both %<signed%> and %<_Decimal32%> in "
		       "declaration specifiers");
	      else if (specs->typespec_word == cts_dfloat64)
		error ("both %<signed%> and %<_Decimal64%> in "
		       "declaration specifiers");
	      else if (specs->typespec_word == cts_dfloat128)
		error ("both %<signed%> and %<_Decimal128%> in "
		       "declaration specifiers");
	      else
		specs->signed_p = true;
	      break;
	    case RID_UNSIGNED:
	      dupe = specs->unsigned_p;
	      if (specs->signed_p)
		error ("both %<signed%> and %<unsigned%> in "
		       "declaration specifiers");
	      else if (specs->typespec_word == cts_void)
		error ("both %<unsigned%> and %<void%> in "
		       "declaration specifiers");
	      else if (specs->typespec_word == cts_bool)
		error ("both %<unsigned%> and %<_Bool%> in "
		       "declaration specifiers");
	      else if (specs->typespec_word == cts_float)
		error ("both %<unsigned%> and %<float%> in "
		       "declaration specifiers");
	      else if (specs->typespec_word == cts_double)
		error ("both %<unsigned%> and %<double%> in "
		       "declaration specifiers");
              else if (specs->typespec_word == cts_dfloat32)
		error ("both %<unsigned%> and %<_Decimal32%> in "
		       "declaration specifiers");
	      else if (specs->typespec_word == cts_dfloat64)
		error ("both %<unsigned%> and %<_Decimal64%> in "
		       "declaration specifiers");
	      else if (specs->typespec_word == cts_dfloat128)
		error ("both %<unsigned%> and %<_Decimal128%> in "
		       "declaration specifiers");
	      else
		specs->unsigned_p = true;
	      break;
	    case RID_COMPLEX:
	      dupe = specs->complex_p;
	      if (pedantic && !flag_isoc99 && !in_system_header)
		pedwarn ("ISO C90 does not support complex types");
	      if (specs->typespec_word == cts_void)
		error ("both %<complex%> and %<void%> in "
		       "declaration specifiers");
	      else if (specs->typespec_word == cts_bool)
		error ("both %<complex%> and %<_Bool%> in "
		       "declaration specifiers");
              else if (specs->typespec_word == cts_dfloat32)
		error ("both %<complex%> and %<_Decimal32%> in "
		       "declaration specifiers");
	      else if (specs->typespec_word == cts_dfloat64)
		error ("both %<complex%> and %<_Decimal64%> in "
		       "declaration specifiers");
	      else if (specs->typespec_word == cts_dfloat128)
		error ("both %<complex%> and %<_Decimal128%> in "
		       "declaration specifiers");
	      else if (specs->typespec_word == cts_fract)
		error ("both %<complex%> and %<_Fract%> in "
		       "declaration specifiers");
	      else if (specs->typespec_word == cts_accum)
		error ("both %<complex%> and %<_Accum%> in "
		       "declaration specifiers");
	      else if (specs->saturating_p)
		error ("both %<complex%> and %<_Sat%> in "
		       "declaration specifiers");
	      else
		specs->complex_p = true;
	      break;
	    case RID_SAT:
	      dupe = specs->saturating_p;
	      if (pedantic)
		pedwarn ("ISO C does not support saturating types");
	      if (specs->typespec_word == cts_void)
		error ("both %<_Sat%> and %<void%> in "
		       "declaration specifiers");
	      else if (specs->typespec_word == cts_bool)
		error ("both %<_Sat%> and %<_Bool%> in "
		       "declaration specifiers");
	      else if (specs->typespec_word == cts_char)
		error ("both %<_Sat%> and %<char%> in "
		       "declaration specifiers");
	      else if (specs->typespec_word == cts_int)
		error ("both %<_Sat%> and %<int%> in "
		       "declaration specifiers");
	      else if (specs->typespec_word == cts_float)
		error ("both %<_Sat%> and %<float%> in "
		       "declaration specifiers");
	      else if (specs->typespec_word == cts_double)
		error ("both %<_Sat%> and %<double%> in "
		       "declaration specifiers");
              else if (specs->typespec_word == cts_dfloat32)
		error ("both %<_Sat%> and %<_Decimal32%> in "
		       "declaration specifiers");
	      else if (specs->typespec_word == cts_dfloat64)
		error ("both %<_Sat%> and %<_Decimal64%> in "
		       "declaration specifiers");
	      else if (specs->typespec_word == cts_dfloat128)
		error ("both %<_Sat%> and %<_Decimal128%> in "
		       "declaration specifiers");
	      else if (specs->complex_p)
		error ("both %<_Sat%> and %<complex%> in "
		       "declaration specifiers");
	      else
		specs->saturating_p = true;
	      break;
	    default:
	      gcc_unreachable ();
	    }

	  if (dupe)
	    error ("duplicate %qE", type);

	  return specs;
	}
      else
	{
	  /* "void", "_Bool", "char", "int", "float", "double", "_Decimal32",
	     "_Decimal64", "_Decimal128", "_Fract" or "_Accum".  */
	  if (specs->typespec_word != cts_none)
	    {
	      error ("two or more data types in declaration specifiers");
	      return specs;
	    }
	  switch (i)
	    {
	    case RID_VOID:
	      if (specs->long_p)
		error ("both %<long%> and %<void%> in "
		       "declaration specifiers");
	      else if (specs->short_p)
		error ("both %<short%> and %<void%> in "
		       "declaration specifiers");
	      else if (specs->signed_p)
		error ("both %<signed%> and %<void%> in "
		       "declaration specifiers");
	      else if (specs->unsigned_p)
		error ("both %<unsigned%> and %<void%> in "
		       "declaration specifiers");
	      else if (specs->complex_p)
		error ("both %<complex%> and %<void%> in "
		       "declaration specifiers");
	      else if (specs->saturating_p)
		error ("both %<_Sat%> and %<void%> in "
		       "declaration specifiers");
	      else
		specs->typespec_word = cts_void;
	      return specs;
	    case RID_BOOL:
	      if (specs->long_p)
		error ("both %<long%> and %<_Bool%> in "
		       "declaration specifiers");
	      else if (specs->short_p)
		error ("both %<short%> and %<_Bool%> in "
		       "declaration specifiers");
	      else if (specs->signed_p)
		error ("both %<signed%> and %<_Bool%> in "
		       "declaration specifiers");
	      else if (specs->unsigned_p)
		error ("both %<unsigned%> and %<_Bool%> in "
		       "declaration specifiers");
	      else if (specs->complex_p)
		error ("both %<complex%> and %<_Bool%> in "
		       "declaration specifiers");
	      else if (specs->saturating_p)
		error ("both %<_Sat%> and %<_Bool%> in "
		       "declaration specifiers");
	      else
		specs->typespec_word = cts_bool;
	      return specs;
	    case RID_CHAR:
	      if (specs->long_p)
		error ("both %<long%> and %<char%> in "
		       "declaration specifiers");
	      else if (specs->short_p)
		error ("both %<short%> and %<char%> in "
		       "declaration specifiers");
	      else if (specs->saturating_p)
		error ("both %<_Sat%> and %<char%> in "
		       "declaration specifiers");
	      else
		specs->typespec_word = cts_char;
	      return specs;
	    case RID_INT:
	      if (specs->saturating_p)
		error ("both %<_Sat%> and %<int%> in "
		       "declaration specifiers");
	      else
		specs->typespec_word = cts_int;
	      return specs;
	    case RID_FLOAT:
	      if (specs->long_p)
		error ("both %<long%> and %<float%> in "
		       "declaration specifiers");
	      else if (specs->short_p)
		error ("both %<short%> and %<float%> in "
		       "declaration specifiers");
	      else if (specs->signed_p)
		error ("both %<signed%> and %<float%> in "
		       "declaration specifiers");
	      else if (specs->unsigned_p)
		error ("both %<unsigned%> and %<float%> in "
		       "declaration specifiers");
	      else if (specs->saturating_p)
		error ("both %<_Sat%> and %<float%> in "
		       "declaration specifiers");
	      else
		specs->typespec_word = cts_float;
	      return specs;
	    case RID_DOUBLE:
	      if (specs->long_long_p)
		error ("both %<long long%> and %<double%> in "
		       "declaration specifiers");
	      else if (specs->short_p)
		error ("both %<short%> and %<double%> in "
		       "declaration specifiers");
	      else if (specs->signed_p)
		error ("both %<signed%> and %<double%> in "
		       "declaration specifiers");
	      else if (specs->unsigned_p)
		error ("both %<unsigned%> and %<double%> in "
		       "declaration specifiers");
	      else if (specs->saturating_p)
		error ("both %<_Sat%> and %<double%> in "
		       "declaration specifiers");
	      else
		specs->typespec_word = cts_double;
	      return specs;
	    case RID_DFLOAT32:
	    case RID_DFLOAT64:
	    case RID_DFLOAT128:
	      { 
		const char *str;
		if (i == RID_DFLOAT32)
		  str = "_Decimal32";
		else if (i == RID_DFLOAT64)
		  str = "_Decimal64";
		else
		  str = "_Decimal128";
		if (specs->long_long_p)
		  error ("both %<long long%> and %<%s%> in "
			 "declaration specifiers", str);
		if (specs->long_p)
		  error ("both %<long%> and %<%s%> in "
			 "declaration specifiers", str);
		else if (specs->short_p)
		  error ("both %<short%> and %<%s%> in "
			 "declaration specifiers", str);
		else if (specs->signed_p)
		  error ("both %<signed%> and %<%s%> in "
			 "declaration specifiers", str);
		else if (specs->unsigned_p)
		  error ("both %<unsigned%> and %<%s%> in "
			 "declaration specifiers", str);
                else if (specs->complex_p)
                  error ("both %<complex%> and %<%s%> in "
                         "declaration specifiers", str);
                else if (specs->saturating_p)
                  error ("both %<_Sat%> and %<%s%> in "
                         "declaration specifiers", str);
		else if (i == RID_DFLOAT32)
		  specs->typespec_word = cts_dfloat32;
		else if (i == RID_DFLOAT64)
		  specs->typespec_word = cts_dfloat64;
		else
		  specs->typespec_word = cts_dfloat128;
	      }
	      if (!targetm.decimal_float_supported_p ())
		error ("decimal floating point not supported for this target");
	      if (pedantic)
		pedwarn ("ISO C does not support decimal floating point");
	      return specs;
	    case RID_FRACT:
	    case RID_ACCUM:
	      {
		const char *str;
		if (i == RID_FRACT)
		  str = "_Fract";
		else
		  str = "_Accum";
                if (specs->complex_p)
                  error ("both %<complex%> and %<%s%> in "
                         "declaration specifiers", str);
		else if (i == RID_FRACT)
		    specs->typespec_word = cts_fract;
		else
		    specs->typespec_word = cts_accum;
	      }
	      if (!targetm.fixed_point_supported_p ())
		error ("fixed-point types not supported for this target");
	      if (pedantic)
		pedwarn ("ISO C does not support fixed-point types");
	      return specs;
	    default:
	      /* ObjC reserved word "id", handled below.  */
	      break;
	    }
	}
    }

  /* Now we have a typedef (a TYPE_DECL node), an identifier (some
     form of ObjC type, cases such as "int" and "long" being handled
     above), a TYPE (struct, union, enum and typeof specifiers) or an
     ERROR_MARK.  In none of these cases may there have previously
     been any type specifiers.  */
  if (specs->type || specs->typespec_word != cts_none
      || specs->long_p || specs->short_p || specs->signed_p
      || specs->unsigned_p || specs->complex_p)
    error ("two or more data types in declaration specifiers");
  else if (TREE_CODE (type) == TYPE_DECL)
    {
      if (TREE_TYPE (type) == error_mark_node)
	; /* Allow the type to default to int to avoid cascading errors.  */
      else
	{
	  specs->type = C_SMASHED_TYPE_VARIANT (TREE_TYPE (type));
	  specs->decl_attr = DECL_ATTRIBUTES (type);
	  specs->typedef_p = true;
	  specs->explicit_signed_p = C_TYPEDEF_EXPLICITLY_SIGNED (type);
	}
    }
  else if (TREE_CODE (type) == IDENTIFIER_NODE)
    {
      tree t = lookup_name (type);
      if (!t || TREE_CODE (t) != TYPE_DECL)
	error ("%qE fails to be a typedef or built in type", type);
      else if (TREE_TYPE (t) == error_mark_node)
	;
      else
	specs->type = TREE_TYPE (t);
    }
  else if (TREE_CODE (type) != ERROR_MARK)
    {
      if (spec.kind == ctsk_tagdef || spec.kind == ctsk_tagfirstref)
	specs->tag_defined_p = true;
      if (spec.kind == ctsk_typeof)
	specs->typedef_p = true;
      specs->type = type;
    }

  return specs;
}

/* Add the storage class specifier or function specifier SCSPEC to the
   declaration specifiers SPECS, returning SPECS.  */

struct c_declspecs *
declspecs_add_scspec (struct c_declspecs *specs, tree scspec)
{
  enum rid i;
  enum c_storage_class n = csc_none;
  bool dupe = false;
  specs->declspecs_seen_p = true;
  gcc_assert (TREE_CODE (scspec) == IDENTIFIER_NODE
	      && C_IS_RESERVED_WORD (scspec));
  i = C_RID_CODE (scspec);
  if (specs->non_sc_seen_p)
    warning (OPT_Wold_style_declaration, 
             "%qE is not at beginning of declaration", scspec);
  switch (i)
    {
    case RID_INLINE:
      /* C99 permits duplicate inline.  Although of doubtful utility,
	 it seems simplest to permit it in gnu89 mode as well, as
	 there is also little utility in maintaining this as a
	 difference between gnu89 and C99 inline.  */
      dupe = false;
      specs->inline_p = true;
      break;
    case RID_THREAD:
      dupe = specs->thread_p;
      if (specs->storage_class == csc_auto)
	error ("%<__thread%> used with %<auto%>");
      else if (specs->storage_class == csc_register)
	error ("%<__thread%> used with %<register%>");
      else if (specs->storage_class == csc_typedef)
	error ("%<__thread%> used with %<typedef%>");
      else
	specs->thread_p = true;
      break;
    case RID_AUTO:
      n = csc_auto;
      break;
    case RID_EXTERN:
      n = csc_extern;
      /* Diagnose "__thread extern".  */
      if (specs->thread_p)
	error ("%<__thread%> before %<extern%>");
      break;
    case RID_REGISTER:
      n = csc_register;
      break;
    case RID_STATIC:
      n = csc_static;
      /* Diagnose "__thread static".  */
      if (specs->thread_p)
	error ("%<__thread%> before %<static%>");
      break;
    case RID_TYPEDEF:
      n = csc_typedef;
      break;
    default:
      gcc_unreachable ();
    }
  if (n != csc_none && n == specs->storage_class)
    dupe = true;
  if (dupe)
    error ("duplicate %qE", scspec);
  if (n != csc_none)
    {
      if (specs->storage_class != csc_none && n != specs->storage_class)
	{
	  error ("multiple storage classes in declaration specifiers");
	}
      else
	{
	  specs->storage_class = n;
	  if (n != csc_extern && n != csc_static && specs->thread_p)
	    {
	      error ("%<__thread%> used with %qE", scspec);
	      specs->thread_p = false;
	    }
	}
    }
  return specs;
}

/* Add the attributes ATTRS to the declaration specifiers SPECS,
   returning SPECS.  */

struct c_declspecs *
declspecs_add_attrs (struct c_declspecs *specs, tree attrs)
{
  specs->attrs = chainon (attrs, specs->attrs);
  specs->declspecs_seen_p = true;
  return specs;
}

/* Combine "long", "short", "signed", "unsigned" and "_Complex" type
   specifiers with any other type specifier to determine the resulting
   type.  This is where ISO C checks on complex types are made, since
   "_Complex long" is a prefix of the valid ISO C type "_Complex long
   double".  */

struct c_declspecs *
finish_declspecs (struct c_declspecs *specs)
{
  /* If a type was specified as a whole, we have no modifiers and are
     done.  */
  if (specs->type != NULL_TREE)
    {
      gcc_assert (!specs->long_p && !specs->long_long_p && !specs->short_p
		  && !specs->signed_p && !specs->unsigned_p
		  && !specs->complex_p);
      return specs;
    }

  /* If none of "void", "_Bool", "char", "int", "float" or "double"
     has been specified, treat it as "int" unless "_Complex" is
     present and there are no other specifiers.  If we just have
     "_Complex", it is equivalent to "_Complex double", but e.g.
     "_Complex short" is equivalent to "_Complex short int".  */
  if (specs->typespec_word == cts_none)
    {
      if (specs->saturating_p)
	{
	  error ("%<_Sat%> is used without %<_Fract%> or %<_Accum%>");
	  specs->typespec_word = cts_fract;
	}
      else if (specs->long_p || specs->short_p
	       || specs->signed_p || specs->unsigned_p)
	{
	  specs->typespec_word = cts_int;
	}
      else if (specs->complex_p)
	{
	  specs->typespec_word = cts_double;
	  if (pedantic)
	    pedwarn ("ISO C does not support plain %<complex%> meaning "
		     "%<double complex%>");
	}
      else
	{
	  specs->typespec_word = cts_int;
	  specs->default_int_p = true;
	  /* We don't diagnose this here because grokdeclarator will
	     give more specific diagnostics according to whether it is
	     a function definition.  */
	}
    }

  /* If "signed" was specified, record this to distinguish "int" and
     "signed int" in the case of a bit-field with
     -funsigned-bitfields.  */
  specs->explicit_signed_p = specs->signed_p;

  /* Now compute the actual type.  */
  switch (specs->typespec_word)
    {
    case cts_void:
      gcc_assert (!specs->long_p && !specs->short_p
		  && !specs->signed_p && !specs->unsigned_p
		  && !specs->complex_p);
      specs->type = void_type_node;
      break;
    case cts_bool:
      gcc_assert (!specs->long_p && !specs->short_p
		  && !specs->signed_p && !specs->unsigned_p
		  && !specs->complex_p);
      specs->type = boolean_type_node;
      break;
    case cts_char:
      gcc_assert (!specs->long_p && !specs->short_p);
      gcc_assert (!(specs->signed_p && specs->unsigned_p));
      if (specs->signed_p)
	specs->type = signed_char_type_node;
      else if (specs->unsigned_p)
	specs->type = unsigned_char_type_node;
      else
	specs->type = char_type_node;
      if (specs->complex_p)
	{
	  if (pedantic)
	    pedwarn ("ISO C does not support complex integer types");
	  specs->type = build_complex_type (specs->type);
	}
      break;
    case cts_int:
      gcc_assert (!(specs->long_p && specs->short_p));
      gcc_assert (!(specs->signed_p && specs->unsigned_p));
      if (specs->long_long_p)
	specs->type = (specs->unsigned_p
		       ? long_long_unsigned_type_node
		       : long_long_integer_type_node);
      else if (specs->long_p)
	specs->type = (specs->unsigned_p
		       ? long_unsigned_type_node
		       : long_integer_type_node);
      else if (specs->short_p)
	specs->type = (specs->unsigned_p
		       ? short_unsigned_type_node
		       : short_integer_type_node);
      else
	specs->type = (specs->unsigned_p
		       ? unsigned_type_node
		       : integer_type_node);
      if (specs->complex_p)
	{
	  if (pedantic)
	    pedwarn ("ISO C does not support complex integer types");
	  specs->type = build_complex_type (specs->type);
	}
      break;
    case cts_float:
      gcc_assert (!specs->long_p && !specs->short_p
		  && !specs->signed_p && !specs->unsigned_p);
      specs->type = (specs->complex_p
		     ? complex_float_type_node
		     : float_type_node);
      break;
    case cts_double:
      gcc_assert (!specs->long_long_p && !specs->short_p
		  && !specs->signed_p && !specs->unsigned_p);
      if (specs->long_p)
	{
	  specs->type = (specs->complex_p
			 ? complex_long_double_type_node
			 : long_double_type_node);
	}
      else
	{
	  specs->type = (specs->complex_p
			 ? complex_double_type_node
			 : double_type_node);
	}
      break;
    case cts_dfloat32:
    case cts_dfloat64:
    case cts_dfloat128:
      gcc_assert (!specs->long_p && !specs->long_long_p && !specs->short_p
		  && !specs->signed_p && !specs->unsigned_p && !specs->complex_p);
      if (specs->typespec_word == cts_dfloat32)
	specs->type = dfloat32_type_node;
      else if (specs->typespec_word == cts_dfloat64)
	specs->type = dfloat64_type_node;
      else
	specs->type = dfloat128_type_node;
      break;
    case cts_fract:
       gcc_assert (!specs->complex_p);
       if (specs->saturating_p)
	{
	  if (specs->long_long_p)
	    specs->type = specs->unsigned_p
			  ? sat_unsigned_long_long_fract_type_node
			  : sat_long_long_fract_type_node;
	  else if (specs->long_p)
	    specs->type = specs->unsigned_p
			  ? sat_unsigned_long_fract_type_node
			  : sat_long_fract_type_node;
	  else if (specs->short_p)
	    specs->type = specs->unsigned_p
			  ? sat_unsigned_short_fract_type_node
			  : sat_short_fract_type_node;
	  else
	    specs->type = specs->unsigned_p
			  ? sat_unsigned_fract_type_node
			  : sat_fract_type_node;
          }
      else
	{
	  if (specs->long_long_p)
	    specs->type = specs->unsigned_p
			  ? unsigned_long_long_fract_type_node
			  : long_long_fract_type_node;
	  else if (specs->long_p)
	    specs->type = specs->unsigned_p
			  ? unsigned_long_fract_type_node
			  : long_fract_type_node;
	  else if (specs->short_p)
	    specs->type = specs->unsigned_p
			  ? unsigned_short_fract_type_node
			  : short_fract_type_node;
	  else
	    specs->type = specs->unsigned_p
			  ? unsigned_fract_type_node
			  : fract_type_node;
          }
      break;
    case cts_accum:
       gcc_assert (!specs->complex_p);
       if (specs->saturating_p)
	{
	  if (specs->long_long_p)
	    specs->type = specs->unsigned_p
			  ? sat_unsigned_long_long_accum_type_node
			  : sat_long_long_accum_type_node;
	  else if (specs->long_p)
	    specs->type = specs->unsigned_p
			  ? sat_unsigned_long_accum_type_node
			  : sat_long_accum_type_node;
	  else if (specs->short_p)
	    specs->type = specs->unsigned_p
			  ? sat_unsigned_short_accum_type_node
			  : sat_short_accum_type_node;
	  else
	    specs->type = specs->unsigned_p
			  ? sat_unsigned_accum_type_node
			  : sat_accum_type_node;
          }
      else
	{
	  if (specs->long_long_p)
	    specs->type = specs->unsigned_p
			  ? unsigned_long_long_accum_type_node
			  : long_long_accum_type_node;
	  else if (specs->long_p)
	    specs->type = specs->unsigned_p
			  ? unsigned_long_accum_type_node
			  : long_accum_type_node;
	  else if (specs->short_p)
	    specs->type = specs->unsigned_p
			  ? unsigned_short_accum_type_node
			  : short_accum_type_node;
	  else
	    specs->type = specs->unsigned_p
			  ? unsigned_accum_type_node
			  : accum_type_node;
          }
      break;
    default:
      gcc_unreachable ();
    }

  return specs;
}

/* Callback used when creating the final decl canonicalization map.
   LATEST and DEFINITION are two variants of the same declaration.
   DEFINITION, if not NULL, is the canonical definition of this
   object.  LATEST is the most recent merged declaration.  If
   DEFINITION is not NULL, this function will destructively merge
   LATEST into DEFINITION and return DEFINITION.  Otherwise, it
   returns LATEST.  */
tree
c_merge_decls (tree latest, tree definition)
{
  if (TREE_CODE_CLASS (TREE_CODE (latest)) == tcc_declaration)
    {
      if (definition && latest && latest != definition)
	merge_decls (latest, definition, TREE_TYPE (latest),
		     TREE_TYPE (definition));
    }
  return definition ? definition : latest;
}

/* Return the smashed version of TYPE.  MAP is the map used to track
   smashing.  If the type is already in the map, return the smashed
   copy.  Otherwise, compute the smashed variant and update the
   map.  */
static tree
get_smashed_type (htab_t map, tree type)
{
  tree original_type;
  void **slot;
  struct c_tree_map_entry entry, *found;

  if (type == error_mark_node)
    return type;

  gcc_assert (TREE_CODE_CLASS (TREE_CODE (type)) == tcc_type);

  entry.key = type;
  found = (struct c_tree_map_entry *) htab_find (map, &entry);
  if (found)
    return found->value;

  original_type = type;
  if (TYPE_MAIN_VARIANT (type) != type)
    {
      tree save = TYPE_MAIN_VARIANT (type);
      type = get_smashed_type (map, save);
      if (type == save)
	type = original_type;
      else
	{
	  type = build_qualified_type (type, TYPE_QUALS (original_type));
	  /* If the original type was a typedef, preserve that too.  */
	  if (TYPE_NAME (original_type)
	      != TYPE_NAME (TYPE_MAIN_VARIANT (original_type)))
	    {
	      type = build_variant_type_copy (type);
	      TYPE_NAME (type) = TYPE_NAME (original_type);
	      /* FIXME: do we need to reset the TREE_TYPE of the
		 TYPE_NAME here?  */
	    }
	}
    }
  else
    {
      switch (TREE_CODE (type))
	{
	case REFERENCE_TYPE:
	case OFFSET_TYPE:
	case BOOLEAN_TYPE:
	case INTEGER_TYPE:
	case REAL_TYPE:
	case FIXED_POINT_TYPE:
	case COMPLEX_TYPE:
	case VECTOR_TYPE:
	case VOID_TYPE:
	case ENUMERAL_TYPE:
	case UNION_TYPE:
	case RECORD_TYPE:
	  /* Nothing special.  */
	  break;

	case POINTER_TYPE:
	  {
	    tree subtype = get_smashed_type (map, TREE_TYPE (type));
	    if (subtype != TREE_TYPE (type))
	      type = build_pointer_type (subtype);
	  }
	  break;

	case FUNCTION_TYPE:
	  {
	    tree rtype;
	    tree arg, arglist = NULL_TREE;
	    bool changed = false;

	    rtype = get_smashed_type (map, TREE_TYPE (type));
	    if (rtype != TREE_TYPE (type))
	      changed = true;
	    for (arg = TYPE_ARG_TYPES (type); arg; arg = TREE_CHAIN (arg))
	      {
		tree value = TREE_VALUE (arg);
		if (value)
		  {
		    tree old = value;
		    value = get_smashed_type (map, value);
		    if (value != old)
		      changed = true;
		  }
		arglist = tree_cons (NULL_TREE, value, arglist);
	      }
	    if (changed)
	      {
		arglist = nreverse (arglist);
		type = build_function_type (rtype, arglist);
	      }
	  }
	  break;

	case ARRAY_TYPE:
	  {
	    tree elts, index = NULL_TREE;
	    if (TYPE_DOMAIN (type))
	      index = get_smashed_type (map, TYPE_DOMAIN (type));
	    elts = get_smashed_type (map, TREE_TYPE (type));
	    if (index != TYPE_DOMAIN (type) || elts != TREE_TYPE (type))
	      type = build_array_type (elts, index);
	  }
	  break;

	case QUAL_UNION_TYPE:
	case METHOD_TYPE:
	case LANG_TYPE:
	default:
	  /* Should not be possible.  */
	  gcc_unreachable ();
	}
    }

  found = GGC_NEW (struct c_tree_map_entry);
  found->key = original_type;
  found->value = type;
  slot = htab_find_slot (map, found, INSERT);
  if (*slot)
    {
      found = (struct c_tree_map_entry *) *slot;
      gcc_assert (found->value == type);
    }
  else
    *slot = found;

  return type;
}

/* Re-smash decls and destructively remove non-canonical decls from
   the chain.  */
static void
c_smash_decls (htab_t map, struct pointer_set_t *seen,
	       VEC (tree, gc) *globals,
	       VEC (tree, heap) **result)
{
  tree decl;
  int ix;
  for (ix = 0; VEC_iterate (tree, globals, ix, decl); ++ix)
    {
      tree canonical;
      struct c_tree_map_entry entry;
      void **slot;

      if (! map)
	continue;

      /* This can happen with --combine.  */
      if (pointer_set_contains (seen, decl))
	{
	  VEC_safe_push (tree, heap, *result, decl);
	  continue;
	}

      /* The first time we see a decl, we insert its canonical copy
	 into the result list.  If we've already seen the canonical
	 copy, we simply skip it and move on.  */
      entry.key = decl;
      slot = htab_find_slot (map, &entry, NO_INSERT);
      if (! slot)
	{
	  /* If the name was only seen once, then the decl won't
	     appear in the map.  In this case it is canonical by
	     itself.  */
	  canonical = decl;
	}
      else
	{
	  struct c_tree_map_entry *ep = (struct c_tree_map_entry *) *slot;
	  canonical = ep->value;
	  if (pointer_set_contains (seen, canonical))
	    continue;
	}

      gcc_assert (TREE_CODE_CLASS (TREE_CODE (canonical)) == tcc_declaration);

      /* Handle typedefs specially.  We re-create the original logic
	 here.  */
      if (TREE_CODE (canonical) == TYPE_DECL && DECL_ORIGINAL_TYPE (canonical))
	{
	  tree save, type;
	  gcc_assert (TREE_TYPE (canonical) != DECL_ORIGINAL_TYPE (canonical));
	  /* First update DECL_ORIGINAL_TYPE.  */
	  save = DECL_ORIGINAL_TYPE (canonical);
	  DECL_ORIGINAL_TYPE (canonical)
	    = get_smashed_type (map, DECL_ORIGINAL_TYPE (canonical));
	  /* Now update TREE_TYPE.  */
	  type = TREE_TYPE (canonical);
	  entry.key = type;
	  slot = htab_find_slot (map, &entry, INSERT);
	  if (*slot)
	    {
	      TREE_TYPE (canonical)
		= ((struct c_tree_map_entry *) *slot)->value;
	      gcc_assert (TREE_TYPE (canonical)
			  != DECL_ORIGINAL_TYPE (canonical));
	    }
	  else
	    {
	      struct c_tree_map_entry *nentry;

	      /* If the original type did not change by smashing,
		 we also don't need to change the TREE_TYPE.  */
	      if (DECL_ORIGINAL_TYPE (canonical) != save)
		{
		  TREE_TYPE (canonical) = DECL_ORIGINAL_TYPE (canonical);
		  DECL_ORIGINAL_TYPE (canonical) = NULL_TREE;
		  clone_underlying_type (canonical);
		}

	      nentry = GGC_NEW (struct c_tree_map_entry);
	      nentry->key = type;
	      nentry->value = TREE_TYPE (canonical);
	      *slot = nentry;
	    }
	}
      else
	TREE_TYPE (canonical) = get_smashed_type (map, TREE_TYPE (canonical));

      /* If we see a struct or union, we want to rewrite its field
	 types now.  */
      if (TREE_CODE (canonical) == TYPE_DECL
	  && TREE_TYPE (canonical) == TYPE_MAIN_VARIANT (TREE_TYPE (canonical))
	  && (TREE_CODE (TREE_TYPE (canonical)) == RECORD_TYPE
	      || TREE_CODE (TREE_TYPE (canonical)) == UNION_TYPE))
	{
	  tree field;
	  for (field = TYPE_FIELDS (TREE_TYPE (canonical));
	       field;
	       field = TREE_CHAIN (field))
	    {
	      gcc_assert (TREE_CODE (field) == FIELD_DECL);
	      TREE_TYPE (field) = get_smashed_type (map, TREE_TYPE (field));
	    }
	}

      pointer_set_insert (seen, canonical);
      VEC_safe_push (tree, heap, *result, canonical);
    }
}

static tree
rewrite_types_and_globals (tree *nodep, int *subtrees, void *user_data)
{
  htab_t map = (htab_t) user_data;
  struct c_tree_map_entry entry, *found;

  entry.key = *nodep;
  found = (struct c_tree_map_entry *) htab_find (map, &entry);
  if (found)
    {
      *nodep = found->value;
      *subtrees = 0;
    }
  else if (TREE_CODE (*nodep) == BLOCK)
    {
      /* Weirdly, walk_tree does not handle BLOCK itself.  */
      walk_tree (&BLOCK_VARS (*nodep), rewrite_types_and_globals,
		 map, NULL);
      walk_tree (&BLOCK_CHAIN (*nodep), rewrite_types_and_globals,
		 map, NULL);
      walk_tree (&BLOCK_SUBBLOCKS (*nodep), rewrite_types_and_globals,
		 map, NULL);
    }
  else if (TREE_CODE (*nodep) == BIND_EXPR)
    {
      /* Do nothing.  */
    }
  else if (TREE_TYPE (*nodep) && TREE_TYPE (*nodep) != error_mark_node)
    TREE_TYPE (*nodep) = get_smashed_type (map, TREE_TYPE (*nodep));

  return NULL_TREE;
}

static void
hand_off_decls (htab_t map, VEC (tree, heap) *globals)
{
  int ix;
  tree decl;
  for (ix = 0; VEC_iterate (tree, globals, ix, decl); ++ix)
    {
      switch (TREE_CODE (decl))
	{
	case FUNCTION_DECL:
	  {
	    bool save = c_override_global_bindings_to_false;
	    c_override_global_bindings_to_false = true;
	    walk_tree (&DECL_INITIAL (decl), rewrite_types_and_globals,
		       map, NULL);
	    walk_tree (&DECL_SAVED_TREE (decl), rewrite_types_and_globals,
		       map, NULL);
	    walk_tree (&DECL_ARGUMENTS (decl), rewrite_types_and_globals,
		       map, NULL);
	    c_override_global_bindings_to_false = save;
	    if (DECL_INITIAL (decl) && DECL_INITIAL (decl) != error_mark_node)
	      cgraph_finalize_function (decl, false);
	    else
	      {
		DECL_DEFER_OUTPUT (decl) = 1;
		rest_of_decl_compilation (decl, true, 0);
	      }
	  }
	  break;

	case VAR_DECL:
	  if (DECL_INITIAL (decl) == NULL_TREE
	      || DECL_INITIAL (decl) == error_mark_node)
	    /* Don't output anything
	       when a tentative file-scope definition is seen.
	       But at end of compilation, do output code for them.  */
	    DECL_DEFER_OUTPUT (decl) = 1;
	  rest_of_decl_compilation (decl, true, false);
	  break;

	case TYPE_DECL:
	  rest_of_decl_compilation (decl, true, false);
	  break;

	case CONST_DECL:
	  /* Nothing.  */
	  break;

	default:
	  gcc_unreachable ();
	}
    }
}

/* A subroutine of c_write_global_declarations.  Perform final processing
   on one file scope's declarations (or the external scope's declarations),
   GLOBALS.  */

static void
c_write_global_declarations_1 (VEC (tree, heap) *globals)
{
  tree decl;
  bool reconsider;
  int ix;

  /* Process the decls in the order they were written.  */
  for (ix = 0; VEC_iterate (tree, globals, ix, decl); ++ix)
    {
      /* Check for used but undefined static functions using the C
	 standard's definition of "used", and set TREE_NO_WARNING so
	 that check_global_declarations doesn't repeat the check.  */
      if (TREE_CODE (decl) == FUNCTION_DECL
	  && DECL_INITIAL (decl) == 0
	  && DECL_EXTERNAL (decl)
	  && !TREE_PUBLIC (decl)
	  && C_DECL_USED (decl))
	{
	  pedwarn ("%q+F used but never defined", decl);
	  TREE_NO_WARNING (decl) = 1;
	}

      wrapup_global_declaration_1 (decl);
    }

  do
    {
      reconsider = false;
      for (ix = 0; VEC_iterate (tree, globals, ix, decl); ++ix)
	reconsider |= wrapup_global_declaration_2 (decl);
    }
  while (reconsider);

  for (ix = 0; VEC_iterate (tree, globals, ix, decl); ++ix)
    check_global_declaration_1 (decl);
}

/* A subroutine of c_write_global_declarations.  Emit debug
   information for each of the declarations in GLOBALS.  */

static void
c_write_global_declarations_2 (VEC (tree, heap) *globals)
{
  tree decl;
  int ix;

  for (ix = 0; VEC_iterate (tree, globals, ix, decl); ++ix)
    debug_hooks->global_decl (decl);
}

void
c_clear_binding_stack (void)
{
  /* We don't want to do this if generating a PCH.  */
  if (pch_file)
    return;

  /* Close the external scope.  */
  /* FIXME: we're keeping all_global_decls around too long in the server.  */
  gcc_assert (all_global_decls);
  pop_scope_internal (&all_global_decls);
  external_scope = 0;
  gcc_assert (!current_scope);

  /* FIXME: re-enable this using all_global_decls.  */
/*   if (ext_block) */
/*     { */
/*       tree tmp = BLOCK_VARS (ext_block); */
/*       int flags; */
/*       FILE * stream = dump_begin (TDI_tu, &flags); */
/*       if (stream && tmp) */
/* 	{ */
/* 	  dump_node (tmp, flags & ~TDF_SLIM, stream); */
/* 	  dump_end (TDI_tu, stream); */
/* 	} */
/*     } */
}

/* This maps trees to their canonical (smashed) variants.  This must
   be a global to protect it from the GC.  */
static GTY ((param_is (struct c_tree_map_entry))) htab_t lowering_smash_map;

void
c_write_global_declarations (void)
{
  struct pointer_set_t *seen_decls = NULL;
  VEC (tree, heap) *all_decls = VEC_alloc (tree, heap,
					   VEC_length (tree, all_global_decls));

  server_assert_code_generation ();

  lowering_smash_map = c_parser_create_smash_map ();
  if (lowering_smash_map)
    seen_decls = pointer_set_create ();

  /* Smash all the types and decls.  If we don't have a smash map,
     just fill ALL_DECLS with all the decls on the lists.  */
  c_smash_decls (lowering_smash_map, seen_decls, all_global_decls,
		 &all_decls);

  /* Clean up.  */
  if (seen_decls)
    pointer_set_destroy (seen_decls);

  hand_off_decls (lowering_smash_map, all_decls);
  lowering_smash_map = NULL;

  /* Don't waste time on further processing if -fsyntax-only or we've
     encountered errors.  If we are generating a PCH file, then we
     don't want to do this either.  */
  if (flag_syntax_only || errorcount || sorrycount || cpp_errors (parse_in)
      || pch_file)
    {
      all_global_decls = NULL;
      VEC_free (tree, heap, all_decls);
      return;
    }

  /* Process all file scopes in this compilation, and the external_scope,
     through wrapup_global_declarations and check_global_declarations.  */
  c_write_global_declarations_1 (all_decls);
  
  /* We're done parsing; proceed to optimize and emit assembly.
     FIXME: shouldn't be the front end's responsibility to call this.  */
  cgraph_finalize_compilation_unit ();
  cgraph_optimize ();

  /* After cgraph has had a chance to emit everything that's going to
     be emitted, output debug information for globals.  */
  if (errorcount == 0 && sorrycount == 0)
    {
      timevar_push (TV_SYMOUT);
      c_write_global_declarations_2 (all_decls);
      timevar_pop (TV_SYMOUT);
    }

  all_global_decls = NULL;
  VEC_free (tree, heap, all_decls);
}

#include "gt-c-decl.h"<|MERGE_RESOLUTION|>--- conflicted
+++ resolved
@@ -1,11 +1,7 @@
 /* Process declarations and variables for C compiler.
    Copyright (C) 1988, 1992, 1993, 1994, 1995, 1996, 1997, 1998, 1999, 2000,
-<<<<<<< HEAD
-   2001, 2002, 2003, 2004, 2005, 2006, 2007, 2008 Free Software Foundation, Inc.
-=======
    2001, 2002, 2003, 2004, 2005, 2006, 2007, 2008
    Free Software Foundation, Inc.
->>>>>>> 0dc15f28
 
 This file is part of GCC.
 
@@ -2298,7 +2294,6 @@
   struct c_binding *b;
   bool nested = false;
 
-<<<<<<< HEAD
   /* If there is no scope, do nothing.  This is here to handle calls
      to the pushdecl langhook from the middle-end, after we've popped
      all the scopes and stopped parsing.  FIXME: these calls should go
@@ -2306,12 +2301,6 @@
   if (external_scope == NULL)
     return x;
 
-  /* Functions need the lang_decl data.  */
-  if (TREE_CODE (x) == FUNCTION_DECL && !DECL_LANG_SPECIFIC (x))
-    DECL_LANG_SPECIFIC (x) = GGC_CNEW (struct lang_decl);
-
-=======
->>>>>>> 0dc15f28
   /* Must set DECL_CONTEXT for everything not at file scope or
      DECL_FILE_SCOPE_P won't work.  Local externs don't count
      unless they have initializers (which generate code).  */
