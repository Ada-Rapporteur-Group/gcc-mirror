/* Natural loop functions
   Copyright (C) 1987, 1997, 1998, 1999, 2000, 2001, 2002, 2003, 2004, 2005
   Free Software Foundation, Inc.

This file is part of GCC.

GCC is free software; you can redistribute it and/or modify it under
the terms of the GNU General Public License as published by the Free
Software Foundation; either version 2, or (at your option) any later
version.

GCC is distributed in the hope that it will be useful, but WITHOUT ANY
WARRANTY; without even the implied warranty of MERCHANTABILITY or
FITNESS FOR A PARTICULAR PURPOSE.  See the GNU General Public License
for more details.

You should have received a copy of the GNU General Public License
along with GCC; see the file COPYING.  If not, write to the Free
Software Foundation, 51 Franklin Street, Fifth Floor, Boston, MA
02110-1301, USA.  */

#ifndef GCC_CFGLOOP_H
#define GCC_CFGLOOP_H

#include "basic-block.h"
/* For rtx_code.  */
#include "rtl.h"
#include "vecprim.h"
#include "double-int.h"

/* Structure to hold decision about unrolling/peeling.  */
enum lpt_dec
{
  LPT_NONE,
  LPT_PEEL_COMPLETELY,
  LPT_PEEL_SIMPLE,
  LPT_UNROLL_CONSTANT,
  LPT_UNROLL_RUNTIME,
  LPT_UNROLL_STUPID
};

struct lpt_decision GTY (())
{
  enum lpt_dec decision;
  unsigned times;
};

/* The structure describing a bound on number of iterations of a loop.  */

struct nb_iter_bound GTY ((chain_next ("%h.next")))
{
  /* The statement STMT is executed at most ...  */
  tree stmt;

  /* ... BOUND + 1 times (BOUND must be an unsigned constant).
     The + 1 is added for the following reasons:

     a) 0 would otherwise be unused, while we would need to care more about
        overflows (as MAX + 1 is sometimes produced as the estimate on number
	of executions of STMT).
     b) it is consistent with the result of number_of_iterations_exit.  */
  double_int bound;

  /* True if the statement will cause the loop to be leaved the (at most) 
     BOUND + 1-st time it is executed, that is, all the statements after it
     are executed at most BOUND times.  */
  bool is_exit;

  /* The next bound in the list.  */
  struct nb_iter_bound *next;
};

/* Description of the loop exit.  */

struct loop_exit GTY (())
{
  /* The exit edge.  */
  struct edge_def *e;

  /* Previous and next exit in the list of the exits of the loop.  */
  struct loop_exit *prev;
  struct loop_exit *next;

  /* Next element in the list of loops from that E exits.  */
  struct loop_exit *next_e;
};

typedef struct loop *loop_p;
DEF_VEC_P (loop_p);
DEF_VEC_ALLOC_P (loop_p, heap);
DEF_VEC_ALLOC_P (loop_p, gc);

/* An integer estimation of the number of iterations.  Estimate_state
   describes what is the state of the estimation.  */
enum loop_estimation
{
  /* Estimate was not computed yet.  */
  EST_NOT_COMPUTED,
  /* Estimate is ready.  */
  EST_AVAILABLE
};

/* Structure to hold information for each natural loop.  */
struct loop GTY ((chain_next ("%h.next")))
{
  /* Index into loops array.  */
  int num;

  /* Basic block of loop header.  */
  struct basic_block_def *header;

  /* Basic block of loop latch.  */
  struct basic_block_def *latch;

  /* For loop unrolling/peeling decision.  */
  struct lpt_decision lpt_decision;

  /* Number of loop insns.  */
  unsigned ninsns;

  /* Average number of executed insns per iteration.  */
  unsigned av_ninsns;

  /* Number of blocks contained within the loop.  */
  unsigned num_nodes;

  /* Superloops of the loop, starting with the outermost loop.  */
  VEC (loop_p, gc) *superloops;

  /* The first inner (child) loop or NULL if innermost loop.  */
  struct loop *inner;

  /* Link to the next (sibling) loop.  */
  struct loop *next;

  /* Auxiliary info specific to a pass.  */
  PTR GTY ((skip (""))) aux;

  /* The number of times the latch of the loop is executed.
     This is an INTEGER_CST or an expression containing symbolic
     names.  Don't access this field directly:
     number_of_latch_executions computes and caches the computed
     information in this field.  */
  tree nb_iterations;

  /* An integer estimation of the number of iterations.  Estimate_state
     describes what is the state of the estimation.  */
  enum loop_estimation estimate_state;

  /* An integer guaranteed to bound the number of iterations of the loop
     from above.  */
  bool any_upper_bound;
  double_int nb_iterations_upper_bound;

  /* An integer giving the expected number of iterations of the loop.  */
  bool any_estimate;
  double_int nb_iterations_estimate;

  /* Upper bound on number of iterations of a loop.  */
  struct nb_iter_bound *bounds;

  /* Head of the cyclic list of the exits of the loop.  */
  struct loop_exit *exits;
};

/* Flags for state of loop structure.  */
enum
{
  LOOPS_HAVE_PREHEADERS = 1,
  LOOPS_HAVE_SIMPLE_LATCHES = 2,
  LOOPS_HAVE_MARKED_IRREDUCIBLE_REGIONS = 4,
  LOOPS_HAVE_RECORDED_EXITS = 8,
  LOOPS_MAY_HAVE_MULTIPLE_LATCHES = 16,
<<<<<<< HEAD
  LOOPS_HAVE_FALLTHRU_PREHEADERS = 32
=======
  LOOP_CLOSED_SSA = 32
>>>>>>> ad365750
};

#define LOOPS_NORMAL (LOOPS_HAVE_PREHEADERS | LOOPS_HAVE_SIMPLE_LATCHES \
		      | LOOPS_HAVE_MARKED_IRREDUCIBLE_REGIONS)
#define AVOID_CFG_MODIFICATIONS (LOOPS_MAY_HAVE_MULTIPLE_LATCHES)
<<<<<<< HEAD

typedef struct loop *loop_p;
DEF_VEC_P (loop_p);
DEF_VEC_ALLOC_P (loop_p, heap);
=======
>>>>>>> ad365750

/* Structure to hold CFG information about natural loops within a function.  */
struct loops GTY (())
{
  /* State of loops.  */
  int state;

  /* Array of the loops.  */
  VEC (loop_p, gc) *larray;

  /* Maps edges to the list of their descriptions as loop exits.  Edges
     whose sources or destinations have loop_father == NULL (which may
     happen during the cfg manipulations) should not appear in EXITS.  */
  htab_t GTY((param_is (struct loop_exit))) exits;

  /* Pointer to root of loop hierarchy tree.  */
  struct loop *tree_root;
};

/* Loop recognition.  */
extern int flow_loops_find (struct loops *);
extern void disambiguate_loops_with_multiple_latches (void);
extern void flow_loops_free (struct loops *);
extern void flow_loops_dump (FILE *,
			     void (*)(const struct loop *, FILE *, int), int);
extern void flow_loop_dump (const struct loop *, FILE *,
			    void (*)(const struct loop *, FILE *, int), int);
struct loop *alloc_loop (void);
extern void flow_loop_free (struct loop *);
int flow_loop_nodes_find (basic_block, struct loop *);
void fix_loop_structure (bitmap changed_bbs);
void mark_irreducible_loops (void);
void release_recorded_exits (void);
void record_loop_exits (void);
void rescan_loop_exit (edge, bool, bool);

/* Loop data structure manipulation/querying.  */
extern void flow_loop_tree_node_add (struct loop *, struct loop *);
extern void flow_loop_tree_node_remove (struct loop *);
extern void add_loop (struct loop *, struct loop *);
extern bool flow_loop_nested_p	(const struct loop *, const struct loop *);
extern bool flow_bb_inside_loop_p (const struct loop *, const basic_block);
extern struct loop * find_common_loop (struct loop *, struct loop *);
struct loop *superloop_at_depth (struct loop *, unsigned);
struct eni_weights_d;
extern unsigned tree_num_loop_insns (struct loop *, struct eni_weights_d *);
extern int num_loop_insns (struct loop *);
extern int average_num_loop_insns (struct loop *);
extern unsigned get_loop_level (const struct loop *);
extern bool loop_exit_edge_p (const struct loop *, edge);
extern void mark_loop_exit_edges (void);

/* Loops & cfg manipulation.  */
extern basic_block *get_loop_body (const struct loop *);
extern unsigned get_loop_body_with_size (const struct loop *, basic_block *,
					 unsigned);
extern basic_block *get_loop_body_in_dom_order (const struct loop *);
extern basic_block *get_loop_body_in_bfs_order (const struct loop *);
extern basic_block *get_loop_body_in_custom_order (const struct loop *, 
			       int (*) (const void *, const void *));

extern VEC (edge, heap) *get_loop_exit_edges (const struct loop *);
edge single_exit (const struct loop *);
extern unsigned num_loop_branches (const struct loop *);

extern edge loop_preheader_edge (const struct loop *);
extern edge loop_latch_edge (const struct loop *);

extern void add_bb_to_loop (basic_block, struct loop *);
extern void remove_bb_from_loops (basic_block);

extern void cancel_loop_tree (struct loop *);
extern void delete_loop (struct loop *);

enum
{
  CP_SIMPLE_PREHEADERS = 1,
  CP_FALLTHRU_PREHEADERS = 2
};

basic_block create_preheader (struct loop *, int);
extern void create_preheaders (int);
extern void force_single_succ_latches (void);

extern void verify_loop_structure (void);

/* Loop analysis.  */
extern bool just_once_each_iteration_p (const struct loop *, basic_block);
gcov_type expected_loop_iterations_unbounded (const struct loop *);
extern unsigned expected_loop_iterations (const struct loop *);
extern rtx doloop_condition_get (rtx);

void estimate_numbers_of_iterations_loop (struct loop *);
HOST_WIDE_INT estimated_loop_iterations_int (struct loop *, bool);
bool estimated_loop_iterations (struct loop *, bool, double_int *);

/* Loop manipulation.  */
extern bool can_duplicate_loop_p (struct loop *loop);

#define DLTHE_FLAG_UPDATE_FREQ	1	/* Update frequencies in
					   duplicate_loop_to_header_edge.  */
#define DLTHE_RECORD_COPY_NUMBER 2	/* Record copy number in the aux
					   field of newly create BB.  */
#define DLTHE_FLAG_COMPLETTE_PEEL 4	/* Update frequencies expecting
					   a complete peeling.  */

extern struct loop * duplicate_loop (struct loop *, struct loop *);
extern bool duplicate_loop_to_header_edge (struct loop *, edge, 
					   unsigned, sbitmap, edge,
 					   VEC (edge, heap) **, int);
extern struct loop *loopify (edge, edge,
			     basic_block, edge, edge, bool,
			     unsigned, unsigned);
struct loop * loop_version (struct loop *, void *,
			    basic_block *, unsigned, unsigned, unsigned, bool);
extern bool remove_path (edge);
void scale_loop_frequencies (struct loop *, int, int);

/* Induction variable analysis.  */

/* The description of induction variable.  The things are a bit complicated
   due to need to handle subregs and extends.  The value of the object described
   by it can be obtained as follows (all computations are done in extend_mode):

   Value in i-th iteration is
     delta + mult * extend_{extend_mode} (subreg_{mode} (base + i * step)).

   If first_special is true, the value in the first iteration is
     delta + mult * base

   If extend = UNKNOWN, first_special must be false, delta 0, mult 1 and value is
     subreg_{mode} (base + i * step)

   The get_iv_value function can be used to obtain these expressions.

   ??? Add a third mode field that would specify the mode in that inner
   computation is done, which would enable it to be different from the
   outer one?  */

struct rtx_iv
{
  /* Its base and step (mode of base and step is supposed to be extend_mode,
     see the description above).  */
  rtx base, step;

  /* The type of extend applied to it (SIGN_EXTEND, ZERO_EXTEND or UNKNOWN).  */
  enum rtx_code extend;

  /* Operations applied in the extended mode.  */
  rtx delta, mult;

  /* The mode it is extended to.  */
  enum machine_mode extend_mode;

  /* The mode the variable iterates in.  */
  enum machine_mode mode;

  /* Whether the first iteration needs to be handled specially.  */
  unsigned first_special : 1;
};

/* The description of an exit from the loop and of the number of iterations
   till we take the exit.  */

struct niter_desc
{
  /* The edge out of the loop.  */
  edge out_edge;

  /* The other edge leading from the condition.  */
  edge in_edge;

  /* True if we are able to say anything about number of iterations of the
     loop.  */
  bool simple_p;

  /* True if the loop iterates the constant number of times.  */
  bool const_iter;

  /* Number of iterations if constant.  */
  unsigned HOST_WIDEST_INT niter;

  /* Upper bound on the number of iterations.  */
  unsigned HOST_WIDEST_INT niter_max;

  /* Assumptions under that the rest of the information is valid.  */
  rtx assumptions;

  /* Assumptions under that the loop ends before reaching the latch,
     even if value of niter_expr says otherwise.  */
  rtx noloop_assumptions;

  /* Condition under that the loop is infinite.  */
  rtx infinite;

  /* Whether the comparison is signed.  */
  bool signed_p;

  /* The mode in that niter_expr should be computed.  */
  enum machine_mode mode;

  /* The number of iterations of the loop.  */
  rtx niter_expr;
};

extern void iv_analysis_loop_init (struct loop *);
extern bool iv_analyze (rtx, rtx, struct rtx_iv *);
extern bool iv_analyze_result (rtx, rtx, struct rtx_iv *);
extern bool iv_analyze_expr (rtx, rtx, enum machine_mode, struct rtx_iv *);
extern rtx get_iv_value (struct rtx_iv *, rtx);
extern bool biv_p (rtx, rtx);
extern void find_simple_exit (struct loop *, struct niter_desc *);
extern void iv_analysis_done (void);
extern struct df *iv_current_loop_df (void);

extern struct niter_desc *get_simple_loop_desc (struct loop *loop);
extern void free_simple_loop_desc (struct loop *loop);

static inline struct niter_desc *
simple_loop_desc (struct loop *loop)
{
  return (struct niter_desc *) loop->aux;
}

/* Accessors for the loop structures.  */

/* Returns the loop with index NUM from current_loops.  */

static inline struct loop *
get_loop (unsigned num)
{
  return VEC_index (loop_p, current_loops->larray, num);
}

/* Returns the number of superloops of LOOP.  */

static inline unsigned
loop_depth (const struct loop *loop)
{
  return VEC_length (loop_p, loop->superloops);
}

/* Returns the immediate superloop of LOOP, or NULL if LOOP is the outermost
   loop.  */

static inline struct loop *
loop_outer (const struct loop *loop)
{
  unsigned n = VEC_length (loop_p, loop->superloops);

  if (n == 0)
    return NULL;

  return VEC_index (loop_p, loop->superloops, n - 1);
}

/* Returns the list of loops in current_loops.  */

static inline VEC (loop_p, gc) *
get_loops (void)
{
  if (!current_loops)
    return NULL;

  return current_loops->larray;
}

/* Returns the number of loops in current_loops (including the removed
   ones and the fake loop that forms the root of the loop tree).  */

static inline unsigned
number_of_loops (void)
{
  if (!current_loops)
    return 0;

  return VEC_length (loop_p, current_loops->larray);
}

/* Loop iterators.  */

/* Flags for loop iteration.  */

enum li_flags
{
  LI_INCLUDE_ROOT = 1,		/* Include the fake root of the loop tree.  */
  LI_FROM_INNERMOST = 2,	/* Iterate over the loops in the reverse order,
				   starting from innermost ones.  */
  LI_ONLY_INNERMOST = 4		/* Iterate only over innermost loops.  */
};

/* The iterator for loops.  */

typedef struct
{
  /* The list of loops to visit.  */
  VEC(int,heap) *to_visit;

  /* The index of the actual loop.  */
  unsigned idx;
} loop_iterator;

static inline void
fel_next (loop_iterator *li, loop_p *loop)
{
  int anum;

  while (VEC_iterate (int, li->to_visit, li->idx, anum))
    {
      li->idx++;
      *loop = get_loop (anum);
      if (*loop)
	return;
    }

  VEC_free (int, heap, li->to_visit);
  *loop = NULL;
}

static inline void
fel_init (loop_iterator *li, loop_p *loop, unsigned flags)
{
  struct loop *aloop;
  unsigned i;
  int mn;

  li->idx = 0;
  if (!current_loops)
    {
      li->to_visit = NULL;
      *loop = NULL;
      return;
    }

  li->to_visit = VEC_alloc (int, heap, number_of_loops ());
  mn = (flags & LI_INCLUDE_ROOT) ? 0 : 1;

  if (flags & LI_ONLY_INNERMOST)
    {
      for (i = 0; VEC_iterate (loop_p, current_loops->larray, i, aloop); i++)
	if (aloop != NULL
	    && aloop->inner == NULL
	    && aloop->num >= mn)
	  VEC_quick_push (int, li->to_visit, aloop->num);
    }
  else if (flags & LI_FROM_INNERMOST)
    {
      /* Push the loops to LI->TO_VISIT in postorder.  */
      for (aloop = current_loops->tree_root;
	   aloop->inner != NULL;
	   aloop = aloop->inner)
	continue;

      while (1)
	{
	  if (aloop->num >= mn)
	    VEC_quick_push (int, li->to_visit, aloop->num);

	  if (aloop->next)
	    {
	      for (aloop = aloop->next;
		   aloop->inner != NULL;
		   aloop = aloop->inner)
		continue;
	    }
	  else if (!loop_outer (aloop))
	    break;
	  else
	    aloop = loop_outer (aloop);
	}
    }
  else
    {
      /* Push the loops to LI->TO_VISIT in preorder.  */
      aloop = current_loops->tree_root;
      while (1)
	{
	  if (aloop->num >= mn)
	    VEC_quick_push (int, li->to_visit, aloop->num);

	  if (aloop->inner != NULL)
	    aloop = aloop->inner;
	  else
	    {
	      while (aloop != NULL && aloop->next == NULL)
		aloop = loop_outer (aloop);
	      if (aloop == NULL)
		break;
	      aloop = aloop->next;
	    }
	}
    }

  fel_next (li, loop);
}

#define FOR_EACH_LOOP(LI, LOOP, FLAGS) \
  for (fel_init (&(LI), &(LOOP), FLAGS); \
       (LOOP); \
       fel_next (&(LI), &(LOOP)))

#define FOR_EACH_LOOP_BREAK(LI) \
  { \
    VEC_free (int, heap, (LI)->to_visit); \
    break; \
  }

/* The properties of the target.  */

extern unsigned target_avail_regs;
extern unsigned target_res_regs;
extern unsigned target_reg_cost;
extern unsigned target_spill_cost;

/* Register pressure estimation for induction variable optimizations & loop
   invariant motion.  */
extern unsigned estimate_reg_pressure_cost (unsigned, unsigned);
extern void init_set_costs (void);

/* Loop optimizer initialization.  */
extern void loop_optimizer_init (unsigned);
extern void loop_optimizer_finalize (void);

/* Optimization passes.  */
extern void unswitch_loops (void);

enum
{
  UAP_PEEL = 1,		/* Enables loop peeling.  */
  UAP_UNROLL = 2,	/* Enables unrolling of loops if it seems profitable.  */
  UAP_UNROLL_ALL = 4	/* Enables unrolling of all loops.  */
};

extern void unroll_and_peel_loops (int);
extern void doloop_optimize_loops (void);
extern void move_loop_invariants (void);

#endif /* GCC_CFGLOOP_H */<|MERGE_RESOLUTION|>--- conflicted
+++ resolved
@@ -171,23 +171,13 @@
   LOOPS_HAVE_MARKED_IRREDUCIBLE_REGIONS = 4,
   LOOPS_HAVE_RECORDED_EXITS = 8,
   LOOPS_MAY_HAVE_MULTIPLE_LATCHES = 16,
-<<<<<<< HEAD
-  LOOPS_HAVE_FALLTHRU_PREHEADERS = 32
-=======
-  LOOP_CLOSED_SSA = 32
->>>>>>> ad365750
+  LOOP_CLOSED_SSA = 32,
+  LOOPS_HAVE_FALLTHRU_PREHEADERS = 64
 };
 
 #define LOOPS_NORMAL (LOOPS_HAVE_PREHEADERS | LOOPS_HAVE_SIMPLE_LATCHES \
 		      | LOOPS_HAVE_MARKED_IRREDUCIBLE_REGIONS)
 #define AVOID_CFG_MODIFICATIONS (LOOPS_MAY_HAVE_MULTIPLE_LATCHES)
-<<<<<<< HEAD
-
-typedef struct loop *loop_p;
-DEF_VEC_P (loop_p);
-DEF_VEC_ALLOC_P (loop_p, heap);
-=======
->>>>>>> ad365750
 
 /* Structure to hold CFG information about natural loops within a function.  */
 struct loops GTY (())
