--- conflicted
+++ resolved
@@ -792,19 +792,11 @@
     case OPT_fuse_cxa_atexit:
       flag_use_cxa_atexit = value;
       break;
-<<<<<<< HEAD
-      
+
     case OPT_fuse_cxa_get_exception_ptr:
       flag_use_cxa_get_exception_ptr = value;
       break;
-      
-=======
-
-    case OPT_fuse_cxa_get_exception_ptr:
-      flag_use_cxa_get_exception_ptr = value;
-      break;
-
->>>>>>> f8383f28
+
     case OPT_fvisibility_inlines_hidden:
       visibility_options.inlines_hidden = value;
       break;
@@ -1041,17 +1033,6 @@
     warn_missing_field_initializers = extra_warnings;
   if (warn_override_init == -1)
     warn_override_init = extra_warnings;
-
-  /* -Wpointer_sign is disabled by default, but it is enabled if any
-     of -Wall or -pedantic are given.  */
-  if (warn_pointer_sign == -1)
-    warn_pointer_sign = 0;
-
-  /* -Woverlength-strings is off by default, but is enabled by -pedantic.
-     It is never enabled in C++, as the minimum limit is not normative
-     in that standard.  */
-  if (warn_overlength_strings == -1 || c_dialect_cxx ())
-    warn_overlength_strings = 0;
 
   /* -Wpointer_sign is disabled by default, but it is enabled if any
      of -Wall or -pedantic are given.  */
