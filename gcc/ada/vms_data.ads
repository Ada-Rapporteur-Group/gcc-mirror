------------------------------------------------------------------------------
--                                                                          --
--                         GNAT COMPILER COMPONENTS                         --
--                                                                          --
--                             V M S _ D A T A                              --
--                                                                          --
--                                 S p e c                                  --
--                                                                          --
--          Copyright (C) 1996-2010, Free Software Foundation, Inc.         --
--                                                                          --
-- GNAT is free software;  you can  redistribute it  and/or modify it under --
-- terms of the  GNU General Public License as published  by the Free Soft- --
-- ware  Foundation;  either version 3,  or (at your option) any later ver- --
-- sion.  GNAT is distributed in the hope that it will be useful, but WITH- --
-- OUT ANY WARRANTY;  without even the  implied warranty of MERCHANTABILITY --
-- or FITNESS FOR A PARTICULAR PURPOSE.  See the GNU General Public License --
-- for  more details.  You should have  received  a copy of the GNU General --
-- Public License  distributed with GNAT; see file COPYING3.  If not, go to --
-- http://www.gnu.org/licenses for a complete copy of the license.          --
--                                                                          --
-- GNAT was originally developed  by the GNAT team at  New York University. --
-- Extensive contributions were provided by Ada Core Technologies Inc.      --
--                                                                          --
------------------------------------------------------------------------------

--  This package contains, for each of the command of the GNAT driver, one
--  constant array; each component of this array is a string that defines,
--  in coded form as explained below, the conversion of a VMS qualifier of the
--  command to the corresponding switch of the GNAT tool corresponding to the
--  command.

--  This package is used by the GNAT driver to invokes the GNAT tools with the
--  switches corresponding to the VMS qualifier and by the Project Manager to
--  convert VMS qualifiers in project files to their corresponding switch
--  values.

--  This package is also an input to the tool that generates the VMS GNAT
--  help information automatically.

--  NOTE: the format of this package must follow the following rules, so that
--        the VMS GNAT help tool works properly:

--    - Each command zone (where the eventual qualifiers are declared) must
--      begin with a boxed comment of the form:

--      ---------------------------------
--      -- Switches for GNAT <COMMAND> --
--      ---------------------------------

--      where <COMMAND> is the name of a GNAT command in capital letters, for
--      example BIND, COMPILE, XREF, ...

--    - each qualifier declaration must be followed either by
--         - a comment starting with "--  NODOC", to indicate that there is
--           no documentation for this qualifier, or
--         - a contiguous sequence of comments that constitute the
--           documentation of the qualifier.

--    - each command zone ends with the declaration of the constant array
--      for the command, of the form:

--      <Command>__Switches : aliased constant Switches :=

package VMS_Data is

   ----------------
   -- QUALIFIERS --
   ----------------

   --  The syntax of a qualifier declaration is as follows:

   --    SWITCH_STRING ::= "/ command-qualifier-name TRANSLATION"

   --    TRANSLATION ::=
   --      DIRECT_TRANSLATION
   --    | DIRECTORIES_TRANSLATION
   --    | FILE_TRANSLATION
   --    | NO_SPACE_FILE_TRANSL
   --    | NUMERIC_TRANSLATION
   --    | STRING_TRANSLATION
   --    | OPTIONS_TRANSLATION
   --    | COMMANDS_TRANSLATION
   --    | ALPHANUMPLUS_TRANSLATION
   --    | OTHER_TRANSLATION

   --    DIRECT_TRANSLATION       ::= space UNIX_SWITCHES
   --    DIRECTORIES_TRANSLATION  ::= =* UNIX_SWITCH *
   --    DIRECTORY_TRANSLATION    ::= =% UNIX_SWITCH %
   --    FILE_TRANSLATION         ::= =@ UNIX_SWITCH @
   --    NO_SPACE_FILE_TRANSL     ::= =< UNIX_SWITCH >
   --    NUMERIC_TRANSLATION      ::= =# UNIX_SWITCH # | # number #
   --    STRING_TRANSLATION       ::= =" UNIX_SWITCH "
   --    OPTIONS_TRANSLATION      ::= =OPTION {space OPTION}
   --    COMMANDS_TRANSLATION     ::= =? ARGS space command-name
   --    ALPHANUMPLUS_TRANSLATION ::= =| UNIX_SWITCH |

   --    UNIX_SWITCHES ::= UNIX_SWITCH {, UNIX_SWITCH}

   --    UNIX_SWITCH ::= unix-switch-string | !unix-switch-string | `string'

   --    OPTION ::= option-name space UNIX_SWITCHES

   --    ARGS ::= -cargs | -bargs | -largs

   --  Here command-qual is the name of the switch recognized by the GNATCmd.
   --  This is always given in upper case in the templates, although in the
   --  actual commands, either upper or lower case is allowed.

   --  The unix-switch-string always starts with a minus, and has no commas
   --  or spaces in it. Case is significant in the unix switch string. If a
   --  unix switch string is preceded by the not sign (!) it means that the
   --  effect of the corresponding command qualifier is to remove any previous
   --  occurrence of the given switch in the command line.

   --  The DIRECTORIES_TRANSLATION format is used where a list of directories
   --  is given. This possible corresponding formats recognized by GNATCmd are
   --  as shown by the following example for the case of PATH

   --    PATH=direc
   --    PATH=(direc,direc,direc,direc)

   --  When more than one directory is present for the DIRECTORIES case, then
   --  multiple instances of the corresponding unix switch are generated,
   --  with the file name being substituted for the occurrence of *.

   --  The FILE_TRANSLATION format is similar except that only a single
   --  file is allowed, not a list of files, and only one unix switch is
   --  generated as a result.

   --  the NO_SPACE_FILE_TRANSL is similar to FILE_TRANSLATION, except that
   --  no space is inserted between the switch and the file name.

   --  The NUMERIC_TRANSLATION format is similar to the FILE_TRANSLATION case
   --  except that the parameter is a decimal integer in the range 0 to 999999.

   --  For the OPTIONS_TRANSLATION case, GNATCmd similarly permits one or
   --  more options to appear (although only in some cases does the use of
   --  multiple options make logical sense). For example, taking the
   --  case of ERRORS for GCC, the following are all allowed:

   --    /ERRORS=BRIEF
   --    /ERRORS=(FULL,VERBOSE)
   --    /ERRORS=(BRIEF IMMEDIATE)

   --  If no option is provided (e.g. just /ERRORS is written), then the
   --  first option in the list is the default option. For /ERRORS this
   --  is NORMAL, so /ERRORS with no option is equivalent to /ERRORS=NORMAL.

   --  The COMMANDS_TRANSLATION case is only used for gnatmake, to correspond
   --  to the use of -cargs, -bargs and -largs (the ARGS string as indicated
   --  is one of these three possibilities). The name given by COMMAND is the
   --  corresponding command name to be used to interpret the switches to be
   --  passed on. Switches of this type set modes, e.g. /COMPILER_QUALIFIERS
   --  sets the mode so that all subsequent switches, up to another switch
   --  with COMMANDS_TRANSLATION apply to the corresponding commands issued
   --  by the make utility. For example

   --    /COMPILER_QUALIFIERS /LIST /BINDER_QUALIFIERS /MAIN
   --    /COMPILER_QUALIFIERS /NOLIST /COMPILE_CHECKS=SYNTAX

   --  Clearly these switches must come at the end of the list of switches
   --  since all subsequent switches apply to an issued command.

   --  For the DIRECT_TRANSLATION case, an implicit additional qualifier
   --  declaration is created by prepending NO to the name of the qualifier,
   --  and then inverting the sense of the UNIX_SWITCHES string. For example,
   --  given the qualifier definition:

   --     "/LIST -gnatl"

   --  An implicit qualifier definition is created:

   --     "/NOLIST !-gnatl"

   --  In the case where, a ! is already present, inverting the sense of the
   --  switch means removing it.

   subtype S is String;
   --  A synonym to shorten the table

   type String_Ptr is access constant String;
   --  String pointer type used throughout

   type Switches is array (Natural range <>) of String_Ptr;
   --  Type used for array of switches

   type Switches_Ptr is access constant Switches;

   ----------------------------
   -- Switches for GNAT BIND --
   ----------------------------

   S_Bind_Add     : aliased constant S := "/ADD_PROJECT_SEARCH_DIR=*"      &
                                            "-aP*";
   --        /ADD_PROJECT_SEARCH_PATH=(directory[,...])
   --
   --   Add directories to the project search path.

   S_Bind_ALI     : aliased constant S := "/ALI_LIST "                     &
                                            "-A";
   --        /NOALI_LIST (D)
   --        /ALI_LIST
   --
   --    Output full names of all the ALI files in the partition. The output is
   --    written to SYS$OUTPUT.

   S_Bind_Bind    : aliased constant S := "/BIND_FILE="                    &
                                            "ADA "                         &
                                               "-A "                       &
                                            "C "                           &
                                               "-C";
   --        /BIND_FILE[=bind-file-option]
   --
   --   Specifies the language of the binder generated file.
   --
   --        ADA (D)    Binder file is Ada.
   --
   --        C          Binder file is 'C'.

   S_Bind_Build   : aliased constant S := "/BUILD_LIBRARY=|"               &
                                            "-L|";
   --        /BUILD_LIBRARY=xxx
   --
   --        Binds the units for library building. In this case the adainit and
   --        adafinal procedures are rename to xxxinit and xxxfinal. Implies
   --        /NOMAIN.

   S_Bind_Current : aliased constant S := "/CURRENT_DIRECTORY "            &
                                            "!-I-";
   --        /CURRENT_DIRECTORY (D)
   --        /NOCURRENT_DIRECTORY
   --
   --        Look for source, library or object files in the default directory.

   S_Bind_Debug   : aliased constant S := "/DEBUG="                        &
                                            "TRACEBACK "                   &
                                               "-g2 "                      &
                                            "ALL "                         &
                                               "-g3 "                      &
                                            "NONE "                        &
                                               "-g0 "                      &
                                            "SYMBOLS "                     &
                                               "-g1 "                      &
                                            "NOSYMBOLS "                   &
                                               "!-g1 "                     &
                                            "LINK "                        &
                                               "-g3 "                      &
                                            "NOTRACEBACK "                 &
                                               "!-g2";
   --        /DEBUG[=debug-level]
   --        /NODEBUG
   --
   --    Specify level of debugging information generated for the elaboration
   --    routine.  See corresponding qualifier for GNAT COMPILE.

   S_Bind_DebugX  : aliased constant S := "/NODEBUG "                      &
                                            "!-g";
   --  NODOC  (see /DEBUG)

   S_Bind_Elab    : aliased constant S := "/ELABORATION_DEPENDENCIES "     &
                                            "-e";
   --        /ELABORATION_DEPENDENCIES
   --        /NOELABORATION_DEPENDENCIES (D)
   --
   --   Output complete list of elaboration-order dependencies, showing the
   --   reason for each dependency. This output can be rather extensive but may
   --   be useful in diagnosing problems with elaboration order. The output is
   --   written to SYS$OUTPUT.

   S_Bind_Error   : aliased constant S := "/ERROR_LIMIT=#"                 &
                                            "-m#";
   --        /ERROR_LIMIT=nnn
   --
   --   Limit number of detected errors to nnn (1-999999).

   S_Bind_Ext     : aliased constant S := "/EXTERNAL_REFERENCE=" & '"'     &
                                            "-X" & '"';
   --       /EXTERNAL_REFERENCE="name=val"
   --
   --   Specifies an external reference to the project manager. Useful only if
   --   /PROJECT_FILE is used.
   --
   --   Example:
   --      /EXTERNAL_REFERENCE="DEBUG=TRUE"

   S_Bind_Follow  : aliased constant S := "/FOLLOW_LINKS_FOR_FILES "       &
                                            "-eL";
   --        /NOFOLLOW_LINKS_FOR_FILES (D)
   --        /FOLLOW_LINKS_FOR_FILES
   --
   --    Follow links when parsing project files

   S_Bind_Force   : aliased constant S := "/FORCE_ELAB_FLAGS "             &
                                            "-F";
   --        /NOFORCE_ELAB_FLAGS (D)
   --        /FORCE_ELAB_FLAGS
   --
   --    Force checking of elaboration Flags

   S_Bind_Help    : aliased constant S := "/HELP "                         &
                                            "-h";
   --        /HELP
   --
   --   Output usage information.

   S_Bind_Init    : aliased constant S := "/INITIALIZE_SCALARS="           &
                                            "INVALID "                     &
                                               "-Sin "                     &
                                            "LOW "                         &
                                               "-Slo "                     &
                                            "HIGH "                        &
                                               "-Shi";
   --        /INITIALIZE_SCALARS[=scalar-option]
   --
   --   Indicate how uninitialized scalar values for which a pragma
   --   Initialize_Scalars applies should be initialized.
   --   scalar-option may be one of the following:
   --
   --      INVALID (D)  Initialize with an invalid value.
   --      LOW          Initialize with the lowest valid value of the subtype.
   --      HIGH         Initialize with the highest valid value of the subtype.

   S_Bind_Leap    : aliased constant S := "/ENABLE_LEAP_SECONDS "          &
                                            "-y";
   --      /ENABLE_LEAP_SECONDS
   --      /NOENABLE_LEAP_SECONDS (D)
   --
   --   Enable leap seconds support in Ada.Calendar and its children.

   S_Bind_Library : aliased constant S := "/LIBRARY_SEARCH=*"              &
                                            "-aO*";
   --        /LIBRARY_SEARCH=(direc[,...])
   --
   --        When looking for library and object files look also in directories
   --        specified.

   S_Bind_Linker  : aliased constant S := "/LINKER_OPTION_LIST "           &
                                            "-K";
   --        /NOLINKER_OPTION_LIST (D)
   --        /LINKER_OPTION_LIST
   --
   --        Output linker options to SYS$OUTPUT.  Includes library search
   --        paths, contents of pragmas Ident and Linker_Options, and
   --        libraries added by GNAT BIND.

   S_Bind_Main    : aliased constant S := "/MAIN "                         &
                                            "!-n";
   --        /MAIN (D)
   --
   --   The main program is in Ada.
   --
   --        /NOMAIN
   --
   --   The main program is not in Ada.

   S_Bind_Alloc32 : aliased constant S := "/32_MALLOC "                    &
                                            "-H32";
   --        /32_MALLOC
   --
   --        Use 32-bit allocations for `__gnat_malloc' (and thus for
   --        access types).

   S_Bind_Alloc64 : aliased constant S := "/64_MALLOC "                    &
                                            "-H64";
   --        /64_MALLOC
   --
   --        Use 64-bit allocations for `__gnat_malloc' (and thus for
   --        access types).

   S_Bind_Mess    : aliased constant S := "/MESSAGES_PROJECT_FILE="        &
                                            "DEFAULT "                     &
                                               "-vP0 "                     &
                                            "MEDIUM "                      &
                                               "-vP1 "                     &
                                            "HIGH "                        &
                                               "-vP2";
   --        /MESSAGES_PROJECT_FILE[=messages-option]
   --
   --   Specifies the "verbosity" of the parsing of project files.
   --   messages-option may be one of the following:
   --
   --      DEFAULT (D)  No messages are output if there is no error or warning.
   --
   --      MEDIUM       A small number of messages are output.
   --
   --      HIGH         A great number of messages are output, most of them not
   --                   being useful for the user.

   S_Bind_Nostinc : aliased constant S := "/NOSTD_INCLUDES "               &
                                            "-nostdinc";
   --        /NOSTD_INCLUDES
   --
   --    Do not look for sources the in the system default directory.

   S_Bind_Nostlib : aliased constant S := "/NOSTD_LIBRARIES "              &
                                            "-nostdlib";
   --        /NOSTD_LIBRARIES
   --
   --    Do not look for library files in the system default directory.

   S_Bind_No_Time : aliased constant S := "/NO_TIME_STAMP_CHECK "          &
                                            "-t";
   --  NODOC (see /TIME_STAMP_CHECK)

   S_Bind_Object  : aliased constant S := "/OBJECT_LIST "                  &
                                            "-O";
   --        /NOOBJECT_LIST (D)
   --        /OBJECT_LIST
   --
   --    Output full names of all the object files that must be linked to
   --    provide the Ada component of the program. The output is written to
   --    SYS$OUTPUT.

   S_Bind_Order   : aliased constant S := "/ORDER_OF_ELABORATION "         &
                                            "-l";
   --        /NOORDER_OF_ELABORATION (D)
   --        /ORDER_OF_ELABORATION
   --
   --   Output chosen elaboration order. The output is written to SYS$OUTPUT.

   S_Bind_Output  : aliased constant S := "/OUTPUT=@"                      &
                                            "-o@";
   --        /OUTPUT=filename
   --
   --   File name to use for the program containing the elaboration code.

   S_Bind_OutputX : aliased constant S := "/NOOUTPUT "                     &
                                            "-c";
   --        /NOOUTPUT
   --
   --   Check only. Do not generate the binder output file.
   --
   --   In this mode the binder performs all error checks but does not generate
   --   an output file.

   S_Bind_Pess    : aliased constant S := "/PESSIMISTIC_ELABORATION "      &
                                            "-p";
   --        /PESSIMISTIC_ELABORATION
   --
   --   Causes the binder to choose a "pessimistic" elaboration order, i.e. one
   --   which is most likely to cause elaboration order problems. This can be
   --   useful in testing portable code to make sure that there are no missing
   --   elaborate pragmas.

   S_Bind_Project : aliased constant S := "/PROJECT_FILE=<"                &
                                            "-P>";
   --        /PROJECT_FILE=filename
   --
   --   Specifies the main project file to be used. The project files rooted
   --   at the main project file will be parsed before the invocation of the
   --   binder. The source and object directories to be searched will be
   --   communicated to the binder through logical names ADA_PRJ_INCLUDE_FILE
   --   and ADA_PRJ_OBJECTS_FILE.

   S_Bind_Read    : aliased constant S := "/READ_SOURCES="                 &
                                            "ALL "                         &
                                               "-s "                       &
                                            "NONE "                        &
                                               "-x "                       &
                                            "AVAILABLE "                   &
                                               "!-x,!-s";
   --        /READ_SOURCES[=(keyword[,...])]
   --        /NOREAD_SOURCES
   --
   --   The following keyword are accepted:
   --
   --      ALL (D)      Require source files to be present. In this mode, the
   --                   binder insists on being able to locate all source files
   --                   that are referenced and checks their consistency.  In
   --                   normal mode, if a source file cannot be located it is
   --                   simply ignored. If you specify the ALL keyword, a
   --                   missing source file is an error.
   --
   --      NONE         Exclude source files. In this mode, the binder only
   --                   checks that ALI files are consistent with one another.
   --                   source files are not accessed.  The binder runs faster
   --                   in this mode, and there is still a guarantee that the
   --                   resulting program is self-consistent.
   --
   --                   If a source file has been edited since it was last
   --                   compiled and you specify the NONE keyword, the binder
   --                   will not detect that the object file is out of date
   --                   with the source file.
   --
   --                   This is the same as specifying /NOREAD_SOURCES.
   --
   --      AVAILABLE    Check that object files are consistent with one
   --                   another and are consistent with any source files that
   --                   can be located.

   S_Bind_ReadX   : aliased constant S := "/NOREAD_SOURCES "               &
                                            "-x";
   --  NODOC (see /READ_SOURCES)

   S_Bind_Rename  : aliased constant S := "/RENAME_MAIN=<"                 &
                                            "-M>";
   --        /RENAME_MAIN=xxx
   --
   --   Renames the generated main program from main to xxx.
   --   This is useful in the case of some cross-building environments, where
   --   the actual main program is separate from the one generated
   --   by GNAT BIND.

   S_Bind_Report  : aliased constant S := "/REPORT_ERRORS="                &
                                            "VERBOSE "                     &
                                               "-v "                       &
                                            "BRIEF "                       &
                                               "-b "                       &
                                            "DEFAULT "                     &
                                               "!-b,!-v";
   --        /REPORT_ERRORS[=(keyword[,...])]
   --           VERBOSE (D)
   --           BRIEF
   --           DEFAULT
   --        /NOREPORT_ERRORS
   --
   --   With the DEFAULT keyword (which is not the default when the binder is
   --   run from GNAT BIND) or the /NOREPORT_ERRORS qualifier, brief error
   --   messages are generated to SYS$ERROR.  If the VERBOSE keyword is
   --   present, a header is written to SYS$OUTPUT and any error messages are
   --   directed to SYS$OUTPUT  All that is written to SYS$ERROR is a brief
   --   summary message.
   --
   --   If the BRIEF keyword is specified, the binder will generate brief error
   --   messages to SYS$ERROR even if verbose mode is specified. This is
   --   relevant only when used together with the VERBOSE keyword or /VERBOSE
   --   qualifier.

   S_Bind_ReportX : aliased constant S := "/NOREPORT_ERRORS "              &
                                            "!-b,!-v";
   --  NODOC (see /REPORT_ERRORS)

   S_Bind_Restr   : aliased constant S := "/RESTRICTION_LIST "             &
                                            "-r";
   --        /NORESTRICTION_LIST (D)
   --        /RESTRICTION_LIST
   --
   --   Generate list of pragma Restrictions that could be applied to the
   --   current unit. This is useful for code audit purposes, and also may be
   --   used to improve code generation in some cases.

   S_Bind_Return  : aliased constant S := "/RETURN_CODES="                 &
                                            "POSIX "                       &
                                               "!-X1 "                     &
                                            "VMS "                         &
                                               "-X1";
   --        /RETURN_CODES=POSIX (D)
   --        /RETURN_CODES=VMS
   --
   --   Specifies the style of default exit code returned. Must be used in
   --   conjunction with and match the Link qualifier with same name.
   --
   --        POSIX (D)   Return Posix success (0) by default.
   --
   --        VMS         Return VMS success (1) by default.

   S_Bind_RTS     : aliased constant S := "/RUNTIME_SYSTEM=|"              &
                                            "--RTS=|";
   --      /RUNTIME_SYSTEM=xxx
   --
   --    Binds against an alternate runtime system named xxx or RTS-xxx.

   S_Bind_Search  : aliased constant S := "/SEARCH=*"                      &
                                            "-I*";
   --        /SEARCH=(directory[,...])
   --
   --   When looking for source or object files also look in directories
   --   specified.
   --
   --   This is the same as specifying both /LIBRARY_SEARCH and /SOURCE_SEARCH
   --   for a directory.

   S_Bind_Shared  : aliased constant S := "/SHARED "                       &
                                            "-shared,!-static";
   --        /SHARED
   --        /NOSHARED
   --
   --    Link against a shared GNAT run time when available.

   S_Bind_Slice   : aliased constant S := "/TIME_SLICE=#"                  &
                                            "-T#";
   --        /TIME_SLICE=nnn
   --
   --   Set the time slice value to nnn milliseconds. A value of zero means no
   --   time slicing and also indicates to the tasking run time to match as
   --   close as possible to the annex D requirements of the RM.

   S_Bind_Source  : aliased constant S := "/SOURCE_SEARCH=*"               &
                                            "-aI*";
   --        /SOURCE_SEARCH=(directory[,...])
   --
   --    When looking for source files also look in directories specified.

   S_Bind_Static  : aliased constant S := "/STATIC "                       &
                                            "-static,!-shared";
   --        /STATIC
   --        /NOSTATIC
   --
   --    Link against a static GNAT run time.

   S_Bind_Store   : aliased constant S := "/STORE_TRACEBACKS "             &
                                            "-E";
   --        /STORE_TRACEBACKS (D)
   --        /NOSTORE_TRACEBACKS
   --
   --   Store tracebacks in exception occurrences.
   --   This is the default on VMS, with the zero-cost exception mechanism.
   --   This qualifier has no impact, except when using the setjmp/longjmp
   --   exception mechanism, with the GNAT COMPILE qualifier /LONGJMP_SETJMP.

   S_Bind_Subdirs : aliased constant S := "/SUBDIRS=<"                     &
                                            "--subdirs=>";
   --        /SUBDIRS=dir
   --
   --   The actual directories (object, exec, library, ...) are subdirectories
   --   of the directory specified in the project file. If the subdirectory
   --   does not exist, it is created automatically.

   S_Bind_Time    : aliased constant S := "/TIME_STAMP_CHECK "             &
                                            "!-t";
   --      /TIME_STAMP_CHECK (D)
   --
   --   Time stamp errors will be treated as errors.
   --
   --      /NOTIME_STAMP_CHECK
   --
   --   Ignore time stamp errors. Any time stamp error messages are treated as
   --   warning messages. This switch essentially disconnects the normal
   --   consistency checking, and the resulting program may have undefined
   --   semantics if inconsistent units are present.
   --
   --   This means that /NOTIME_STAMP_CHECK should be used only in unusual
   --   situations, with extreme care.

   S_Bind_Verbose : aliased constant S := "/VERBOSE "                      &
                                            "-v";
   --        /VERBOSE (D)
   --        /NOVERBOSE
   --
   --   Equivalent to /REPORT_ERRORS=VERBOSE.

   S_Bind_Warn    : aliased constant S := "/WARNINGS="                     &
                                            "NORMAL "                      &
                                               "!-ws,!-we "                &
                                            "SUPPRESS "                    &
                                               "-ws "                      &
                                            "ERROR "                       &
                                               "-we";
   --      /WARNINGS[=(keyword[,...])]
   --      /NOWARNINGS
   --
   --   The following keywords are supported:
   --
   --        NORMAL (D)    Print warning messages and treat them as warning.
   --        SUPPRESS      Suppress all warning messages (same as /NOWARNINGS).
   --        ERROR         Treat any warning messages as fatal errors

   S_Bind_WarnX   : aliased constant S := "/NOWARNINGS "                   &
                                            "-ws";
   --  NODOC (see /WARNINGS)

   S_Bind_Wide    : aliased constant S := "/WIDE_CHARACTER_ENCODING="      &
                                            "BRACKETS "                    &
                                               "-gnatWb "                  &
                                            "HEX "                         &
                                               "-gnatWh "                  &
                                            "UPPER "                       &
                                               "-gnatWu "                  &
                                            "SHIFT_JIS "                   &
                                               "-gnatWs "                  &
                                            "UTF8 "                        &
                                               "-gnatW8 "                  &
                                            "EUC "                         &
                                               "-gnatWe";
   --        /NOWIDE_CHARACTER_ENCODING (D)
   --        /WIDE_CHARACTER_ENCODING[=encode-type]
   --
   --   Specifies the mechanism used to encode wide characters, overriding
   --   the default as set by the /WIDE_CHARACTER_ENCODING option for the
   --   compilation of the main program.

   S_Bind_Zero    : aliased constant S := "/ZERO_MAIN "                    &
                                            "-z";
   --        /NOZERO_MAIN (D)
   --        /ZERO_MAIN
   --
   --   Normally the binder checks that the unit name given on the command line
   --   corresponds to a suitable main subprogram. When /ZERO_MAIN is used,
   --   a list of ALI files can be given, and the execution of the program
   --   consists of elaboration of these units in an appropriate order.

   Bind_Switches : aliased constant Switches :=
                     (S_Bind_Add     'Access,
                      S_Bind_ALI     'Access,
                      S_Bind_Bind    'Access,
                      S_Bind_Build   'Access,
                      S_Bind_Current 'Access,
                      S_Bind_Debug   'Access,
                      S_Bind_DebugX  'Access,
                      S_Bind_Elab    'Access,
                      S_Bind_Error   'Access,
                      S_Bind_Ext     'Access,
                      S_Bind_Follow  'Access,
                      S_Bind_Force   'Access,
                      S_Bind_Help    'Access,
                      S_Bind_Init    'Access,
                      S_Bind_Leap    'Access,
                      S_Bind_Library 'Access,
                      S_Bind_Linker  'Access,
                      S_Bind_Main    'Access,
                      S_Bind_Alloc32 'Access,
                      S_Bind_Alloc64 'Access,
                      S_Bind_Mess    'Access,
                      S_Bind_Nostinc 'Access,
                      S_Bind_Nostlib 'Access,
                      S_Bind_No_Time 'Access,
                      S_Bind_Object  'Access,
                      S_Bind_Order   'Access,
                      S_Bind_Output  'Access,
                      S_Bind_OutputX 'Access,
                      S_Bind_Pess    'Access,
                      S_Bind_Project 'Access,
                      S_Bind_Read    'Access,
                      S_Bind_ReadX   'Access,
                      S_Bind_Rename  'Access,
                      S_Bind_Report  'Access,
                      S_Bind_ReportX 'Access,
                      S_Bind_Restr   'Access,
                      S_Bind_Return  'Access,
                      S_Bind_RTS     'Access,
                      S_Bind_Search  'Access,
                      S_Bind_Shared  'Access,
                      S_Bind_Slice   'Access,
                      S_Bind_Source  'Access,
                      S_Bind_Static  'Access,
                      S_Bind_Store   'Access,
                      S_Bind_Subdirs 'Access,
                      S_Bind_Time    'Access,
                      S_Bind_Verbose 'Access,
                      S_Bind_Warn    'Access,
                      S_Bind_WarnX   'Access,
                      S_Bind_Wide    'Access,
                      S_Bind_Zero    'Access);

   -----------------------------
   -- Switches for GNAT CHECK --
   -----------------------------

   S_Check_Add    : aliased constant S := "/ADD_PROJECT_SEARCH_DIR=*"      &
                                            "-aP*";
   --        /ADD_PROJECT_SEARCH_PATH=(directory[,...])
   --
   --   Add directories to the project search path.

   S_Check_All    : aliased constant S := "/ALL "                          &
                                            "-a";
   --        /NOALL (D)
   --        /ALL
   --
   --   Also check the components of the GNAT run time and process the needed
   --  components of the GNAT RTL when building and analyzing the global
   --  structure for checking the global rules.

   S_Check_Ext     : aliased constant S := "/EXTERNAL_REFERENCE=" & '"'    &
                                             "-X" & '"';
   --       /EXTERNAL_REFERENCE="name=val"
   --
   --   Specifies an external reference to the project manager. Useful only if
   --   /PROJECT_FILE is used.
   --
   --   Example:
   --      /EXTERNAL_REFERENCE="DEBUG=TRUE"

   S_Check_Files  : aliased constant S := "/FILES=@"                       &
                                             "-files=@";
   --      /FILES=filename
   --
   --   Take as arguments the files that are listed in the specified
   --   text file.

   S_Check_Follow : aliased constant S := "/FOLLOW_LINKS_FOR_FILES "       &
                                            "-eL";
   --        /NOFOLLOW_LINKS_FOR_FILES (D)
   --        /FOLLOW_LINKS_FOR_FILES
   --
   --    Follow links when parsing project files

   S_Check_Help   : aliased constant S := "/HELP "                         &
                                            "-h";
   --        /NOHELP (D)
   --        /HELP
   --
   --   Print information about currently implemented checks.

   S_Check_Locs   : aliased constant S := "/LOCS "                         &
                                            "-l";
   --        /NOLOCS (D)
   --        /LOCS
   --
   --   Use full source locations references in the report file.

   S_Diagnosis   : aliased constant S := "/DIAGNOSTIC_LIMIT=#"             &
                                            "-m#";
   --        /DIAGNOSTIC_LIMIT=500 (D)
   --        /DIAGNOSTIC_LIMIT=nnn
   --
   --   NNN is a decimal integer in the range of 1 to 1000 and limits the
   --   number of diagnostic messages to be generated into Stdout to that
   --   number.  Once that number has been reached, gnatcheck stops
   --   to print out diagnoses into Stderr. If NNN is equal to 0, this means
   --   that there is no limit on the number of diagnoses in Stdout.

   S_Check_Mess    : aliased constant S := "/MESSAGES_PROJECT_FILE="       &
                                             "DEFAULT "                    &
                                                "-vP0 "                    &
                                             "MEDIUM "                     &
                                                "-vP1 "                    &
                                             "HIGH "                       &
                                                "-vP2";
   --        /MESSAGES_PROJECT_FILE[=messages-option]
   --
   --   Specifies the "verbosity" of the parsing of project files.
   --   messages-option may be one of the following:
   --
   --      DEFAULT (D)  No messages are output if there is no error or warning.
   --
   --      MEDIUM       A small number of messages are output.
   --
   --      HIGH         A great number of messages are output, most of them not
   --                   being useful for the user.

   S_Check_Project : aliased constant S := "/PROJECT_FILE=<"               &
                                             "-P>";
   --        /PROJECT_FILE=filename
   --
   --   Specifies the main project file to be used. The project files rooted
   --   at the main project file will be parsed before the invocation of the
   --   gnatcheck. The source directories to be searched will be communicated
   --   to gnatcheck through logical name ADA_PRJ_INCLUDE_FILE.

   S_Check_Quiet  : aliased constant S := "/QUIET "                        &
                                            "-q";
   --        /NOQUIET (D)
   --        /QUIET
   --
   --   Work quietly, only output warnings and errors.

   S_Check_Time     : aliased constant S := "/TIME "                       &
                                               "-t";
   --        /NOTIME (D)
   --        /TIME
   --
   --   Print out execution time

   S_Check_Log      : aliased constant S := "/LOG "                        &
                                               "-log";
   --        /NOLOG (D)
   --        /LOG
   --
   --   Duplicate all the output sent to Stderr into a log file.

   S_Check_Short  : aliased constant S := "/SHORT "                        &
                                            "-s";
   --        /NOSHORT (D)
   --        /SHORT
   --
   --   Generate a short form of the report file.

   S_Check_Include : aliased constant S := "/INCLUDE_FILE=@"               &
                                            "--include-file=@";

   --        /INCLUDE_FILE=filename
   --
   --   Add the content of the specified text file to the generated report
   --   file.

   S_Check_Subdirs : aliased constant S := "/SUBDIRS=<"                    &
                                             "--subdirs=>";
   --        /SUBDIRS=dir
   --
   --   The actual directories (object, exec, library, ...) are subdirectories
   --   of the directory specified in the project file. If the subdirectory
   --   does not exist, it is created automatically.

   S_Check_Verb   : aliased constant S := "/VERBOSE "                      &
                                            "-v";
   --        /NOVERBOSE (D)
   --        /VERBOSE
   --
   --   The version number and copyright notice are output, as well as exact
   --   copies of the gnat1 commands spawned to obtain the chop control
   --   information.

   S_Check_Out  : aliased constant S := "/OUTPUT=@"                &
                                             "-o@";
   --        /OUTPUT=filename
   --
   --   Specify the name of the output file.

   Check_Switches : aliased constant Switches :=
                      (S_Check_Add    'Access,
                       S_Check_All    'Access,
                       S_Diagnosis    'Access,
                       S_Check_Ext    'Access,
                       S_Check_Files  'Access,
                       S_Check_Follow 'Access,
                       S_Check_Help   'Access,
                       S_Check_Locs   'Access,
                       S_Check_Mess   'Access,
                       S_Check_Project'Access,
                       S_Check_Quiet  'Access,
                       S_Check_Time   'Access,
                       S_Check_Log    'Access,
                       S_Check_Short  'Access,
                       S_Check_Include'Access,
                       S_Check_Subdirs'Access,
                       S_Check_Verb   'Access,
                       S_Check_Out    'Access);

   ----------------------------
   -- Switches for GNAT CHOP --
   ----------------------------

   S_Chop_Comp   : aliased constant S := "/COMPILATION "                   &
                                            "-c";
   --        /NOCOMPILATION (D)
   --        /COMPILATION
   --
   --   Compilation mode, handle configuration pragmas strictly according to
   --   RM rules.

   S_Chop_File   : aliased constant S := "/FILE_NAME_MAX_LENGTH=#"         &
                                            "-k#";
   --        /FILE_NAME_MAX_LENGTH[=nnn]
   --
   --   Limit generated file names to NNN (default of 8) characters. This is
   --   useful if the resulting set of files is required to be interoperable
   --   with systems like MS-DOS which limit the length of file names.

   S_Chop_Help   : aliased constant S := "/HELP "                          &
                                            "-h";
   --        /NOHELP (D)
   --        /HELP
   --
   --   Print usage information.

   S_Chop_Over   : aliased constant S := "/OVERWRITE "                     &
                                            "-w";
   --        /NOOVERWRITE (D)
   --        /OVERWRITE
   --
   --   Overwrite existing file names. Normally GNAT CHOP regards it as a
   --   fatal error situation if there is already a file with the same name as
   --   a file it would otherwise output. The /OVERWRITE qualifier bypasses
   --   this check, and any such existing files will be silently overwritten.

   S_Chop_Pres   : aliased constant S := "/PRESERVE "                      &
                                            "-p";
   --        /NOPRESERVE (D)
   --        /PRESERVE
   --
   --   Causes the file modification time stamp of the input file to be
   --   preserved and used for the time stamp of the output file(s). This may
   --   be useful for preserving coherency of time stamps in an environment
   --   where gnatchop is used as part of a standard build process.

   S_Chop_Quiet  : aliased constant S := "/QUIET "                         &
                                            "-q";
   --        /NOQUIET (D)
   --        /QUIET
   --
   --   Work quietly, only output warnings and errors.

   S_Chop_Ref    : aliased constant S := "/REFERENCE "                     &
                                            "-r";
   --        /NOREFERENCE (D)
   --        /REFERENCE
   --
   --   Generate "Source_Reference" pragmas. Use this qualifier if the output
   --   files are regarded as temporary and development is to be done in terms
   --   of the original unchopped file. The /REFERENCE qualifier causes
   --   "Source_Reference" pragmas to be inserted into each of the generated
   --   files to refers back to the original file name and line number.  The
   --   result is that all error messages refer back to the original unchopped
   --   file.
   --
   --   In addition, the debugging information placed into the object file
   --   (when the /DEBUG qualifier of GNAT COMPILE or GNAT MAKE is specified)
   --   also refers back to this original file so that tools like profilers
   --   and debuggers will give information in terms of the original unchopped
   --   file.

   S_Chop_Verb   : aliased constant S := "/VERBOSE "                       &
                                            "-v";
   --        /NOVERBOSE (D)
   --        /VERBOSE
   --
   --   The version number and copyright notice are output, as well as exact
   --   copies of the gnat1 commands spawned to obtain the chop control
   --   information.

   Chop_Switches : aliased constant Switches :=
                     (S_Chop_Comp   'Access,
                      S_Chop_File   'Access,
                      S_Chop_Help   'Access,
                      S_Chop_Over   'Access,
                      S_Chop_Pres   'Access,
                      S_Chop_Quiet  'Access,
                      S_Chop_Ref    'Access,
                      S_Chop_Verb   'Access);

   -----------------------------
   -- Switches for GNAT CLEAN --
   -----------------------------

   S_Clean_Add    : aliased constant S := "/ADD_PROJECT_SEARCH_DIR=*"      &
                                            "-aP*";
   --        /ADD_PROJECT_SEARCH_PATH=(directory[,...])
   --
   --   Add directories to the project search path.

   S_Clean_Compil  : aliased constant S := "/COMPILER_FILES_ONLY "         &
                                             "-c";
   --        /NOCOMPILER_FILES_ONLY (D)
   --        /COMPILER_FILES_ONLY
   --
   --   Only attempt to delete the files produced by the compiler, not those
   --   produced by the binder or the linker. The files that are not to be
   --   deleted are library files, interface copy files, binder generated files
   --   and executable files.

   S_Clean_Current : aliased constant S := "/CURRENT_DIRECTORY "           &
                                            "!-I-";
   --        /CURRENT_DIRECTORY (D)
   --
   --   Look for ALI or object files in the directory where GNAT CLEAN was
   --   invoked.
   --
   --        /NOCURRENT_DIRECTORY
   --
   --   Do not look for ALI or object files in the directory where GNAT CLEAN
   --   was invoked.

   S_Clean_Delete  : aliased constant S := "/DELETE "                      &
                                            "!-n";
   --        /DELETE (D)
   --
   --   Delete the files that are not read-only.
   --
   --        /NODELETE
   --
   --   Informative-only mode. Do not delete any files. Output the list of the
   --   files that would have been deleted if this switch was not specified.

   S_Clean_Dirobj  : aliased constant S := "/DIRECTORY_OBJECTS=@"          &
                                            "-D@";
   --        /DIRECTORY_OBJECTS=<file>
   --
   --   Find the object files and .ALI files in <file>.
   --   This qualifier is not compatible with /PROJECT_FILE.

   S_Clean_Ext     : aliased constant S := "/EXTERNAL_REFERENCE=" & '"'    &
                                            "-X" & '"';
   --        /EXTERNAL_REFERENCE="name=val"
   --
   --   Specifies an external reference to the project manager. Useful only if
   --   /PROJECT_FILE is used.
   --
   --   Example:
   --      /EXTERNAL_REFERENCE="DEBUG=TRUE"

   S_Clean_Follow : aliased constant S := "/FOLLOW_LINKS_FOR_FILES "       &
                                            "-eL";
   --        /NOFOLLOW_LINKS_FOR_FILES (D)
   --        /FOLLOW_LINKS_FOR_FILES
   --
   --    Follow links when parsing project files

   S_Clean_Full    : aliased constant S := "/FULL_PATH_IN_BRIEF_MESSAGES " &
                                            "-F";
   --        /NOFULL_PATH_IN_BRIEF_MESSAGES (D)
   --        /FULL_PATH_IN_BRIEF_MESSAGES
   --
   --   When using project files, if some errors or warnings are detected
   --   during parsing and verbose mode is not in effect (no use of qualifier
   --   /VERBOSE), then error lines start with the full path name of the
   --   project file, rather than its simple file name.

   S_Clean_Help    : aliased constant S := "/HELP "                        &
                                            "-h";
   --        /NOHELP (D)
   --        /HELP
   --
   --   Output a message explaining the usage of gnatclean.

   S_Clean_Index   : aliased constant S := "/SOURCE_INDEX=#"               &
                                             "-i#";
   --        /SOURCE_INDEX=nnn
   --
   --   Specifies the index of the units in the source file
   --   By default, source files are mono-unit and there is no index

   S_Clean_Mess    : aliased constant S := "/MESSAGES_PROJECT_FILE="       &
                                            "DEFAULT "                     &
                                               "-vP0 "                     &
                                            "MEDIUM "                      &
                                               "-vP1 "                     &
                                            "HIGH "                        &
                                               "-vP2";
   --        /MESSAGES_PROJECT_FILE[=messages-option]
   --
   --   Specifies the "verbosity" of the parsing of project files.
   --   messages-option may be one of the following:
   --
   --      DEFAULT (D) No messages are output if there is no error or warning.
   --
   --      MEDIUM      A small number of messages are output.
   --
   --      HIGH        A great number of messages are output, most of them not
   --                  being useful for the user.

   S_Clean_Object  : aliased constant S := "/OBJECT_SEARCH=*"              &
                                            "-aO*";
   --        /OBJECT_SEARCH=(directory,...)
   --
   --   When searching for library and object files, look in the specified
   --   directories. The order in which library files are searched is the same
   --   as for MAKE.

   S_Clean_Project : aliased constant S := "/PROJECT_FILE=<"               &
                                            "-P>";
   --        /PROJECT_FILE=filename
   --
   --   Specifies the main project file to be used. The project files rooted
   --   at the main project file will be parsed before the invocation of the
   --   compiler. The source and object directories to be searched will be
   --   communicated to gnatclean through logical names ADA_PRJ_INCLUDE_FILE
   --   and ADA_PRJ_OBJECTS_FILE.

   S_Clean_Quiet   : aliased constant S := "/QUIET "                       &
                                            "-q";
   --        /NOQUIET (D)
   --        /QUIET
   --
   --   Quiet output. If there are no error, do not output anything, except in
   --   verbose mode (qualifier /VERBOSE) or in informative-only mode
   --  (qualifier /NODELETE).

   S_Clean_Recurs  : aliased constant S := "/RECURSIVE "                   &
                                            "-r";
   --        /NORECURSIVE (D)
   --        /RECURSIVE
   --
   --   When a project file is specified (using switch -P), clean all imported
   --   and extended project files, recursively. If this qualifier is not
   --   specified, only the files related to the main project file are to be
   --   deleted. This qualifier has no effect if no project file is specified.

   S_Clean_Search  : aliased constant S := "/SEARCH=*"                     &
                                            "-I*";
   --        /SEARCH=(directory,...)
   --
   --   Equivalent to /OBJECT_SEARCH=(directory,...).

   S_Clean_Subdirs : aliased constant S := "/SUBDIRS=<"                    &
                                              "--subdirs=>";
   --        /SUBDIRS=dir
   --
   --   The actual directories (object, exec, library, ...) are subdirectories
   --   of the directory specified in the project file. If the subdirectory
   --   does not exist, it is created automatically.

   S_Clean_USL : aliased constant S :=  "/UNCHECKED_SHARED_LIB_IMPORTS " &
                                           "--unchecked-shared-lib-imports";
   --        /NOUNCHECKED_SHARED_LIB_IMPORTS (D)
   --        /UNCHECKED_SHARED_LIB_IMPORTS
   --
   --   Allow shared library projects to import static library projects

   S_Clean_Verbose : aliased constant S := "/VERBOSE "                     &
                                            "-v";
   --        /NOVERBOSE (D)
   --        /VERBOSE
   --
   --   Verbose mode.

   Clean_Switches : aliased constant Switches :=
                      (S_Clean_Add    'Access,
                       S_Clean_Compil 'Access,
                       S_Clean_Current'Access,
                       S_Clean_Delete 'Access,
                       S_Clean_Dirobj 'Access,
                       S_Clean_Ext    'Access,
                       S_Clean_Follow 'Access,
                       S_Clean_Full   'Access,
                       S_Clean_Help   'Access,
                       S_Clean_Index  'Access,
                       S_Clean_Mess   'Access,
                       S_Clean_Object 'Access,
                       S_Clean_Project'Access,
                       S_Clean_Quiet  'Access,
                       S_Clean_Recurs 'Access,
                       S_Clean_Search 'Access,
                       S_Clean_Subdirs'Access,
                       S_Clean_Verbose'Access,
                       S_Clean_USL    'Access);

   -------------------------------
   -- Switches for GNAT COMPILE --
   -------------------------------

   S_GCC_Ada_83  : aliased constant S := "/83 "                            &
                                             "-gnat83";
   --        /NO83 (D)
   --        /83
   --
   --   Although GNAT is primarily an Ada 95 compiler, it accepts this
   --   qualifier to specify that an Ada 83 mode program is being compiled. If
   --   you specify this qualifier, GNAT rejects Ada 95 extensions and applies
   --   Ada 83 semantics. It is not possible to guarantee this qualifier does
   --   a perfect job; for example, some subtle tests of pathological cases,
   --   such as are found in ACVC tests that have been removed from the ACVC
   --   suite for Ada 95, may not compile correctly. However for practical
   --   purposes, using this qualifier should ensure that programs that
   --   compile correctly under the /83 qualifier can be ported reasonably
   --   easily to an Ada 83 compiler. This is the main use of this qualifier.
   --
   --   With few exceptions (most notably the need to use "<>" on
   --   unconstrained generic formal parameters), it is not necessary to use
   --   this qualifier switch when compiling Ada 83 programs, because, with
   --   rare and obscure exceptions, Ada 95 is upwardly compatible with Ada
   --   83. This means that a correct Ada 83 program is usually also a correct
   --   Ada 95 program.

   S_GCC_Ada_95  : aliased constant S := "/95 "                            &
                                             "-gnat95";
   --        /95 (D)
   --
   --   Allows GNAT to recognize the full range of Ada 95 constructs.
   --   This is the normal default for GNAT Pro.

   S_GCC_Ada_05 : aliased constant S := "/05 "                             &
                                             "-gnat05";
   --        /05 (D)
   --
   --   Allows GNAT to recognize the full range of Ada 2005 constructs.

<<<<<<< HEAD
=======
   S_GCC_Ada_2005 : aliased constant S := "/2005 "                         &
                                             "-gnat2005";
   --        /05 (D)
   --
   --   Allows GNAT to recognize the full range of Ada 2005 constructs.
   --   Equivalent to /05 (/2005 is the preferred usage).

>>>>>>> 155d23aa
   S_GCC_Ada_12 : aliased constant S := "/12 "                             &
                                             "-gnat12";
   --        /05 (D)
   --
   --   Allows GNAT to recognize all implemented proposed Ada 2012
   --   extensions. See features file for list of implemented features.

   S_GCC_Ada_2012 : aliased constant S := "/2012 "                         &
                                             "-gnat2012";
   --        /05 (D)
   --
   --   Allows GNAT to recognize all implemented proposed Ada 2012
   --   extensions. See features file for list of implemented features.
   --   Equivalent to /12 (/2012 is the preferred usage).

   S_GCC_Add     : aliased constant S := "/ADD_PROJECT_SEARCH_DIR=*"       &
                                            "-aP*";
   --        /ADD_PROJECT_SEARCH_PATH=(directory[,...])
   --
   --   Add directories to the project search path.

   S_GCC_Asm     : aliased constant S := "/ASM "                           &
                                             "-S,!-c";
   --        /NOASM (D)
   --        /ASM
   --
   --   Use to cause the assembler source file to be generated, using S as the
   --   filetype, instead of the object file. This may be useful if you need
   --   to examine the generated assembly code.

   S_GCC_AValid  : aliased constant S := "/ASSUME_VALID "                  &
                                             "-gnatB";
   --        /NO_ASSUME_VALID (D)
   --        /ASSUME_VALID
   --
   --   Use to tell the compiler to assume that all objects have valid values
   --   except those occurring as prefixes to 'Valid attributes. In the default
   --   mode, the compiler assumes that values may be invalid unless it can
   --   be sure that they are valid, and code is generated to allow for this
   --   possibility. The use of /ASSUME_VALID will improve the code.

   S_GCC_Checks  : aliased constant S := "/CHECKS="                        &
                                             "FULL "                       &
                                                "-gnato,!-gnatE,!-gnatp "  &
                                             "OVERFLOW "                   &
                                                "-gnato "                  &
                                             "ELABORATION "                &
                                                "-gnatE "                  &
                                             "ASSERTIONS "                 &
                                                "-gnata "                  &
                                             "DEFAULT "                    &
                                                "!-gnato,!-gnatp "         &
                                             "STACK "                      &
                                                "-fstack-check "           &
                                             "SUPPRESS_ALL "               &
                                                "-gnatp "                  &
                                             "UNSUPPRESS_ALL "             &
                                                "-gnat-p";
   --        /NOCHECKS
   --        /CHECKS[=(keyword[,...])]
   --
   --   If you compile with the default options, GNAT will insert many runtime
   --   checks into the compiled code, including code that performs range
   --   checking against constraints, but not arithmetic overflow checking for
   --   integer operations (including division by zero) or checks for access
   --   before elaboration on subprogram calls.  All other runtime checks, as
   --   required by the Ada 95 Reference Manual, are generated by default.
   --
   --   You may specify one or more of the following keywords to the /CHECKS
   --   qualifier to modify this behavior:
   --
   --     DEFAULT          The behavior described above. This is the default
   --                      if the /CHECKS qualifier is not present on the
   --                      command line. Same as /NOCHECKS.
   --
   --     OVERFLOW        Enables overflow checking for integer operations and
   --                     checks for access before elaboration on subprogram
   --                     calls. This causes GNAT to generate slower and larger
   --                     executable programs by adding code to check for both
   --                     overflow and division by zero (resulting in raising
   --                     "Constraint_Error" as required by Ada semantics).
   --                     Similarly, GNAT does not generate elaboration check
   --                     by default, and you must specify this keyword to
   --                     enable them.
   --
   --                     Note that this keyword does not affect the code
   --                     generated for any floating-point operations; it
   --                     applies only to integer operations. For the case of
   --                     floating-point, GNAT has the "Machine_Overflows"
   --                     attribute set to "False" and the normal mode of
   --                     operation is to generate IEEE NaN and infinite values
   --                     on overflow or invalid operations (such as dividing
   --                     0.0 by 0.0).
   --
   --     ELABORATION     Enables dynamic checks for access-before-elaboration
   --                     on subprogram calls and generic instantiations.
   --
   --     ASSERTIONS      The pragmas "Assert" and "Debug" normally have no
   --                     effect and are ignored. This keyword causes "Assert"
   --                     and "Debug" pragmas to be activated, as well as
   --                     "Check", "Precondition" and "Postcondition" pragmas.
   --
   --     SUPPRESS_ALL    Suppress all runtime checks as though you have
   --                     "pragma Suppress (all_checks)" in your source. Use
   --                     this switch to improve the performance of the code at
   --                     the expense of safety in the presence of invalid data
   --                     or program bugs.
   --
   --     UNSUPPRESS_ALL  Cancels effect of previous SUPPRESS_ALL.
   --
   --     DEFAULT         Suppress the effect of any option OVERFLOW or
   --                     ASSERTIONS.
   --
   --     FULL (D)        Similar to OVERFLOW, but suppress the effect of any
   --                     option ELABORATION or SUPPRESS_ALL.
   --
   --   These keywords only control the default setting of the checks.  You
   --   may modify them using either "Suppress" (to remove checks) or
   --   "Unsuppress" (to add back suppressed checks) pragmas in your program
   --   source.

   S_GCC_ChecksX : aliased constant S := "/NOCHECKS "                      &
                                             "-gnatp,!-gnato,!-gnatE";
   --  NODOC (see /CHECKS)

   S_GCC_Compres : aliased constant S := "/COMPRESS_NAMES "                &
                                             "-gnatC";
   --        /NOCOMPRESS_NAMES (D)
   --        /COMPRESS_NAMES
   --
   --   Compress debug information and external symbol name table entries.
   --   In the generated debugging information, and also in the case of long
   --   external names, the compiler uses a compression mechanism if the name
   --   is very long.  This compression method uses a checksum, and avoids
   --   trouble on some operating systems which have difficulty with very long
   --   names.

   S_GCC_Config  : aliased constant S := "/CONFIGURATION_PRAGMAS_FILE=<"   &
                                             "-gnatec>";
   --        /CONFIGURATION_PRAGMAS_FILE=file
   --
   --   Specify a configuration pragmas file that need to be taken into account

   S_GCC_Current : aliased constant S := "/CURRENT_DIRECTORY "             &
                                             "!-I-";
   --        /CURRENT_DIRECTORY (D)
   --        /NOCURRENT_DIRECTORY
   --
   --   Look for source files in the default directory.

   S_GCC_Data    : aliased constant S := "/DATA_PREPROCESSING=<"           &
                                            "-gnatep>";
   --        /DATA_PREPROCESSING=file_name
   --
   --   This qualifier indicates to the compiler the file name (without
   --   directory information) of the preprocessor data file to use.
   --   The preprocessor data file should be found in the source directories.
   --
   --   A preprocessing data file is a text file with significant lines
   --   indicating how should be preprocessed either a specific source or all
   --   sources not mentioned in other lines. A significant line is a non
   --   empty, non comment line. Comments are similar to Ada comments.
   --
   --  Each significant line starts with either a literal string or the
   --  character '*'. A literal string is the file name (without directory
   --  information) of the source to preprocess. A character '*' indicates the
   --  preprocessing for all the sources that are not specified explicitly on
   --  other lines. It is an error to have two lines with the same file name
   --  or two lines starting with the character '*'.
   --
   --  After the file name or the character '*', another optional literal
   --  string indicating the file name of the definition file to be used for
   --  preprocessing. (see 15.3 Form of Definitions File. The definition files
   --  are found by the compiler in one of the source directories. In some
   --  cases, when compiling a source in a directory other than the current
   --  directory, if the definition file is in the current directory, it may
   --  be necessary to add the current directory as a source directory through
   --  qualifier "/SEARCH=[]", otherwise the compiler would not find the
   --  definition file.
   --
   --  Then, optionally, switches similar to those of gnatprep may be found.
   --  Those switches are:
   --
   --   -b              Causes both preprocessor lines and the lines deleted by
   --                   preprocessing to be replaced by blank lines, preserving
   --                   the line number. This switch is always implied;
   --                   however, if specified after `-c' it cancels the effect
   --                   of `-c'.
   --
   --   -c              Causes both preprocessor lines and the lines deleted by
   --                   preprocessing to be retained as comments marked with
   --                   the special string "--! ".
   --
   --   -Dsymbol=value  Define or redefine a symbol, associated with value.
   --                   A symbol is an Ada identifier, or an Ada reserved word,
   --                   with the exception of "if", "else", "elsif", "end",
   --                   "and", "or" and "then". value is either a literal
   --                   string, an Ada identifier or any Ada reserved word.
   --                   A symbol declared with this switch replaces a symbol
   --                   with the same name defined in a definition file.
   --
   --   -s              Causes a sorted list of symbol names and values to be
   --                   listed on the standard output file.
   --
   --   -u              Causes undefined symbols to be treated as having the
   --                   value FALSE in the context of a preprocessor test.
   --                   In the absence of this option, an undefined symbol
   --                   in a #if or #elsif test will be treated as an error.
   --
   --   Examples of valid lines in a preprocessor data file:
   --
   --     "toto.adb"  "prep.def" -u
   --     --  preprocess "toto.adb", using definition file "prep.def",
   --     --  undefined symbol are False.
   --
   --     * -c -DVERSION=V101
   --     --  preprocess all other sources without a definition file;
   --     --  suppressed lined are commented; symbol VERSION has the value
   --     --  V101.
   --
   --     "titi.adb" "prep2.def" -s
   --     --  preprocess "titi.adb", using definition file "prep2.def";
   --     --  list all symbols with their values.

   S_GCC_Debug   : aliased constant S := "/DEBUG="                         &
                                            "SYMBOLS "                     &
                                               "-g2 "                      &
                                            "NOSYMBOLS "                   &
                                               "!-g2 "                     &
                                            "TRACEBACK "                   &
                                               "-g1 "                      &
                                            "ALL "                         &
                                               "-g3 "                      &
                                            "NONE "                        &
                                               "-g0 "                      &
                                            "NOTRACEBACK "                 &
                                               "-g0";
   --        /DEBUG[=debug-level]
   --        /NODEBUG
   --
   --   Specifies how much debugging information is to be included in
   --   the resulting object fie.
   --
   --   'debug-level' is one of the following:
   --
   --        SYMBOLS (D)    Include both debugger symbol records and traceback
   --                       in the object file.
   --
   --        ALL            Include debugger symbol records, traceback plus
   --                       extra debug information in the object file.
   --
   --        NONE           Excludes both debugger symbol records and traceback
   --                       from the object file.  Same as /NODEBUG.
   --
   --        TRACEBACK      Includes only traceback records in the object
   --                       file. This is the default when /DEBUG is not used.

   S_GCC_DebugX  : aliased constant S := "/NODEBUG "                       &
                                             "!-g";
   --  NODOC (see /Debug)

   S_GCC_Dist    : aliased constant S := "/DISTRIBUTION_STUBS="            &
                                            "RECEIVER "                    &
                                               "-gnatzr "                  &
                                            "CALLER "                      &
                                              "-gnatzc";
   --        /NODISTRIBUTION_STUBS (D)
   --        /DISTRIBUTION_STUBS[=dist-opt]
   --
   --   'dist-opt' is either RECEIVER (the default) or SENDER and indicates
   --   that stubs for use in distributed programs (see the Distributed
   --   Systems Annex of the Ada RM) should be generated.

   S_GCC_DistX   : aliased constant S := "/NODISTRIBUTION_STUBS "          &
                                            "!-gnatzr,!-gnatzc";
   --  NODOC (see /DISTRIBUTION_STUBS)

   S_GCC_Error   : aliased constant S := "/ERROR_LIMIT=#"                  &
                                            "-gnatm#";
   --        /NOERROR_LIMIT (D)
   --        /ERROR_LIMIT=nnn
   --
   --   NNN is a decimal integer in the range of 1 to 999999 and limits the
   --   number of error messages to be generated to that number.  Once that
   --   number has been reached, the compilation is abandoned.
   --   Specifying 999999 is equivalent to /NOERROR_LIMIT.

   S_GCC_ErrorX  : aliased constant S := "/NOERROR_LIMIT "                 &
                                            "-gnatm999999";
   --  NODOC (see /ERROR_LIMIT)

   S_GCC_Except  : aliased constant S := "/EXTRA_EXCEPTION_INFORMATION "   &
                                            "-gnateE";
   --        /EXTRA_EXCEPTION_INFORMATION
   --
   --   Generate extra information in exception messages, in particular
   --   display extra column information and the value and range associated
   --   with index and range check failures, and extra column information for
   --   access checks.

   S_GCC_Expand  : aliased constant S := "/EXPAND_SOURCE "                 &
                                            "-gnatG";
   --        /NOEXPAND_SOURCE (D)
   --        /EXPAND_SOURCE
   --
   --   Produces a listing of the expanded code in Ada source form. For
   --   example, all tasking constructs are reduced to appropriate run-time
   --   library calls. The maximum line length for the listing 72.

   S_GCC_Lexpand : aliased constant S := "/LEXPAND_SOURCE=#"               &
                                            "-gnatG#";
   --        /LEXPAND_SOURCE=nnn
   --
   --   Produces a listing of the expanded code in Ada source form. For
   --   example, all tasking constructs are reduced to appropriate run-time
   --   library calls. The parameter is the maximum line length for the
   --   listing.

   S_GCC_Extend  : aliased constant S := "/EXTENSIONS_ALLOWED "            &
                                            "-gnatX";
   --        /NOEXTENSIONS_ALLOWED (D)
   --        /EXTENSIONS_ALLOWED
   --
   --   GNAT specific language extensions allowed.

   S_GCC_Ext     : aliased constant S := "/EXTERNAL_REFERENCE=" & '"'      &
                                            "-X" & '"';
   --        /EXTERNAL_REFERENCE="name=val"
   --
   --   Specifies an external reference to the project manager. Useful only if
   --   /PROJECT_FILE is used.
   --
   --   Example:
   --      /EXTERNAL_REFERENCE="DEBUG=TRUE"

   S_GCC_File    : aliased constant S := "/FILE_NAME_MAX_LENGTH=#"         &
                                            "-gnatk#";
   --        /FILE_NAME_MAX_LENGTH=nnn
   --
   --   Activates file name "krunching". NNN, a decimal integer in the range
   --   1-999, indicates the maximum allowable length of a file name (not
   --   including the ADS or ADB filetype. The default is not to enable file
   --   name krunching.

   S_GCC_Follow : aliased constant S := "/FOLLOW_LINKS_FOR_FILES "       &
                                            "-eL";
   --        /NOFOLLOW_LINKS_FOR_FILES (D)
   --        /FOLLOW_LINKS_FOR_FILES
   --
   --    Follow links when parsing project files

   S_GCC_Force   : aliased constant S := "/FORCE_ALI "                     &
                                            "-gnatQ";
   --        /NOFORCE_ALI (D)
   --        /FORCE_ALI
   --
   --   In normal operation mode, the .ALI file is not generated if any
   --   illegalities are detected in the program. The use of this qualifier
   --   forces generation of the .ALI file. This file is marked as being
   --   in error, so it cannot be used for binding purposes, but it does
   --   contain reasonably complete cross-reference information, and thus may
   --   be useful for use by tools (e.g. semantic browsing tools or integrated
   --   development environments) that are driven from the .ALI file.

   S_GCC_Full    : aliased constant S := "/FULL_PATH_IN_BRIEF_MESSAGES "   &
                                            "-gnatef";
   --        /NOFULL_PATH_IN_BRIEF_MESSAGES (D)
   --        /FULL_PATH_IN_BRIEF_MESSAGES
   --
   --   When using project files, if some errors or warnings are detected
   --   during parsing and verbose mode is not in effect (no use of qualifier
   --   /VERBOSE), then error lines start with the full path name of the
   --   project file, rather than its simple file name.

   S_GCC_Generate : aliased constant S := "/GENERATE_PROCESSED_SOURCE "    &
                                             "-gnateG";
   --        /NOGENERATE_PROCESSED_SOURCE (D)
   --        /GENERATE_PROCESSED_SOURCE
   --
   --        Generate a file <source>_prep if the integrated preprocessing
   --        is modifying the source text.

   S_GCC_GNAT    : aliased constant S := "/GNAT_INTERNAL "                 &
                                            "-gnatg";
   --        /NOGNAT_INTERNAL (D)
   --        /GNAT_INTERNAL
   --
   --        Internal GNAT implementation mode. This should not be used for
   --        applications programs, it is intended only for use by the compiler
   --        and its run-time library. For documentation, see the GNAT sources.
   --        Note that it implies /WARNINGS=ALL,ERRORS and /STYLE_CHECKS=GNAT
   --        so that all standard warnings and all standard style options are
   --        turned on. All warnings and style error messages are treated as
   --        errors.

   S_GCC_Help    : aliased constant S := "/HELP "                          &
                                            "-gnath";
   --        /NOHELP (D)
   --        /HELP
   --
   --   Output usage information.

   S_GCC_Ident   : aliased constant S := "/IDENTIFIER_CHARACTER_SET="      &
                                             "DEFAULT "                    &
                                                "-gnati1 "                 &
                                             "1 "                          &
                                                "-gnati1 "                 &
                                             "2 "                          &
                                                "-gnati2 "                 &
                                             "3 "                          &
                                                "-gnati3 "                 &
                                             "4 "                          &
                                                "-gnati4 "                 &
                                             "5 "                          &
                                                "-gnati5 "                 &
                                             "PC "                         &
                                                "-gnatip "                 &
                                             "PC850 "                      &
                                                "-gnati8 "                 &
                                             "FULL_UPPER "                 &
                                                "-gnatif "                 &
                                             "NO_UPPER "                   &
                                                "-gnatin "                 &
                                             "WIDE "                       &
                                                "-gnatiw";
   --        /NOIDENTIFIER_CHARACTER_SET (D)
   --        /IDENTIFIER_CHARACTER_SET=char-set
   --
   --   Normally GNAT recognizes the Latin-1 character set in source program
   --   identifiers, as described in the reference manual. This qualifier
   --   causes GNAT to recognize alternate character sets in identifiers.
   --   'char-set' is one of the following strings indicating the character
   --   set:
   --
   --        DEFAULT (D) Equivalent to 1, below. Also equivalent to
   --                    /NOIDENTIFIER_CHARACTER_SET.
   --
   --        1           The basic character set is Latin-1. This character
   --                    set is defined by ISO standard 8859, part 1. The lower
   --                    half (character codes 16#00# ... 16#7F#) is identical
   --                    to standard ASCII coding, but the upper half is used
   --                    to represent additional characters. This includes
   --                    extended letters used by European languages, such as
   --                    the umlaut used in German.
   --
   --                    You may use any of these extended characters freely
   --                    in character or string literals. In addition, the
   --                    extended characters that represent letters can be
   --                    used in identifiers.
   --
   --        2           Latin-2 letters allowed in identifiers, with uppercase
   --                    and lowercase equivalence.
   --
   --        3           Latin-3 letters allowed in identifiers, with uppercase
   --                    and lower case equivalence.
   --
   --        4           Latin-4 letters allowed in identifiers, with uppercase
   --                    and lower case equivalence.
   --
   --        PC          IBM PC code page 437.  This code page is the normal
   --                    default for PCs in the U.S. It corresponds to the
   --                    original IBM PC character set. This set has some, but
   --                    not all, of the extended Latin-1 letters, but these
   --                    letters do not have the same encoding as Latin-1. In
   --                    this mode, these letters are allowed in identifiers
   --                    with uppercase and lowercase equivalence.
   --
   --        PC850       This code page (850) is a modification of 437 extended
   --                    to include all the Latin-1 letters, but still not with
   --                    the usual Latin-1 encoding. In this mode, all these
   --                    letters are allowed in identifiers with uppercase and
   --                    lower case equivalence.
   --
   --        FULL_UPPER  Any character in the range 80-FF allowed in
   --                    identifiers, and all are considered distinct.  In
   --                    other words, there are no uppercase and lower case
   --                    equivalences in this range.
   --
   --        NO_UPPER    No upper-half characters in the range 80-FF are
   --                    allowed in identifiers.  This gives Ada 95
   --                    compatibility for identifier names.
   --
   --        WIDE        GNAT allows wide character codes to appear in
   --                    character and string literals, and also optionally
   --                    in identifiers.  See the /WIDE_CHARACTER_ENCODING
   --                    qualifier for information on encoding formats.

   S_GCC_IdentX  : aliased constant S := "/NOIDENTIFIER_CHARACTER_SET "    &
                                             "-gnati1";
   --  NODOC (see /IDENTIFIER_CHARACTER_SET)

   S_GCC_Ignore  : aliased constant S := "/IGNORE_REP_CLAUSES "            &
                                             "-gnatI";
   --        /IGNORE_REP_CLAUSES
   --
   --   Causes all representation clauses to be ignored and treated as
   --   comments. Useful when compiling foreign code (for example when ASIS
   --   is used to analyze such code).

   S_GCC_Immed   : aliased constant S := "/IMMEDIATE_ERRORS "              &
                                             "-gnatdO";
   --        /NOIMMEDIATE_ERRORS (D)
   --        /IMMEDIATE_ERRORS
   --
   --   Causes errors to be displayed as soon as they are encountered, rather
   --   than after compilation is terminated. If GNAT terminates prematurely
   --   or goes into an infinite loop, the last error message displayed may
   --   help to pinpoint the culprit.

   S_GCC_Inline  : aliased constant S := "/INLINE="                        &
                                            "PRAGMA "                      &
                                              "-gnatn "                    &
                                            "FULL "                        &
                                              "-gnatN "                    &
                                            "SUPPRESS "                    &
                                              "-fno-inline";
   --        /NOINLINE (D)
   --        /INLINE[=keyword]
   --
   --   Selects the level of inlining for your program.  In the absence of this
   --   qualifier, GNAT does not attempt inlining across units and does not
   --   need to access the bodies of subprograms for which "pragma Inline" is
   --   specified if they are not in the current unit.
   --
   --   The supported keywords are as follows:
   --
   --        PRAGMA (D)  Recognize and process "Inline" pragmas.  However,
   --                    for the inlining to actually occur, optimization
   --                    must be enabled.  This enables inlining across unit
   --                    boundaries, that is, inlining a call in one unit of
   --                    a subprogram declared in a with'ed unit. The compiler
   --                    will access these bodies, creating an extra source
   --                    dependency for the resulting object file, and where
   --                    possible, the call will be inlined.
   --
   --                    This qualifier also turns on full optimization and
   --                    requests GNAT to try to attempt automatic inlining
   --                    of small subprograms within a unit.
   --
   --                    Specifying /OPTIMIZE=NONE will disable the main effect
   --                    of this qualifier, but you may specify other
   --                    optimization options, to get either lower
   --                    (/OPTIMIZE=SOME) or higher (/OPTIMIZE=UNROLL_LOOPS)
   --                    levels of optimization.
   --
   --        FULL        Front end inlining. The front end inlining activated
   --                    by this switch is generally more extensive, and quite
   --                    often more effective than the standard PRAGMA inlining
   --                    mode. It will also generate additional dependencies.
   --
   --        SUPPRESS    Suppresses all inlining, even if other optimization
   --                        or inlining switches are set.

   S_GCC_InlineX : aliased constant S := "/NOINLINE "                      &
                                             "!-gnatn,!-gnatN";
   --  NODOC (see /INLINE)

   S_GCC_Intsrc  : aliased constant S := "/INTERSPERSE_SOURCE "            &
                                             "-gnatL";

   --        /NO_INTERSPERSE_SOURCE (D)
   --        /INTERSPERSE_SOURCE
   --
   --   Causes output from /XDEBUG or /EXPAND_SOURCE to be interspersed with
   --   lines from the original source file, output as comment lines with the
   --   associated line number.

   S_GCC_Just   : aliased constant S := "/JUSTIFY_MESSAGES=#"              &
                                             "-gnatj#";

   --        /NO_JUSTIFY_MESSAGES (D)
   --        /JUSTIFY_MESSAGES=nnn
   --
   --   Causes error messages to be reformatted so that a message and all its
   --   continuation lines count as one warning or error in the statistics on
   --   total errors, and the message is broken down into lines (justified) so
   --   that no line is longer than nnn characters. The default message
   --   behavior (each message counted separately and not reformatted to fit
   --   a particular line length) can be obtained using /NO_JUSTIFY_MESSAGES.

   S_GCC_JustX  : aliased constant S := "/NO_JUSTIFY_MESSAGES "            &
                                             "-gnatj0";

   --  NODOC (see /JUSTIFY_MESSAGES)

   S_GCC_Length  : aliased constant S := "/MAX_LINE_LENGTH=#"              &
                                             "-gnatyM#";
   --        /MAX_LINE_LENGTH=nnn
   --
   --   Set maximum line length.
   --   The length of lines must not exceed the given value nnn.

   S_GCC_List    : aliased constant S := "/LIST "                          &
                                             "-gnatl";
   --        /NOLIST (D)
   --        /LIST
   --
   --   Cause a full listing of the file to be generated. In the case where
   --   a body is compiled, the corresponding spec is also listed, along
   --   with any subunits.

   S_GCC_Machine : aliased constant S := "/MACHINE_CODE_LISTING "          &
                                             "-source-listing";
   --        /NOMACHINE_CODE_LISTING (D)
   --        /MACHINE_CODE_LISTING
   --
   --   Cause a full machine code listing of the file to be generated to
   --   <filename>.lis. Interspersed source is included if the /DEBUG
   --   qualifier is also present.

   S_GCC_Mapping : aliased constant S := "/MAPPING_FILE=<"                 &
                                            "-gnatem>";
   --        /MAPPING_FILE=file_name
   --
   --   Use mapping file file_name
   --
   --   A mapping file is a way to communicate to the compiler two mappings:
   --   from unit names to file names (without any directory information) and
   --   from file names to path names (with full directory information).
   --   These mappings are used by the compiler to short-circuit the path
   --   search.
   --
   --   The use of mapping files is not required for correct operation of the
   --   compiler, but mapping files can improve efficiency, particularly when
   --   sources are read over a slow network connection. In normal operation,
   --   you need not be concerned with the format or use of mapping files,
   --   and /MAPPING_FILE is not a qualifier that you would use explicitly.
   --   It is intended only for use by automatic tools such as GNAT MAKE
   --   running under the project file facility. The description here of the
   --   format of mapping files is provided for completeness and for possible
   --   use by other tools.
   --
   --   A mapping file is a sequence of sets of three lines. In each set, the
   --   first line is the unit name, in lower case, with "%s" appended for
   --   specifications and "%b" appended for bodies; the second line is the
   --   file name; and the third line is the path name.
   --
   --   Example:
   --
   --      main%b
   --      main.2_ada
   --      /gnat/project1/sources/main.2_ada
   --
   --   When qualifier ?MAPPING_FILE is specified, the compiler will create in
   --   memory the two mappings from the specified file. If there is any
   --   problem (non existent file, truncated file or duplicate entries),
   --   no mapping will be created.
   --
   --   Several /MAPPING_FILE qualifiers may be specified; however, only the
   --   last one on the command line will be taken into account.
   --
   --   When using a project file, GNAT MAKE creates a temporary mapping file
   --   and communicates it to the compiler using this switch.

   S_GCC_Mess    : aliased constant S := "/MESSAGES_PROJECT_FILE="         &
                                            "DEFAULT "                     &
                                               "-vP0 "                     &
                                            "MEDIUM "                      &
                                               "-vP1 "                     &
                                            "HIGH "                        &
                                               "-vP2";
   --        /MESSAGES_PROJECT_FILE[=messages-option]
   --
   --   Specifies the "verbosity" of the parsing of project files.
   --   messages-option may be one of the following:
   --
   --      DEFAULT (D) No messages are output if there is no error or warning.
   --
   --      MEDIUM      A small number of messages are output.
   --
   --      HIGH        A great number of messages are output, most of them not
   --                  being useful for the user.

   S_GCC_Nesting  : aliased constant S := "/MAX_NESTING=#"                 &
                                             "-gnatyL#";
   --        /MAX_NESTING=nnn
   --
   --   Set maximum level of nesting of constructs (including subprograms,
   --   loops, blocks, packages, and conditionals).
   --   The level of nesting must not exceed the given value nnn.
   --   A value of zero disable this style check (not enabled by default).

   S_GCC_Noadc   : aliased constant S := "/NO_GNAT_ADC "                   &
                                             "-gnatA";
   --        /NO_GNAT_ADC
   --
   --   Cause the compiler to ignore any configuration pragmas file GNAT.ADC
   --   in the default directory. Implied by qualifier /PROJECT_FILE.
   --   Often used in conjunction with qualifier /CONFIGURATION_PRAGMAS_FILE.

   S_GCC_Noload  : aliased constant S := "/NOLOAD "                        &
                                             "-gnatc";
   --        /NOLOAD
   --
   --   Cause the compiler to operate in semantic check mode with full
   --   checking for all illegalities specified in the reference manual, but
   --   without generation of any source code (no object or ALI file
   --   generated).
   --
   --   Since dependent files must be accessed, you must follow the GNAT
   --   semantic restrictions on file structuring to operate in this mode:
   --
   --   o The needed source files must be accessible.
   --   o Each file must contain only one compilation unit.
   --   o The file name and unit name must match.
   --
   --   The output consists of error messages as appropriate. No object file
   --   or ALI file is generated. The checking corresponds exactly to the
   --   notion of legality in the Ada reference manual.
   --
   --   Any unit can be compiled in semantics-checking-only mode, including
   --   units that would not normally be compiled (generic library units,
   --   subunits, and specifications where a separate body is present).

   S_GCC_Nostinc : aliased constant S := "/NOSTD_INCLUDES "                &
                                             "-nostdinc";
   --        /NOSTD_INCLUDES
   --
   --   Do not look in the default directory for source files of the runtime.

   S_GCC_Nostlib : aliased constant S := "/NOSTD_LIBRARIES "               &
                                            "-nostdlib";
   --        /NOSTD_LIBRARIES
   --
   --    Do not look for library files in the system default directory.

   S_GCC_NoWarnP  : aliased constant S := "/NOWARNING_PRAGMAS "            &
                                             "-gnatd.i";
   --        /NOWARNING_PRAGMAS
   --
   --   Causes all Warnings pragmas to be ignored. Useful to check if the
   --   program has obsolete warnings pragmas that are hiding problems.

   S_GCC_Opt     : aliased constant S := "/OPTIMIZE="                      &
                                            "ALL "                         &
                                               "-O2,!-O0,!-O1,!-O3 "       &
                                            "NONE "                        &
                                               "-O0,!-O1,!-O2,!-O3 "       &
                                            "SOME "                        &
                                               "-O1,!-O0,!-O2,!-O3 "       &
                                            "SPACE "                       &
                                               "-Os,!-O0,!-O1,!-O2,!-O3 "  &
                                            "DEVELOPMENT "                 &
                                               "-O1,!-O0,!-O2,!-O3 "       &
                                            "UNROLL_LOOPS "                &
                                               "-funroll-loops "           &
                                            "NO_STRICT_ALIASING "          &
                                               "-fno-strict-aliasing "     &
                                            "INLINING "                    &
                                               "-O3,!-O0,!-O1,!-O2";
   --        /NOOPTIMIZE (D)
   --        /OPTIMIZE[=(keyword[,...])]
   --
   --   Selects the level of optimization for your program.  The supported
   --   keywords are as follows:
   --
   --      ALL (D)       Perform most optimizations, including those that
   --                    may be expensive.
   --
   --      NONE          Do not do any optimizations. Same as /NOOPTIMIZE.
   --
   --      SOME          Perform some optimizations, but omit ones that
   --                    are costly in compilation time.
   --
   --      SPACE         Optimize space usage
   --
   --      DEVELOPMENT   Same as SOME.
   --
   --      INLINING      Full optimization, and also attempt automatic inlining
   --                    of small subprograms within a unit
   --
   --      UNROLL_LOOPS  Try to unroll loops. This keyword may be specified
   --                    with any keyword above other than NONE. Loop
   --                    unrolling usually, but not always, improves the
   --                    performance of programs.
   --
   --      NO_STRICT_ALIASING
   --                    Suppress aliasing analysis. When optimization is
   --                    enabled (ALL or SOME above), the compiler assumes
   --                    that pointers do in fact point to legitimate values
   --                    of the pointer type (allocated from the proper pool).
   --                    If this assumption is violated, e.g. by the use of
   --                    unchecked conversion, then it may be necessary to
   --                    suppress this assumption using this keyword (which
   --                    may be specified only in conjunction with any
   --                    keyword above, other than NONE).

   S_GCC_OptX    : aliased constant S := "/NOOPTIMIZE "                    &
                                            "-O0,!-O1,!-O2,!-O3";
   --  NODOC (see /OPTIMIZE)

   S_GCC_Output  : aliased constant S := "/OUTPUT_FILE=<"                  &
                                            "-gnatl=>";
   --        /OUTPUT_FILE=fname
   --
   --   This has the same effect as /LIST except that the output is written
   --   to a file instead of to standard output. If the given fname
   --   does not start with a period, then it is the full name of the file
   --   to be written. If fname starts with a period, the name of the file
   --   is the concatenation of to the name of the file being compiled with
   --   fname where the period is replace by an underline. For example, if
   --   file xyz.adb is compiled with -gnatl=.lst, then the output is written
   --   to file xyz.adb_lst.

   S_GCC_Pointer : aliased constant S := "/POINTER_SIZE="                  &
                                            "64 "                          &
                                               "-mmalloc64 "               &
                                            "LONG "                        &
                                               "-mmalloc64 "               &
                                            "32 "                          &
                                               "-mno-malloc64 "            &
                                            "SHORT "                       &
                                               "-mno-malloc64";
   --        /POINTER_SIZE=64 (D)
   --        /POINTER_SIZE[=(keyword[,...])]
   --
   --   Change how pointers and descriptors are allocated. The following
   --   keywords are supported:
   --
   --        64 (D)       Allocate heap pointers in 64bit space except as
   --                     constrained by a 32bit size clause or by
   --                     Convention_C and generate 64bit descriptors for
   --                     Descriptor mechanisms for calling imported
   --                     subprograms and accept both 64bit and 32bit
   --                     descriptors for calls to exported subprograms.
   --
   --        LONG         Equivalent to option 64.
   --
   --        32           Allocate all heap pointers in 32bit space and
   --                     generate 32bit descriptors for Descriptor
   --                     mechanisms for calling imported subprograms.
   --
   --        SHORT        Equivalent to option 32.

   S_GCC_Polling : aliased constant S := "/POLLING "                       &
                                            "-gnatP";
   --        /NOPOLLING (D)
   --        /POLLING
   --
   --   Enable polling. See the description of pragma Polling in the GNAT
   --   Reference Manual for full details.

   S_GCC_Project : aliased constant S := "/PROJECT_FILE=<"                 &
                                            "-P>";
   --        /PROJECT_FILE=filename
   --
   --   Specifies the main project file to be used. The project files rooted
   --   at the main project file will be parsed before the invocation of the
   --   compiler. The source and object directories to be searched will be
   --   communicated to the compiler through logical names
   --   ADA_PRJ_INCLUDE_FILE and ADA_PRJ_OBJECTS_FILE.

   S_GCC_Psta    : aliased constant S := "/PRINT_STANDARD "                &
                                            "-gnatS";
   --        /PRINT_STANDARD
   --
   --   cause the compiler to output a representation of package Standard
   --   in a form very close to standard Ada. It is not quite possible to
   --   do this and remain entirely Standard (since new numeric base types
   --   cannot be created in standard Ada), but the output is easily
   --   readable to any Ada programmer, and is useful to determine the
   --   characteristics of target dependent types in package Standard.

   S_GCC_Reswarn : aliased constant S := "/TREAT_RESTRICTIONS_AS_WARNINGS " &
                                             "-gnatr";

   --        /NO_TREAT_RESTRICTIONS_AS_WARNINGS (D)
   --        /TREAT_RESTRICTIONS_AS_WARNINGS
   --
   --   Causes all restrictions to be treated as warnings (pragma Restriction
   --   treated as Restriction_Warnings, pragma Profile as Profile_Warnings,
   --   and pragma Ravenscar sets restriction warnings instead of restrictions)

   S_GCC_Report  : aliased constant S := "/REPORT_ERRORS="                 &
                                            "VERBOSE "                     &
                                               "-gnatv "                   &
                                            "BRIEF "                       &
                                               "-gnatb "                   &
                                            "FULL "                        &
                                               "-gnatf "                   &
                                            "IMMEDIATE "                   &
                                               "-gnatdO "                  &
                                            "DEFAULT "                     &
                                               "!-gnatb,!-gnatv";
   --        /NOREPORT_ERRORS (D)
   --        /REPORT_ERRORS[=(keyword[,...])]
   --
   --   Change the way errors are reported.  The following keywords are
   --   supported:
   --
   --        VERBOSE (D)  Verbose mode. Full error output with source lines
   --                     to SYS$OUTPUT.
   --
   --        BRIEF        Generate the brief format error messages to
   --                     SYS$OUTPUT as well as the verbose format message or
   --                     full listing.
   --
   --        FULL         Normally, the compiler suppresses error messages that
   --                     are likely to be redundant. This keyword causes all
   --                     error messages to be generated. One particular effect
   --                     is for the case of references to undefined variables.
   --                     If a given variable is referenced several times, the
   --                     normal format of messages produces one error.  With
   --                     FULL, each undefined reference produces a separate
   --                     error message.
   --
   --        IMMEDIATE    Normally, the compiler saves up error messages and
   --                     generates them at the end of compilation in proper
   --                     sequence.  This keyword causes error messages to be
   --                     generated as soon as they are detected. The use of
   --                     IMMEDIATE usually causes error messages to be
   --                     generated out of sequence. Use it when the compiler
   --                     blows up due to an internal error.  In this case, the
   --                     error messages may be lost. Sometimes blowups are
   --                     the result of mishandled error messages, so you may
   --                     want to run with this keyword to determine whether
   --                     any error messages were generated.
   --
   --      DEFAULT        Turn off VERBOSE and BRIEF. Same as /NOREPORT_ERRORS.

   S_GCC_ReportX : aliased constant S := "/NOREPORT_ERRORS "               &
                                            "!-gnatb,!-gnatv";
   --  NODOC (see /REPORT_ERRORS)

   S_GCC_Repinfo : aliased constant S := "/REPRESENTATION_INFO="           &
                                            "DEFAULT "                     &
                                               "-gnatR "                   &
                                            "NONE "                        &
                                               "-gnatR0 "                  &
                                            "ARRAYS "                      &
                                               "-gnatR1 "                  &
                                            "ARRAYS_FILE "                 &
                                               "-gnatR1s "                 &
                                            "OBJECTS "                     &
                                               "-gnatR2 "                  &
                                            "OBJECTS_FILE "                &
                                               "-gnatR2s "                 &
                                            "SYMBOLIC "                    &
                                               "-gnatR3 "                  &
                                            "SYMBOLIC_FILE "               &
                                               "-gnatR3s";
   --        /NOREPRESENTATION_INFO (D)
   --        /REPRESENTATION_INFO[=(keyword[,...])]
   --
   --   This qualifier controls output from the compiler of a listing showing
   --   representation information for declared types and objects.
   --
   --        ARRAYS (D)      Size and alignment information is listed for
   --                        declared array and record types.
   --
   --        ARRAYS_FILE     Similar to ARRAYS, but the output is to a file
   --                        with the name 'file_rep' where 'file' is the name
   --                        of the corresponding source file.
   --
   --        NONE            no information is output (equivalent to omitting
   --                        the /REPRESENTATION_INFO qualifiers).
   --
   --        OBJECTS         Size and alignment information is listed for all
   --                        declared types and objects.
   --
   --        OBJECTS_FILE    Similar to OBJECTS, but the output is to a file
   --                        with the name 'file_rep' where 'file' is the name
   --                        of the corresponding source file.
   --
   --        SYMBOLIC        Symbolic expression information for values that
   --                        are computed at run time for variant records.
   --
   --        SYMBOLIC_FILE   Similar to SYMBOLIC, but the output is to a file
   --                        with the name 'file_rep' where 'file' is the name
   --                        of the corresponding source file.
   --
   --        DEFAULT         Equivalent to ARRAYS.

   S_GCC_RepinfX : aliased constant S := "/NOREPRESENTATION_INFO "         &
                                            "!-gnatR";
   --  NODOC (see /REPRESENTATION_INFO)

   S_GCC_RTS     : aliased constant S := "/RUNTIME_SYSTEM=|"               &
                                            "--RTS=|";
   --        /RUNTIME_SYSTEM=xxx
   --
   --    Build against an alternate runtime system named xxx or RTS-xxx.

   S_GCC_SCO     : aliased constant S := "/SCO_OUTPUT "   &
                                            "-gnateS";
   --        /NOSCO_OUTPUT (D)
   --        /SCO_OUTPUT
   --
   --   Controls the output of SCO (Source Coverage Obligation) information
   --   in the generated ALI file. This information is used by advanced source
   --   coverage tools. For a full description of the SCO format, see unit
   --   SCOs in the compiler sources (sco.ads/sco.adb).

   S_GCC_Search  : aliased constant S := "/SEARCH=*"                       &
                                            "-I*";
   --        /SEARCH=(directory[,...])
   --
   --    When looking for source files also look in directories specified.

   S_GCC_Src_Info : aliased constant S := "/SRC_INFO=<"                    &
                                             "--source-info=>";
   --        /SRC_INFO=source-info-file
   --
   --   Specify a source info file to be read or written by the Project
   --   Manager when project files are used.

   S_GCC_Style   : aliased constant S := "/STYLE_CHECKS="                  &
                                            "ALL_BUILTIN "                 &
                                               "-gnatyy "                  &
                                            "0 "                           &
                                               "-gnaty0 "                  &
                                            "1 "                           &
                                               "-gnaty1 "                  &
                                            "2 "                           &
                                               "-gnaty2 "                  &
                                            "3 "                           &
                                               "-gnaty3 "                  &
                                            "4 "                           &
                                               "-gnaty4 "                  &
                                            "5 "                           &
                                               "-gnaty5 "                  &
                                            "6 "                           &
                                               "-gnaty6 "                  &
                                            "7 "                           &
                                               "-gnaty7 "                  &
                                            "8 "                           &
                                               "-gnaty8 "                  &
                                            "9 "                           &
                                               "-gnaty9 "                  &
                                            "ATTRIBUTE "                   &
                                               "-gnatya "                  &
                                            "NOATTRIBUTE "                 &
                                               "-gnaty-a "                 &
                                            "ARRAY_INDEXES "               &
                                               "-gnatyA "                  &
                                            "NOARRAY_INDEXES "             &
                                               "-gnaty-A "                 &
                                            "BLANKS "                      &
                                               "-gnatyb "                  &
                                            "NOBLANKS "                    &
                                               "-gnaty-b "                 &
                                            "BOOLEAN_OPERATORS "           &
                                               "-gnatyB "                  &
                                            "NOBOOLEAN_OPERATORS "         &
                                               "-gnaty-B "                 &
                                            "COMMENTS "                    &
                                               "-gnatyc "                  &
                                            "NOCOMMENTS "                  &
                                               "-gnaty-c "                 &
                                            "DOS_LINE_ENDINGS "            &
                                               "-gnatyd "                  &
                                            "NODOS_LINE_ENDINGS "          &
                                               "-gnaty-d "                 &
                                            "END "                         &
                                               "-gnatye "                  &
                                            "NOEND "                       &
                                               "-gnaty-e "                 &
                                            "VTABS "                       &
                                               "-gnatyf "                  &
                                            "NOVTABS "                     &
                                               "-gnaty-f "                 &
                                            "GNAT "                        &
                                               "-gnatyg "                  &
                                            "HTABS "                       &
                                               "-gnatyh "                  &
                                            "NOHTABS "                     &
                                               "-gnaty-h "                 &
                                            "IF_THEN "                     &
                                               "-gnatyi "                  &
                                            "NOIF_THEN "                   &
                                               "-gnaty-i "                 &
                                            "KEYWORD "                     &
                                               "-gnatyk "                  &
                                            "NOKEYWORD "                   &
                                               "-gnaty-k "                 &
                                            "LAYOUT "                      &
                                               "-gnatyl "                  &
                                            "NOLAYOUT "                    &
                                               "-gnaty-l "                 &
                                            "LINE_LENGTH "                 &
                                               "-gnatym "                  &
                                            "NOLINE_LENGTH "               &
                                               "-gnaty-m "                 &
                                            "MODE_IN "                     &
                                               "-gnatyI "                  &
                                            "NOMODE_IN "                   &
                                               "-gnaty-I "                 &
                                            "NONE "                        &
                                               "-gnatyN "                  &
                                            "STANDARD_CASING "             &
                                               "-gnatyn "                  &
                                            "NOSTANDARD_CASING "           &
                                               "-gnaty-n "                 &
                                            "ORDERED_SUBPROGRAMS "         &
                                               "-gnatyo "                  &
                                            "NOORDERED_SUBPROGRAMS "       &
                                               "-gnaty-o "                 &
                                            "OVERRIDING_INDICATORS "       &
                                               "-gnatyO "                  &
                                            "NOOVERRIDING_INDICATORS "     &
                                               "-gnaty-O "                 &
                                            "PRAGMA "                      &
                                               "-gnatyp "                  &
                                            "NOPRAGMA "                    &
                                               "-gnaty-p "                 &
                                            "REFERENCES "                  &
                                               "-gnatyr "                  &
                                            "NOREFERENCES "                &
                                               "-gnaty-r "                 &
                                            "SPECS "                       &
                                               "-gnatys "                  &
                                            "NOSPECS "                     &
                                               "-gnaty-s "                 &
                                            "STATEMENTS_AFTER_THEN_ELSE "  &
                                               "-gnatyS "                  &
                                            "NOSTATEMENTS_AFTER_THEN_ELSE " &
                                               "-gnaty-S "                 &
                                            "TOKEN "                       &
                                               "-gnatyt "                  &
                                            "NOTOKEN "                     &
                                               "-gnaty-t "                 &
                                            "UNNECESSARY_BLANK_LINES "     &
                                               "-gnatyu "                  &
                                            "NOUNNECESSARY_BLANK_LINES "   &
                                               "-gnaty-u "                 &
                                            "XTRA_PARENS "                 &
                                               "-gnaty-x "                 &
                                            "NOXTRA_PARENS "               &
                                               "-gnaty-x ";
   --        /NOSTYLE_CHECKS (D)
   --        /STYLE_CHECKS[=(keyword,[...])]
   --
   --   Normally, GNAT permits any code layout consistent with the reference
   --   manual requirements.  This qualifier imposes style checking on the
   --   input source code.  The following keywords are supported:
   --
   --      ALL_BUILTIN (D)      Equivalent to the following list of options:
   --                           3, ATTRIBUTE, BLANKS, COMMENTS, END, VTABS,
   --                           HTABS, IF_THEN, KEYWORD, LAYOUT, LINE_LENGTH,
   --                           PRAGMA, REFERENCES, SPECS, TOKEN.
   --
   --      1 .. 9               Specify indentation level from 1 to 9.
   --                           The general style of required indentation is as
   --                           specified by the examples in the Ada Reference
   --                           Manual. Full line comments must be aligned with
   --                           the -- starting on a column that is a multiple
   --                           of the alignment level.
   --
   --      ATTRIBUTE            Check attribute casing.
   --                           Attribute names, including the case of keywords
   --                           such as digits used as attributes names,
   --                           must be written in mixed case, that is,
   --                           the initial letter and any letter following an
   --                           underscore must be uppercase.
   --                           All other letters must be lowercase.
   --
   --      ARRAY_INDEXES        Check indexes of array attributes.
   --                           For array attributes First, Last, Range,
   --                           or Length, the index number must be omitted
   --                           for one-dimensional arrays and is required
   --                           for multi-dimensional arrays.
   --
   --      BLANKS               Blanks not allowed at statement end.
   --                           Trailing blanks are not allowed at the end of
   --                           statements. The purpose of this rule, together
   --                           with option HTABS (no horizontal tabs), is to
   --                           enforce a canonical format for the use of
   --                           blanks to separate source tokens.
   --
   --      COMMENTS             Check comments.
   --                           Comments must meet the following set of rules:
   --
   --                             * The "--" that starts the column must either
   --                               start in column one, or else at least one
   --                               blank must precede this sequence.
   --
   --                             * Comments that follow other tokens on a line
   --                               must have at least one blank following the
   --                               "--" at the start of the comment.
   --
   --                             * Full line comments must have two blanks
   --                               following the "--" that starts the comment,
   --                               with the following exceptions.
   --
   --                             * A line consisting only of the "--"
   --                               characters, possibly preceded by blanks is
   --                               permitted.
   --
   --                             * A comment starting with "--x" where x is
   --                               a special character is permitted. This
   --                               allows proper processing of the output
   --                               generated by specialized tools including
   --                               gnatprep (where --! is used) and the SPARK
   --                               annotation language (where --# is used).
   --                               For the purposes of this rule, a special
   --                               character is defined as being in one of the
   --                               ASCII ranges 16#21#..16#2F# or
   --                               16#3A#..16#3F#.
   --
   --                             * A line consisting entirely of minus signs,
   --                               possibly preceded by blanks, is permitted.
   --                               This allows the construction of box
   --                               comments where lines of minus signs are
   --                               used to form the top and bottom of the box.
   --
   --                             * If a comment starts and ends with "--" is
   --                               permitted as long as at least one blank
   --                               follows the initial "--". Together with
   --                               the preceding rule, this allows the
   --                               construction of box comments, as shown in
   --                               the following example:
   --
   --                               ---------------------------
   --                               -- This is a box comment --
   --                               ---------------------------
   --
   --      DOS_LINE_ENDINGS     Check that no DOS line terminators are present
   --                           All lines must be terminated by a single
   --                           ASCII.LF character. In particular the DOS line
   --                           terminator sequence CR / LF is not allowed).
   --
   --      END                  Check end/exit labels.
   --                           Optional labels on end statements ending
   --                           subprograms and on exit statements exiting
   --                           named loops, are required to be present.
   --
   --      GNAT                 Enforces a set of style conventions that
   --                           match the style used in the GNAT source code.
   --                           This maybe useful when developing code that
   --                           is eventually intended to be incorporated into
   --                           GNAT. For further details, see GNAT sources.
   --
   --      HTABS                No horizontal tabs.
   --                           Horizontal tab characters are not permitted in
   --                           the source text. Together with the BLANKS
   --                           (no blanks at end of line) option, this
   --                           enforces a canonical form for the use of blanks
   --                           to separate source tokens.
   --
   --      IF_THEN              Check if-then layout.
   --                           The keyword then must appear either on the
   --                           same line as the corresponding if, or on a line
   --                           on its own, lined up under the if with at least
   --                           one non-blank line in between containing all or
   --                           part of the condition to be tested.
   --
   --      KEYWORD              Check keyword casing.
   --                           All keywords must be in lower case (with the
   --                           exception of keywords such as digits used as
   --                           attribute names to which this check does not
   --                           apply).
   --
   --      LAYOUT               Check layout.
   --                           Layout of statement and declaration constructs
   --                           must follow the recommendations in the Ada
   --                           Reference Manual, as indicated by the form of
   --                           the syntax rules. For example an else keyword
   --                           must be lined up with the corresponding if
   --                           keyword.
   --
   --                           There are two respects in which the style rule
   --                           enforced by this check option are more liberal
   --                           than those in the Ada Reference Manual.
   --                           First in the case of record declarations,
   --                           it is permissible to put the record keyword on
   --                           the same line as the type keyword, and then
   --                           the end in end record must line up under type.
   --                           For example, either of the following two
   --                           layouts is acceptable:
   --
   --                           type q is record
   --                              a : integer;
   --                              b : integer;
   --                           end record;
   --
   --                           type q is
   --                              record
   --                                 a : integer;
   --                                 b : integer;
   --                              end record;
   --
   --                           Second, in the case of a block statement,
   --                           a permitted alternative is to put the block
   --                           label on the same line as the declare or begin
   --                           keyword, and then line the end keyword up under
   --                           the block label. For example both the following
   --                           are permitted:
   --
   --
   --
   --                           Block : declare
   --                              A : Integer := 3;
   --                           begin
   --                              Proc (A, A);
   --                           end Block;
   --
   --                           Block :
   --                              declare
   --                                 A : Integer := 3;
   --                              begin
   --                                 Proc (A, A);
   --                              end Block;
   --
   --                           The same alternative format is allowed for
   --                           loops. For example, both of the following are
   --                           permitted:
   --
   --
   --
   --                           Clear : while J < 10 loop
   --                              A (J) := 0;
   --                           end loop Clear;
   --
   --                           Clear :
   --                              while J < 10 loop
   --                                 A (J) := 0;
   --                              end loop Clear;
   --
   --
   --
   --      LINE_LENGTH          Check maximum line length.
   --                           The length of source lines must not exceed 79
   --                           characters, including any trailing blanks
   --                           The value of 79 allows convenient display on
   --                           an 80 character wide device or window, allowing
   --                           for possible special treatment of 80 character
   --                           lines.
   --
   --      NONE                 Clear any previously set style checks.
   --
   --      ORDERED_SUBPROGRAMS  Check order of subprogram bodies.
   --                           All subprogram bodies in a given scope (e.g.
   --                           a package body) must be in alphabetical order.
   --                           The ordering rule uses normal Ada rules for
   --                           comparing strings, ignoring casing of letters,
   --                           except that if there is a trailing numeric
   --                           suffix, then the value of this suffix is used
   --                           in the ordering (e.g. Junk2 comes before
   --                           Junk10).
   --
   --      OVERRIDING_INDICATORS Check that overriding subprograms are
   --                           explicitly marked as such. The declaration of
   --                           a primitive operation of a type extension that
   --                           overrides an inherited operation must carry
   --                           an overriding indicator.
   --
   --      PRAGMA               Check pragma casing.
   --                           Pragma names must be written in mixed case,
   --                           that is, the initial letter and any letter
   --                           following an underscore must be uppercase.
   --                           All other letters must be lowercase.
   --
   --      REFERENCES           Check references.
   --                           All identifier references must be cased in the
   --                           same way as the corresponding declaration.
   --                           No specific casing style is imposed on
   --                           identifiers. The only requirement is for
   --                           consistency of references with declarations.
   --
   --      SPECS                Check separate specs.
   --                           Separate declarations ("specs") are required
   --                           for subprograms (a body is not allowed to serve
   --                           as its own declaration). The only exception is
   --                           that parameterless library level procedures are
   --                           not required to have a separate declaration.
   --                           This exception covers the most frequent form of
   --                           main program procedures.
   --
   --      STANDARD_CASING      Check casing of entities in Standard.
   --                           Any identifier from Standard must be cased to
   --                           match the presentation in the Ada Reference
   --                           Manual (for example, Integer and ASCII.NUL).
   --
   --      TOKEN                Check token spacing.
   --                           The following token spacing rules are enforced:
   --
   --                             * The keywords abs and not must be followed
   --                               by a space.
   --
   --                             * The token => must be surrounded by spaces.
   --
   --                             * The token <> must be preceded by a space or
   --                               a left parenthesis.
   --
   --                             * Binary operators other than ** must be
   --                               surrounded by spaces. There is no
   --                               restriction on the layout of the ** binary
   --                               operator.
   --
   --                             * Colon must be surrounded by spaces.
   --
   --                             * Colon-equal (assignment) must be surrounded
   --                               by spaces.
   --
   --                             * Comma must be the first non-blank character
   --                               on the line, or be immediately preceded by
   --                               a non-blank character, and must be followed
   --                               by a space.
   --
   --                             * If the token preceding a left paren ends
   --                               with a letter or digit, then a space must
   --                               separate the two tokens.
   --
   --                             * A right parenthesis must either be the
   --                               first non-blank character on a line, or it
   --                               must be preceded by a non-blank character.
   --
   --                             * A semicolon must not be preceded by
   --                               a space, and must not be followed by
   --                               a non-blank character.
   --
   --                             * A unary plus or minus may not be followed
   --                               by a space.
   --
   --                             * A vertical bar must be surrounded by
   --                               spaces.
   --
   --                           In the above rules, appearing in column one is
   --                           always permitted, that is, counts as meeting
   --                           either a requirement for a required preceding
   --                           space, or as meeting a requirement for no
   --                           preceding space.
   --
   --                           Appearing at the end of a line is also always
   --                           permitted, that is, counts as meeting either
   --                           a requirement for a following space,
   --                           or as meeting a requirement for no following
   --                           space.
   --
   --      UNNECESSARY_BLANK_LINES
   --                           Check for unnecessary blank lines.
   --                           A blank line is considered unnecessary if it
   --                           appears at the end of the file, or if more
   --                           than one blank line occurs in sequence.
   --
   --      VTABS                No form feeds or vertical tabs.
   --                           Form feeds or vertical tab characters are not
   --                           permitted in the source text.
   --
   --      XTRA_PARENS          Check for the use of an unnecessary extra
   --                           level of parentheses (C - style) around
   --                           conditions in if statements, while statements
   --                           and exit statements.

   S_GCC_StyleX  : aliased constant S := "/NOSTYLE_CHECKS "                &
                                            "!-gnatg,!-gnaty*";
   --  NODOC (see /STYLE_CHECKS)

   S_GCC_Subdirs : aliased constant S := "/SUBDIRS=<"                      &
                                            "--subdirs=>";
   --        /SUBDIRS=dir
   --
   --   The actual directories (object, exec, library, ...) are subdirectories
   --   of the directory specified in the project file. If the subdirectory
   --   does not exist, it is created automatically.

   S_GCC_Symbol  : aliased constant S := "/SYMBOL_PREPROCESSING=" & '"'    &
                                            "-gnateD" & '"';
   --        /SYMBOL_PREPROCESSING="symbol=value"
   --
   --   Define or redefine a preprocessing symbol, associated with value.
   --   If "=value" is not specified, then the value of the symbol is True.
   --   A symbol is an identifier, following normal Ada (case-insensitive)
   --   rules for its syntax, and value is any sequence (including an empty
   --   sequence) of characters from the set (letters, digits, period,
   --   underline). Ada reserved words may be used as symbols, with the
   --   exceptions of "if", "else", "elsif", "end", "and", "or" and "then".
   --
   --   A symbol declared with this qualifier on the command line replaces
   --   a symbol with the same name either in a definition file or specified
   --   with a switch -D in the preprocessor data file.
   --
   --   This qualifier is similar to qualifier /ASSOCIATE of
   --   GNAT PREPROCESSING.

   S_GCC_Syntax  : aliased constant S := "/SYNTAX_ONLY "                   &
                                            "-gnats";
   --        /NOSYNTAX_ONLY (D)
   --        /SYNTAX_ONLY
   --
   --   Run GNAT in syntax checking only mode.  You can check a series of
   --   files in a single command, and can use wild cards to specify such a
   --   group of files.
   --
   --   You may use other qualifiers in conjunction with this qualifier. In
   --   particular, /LIST and /REPORT_ERRORS=VERBOSE are useful to control the
   --   format of any generated error messages.
   --
   --   The output is simply the error messages, if any. No object file or ALI
   --   file is generated by a syntax-only compilation. Also, no units other
   --   than the one specified are accessed. For example, if a unit "X" with's
   --   a unit "Y", compiling unit "X" in syntax check only mode does not
   --   access the source file containing unit "Y".
   --
   --   Normally, GNAT allows only a single unit in a source file. However,
   --   this restriction does not apply in syntax-check-only mode, and it is
   --   possible to check a file containing multiple compilation units
   --   concatenated together. This is primarily used by the GNAT CHOP
   --   command.

   S_GCC_Table   : aliased constant S := "/TABLE_MULTIPLIER=#"             &
                                            "-gnatT#";
   --        /TABLE_MULTIPLIER=nnn
   --
   --   All compiler tables start at nnn times usual starting size.

   S_GCC_Trace   : aliased constant S := "/TRACE_UNITS "                   &
                                            "-gnatdc";
   --        /TRACE_UNITS
   --        /NOTRACE_UNITS
   --
   --   This switch that does for the frontend what /VERBOSE does for the
   --   backend. The system prints the name of each unit, either a compilation
   --   unit or nested unit, as it is being analyzed.

   S_GCC_Tree    : aliased constant S := "/TREE_OUTPUT "                   &
                                            "-gnatt";
   --        /TREE_OUTPUT
   --        /NOTREE_OUTPUT
   --
   --   Cause GNAT to write the internal tree for a unit to a file (with the
   --   filetype ATB for a body or ATS for a spec).  This is not normally
   --   required, but is used by separate analysis tools. Typically these
   --   tools do the necessary compilations automatically, so you should never
   --   have to specify this switch in normal operation.

   S_GCC_Trys    : aliased constant S := "/TRY_SEMANTICS "                 &
                                            "-gnatq";
   --        /TRY_SEMANTICS
   --        /NOTRY_SEMANTICS
   --
   --   In normal operation mode the compiler first parses the program and
   --   determines if there are any syntax errors. If there are, appropriate
   --   error messages are generated and compilation is immediately
   --   terminated.  This qualifier tells GNAT to continue with semantic
   --   analysis even if syntax errors have been found.  This may enable the
   --   detection of more errors in a single run. On the other hand, the
   --   semantic analyzer is more likely to encounter some internal fatal
   --   error when given a syntactically invalid tree.

   S_GCC_USL : aliased constant S := "/UNCHECKED_SHARED_LIB_IMPORTS "      &
                                         "--unchecked-shared-lib-imports";
   --        /NOUNCHECKED_SHARED_LIB_IMPORTS (D)
   --        /UNCHECKED_SHARED_LIB_IMPORTS
   --
   --   Allow shared library projects to import static library projects

   S_GCC_Units   : aliased constant S := "/UNITS_LIST "                    &
                                            "-gnatu";
   --        /NOUNITS_LIST (D)
   --        /UNITS_LIST
   --
   --   Print a list of units required by this compilation on SYS$OUTPUT.  The
   --   listing includes all units on which the unit being compiled depends
   --   either directly or indirectly.

   S_GCC_Unique  : aliased constant S := "/UNIQUE_ERROR_TAG "              &
                                            "-gnatU";
   --        /NOUNIQUE_ERROR_TAG (D)
   --        /UNIQUE_ERROR_TAG
   --
   --   Tag compiler error messages with the string "error: ".

   S_GCC_Upcase  : aliased constant S := "/UPPERCASE_EXTERNALS "           &
                                            "-gnatF";
   --        /NOUPPERCASE_EXTERNALS (D)
   --        /UPPERCASE_EXTERNALS
   --
   --   Fold default and explicit external names in pragmas Import and Export
   --   to uppercase for compatibility with the default behavior of DEC C.

   S_GCC_Valid   : aliased constant S := "/VALIDITY_CHECKING="             &
                                            "DEFAULT "                     &
                                               "-gnatVd "                  &
                                            "NODEFAULT "                   &
                                               "-gnatVD "                  &
                                            "COPIES "                      &
                                               "-gnatVc "                  &
                                            "NOCOPIES "                    &
                                               "-gnatVC "                  &
                                            "COMPONENTS "                  &
                                               "-gnatVe "                  &
                                            "NOCOMPONENTS "                &
                                               "-gnatVE "                  &
                                            "FLOATS "                      &
                                               "-gnatVf "                  &
                                            "NOFLOATS "                    &
                                               "-gnatVF "                  &
                                            "IN_PARAMS "                   &
                                               "-gnatVi "                  &
                                            "NOIN_PARAMS "                 &
                                               "-gnatVI "                  &
                                            "MOD_PARAMS "                  &
                                               "-gnatVm "                  &
                                            "NOMOD_PARAMS "                &
                                               "-gnatVM "                  &
                                            "OPERANDS "                    &
                                               "-gnatVo "                  &
                                            "NOOPERANDS "                  &
                                               "-gnatVO "                  &
                                            "PARAMETERS "                  &
                                               "-gnatVp "                  &
                                            "NOPARAMETERS "                &
                                               "-gnatVP "                  &
                                            "RETURNS "                     &
                                               "-gnatVr "                  &
                                            "NORETURNS "                   &
                                               "-gnatVR "                  &
                                            "SUBSCRIPTS "                  &
                                               "-gnatVs "                  &
                                            "NOSUBSCRIPTS "                &
                                               "-gnatVS "                  &
                                            "TESTS "                       &
                                               "-gnatVt "                  &
                                            "NOTESTS "                     &
                                               "-gnatVT "                  &
                                            "ALL "                         &
                                               "-gnatVa "                  &
                                            "NONE "                        &
                                               "-gnatVn";
   --        /VALIDITY_CHECKING[=(keyword,[...])]
   --
   --   Control level of validity checking.
   --
   --        DEFAULT (D)     In this mode checks are made to prevent
   --                        erroneous behavior in accordance with the RM.
   --                        Notably extra checks may be needed for case
   --                        statements and subscripted array assignments.
   --
   --        NONE            No special checks for invalid values are
   --                        performed. This means that references to
   --                        uninitialized variables can cause erroneous
   --                        behavior from constructs like case statements
   --                        and subscripted array assignments. In this
   --                        mode, invalid values can lead to erroneous
   --                        behavior.
   --
   --        FULL            Every assignment is checked for validity, so
   --                        that it is impossible to assign invalid values.
   --                        The RM specifically allows such assignments,
   --                        but in this mode, invalid values can never be
   --                        assigned, and an attempt to perform such an
   --                        assignment immediately raises Constraint_Error.
   --                        This behavior is allowed (but not required) by
   --                        the RM. This mode is intended as a debugging aid,
   --                        and may be useful in helping to track down
   --                        uninitialized variables. It may be useful to
   --                        use this in conjunction with the Normalize_Scalars
   --                        pragma which attempts to initialize with invalid
   --                        values where possible.

   S_GCC_Verbose : aliased constant S := "/VERBOSE "                       &
                                            "-v";
   --        /VERBOSE
   --        /NOVERBOSE
   --
   --   Show commands generated by the GCC driver. Normally used only for
   --   debugging purposes or if you need to be sure what version of the
   --   compiler you are executing.

   S_GCC_Verb_Asm : aliased constant S := "/VERBOSE_ASM " &
                                          "-S,-verbose_asm,!-c";
   --        /NOASM (D)
   --        /ASM
   --
   --   Use to cause the assembler source file to be generated, using S as the
   --   filetype, instead of the object file. This may be useful if you need
   --   to examine the generated assembly code.

   S_GCC_Warn    : aliased constant S := "/WARNINGS="                      &
                                            "DEFAULT "                     &
                                               "!-gnatws,!-gnatwe "        &
                                            "ALL "                         &
                                               "-gnatwa "                  &
                                            "EVERY "                       &
                                               "-gnatw.e "                 &
                                            "OPTIONAL "                    &
                                               "-gnatwa "                  &
                                            "NOOPTIONAL "                  &
                                               "-gnatwA "                  &
                                            "NOALL "                       &
                                               "-gnatwA "                  &
                                            "ALL_GCC "                     &
                                               "-Wall "                    &
                                            "FAILING_ASSERTIONS "          &
                                               "-gnatw.a "                 &
                                            "NO_FAILING_ASSERTIONS "       &
                                               "-gnatw.A "                 &
                                            "BAD_FIXED_VALUES "            &
                                               "-gnatwb "                  &
                                            "NO_BAD_FIXED_VALUES "         &
                                               "-gnatwB "                  &
                                            "BIASED_REPRESENTATION "       &
                                               "-gnatw.b "                 &
                                            "NO_BIASED_REPRESENTATION "    &
                                               "-gnatw.B "                 &
                                            "CONDITIONALS "                &
                                               "-gnatwc "                  &
                                            "NOCONDITIONALS "              &
                                               "-gnatwC "                  &
                                            "MISSING_COMPONENT_CLAUSES "   &
                                               "-gnatw.c "                 &
                                            "NOMISSING_COMPONENT_CLAUSES " &
                                               "-gnatw.C "                 &
                                            "IMPLICIT_DEREFERENCE "        &
                                               "-gnatwd "                  &
                                            "NO_IMPLICIT_DEREFERENCE "     &
                                               "-gnatwD "                  &
                                            "ERRORS "                      &
                                               "-gnatwe "                  &
                                            "UNREFERENCED_FORMALS "        &
                                               "-gnatwf "                  &
                                            "NOUNREFERENCED_FORMALS "      &
                                               "-gnatwF "                  &
                                            "UNRECOGNIZED_PRAGMAS "        &
                                               "-gnatwg "                  &
                                            "NOUNRECOGNIZED_PRAGMAS "      &
                                               "-gnatwG "                  &
                                            "HIDING "                      &
                                               "-gnatwh "                  &
                                            "NOHIDING "                    &
                                               "-gnatwH "                  &
                                            "AVOIDGAPS "                   &
                                               "-gnatw.h "                 &
                                            "NOAVOIDGAPS "                 &
                                               "-gnatw.H "                 &
                                            "IMPLEMENTATION "              &
                                               "-gnatwi "                  &
                                            "NOIMPLEMENTATION "            &
                                               "-gnatwI "                  &
                                            "OBSOLESCENT "                 &
                                               "-gnatwj "                  &
                                            "NOOBSOLESCENT "               &
                                               "-gnatwJ "                  &
                                            "CONSTANT_VARIABLES "          &
                                               "-gnatwk "                  &
                                            "NOCONSTANT_VARIABLES "        &
                                               "-gnatwK "                  &
                                            "ELABORATION "                 &
                                               "-gnatwl "                  &
                                            "NOELABORATION "               &
                                               "-gnatwL "                  &
                                            "MODIFIED_UNREF "              &
                                               "-gnatwm "                  &
                                            "NOMODIFIED_UNREF "            &
                                               "-gnatwM "                  &
                                            "SUSPICIOUS_MODULUS "          &
                                               "-gnatw.m "                 &
                                            "NOSUSPICIOUS_MODULUS "        &
                                               "-gnatw.M "                 &
                                            "NORMAL "                      &
                                               "-gnatwn "                  &
                                            "OVERLAYS "                    &
                                               "-gnatwo "                  &
                                            "NOOVERLAYS "                  &
                                               "-gnatwO "                  &
                                            "OUT_PARAM_UNREF "             &
                                               "-gnatw.o "                 &
                                            "NOOUT_PARAM_UNREF "           &
                                               "-gnatw.O "                 &
                                            "INEFFECTIVE_INLINE "          &
                                               "-gnatwp "                  &
                                            "NOINEFFECTIVE_INLINE "        &
                                               "-gnatwP "                  &
                                            "MISSING_PARENS "              &
                                               "-gnatwq "                  &
                                            "PARAMETER_ORDER "             &
                                               "-gnatw.p "                 &
                                            "NOPARAMETER_ORDER "           &
                                               "-gnatw.P "                 &
                                            "NOMISSING_PARENS "            &
                                               "-gnatwQ "                  &
                                            "REDUNDANT "                   &
                                               "-gnatwr "                  &
                                            "NOREDUNDANT "                 &
                                               "-gnatwR "                  &
                                            "OBJECT_RENAMES "              &
                                               "-gnatw.r "                 &
                                            "NOOBJECT_RENAMES "            &
                                               "-gnatw.R "                 &
                                            "SUPPRESS "                    &
                                               "-gnatws "                  &
                                            "OVERRIDING_SIZE "             &
                                               "-gnatw.s "                 &
                                            "NOOVERRIDING_SIZE "           &
                                               "-gnatw.S "                 &
                                            "DELETED_CODE "                &
                                               "-gnatwt "                  &
                                            "NODELETED_CODE "              &
                                               "-gnatwT "                  &
                                            "UNINITIALIZED "               &
                                               "-Wuninitialized "          &
                                            "UNUSED "                      &
                                               "-gnatwu "                  &
                                            "NOUNUSED "                    &
                                               "-gnatwU "                  &
                                            "UNORDERED_ENUMERATIONS "      &
                                               "-gnatw.u "                 &
                                            "NOUNORDERED_ENUMERATIONS "    &
                                               "-gnatw.U "                 &
                                            "VARIABLES_UNINITIALIZED "     &
                                               "-gnatwv "                  &
                                            "NOVARIABLES_UNINITIALIZED "   &
                                               "-gnatwV "                  &
                                            "REVERSE_BIT_ORDER "           &
                                               "-gnatw.v "                 &
                                            "NOREVERSE_BIT_ORDER "         &
                                               "-gnatw.V "                 &
                                            "LOWBOUND_ASSUMED "            &
                                               "-gnatww "                  &
                                            "NOLOWBOUND_ASSUMED "          &
                                               "-gnatwW "                  &
                                            "WARNINGS_OFF_PRAGMAS "        &
                                               "-gnatw.w "                 &
                                            "NO_WARNINGS_OFF_PRAGMAS "     &
                                               "-gnatw.W "                 &
                                            "IMPORT_EXPORT_PRAGMAS "       &
                                               "-gnatwx "                  &
                                            "NOIMPORT_EXPORT_PRAGMAS "     &
                                               "-gnatwX "                  &
                                            "LOCAL_RAISE_HANDLING "        &
                                               "-gnatw.x "                 &
                                            "NOLOCAL_RAISE_HANDLING "      &
                                               "-gnatw.X "                 &
                                            "ADA_2005_COMPATIBILITY "      &
                                               "-gnatwy "                  &
                                            "NOADA_2005_COMPATIBILITY "    &
                                               "-gnatwY "                  &
                                            "UNCHECKED_CONVERSIONS "       &
                                               "-gnatwz "                  &
                                            "NOUNCHECKED_CONVERSIONS "     &
                                               "-gnatwZ";
   --        /NOWARNINGS
   --
   --   Suppress the output of all warning messages from the GNAT front end.
   --   Note that it does not suppress warnings from the gcc back end.
   --
   --        /WARNINGS[=(keyword[,...])]
   --
   --   In addition to error messages, corresponding to illegalities as
   --   defined in the reference manual, the compiler detects two kinds of
   --   warning situations.  First, the compiler considers some constructs
   --   suspicious and generates a warning message to alert you to a possible
   --   error. Second, if the compiler detects a situation that is sure to
   --   raise an exception at runtime, it generates a warning message.
   --
   --   You may specify the following keywords to change this behavior:
   --
   --   DEFAULT (D)             The default behavior above.
   --
   --   ALL                     Activate all optional warnings.
   --                           Activates most optional warning messages,
   --                           see remaining list in this section for
   --                           details on optional warning messages that
   --                           can be individually controlled.
   --                           The warnings that are not turned on by
   --                           this option are BIASED_ROUNDING,
   --                           IMPLICIT_DEREFERENCE, HIDING and
   --                           ELABORATION. All other optional Ada
   --                           warnings are turned on.
   --
   --   EVERY                   Activate every optional warning.
   --                           Activates all optional warnings, including
   --                           those listed above as exceptions for ALL.
   --
   --   NOALL                   Suppress all optional errors.
   --                           Suppresses all optional warning messages
   --                           that can be activated by option ALL.
   --
   --   ALL_GCC                 Request additional messages from the GCC
   --                           backend.  Most of these are not relevant
   --                           to Ada.
   --
   --   CONDITIONALS            Activate warnings for conditional
   --                           Expressions used in tests that are known
   --                           to be True or False at compile time. The
   --                           default is that such warnings are not
   --                           generated.
   --
   --   NOCONDITIONALS          Suppress warnings for conditional
   --                           expressions used in tests that are known
   --                           to be True or False at compile time.
   --
   --   IMPLICIT_DEREFERENCE    Activate warnings on implicit dereferencing.
   --                           The use of a prefix of an access type in an
   --                           indexed component, slice, or selected component
   --                           without an explicit .all will generate
   --                           a warning. With this warning enabled, access
   --                           checks occur only at points where an explicit
   --                           .all appears in the source code (assuming no
   --                           warnings are generated as a result of this
   --                           option). The default is that such warnings are
   --                           not generated. Note that /WARNINGS=ALL does not
   --                           affect the setting of this warning option.
   --
   --   NOIMPLICIT_DEREFERENCE  Suppress warnings on implicit dereferencing.
   --                           in indexed components, slices, and selected
   --                           components.
   --
   --   ELABORATION             Activate warnings on missing pragma
   --                           Elaborate_All statements. The default is
   --                           that such warnings are not generated.
   --
   --   NOELABORATION           Suppress warnings on missing pragma
   --                           Elaborate_All statements.
   --
   --   ERRORS                  Warning messages are to be treated as errors.
   --                           The warning string still appears, but the
   --                           warning messages are counted as errors, and
   --                           prevent the generation of an object file.
   --
   --   HIDING                  Activate warnings on hiding declarations.
   --                           A declaration is considered hiding if it is
   --                           for a non-overloadable entity, and it declares
   --                           an entity with the same name as some other
   --                           entity that is directly or use-visible. The
   --                           default is that such warnings are not
   --                           generated.
   --
   --   NOHIDING                Suppress warnings on hiding declarations.
   --
   --   IMPLEMENTATION          Activate warnings for a with of an internal
   --                           GNAT implementation unit, defined as any unit
   --                           from the Ada, Interfaces, GNAT, DEC or
   --                           System hierarchies that is not documented in
   --                           either the Ada Reference Manual or the GNAT
   --                           Programmer's Reference Manual. Such units are
   --                           intended only for internal implementation
   --                           purposes and should not be with'ed by user
   --                           programs. The default is that such warnings
   --                           are generated.
   --
   --   NOIMPLEMENTATION        Disables warnings for a with of an internal
   --                           GNAT implementation unit.
   --
   --   INEFFECTIVE_INLINE      Activate warnings on ineffective pragma Inlines
   --                           Activates warnings for failure of front end
   --                           inlining (activated by /INLINE=FULL) to inline
   --                           a particular call. There are many reasons for
   --                           not being able to inline a call, including most
   --                           commonly that the call is too complex to
   --                           inline. This warning can also be turned on
   --                           using /INLINE=FULL.
   --
   --   NOINEFFECTIVE_INLINE    Suppress warnings on ineffective pragma Inlines
   --                           Suppresses warnings on ineffective pragma
   --                           Inlines. If the inlining mechanism cannot
   --                           inline a call, it will simply ignore the
   --                           request silently.
   --
   --   MISSING_COMPONENT_CLAUSES
   --                           Activate warnings for cases when there are
   --                           component clauses for a record type, but not
   --                           for every component of the record.
   --
   --   NOMISSING_COMPONENT_CLAUSES
   --                           Suppress warnings for cases when there are
   --                           missing component clauses for a record type.
   --
   --   MISSING_PARENS
   --                           Activate warnings for cases where parentheses
   --                           are not used and the result is potential
   --                           ambiguity from a reader's point of view.
   --                           For example (not a > b) when a and b are
   --                           modular means (not (a) > b) and very likely
   --                           the programmer intended (not (a > b)).
   --
   --   NOMISSING_PARENS
   --                           Suppress warnings for cases where parentheses
   --                           are not used and the result is potential
   --                           ambiguity from a reader's point of view.
   --
   --   MODIFIED_UNREF          Activates warnings for variables that are
   --                           assigned (using an initialization value or with
   --                           one or more assignment statements) but whose
   --                           value is never read. The warning is suppressed
   --                           for volatile variables and also for variables
   --                           that are renamings of other variables or for
   --                           which an address clause is given. This warning
   --                           can also be turned on using /WARNINGS/OPTIONAL.
   --
   --   NOMODIFIED_UNREF        Disables warnings for variables that are
   --                           assigned or initialized, but never read.
   --
   --   NORMAL                  Sets normal warning mode, in which enabled
   --                           warnings are issued and treated as warnings
   --                           rather than errors. This is the default mode.
   --                           It can be used to cancel the effect of an
   --                           explicit /WARNINGS=SUPPRESS or
   --                           /WARNINGS=ERRORS. It also cancels the effect
   --                           of the implicit /WARNINGS=ERRORS that is
   --                           activated by the use of /STYLE=GNAT.
   --
   --   OBSOLESCENT             Activates warnings for calls to subprograms
   --                           marked with pragma Obsolescent and for use of
   --                           features in Annex J of the Ada Reference
   --                           Manual. In the case of Annex J, not all
   --                           features are flagged. In particular use of the
   --                           renamed packages (like Text_IO), use of package
   --                           ASCII and use of the attribute 'Constrained are
   --                           not flagged, since these are very common and
   --                           would generate many annoying positive warnings.
   --                           The default is that such warnings are not
   --                           generated.
   --
   --   NOOBSOLESCENT           Disables warnings on use of obsolescent
   --                           features.
   --
   --   OBJECT_RENAME           Activate warnings for non limited objects
   --                           renaming parameterless functions.
   --
   --   NOOBJECT_RENAME         Suppress warnings for non limited objects
   --                           renaming parameterless functions.
   --
   --   OPTIONAL                Equivalent to ALL.
   --
   --   NOOPTIONAL              Equivalent to NOALL.
   --
   --   OVERLAYS                Activate warnings for possibly unintended
   --                           initialization effects of defining address
   --                           clauses that cause one variable to overlap
   --                           another. The default is that such warnings
   --                           are generated.
   --
   --   NOOVERLAYS              Suppress warnings on possibly unintended
   --                           initialization effects of defining address
   --                           clauses that cause one variable to overlap
   --                           another.
   --
   --   REDUNDANT               Activate warnings for redundant constructs.
   --                           In particular assignments of a variable to
   --                           itself, and a type conversion that converts
   --                           an object to its own type. The default
   --                           is that such warnings are not generated.
   --
   --   NOREDUNDANT             Suppress warnings for redundant constructs.
   --
   --   SUPPRESS                Completely suppress the output of all warning
   --                           messages.  Same as /NOWARNINGS.
   --
   --   UNCHECKED_CONVERSIONS   Activates warnings on unchecked conversions.
   --                           Causes warnings to be generated for
   --                           unchecked conversions when the two types are
   --                           known at compile time to have different sizes.
   --                           The default is that such warnings are
   --                           generated.
   --
   --   NOUNCHECKED_CONVERSIONS Suppress warnings for unchecked conversions.
   --
   --   UNINITIALIZED           Generate warnings for uninitialized variables.
   --                           This is a GCC option, not an Ada option.
   --                           You must also specify the /OPTIMIZE qualifier
   --                           with a value other than NONE (in other words,
   --                           this keyword works only if optimization is
   --                           turned on).
   --
   --   UNREFERENCED_FORMALS    Activate warnings on unreferenced formals.
   --                           Causes a warning to be generated if a formal
   --                           parameter is not referenced in the body of
   --                           the subprogram. This warning can also be turned
   --                           on using option ALL or UNUSED.
   --
   --   NOUNREFERENCED_FORMALS  Suppress warnings on unreferenced formals.
   --                           Suppresses warnings for unreferenced formal
   --                           parameters. Note that the combination UNUSED
   --                           followed by NOUNREFERENCED_FORMALS has the
   --                           effect of warning on unreferenced entities
   --                           other than subprogram formals.
   --
   --   UNUSED                  Activates warnings to be generated for entities
   --                           that are defined but not referenced, and for
   --                           units that are with'ed and not referenced. In
   --                           the case of packages, a warning is also
   --                           generated if no entities in the package are
   --                           referenced. This means that if the package
   --                           is referenced but the only references are in
   --                           use clauses or renames declarations, a warning
   --                           is still generated. A warning is also generated
   --                           for a generic package that is with'ed but never
   --                           instantiated.  In the case where a package or
   --                           subprogram body is compiled, and there is a
   --                           with on the corresponding spec that is only
   --                           referenced in the body, a warning is also
   --                           generated, noting that the with can be moved
   --                           to the body. The default is that such warnings
   --                           are not generated.
   --
   --   NOUNUSED                Suppress warnings for unused entities and
   --                           packages.
   --
   --   VARIABLES_UNINITIALIZED Activates warnings on unassigned variables.
   --                           Causes warnings to be generated when a variable
   --                           is accessed which may not be properly
   --                           uninitialized.
   --                           The default is that such warnings are
   --                           generated.
   --
   --   NOVARIABLES_UNINITIALIZED       Suppress warnings for uninitialized
   --                                   variables.

   S_GCC_WarnX   : aliased constant S := "/NOWARNINGS "                    &
                                            "-gnatws";
   --  NODOC (see /WARNINGS)

   S_GCC_No_Back : aliased constant S := "/NO_BACK_END_WARNINGS "          &
                                            "-w";
   --        /NO_BACK_END_WARNINGS
   --
   --   Inhibit all warning messages of the GCC back-end.

   S_GCC_All_Back : aliased constant S := "/ALL_BACK_END_WARNINGS "        &
                                            "-Wall";
   --        /ALL_BACK_END_WARNINGS
   --
   --   Activate all warning messages of the GCC back-end.

   S_GCC_Wide    : aliased constant S := "/WIDE_CHARACTER_ENCODING="       &
                                             "BRACKETS "                   &
                                                "-gnatWb "                 &
                                             "HEX "                        &
                                                "-gnatWh "                 &
                                             "UPPER "                      &
                                                "-gnatWu "                 &
                                             "SHIFT_JIS "                  &
                                                "-gnatWs "                 &
                                             "UTF8 "                       &
                                                "-gnatW8 "                 &
                                             "EUC "                        &
                                                "-gnatWe";
   --        /NOWIDE_CHARACTER_ENCODING (D)
   --        /WIDE_CHARACTER_ENCODING[=encode-type]
   --
   --   Specifies the mechanism used to encode wide characters.  'encode-type'
   --   is one of the following:
   --
   --   BRACKETS (D)    A wide character is encoded as ["xxxx"] where XXXX
   --                   are four hexadecimal digits representing the coding
   --                   ('Pos value) of the character in type
   --                   Wide_Character. The hexadecimal digits may use upper
   --                   or lower case letters.
   --
   --                   This notation can also be used for upper half
   --                   Character values using the format ["xx"] where XX is
   --                   two hexadecimal digits representing the coding ('Pos
   --                   value) of the character in type Character (or
   --                   Wide_Character). The hexadecimal digits may use upper
   --                   of lower case.
   --
   --   NONE            No wide characters are allowed.  Same
   --                   as /NOWIDE_CHARACTER_ENCODING.
   --
   --   HEX             In this encoding, a wide character is represented by
   --                   the following five character sequence: ESC a b c d
   --                   Where 'a', 'b', 'c', and 'd' are the four hexadecimal
   --                   characters (using uppercase letters) of the wide
   --                   character code. For example, ESC A345 is used to
   --                   represent the wide character with code 16#A345#. This
   --                   scheme is compatible with use of the full
   --                   Wide_Character set.
   --
   --   UPPER           The wide character with encoding 16#abcd# where the
   --                   upper bit is on (in other words, "a" is in the range
   --                   8-F) is represented as two bytes, 16#ab# and 16#cd#.
   --                   The second byte may never be a format control
   --                   character, but is not required to be in the upper
   --                   half. This method can be also used for shift-JIS or
   --                   EUC, where the internal coding matches the external
   --                   coding.
   --
   --   SHIFT_JIS       A wide character is represented by a two-character
   --                   sequence, 16#ab# and 16#cd#, with the restrictions
   --                   described for upper-half encoding as described above.
   --                   The internal character code is the corresponding JIS
   --                   character according to the standard algorithm for
   --                   Shift-JIS conversion. Only characters defined in the
   --                   JIS code set table can be used with this encoding
   --                   method.
   --
   --   UTF8            A wide character is represented using
   --                   UCS Transformation Format 8 (UTF-8) as defined in Annex
   --                   R of ISO 10646-1/Am.2.  Depending on the character
   --                   value, the representation is a one, two, or three byte
   --                   sequence:
   --
   --                   16#0000#-16#007f#: 2#0xxxxxxx#
   --                   16#0080#-16#07ff#: 2#110xxxxx# 2#10xxxxxx#
   --                   16#0800#-16#ffff#: 2#1110xxxx# 2#10xxxxxx# 2#10xxxxxx#
   --
   --                   where the xxx bits correspond to the left-padded bits
   --                   of the 16-bit character value. Note that all lower
   --                   half ASCII characters are represented as ASCII bytes
   --                   and all upper half characters and other wide characters
   --                   are represented as sequences of upper-half (The full
   --                   UTF-8 scheme allows for encoding 31-bit characters as
   --                   6-byte sequences, but in this implementation, all UTF-8
   --                   sequences of four or more bytes length will be treated
   --                   as illegal).
   --
   --   EUC             A wide character is represented by a two-character
   --                   sequence 16#ab# and 16#cd#, with both characters being
   --                   in the upper half. The internal character code is the
   --                   corresponding JIS character according to the EUC
   --                   encoding algorithm. Only characters defined in the JIS
   --                   code set table can be used with this encoding method.

   S_GCC_WideX   : aliased constant S := "/NOWIDE_CHARACTER_ENCODING "     &
                                             "-gnatWn";
   --  NODOC (see /WIDE_CHARACTER_ENCODING)

   S_GCC_Xdebug  : aliased constant S := "/XDEBUG "                        &
                                            "-gnatD";
   --        /NOXDEBUG (D)
   --        /XDEBUG
   --
   --   Output expanded source files for source level debugging.
   --   The expanded source (see /EXPAND_SOURCE) is written to files
   --   with names formed by appending "_DG" to the input file name,
   --   The debugging information generated by the /DEBUG qualifier will then
   --   refer to the generated file. This allows source level debugging using
   --   the generated code which is sometimes useful for complex code, for
   --   example to find out exactly which part of a complex construction
   --   raised an exception. The maximum line length for the output is 72.

   S_GCC_Lxdebug : aliased constant S := "/LXDEBUG=#"                      &
                                            "-gnatD=#";
   --        /LXDEBUG=nnn
   --
   --   Output expanded source files for source level debugging.
   --   The expanded source (see /EXPAND_SOURCE) is written to files
   --   with names formed by appending "_DG" to the input file name,
   --   The debugging information generated by the /DEBUG qualifier will then
   --   refer to the generated file. This allows source level debugging using
   --   the generated code which is sometimes useful for complex code, for
   --   example to find out exactly which part of a complex construction
   --   raised an exception. The parameter is the maximum line length for
   --   the output.

   S_GCC_Xref    : aliased constant S := "/XREF="                          &
                                            "GENERATE "                    &
                                               "!-gnatx "                  &
                                            "SUPPRESS "                    &
                                               "-gnatx";
   --        /XREF[=keyword]
   --
   --   Normally the compiler generates full cross-referencing information in
   --   the .ALI file. This information is used by a number of tools,
   --   including GNAT FIND and GNAT XREF.
   --
   --        GENERATE (D)            Generate cross-referencing information.
   --
   --        SUPPRESS                Suppress cross-referencing information.
   --                                This saves some space and may slightly
   --                                speed up compilation, but means that some
   --                                tools cannot be used.

   GCC_Switches : aliased constant Switches :=
                    (S_GCC_Ada_83  'Access,
                     S_GCC_Ada_95  'Access,
                     S_GCC_Ada_05  'Access,
                     S_GCC_Ada_2005'Access,
                     S_GCC_Ada_12  'Access,
                     S_GCC_Ada_2012'Access,
                     S_GCC_Add     'Access,
                     S_GCC_Asm     'Access,
                     S_GCC_AValid  'Access,
                     S_GCC_Checks  'Access,
                     S_GCC_ChecksX 'Access,
                     S_GCC_Compres 'Access,
                     S_GCC_Config  'Access,
                     S_GCC_Current 'Access,
                     S_GCC_Debug   'Access,
                     S_GCC_DebugX  'Access,
                     S_GCC_Data    'Access,
                     S_GCC_Dist    'Access,
                     S_GCC_DistX   'Access,
                     S_GCC_Error   'Access,
                     S_GCC_ErrorX  'Access,
                     S_GCC_Expand  'Access,
                     S_GCC_Lexpand 'Access,
                     S_GCC_Except  'Access,
                     S_GCC_Extend  'Access,
                     S_GCC_Ext     'Access,
                     S_GCC_File    'Access,
                     S_GCC_Follow  'Access,
                     S_GCC_Force   'Access,
                     S_GCC_Full    'Access,
                     S_GCC_Generate'Access,
                     S_GCC_GNAT    'Access,
                     S_GCC_Help    'Access,
                     S_GCC_Ident   'Access,
                     S_GCC_IdentX  'Access,
                     S_GCC_Ignore  'Access,
                     S_GCC_Immed   'Access,
                     S_GCC_Inline  'Access,
                     S_GCC_InlineX 'Access,
                     S_GCC_Intsrc  'Access,
                     S_GCC_Just    'Access,
                     S_GCC_JustX   'Access,
                     S_GCC_Length  'Access,
                     S_GCC_List    'Access,
                     S_GCC_Output  'Access,
                     S_GCC_Machine 'Access,
                     S_GCC_Mapping 'Access,
                     S_GCC_Mess    'Access,
                     S_GCC_Nesting 'Access,
                     S_GCC_Noadc   'Access,
                     S_GCC_Noload  'Access,
                     S_GCC_Nostinc 'Access,
                     S_GCC_Nostlib 'Access,
                     S_GCC_NoWarnP 'Access,
                     S_GCC_Opt     'Access,
                     S_GCC_OptX    'Access,
                     S_GCC_Pointer 'Access,
                     S_GCC_Polling 'Access,
                     S_GCC_Project 'Access,
                     S_GCC_Psta    'Access,
                     S_GCC_Report  'Access,
                     S_GCC_ReportX 'Access,
                     S_GCC_Repinfo 'Access,
                     S_GCC_RepinfX 'Access,
                     S_GCC_RTS     'Access,
                     S_GCC_SCO     'Access,
                     S_GCC_Search  'Access,
                     S_GCC_Src_Info'Access,
                     S_GCC_Style   'Access,
                     S_GCC_StyleX  'Access,
                     S_GCC_Subdirs 'Access,
                     S_GCC_Symbol  'Access,
                     S_GCC_Syntax  'Access,
                     S_GCC_Table   'Access,
                     S_GCC_Trace   'Access,
                     S_GCC_Tree    'Access,
                     S_GCC_Trys    'Access,
                     S_GCC_USL     'Access,
                     S_GCC_Units   'Access,
                     S_GCC_Unique  'Access,
                     S_GCC_Upcase  'Access,
                     S_GCC_Valid   'Access,
                     S_GCC_Verbose 'Access,
                     S_GCC_Verb_Asm'Access,
                     S_GCC_Warn    'Access,
                     S_GCC_WarnX   'Access,
                     S_GCC_Wide    'Access,
                     S_GCC_WideX   'Access,
                     S_GCC_No_Back 'Access,
                     S_GCC_All_Back'Access,
                     S_GCC_Xdebug  'Access,
                     S_GCC_Lxdebug 'Access,
                     S_GCC_Xref    'Access);

   ----------------------------
   -- Switches for GNAT ELIM --
   ----------------------------

   S_Elim_Add    : aliased constant S := "/ADD_PROJECT_SEARCH_DIR=*"       &
                                           "-aP*";
   --        /ADD_PROJECT_SEARCH_PATH=(directory[,...])
   --
   --   Add directories to the project search path.

   S_Elim_All    : aliased constant S := "/ALL "                           &
                                            "-a";
   --        /NOALL (D)
   --        /ALL
   --
   --   Also look for subprograms from the GNAT run time that can be
   --   eliminated. Note that when 'gnat.adc' is produced using this switch,
   --   the entire program must be recompiled with qualifier /ALL_FILES of
   --   GNAT MAKE.

   S_Elim_Bind   : aliased constant S := "/BIND_FILE=<"                    &
                                            "-b>";
   --        /BIND_FILE=file_name
   --
   --   Specifies file_name as the bind file to process. If this qualifier is
   --   not used, the name of the bind file is computed from the full expanded
   --   Ada name of a main subprogram.

   S_Elim_Comp   : aliased constant S := "/COMPILER=@"                     &
                                            "--GCC=@";
   --        /COMPILER=path_name
   --
   --   Instructs GNAT ELIM to use a specific gcc compiler instead of one
   --   available on the path.

   S_Elim_Config : aliased constant S := "/CONFIGURATION_PRAGMAS=<"        &
                                            "-C>";
   --        /CONFIGURATION_PRAGMAS=path_name
   --
   --   Specifies a file that contains configuration pragmas.
   --   The file must be specified with absolute path.

   S_Elim_Current : aliased constant S := "/CURRENT_DIRECTORY "            &
                                           "!-I-";
   --        /CURRENT_DIRECTORY (D)
   --        /NOCURRENT_DIRECTORY
   --
   --        Look for source files in the default directory.

   S_Elim_Ext     : aliased constant S := "/EXTERNAL_REFERENCE=" & '"'     &
                                             "-X" & '"';
   --       /EXTERNAL_REFERENCE="name=val"
   --
   --   Specifies an external reference to the project manager. Useful only if
   --   /PROJECT_FILE is used.
   --
   --   Example:
   --      /EXTERNAL_REFERENCE="DEBUG=TRUE"

   S_Elim_Follow  : aliased constant S := "/FOLLOW_LINKS_FOR_FILES "       &
                                            "-eL";
   --        /NOFOLLOW_LINKS_FOR_FILES (D)
   --        /FOLLOW_LINKS_FOR_FILES
   --
   --    Follow links when parsing project files

   S_Elim_GNATMAKE : aliased constant S := "/GNATMAKE=@"                   &
                                            "--GNATMAKE=@";
   --        /GNATMAKE=path_name
   --
   --   Instructs GNAT MAKE to use a specific gnatmake instead of one available
   --   on the path.

   S_Elim_Mess    : aliased constant S := "/MESSAGES_PROJECT_FILE="        &
                                             "DEFAULT "                    &
                                                "-vP0 "                    &
                                             "MEDIUM "                     &
                                                "-vP1 "                    &
                                             "HIGH "                       &
                                                "-vP2";
   --        /MESSAGES_PROJECT_FILE[=messages-option]
   --
   --   Specifies the "verbosity" of the parsing of project files.
   --   messages-option may be one of the following:
   --
   --      DEFAULT (D)  No messages are output if there is no error or warning.
   --
   --      MEDIUM       A small number of messages are output.
   --
   --      HIGH         A great number of messages are output, most of them not
   --                   being useful for the user.

   S_Elim_Nodisp : aliased constant S := "/NO_DISPATCH "                   &
                                          "--no-elim-dispatch";
   --        /NONO_DISPATCH (D)
   --        /NO_DISPATCH
   --
   --   Do not generate pragmas for dispatching operations.

<<<<<<< HEAD
=======
   S_Elim_Ignore : aliased constant S := "/IGNORE=@"                       &
                                         "--ignore=@";
   --      /IGNORE=filename
   --
   --   Do not generate pragmas for subprograms declared in the sources
   --  listed in a specified file

>>>>>>> 155d23aa
   S_Elim_Project : aliased constant S := "/PROJECT_FILE=<"                &
                                             "-P>";
   --        /PROJECT_FILE=filename
   --
   --   Specifies the main project file to be used. The project files rooted
   --   at the main project file will be parsed before the invocation of the
   --   gnatelim. The source directories to be searched will be communicated
   --   to gnatelim through logical name ADA_PRJ_INCLUDE_FILE.

   S_Elim_Quiet   : aliased constant S := "/QUIET "                        &
                                            "-q";
   --        /NOQUIET (D)
   --        /QUIET
   --
   --   Quiet mode: by default GNAT ELIM outputs to the standard error stream
   --   the number of program units left to be processed. This option turns
   --   this trace off.

   S_Elim_Files   : aliased constant S := "/FILES=@"                       &
                                         "-files=@";

   --      /FILES=filename
   --
   --   Take as arguments the files that are listed in the specified
   --   text file.

   S_Elim_Log     : aliased constant S := "/LOG "                          &
                                          "-l";
   --        /NOLOG (D)
   --        /LOG
   --
   --   Duplicate all the output sent to Stderr into a default log file.

   S_Elim_Logfile : aliased constant S := "/LOGFILE=@"                     &
                                          "-l@";

   --      /LOGFILE=logfilename
   --
   --   Duplicate all the output sent to Stderr into a specified log file.

   S_Elim_Main    : aliased constant S := "/MAIN=@"                        &
                                          "-main=@";

   --      /MAIN=filename
   --
   --   Specify the main subprogram of the partition to analyse.

   S_Elim_Out     : aliased constant S := "/OUTPUT=@"                     &
                                             "-o@";
   --        /OUTPUT=filename
   --
   --   Specify the name of the output file.

   S_Elim_Time    : aliased constant S := "/TIME "                        &
                                            "-t";
   --        /NOTIME (D)
   --        /TIME
   --
   --   Print out execution time

   S_Elim_Search : aliased constant S := "/SEARCH=*"                       &
                                            "-I*";
   --        /SEARCH=(directory, ...)
   --
   --   When looking for source files also look in the specified directories.

   S_Elim_Subdirs : aliased constant S := "/SUBDIRS=<"                     &
                                             "--subdirs=>";
   --        /SUBDIRS=dir
   --
   --   The actual directories (object, exec, library, ...) are subdirectories
   --   of the directory specified in the project file. If the subdirectory
   --   does not exist, it is created automatically.

   S_Elim_Verb   : aliased constant S := "/VERBOSE "                       &
                                            "-v";
   --        /NOVERBOSE (D)
   --        /VERBOSE
   --
   --   Verbose mode: GNAT ELIM version information is output as Ada comments
   --   to the standard output stream. Also, in addition to the number of
   --   program units left, GNAT ELIM will output the name of the current unit
   --   being processed.

   S_Elim_Warn   : aliased constant S := "/WARNINGS="                      &
                                           "NORMAL "                       &
                                               "-wn "                      &
                                           "QUIET "                        &
                                                "-ws";

   --      /WARNINGS[=(keyword[,...])]
   --
   --   The following keywords are supported:
   --
   --        NORMAL (D)    Print warning all the messages.
   --        QUIET         Some warning messages are suppressed

   Elim_Switches : aliased constant Switches :=
                     (S_Elim_Add     'Access,
                      S_Elim_All     'Access,
                      S_Elim_Bind    'Access,
                      S_Elim_Comp    'Access,
                      S_Elim_Config  'Access,
                      S_Elim_Current 'Access,
                      S_Elim_Ext     'Access,
                      S_Elim_Files   'Access,
                      S_Elim_Follow  'Access,
                      S_Elim_GNATMAKE'Access,
                      S_Elim_Log     'Access,
                      S_Elim_Logfile 'Access,
                      S_Elim_Main    'Access,
                      S_Elim_Mess    'Access,
                      S_Elim_Nodisp  'Access,
                      S_Elim_Out     'Access,
                      S_Elim_Project 'Access,
                      S_Elim_Quiet   'Access,
                      S_Elim_Search  'Access,
                      S_Elim_Subdirs 'Access,
                      S_Elim_Time    'Access,
                      S_Elim_Verb    'Access,
                      S_Elim_Warn    'Access);

   ----------------------------
   -- Switches for GNAT FIND --
   ----------------------------

   S_Find_Add     : aliased constant S := "/ADD_PROJECT_SEARCH_DIR=*"      &
                                            "-aP*";
   --        /ADD_PROJECT_SEARCH_PATH=(directory[,...])
   --
   --   Add directories to the project search path.

   S_Find_All     : aliased constant S := "/ALL_FILES "                    &
                                            "-a";
   --        /NOALL_FILES (D)
   --        /ALL_FILES
   --
   --   If this switch is present, FIND and XREF will parse the read-only
   --   files found in the library search path. Otherwise, these files will
   --   be ignored. This option can be used to protect Gnat sources or your
   --   own libraries from being parsed, thus making FIND and XREF much
   --   faster, and their output much smaller.

   S_Find_Deriv   : aliased constant S := "/DERIVED_TYPE_INFORMATION "     &
                                            "-d";
   --        /NODERIVED_TYPE_INFORMATION (D)
   --        /DERIVED_TYPE_INFORMATION
   --
   --   Output the parent type reference for each matching derived types.

   S_Find_Expr    : aliased constant S := "/EXPRESSIONS "                  &
                                            "-e";
   --        /NOEXPRESSIONS (D)
   --        /EXPRESSIONS
   --
   --   By default, FIND accepts the simple regular expression set for pattern.
   --   If this switch is set, then the pattern will be considered as a full
   --   Unix-style regular expression.

   S_Find_Ext     : aliased constant S := "/EXTERNAL_REFERENCE=" & '"'     &
                                            "-X" & '"';
   --        /EXTERNAL_REFERENCE="name=val"
   --
   --   Specifies an external reference to the project manager. Useful only if
   --   /PROJECT_FILE is used.
   --
   --   Example:
   --      /EXTERNAL_REFERENCE="DEBUG=TRUE"

   S_Find_Follow  : aliased constant S := "/FOLLOW_LINKS_FOR_FILES "       &
                                            "-eL";
   --        /NOFOLLOW_LINKS_FOR_FILES (D)
   --        /FOLLOW_LINKS_FOR_FILES
   --
   --    Follow links when parsing project files

   S_Find_Full    : aliased constant S := "/FULL_PATHNAME "                &
                                            "-f";
   --        /NOFULL_PATHNAME (D)
   --        /FULL_PATHNAME
   --
   --   If this switch is set, the output file names will be preceded by their
   --   directory (if the file was found in the search path). If this switch
   --   is not set, the directory will not be printed.

   S_Find_Ignore  : aliased constant S := "/IGNORE_LOCALS "                &
                                            "-g";
   --        /NOIGNORE_LOCALS (D)
   --        /IGNORE_LOCALS
   --
   --   If this switch is set, information is output only for library-level
   --   entities, ignoring local entities. The use of this switch may
   --   accelerate FIND and XREF.

   S_Find_Mess    : aliased constant S := "/MESSAGES_PROJECT_FILE="        &
                                            "DEFAULT "                     &
                                               "-vP0 "                     &
                                            "MEDIUM "                      &
                                               "-vP1 "                     &
                                            "HIGH "                        &
                                               "-vP2";
   --        /MESSAGES_PROJECT_FILE[=messages-option]
   --
   --   Specifies the "verbosity" of the parsing of project files.
   --   messages-option may be one of the following:
   --
   --      DEFAULT (D)  No messages are output if there is no error or warning.
   --
   --      MEDIUM       A small number of messages are output.
   --
   --      HIGH         A great number of messages are output, most of them not
   --                   being useful for the user.

   S_Find_Nostinc : aliased constant S := "/NOSTD_INCLUDES "               &
                                            "-nostdinc";
   --        /NOSTD_INCLUDES
   --
   --   Do not look for sources in the system default directory.

   S_Find_Nostlib : aliased constant S := "/NOSTD_LIBRARIES "              &
                                            "-nostdlib";
   --        /NOSTD_LIBRARIES
   --
   --   Do not look for library files in the system default directory.

   S_Find_Object  : aliased constant S := "/OBJECT_SEARCH=*"               &
                                            "-aO*";
   --        /OBJECT_SEARCH=(directory,...)
   --
   --   When searching for library and object files, look in the specified
   --   directories. The order in which library files are searched is the same
   --   as for MAKE.

   S_Find_Print   : aliased constant S := "/PRINT_LINES "                  &
                                            "-s";
   --        /NOPRINT_LINES (D)
   --        /PRINT_LINES
   --
   --   Output the content of the Ada source file lines were the entity was
   --   found.

   S_Find_Project : aliased constant S := "/PROJECT=@"                     &
                                            "-p@";
   --        /PROJECT=file
   --
   --   Specify a project file to use. By default, FIND and XREF will try to
   --   locate a project file in the current directory.
   --
   --   If a project file is either specified or found by the tools, then the
   --   content of the source directory and object directory lines are added
   --   as if they had been specified respectively by /SOURCE_SEARCH and
   --   /OBJECT_SEARCH.
   --
   --   This qualifier is not compatible with /PROJECT_FILE

   S_Find_Prj     : aliased constant S := "/PROJECT_FILE=<"                &
                                            "-P>";
   --        /PROJECT_FILE=filename
   --
   --   Specifies the main project file to be used. The project files rooted
   --   at the main project file will be parsed before looking for sources.
   --   The source and object directories to be searched will be communicated
   --   to gnatfind through logical names ADA_PRJ_INCLUDE_FILE and
   --   ADA_PRJ_OBJECTS_FILE.

   S_Find_Ref     : aliased constant S := "/REFERENCES "                   &
                                            "-r";
   --        /NOREFERENCES (D)
   --        /REFERENCES
   --
   --   By default, FIND will output only the information about the
   --   declaration, body or type completion of the entities. If this switch
   --   is set, the FIND will locate every reference to the entities in the
   --   files specified on the command line (or in every file in the search
   --   path if no file is given on the command line).

   S_Find_Search  : aliased constant S := "/SEARCH=*"                      &
                                            "-I*";
   --        /SEARCH=(directory,...)
   --
   --   Equivalent to:
   --   /OBJECT_SEARCH=(directory,...) /SOURCE_SEARCH=(directory,...)

   S_Find_Source  : aliased constant S := "/SOURCE_SEARCH=*"               &
                                            "-aI*";
   --        /SOURCE_SEARCH=(directory,...)
   --
   --   When looking for source files also look in the specified directories.
   --   The order in which source file search is undertaken is the same as for
   --   MAKE.

   S_Find_Subdirs : aliased constant S := "/SUBDIRS=<"                     &
                                             "--subdirs=>";
   --        /SUBDIRS=dir
   --
   --   The actual directories (object, exec, library, ...) are subdirectories
   --   of the directory specified in the project file. If the subdirectory
   --   does not exist, it is created automatically.

   S_Find_Types   : aliased constant S := "/TYPE_HIERARCHY "               &
                                            "-t";
   --        /NOTYPE_HIERARCHY (D)
   --        /TYPE_HIERARCHY
   --
   --   Output the type hierarchy for the specified type. It acts like the
   --   /DERIVED_TYPE_INFORMATION qualifier, but recursively from parent type
   --   to parent type. When this qualifier is specified it is not possible to
   --   specify more than one file.

   Find_Switches : aliased constant Switches :=
                     (S_Find_Add     'Access,
                      S_Find_All     'Access,
                      S_Find_Deriv   'Access,
                      S_Find_Expr    'Access,
                      S_Find_Ext     'Access,
                      S_Find_Follow  'Access,
                      S_Find_Full    'Access,
                      S_Find_Ignore  'Access,
                      S_Find_Mess    'Access,
                      S_Find_Nostinc 'Access,
                      S_Find_Nostlib 'Access,
                      S_Find_Object  'Access,
                      S_Find_Print   'Access,
                      S_Find_Project 'Access,
                      S_Find_Prj     'Access,
                      S_Find_Ref     'Access,
                      S_Find_Search  'Access,
                      S_Find_Source  'Access,
                      S_Find_Subdirs 'Access,
                      S_Find_Types   'Access);

   ------------------------------
   -- Switches for GNAT KRUNCH --
   ------------------------------

   S_Krunch_Count  : aliased constant S := "/COUNT=#"                      &
                                            "`#";
   --        /COUNT=39 (D)
   --        /COUNT=nnn
   --
   --   Limit file names to nnn characters (where nnn is a decimal
   --   integer). The maximum file name length is 39, but if you want to
   --   generate a set of files that would be usable if ported to a system
   --   with some different maximum file length, then a different value can
   --   be specified.

   Krunch_Switches : aliased constant Switches  :=
                       (1 .. 1 => S_Krunch_Count  'Access);

   ----------------------------
   -- Switches for GNAT LINK --
   ----------------------------

   S_Link_Add     : aliased constant S := "/ADD_PROJECT_SEARCH_DIR=*"      &
                                            "-aP*";
   --        /ADD_PROJECT_SEARCH_PATH=(directory[,...])
   --
   --   Add directories to the project search path.

   S_Link_Bind    : aliased constant S := "/BIND_FILE="                    &
                                            "ADA "                         &
                                               "-A "                       &
                                            "C "                           &
                                               "-C";
   --        /BIND_FILE=[bind-file-option]
   --
   --   Specifies the language of the binder generated file.
   --
   --        ADA (D)         Binder file is Ada.
   --
   --        C               Binder file is 'C'.

   S_Link_Debug   : aliased constant S := "/DEBUG="                        &
                                            "ALL "                         &
                                               "-g3 "                      &
                                            "NONE "                        &
                                               "-g0 "                      &
                                            "TRACEBACK "                   &
                                               "-g1 "                      &
                                            "NOTRACEBACK "                 &
                                               "-g0";
   --        /NODEBUG (D)
   --        /DEBUG[=debug-option]
   --
   --   Specifies the amount of debugging information included. 'debug-option'
   --   is one of the following:
   --
   --        ALL (D)      Include full debugging information.
   --
   --        NONE         Provide no debugging information.  Same as /NODEBUG.
   --
   --        TRACEBACK    Provide sufficient debug information for a traceback.
   --
   --        NOTRACEBACK  Same as NONE.

   S_Link_Nodebug : aliased constant S := "/NODEBUG "                      &
                                            "-g0";
   --  NODOC (see /DEBUG)

   S_Link_Execut  : aliased constant S := "/EXECUTABLE=@"                  &
                                            "-o@";
   --        /EXECUTABLE=exec-name
   --
   --   'exec-name' specifies an alternative name for the generated executable
   --   program. If this qualifier switch is omitted, the executable is called
   --   the name of the main unit. So "$ GNAT LINK TRY.ALI" creates an
   --   executable called TRY.EXE.

   S_Link_Ext     : aliased constant S := "/EXTERNAL_REFERENCE=" & '"'     &
                                            "-X" & '"';
   --        /EXTERNAL_REFERENCE="name=val"
   --
   --   Specifies an external reference to the project manager. Useful only if
   --   /PROJECT_FILE is used.
   --
   --   Example:
   --      /EXTERNAL_REFERENCE="DEBUG=TRUE"

   S_Link_Follow  : aliased constant S := "/FOLLOW_LINKS_FOR_FILES "       &
                                            "-eL";
   --        /NOFOLLOW_LINKS_FOR_FILES (D)
   --        /FOLLOW_LINKS_FOR_FILES
   --
   --    Follow links when parsing project files

   S_Link_Forlink : aliased constant S := "/FOR_LINKER=" & '"'             &
                                            "--for-linker=" & '"';
   --        /FOR_LINKER=<string>
   --
   --   Transmit the option <string> to the underlying linker.

   S_Link_Force   : aliased constant S := "/FORCE_OBJECT_FILE_LIST "       &
                                            "-f";
   --        /NOFORCE_OBJECT_FILE_LIST (D)
   --        /FORCE_OBJECT_FILE_LIST
   --
   --   Forces the generation of a file that contains commands for the linker.
   --   This is useful in some cases to deal with special situations where the
   --   command line length is exceeded.

   S_Link_Ident   : aliased constant S := "/IDENTIFICATION=" & '"'         &
                                            "--for-linker=IDENT="          &
                                            '"';
   --        /IDENTIFICATION="<string>"
   --
   --   "<string>" specifies the string to be stored in the image file ident-
   --   ification field in the image header. It overrides any pragma Ident
   --   specified string.

   S_Link_Libdir  : aliased constant S := "/LIBDIR=*"                      &
                                            "-L*";
   --        /LIBDIR=(directory, ...)
   --
   --   Look for libraries in the specified directories.

   S_Link_Library : aliased constant S := "/LIBRARY=|"                     &
                                            "-l|";
   --        /LIBRARY=xyz
   --
   --   Link with library named "xyz".

   S_Link_Mess    : aliased constant S := "/MESSAGES_PROJECT_FILE="        &
                                            "DEFAULT "                     &
                                               "-vP0 "                     &
                                            "MEDIUM "                      &
                                               "-vP1 "                     &
                                            "HIGH "                        &
                                               "-vP2";
   --        /MESSAGES_PROJECT_FILE[=messages-option]
   --
   --   Specifies the "verbosity" of the parsing of project files.
   --   messages-option may be one of the following:
   --
   --      DEFAULT (D)  No messages are output if there is no error or warning.
   --
   --      MEDIUM       A small number of messages are output.
   --
   --      HIGH         A great number of messages are output, most of them not
   --                   being useful for the user.

   S_Link_Nocomp  : aliased constant S := "/NOCOMPILE "                    &
                                            "-n";
   --        /NOCOMPILE
   --
   --   Do not compile the file generated by the binder.
   --   This may be used when a link is rerun with different options,
   --   but there is no need to recompile the binder generated file.

   S_Link_Noinhib : aliased constant S := "/NOINHIBIT-EXEC "               &
                                            "--for-linker=--noinhibit-exec";
   --        /NOINHIBIT-EXEC
   --
   --   Delete executable if there are errors or warnings.

   S_Link_Nofiles : aliased constant S := "/NOSTART_FILES "                &
                                            "-nostartfiles";
   --        /NOSTART_FILES
   --
   --   Link in default image initialization and startup functions.

   S_Link_Project : aliased constant S := "/PROJECT_FILE=<"                &
                                            "-P>";
   --        /PROJECT_FILE=filename
   --
   --   Specifies the main project file to be used. The project files rooted
   --   at the main project file will be parsed before the invocation of the
   --   linker.
   --   The source and object directories to be searched will be communicated
   --   to the linker through logical names ADA_PRJ_INCLUDE_FILE and
   --   ADA_PRJ_OBJECTS_FILE.

   S_Link_Return  : aliased constant S := "/RETURN_CODES="                 &
                                            "POSIX "                       &
                                               "!-mvms-return-codes "      &
                                            "VMS "                         &
                                               "-mvms-return-codes";
   --        /RETURN_CODES=POSIX (D)
   --        /RETURN_CODES=VMS
   --
   --   Specifies the style of codes returned by
   --   Ada.Command_Line.Set_Exit_Status. Must be used in conjunction with
   --   and match the Bind qualifier with the same name.
   --
   --        POSIX (D)   Return Posix compatible exit codes.
   --
   --        VMS         Return VMS compatible exit codes. The value returned
   --                    is identically equal to the Set_Exit_Status parameter.

   S_Link_Static  : aliased constant S := "/STATIC "                       &
                                            "--for-linker=-static";
   --        /NOSTATIC (D)
   --        /STATIC
   --
   --   Indicate to the linker that the link is static.

   S_Link_Subdirs : aliased constant S := "/SUBDIRS=<"                     &
                                             "--subdirs=>";
   --        /SUBDIRS=dir
   --
   --   The actual directories (object, exec, library, ...) are subdirectories
   --   of the directory specified in the project file. If the subdirectory
   --   does not exist, it is created automatically.

   S_Link_Verb    : aliased constant S := "/VERBOSE "                      &
                                            "-v";
   --        /NOVERBOSE (D)
   --        /VERBOSE
   --
   --   Causes additional information to be output, including a full list of
   --   the included object files. This switch option is most useful when you
   --   want to see what set of object files are being used in the link step.

   S_Link_ZZZZZ   : aliased constant S := "/<other> "                      &
                                            "--for-linker=";
   --        /<other>
   --
   --   Any other switch that will be transmitted to the underlying linker.

   Link_Switches : aliased constant Switches :=
                     (S_Link_Add     'Access,
                      S_Link_Bind    'Access,
                      S_Link_Debug   'Access,
                      S_Link_Nodebug 'Access,
                      S_Link_Execut  'Access,
                      S_Link_Ext     'Access,
                      S_Link_Follow  'Access,
                      S_Link_Forlink 'Access,
                      S_Link_Force   'Access,
                      S_Link_Ident   'Access,
                      S_Link_Libdir  'Access,
                      S_Link_Library 'Access,
                      S_Link_Mess    'Access,
                      S_Link_Nocomp  'Access,
                      S_Link_Nofiles 'Access,
                      S_Link_Noinhib 'Access,
                      S_Link_Project 'Access,
                      S_Link_Return  'Access,
                      S_Link_Static  'Access,
                      S_Link_Subdirs 'Access,
                      S_Link_Verb    'Access,
                      S_Link_ZZZZZ   'Access);

   ----------------------------
   -- Switches for GNAT LIST --
   ----------------------------

   S_List_Add     : aliased constant S := "/ADD_PROJECT_SEARCH_DIR=*"      &
                                            "-aP*";
   --        /ADD_PROJECT_SEARCH_PATH=(directory[,...])
   --
   --   Add directories to the project search path.

   S_List_All     : aliased constant S := "/ALL_UNITS "                    &
                                            "-a";
   --        /NOALL_UNITS (D)
   --        /ALL_UNITS
   --
   --   Consider all units, including those of the predefined Ada library.
   --   Especially useful with /DEPENDENCIES.

   S_List_Allproj : aliased constant S := "/ALL_PROJECTS "                 &
                                            "-U";
   --        /NOALL_PROJECTS (D)
   --        /ALL_PROJECTS
   --
   --   When used with a project file and no file specified, indicate
   --   that gnatls should be called for all sources of all projects in
   --   the project tree.

   S_List_Current : aliased constant S := "/CURRENT_DIRECTORY "            &
                                            "!-I-";
   --        /CURRENT_DIRECTORY (D)
   --        /NOCURRENT_DIRECTORY
   --
   --   Look for source, library or object files in the default directory.

   S_List_Depend  : aliased constant S := "/DEPENDENCIES "                 &
                                            "-d";
   --        /NODEPENDENCIES (D)
   --        /DEPENDENCIES

   S_List_Ext     : aliased constant S := "/EXTERNAL_REFERENCE=" & '"'     &
                                            "-X" & '"';
   --        /EXTERNAL_REFERENCE="name=val"
   --
   --   Specifies an external reference to the project manager. Useful only if
   --   /PROJECT_FILE is used.
   --
   --   Example:
   --      /EXTERNAL_REFERENCE="DEBUG=TRUE"

   S_List_Files   : aliased constant S := "/FILES=@"                       &
                                            "-files=@";
   --        /FILES=filename
   --
   --   Take as arguments the files that are listed in the specified
   --   text file.

   S_List_Follow  : aliased constant S := "/FOLLOW_LINKS_FOR_FILES "       &
                                            "-eL";
   --        /NOFOLLOW_LINKS_FOR_FILES (D)
   --        /FOLLOW_LINKS_FOR_FILES
   --
   --    Follow links when parsing project files

   S_List_Mess    : aliased constant S := "/MESSAGES_PROJECT_FILE="        &
                                            "DEFAULT "                     &
                                               "-vP0 "                     &
                                            "MEDIUM "                      &
                                               "-vP1 "                     &
                                            "HIGH "                        &
                                               "-vP2";
   --        /MESSAGES_PROJECT_FILE[=messages-option]
   --
   --   Specifies the "verbosity" of the parsing of project files.
   --   messages-option may be one of the following:
   --
   --      DEFAULT (D)  No messages are output if there is no error or warning.
   --
   --      MEDIUM       A small number of messages are output.
   --
   --      HIGH         A great number of messages are output, most of them not
   --                   being useful for the user.

   S_List_Nostinc : aliased constant S := "/NOSTD_INCLUDES "               &
                                            "-nostdinc";
   --        /NOSTD_INCLUDES
   --
   --   Do not look for sources of the run time in the standard directory.

   S_List_Object  : aliased constant S := "/OBJECT_SEARCH=*"               &
                                            "-aO*";
   --        /OBJECT_SEARCH=(directory,...)
   --
   --   When looking for library and object files look also in the specified
   --   directories.

   S_List_Output  : aliased constant S := "/OUTPUT="                       &
                                            "SOURCES "                     &
                                               "-s "                       &
                                            "DEPEND "                      &
                                               "-d "                       &
                                            "OBJECTS "                     &
                                               "-o "                       &
                                            "UNITS "                       &
                                               "-u "                       &
                                            "OPTIONS "                     &
                                               "-h "                       &
                                            "VERBOSE "                     &
                                               "-v ";
   --        /OUTPUT=(option,option,...)
   --
   --        SOURCES (D)     Only output information about source files.
   --
   --        DEPEND          List sources from which specified units depend on.
   --
   --        OBJECTS         Only output information about object files.
   --
   --        UNITS           Only output information about compilation units.
   --
   --        OPTIONS         Output the list of options.
   --
   --        VERBOSE         Output the complete source and object paths.
   --                        Do not use the default column layout but instead
   --                        use long format giving as much as information
   --                        possible on each requested units, including
   --                        special characteristics.

   S_List_Project : aliased constant S := "/PROJECT_FILE=<"                &
                                            "-P>";
   --        /PROJECT_FILE=filename
   --
   --   Specifies the main project file to be used. The project files rooted
   --   at the main project file will be parsed before doing any listing.
   --   The source and object directories to be searched will be communicated
   --   to gnatlist through logical names ADA_PRJ_INCLUDE_FILE and
   --   ADA_PRJ_OBJECTS_FILE.

   S_List_Search  : aliased constant S := "/SEARCH=*"                      &
                                            "-I*";
   --        /SEARCH=(directory,...)
   --
   --   Search the specified directories for both source and object files.

   S_List_Source  : aliased constant S := "/SOURCE_SEARCH=*"               &
                                            "-aI*";
   --        /SOURCE_SEARCH=(directory,...)
   --
   --   When looking for source files also look in the specified directories.

   S_List_Subdirs : aliased constant S := "/SUBDIRS=<"                     &
                                             "--subdirs=>";
   --        /SUBDIRS=dir
   --
   --   The actual directories (object, exec, library, ...) are subdirectories
   --   of the directory specified in the project file. If the subdirectory
   --   does not exist, it is created automatically.

   List_Switches : aliased constant Switches :=
                     (S_List_Add     'Access,
                      S_List_All     'Access,
                      S_List_Allproj 'Access,
                      S_List_Current 'Access,
                      S_List_Depend  'Access,
                      S_List_Ext     'Access,
                      S_List_Files   'Access,
                      S_List_Follow  'Access,
                      S_List_Mess    'Access,
                      S_List_Nostinc 'Access,
                      S_List_Object  'Access,
                      S_List_Output  'Access,
                      S_List_Project 'Access,
                      S_List_Search  'Access,
                      S_List_Source  'Access,
                      S_List_Subdirs 'Access);

   ----------------------------
   -- Switches for GNAT MAKE --
   ----------------------------

   S_Make_Actions : aliased constant S := "/ACTIONS="                      &
                                            "COMPILE "                     &
                                               "-c "                       &
                                            "BIND "                        &
                                               "-b "                       &
                                            "LINK "                        &
                                               "-l ";
   --        /ACTIONS=(keyword[,...])
   --
   --  GNAT MAKE default behavior is to check if the sources are up to date,
   --  compile those sources that are not up to date, bind the main source,
   --  then link the executable.
   --
   --  With the /ACTIONS qualifier, GNAT MAKE may be restricted to one or
   --  two of these three steps:
   --
   --  o Compile
   --  o Bind
   --  o Link
   --
   --
   --   You may specify one or more of the following keywords to the /ACTIONS
   --   qualifier:
   --
   --   BIND            Bind only. Can be combined with /ACTIONS=COMPILE
   --                   to do compilation and binding, but no linking.
   --                   Can be combined with /ACTIONS=LINK to do binding and
   --                   linking. When not combined with /ACTIONS=COMPILE,
   --                   all the units in the closure of the main program must
   --                   have been previously compiled and must be up to date.
   --
   --   COMPILE         Compile only. Do not perform binding, except when
   --                   /ACTIONS=BIND is also specified. Do not perform
   --                   linking, except if both /ACTIONS=BIND and /ACTIONS=LINK
   --                   are also specified.
   --
   --   LINK            Link only. Can be combined with /ACTIONS=BIND to do
   --                   binding and linking. Linking will not be performed
   --                   if combined with /ACTIONS=COMPILE but not with
   --                   /ACTIONS=BIND\. When not combined with /ACTIONS=BIND
   --                   all the units in the closure of the main program must
   --                   have been previously compiled and must be up to date,
   --                   and the main program need to have been bound.

   S_Make_Add     : aliased constant S := "/ADD_PROJECT_SEARCH_DIR=*"      &
                                            "-aP*";
   --        /ADD_PROJECT_SEARCH_PATH=(directory[,...])
   --
   --   Add directories to the project search path.

   S_Make_All     : aliased constant S := "/ALL_FILES "                    &
                                            "-a";
   --        /NOALL_FILES (D)
   --        /ALL_FILES
   --
   --   Consider all files in the make process, even the GNAT internal system
   --   files (for example, the predefined Ada library files). By default,
   --   GNAT MAKE does not check these files (however, if there is an
   --   installation problem, it will be caught when GNAT MAKE binds your
   --   program). You may have to specify this qualifier if you are working on
   --   GNAT itself.  The vast majority of GNAT MAKE users never need to
   --   specify this switch.  All GNAT internal files with will be compiled
   --   with /STYLE_CHECK=GNAT.

   S_Make_Allproj : aliased constant S := "/ALL_PROJECTS "                 &
                                            "-U";
   --        /NOALL_PROJECTS (D)
   --        /ALL_PROJECTS
   --
   --   Implies /Unique.
   --   When used without project files, it is equivalent to /UNIQUE.
   --   When used with a project file with no main (neither on the command
   --   line nor in the attribute Main) check every source of every project,
   --   recompile all sources that are not up to date and rebuild libraries
   --   if necessary.

   S_Make_Bind    : aliased constant S := "/BINDER_QUALIFIERS=?"           &
                                            "-bargs BIND";
   --        /BINDER_QUALIFIERS
   --
   --   Any qualifiers specified after this qualifier other than
   --   /COMPILER_QUALIFIERS, /LINKER_QUALIFIERS and /MAKE_QUALIFIERS will be
   --   passed to any GNAT BIND commands generated by GNAT MAKE.

   S_Make_Bindprj : aliased constant S := "/BND_LNK_FULL_PROJECT "         &
                                            "-B";
   --        /BND_LNK_FULL_PROJECT
   --
   --   Bind and link all sources of a project, without any consideration
   --   to attribute Main, if there is one. This qualifier need to be
   --   used in conjunction with the /PROJECT_FILE= qualifier and cannot
   --   be used with a main subprogram on the command line or for
   --   a library project file. As the binder is invoked with the option
   --   meaning "No Ada main subprogram", the user must ensure that the
   --   proper options are specified to the linker. This qualifier is
   --   normally used when the main subprogram is in a foreign language
   --   such as C.

   S_Make_Comp    : aliased constant S := "/COMPILER_QUALIFIERS=?"         &
                                            "-cargs COMPILE";
   --        /COMPILER_QUALIFIERS
   --
   --   Any qualifiers specified after this qualifier other than
   --   /BINDER_QUALIFIERS, /LINKER_QUALIFIERS and /MAKE_QUALIFIERS will be
   --   passed to any GNAT COMPILE commands generated by GNAT MAKE.

   S_Make_Cond    : aliased constant S := "/CONDITIONAL_SOURCE_SEARCH=*"   &
                                            "-A*";
   --        /CONDITIONAL_SOURCE_SEARCH=dir
   --
   --   Equivalent to "/SOURCE_SEARCH=dir /SKIP_MISSING=dir".

   S_Make_Cont    : aliased constant S := "/CONTINUE_ON_ERROR "            &
                                            "-k";
   --        /NOCONTINUE_ON_ERROR (D)
   --        /CONTINUE_ON_ERROR
   --
   --   Keep going. Continue as much as possible after a compilation error.
   --   To ease the programmer's task in case of compilation errors, the list
   --   of sources for which the compile fails is given when GNAT MAKE
   --   terminates.

   S_Make_Current : aliased constant S := "/CURRENT_DIRECTORY "            &
                                            "!-I-";
   --        /CURRENT_DIRECTORY (D)
   --        /NOCURRENT_DIRECTORY
   --
   --   Look for source, library or object files in the default directory.

   S_Make_Dep     : aliased constant S := "/DEPENDENCIES_LIST "            &
                                            "-M";
   --        /NODEPENDENCIES_LIST (D)
   --        /DEPENDENCIES_LIST
   --
   --   Check if all objects are up to date. If they are, output the object
   --   dependences to SYS$OUTPUT in a form that can be directly exploited in
   --   a Unix-style Makefile. By default, each source file is prefixed with
   --   its (relative or absolute) directory name. This name is whatever you
   --   specified in the various /SOURCE_SEARCH and /SEARCH qualifiers.  If
   --   you also specify the /QUIET qualifier, only the source file names,
   --   without relative paths, are output. If you just specify the
   --   /DEPENDENCY_LIST qualifier, dependencies of the GNAT internal system
   --   files are omitted.  This is typically what you want. If you also
   --   specify the /ALL_FILES qualifier, dependencies of the GNAT internal
   --   files are also listed. Note that dependencies of the objects in
   --   external Ada libraries (see the /SKIP_MISSING qualifier) are never
   --   reported.

   S_Make_Dirobj  : aliased constant S := "/DIRECTORY_OBJECTS=@"           &
                                            "-D@";
   --        /DIRECTORY_OBJECTS=<file>
   --
   --   Put all object files and .ALI files in <file>.
   --   This qualifier is not compatible with /PROJECT_FILE.

   S_Make_Disprog : aliased constant S := "/DISPLAY_PROGRESS "             &
                                            "-d";
   --        /NOPLAY_PROGRESS (D)
   --        /DISPLAY_PROGRESS
   --
   --   Display progress for each source, up to date or not, as a single line
   --      completed x out of y (zz%)
   --   If the file needs to be compiled this is displayed after the
   --   invocation of the compiler. These lines are displayed even in quiet
   --   output mode (/QUIET).

   S_Make_Doobj   : aliased constant S := "/DO_OBJECT_CHECK "              &
                                            "-n";
   --        /NODO_OBJECT_CHECK (D)
   --        /DO_OBJECT_CHECK
   --
   --   Don't compile, bind, or link. Output a single command that will
   --   recompile an out of date unit, if any. Repeated use of this option,
   --   followed by carrying out the indicated compilation, will eventually
   --   result in recompiling all required units.
   --
   --   If any ALI is missing during the process, GNAT MAKE halts and
   --   displays an error message.

   S_Make_Execut  : aliased constant S := "/EXECUTABLE=@"                  &
                                            "-o@";
   --        /EXECUTABLE=exec-name
   --
   --   The name of the final executable program will be 'exec_name'. If this
   --   qualifier is omitted the default name for the executable will be the
   --   name of the input file with an EXE filetype.  You may prefix
   --   'exec_name' with a relative or absolute directory path.

   S_Make_Ext     : aliased constant S := "/EXTERNAL_REFERENCE=" & '"'     &
                                            "-X" & '"';
   --        /EXTERNAL_REFERENCE="name=val"
   --
   --   Specifies an external reference to the project manager. Useful only if
   --   /PROJECT_FILE is used.
   --
   --   Example:
   --      /EXTERNAL_REFERENCE="DEBUG=TRUE"

   S_Make_Follow  : aliased constant S := "/FOLLOW_LINKS_FOR_FILES "       &
                                            "-eL";
   --        /NOFOLLOW_LINKS_FOR_FILES (D)
   --        /FOLLOW_LINKS_FOR_FILES
   --
   --    Follow links when parsing project files

   S_Make_Force   : aliased constant S := "/FORCE_COMPILE "                &
                                            "-f";
   --        /NOFORCE_COMPILE (D)
   --        /FORCE_COMPILE
   --
   --   Force recompilations. Recompile all sources, even though some object
   --   files may be up to date, but don't recompile predefined or GNAT
   --   internal files unless the /ALL_FILES qualifier is also specified.

   S_Make_Full    : aliased constant S := "/FULL_PATH_IN_BRIEF_MESSAGES "  &
                                            "-F";
   --        /NOFULL_PATH_IN_BRIEF_MESSAGES (D)
   --        /FULL_PATH_IN_BRIEF_MESSAGES
   --
   --   When using project files, if some errors or warnings are detected
   --   during parsing and verbose mode is not in effect (no use of qualifier
   --   /VERBOSE), then error lines start with the full path name of the
   --   project file, rather than its simple file name.

   S_Make_Hi_Verb : aliased constant S := "/HIGH_VERBOSITY "               &
                                          "-vh";
   --        /NOHIGH_VERBOSITY (D)
   --        /HIGH_VERBOSITY
   --
   --   Displays the reason for all recompilations GNAT MAKE decides are
   --   necessary, in high verbosity. Equivalent to /VERBOSE.

   S_Make_Inplace : aliased constant S := "/IN_PLACE "                     &
                                            "-i";
   --        /NOIN_PLACE (D)
   --        /IN_PLACE
   --
   --   In normal mode, GNAT MAKE compiles all object files and ALI files
   --   into the current directory. If the /IN_PLACE switch is used,
   --   then instead object files and ALI files that already exist are over-
   --   written in place. This means that once a large project is organized
   --   into separate directories in the desired manner, then GNAT MAKE will
   --   automatically maintain and update this organization. If no ALI files
   --   are found on the Ada object path, the new object and ALI files are
   --   created in the directory containing the source being compiled.

   S_Make_Index   : aliased constant S := "/SOURCE_INDEX=#"                &
                                             "-eI#";
   --        /SOURCE_INDEX=nnn
   --
   --   Specifies the index of the units in the source file
   --   By default, source files are mono-unit and there is no index
   --   When /SOURCE_INDEX=nnn is specified, only one main may be specified
   --   on the command line.

   S_Make_Library : aliased constant S := "/LIBRARY_SEARCH=*"              &
                                            "-L*";
   --        /LIBRARY_SEARCH=(directory[,...])
   --
   --   Add the specified directories to the list of directories in which the
   --   linker will search for libraries.

   S_Make_Link    : aliased constant S := "/LINKER_QUALIFIERS=?"           &
                                            "-largs LINK";
   --        /LINKER_QUALIFIERS
   --
   --   Any qualifiers specified after this qualifier other than
   --   /COMPILER_QUALIFIERS, /BINDER_QUALIFIERS and /MAKE_QUALIFIERS will be
   --   passed to any GNAT LINK commands generated by GNAT LINK.

   S_Make_Low_Verb : aliased constant S := "/LOW_VERBOSITY "               &
                                           "-vl";
   --        /NOLOW_VERBOSITY (D)
   --        /LOW_VERBOSITY
   --
   --   Displays the reason for all recompilations GNAT MAKE decides are
   --   necessary, in low verbosity, that is with less output than
   --   /MEDIUM_VERBOSITY, /HIGH_VERBOSITY or /VERBOSE.

   S_Make_Make    : aliased constant S := "/MAKE_QUALIFIERS=?"             &
                                            "-margs MAKE";
   --        /MAKE_QUALIFIERS
   --
   --   Any qualifiers specified after this qualifier other than
   --   /COMPILER_QUALIFIERS, /BINDER_QUALIFIERS and /LINKER_QUALIFIERS
   --   are for the benefit of GNAT MAKE itself.

   S_Make_Mapping : aliased constant S := "/MAPPING "                      &
                                            "-C";
   --        /NOMAPPING (D)
   --        /MAPPING
   --
   --   Use a mapping file.  A mapping file is a way to communicate to the
   --   compiler two mappings: from unit names to file names (without any
   --   directory information) and from file names to path names (with full
   --   directory information). These mappings are used by the compiler to
   --   short-circuit the path search. When GNAT MAKE is invoked with this
   --   qualifier, it will create a mapping file, initially populated by the
   --   project manager, if /PROJECT_File= is used, otherwise initially empty.
   --   Each invocation of the compiler will add the newly accessed sources to
   --   the mapping file. This will improve the source search during the next
   --   invocations of the compiler

   S_Make_Med_Verb : aliased constant S := "/MEDIUM_VERBOSITY "            &
                                           "-vm";
   --        /NOMEDIUM_VERBOSITY (D)
   --        /MEDIUM_VERBOSITY
   --
   --   Displays the reason for all recompilations GNAT MAKE decides are
   --   necessary, in medium verbosity, that is with potentially less output
   --   than /HIGH_VERBOSITY or /VERBOSE.

   S_Make_Mess    : aliased constant S := "/MESSAGES_PROJECT_FILE="        &
                                            "DEFAULT "                     &
                                               "-vP0 "                     &
                                            "MEDIUM "                      &
                                               "-vP1 "                     &
                                            "HIGH "                        &
                                               "-vP2";
   --        /MESSAGES_PROJECT_FILE[=messages-option]
   --
   --   Specifies the "verbosity" of the parsing of project files.
   --   messages-option may be one of the following:
   --
   --      DEFAULT (D)  No messages are output if there is no error or warning.
   --
   --      MEDIUM       A small number of messages are output.
   --
   --      HIGH         A great number of messages are output, most of them not
   --                   being useful for the user.

   S_Make_Minimal : aliased constant S := "/MINIMAL_RECOMPILATION "        &
                                            "-m";
   --        /NOMINIMAL_RECOMPILATION (D)
   --        /MINIMAL_RECOMPILATION
   --
   --   Specifies that the minimum necessary amount of recompilation
   --   be performed. In this mode GNAT MAKE ignores time stamp differences
   --   when the only modifications to a source file consist in
   --   adding/removing comments, empty lines, spaces or tabs.

   S_Make_Missing : aliased constant S := "/CREATE_MISSING_DIRS "          &
                                            "-p";
   --        /NOCREATE_MISSING_DIRS (D)
   --        /CREATE_MISSING_DIRS
   --
   --   When an object directory, a library directory or an exec directory
   --   in missing, attempt to create the directory.

   S_Make_Nolink  : aliased constant S := "/NOLINK "                       &
                                            "-c";
   --        /NOLINK
   --
   --   Compile only. Do not perform binding and linking. If the root unit is
   --   not a main unit, this is the default.  Otherwise GNAT MAKE will
   --   attempt binding and linking unless all objects are up to date and the
   --   executable is more recent than the objects.
   --   This is equivalent to /ACTIONS=COMPILE

   S_Make_Nomain  : aliased constant S := "/NOMAIN "                       &
                                            "-z";
   --        /NOMAIN
   --
   --   No main subprogram. Bind and link the program even if the unit name
   --   given on the command line is a package name. The resulting executable
   --   will execute the elaboration routines of the package and its closure,
   --   then the finalization routines.

   S_Make_Nonpro  : aliased constant S := "/NON_PROJECT_UNIT_COMPILATION " &
                                            "-x";
   --        /NON_PROJECT_UNIT_COMPILATION
   --
   --    Normally, when using project files, a unit that is not part of any
   --    project file, cannot be compile. These units may be compile, when
   --    needed, if this qualifier is specified.

   S_Make_Nostinc : aliased constant S := "/NOSTD_INCLUDES "               &
                                            "-nostdinc";
   --        /NOSTD_INCLUDES
   --
   --    Do not look for sources the in the system default directory.

   S_Make_Nostlib : aliased constant S := "/NOSTD_LIBRARIES "              &
                                            "-nostdlib";
   --        /NOSTD_LIBRARIES
   --
   --    Do not look for library files in the system default directory.

   S_Make_Object  : aliased constant S := "/OBJECT_SEARCH=*"               &
                                            "-aO*";
   --        /OBJECT_SEARCH=(directory[,...])
   --
   --   When looking for library and object files look also in the specified
   --   directories.

   S_Make_Proc    : aliased constant S := "/PROCESSES=#"                   &
                                            "-j#";
   --        /NOPROCESSES (D)
   --        /PROCESSES=NNN
   --
   --   Use NNN processes to carry out the (re)compilations. If you have a
   --   multiprocessor machine, compilations will occur in parallel.  In the
   --   event of compilation errors, messages from various compilations might
   --   get interspersed (but GNAT MAKE will give you the full ordered list of
   --   failing compiles at the end). This can at times be annoying.  To get a
   --   clean list of error messages don't use this qualifier.

   S_Make_Nojobs  : aliased constant S := "/NOPROCESSES "                  &
                                            "-j1";
   --  NODOC (see /PROCESS)

   S_Make_Project : aliased constant S := "/PROJECT_FILE=<"                &
                                            "-P>";
   --        /PROJECT_FILE=filename
   --
   --   Specifies the main project file to be used. The project files rooted
   --   at the main project file will be parsed before any other processing to
   --   set the building environment.

   S_Make_Quiet   : aliased constant S := "/QUIET "                        &
                                            "-q";
   --        /NOQUIET (D)
   --        /QUIET
   --
   --   When this qualifiers is specified, the commands carried out by GNAT
   --   MAKE are not displayed.

   S_Make_Reason  : aliased constant S := "/REASONS "                      &
                                            "-v";
   --        /NOREASONS (D)
   --        /REASONS
   --
   --   Displays the reason for all recompilations GNAT MAKE decides are
   --   necessary.

   S_Make_RTS     : aliased constant S := "/RUNTIME_SYSTEM=|"              &
                                            "--RTS=|";
   --        /RUNTIME_SYSTEM=xxx
   --
   --    Build against an alternate runtime system named xxx or RTS-xxx.

   S_Make_Search  : aliased constant S := "/SEARCH=*"                      &
                                            "-I*";
   --        /SEARCH=(directory[,...])
   --
   --   Search the specified directories for both source and object files.

   S_Make_Single  : aliased constant S := "/SINGLE_COMPILE_PER_OBJ_DIR "   &
                                            "--single-compile-per-obj-dir";
   --        /NOSINGLE_COMPILE_PER_OBJ_DIR (D)
   --        /SINGLE_COMPILE_PER_OBJ_DIR
   --
   --    When project files are used, do not allow simultaneous compilations
   --    for the same object directory.

   S_Make_Skip    : aliased constant S := "/SKIP_MISSING=*"                &
                                            "-aL*";
   --        /SKIP_MISSING=(directory[,...])
   --
   --   Skip missing library sources if ALI in 'directory'.

   S_Make_Source  : aliased constant S := "/SOURCE_SEARCH=*"               &
                                            "-aI*";
   --        /SOURCE_SEARCH=(directory[,...])
   --
   --   When looking for source files also look in the specified directories.

   S_Make_Src_Info : aliased constant S := "/SRC_INFO=<"                   &
                                             "--source-info=>";
   --        /SRC_INFO=source-info-file
   --
   --   Specify a source info file to be read or written by the Project
   --   Manager when project files are used.

   S_Make_Stand   : aliased constant S := "/STANDARD_OUTPUT_FOR_COMMANDS " &
                                            "-eS";
   --        /NOSTANDARD_OUTPUT_FOR_COMMANDS (D)
   --        /STANDARD_OUTPUT_FOR_COMMANDS
   --
   --   Output the commands for the compiler, the binder and the linker
   --   on SYS$OUTPUT, instead of SYS$ERROR.

   S_Make_Subdirs : aliased constant S := "/SUBDIRS=<"                     &
                                             "--subdirs=>";
   --        /SUBDIRS=dir
   --
   --   The actual directories (object, exec, library, ...) are subdirectories
   --   of the directory specified in the project file. If the subdirectory
   --   does not exist, it is created automatically.

   S_Make_Switch  : aliased constant S := "/SWITCH_CHECK "                 &
                                            "-s";
   --        /NOSWITCH_CHECK (D)
   --        /SWITCH_CHECK
   --
   --   Recompile if compiler switches have changed since last compilation.
   --   All compiler switches but -I and -o are taken into account in the
   --   following way: orders between different "first letter" switches are
   --   ignored, but orders between same switches are taken into account.
   --   For example, -O -O2 is different than -O2 -O, but -g -O is equivalent
   --   to -O -g.

   S_Make_USL : aliased constant S := "/UNCHECKED_SHARED_LIB_IMPORTS " &
                                         "--unchecked-shared-lib-imports";
   --        /NOUNCHECKED_SHARED_LIB_IMPORTS (D)
   --        /UNCHECKED_SHARED_LIB_IMPORTS
   --
   --   Allow shared library projects to import static library projects

   S_Make_Unique  : aliased constant S := "/UNIQUE "                       &
                                            "-u";
   --        /NOUNIQUE (D)
   --        /UNIQUE
   --
   --  Recompile at most the main file. It implies /ACTIONS=COMPILE.
   --  Combined with /FORCE_COMPILE, it is equivalent to calling the compiler
   --  directly.

   S_Make_Use_Map : aliased constant S := "/USE_MAPPING_File=@"            &
                                            "-C=@";
   --        /USE_MAPPING_FILE=file_name
   --
   --   Use a specific mapping file. The file 'file_name', specified as a path
   --   name (absolute or relative) by this qualifier, should already exist,
   --   otherwise the qualifier is ineffective. The specified mapping file
   --   will be communicated to the compiler. This switch is not compatible
   --   with a project file (/PROJECT_FILE=) or with multiple compiling
   --   processes (/PROCESSES=nnn, when nnn is greater than 1).

   S_Make_Verbose : aliased constant S := "/VERBOSE "                      &
                                            "-v";
   --        /NOVERBOSE (D)
   --        /VERBOSE
   --
   --   Displays the reason for all recompilations GNAT MAKE decides are
   --   necessary.

   Make_Switches : aliased constant Switches :=
                     (S_Make_Add     'Access,
                      S_Make_Actions 'Access,
                      S_Make_All     'Access,
                      S_Make_Allproj 'Access,
                      S_Make_Bind    'Access,
                      S_Make_Comp    'Access,
                      S_Make_Cond    'Access,
                      S_Make_Cont    'Access,
                      S_Make_Current 'Access,
                      S_Make_Dep     'Access,
                      S_Make_Dirobj  'Access,
                      S_Make_Disprog 'Access,
                      S_Make_Doobj   'Access,
                      S_Make_Execut  'Access,
                      S_Make_Ext     'Access,
                      S_Make_Follow  'Access,
                      S_Make_Force   'Access,
                      S_Make_Full    'Access,
                      S_Make_Hi_Verb 'Access,
                      S_Make_Inplace 'Access,
                      S_Make_Index   'Access,
                      S_Make_Library 'Access,
                      S_Make_Link    'Access,
                      S_Make_Low_Verb'Access,
                      S_Make_Make    'Access,
                      S_Make_Mapping 'Access,
                      S_Make_Med_Verb'Access,
                      S_Make_Mess    'Access,
                      S_Make_Minimal 'Access,
                      S_Make_Missing 'Access,
                      S_Make_Nolink  'Access,
                      S_Make_Nomain  'Access,
                      S_Make_Nonpro  'Access,
                      S_Make_Nostinc 'Access,
                      S_Make_Nostlib 'Access,
                      S_Make_Object  'Access,
                      S_Make_Proc    'Access,
                      S_Make_Nojobs  'Access,
                      S_Make_Project 'Access,
                      S_Make_Quiet   'Access,
                      S_Make_Reason  'Access,
                      S_Make_RTS     'Access,
                      S_Make_Search  'Access,
                      S_Make_Single  'Access,
                      S_Make_Skip    'Access,
                      S_Make_Source  'Access,
                      S_Make_Src_Info'Access,
                      S_Make_Stand   'Access,
                      S_Make_Subdirs 'Access,
                      S_Make_Switch  'Access,
                      S_Make_USL     'Access,
                      S_Make_Unique  'Access,
                      S_Make_Use_Map 'Access,
                      S_Make_Verbose 'Access);

   ------------------------------
   -- Switches for GNAT METRIC --
   ------------------------------

   S_Metric_Add     : aliased constant S := "/ADD_PROJECT_SEARCH_DIR=*"    &
                                              "-aP*";
   --        /ADD_PROJECT_SEARCH_PATH=(directory[,...])
   --
   --   Add directories to the project search path.

   S_Metric_All_Prjs : aliased constant S := "/ALL_PROJECTS "              &
                                               "-U";
   --        /NOALL_PROJECTS (D)
   --        /ALL_PROJECTS
   --   When GNAT METRIC is used with a Project File and no source is
   --   specified, the underlying tool gnatmetric is called for all the
   --   sources of all the Project Files in the project tree.

   S_Metric_Debug    : aliased constant S := "/DEBUG_OUTPUT "              &
                                             "-dv";
   --      /DEBUG_OUTPUT
   --
   --   Generate the debug information

   S_Metric_Direct   : aliased constant S := "/DIRECTORY=@"                &
                                             "-d=@";
   --      /DIRECTORY=pathname
   --
   --   Put the files with detailed metric information into the specified
   --   directory

   S_Metric_Element : aliased constant S := "/ELEMENT_METRICS="            &
                                             "ALL "                        &
                                              "!-ed,!-es,!-enl,!-eps,"     &
                                              "!-eas,!-ept,!-eat,!-enu,"   &
                                              "!-ec "                      &
                                             "DECLARATION_TOTAL "          &
                                              "-ed "                       &
                                             "STATEMENT_TOTAL "            &
                                              "-es "                       &
                                             "LOOP_NESTING_MAX "           &
                                              "-enl "                      &
                                             "INT_SUBPROGRAMS "            &
                                              "-eps "                      &
                                             "SUBPROGRAMS_ALL "            &
                                              "-eas "                      &
                                             "INT_TYPES "                  &
                                              "-ept "                      &
                                             "TYPES_ALL "                  &
                                              "-eat "                      &
                                             "PROGRAM_NESTING_MAX "        &
                                              "-enu "                      &
                                             "CONSTRUCT_NESTING_MAX "      &
                                              "-ec";
   --  NODOC  (see /SYNTAX_METRICS)

   S_Metric_Syntax : aliased constant S := "/SYNTAX_METRICS="              &
                                             "ALL "                        &
                                             "--syntax-all "               &
                                             "NONE "                       &
                                             "--no-syntax-all "            &
                                             "DECLARATIONS "               &
                                             "--declarations "             &
                                             "NODECLARATIONS "             &
                                             "--no-declarations "          &
                                             "STATEMENTS "                 &
                                             "--statements "               &
                                             "NOSTATEMENTS "               &
                                             "--no-statements "            &
                                             "PUBLIC_SUBPROGRAMS "         &
                                             "--public-subprograms "       &
                                             "NOPUBLIC_SUBPROGRAMS "       &
                                             "--no-public-subprograms "    &
                                             "ALL_SUBPROGRAMS "            &
                                             "--all-subprograms "          &
                                             "NOALL_SUBPROGRAMS "          &
                                             "--no-all-subprograms "       &
                                             "PUBLIC_TYPES "               &
                                             "--public-types "             &
                                             "NOPUBLIC_TYPES "             &
                                             "--no-public-types "          &
                                             "ALL_TYPES "                  &
                                             "--all-types "                &
                                             "NOALL_TYPES "                &
                                             "--no-all-types "             &
                                             "UNIT_NESTING "               &
                                             "--unit-nesting "             &
                                             "NOUNIT_NESTING "             &
                                             "--no-unit-nesting "          &
                                             "CONSTRUCT_NESTING "          &
                                             "--construct-nesting "        &
                                             "NOCONSTRUCT_NESTING "        &
                                             "--no-construct-nesting";
   --       /SYNTAX_METRICS(option, option ...)
   --
   --   Specifies the syntax element metrics to be computed (if at least one
   --   positive syntax element metric, line metric, complexity or coupling
   --   metric is specified then only explicitly specified syntax element
   --   metrics are computed and reported)
   --
   --   option may be one of the following:
   --
   --     ALL (D)               All the syntax element metrics are computed
   --     NONE                  None of syntax element metrics is computed
   --     DECLARATIONS          Compute the total number of declarations
   --     NODECLARATIONS        Do not compute the total number of declarations
   --     STATEMENTS            Compute the total number of statements
   --     NOSTATEMENTS          Do not compute the total number of statements
   --     PUBLIC_SUBPROGRAMS    Compute the number of public subprograms
   --     NOPUBLIC_SUBPROGRAMS  Do not compute the number of public subprograms
   --     ALL_SUBPROGRAMS       Compute the number of all the subprograms
   --     NOALL_SUBPROGRAMS     Do not compute the number of all the
   --                           subprograms
   --     PUBLIC_TYPES          Compute the number of public types
   --     NOPUBLIC_TYPES        Do not compute the number of public types
   --     ALL_TYPES             Compute the number of all the types
   --     NOALL_TYPES           Do not compute the number of all the types
   --     UNIT_NESTING          Compute the maximal program unit nesting
   --                           level
   --     NOUNIT_NESTING        Do not compute the maximal program unit
   --                           nesting level
   --     CONSTRUCT_NESTING     Compute the maximal construct nesting level
   --     NOCONSTRUCT_NESTING   Do not compute the maximal construct nesting
   --                           level
   --
   --   All combinations of syntax element metrics options are allowed.

   S_Metric_Ext     : aliased constant S := "/EXTERNAL_REFERENCE=" & '"'   &
                                             "-X" & '"';
   --       /EXTERNAL_REFERENCE="name=val"
   --
   --   Specifies an external reference to the project manager. Useful only if
   --   /PROJECT_FILE is used.
   --
   --   Example:
   --      /EXTERNAL_REFERENCE="DEBUG=TRUE"

   S_Metric_Files   : aliased constant S := "/FILES=@"                     &
                                             "-files=@";
   --      /FILES=filename
   --
   --   Take as arguments the files that are listed in the specified
   --   text file.

   S_Metric_Format  : aliased constant S := "/FORMAT_OUTPUT="              &
                                             "DEFAULT "                    &
                                              "!-x,!-nt,!-sfn "            &
                                             "XML "                        &
                                              "-x "                        &
                                             "XSD "                        &
                                              "-xs "                       &
                                             "NO_TEXT "                    &
                                              "-nt "                       &
                                             "SHORT_SOURCE_FILE_NAME "     &
                                              "-sfn";
   --       /FORMAT_OUTPUT=(option, option ...)
   --
   --   Specifies the details of the tool output
   --
   --   option may be one of the following:
   --
   --     DEFAULT (D)             Generate the text output only, use full
   --                             argument source names in global information
   --     XML                     Generate the output in XML format
   --     XSD                     Generate the output in XML format, and
   --                             generate an XML schema file that describes
   --                             the structure of XML metrics report
   --     NO_TEXT                 Do not generate the text output (implies XML)
   --     SHORT_SOURCE_FILE_NAME  Use short argument source names in output

   S_Metric_Globout : aliased constant S := "/GLOBAL_OUTPUT=@"             &
                                             "-og@";
   --        /GLOBAL_OUTPUT=filename
   --
   --   Put the textual global metric information into the specified file

   S_Metric_Line     : aliased constant S := "/LINE_METRICS="              &
                                                "ALL "                     &
                                                 "!-la,!-lcode,!-lcomm,"   &
                                                 "!-leol,!-lb "            &
                                                "LINES_ALL "               &
                                                 "-la "                    &
                                                "CODE_LINES "              &
                                                 "-lcode "                 &
                                                "COMENT_LINES "            &
                                                 "-lcomm "                 &
                                                "MIXED_CODE_COMMENTS "     &
                                                 "-leol "                  &
                                                "COMMENT_PERCENTAGE "      &
                                                 "-lratio "                &
                                                "BLANK_LINES "             &
                                                 "-lb "                    &
                                                "AVERAGE_LINES_IN_BODIES " &
                                                 "-lav ";
   --  NODOC  (see /LINE_COUNT_METRICS)

   S_Metric_Lines : aliased constant S := "/LINE_COUNT_METRICS="           &
                                           "ALL "                          &
                                           "--lines-all "                  &
                                           "NONE "                         &
                                           "--no-lines-all "               &
                                           "ALL_LINES "                    &
                                           "--lines "                      &
                                           "NOALL_LINES "                  &
                                           "--no-lines "                   &
                                           "CODE_LINES "                   &
                                           "--lines-code "                 &
                                           "NOCODE_LINES "                 &
                                           "--no-lines-code "              &
                                           "COMMENT_LINES "                &
                                           "--lines-comment "              &
                                           "NOCOMMENT_LINES "              &
                                           "--no-lines-comment "           &
                                           "CODE_COMMENT_LINES "           &
                                           "--lines-eol-comment "          &
                                           "NOCODE_COMMENT_LINES "         &
                                           "--no-lines-eol-comment "       &
                                           "COMMENT_PERCENTAGE "           &
                                           "--lines-ratio "                &
                                           "NOCOMMENT_PERCENTAGE "         &
                                           "--no-lines-ratio "             &
                                           "BLANK_LINES "                  &
                                           "--lines-blank "                &
                                           "NOBLANK_LINES "                &
                                           "--no-lines-blank "             &
                                           "AVERAGE_BODY_LINES "           &
                                           "--lines-average "              &
                                           "NOAVERAGE_BODY_LINES "         &
                                           "--no-lines-average";
   --      /LINE_COUNT_METRICS=(option, option ...)

   --   Specifies the line metrics to be computed (if at least one positive
   --   syntax element metric, line metric, complexity or coupling metric is
   --   specified then only explicitly specified line metrics are computed
   --   and reported)
   --
   --   option may be one of the following:
   --
   --     ALL (D)               All the line metrics are computed
   --     NONE                  None of line metrics is computed
   --     ALL_LINES             All lines are computed
   --     NOALL_LINES           All lines are not computed
   --     CODE_LINES            Lines with Ada code are computed
   --     NOCODE_LINES          Lines with Ada code are not computed
   --     COMMENT_LINES         Comment lines are computed
   --     NOCOMMENT_LINES       Comment lines are not computed
   --     CODE_COMMENT_LINES    Lines containing both code and comment parts
   --                           are computed
   --     NOCODE_COMMENT_LINES  Lines containing both code and comment parts
   --                           are not computed
   --     COMMENT_PERCENTAGE    Ratio between comment lines and all the lines
   --                           containing comments and program code is
   --                           computed
   --     NOCOMMENT_PERCENTAGE  Ratio between comment lines and all the lines
   --                           containing comments and program code is not
   --                           computed
   --     BLANK_LINES           Blank lines are computed
   --     NOBLANK_LINES         Blank lines are not computed
   --     AVERAGE_BODY_LINES    Average number of code lines in subprogram,
   --                           task and entry bodies and statement sequences
   --                           of package bodies is computed
   --     NOAVERAGE_BODY_LINES  Average number of code lines in subprogram,
   --                           task and entry bodies and statement sequences
   --                           of package bodies is not computed
   --
   --   All combinations of line metrics options are allowed.

   S_Metric_Complexity : aliased constant S := "/COMPLEXITY_METRICS="      &
                                               "ALL "                      &
                                               "--complexity-all "         &
                                              "NONE "                      &
                                              "--no-complexity-all "       &
                                              "CYCLOMATIC "                &
                                              "--complexity-cyclomatic "   &
                                              "NOCYCLOMATIC "              &
                                              "--no-complexity-cyclomatic "&
                                              "ESSENTIAL "                 &
                                              "--complexity-essential "    &
                                              "NOESSENTIAL "               &
                                              "--no-complexity-essential " &
                                              "LOOP_NESTING "              &
                                              "--loop-nesting "            &
                                              "NOLOOP_NESTING "            &
                                              "--no-loop-nesting "         &
                                              "AVERAGE_COMPLEXITY "        &
                                              "--complexity-average "      &
                                              "NOAVERAGE_COMPLEXITY "      &
                                              "--no-complexity-average "   &
                                              "EXTRA_EXIT_POINTS "         &
                                              "--extra-exit-points "       &
                                              "NOEXTRA_EXIT_POINTS "       &
                                              "--no-extra-exit-points";
   --      /COMPLEXITY_METRICS=(option, option ...)

   --   Specifies the complexity metrics to be computed (if at least one
   --   positive syntax element metric, line metric, complexity or coupling
   --   metric is specified then only explicitly specified complexity metrics
   --   are computed and reported)
   --
   --   option may be one of the following:
   --
   --     ALL (D)               All the complexity metrics are computed
   --     NONE                  None of complexity metrics is computed
   --     CYCLOMATIC            Compute the McCabe Cyclomatic Complexity
   --     NOCYCLOMATIC          Do not compute the McCabe Cyclomatic Complexity
   --     ESSENTIAL             Compute the Essential Complexity
   --     NOESSENTIAL           Do not compute the Essential Complexity
   --     LOOP_NESTING          Compute the maximal loop nesting
   --     NOLOOP_NESTING        Do not compute the maximal loop nesting
   --     AVERAGE_COMPLEXITY    Compute the average complexity for executable
   --                           bodies
   --     NOAVERAGE_COMPLEXITY  Do not compute the average complexity for
   --                           executable bodies
   --     EXTRA_EXIT_POINTS     Compute extra exit points metric
   --     NOEXTRA_EXIT_POINTS   Do not compute extra exit points metric
   --
   --   All combinations of line metrics options are allowed.

   S_Metric_Coupling : aliased constant S := "/COUPLING_METRICS="             &
                                           "ALL "                             &
                                           "--coupling-all "                  &
                                           "NONE "                            &
                                           "--no-coupling-all "               &
                                           "PACKAGE_EFFERENT "                &
                                           "--package-efferent-coupling "     &
                                           "NOPACKAGE_EFFERENT "              &
                                           "--no-package-efferent-coupling "  &
                                           "PACKAGE_AFFERENT "                &
                                           "--package-afferent-coupling "     &
                                           "NOPACKAGE_AFFERENT "              &
                                           "--no-package-afferent-coupling "  &
                                           "CATEGORY_EFFERENT "               &
                                           "--category-efferent-coupling "    &
                                           "NOCATEGORY_EFFERENT "             &
                                           "--no-category-efferent-coupling " &
                                           "CATEGORY_AFFERENT "               &
                                           "--category-afferent-coupling "    &
                                           "NOCATEGORY_AFFERENT "             &
                                           "--no-category-afferent-coupling";

   --      /COUPLING_METRICS=(option, option ...)

   --   Specifies the coupling metrics to be computed.
   --
   --   option may be one of the following:
   --
   --     ALL                   All the coupling metrics are computed
   --     NONE (D)              None of coupling metrics is computed
   --     PACKAGE_EFFERENT      Compute package efferent coupling
   --     NOPACKAGE_EFFERENT    Do not compute package efferent coupling
   --     PACKAGE_AFFERENT      Compute package afferent coupling
   --     NOPACKAGE_AFFERENT    Do not compute package afferent coupling
   --     CATEGORY_EFFERENT     Compute category efferent coupling
   --     NOCATEGORY_EFFERENT   Do not compute category efferent coupling
   --     CATEGORY_AFFERENT     Compute category afferent coupling
   --     NOCATEGORY_AFFERENT   Do not compute category afferent coupling
   --
   --   All combinations of coupling metrics options are allowed.

   S_Metric_Follow : aliased constant S := "/FOLLOW_LINKS_FOR_FILES "      &
                                             "-eL";
   --        /NOFOLLOW_LINKS_FOR_FILES (D)
   --        /FOLLOW_LINKS_FOR_FILES
   --
   --    Follow links when parsing project files

   S_Metric_No_Local : aliased constant S := "/NO_LOCAL_DETAILS "          &
                                             "-nolocal";
   --        /LOCAL_DETAILS (D)
   --        /NO_LOCAL_DETAILS
   --
   --   Do not compute the detailed metrics for local program units.

   S_Metric_No_Exits_As_Gotos : aliased constant S := "/NO_EXITS_AS_GOTOS " &
                                                      "-ne";
   --        /EXITS_AS_GOTOS (D)
   --        /NO_EXITS_AS_GOTOS
   --
   --   Do not count EXIT statements as GOTOs when computing the Essential
   --   Complexity.

   S_Metric_Mess    : aliased constant S := "/MESSAGES_PROJECT_FILE="      &
                                             "DEFAULT "                    &
                                                "-vP0 "                    &
                                             "MEDIUM "                     &
                                                "-vP1 "                    &
                                             "HIGH "                       &
                                                "-vP2";
   --        /MESSAGES_PROJECT_FILE[=messages-option]
   --
   --   Specifies the "verbosity" of the parsing of project files.
   --   messages-option may be one of the following:
   --
   --      DEFAULT (D)  No messages are output if there is no error or warning.
   --
   --      MEDIUM       A small number of messages are output.
   --
   --      HIGH         A great number of messages are output, most of them not
   --                   being useful for the user.

   S_Metric_Project : aliased constant S := "/PROJECT_FILE=<"              &
                                             "-P>";
   --        /PROJECT_FILE=filename
   --
   --   Specifies the main project file to be used. The project files rooted
   --   at the main project file will be parsed before the invocation of the
   --   binder.

   S_Metric_Quiet    : aliased constant S := "/QUIET "                     &
                                             "-q";
   --        /NOQUIET (D)
   --        /QUIET
   --
   --   Quiet mode: by default GNAT METRIC outputs to the standard error stream
   --   the number of program units left to be processed. This option turns
   --   this trace off.

   S_Metric_Subdirs : aliased constant S := "/SUBDIRS=<"                   &
                                               "--subdirs=>";
   --        /SUBDIRS=dir
   --
   --   The actual directories (object, exec, library, ...) are subdirectories
   --   of the directory specified in the project file. If the subdirectory
   --   does not exist, it is created automatically.

   S_Metric_Suffix  : aliased constant S := "/SUFFIX_DETAILS=" & '"'       &
                                             "-o" & '"';
   --        /SUFFIX_DETAILS=suffix
   --
   --   Use the given suffix as the suffix for the name of the file to place
   --   the detailed metrics into.

   S_Metric_Suppress : aliased constant S :=  "/SUPPRESS="                 &
                                               "NOTHING "                  &
                                                "!-nocc,!-noec,!-nonl,"    &
                                                "!-ne,!-nolocal "          &
                                               "CYCLOMATIC_COMPLEXITY "    &
                                                "-nocc "                   &
                                               "ESSENTIAL_COMPLEXITY "     &
                                                "-noec "                   &
                                               "MAXIMAL_LOOP_NESTING "     &
                                                "-nonl "                   &
                                               "EXITS_AS_GOTOS "           &
                                                "-ne "                     &
                                               "LOCAL_DETAILS "            &
                                                "-nolocal ";
   --  NODOC  (see /COMPLEXITY_METRICS /NO_LOCAL_DETAILS /NO_EXITS_AS_GOTOS)

   S_Metric_Verbose  : aliased constant S := "/VERBOSE "                   &
                                             "-v";
   --        /NOVERBOSE (D)
   --        /VERBOSE
   --
   --   Verbose mode.

   S_Metric_XMLout  : aliased constant S := "/XML_OUTPUT=@"                &
                                             "-ox@";
   --        /XML_OUTPUT=filename
   --
   --   Place the XML output into the specified file

   Metric_Switches : aliased constant Switches :=
                       (S_Metric_Add              'Access,
                        S_Metric_All_Prjs         'Access,
                        S_Metric_Complexity       'Access,
                        S_Metric_Coupling         'Access,
                        S_Metric_Debug            'Access,
                        S_Metric_Direct           'Access,
                        S_Metric_Element          'Access,
                        S_Metric_Ext              'Access,
                        S_Metric_Files            'Access,
                        S_Metric_Follow           'Access,
                        S_Metric_Format           'Access,
                        S_Metric_Globout          'Access,
                        S_Metric_Line             'Access,
                        S_Metric_Lines            'Access,
                        S_Metric_Mess             'Access,
                        S_Metric_No_Exits_As_Gotos'Access,
                        S_Metric_No_Local         'Access,
                        S_Metric_Project          'Access,
                        S_Metric_Quiet            'Access,
                        S_Metric_Suffix           'Access,
                        S_Metric_Subdirs          'Access,
                        S_Metric_Syntax           'Access,
                        S_Metric_Suppress         'Access,
                        S_Metric_Verbose          'Access,
                        S_Metric_XMLout           'Access);

   ----------------------------
   -- Switches for GNAT NAME --
   ----------------------------

   S_Name_Conf    : aliased constant S := "/CONFIG_FILE=<"                 &
                                            "-c>";
   --        /CONFIG_FILE=path_name
   --
   --   Create a configuration pragmas file 'path_name' (instead of the default
   --   'gnat.adc'). 'path_name' may include directory information. 'path_name'
   --   must be writable. There may be only one qualifier /CONFIG_FILE.
   --   This qualifier is not compatible with qualifier /PROJECT_FILE.

   S_Name_Dirs    : aliased constant S := "/SOURCE_DIRS=*"                 &
                                            "-d*";
   --        /SOURCE_DIRS=(directory, ...)
   --
   --   Look for source files in the specified directories. When this qualifier
   --   is specified, the current working directory will not be searched for
   --   source files, unless it is explicitly specified with a qualifier
   --   /SOURCE_DIRS or /DIRS_FILE. Several qualifiers /SOURCE_DIRS may be
   --   specified. If a directory is specified as a relative path, it is
   --   relative to the directory of the configuration pragmas file specified
   --   with qualifier /CONFIG_FILE, or to the directory of the project file
   --   specified with qualifier /PROJECT_FILE or, if neither qualifier
   --   /CONFIG_FILE nor qualifier /PROJECT_FILE are specified, it is relative
   --   to the current working directory. The directories specified with
   --   qualifiers /SOURCE_DIRS must exist and be readable.

   S_Name_Dfile   : aliased constant S := "/DIRS_FILE=<"                   &
                                            "-D>";
   --        /DIRS_FILE=file_name
   --
   --   Look for source files in all directories listed in text file
   --   'file_name'. 'file_name' must be an existing, readable text file.
   --   Each non empty line in the specified file must be a directory.
   --   Specifying qualifier /DIRS_FILE is equivalent to specifying as many
   --   qualifiers /SOURCE_DIRS as there are non empty lines in the specified
   --   text file.

   S_Name_Follow  : aliased constant S := "/FOLLOW_LINKS_FOR_FILES "       &
                                            "-eL";
   --        /NOFOLLOW_LINKS_FOR_FILES (D)
   --        /FOLLOW_LINKS_FOR_FILES
   --
   --    Follow links when parsing project files

   S_Name_Frng    : aliased constant S := "/FOREIGN_PATTERN=" & '"'        &
                                            "-f" & '"';
   --        /FOREIGN_PATTERN=<string>
   --
   --   Specify a foreign pattern.
   --   Using this qualifier, it is possible to add sources of languages other
   --   than Ada to the list of sources of a project file. It is only useful
   --   if a qualifier /PROJECT_FILE is used. For example,
   --
   --   GNAT NAME /PROJECT_FILE=PRJ /FOREIGN_PATTERN="*.C" "*.ADA"
   --
   --   will look for Ada units in all files with the '.ADA' extension, and
   --   will add to the list of file for project PRJ.GPR the C files with
   --   extension ".C".

   S_Name_Help    : aliased constant S := "/HELP "                         &
                                            "-h";
   --        /NOHELP (D)
   --        /HELP
   --
   --   Output usage information to the standard output stream.

   S_Name_Proj    : aliased constant S := "/PROJECT_FILE=<"                &
                                            "-P>";
   --        /PROJECT_FILE=file_name
   --
   --   Create or update a project file. 'file_name' may include directory
   --   information. The specified file must be writable. There may be only
   --   one qualifier /PROJECT_FILE. When a qualifier /PROJECT_FILE is
   --   specified, no qualifier /CONFIG_FILE may be specified.

   S_Name_Subdirs : aliased constant S := "/SUBDIRS=<"                     &
                                             "--subdirs=>";
   --        /SUBDIRS=dir
   --
   --   The actual directories (object, exec, library, ...) are subdirectories
   --   of the directory specified in the project file. If the subdirectory
   --   does not exist, it is created automatically.

   S_Name_Verbose : aliased constant S := "/VERBOSE "                      &
                                            "-v";
   --        /NOVERBOSE (D)
   --        /VERBOSE
   --
   --   Verbose mode. Output detailed explanation of behavior to the standard
   --   output stream. This includes name of the file written, the name of the
   --   directories to search and, for each file in those directories whose
   --   name matches at least one of the Naming Patterns, an indication of
   --   whether the file contains a unit, and if so the name of the unit.

   S_Name_Excl    : aliased constant S := "/EXCLUDED_PATTERN=" & '"'       &
                                            "-x" & '"';
   --      /EXCLUDED_PATTERN=<string>
   --
   --   Specify an excluded pattern.
   --   Using this qualifier, it is possible to exclude some files that would
   --   match the Naming patterns. For example,
   --
   --   GNAT NAME /EXCLUDED_PATTERN="*_NT.ADA" "*.ADA"
   --
   --   will look for Ada units in all files with the '.ADA' extension, except
   --   those whose names end with '_NT.ADA'.

   Name_Switches : aliased constant Switches :=
                     (S_Name_Conf    'Access,
                      S_Name_Dirs    'Access,
                      S_Name_Dfile   'Access,
                      S_Name_Follow  'Access,
                      S_Name_Frng    'Access,
                      S_Name_Help    'Access,
                      S_Name_Proj    'Access,
                      S_Name_Subdirs 'Access,
                      S_Name_Verbose 'Access,
                      S_Name_Excl    'Access);

   ----------------------------------
   -- Switches for GNAT PREPROCESS --
   ----------------------------------

   S_Prep_Assoc   : aliased constant S := "/ASSOCIATE=" & '"'              &
                                            "-D" & '"';
   --        /ASSOCIATE="name=val"
   --
   --   Defines a new symbol, associated with value. If no value is given
   --   on the command line, then symbol is considered to be True.
   --   This qualifier can be used in place of a definition file.

   S_Prep_Blank   : aliased constant S := "/BLANK_LINES "                  &
                                            "-b";
   --        /NOBLANK_LINES (D)
   --        /BLANK_LINES
   --
   --   Causes both preprocessor lines and the lines deleted by preprocessing
   --   to be replaced by blank lines in the output source file, thus
   --   preserving line numbers in the output file.

   S_Prep_Com     : aliased constant S := "/COMMENTS "                     &
                                            "-c";
   --        /NOCOMMENTS (D)
   --        /COMMENTS
   --
   --   /COMMENTS causes both preprocessor lines and the lines deleted
   --   by preprocessing to be retained in the output source as comments marked
   --   with the special string "--! ". This option will result in line numbers
   --   being preserved in the output file.
   --
   --   /NOCOMMENTS causes both preprocessor lines and the lines deleted by
   --   preprocessing to be replaced by blank lines in the output source file,
   --   thus preserving line numbers in the output file.

   S_Prep_Ref     : aliased constant S := "/REFERENCE "                    &
                                            "-r";
   --        /NOREFERENCE (D)
   --        /REFERENCE
   --
   --   Causes a "Source_Reference" pragma to be generated that references the
   --   original input file, so that error messages will use the file name of
   --   this original file.  Also implies /BLANK_LINES if /COMMENTS is not
   --   specified.

   S_Prep_Remove  : aliased constant S := "/REMOVE "                       &
                                            "!-b,!-c";
   --        /REMOVE (D)
   --        /NOREMOVE
   --
   --   Preprocessor lines and deleted lines are completely removed from the
   --   output.

   S_Prep_Replace : aliased constant S := "/REPLACE_IN_COMMENTS "          &
                                            "-C";
   --        /NOREPLACE_IN_COMMENTS (D)
   --        /REPLACE_IN_COMMENTS
   --
   --   Causes preprocessor to scan comments and perform replacements on
   --   any $symbol occurrences within the comment text.

   S_Prep_Symbols : aliased constant S := "/SYMBOLS "                      &
                                            "-s";
   --        /NOSYMBOLS (D)
   --        /SYMBOLS
   --
   --   Causes a sorted list of symbol names and values to be listed on
   --   SYS$OUTPUT.

   S_Prep_Undef   : aliased constant S := "/UNDEFINED "                    &
                                            "-u";
   --        /NOUNDEFINED (D)
   --        /UNDEFINED

   Prep_Switches : aliased constant Switches :=
                     (S_Prep_Assoc   'Access,
                      S_Prep_Blank   'Access,
                      S_Prep_Com     'Access,
                      S_Prep_Ref     'Access,
                      S_Prep_Remove  'Access,
                      S_Prep_Replace 'Access,
                      S_Prep_Symbols 'Access,
                      S_Prep_Undef   'Access);

   ------------------------------
   -- Switches for GNAT PRETTY --
   ------------------------------

   S_Pretty_Add    : aliased constant S := "/ADD_PROJECT_SEARCH_DIR=*"     &
                                             "-aP*";
   --        /ADD_PROJECT_SEARCH_PATH=(directory[,...])
   --
   --   Add directories to the project search path.

   S_Pretty_Align  : aliased constant S := "/ALIGN="                       &
                                           "DEFAULT "                      &
                                               "-A12345 "                  &
                                           "OFF "                          &
                                               "-A0 "                      &
                                           "COLONS "                       &
                                               "-A1 "                      &
                                           "DECLARATIONS "                 &
                                               "-A2 "                      &
                                           "STATEMENTS "                   &
                                               "-A3 "                      &
                                           "ARROWS "                       &
                                               "-A4 "                      &
                                           "COMPONENT_CLAUSES "            &
                                               "-A5";
   --        /ALIGN[=align-option, align-option, ...]
   --
   --   Set alignments. By default, all alignments (colons in declarations,
   --   initialisations in declarations, assignments and arrow delimiters) are
   --   ON.
   --
   --   align-option may be one of the following:
   --
   --      OFF (D)           Set all alignments to OFF
   --      COLONS            Set alignments of colons in declarations to ON
   --      DECLARATIONS      Set alignments of initialisations in declarations
   --                        to ON
   --      STATEMENTS        Set alignments of assignments statements to ON
   --      ARROWS            Set alignments of arrow delimiters to ON.
   --      COMPONENT_CLAUSES Set alignments of AT keywords in component
   --                        clauses ON
   --
   --   Specifying one of the ON options without first specifying the OFF
   --   option has no effect, because by default all alignments are set to ON.

   S_Pretty_All_Prjs : aliased constant S := "/ALL_PROJECTS "              &
                                              "-U";
   --        /NOALL_PROJECTS (D)
   --        /ALL_PROJECTS
   --   When GNAT PRETTY is used with a Project File and no source is
   --   specified, the underlying tool gnatpp is called for all the
   --   sources of all the Project Files in the project tree.

   S_Pretty_Attrib : aliased constant S := "/ATTRIBUTE_CASING="            &
                                           "MIXED_CASE "                   &
                                               "-aM "                      &
                                           "LOWER_CASE "                   &
                                               "-aL "                      &
                                           "UPPER_CASE "                   &
                                               "-aU";
   --        /ATTRIBUTE_CASING[=casing-option]
   --
   --   Set the case of the attributes. By default the attributes are in mixed
   --   case.
   --   casing-option may be one of the following:
   --
   --      MIXED_CASE (D)
   --      LOWER_CASE
   --      UPPER_CASE

   S_Pretty_Comments  : aliased constant S := "/COMMENTS_LAYOUT="          &
                                              "UNTOUCHED "                 &
                                                 "-c0 "                    &
                                              "DEFAULT "                   &
                                                 "-c1 "                    &
                                              "STANDARD_INDENT "           &
                                                 "-c2 "                    &
                                              "GNAT_BEGINNING "            &
                                                 "-c3 "                    &
                                              "REFORMAT "                  &
                                                 "-c4 "                    &
                                              "KEEP_SPECIAL "              &
                                                 "-c5";
   --        /COMMENTS_LAYOUT[=layout-option, layout-option, ...]
   --
   --   Set the comment layout. By default, comments use the GNAT style
   --   comment line indentation.
   --
   --   layout-option may be one of the following:
   --
   --     UNTOUCHED           All the comments remain unchanged
   --     DEFAULT (D)         GNAT style comment line indentation
   --     STANDARD_INDENT     Standard comment line indentation
   --     GNAT_BEGINNING      GNAT style comment beginning
   --     REFORMAT            Reformat comment blocks
   --     KEEP_SPECIAL        Keep unchanged special form comments
   --
   --     All combinations of layout options are allowed, except for DEFAULT
   --     and STANDARD_INDENT which are mutually exclusive, and also if
   --     UNTOUCHED is specified, this must be the only option.
   --
   --     The difference between "GNAT style comment line indentation" and
   --     "standard comment line indentation" is the following: for standard
   --     comment indentation, any comment line is indented as if it were
   --     a declaration or statement at the same place.
   --     For GNAT style comment indentation, comment lines which are
   --     immediately followed by if or case statement alternative, record
   --     variant or 'begin' keyword are indented as the keyword that follows
   --     them.:
   --
   --     Standard indentation:
   --
   --        if A then
   --           null;
   --           -- some comment
   --        else
   --           null;
   --        end if;
   --
   --     GNAT style indentation:
   --
   --        if A then
   --           null;
   --        -- some comment
   --        else
   --           null;
   --        end if;
   --
   --     Option "GNAT style comment beginning" means that for each comment
   --     which is not considered as non-formattable separator (that is, the
   --     comment line contains only dashes, or a comment line ends with two
   --     dashes), there will be at least two spaces between starting "--" and
   --     the first non-blank character of the comment.

   S_Pretty_Config    : aliased constant S := "/CONFIGURATION_PRAGMAS_FILE=<" &
                                              "-gnatec>";
   --        /CONFIGURATION_PRAGMAS_FILE=file
   --
   --   Specify a configuration pragmas file that need to be passed to the
   --   compiler.

   S_Pretty_Constr    : aliased constant S := "/CONSTRUCT_LAYOUT="         &
                                               "GNAT "                     &
                                                  "-l1 "                   &
                                               "COMPACT "                  &
                                                  "-l2 "                   &
                                               "UNCOMPACT "                &
                                                   "-l3";
   --        /CONSTRUCT_LAYOUT[=construct-option]
   --
   --   Set construct layout. Default is GNAT style layout.
   --   construct-option may be one of the following:
   --
   --      GNAT (D)
   --      COMPACT
   --      UNCOMPACT
   --
   --   The difference between GNAT style and Compact layout on one hand
   --   and Uncompact layout on the other hand can be illustrated by the
   --   following examples:
   --
   --       GNAT style and                          Uncompact layout
   --       Compact layout
   --
   --       type q is record                        type q is
   --          a : integer;                            record
   --          b : integer;                               a : integer;
   --       end record;                                   b : integer;
   --                                                  end record;
   --
   --
   --       Block : declare                         Block :
   --          A : Integer := 3;                       declare
   --       begin                                         A : Integer := 3;
   --          Proc (A, A);                            begin
   --       end Block;                                    Proc (A, A);
   --                                                  end Block;
   --
   --       Clear : for J in 1 .. 10 loop           Clear :
   --          A (J) := 0;                             for J in 1 .. 10 loop
   --       end loop Clear;                               A (J) := 0;
   --                                                  end loop Clear;
   --
   --
   --   A further difference between GNAT style layout and compact layout is
   --   that in GNAT style layout compound statements, return statements and
   --   bodies are always separated by empty lines.

   S_Pretty_Comind    : aliased constant S := "/CONTINUATION_INDENT=#"     &
                                                 "-cl#";
   --        /CONTINUATION_INDENT=nnn
   --
   --   Indentation level for continuation lines, nnn from 1 .. 9.
   --   The default value is one less then the (normal) indentation level,
   --   unless the indentation is set to 1: in that case the default value for
   --   continuation line indentation is also 1.

   S_Pretty_Compact_Is : aliased constant S := "/NO_SEPARATE_IS "          &
                                                 "--no-separate-is";
   --        /NO_SEPARATE_IS
   --
   --   Do not place the IS keyword on a separate line in a subprogram body in
   --   case if the specification occupies more then one line.

   S_Pretty_Sep_Label : aliased constant S := "/SEPARATE_LABEL "           &
                                                    "--separate-label";
   --        /SEPARATE_LABEL
   --
   --   Place statement label(s) and the statement itself on separate lines.

   S_Pretty_Sep_Loop_Then : aliased constant S := "/SEPARATE_LOOP_THEN "   &
                                                    "--separate-loop-then";
   --        /SEPARATE_LOOP_THEN
   --
   --   Place the THEN keyword in IF statement and the LOOP keyword in for-
   --   and while-loops on a separate line.

   S_Pretty_N_Sep_Loop_Then : aliased constant S := "/NO_SEPARATE_LOOP_THEN " &
                                                    "--no-separate-loop-then";
   --        /NO_SEPARATE_LOOP_THEN
   --
   --   Do not place the THEN keyword in IF statement and the LOOP keyword in
   --   for- and while-loops on a separate line.

   S_Pretty_Use_On_New_Line : aliased constant S := "/USE_ON_NEW_LINE "    &
                                                      "--use-on-new-line";
   --        /USE_ON_NEW_LINE
   --
   --   Start any USE clause that is a part of a context clause from a
   --   separate line.

   S_Pretty_Stnm_On_Nw_Line : aliased constant S := "/STMT_NAME_ON_NEW_LINE " &
                                                      "--separate-stmt-name";
   --        /STMT_NAME_ON_NEW_LINE
   --
   --   For named block and loop statements use a separate line for the
   --   statement name, but do not use an extra indentation level for the
   --   statement itself.

   S_Pretty_Eol       : aliased constant S := "/END_OF_LINE="              &
                                                "DOS "                     &
                                                   "--eol=dos "            &
                                                "UNIX "                    &
                                                   "--eol=unix "           &
                                                "CRLF "                    &
                                                   "--eol=crlf "           &
                                                "LF "                      &
                                                   "--eol=lf";
   --        /END_OF_LINE=[option]
   --
   --   Specifies the form of the line terminators in the produced source.
   --   By default, the form of the line terminator depends on the platforms.
   --   On Unix and VMS, it is a Line Feed (LF) character. On Windows (DOS),
   --   It is a Carriage Return (CR) followed by a Line Feed.
   --   The Options DOS and CRLF are equivalent. The options UNIX and LF are
   --   also equivalent.

   S_Pretty_Ext       : aliased constant S := "/EXTERNAL_REFERENCE=" & '"' &
                                            "-X" & '"';
   --        /EXTERNAL_REFERENCE="name=val"
   --
   --   Specifies an external reference to the project manager. Useful only if
   --   /PROJECT_FILE is used.
   --
   --   Example:
   --      /EXTERNAL_REFERENCE="DEBUG=TRUE"

   S_Pretty_Current   : aliased constant S := "/CURRENT_DIRECTORY "        &
                                              "!-I-";
   --        /CURRENT_DIRECTORY (D)
   --
   --   Look for source files in the current working directory.
   --
   --        /NOCURRENT_DIRECTORY
   --   Do not look for source files in the current working directory.

   S_Pretty_Dico      : aliased constant S := "/DICTIONARY=*"              &
                                              "-D*";
   --        /DICTIONARY=(file_name, ...)
   --
   --   Use each specified file as a dictionary file that defines the casing
   --   for a set of specified names, thereby overriding the effect on these
   --   names by any explicit or implicit /NAME_CASING qualifier.
   --
   --   GNAT PRETTY implicitly uses a default dictionary file to define the
   --   casing for the Ada predefined names and the names declared in the GNAT
   --   libraries.
   --
   --   The structure of a dictionary file, and details on the conventions
   --   used in the default dictionary file, are defined in the GNAT User's
   --   Guide.

   S_Pretty_Encoding  : aliased constant S := "/RESULT_ENCODING="          &
                                              "BRACKETS "                  &
                                                 "-Wb "                    &
                                              "HEX "                       &
                                                 "-Wh "                    &
                                              "UPPER "                     &
                                                 "-Wu "                    &
                                              "SHIFT_JIS "                 &
                                                 "-Ws "                    &
                                              "EUC "                       &
                                                 "-We "                    &
                                              "UTF8 "                      &
                                                 "-W8";
   --        /RESULT_ENCODING[=encoding-type]
   --
   --   Specify the wide character encoding method used when writing the
   --   reformatted code in the result file. 'encoding-type' is one of the
   --   following:
   --
   --      BRACKETS (D)      Brackets encoding.
   --
   --      HEX               Hex ESC encoding.
   --
   --      UPPER             Upper half encoding.
   --
   --      SHIFT_JIS         Shift-JIS encoding.
   --
   --      EUC               EUC Encoding.
   --
   --      UTF8              UTF-8 encoding.
   --
   --   See 'HELP GNAT COMPILE /WIDE_CHARACTER_ENCODING' for an explanation
   --   about the different character encoding methods.

   S_Pretty_Files     : aliased constant S := "/FILES=@"                   &
                                                 "-files=@";
   --      /FILES=filename
   --
   --   Take as arguments the files that are listed in the specified
   --   text file.

   S_Pretty_Follow : aliased constant S := "/FOLLOW_LINKS_FOR_FILES "      &
                                             "-eL";
   --        /NOFOLLOW_LINKS_FOR_FILES (D)
   --        /FOLLOW_LINKS_FOR_FILES
   --
   --    Follow links when parsing project files

   S_Pretty_Forced    : aliased constant S := "/FORCED_OUTPUT=@"           &
                                                 "-of@";
   --        /FORCED_OUTPUT=file
   --
   --   Write the output into the specified file, overriding any possibly
   --   existing file.

   S_Pretty_Formfeed  : aliased constant S := "/FORM_FEED_AFTER_PRAGMA_PAGE " &
                                              "-ff";
   --        /FORM_FEED_AFTER_PRAGMA_PAGE
   --
   --   When there is a pragma Page in the source, insert a Form Feed
   --   character immediately after the semicolon that follows the pragma
   --   Page.

   S_Pretty_Indent    : aliased constant S := "/INDENTATION_LEVEL=#"       &
                                                "-i#";
   --        /INDENTATION_LEVEL=nnn
   --
   --   Specify the number of spaces to add for each indentation level.
   --   nnn must be between 1 and 9. The default is 3.

   S_Pretty_Keyword   : aliased constant S := "/KEYWORD_CASING="           &
                                              "LOWER_CASE "                &
                                                 "-kL "                    &
                                              "UPPER_CASE "                &
                                                 "-kU";
   --        /KEYWORD_CASING[=keyword-option]
   --
   --   Specify the case of Ada keywords. The default is keywords in lower
   --   case.
   --
   --   keyword-option may be one of the following:
   --
   --      LOWER_CASE (D)
   --      UPPER_CASE

   S_Pretty_Maxlen    : aliased constant S := "/LINE_LENGTH_MAX=#"         &
                                                 "-M#";
   --        /LINE_LENGTH_MAX=nnn
   --
   --   Set the maximum line length, nnn from 32 ..256. The default is 79.

   S_Pretty_Maxind    : aliased constant S := "/MAX_INDENT=#"              &
                                                 "-T#";
   --        /MAX_INDENT=nnn
   --
   --   Do not use an additional indentation level for case alternatives
   --   and variants if their number is nnn or more. The default is 10.
   --   If nnn is zero, an additional indentation level is used for any
   --   number of case alternatives and variants.

   S_Pretty_Mess      : aliased constant S := "/MESSAGES_PROJECT_FILE="    &
                                            "DEFAULT "                     &
                                               "-vP0 "                     &
                                            "MEDIUM "                      &
                                               "-vP1 "                     &
                                            "HIGH "                        &
                                               "-vP2";
   --        /MESSAGES_PROJECT_FILE[=messages-option]
   --
   --   Specifies the "verbosity" of the parsing of project files.
   --   messages-option may be one of the following:
   --
   --      DEFAULT (D)  No messages are output if there is no error or warning.
   --
   --      MEDIUM       A small number of messages are output.
   --
   --      HIGH         A great number of messages are output, most of them not
   --                   being useful for the user.

   S_Pretty_Names     : aliased constant S := "/NAME_CASING="              &
                                              "AS_DECLARED "               &
                                                 "-nD "                    &
                                              "LOWER_CASE "                &
                                                 "-nL "                    &
                                              "UPPER_CASE "                &
                                                 "-nU "                    &
                                              "MIXED_CASE "                &
                                                 "-nM";
   --        /NAME_CASING[=name-option]
   --
   --   Specify the casing of names.
   --   'name-option' may be one of:
   --
   --      AS_DECLARED (D)   Name casing for defining occurrences are as they
   --                        appear in the source file.
   --
   --      LOWER_CASE        Names are in lower case.
   --
   --      UPPER_CASE        Names are in upper case.
   --
   --      MIXED_CASE        Names are in mixed case.

   S_Pretty_Replace_No_Backup : aliased constant S := "/REPLACE_NO_BACKUP " &
                                                 "-rnb";
   --        /REPLACE_NO_BACKUP
   --
   --   Replace the argument source with the pretty-printed source without
   --   creating any backup copy of the argument source.

   S_Pretty_No_Labels : aliased constant S := "/NO_MISSED_LABELS "         &
                                                 "-e";
   --        /NO_MISSED_LABELS
   --
   --   Do not insert missing end/exit labels. The end label is the name of
   --   a construct that may optionally appear at the end of the construct.
   --   This includes the names of packages and subprograms.
   --   Similarly, the exit label is the name of a loop that may appear as the
   --   argument of an exit statement within the loop. By default, GNAT PRETTY
   --   inserts these end/exit labels when they are absent in the original
   --   source. This qualifier /NO_MISSED_LABELS suppresses this insertion,
   --   so that the formatted source reflects the original.

   S_Pretty_Notabs    : aliased constant S := "/NOTABS "                   &
                                                 "-notabs";
   --        /NOTABS
   --
   --   Replace all tabulations in comments with spaces.

   S_Pretty_Output    : aliased constant S := "/OUTPUT=@"                  &
                                              "-o@";
   --        /OUTPUT=file
   --
   --   Write the output to the specified file. If the file already exists,
   --   an error is reported.

   S_Pretty_Override  : aliased constant S := "/OVERRIDING_REPLACE "       &
                                                 "-rf";
   --        /NOOVERRIDING_REPLACE (D)
   --        /OVERRIDING_REPLACE
   --
   --   Replace the argument source with the pretty-printed source and copy the
   --   argument source into filename.NPP, overriding any existing file if
   --   needed.

   S_Pretty_Pragma    : aliased constant S := "/PRAGMA_CASING="            &
                                              "MIXED_CASE "                &
                                                 "-pM "                    &
                                              "LOWER_CASE "                &
                                                 "-pL "                    &
                                              "UPPER_CASE "                &
                                                 "-pU";
   --        /PRAGMA_CASING[=pragma-option]
   --
   --   Set the case of pragma identifiers. The default is Mixed case.
   --   pragma-option may be one of the following:
   --
   --      MIXED_CASE (D)
   --      LOWER_CASE
   --      UPPER_CASE

   S_Pretty_Project   : aliased constant S := "/PROJECT_FILE=<"            &
                                                "-P>";
   --        /PROJECT_FILE=filename
   --
   --   Specifies the main project file to be used. The project files rooted
   --   at the main project file will be parsed before any other processing to
   --   set the building environment.

   S_Pretty_Replace   : aliased constant S := "/REPLACE "                  &
                                                 "-r";
   --        /NOREPLACE (D)
   --        /REPLACE
   --
   --   Replace the argument source with the pretty-printed source and copy the
   --   argument source into filename.NPP. If filename.NPP already exists,
   --   report an error and exit.

   S_Pretty_RTS       : aliased constant S := "/RUNTIME_SYSTEM=|"          &
                                               "--RTS=|";
   --        /RUNTIME_SYSTEM=xxx
   --
   --    Compile against an alternate runtime system named xxx or RTS-xxx.

   S_Pretty_Search    : aliased constant S := "/SEARCH=*"                  &
                                              "-I*";
   --        /SEARCH=(directory[,...])
   --
   --    When looking for source files also look in directories specified.

   S_Pretty_Specific  : aliased constant S := "/SPECIFIC_CASING "          &
                                              "-D-";
   --        /SPECIFIC_CASING
   --
   --   Do not use the default dictionary file; instead, use the casing
   --   defined by a qualifier /NAME_CASING and/or any explicit dictionary
   --   file specified by a qualifier /DICTIONARY.

   S_Pretty_Standard  : aliased constant S := "/STANDARD_OUTPUT "          &
                                              "-pipe";
   --        /NOSTANDARD_OUTPUT (D)
   --        /STANDARD_OUTPUT
   --
   --   Redirect the output to the standard output.

   S_Pretty_Subdirs : aliased constant S := "/SUBDIRS=<"                   &
                                               "--subdirs=>";
   --        /SUBDIRS=dir
   --
   --   The actual directories (object, exec, library, ...) are subdirectories
   --   of the directory specified in the project file. If the subdirectory
   --   does not exist, it is created automatically.

   S_Pretty_Verbose   : aliased constant S := "/VERBOSE "                  &
                                              "-v";
   --        /NOVERBOSE (D)
   --        /VERBOSE
   --
   --   Verbose mode; GNAT PRETTY generates version information and then a
   --   trace of the actions it takes to produce or obtain the ASIS tree.

   S_Pretty_Warnings  : aliased constant S := "/WARNINGS "                 &
                                              "-w";
   --        /NOWARNINGS (D)
   --        /WARNINGS
   --
   --   Issue a warning to the standard error stream if it is not possible
   --   to provide the required layout in the result source.
   --   By default such warnings are not activated.

   Pretty_Switches : aliased constant Switches :=
                       (S_Pretty_Add              'Access,
                        S_Pretty_Align            'Access,
                        S_Pretty_All_Prjs         'Access,
                        S_Pretty_Attrib           'Access,
                        S_Pretty_Comments         'Access,
                        S_Pretty_Compact_Is       'Access,
                        S_Pretty_Config           'Access,
                        S_Pretty_Constr           'Access,
                        S_Pretty_Comind           'Access,
                        S_Pretty_Current          'Access,
                        S_Pretty_Dico             'Access,
                        S_Pretty_Eol              'Access,
                        S_Pretty_Ext              'Access,
                        S_Pretty_Encoding         'Access,
                        S_Pretty_Files            'Access,
                        S_Pretty_Follow           'Access,
                        S_Pretty_Forced           'Access,
                        S_Pretty_Formfeed         'Access,
                        S_Pretty_Indent           'Access,
                        S_Pretty_Keyword          'Access,
                        S_Pretty_Maxlen           'Access,
                        S_Pretty_Maxind           'Access,
                        S_Pretty_Mess             'Access,
                        S_Pretty_Names            'Access,
                        S_Pretty_No_Labels        'Access,
                        S_Pretty_Notabs           'Access,
                        S_Pretty_Output           'Access,
                        S_Pretty_Override         'Access,
                        S_Pretty_Pragma           'Access,
                        S_Pretty_Replace          'Access,
                        S_Pretty_Replace_No_Backup'Access,
                        S_Pretty_Project          'Access,
                        S_Pretty_RTS              'Access,
                        S_Pretty_Search           'Access,
                        S_Pretty_Sep_Label        'Access,
                        S_Pretty_Sep_Loop_Then    'Access,
                        S_Pretty_N_Sep_Loop_Then  'Access,
                        S_Pretty_Subdirs          'Access,
                        S_Pretty_Use_On_New_Line  'Access,
                        S_Pretty_Stnm_On_Nw_Line  'Access,
                        S_Pretty_Specific         'Access,
                        S_Pretty_Standard         'Access,
                        S_Pretty_Verbose          'Access,
                        S_Pretty_Warnings         'Access);

   ------------------------------
   -- Switches for GNAT SHARED --
   ------------------------------

   S_Shared_Debug   : aliased constant S := "/DEBUG="                      &
                                            "ALL "                         &
                                               "-g3 "                      &
                                            "NONE "                        &
                                               "-g0 "                      &
                                            "TRACEBACK "                   &
                                               "-g1 "                      &
                                            "NOTRACEBACK "                 &
                                               "-g0";
   --        /DEBUG[=debug-option]
   --        /NODEBUG
   --
   --   Specifies the amount of debugging information included. 'debug-option'
   --   is one of the following:
   --
   --        ALL (D)      Include full debugging information.
   --
   --        NONE         Provide no debugging information. Same as /NODEBUG.
   --
   --        TRACEBACK    Provide sufficient debug information for a traceback.
   --
   --        NOTRACEBACK  Same as NONE.

   S_Shared_Image  : aliased constant S := "/IMAGE=@"                      &
                                            "-o@";
   --        /IMAGE=image-name
   --
   --   'image-name' specifies the name for the generated shared library.

   S_Shared_Ident   : aliased constant S := "/IDENTIFICATION=" & '"'       &
                                            "--for-linker=IDENT="          &
                                            '"';
   --        /IDENTIFICATION="<string>"
   --
   --   "<string>" specifies the string to be stored in the image file ident-
   --   ification field in the image header. It overrides any pragma Ident
   --   specified string.

   S_Shared_Nofiles : aliased constant S := "/NOSTART_FILES "              &
                                            "-nostartfiles";
   --        /NOSTART_FILES
   --
   --   Link in default image initialization and startup functions.

   S_Shared_Noinhib : aliased constant S := "/NOINHIBIT-IMAGE "            &
                                            "--for-linker=--noinhibit-exec";
   --        /NOINHIBIT-IMAGE
   --
   --   Delete image if there are errors or warnings.

   S_Shared_Verb    : aliased constant S := "/VERBOSE "                    &
                                            "-v";
   --        /NOVERBOSE (D)
   --        /VERBOSE
   --
   --   Causes additional information to be output, including a full list of
   --   the included object files. This switch option is most useful when you
   --   want to see what set of object files are being used in the link step.

   S_Shared_ZZZZZ   : aliased constant S := "/<other> "                    &
                                            "--for-linker=";
   --        /<other>
   --
   --   Any other switch transmitted to the underlying linker.

   Shared_Switches : aliased constant Switches :=
                       (S_Shared_Debug   'Access,
                        S_Shared_Image   'Access,
                        S_Shared_Ident   'Access,
                        S_Shared_Nofiles 'Access,
                        S_Shared_Noinhib 'Access,
                        S_Shared_Verb    'Access,
                        S_Shared_ZZZZZ   'Access);

   -----------------------------
   -- Switches for GNAT STACK --
   -----------------------------

   S_Stack_Add        : aliased constant S := "/ADD_PROJECT_SEARCH_DIR=*"  &
                                                "-aP*";
   --        /ADD_PROJECT_SEARCH_PATH=(directory[,...])
   --
   --   Add directories to the project search path.

   S_Stack_All        : aliased constant S := "/ALL_SUBPROGRAMS "          &
                                                "-a";
   --        /NOALL_SUBPROGRAMS (D)
   --        /ALL_SUBPROGRAMS
   --
   --   Consider all subprograms as entry points.

   S_Stack_All_Cycles : aliased constant S := "/ALL_CYCLES "               &
                                                "-ca";
   --        /NOALL_CYCLES (D)
   --        /ALL_CYCLES
   --
   --   Extract all possible cycles in the call graph.

   S_Stack_All_Prjs   : aliased constant S := "/ALL_PROJECTS "             &
                                                "-U";
   --        /NOALL_PROJECTS (D)
   --        /ALL_PROJECTS
   --
   --   When GNAT STACK is used with a Project File and no source is
   --   specified, the underlying tool gnatstack is called for all the
   --   units of all the Project Files in the project tree.

   S_Stack_Debug      : aliased constant S := "/DEBUG "                    &
                                                "-g";
   --        /NODEBUG (D)
   --        /DEBUG
   --
   --   Generate internal debug information.

   S_Stack_Directory  : aliased constant S := "/DIRECTORY=*"               &
                                                "-aO*";
   --        /DIRECTORY=(direc[,...])
   --
   --   When looking for .ci files look also in directories specified.

   S_Stack_Entries    : aliased constant S := "/ENTRIES=*"                 &
                                                "-e*";
   --
   --        /ENTRY=(entry_point[,...])
   --
   --   Name of symbol to be used as entry point for the analysis.

   S_Stack_Files      : aliased constant S := "/FILES=@"                   &
                                                "-files=@";
   --      /FILES=filename
   --
   --   Take as arguments the files that are listed in the specified
   --   text file.

   S_Stack_Follow : aliased constant S := "/FOLLOW_LINKS_FOR_FILES "       &
                                            "-eL";
   --        /NOFOLLOW_LINKS_FOR_FILES (D)
   --        /FOLLOW_LINKS_FOR_FILES
   --
   --    Follow links when parsing project files

   S_Stack_Help       : aliased constant S := "/HELP "                     &
                                                "-h";
   --        /NOHELP (D)
   --        /HELP
   --
   --   Output a message explaining the usage of gnatstack.

   S_Stack_List       : aliased constant S := "/LIST=#"                    &
                                                "-l#";
   --        /LIST=nnn
   --
   --   Print the nnn subprograms requiring the biggest local stack usage. By
   --   default none will be displayed.

   S_Stack_Order      : aliased constant S := "/ORDER="                    &
                                              "STACK "                     &
                                                 "-os "                    &
                                              "ALPHABETICAL "              &
                                                 "-oa";
   --        /ORDER[=order-option]
   --
   --   Specifies the order for displaying the different call graphs.
   --   order-option may be one of the following:
   --
   --      STACK (D)    Select stack usage order
   --
   --      ALPHABETICAL Select alphabetical order

   S_Stack_Path       : aliased constant S := "/PATH "                     &
                                                "-p";
   --        /NOPATH (D)
   --        /PATH
   --
   --   Print all the subprograms that make up the worst-case path for every
   --   entry point.

   S_Stack_Project    : aliased constant S := "/PROJECT_FILE=<"            &
                                                "-P>";
   --        /PROJECT_FILE=filename
   --
   --   Specifies the main project file to be used. The project files rooted
   --   at the main project file will be parsed before the invocation of
   --   gnatstack.

   S_Stack_Output     : aliased constant S := "/OUTPUT=@"                  &
                                                "-f@";
   --        /OUTPUT=filename
   --
   --   Name of the file containing the generated graph (VCG format).

   S_Stack_Regexp     : aliased constant S := "/EXPRESSION=|"              &
                                                "-r|";
   --
   --        /EXPRESSION=regular-expression
   --
   --   Any symbol matching the regular expression will be considered as a
   --   potential entry point for the analysis.

   S_Stack_Subdirs : aliased constant S := "/SUBDIRS=<"                    &
                                              "--subdirs=>";
   --        /SUBDIRS=dir
   --
   --   The actual directories (object, exec, library, ...) are subdirectories
   --   of the directory specified in the project file. If the subdirectory
   --   does not exist, it is created automatically.

   S_Stack_Unbounded  : aliased constant S := "/UNBOUNDED=#"               &
                                                "-d#";
   --        /UNBOUNDED=nnn
   --
   --   Default stack size to be used for unbounded (dynamic) frames.

   S_Stack_Unknown    : aliased constant S := "/UNKNOWN=#"                 &
                                                "-u#";
   --        /UNKNOWN=nnn
   --
   --   Default stack size to be used for unknown (external) calls.

   S_Stack_Verbose    : aliased constant S := "/VERBOSE "                  &
                                                "-v";
   --        /NOVERBOSE (D)
   --        /VERBOSE
   --
   --   Specifies the amount of information to be displayed about the
   --   different subprograms. In verbose mode the full location of the
   --   subprogram will be part of the output, as well as detailed information
   --   about inaccurate data.

   S_Stack_Warnings   : aliased constant S := "/WARNINGS="                 &
                                              "ALL "                       &
                                                 "-Wa "                    &
                                              "CYCLES "                    &
                                                 "-Wc "                    &
                                              "UNBOUNDED "                 &
                                                 "-Wu "                    &
                                              "EXTERNAL "                  &
                                                 "-We "                    &
                                              "INDIRECT "                  &
                                                 "-Wi";
   --        /WARNINGS[=(keyword[,...])]
   --
   --    The following keywords are supported:
   --
   --        ALL        Turn on all optional warnings
   --
   --        CYCLES     Turn on warnings for cycles
   --
   --        UNBOUNDED  Turn on warnings for unbounded frames
   --
   --        EXTERNAL   Turn on warnings for external calls
   --
   --        INDIRECT   Turn on warnings for indirect calls

   Stack_Switches : aliased constant Switches :=
                      (S_Stack_Add        'Access,
                       S_Stack_All        'Access,
                       S_Stack_All_Cycles 'Access,
                       S_Stack_All_Prjs   'Access,
                       S_Stack_Debug      'Access,
                       S_Stack_Directory  'Access,
                       S_Stack_Entries    'Access,
                       S_Stack_Files      'Access,
                       S_Stack_Follow     'Access,
                       S_Stack_Help       'Access,
                       S_Stack_List       'Access,
                       S_Stack_Order      'Access,
                       S_Stack_Path       'Access,
                       S_Stack_Project    'Access,
                       S_Stack_Output     'Access,
                       S_Stack_Regexp     'Access,
                       S_Stack_Subdirs    'Access,
                       S_Stack_Unbounded  'Access,
                       S_Stack_Unknown    'Access,
                       S_Stack_Verbose    'Access,
                       S_Stack_Warnings   'Access);

   ----------------------------
   -- Switches for GNAT STUB --
   ----------------------------

   S_Stub_Add     : aliased constant S := "/ADD_PROJECT_SEARCH_DIR=*"      &
                                            "-aP*";
   --        /ADD_PROJECT_SEARCH_PATH=(directory[,...])
   --
   --   Add directories to the project search path.

   S_Stub_Config  : aliased constant S := "/CONFIGURATION_PRAGMAS_FILE=<"  &
                                            "-gnatec>";
   --        /CONFIGURATION_PRAGMAS_FILE=filespec
   --
   --   Specifies a configuration pragmas file that must be taken into account
   --   when compiling.

   S_Stub_Current : aliased constant S := "/CURRENT_DIRECTORY "            &
                                            "!-I-";
   --        /CURRENT_DIRECTORY (D)
   --        /NOCURRENT_DIRECTORY
   --
   --   Look for source, library or object files in the default directory.

   S_Stub_Ext     : aliased constant S := "/EXTERNAL_REFERENCE=" & '"'     &
                                            "-X" & '"';
   --        /EXTERNAL_REFERENCE="name=val"
   --
   --   Specifies an external reference to the project manager. Useful only if
   --   /PROJECT_FILE is used.
   --
   --   Example:
   --      /EXTERNAL_REFERENCE="DEBUG=TRUE"

   S_Stub_Follow  : aliased constant S := "/FOLLOW_LINKS_FOR_FILES "       &
                                            "-eL";
   --        /NOFOLLOW_LINKS_FOR_FILES (D)
   --        /FOLLOW_LINKS_FOR_FILES
   --
   --    Follow links when parsing project files

   S_Stub_Full    : aliased constant S := "/FULL "                         &
                                            "-f";
   --        /NOFULL (D)
   --        /FULL
   --
   --   If the destination directory already contains a file with the name of
   --   the body file for the argument file spec, replace it with the generated
   --   body stub. If /FULL is not used and there is already a body file, this
   --   existing body file is not replaced.

   S_Stub_Header  : aliased constant S := "/HEADER="                       &
                                            "GENERAL "                     &
                                               "-hg "                      &
                                            "SPEC "                        &
                                               "-hs";
   --        /HEADER[=header-option]
   --
   --   Specifies the form of the comment header above the generated body stub.
   --   If no /HEADER qualifier is specified, there is no comment header.
   --   header-option is one of the following:
   --
   --
   --      GENERAL (D)  Put a sample comment header into the body stub.
   --
   --      SPEC         Put the comment header (i.e., all the comments
   --                   preceding the compilation unit) from the source of the
   --                   library unit declaration into the body stub.

   S_Stub_Header_File : aliased constant S := "/FROM_HEADER_FILE=<" &
                                                "--header-file=>";

   --        /FROM_HEADER_FILE==filename
   --
   --   Use the content of the file as the comment header for a generated body
   --   stub.

   S_Stub_Indent  : aliased constant S := "/INDENTATION=#"                 &
                                            "-i#";
   --        /INDENTATION=nnn
   --
   --   (nnn is a non-negative integer). Set the indentation level in the
   --   generated body stub to nnn. nnn=0 means "no indentation".
   --   Default indentation is 3.

   S_Stub_Keep    : aliased constant S := "/KEEP "                         &
                                            "-k";
   --        /NOKEEP (D)
   --        /KEEP
   --
   --   Do not delete the tree file (i.e., the snapshot of the compiler
   --   internal structures used by gnatstub) after creating the body stub.

   S_Stub_Length  : aliased constant S := "/LINE_LENGTH=#"                 &
                                            "-l#";
   --        /LINE_LENGTH=nnn
   --
   --   (n is a non-negative integer). Set the maximum line length in the body
   --   stub to nnn. Default is 78.

   S_Stub_Mess    : aliased constant S := "/MESSAGES_PROJECT_FILE="        &
                                            "DEFAULT "                     &
                                               "-vP0 "                     &
                                            "MEDIUM "                      &
                                               "-vP1 "                     &
                                            "HIGH "                        &
                                               "-vP2";
   --        /MESSAGES_PROJECT_FILE[=messages-option]
   --
   --   Specifies the "verbosity" of the parsing of project files.
   --   messages-option may be one of the following:
   --
   --      DEFAULT (D)  No messages are output if there is no error or warning.
   --
   --      MEDIUM       A small number of messages are output.
   --
   --      HIGH         A great number of messages are output, most of them not
   --                   being useful for the user.

   S_Stub_No_Exc  : aliased constant S := "/NO_EXCEPTION "                 &
                                          "--no-exception";
   --        /NONO_EXCEPTION (D)
   --        /NO_EXCEPTION
   --
   --  Avoid raising PROGRAM_ERROR in the generated program unit stubs.

   S_Stub_No_Head : aliased constant S := "/NO_LOCAL_HEADER "             &
                                          "--no-local-header";
   --        /NONO_LOCAL_HEADER (D)
   --        /NO_LOCAL_HEADER
   --
   --  Do not put local comment header before body stub for local program unit.

   S_Stub_Output  : aliased constant S := "/OUTPUT=@"                      &
                                            "-o@";
   --        /OUTPUT=filespec
   --
   --   Body file name. This should be set if the argument file name does not
   --   follow the GNAT file naming conventions. If this switch is omitted,
   --   the default name for the body will be obtained from the argument file
   --   name according to the GNAT file naming conventions.

   S_Stub_Project : aliased constant S := "/PROJECT_FILE=<"                &
                                            "-P>";
   --        /PROJECT_FILE=filename
   --
   --   Specifies the main project file to be used. The project files rooted
   --   at the main project file will be parsed before any other processing.
   --   The source and object directories to be searched will be communicated
   --   to gnatstub through logical names ADA_PRJ_INCLUDE_FILE and
   --   ADA_PRJ_OBJECTS_FILE.

   S_Stub_Quiet   : aliased constant S := "/QUIET "                        &
                                            "-q";
   --        /NOQUIET (D)
   --        /QUIET
   --
   --   Quiet mode: do not generate a confirmation when a body is successfully
   --   created, and do not generate a message when a body is not required for
   --   an argument unit.

   S_Stub_Search  : aliased constant S := "/SEARCH=*"                      &
                                            "-I*";
   --        /SEARCH=(directory[,...])
   --
   --    When looking for source files also look in directories specified.

   S_Stub_Subdirs : aliased constant S := "/SUBDIRS=<"                     &
                                             "--subdirs=>";
   --        /SUBDIRS=dir
   --
   --   The actual directories (object, exec, library, ...) are subdirectories
   --   of the directory specified in the project file. If the subdirectory
   --   does not exist, it is created automatically.

   S_Stub_Tree    : aliased constant S := "/TREE_FILE="                    &
                                            "OVERWRITE "                   &
                                               "-t "                       &
                                            "SAVE "                        &
                                               "-k "                       &
                                            "REUSE "                       &
                                               "-r";
   --        /TREE_FILE[=treefile-option]
   --
   --   Specify what to do with the tree file.
   --   treefile-option is one of the following:
   --
   --      OVERWRITE (D)  Overwrite the existing tree file. If the current
   --                     directory already contains the file which, according
   --                     to the GNAT file naming rules should be considered
   --                     as a tree file for the argument source file, gnatstub
   --                     will refuse to create the tree file needed to create
   --                     a sample body unless this option is chosen.
   --
   --      SAVE           Do not remove the tree file (i.e., the snapshot
   --                     of the compiler internal structures used by gnatstub)
   --                     after creating the body stub.
   --
   --      REUSE          Reuse the tree file (if it exists) instead of
   --                     creating it.
   --                     Instead of creating the tree file for the library
   --                     unit declaration, gnatstub tries to find it in the
   --                     current directory and use it for creating a body.
   --                     If the tree file is not found, no body is created.
   --                     This option also implies `SAVE', whether or not the
   --                     latter is set explicitly.

   S_Stub_Verbose : aliased constant S := "/VERBOSE "                      &
                                            "-v";
   --        /NOVERBOSE (D)
   --        /VERBOSE
   --
   --   Verbose mode: generate version information.

   Stub_Switches : aliased constant Switches :=
                     (S_Stub_Add        'Access,
                      S_Stub_Config     'Access,
                      S_Stub_Current    'Access,
                      S_Stub_Ext        'Access,
                      S_Stub_Follow     'Access,
                      S_Stub_Full       'Access,
                      S_Stub_Header     'Access,
                      S_Stub_Header_File'Access,
                      S_Stub_Indent     'Access,
                      S_Stub_Keep       'Access,
                      S_Stub_Length     'Access,
                      S_Stub_Mess       'Access,
                      S_Stub_Output     'Access,
                      S_Stub_Project    'Access,
                      S_Stub_No_Exc     'Access,
                      S_Stub_No_Head    'Access,
                      S_Stub_Quiet      'Access,
                      S_Stub_Search     'Access,
                      S_Stub_Subdirs    'Access,
                      S_Stub_Tree       'Access,
                      S_Stub_Verbose    'Access);

   ----------------------------
   -- Switches for GNAT SYNC --
   ----------------------------

   S_Sync_Add    : aliased constant S := "/ADD_PROJECT_SEARCH_DIR=*"       &
                                            "-aP*";
   --        /ADD_PROJECT_SEARCH_PATH=(directory[,...])
   --
   --   Add directories to the project search path.

   S_Sync_All    : aliased constant S := "/ALL "                           &
                                            "-a";
   --        /NOALL (D)
   --        /ALL
   --
   --   Also check the components of the GNAT run time and process the needed
   --  components of the GNAT RTL when building and analyzing the global
   --  structure for checking the global rules.

   S_Sync_Allproj : aliased constant S := "/ALL_PROJECTS "                 &
                                            "-U";
   --        /NOALL_PROJECTS (D)
   --        /ALL_PROJECTS
   --
   --   When GNAT SYNC is used with a Project File and no source is
   --   specified, the underlying tool gnatsync is called for all the
   --   sources of all the Project Files in the project tree.

   S_Sync_Ext     : aliased constant S := "/EXTERNAL_REFERENCE=" & '"'     &
                                             "-X" & '"';
   --       /EXTERNAL_REFERENCE="name=val"
   --
   --   Specifies an external reference to the project manager. Useful only if
   --   /PROJECT_FILE is used.
   --
   --   Example:
   --      /EXTERNAL_REFERENCE="DEBUG=TRUE"

   S_Sync_Files  : aliased constant S := "/FILES=@"                        &
                                             "-files=@";
   --      /FILES=filename
   --
   --   Take as arguments the files that are listed in the specified
   --   text file.

   S_Sync_Follow  : aliased constant S := "/FOLLOW_LINKS_FOR_FILES "       &
                                            "-eL";
   --        /NOFOLLOW_LINKS_FOR_FILES (D)
   --        /FOLLOW_LINKS_FOR_FILES
   --
   --    Follow links when parsing project files

   S_Sync_Main    : aliased constant S := "/MAIN_SUBPROGRAM=@"             &
                                            "-main=@";
   --        /MAIN_SUBPROGRAM=filename
   --
   --   Specify the name of the file containing the main subprogram

   S_Sync_Mess    : aliased constant S := "/MESSAGES_PROJECT_FILE="        &
                                             "DEFAULT "                    &
                                                "-vP0 "                    &
                                             "MEDIUM "                     &
                                                "-vP1 "                    &
                                             "HIGH "                       &
                                                "-vP2";
   --        /MESSAGES_PROJECT_FILE[=messages-option]
   --
   --   Specifies the "verbosity" of the parsing of project files.
   --   messages-option may be one of the following:
   --
   --      DEFAULT (D)  No messages are output if there is no error or warning.
   --
   --      MEDIUM       A small number of messages are output.
   --
   --      HIGH         A great number of messages are output, most of them not
   --                   being useful for the user.

   S_Sync_Project : aliased constant S := "/PROJECT_FILE=<"                &
                                             "-P>";
   --        /PROJECT_FILE=filename
   --
   --   Specifies the main project file to be used. The project files rooted
   --   at the main project file will be parsed before the invocation of the
   --   gnatcheck. The source directories to be searched will be communicated
   --   to gnatcheck through logical name ADA_PRJ_INCLUDE_FILE.

   S_Sync_Quiet  : aliased constant S := "/QUIET "                         &
                                            "-q";
   --        /NOQUIET (D)
   --        /QUIET
   --
   --   Work quietly, only output warnings and errors.

   S_Sync_Subdirs : aliased constant S := "/SUBDIRS=<"                     &
                                             "--subdirs=>";
   --        /SUBDIRS=dir
   --
   --   The actual directories (object, exec, library, ...) are subdirectories
   --   of the directory specified in the project file. If the subdirectory
   --   does not exist, it is created automatically.

   S_Sync_Verb   : aliased constant S := "/VERBOSE "                       &
                                            "-v";
   --        /NOVERBOSE (D)
   --        /VERBOSE
   --
   --   The version number and copyright notice are output, as well as exact
   --   copies of the gnat1 commands spawned to obtain the chop control
   --   information.

   S_Sync_Exec   : aliased constant S := "/EXECUTION_TIME "                &
                                            "-t";
   --        /NOEXECUTION_TIME (D)
   --        /EXECUTION_TIME
   --
   --   Output the execution time

   S_Sync_Details : aliased constant S := "/DETAILS="                      &
                                             "MEDIUM "                     &
                                               "-om "                      &
                                             "SHORT "                      &
                                               "-os "                      &
                                             "FULL "                       &
                                               "-of";
   --         /DETAILS[=options]
   --
   --   Specifies the details of the output.
   --   Options may be one of the following:
   --
   --       MEDIUM (D)
   --       SHORT
   --       FULL

   S_Sync_Warnoff : aliased constant S := "/WARNINGS_OFF "                 &
                                             "-wq";
   --
   --         /WARNINGS_OFF
   --
   --   Turn warnings off

   S_Sync_Output  : aliased constant S := "/OUTPUT_FILE=<"                 &
                                             "-out_file=>";
   --
   --        /OUTPUT_FILE=filename
   --
   --   Redirect output to a text file

   Sync_Switches : aliased constant Switches :=
                      (S_Sync_Add      'Access,
                       S_Sync_All      'Access,
                       S_Sync_Allproj  'Access,
                       S_Sync_Ext      'Access,
                       S_Sync_Follow   'Access,
                       S_Sync_Files    'Access,
                       S_Sync_Main     'Access,
                       S_Sync_Mess     'Access,
                       S_Sync_Project  'Access,
                       S_Sync_Quiet    'Access,
                       S_Sync_Subdirs  'Access,
                       S_Sync_Verb     'Access,
                       S_Sync_Exec     'Access,
                       S_Sync_Details  'Access,
                       S_Sync_Warnoff  'Access,
                       S_Sync_Output   'Access);

   ----------------------------
   -- Switches for GNAT XREF --
   ----------------------------

   S_Xref_Add     : aliased constant S := "/ADD_PROJECT_SEARCH_DIR=*"      &
                                            "-aP*";
   --        /ADD_PROJECT_SEARCH_PATH=(directory[,...])
   --
   --   Add directories to the project search path.

   S_Xref_All     : aliased constant S := "/ALL_FILES "                    &
                                            "-a";
   --        /NOALL_FILES (D)
   --        /ALL_FILES
   --
   --   If this switch is present, FIND and XREF will parse the read-only
   --   files found in the library search path. Otherwise, these files will
   --   be ignored. This option can be used to protect Gnat sources or your
   --   own libraries from being parsed, thus making FIND and XREF much
   --   faster, and their output much smaller.

   S_Xref_Deriv   : aliased constant S := "/DERIVED_TYPES "                &
                                            "-d";
   --        /NODERIVED_TYPES (D)
   --        /DERIVED_TYPES
   --
   --   Output the parent type reference for each matching derived types.

   S_Xref_Ext     : aliased constant S := "/EXTERNAL_REFERENCE=" & '"'     &
                                            "-X" & '"';
   --        /EXTERNAL_REFERENCE="name=val"
   --
   --   Specifies an external reference to the project manager. Useful only if
   --   /PROJECT_FILE is used.
   --
   --   Example:
   --      /EXTERNAL_REFERENCE="DEBUG=TRUE"

   S_Xref_Follow  : aliased constant S := "/FOLLOW_LINKS_FOR_FILES "       &
                                            "-eL";
   --        /NOFOLLOW_LINKS_FOR_FILES (D)
   --        /FOLLOW_LINKS_FOR_FILES
   --
   --    Follow links when parsing project files

   S_Xref_Full    : aliased constant S := "/FULL_PATHNAME "                &
                                            "-f";
   --        /NOFULL_PATHNAME (D)
   --        /FULL_PATHNAME
   --
   --   If this switch is set, the output file names will be preceded by their
   --   directory (if the file was found in the search path). If this switch
   --   is not set, the directory will not be printed.

   S_Xref_Global  : aliased constant S := "/IGNORE_LOCALS "                &
                                            "-g";
   --        /NOIGNORE_LOCALS (D)
   --        /IGNORE_LOCALS
   --
   --   If this switch is set, information is output only for library-level
   --   entities, ignoring local entities. The use of this switch may
   --   accelerate FIND and XREF.

   S_Xref_Mess    : aliased constant S := "/MESSAGES_PROJECT_FILE="        &
                                            "DEFAULT "                     &
                                               "-vP0 "                     &
                                            "MEDIUM "                      &
                                               "-vP1 "                     &
                                            "HIGH "                        &
                                               "-vP2";
   --        /MESSAGES_PROJECT_FILE[=messages-option]
   --
   --   Specifies the "verbosity" of the parsing of project files.
   --   messages-option may be one of the following:
   --
   --      DEFAULT (D)  No messages are output if there is no error or warning.
   --
   --      MEDIUM       A small number of messages are output.
   --
   --      HIGH         A great number of messages are output, most of them not
   --                   being useful for the user.

   S_Xref_Nostinc : aliased constant S := "/NOSTD_INCLUDES "               &
                                            "-nostdinc";
   --        /NOSTD_INCLUDES
   --
   --   Do not look for sources in the system default directory.

   S_Xref_Nostlib : aliased constant S := "/NOSTD_LIBRARIES "              &
                                            "-nostdlib";
   --        /NOSTD_LIBRARIES
   --
   --   Do not look for library files in the system default directory.

   S_Xref_Object  : aliased constant S := "/OBJECT_SEARCH=*"               &
                                            "-aO*";
   --        /OBJECT_SEARCH=(directory,...)
   --
   --   When searching for library and object files, look in the specified
   --   directories. The order in which library files are searched is the same
   --   as for MAKE.

   S_Xref_Project : aliased constant S := "/PROJECT=@"                     &
                                            "-p@";
   --        /PROJECT=file
   --
   --   Specify a project file to use. By default, FIND and XREF will try to
   --   locate a project file in the current directory.
   --
   --   If a project file is either specified or found by the tools, then the
   --   content of the source directory and object directory lines are added
   --   as if they had been specified respectively by /SOURCE_SEARCH and
   --   /OBJECT_SEARCH.

   S_Xref_Prj     : aliased constant S := "/PROJECT_FILE=<"                &
                                            "-P>";
   --        /PROJECT_FILE=filename
   --
   --   Specifies the main project file to be used. The project files rooted
   --   at the main project file will be parsed before doing any processing.
   --   The source and object directories to be searched will be communicated
   --   to gnatxref through logical names ADA_PRJ_INCLUDE_FILE and
   --   ADA_PRJ_OBJECTS_FILE.

   S_Xref_Search  : aliased constant S := "/SEARCH=*"                      &
                                            "-I*";
   --        /SEARCH=(directory,...)
   --
   --   Equivalent to:
   --           /OBJECT_SEARCH=(directory,...) /SOURCE_SEARCH=(directory,...)

   S_Xref_Source  : aliased constant S := "/SOURCE_SEARCH=*"               &
                                            "-aI*";
   --        /SOURCE_SEARCH=(directory,...)
   --
   --   When looking for source files also look in the specified directories.
   --   The order in which source file search is undertaken is the same as for
   --   MAKE.

   S_Xref_Subdirs : aliased constant S := "/SUBDIRS=<"                     &
                                             "--subdirs=>";
   --        /SUBDIRS=dir
   --
   --   The actual directories (object, exec, library, ...) are subdirectories
   --   of the directory specified in the project file. If the subdirectory
   --   does not exist, it is created automatically.

   S_Xref_Output  : aliased constant S := "/UNUSED "                       &
                                            "-u";
   --        /SOURCE_SEARCH=(directory,...)
   --
   --   When looking for source files also look in the specified directories.
   --   The order in which source file search is undertaken is the same as for
   --   MAKE.

   S_Xref_Tags    : aliased constant S := "/TAGS "                         &
                                            "-v";
   --        /NOTAGS (D)
   --        /TAGS
   --
   --   Print a 'tags' file for vi.

   Xref_Switches : aliased constant Switches :=
                     (S_Xref_Add     'Access,
                      S_Xref_All     'Access,
                      S_Xref_Deriv   'Access,
                      S_Xref_Ext     'Access,
                      S_Xref_Follow  'Access,
                      S_Xref_Full    'Access,
                      S_Xref_Global  'Access,
                      S_Xref_Mess    'Access,
                      S_Xref_Nostinc 'Access,
                      S_Xref_Nostlib 'Access,
                      S_Xref_Object  'Access,
                      S_Xref_Project 'Access,
                      S_Xref_Prj     'Access,
                      S_Xref_Search  'Access,
                      S_Xref_Source  'Access,
                      S_Xref_Subdirs 'Access,
                      S_Xref_Output  'Access,
                      S_Xref_Tags    'Access);

end VMS_Data;<|MERGE_RESOLUTION|>--- conflicted
+++ resolved
@@ -1245,8 +1245,6 @@
    --
    --   Allows GNAT to recognize the full range of Ada 2005 constructs.
 
-<<<<<<< HEAD
-=======
    S_GCC_Ada_2005 : aliased constant S := "/2005 "                         &
                                              "-gnat2005";
    --        /05 (D)
@@ -1254,7 +1252,6 @@
    --   Allows GNAT to recognize the full range of Ada 2005 constructs.
    --   Equivalent to /05 (/2005 is the preferred usage).
 
->>>>>>> 155d23aa
    S_GCC_Ada_12 : aliased constant S := "/12 "                             &
                                              "-gnat12";
    --        /05 (D)
@@ -3704,8 +3701,6 @@
    --
    --   Do not generate pragmas for dispatching operations.
 
-<<<<<<< HEAD
-=======
    S_Elim_Ignore : aliased constant S := "/IGNORE=@"                       &
                                          "--ignore=@";
    --      /IGNORE=filename
@@ -3713,7 +3708,6 @@
    --   Do not generate pragmas for subprograms declared in the sources
    --  listed in a specified file
 
->>>>>>> 155d23aa
    S_Elim_Project : aliased constant S := "/PROJECT_FILE=<"                &
                                              "-P>";
    --        /PROJECT_FILE=filename
