------------------------------------------------------------------------------
--                                                                          --
--                         GNAT COMPILER COMPONENTS                         --
--                                                                          --
--                             V M S _ D A T A                              --
--                                                                          --
--                                 S p e c                                  --
--                                                                          --
--          Copyright (C) 1996-2009, Free Software Foundation, Inc.         --
--                                                                          --
-- GNAT is free software;  you can  redistribute it  and/or modify it under --
-- terms of the  GNU General Public License as published  by the Free Soft- --
-- ware  Foundation;  either version 3,  or (at your option) any later ver- --
-- sion.  GNAT is distributed in the hope that it will be useful, but WITH- --
-- OUT ANY WARRANTY;  without even the  implied warranty of MERCHANTABILITY --
-- or FITNESS FOR A PARTICULAR PURPOSE.  See the GNU General Public License --
-- for  more details.  You should have  received  a copy of the GNU General --
-- Public License  distributed with GNAT; see file COPYING3.  If not, go to --
-- http://www.gnu.org/licenses for a complete copy of the license.          --
--                                                                          --
-- GNAT was originally developed  by the GNAT team at  New York University. --
-- Extensive contributions were provided by Ada Core Technologies Inc.      --
--                                                                          --
------------------------------------------------------------------------------

--  This package contains, for each of the command of the GNAT driver, one
--  constant array; each component of this array is a string that defines,
--  in coded form as explained below, the conversion of a VMS qualifier of the
--  command to the corresponding switch of the GNAT tool corresponding to the
--  command.

--  This package is used by the GNAT driver to invokes the GNAT tools with the
--  switches corresponding to the VMS qualifier and by the Project Manager to
--  convert VMS qualifiers in project files to their corresponding switch
--  values.

--  This package is also an input to the tool that generates the VMS GNAT
--  help information automatically.

--  NOTE: the format of this package must follow the following rules, so that
--        the VMS GNAT help tool works properly:

--    - Each command zone (where the eventual qualifiers are declared) must
--      begin with a boxed comment of the form:

--      ---------------------------------
--      -- Switches for GNAT <COMMAND> --
--      ---------------------------------

--      where <COMMAND> is the name of a GNAT command in capital letters, for
--      example BIND, COMPILE, XREF, ...

--    - each qualifier declaration must be followed either by
--         - a comment starting with "--  NODOC", to indicate that there is
--           no documentation for this qualifier, or
--         - a contiguous sequence of comments that constitute the
--           documentation of the qualifier.

--    - each command zone ends with the declaration of the constant array
--      for the command, of the form:

--      <Command>__Switches : aliased constant Switches :=

package VMS_Data is

   ----------------
   -- QUALIFIERS --
   ----------------

   --  The syntax of a qualifier declaration is as follows:

   --    SWITCH_STRING ::= "/ command-qualifier-name TRANSLATION"

   --    TRANSLATION ::=
   --      DIRECT_TRANSLATION
   --    | DIRECTORIES_TRANSLATION
   --    | FILE_TRANSLATION
   --    | NO_SPACE_FILE_TRANSL
   --    | NUMERIC_TRANSLATION
   --    | STRING_TRANSLATION
   --    | OPTIONS_TRANSLATION
   --    | COMMANDS_TRANSLATION
   --    | ALPHANUMPLUS_TRANSLATION
   --    | OTHER_TRANSLATION

   --    DIRECT_TRANSLATION       ::= space UNIX_SWITCHES
   --    DIRECTORIES_TRANSLATION  ::= =* UNIX_SWITCH *
   --    DIRECTORY_TRANSLATION    ::= =% UNIX_SWITCH %
   --    FILE_TRANSLATION         ::= =@ UNIX_SWITCH @
   --    NO_SPACE_FILE_TRANSL     ::= =< UNIX_SWITCH >
   --    NUMERIC_TRANSLATION      ::= =# UNIX_SWITCH # | # number #
   --    STRING_TRANSLATION       ::= =" UNIX_SWITCH "
   --    OPTIONS_TRANSLATION      ::= =OPTION {space OPTION}
   --    COMMANDS_TRANSLATION     ::= =? ARGS space command-name
   --    ALPHANUMPLUS_TRANSLATION ::= =| UNIX_SWITCH |

   --    UNIX_SWITCHES ::= UNIX_SWITCH {, UNIX_SWITCH}

   --    UNIX_SWITCH ::= unix-switch-string | !unix-switch-string | `string'

   --    OPTION ::= option-name space UNIX_SWITCHES

   --    ARGS ::= -cargs | -bargs | -largs

   --  Here command-qual is the name of the switch recognized by the GNATCmd.
   --  This is always given in upper case in the templates, although in the
   --  actual commands, either upper or lower case is allowed.

   --  The unix-switch-string always starts with a minus, and has no commas
   --  or spaces in it. Case is significant in the unix switch string. If a
   --  unix switch string is preceded by the not sign (!) it means that the
   --  effect of the corresponding command qualifier is to remove any previous
   --  occurrence of the given switch in the command line.

   --  The DIRECTORIES_TRANSLATION format is used where a list of directories
   --  is given. This possible corresponding formats recognized by GNATCmd are
   --  as shown by the following example for the case of PATH

   --    PATH=direc
   --    PATH=(direc,direc,direc,direc)

   --  When more than one directory is present for the DIRECTORIES case, then
   --  multiple instances of the corresponding unix switch are generated,
   --  with the file name being substituted for the occurrence of *.

   --  The FILE_TRANSLATION format is similar except that only a single
   --  file is allowed, not a list of files, and only one unix switch is
   --  generated as a result.

   --  the NO_SPACE_FILE_TRANSL is similar to FILE_TRANSLATION, except that
   --  no space is inserted between the switch and the file name.

   --  The NUMERIC_TRANSLATION format is similar to the FILE_TRANSLATION case
   --  except that the parameter is a decimal integer in the range 0 to 999999.

   --  For the OPTIONS_TRANSLATION case, GNATCmd similarly permits one or
   --  more options to appear (although only in some cases does the use of
   --  multiple options make logical sense). For example, taking the
   --  case of ERRORS for GCC, the following are all allowed:

   --    /ERRORS=BRIEF
   --    /ERRORS=(FULL,VERBOSE)
   --    /ERRORS=(BRIEF IMMEDIATE)

   --  If no option is provided (e.g. just /ERRORS is written), then the
   --  first option in the list is the default option. For /ERRORS this
   --  is NORMAL, so /ERRORS with no option is equivalent to /ERRORS=NORMAL.

   --  The COMMANDS_TRANSLATION case is only used for gnatmake, to correspond
   --  to the use of -cargs, -bargs and -largs (the ARGS string as indicated
   --  is one of these three possibilities). The name given by COMMAND is the
   --  corresponding command name to be used to interpret the switches to be
   --  passed on. Switches of this type set modes, e.g. /COMPILER_QUALIFIERS
   --  sets the mode so that all subsequent switches, up to another switch
   --  with COMMANDS_TRANSLATION apply to the corresponding commands issued
   --  by the make utility. For example

   --    /COMPILER_QUALIFIERS /LIST /BINDER_QUALIFIERS /MAIN
   --    /COMPILER_QUALIFIERS /NOLIST /COMPILE_CHECKS=SYNTAX

   --  Clearly these switches must come at the end of the list of switches
   --  since all subsequent switches apply to an issued command.

   --  For the DIRECT_TRANSLATION case, an implicit additional qualifier
   --  declaration is created by prepending NO to the name of the qualifier,
   --  and then inverting the sense of the UNIX_SWITCHES string. For example,
   --  given the qualifier definition:

   --     "/LIST -gnatl"

   --  An implicit qualifier definition is created:

   --     "/NOLIST !-gnatl"

   --  In the case where, a ! is already present, inverting the sense of the
   --  switch means removing it.

   subtype S is String;
   --  A synonym to shorten the table

   type String_Ptr is access constant String;
   --  String pointer type used throughout

   type Switches is array (Natural range <>) of String_Ptr;
   --  Type used for array of switches

   type Switches_Ptr is access constant Switches;

   ----------------------------
   -- Switches for GNAT BIND --
   ----------------------------

   S_Bind_Add     : aliased constant S := "/ADD_PROJECT_SEARCH_DIR=*"      &
                                            "-aP*";
   --        /ADD_PROJECT_SEARCH_PATH=(directory[,...])
   --
   --   Add directories to the project search path.

   S_Bind_Bind    : aliased constant S := "/BIND_FILE="                    &
                                            "ADA "                         &
                                               "-A "                       &
                                            "C "                           &
                                               "-C";
   --        /BIND_FILE[=bind-file-option]
   --
   --   Specifies the language of the binder generated file.
   --
   --        ADA (D)    Binder file is Ada.
   --
   --        C          Binder file is 'C'.

   S_Bind_Build   : aliased constant S := "/BUILD_LIBRARY=|"               &
                                            "-L|";
   --        /BUILD_LIBRARY=xxx
   --
   --        Binds the units for library building. In this case the adainit and
   --        adafinal procedures are rename to xxxinit and xxxfinal. Implies
   --        /NOMAIN.

   S_Bind_Current : aliased constant S := "/CURRENT_DIRECTORY "            &
                                            "!-I-";
   --        /CURRENT_DIRECTORY (D)
   --        /NOCURRENT_DIRECTORY
   --
   --        Look for source, library or object files in the default directory.

   S_Bind_Debug   : aliased constant S := "/DEBUG="                        &
                                            "TRACEBACK "                   &
                                               "-g2 "                      &
                                            "ALL "                         &
                                               "-g3 "                      &
                                            "NONE "                        &
                                               "-g0 "                      &
                                            "SYMBOLS "                     &
                                               "-g1 "                      &
                                            "NOSYMBOLS "                   &
                                               "!-g1 "                     &
                                            "LINK "                        &
                                               "-g3 "                      &
                                            "NOTRACEBACK "                 &
                                               "!-g2";
   --        /DEBUG[=debug-level]
   --        /NODEBUG
   --
   --    Specify level of debugging information generated for the elaboration
   --    routine.  See corresponding qualifier for GNAT COMPILE.

   S_Bind_DebugX  : aliased constant S := "/NODEBUG "                      &
                                            "!-g";
   --  NODOC  (see /DEBUG)

   S_Bind_Elab    : aliased constant S := "/ELABORATION_DEPENDENCIES "     &
                                            "-e";
   --        /ELABORATION_DEPENDENCIES
   --        /NOELABORATION_DEPENDENCIES (D)
   --
   --   Output complete list of elaboration-order dependencies, showing the
   --   reason for each dependency. This output can be rather extensive but may
   --   be useful in diagnosing problems with elaboration order. The output is
   --   written to SYS$OUTPUT.

   S_Bind_Error   : aliased constant S := "/ERROR_LIMIT=#"                 &
                                            "-m#";
   --        /ERROR_LIMIT=nnn
   --
   --   Limit number of detected errors to nnn (1-999999).

   S_Bind_Ext     : aliased constant S := "/EXTERNAL_REFERENCE=" & '"'     &
                                            "-X" & '"';
   --       /EXTERNAL_REFERENCE="name=val"
   --
   --   Specifies an external reference to the project manager. Useful only if
   --   /PROJECT_FILE is used.
   --
   --   Example:
   --      /EXTERNAL_REFERENCE="DEBUG=TRUE"

   S_Bind_Follow  : aliased constant S := "/FOLLOW_LINKS_FOR_FILES "       &
                                            "-eL";
   --        /NOFOLLOW_LINKS_FOR_FILES (D)
   --        /FOLLOW_LINKS_FOR_FILES
   --
   --    Follow links when parsing project files

   S_Bind_Force   : aliased constant S := "/FORCE_ELAB_FLAGS "             &
                                            "-F";
   --        /NOFORCE_ELAB_FLAGS (D)
   --        /FORCE_ELAB_FLAGS
   --
   --    Force checking of elaboration Flags

   S_Bind_Help    : aliased constant S := "/HELP "                         &
                                            "-h";
   --        /HELP
   --
   --   Output usage information.

   S_Bind_Init    : aliased constant S := "/INITIALIZE_SCALARS="           &
                                            "INVALID "                     &
                                               "-Sin "                     &
                                            "LOW "                         &
                                               "-Slo "                     &
                                            "HIGH "                        &
                                               "-Shi";
   --        /INITIALIZE_SCALARS[=scalar-option]
   --
   --   Indicate how uninitialized scalar values for which a pragma
   --   Initialize_Scalars applies should be initialized.
   --   scalar-option may be one of the following:
   --
   --      INVALID (D)  Initialize with an invalid value.
   --      LOW          Initialize with the lowest valid value of the subtype.
   --      HIGH         Initialize with the highest valid value of the subtype.

   S_Bind_Leap    : aliased constant S := "/ENABLE_LEAP_SECONDS "          &
                                            "-y";
   --      /ENABLE_LEAP_SECONDS
   --      /NOENABLE_LEAP_SECONDS (D)
   --
   --   Enable leap seconds support in Ada.Calendar and its children.

   S_Bind_Library : aliased constant S := "/LIBRARY_SEARCH=*"              &
                                            "-aO*";
   --        /LIBRARY_SEARCH=(direc[,...])
   --
   --        When looking for library and object files look also in directories
   --        specified.

   S_Bind_Linker  : aliased constant S := "/LINKER_OPTION_LIST "           &
                                            "-K";
   --        /NOLINKER_OPTION_LIST (D)
   --        /LINKER_OPTION_LIST
   --
   --        Output linker options to SYS$OUTPUT.  Includes library search
   --        paths, contents of pragmas Ident and Linker_Options, and
   --        libraries added by GNAT BIND.

   S_Bind_Main    : aliased constant S := "/MAIN "                         &
                                            "!-n";
   --        /MAIN (D)
   --
   --   The main program is in Ada.
   --
   --        /NOMAIN
   --
   --   The main program is not in Ada.

   S_Bind_Mess    : aliased constant S := "/MESSAGES_PROJECT_FILE="        &
                                            "DEFAULT "                     &
                                               "-vP0 "                     &
                                            "MEDIUM "                      &
                                               "-vP1 "                     &
                                            "HIGH "                        &
                                               "-vP2";
   --        /MESSAGES_PROJECT_FILE[=messages-option]
   --
   --   Specifies the "verbosity" of the parsing of project files.
   --   messages-option may be one of the following:
   --
   --      DEFAULT (D)  No messages are output if there is no error or warning.
   --
   --      MEDIUM       A small number of messages are output.
   --
   --      HIGH         A great number of messages are output, most of them not
   --                   being useful for the user.

   S_Bind_Nostinc : aliased constant S := "/NOSTD_INCLUDES "               &
                                            "-nostdinc";
   --        /NOSTD_INCLUDES
   --
   --    Do not look for sources the in the system default directory.

   S_Bind_Nostlib : aliased constant S := "/NOSTD_LIBRARIES "              &
                                            "-nostdlib";
   --        /NOSTD_LIBRARIES
   --
   --    Do not look for library files in the system default directory.

   S_Bind_No_Time : aliased constant S := "/NO_TIME_STAMP_CHECK "          &
                                            "-t";
   --  NODOC (see /TIME_STAMP_CHECK)

   S_Bind_Object  : aliased constant S := "/OBJECT_LIST "                  &
                                            "-O";
   --        /NOOBJECT_LIST (D)
   --        /OBJECT_LIST
   --
   --    Output full names of all the object files that must be linker to
   --    provide the Ada component of the program. The output is written to
   --    SYS$OUTPUT.

   S_Bind_Order   : aliased constant S := "/ORDER_OF_ELABORATION "         &
                                            "-l";
   --        /NOORDER_OF_ELABORATION (D)
   --        /ORDER_OF_ELABORATION
   --
   --   Output chosen elaboration order. The output is written to SYS$OUTPUT.

   S_Bind_Output  : aliased constant S := "/OUTPUT=@"                      &
                                            "-o@";
   --        /OUTPUT=filename
   --
   --   File name to use for the program containing the elaboration code.

   S_Bind_OutputX : aliased constant S := "/NOOUTPUT "                     &
                                            "-c";
   --        /NOOUTPUT
   --
   --   Check only. Do not generate the binder output file.
   --
   --   In this mode the binder performs all error checks but does not generate
   --   an output file.

   S_Bind_Pess    : aliased constant S := "/PESSIMISTIC_ELABORATION "      &
                                            "-p";
   --        /PESSIMISTIC_ELABORATION
   --
   --   Causes the binder to choose a "pessimistic" elaboration order, i.e. one
   --   which is most likely to cause elaboration order problems. This can be
   --   useful in testing portable code to make sure that there are no missing
   --   elaborate pragmas.

   S_Bind_Project : aliased constant S := "/PROJECT_FILE=<"                &
                                            "-P>";
   --        /PROJECT_FILE=filename
   --
   --   Specifies the main project file to be used. The project files rooted
   --   at the main project file will be parsed before the invocation of the
   --   binder. The source and object directories to be searched will be
   --   communicated to the binder through logical names ADA_PRJ_INCLUDE_FILE
   --   and ADA_PRJ_OBJECTS_FILE.

   S_Bind_Read    : aliased constant S := "/READ_SOURCES="                 &
                                            "ALL "                         &
                                               "-s "                       &
                                            "NONE "                        &
                                               "-x "                       &
                                            "AVAILABLE "                   &
                                               "!-x,!-s";
   --        /READ_SOURCES[=(keyword[,...])]
   --        /NOREAD_SOURCES
   --
   --   The following keyword are accepted:
   --
   --      ALL (D)      Require source files to be present. In this mode, the
   --                   binder insists on being able to locate all source files
   --                   that are referenced and checks their consistency.  In
   --                   normal mode, if a source file cannot be located it is
   --                   simply ignored. If you specify the ALL keyword, a
   --                   missing source file is an error.
   --
   --      NONE         Exclude source files. In this mode, the binder only
   --                   checks that ALI files are consistent with one another.
   --                   source files are not accessed.  The binder runs faster
   --                   in this mode, and there is still a guarantee that the
   --                   resulting program is self-consistent.
   --
   --                   If a source file has been edited since it was last
   --                   compiled and you specify the NONE keyword, the binder
   --                   will not detect that the object file is out of date
   --                   with the source file.
   --
   --                   This is the same as specifying /NOREAD_SOURCES.
   --
   --      AVAILABLE    Check that object files are consistent with one
   --                   another and are consistent with any source files that
   --                   can be located.

   S_Bind_ReadX   : aliased constant S := "/NOREAD_SOURCES "               &
                                            "-x";
   --  NODOC (see /READ_SOURCES)

   S_Bind_Rename  : aliased constant S := "/RENAME_MAIN=<"                 &
                                            "-M>";
   --        /RENAME_MAIN=xxx
   --
   --   Renames the generated main program from main to xxx.
   --   This is useful in the case of some cross-building environments, where
   --   the actual main program is separate from the one generated
   --   by GNAT BIND.

   S_Bind_Report  : aliased constant S := "/REPORT_ERRORS="                &
                                            "VERBOSE "                     &
                                               "-v "                       &
                                            "BRIEF "                       &
                                               "-b "                       &
                                            "DEFAULT "                     &
                                               "!-b,!-v";
   --        /REPORT_ERRORS[=(keyword[,...])]
   --           VERBOSE (D)
   --           BRIEF
   --           DEFAULT
   --        /NOREPORT_ERRORS
   --
   --   With the DEFAULT keyword (which is not the default when the binder is
   --   run from GNAT BIND) or the /NOREPORT_ERRORS qualifier, brief error
   --   messages are generated to SYS$ERROR.  If the VERBOSE keyword is
   --   present, a header is written to SYS$OUTPUT and any error messages are
   --   directed to SYS$OUTPUT  All that is written to SYS$ERROR is a brief
   --   summary message.
   --
   --   If the BRIEF keyword is specified, the binder will generate brief error
   --   messages to SYS$ERROR even if verbose mode is specified. This is
   --   relevant only when used together with the VERBOSE keyword or /VERBOSE
   --   qualifier.

   S_Bind_ReportX : aliased constant S := "/NOREPORT_ERRORS "              &
                                            "!-b,!-v";
   --  NODOC (see /REPORT_ERRORS)

   S_Bind_Restr   : aliased constant S := "/RESTRICTION_LIST "             &
                                            "-r";
   --        /NORESTRICTION_LIST (D)
   --        /RESTRICTION_LIST
   --
   --   Generate list of pragma Restrictions that could be applied to the
   --   current unit. This is useful for code audit purposes, and also may be
   --   used to improve code generation in some cases.

   S_Bind_Return  : aliased constant S := "/RETURN_CODES="                 &
                                            "POSIX "                       &
                                               "!-X1 "                     &
                                            "VMS "                         &
                                               "-X1";
   --        /RETURN_CODES=POSIX (D)
   --        /RETURN_CODES=VMS
   --
   --   Specifies the style of default exit code returned. Must be used in
   --   conjunction with and match the Link qualifier with same name.
   --
   --        POSIX (D)   Return Posix success (0) by default.
   --
   --        VMS         Return VMS success (1) by default.

   S_Bind_RTS     : aliased constant S := "/RUNTIME_SYSTEM=|"              &
                                            "--RTS=|";
   --      /RUNTIME_SYSTEM=xxx
   --
   --    Binds against an alternate runtime system named xxx or RTS-xxx.

   S_Bind_Search  : aliased constant S := "/SEARCH=*"                      &
                                            "-I*";
   --        /SEARCH=(directory[,...])
   --
   --   When looking for source or object files also look in directories
   --   specified.
   --
   --   This is the same as specifying both /LIBRARY_SEARCH and /SOURCE_SEARCH
   --   for a directory.

   S_Bind_Shared  : aliased constant S := "/SHARED "                       &
                                            "-shared,!-static";
   --        /SHARED
   --        /NOSHARED
   --
   --    Link against a shared GNAT run time when available.

   S_Bind_Slice   : aliased constant S := "/TIME_SLICE=#"                  &
                                            "-T#";
   --        /TIME_SLICE=nnn
   --
   --   Set the time slice value to nnn milliseconds. A value of zero means no
   --   time slicing and also indicates to the tasking run time to match as
   --   close as possible to the annex D requirements of the RM.

   S_Bind_Source  : aliased constant S := "/SOURCE_SEARCH=*"               &
                                            "-aI*";
   --        /SOURCE_SEARCH=(directory[,...])
   --
   --    When looking for source files also look in directories specified.

   S_Bind_Static  : aliased constant S := "/STATIC "                       &
                                            "-static,!-shared";
   --        /STATIC
   --        /NOSTATIC
   --
   --    Link against a static GNAT run time.

   S_Bind_Store   : aliased constant S := "/STORE_TRACEBACKS "             &
                                            "-E";
   --        /STORE_TRACEBACKS (D)
   --        /NOSTORE_TRACEBACKS
   --
   --   Store tracebacks in exception occurrences.
   --   This is the default on VMS, with the zero-cost exception mechanism.
   --   This qualifier has no impact, except when using the setjmp/longjmp
   --   exception mechanism, with the GNAT COMPILE qualifier /LONGJMP_SETJMP.

   S_Bind_Subdirs : aliased constant S := "/SUBDIRS=<"                     &
                                            "--subdirs=>";
   --        /SUBDIRS=dir
   --
   --   The actual directories (object, exec, library, ...) are subdirectories
   --   of the directory specified in the project file. If the subdirectory
   --   does not exist, it is created automatically.

   S_Bind_Time    : aliased constant S := "/TIME_STAMP_CHECK "             &
                                            "!-t";
   --      /TIME_STAMP_CHECK (D)
   --
   --   Time stamp errors will be treated as errors.
   --
   --      /NOTIME_STAMP_CHECK
   --
   --   Ignore time stamp errors. Any time stamp error messages are treated as
   --   warning messages. This switch essentially disconnects the normal
   --   consistency checking, and the resulting program may have undefined
   --   semantics if inconsistent units are present.
   --
   --   This means that /NOTIME_STAMP_CHECK should be used only in unusual
   --   situations, with extreme care.

   S_Bind_Verbose : aliased constant S := "/VERBOSE "                      &
                                            "-v";
   --        /VERBOSE (D)
   --        /NOVERBOSE
   --
   --   Equivalent to /REPORT_ERRORS=VERBOSE.

   S_Bind_Warn    : aliased constant S := "/WARNINGS="                     &
                                            "NORMAL "                      &
                                               "!-ws,!-we "                &
                                            "SUPPRESS "                    &
                                               "-ws "                      &
                                            "ERROR "                       &
                                               "-we";
   --      /WARNINGS[=(keyword[,...])]
   --      /NOWARNINGS
   --
   --   The following keywords are supported:
   --
   --        NORMAL (D)    Print warning messages and treat them as warning.
   --        SUPPRESS      Suppress all warning messages (same as /NOWARNINGS).
   --        ERROR         Treat any warning messages as fatal errors

   S_Bind_WarnX   : aliased constant S := "/NOWARNINGS "                   &
                                            "-ws";
   --  NODOC (see /WARNINGS)

   S_Bind_Wide    : aliased constant S := "/WIDE_CHARACTER_ENCODING="      &
                                            "BRACKETS "                    &
                                               "-gnatWb "                  &
                                            "HEX "                         &
                                               "-gnatWh "                  &
                                            "UPPER "                       &
                                               "-gnatWu "                  &
                                            "SHIFT_JIS "                   &
                                               "-gnatWs "                  &
                                            "UTF8 "                        &
                                               "-gnatW8 "                  &
                                            "EUC "                         &
                                               "-gnatWe";
   --        /NOWIDE_CHARACTER_ENCODING (D)
   --        /WIDE_CHARACTER_ENCODING[=encode-type]
   --
   --   Specifies the mechanism used to encode wide characters, overriding
   --   the default as set by the /WIDE_CHARACTER_ENCODING option for the
   --   compilation of the main program.

   S_Bind_Zero    : aliased constant S := "/ZERO_MAIN "                    &
                                            "-z";
   --        /NOZERO_MAIN (D)
   --        /ZERO_MAIN
   --
   --   Normally the binder checks that the unit name given on the command line
   --   corresponds to a suitable main subprogram. When /ZERO_MAIN is used,
   --   a list of ALI files can be given, and the execution of the program
   --   consists of elaboration of these units in an appropriate order.

   Bind_Switches : aliased constant Switches :=
                     (S_Bind_Add     'Access,
                      S_Bind_Bind    'Access,
                      S_Bind_Build   'Access,
                      S_Bind_Current 'Access,
                      S_Bind_Debug   'Access,
                      S_Bind_DebugX  'Access,
                      S_Bind_Elab    'Access,
                      S_Bind_Error   'Access,
                      S_Bind_Ext     'Access,
                      S_Bind_Follow  'Access,
                      S_Bind_Force   'Access,
                      S_Bind_Help    'Access,
                      S_Bind_Init    'Access,
                      S_Bind_Leap    'Access,
                      S_Bind_Library 'Access,
                      S_Bind_Linker  'Access,
                      S_Bind_Main    'Access,
                      S_Bind_Mess    'Access,
                      S_Bind_Nostinc 'Access,
                      S_Bind_Nostlib 'Access,
                      S_Bind_No_Time 'Access,
                      S_Bind_Object  'Access,
                      S_Bind_Order   'Access,
                      S_Bind_Output  'Access,
                      S_Bind_OutputX 'Access,
                      S_Bind_Pess    'Access,
                      S_Bind_Project 'Access,
                      S_Bind_Read    'Access,
                      S_Bind_ReadX   'Access,
                      S_Bind_Rename  'Access,
                      S_Bind_Report  'Access,
                      S_Bind_ReportX 'Access,
                      S_Bind_Restr   'Access,
                      S_Bind_Return  'Access,
                      S_Bind_RTS     'Access,
                      S_Bind_Search  'Access,
                      S_Bind_Shared  'Access,
                      S_Bind_Slice   'Access,
                      S_Bind_Source  'Access,
                      S_Bind_Static  'Access,
                      S_Bind_Store   'Access,
                      S_Bind_Subdirs 'Access,
                      S_Bind_Time    'Access,
                      S_Bind_Verbose 'Access,
                      S_Bind_Warn    'Access,
                      S_Bind_WarnX   'Access,
                      S_Bind_Wide    'Access,
                      S_Bind_Zero    'Access);

   -----------------------------
   -- Switches for GNAT CHECK --
   -----------------------------

   S_Check_Add    : aliased constant S := "/ADD_PROJECT_SEARCH_DIR=*"      &
                                            "-aP*";
   --        /ADD_PROJECT_SEARCH_PATH=(directory[,...])
   --
   --   Add directories to the project search path.

   S_Check_All    : aliased constant S := "/ALL "                          &
                                            "-a";
   --        /NOALL (D)
   --        /ALL
   --
   --   Also check the components of the GNAT run time and process the needed
   --  components of the GNAT RTL when building and analyzing the global
   --  structure for checking the global rules.

   S_Check_Ext     : aliased constant S := "/EXTERNAL_REFERENCE=" & '"'    &
                                             "-X" & '"';
   --       /EXTERNAL_REFERENCE="name=val"
   --
   --   Specifies an external reference to the project manager. Useful only if
   --   /PROJECT_FILE is used.
   --
   --   Example:
   --      /EXTERNAL_REFERENCE="DEBUG=TRUE"

   S_Check_Files  : aliased constant S := "/FILES=@"                       &
                                             "-files=@";
   --      /FILES=filename
   --
   --   Take as arguments the files that are listed in the specified
   --   text file.

   S_Check_Follow : aliased constant S := "/FOLLOW_LINKS_FOR_FILES "       &
                                            "-eL";
   --        /NOFOLLOW_LINKS_FOR_FILES (D)
   --        /FOLLOW_LINKS_FOR_FILES
   --
   --    Follow links when parsing project files

   S_Check_Help   : aliased constant S := "/HELP "                         &
                                            "-h";
   --        /NOHELP (D)
   --        /HELP
   --
   --   Print information about currently implemented checks.

   S_Check_Locs   : aliased constant S := "/LOCS "                         &
                                            "-l";
   --        /NOLOCS (D)
   --        /LOCS
   --
   --   Use full source locations references in the report file.

   S_Diagnosis   : aliased constant S := "/DIAGNOSTIC_LIMIT=#"             &
                                            "-m#";
   --        /DIAGNOSTIC_LIMIT=500 (D)
   --        /DIAGNOSTIC_LIMIT=nnn
   --
   --   NNN is a decimal integer in the range of 1 to 1000 and limits the
   --   number of diagnostic messages to be generated into Stdout to that
   --   number.  Once that number has been reached, gnatcheck stops
   --   to print out diagnoses into Stderr. If NNN is equal to 0, this means
   --   that there is no limit on the number of diagnoses in Stdout.

   S_Check_Mess    : aliased constant S := "/MESSAGES_PROJECT_FILE="       &
                                             "DEFAULT "                    &
                                                "-vP0 "                    &
                                             "MEDIUM "                     &
                                                "-vP1 "                    &
                                             "HIGH "                       &
                                                "-vP2";
   --        /MESSAGES_PROJECT_FILE[=messages-option]
   --
   --   Specifies the "verbosity" of the parsing of project files.
   --   messages-option may be one of the following:
   --
   --      DEFAULT (D)  No messages are output if there is no error or warning.
   --
   --      MEDIUM       A small number of messages are output.
   --
   --      HIGH         A great number of messages are output, most of them not
   --                   being useful for the user.

   S_Check_Project : aliased constant S := "/PROJECT_FILE=<"               &
                                             "-P>";
   --        /PROJECT_FILE=filename
   --
   --   Specifies the main project file to be used. The project files rooted
   --   at the main project file will be parsed before the invocation of the
   --   gnatcheck. The source directories to be searched will be communicated
   --   to gnatcheck through logical name ADA_PRJ_INCLUDE_FILE.

   S_Check_Quiet  : aliased constant S := "/QUIET "                        &
                                            "-q";
   --        /NOQUIET (D)
   --        /QUIET
   --
   --   Work quietly, only output warnings and errors.

   S_Check_Time     : aliased constant S := "/TIME "                       &
                                               "-t";
   --        /NOTIME (D)
   --        /TIME
   --
   --   Print out execution time

   S_Check_Log      : aliased constant S := "/LOG "                        &
                                               "-log";
   --        /NOLOG (D)
   --        /LOG
   --
   --   Duplicate all the output sent to Stderr into a log file.

   S_Check_Sections : aliased constant S := "/SECTIONS="                   &
                                            "DEFAULT "                     &
                                               "-s123 "                    &
                                            "COMPILER_STYLE "              &
                                               "-s1 "                      &
                                            "BY_RULES "                    &
                                               "-s2 "                      &
                                            "BY_FILES_BY_RULES "           &
                                               "-s3";
   --        /SECTIONS[=section-option, section-option, ...]
   --
   --   Specify what sections should be included into the report file.
   --   By default, all three section (diagnoses in the format corresponding
   --   to compiler error and warning messages, diagnoses grouped by rules and
   --   then - by files, diagnoses grouped by files and then - by rules) are
   --   included in the report file.
   --
   --   section-option may be one of the following:
   --
   --      COMPILER_STYLE      Include diagnostics in compile-style format
   --                          (diagnoses are grouped by files, for each file
   --                          they are ordered according to the references
   --                          into the source)
   --      BY_RULES            Include diagnostics grouped first by rules and
   --                          then by files
   --      BY_FILES_BY_RULES   Include diagnostics grouped first by files and
   --                          then by rules
   --
   --   If one of these options is specified, then the report file contains
   --   only sections set by these options

   S_Check_Short  : aliased constant S := "/SHORT "                        &
                                            "-s";
   --        /NOSHORT (D)
   --        /SHORT
   --
   --   Generate a short form of the report file.

   S_Check_Subdirs : aliased constant S := "/SUBDIRS=<"                    &
                                             "--subdirs=>";
   --        /SUBDIRS=dir
   --
   --   The actual directories (object, exec, library, ...) are subdirectories
   --   of the directory specified in the project file. If the subdirectory
   --   does not exist, it is created automatically.

   S_Check_Verb   : aliased constant S := "/VERBOSE "                      &
                                            "-v";
   --        /NOVERBOSE (D)
   --        /VERBOSE
   --
   --   The version number and copyright notice are output, as well as exact
   --   copies of the gnat1 commands spawned to obtain the chop control
   --   information.

   S_Check_Out  : aliased constant S := "/OUTPUT=@"                &
                                             "-o@";
   --        /OUTPUT=filename
   --
   --   Specify the name of the output file.

   Check_Switches : aliased constant Switches :=
                      (S_Check_Add      'Access,
                       S_Check_All      'Access,
                       S_Diagnosis      'Access,
                       S_Check_Ext      'Access,
                       S_Check_Files    'Access,
                       S_Check_Follow   'Access,
                       S_Check_Help     'Access,
                       S_Check_Locs     'Access,
                       S_Check_Mess     'Access,
                       S_Check_Project  'Access,
                       S_Check_Quiet    'Access,
                       S_Check_Time     'Access,
                       S_Check_Log      'Access,
                       S_Check_Sections 'Access,
                       S_Check_Short    'Access,
                       S_Check_Subdirs  'Access,
                       S_Check_Verb     'Access,
                       S_Check_Out      'Access);

   ----------------------------
   -- Switches for GNAT CHOP --
   ----------------------------

   S_Chop_Comp   : aliased constant S := "/COMPILATION "                   &
                                            "-c";
   --        /NOCOMPILATION (D)
   --        /COMPILATION
   --
   --   Compilation mode, handle configuration pragmas strictly according to
   --   RM rules.

   S_Chop_File   : aliased constant S := "/FILE_NAME_MAX_LENGTH=#"         &
                                            "-k#";
   --        /FILE_NAME_MAX_LENGTH[=nnn]
   --
   --   Limit generated file names to NNN (default of 8) characters. This is
   --   useful if the resulting set of files is required to be interoperable
   --   with systems like MS-DOS which limit the length of file names.

   S_Chop_Help   : aliased constant S := "/HELP "                          &
                                            "-h";
   --        /NOHELP (D)
   --        /HELP
   --
   --   Print usage information.

   S_Chop_Over   : aliased constant S := "/OVERWRITE "                     &
                                            "-w";
   --        /NOOVERWRITE (D)
   --        /OVERWRITE
   --
   --   Overwrite existing file names. Normally GNAT CHOP regards it as a
   --   fatal error situation if there is already a file with the same name as
   --   a file it would otherwise output. The /OVERWRITE qualifier bypasses
   --   this check, and any such existing files will be silently overwritten.

   S_Chop_Pres   : aliased constant S := "/PRESERVE "                      &
                                            "-p";
   --        /NOPRESERVE (D)
   --        /PRESERVE
   --
   --   Causes the file modification time stamp of the input file to be
   --   preserved and used for the time stamp of the output file(s). This may
   --   be useful for preserving coherency of time stamps in an environment
   --   where gnatchop is used as part of a standard build process.

   S_Chop_Quiet  : aliased constant S := "/QUIET "                         &
                                            "-q";
   --        /NOQUIET (D)
   --        /QUIET
   --
   --   Work quietly, only output warnings and errors.

   S_Chop_Ref    : aliased constant S := "/REFERENCE "                     &
                                            "-r";
   --        /NOREFERENCE (D)
   --        /REFERENCE
   --
   --   Generate "Source_Reference" pragmas. Use this qualifier if the output
   --   files are regarded as temporary and development is to be done in terms
   --   of the original unchopped file. The /REFERENCE qualifier causes
   --   "Source_Reference" pragmas to be inserted into each of the generated
   --   files to refers back to the original file name and line number.  The
   --   result is that all error messages refer back to the original unchopped
   --   file.
   --
   --   In addition, the debugging information placed into the object file
   --   (when the /DEBUG qualifier of GNAT COMPILE or GNAT MAKE is specified)
   --   also refers back to this original file so that tools like profilers
   --   and debuggers will give information in terms of the original unchopped
   --   file.

   S_Chop_Verb   : aliased constant S := "/VERBOSE "                       &
                                            "-v";
   --        /NOVERBOSE (D)
   --        /VERBOSE
   --
   --   The version number and copyright notice are output, as well as exact
   --   copies of the gnat1 commands spawned to obtain the chop control
   --   information.

   Chop_Switches : aliased constant Switches :=
                     (S_Chop_Comp   'Access,
                      S_Chop_File   'Access,
                      S_Chop_Help   'Access,
                      S_Chop_Over   'Access,
                      S_Chop_Pres   'Access,
                      S_Chop_Quiet  'Access,
                      S_Chop_Ref    'Access,
                      S_Chop_Verb   'Access);

   -----------------------------
   -- Switches for GNAT CLEAN --
   -----------------------------

   S_Clean_Add    : aliased constant S := "/ADD_PROJECT_SEARCH_DIR=*"      &
                                            "-aP*";
   --        /ADD_PROJECT_SEARCH_PATH=(directory[,...])
   --
   --   Add directories to the project search path.

   S_Clean_Compil  : aliased constant S := "/COMPILER_FILES_ONLY "         &
                                             "-c";
   --        /NOCOMPILER_FILES_ONLY (D)
   --        /COMPILER_FILES_ONLY
   --
   --   Only attempt to delete the files produced by the compiler, not those
   --   produced by the binder or the linker. The files that are not to be
   --   deleted are library files, interface copy files, binder generated files
   --   and executable files.

   S_Clean_Current : aliased constant S := "/CURRENT_DIRECTORY "           &
                                            "!-I-";
   --        /CURRENT_DIRECTORY (D)
   --
   --   Look for ALI or object files in the directory where GNAT CLEAN was
   --   invoked.
   --
   --        /NOCURRENT_DIRECTORY
   --
   --   Do not look for ALI or object files in the directory where GNAT CLEAN
   --   was invoked.

   S_Clean_Delete  : aliased constant S := "/DELETE "                      &
                                            "!-n";
   --        /DELETE (D)
   --
   --   Delete the files that are not read-only.
   --
   --        /NODELETE
   --
   --   Informative-only mode. Do not delete any files. Output the list of the
   --   files that would have been deleted if this switch was not specified.

   S_Clean_Dirobj  : aliased constant S := "/DIRECTORY_OBJECTS=@"          &
                                            "-D@";
   --        /DIRECTORY_OBJECTS=<file>
   --
   --   Find the object files and .ALI files in <file>.
   --   This qualifier is not compatible with /PROJECT_FILE.

   S_Clean_Ext     : aliased constant S := "/EXTERNAL_REFERENCE=" & '"'    &
                                            "-X" & '"';
   --        /EXTERNAL_REFERENCE="name=val"
   --
   --   Specifies an external reference to the project manager. Useful only if
   --   /PROJECT_FILE is used.
   --
   --   Example:
   --      /EXTERNAL_REFERENCE="DEBUG=TRUE"

   S_Clean_Follow : aliased constant S := "/FOLLOW_LINKS_FOR_FILES "       &
                                            "-eL";
   --        /NOFOLLOW_LINKS_FOR_FILES (D)
   --        /FOLLOW_LINKS_FOR_FILES
   --
   --    Follow links when parsing project files

   S_Clean_Full    : aliased constant S := "/FULL_PATH_IN_BRIEF_MESSAGES " &
                                            "-F";
   --        /NOFULL_PATH_IN_BRIEF_MESSAGES (D)
   --        /FULL_PATH_IN_BRIEF_MESSAGES
   --
   --   When using project files, if some errors or warnings are detected
   --   during parsing and verbose mode is not in effect (no use of qualifier
   --   /VERBOSE), then error lines start with the full path name of the
   --   project file, rather than its simple file name.

   S_Clean_Help    : aliased constant S := "/HELP "                        &
                                            "-h";
   --        /NOHELP (D)
   --        /HELP
   --
   --   Output a message explaining the usage of gnatclean.

   S_Clean_Index   : aliased constant S := "/SOURCE_INDEX=#"               &
                                             "-i#";
   --        /SOURCE_INDEX=nnn
   --
   --   Specifies the index of the units in the source file
   --   By default, source files are mono-unit and there is no index

   S_Clean_Mess    : aliased constant S := "/MESSAGES_PROJECT_FILE="       &
                                            "DEFAULT "                     &
                                               "-vP0 "                     &
                                            "MEDIUM "                      &
                                               "-vP1 "                     &
                                            "HIGH "                        &
                                               "-vP2";
   --        /MESSAGES_PROJECT_FILE[=messages-option]
   --
   --   Specifies the "verbosity" of the parsing of project files.
   --   messages-option may be one of the following:
   --
   --      DEFAULT (D) No messages are output if there is no error or warning.
   --
   --      MEDIUM      A small number of messages are output.
   --
   --      HIGH        A great number of messages are output, most of them not
   --                  being useful for the user.

   S_Clean_Object  : aliased constant S := "/OBJECT_SEARCH=*"              &
                                            "-aO*";
   --        /OBJECT_SEARCH=(directory,...)
   --
   --   When searching for library and object files, look in the specified
   --   directories. The order in which library files are searched is the same
   --   as for MAKE.

   S_Clean_Project : aliased constant S := "/PROJECT_FILE=<"               &
                                            "-P>";
   --        /PROJECT_FILE=filename
   --
   --   Specifies the main project file to be used. The project files rooted
   --   at the main project file will be parsed before the invocation of the
   --   compiler. The source and object directories to be searched will be
   --   communicated to gnatclean through logical names ADA_PRJ_INCLUDE_FILE
   --   and ADA_PRJ_OBJECTS_FILE.

   S_Clean_Quiet   : aliased constant S := "/QUIET "                       &
                                            "-q";
   --        /NOQUIET (D)
   --        /QUIET
   --
   --   Quiet output. If there are no error, do not output anything, except in
   --   verbose mode (qualifier /VERBOSE) or in informative-only mode
   --  (qualifier /NODELETE).

   S_Clean_Recurs  : aliased constant S := "/RECURSIVE "                   &
                                            "-r";
   --        /NORECURSIVE (D)
   --        /RECURSIVE
   --
   --   When a project file is specified (using switch -P), clean all imported
   --   and extended project files, recursively. If this qualifier is not
   --   specified, only the files related to the main project file are to be
   --   deleted. This qualifier has no effect if no project file is specified.

   S_Clean_Search  : aliased constant S := "/SEARCH=*"                     &
                                            "-I*";
   --        /SEARCH=(directory,...)
   --
   --   Equivalent to /OBJECT_SEARCH=(directory,...).

   S_Clean_Subdirs : aliased constant S := "/SUBDIRS=<"                    &
                                              "--subdirs=>";
   --        /SUBDIRS=dir
   --
   --   The actual directories (object, exec, library, ...) are subdirectories
   --   of the directory specified in the project file. If the subdirectory
   --   does not exist, it is created automatically.

   S_Clean_Verbose : aliased constant S := "/VERBOSE "                     &
                                            "-v";
   --        /NOVERBOSE (D)
   --        /VERBOSE
   --
   --   Verbose mode.

   Clean_Switches : aliased constant Switches :=
                      (S_Clean_Add    'Access,
                       S_Clean_Compil 'Access,
                       S_Clean_Current'Access,
                       S_Clean_Delete 'Access,
                       S_Clean_Dirobj 'Access,
                       S_Clean_Ext    'Access,
                       S_Clean_Follow 'Access,
                       S_Clean_Full   'Access,
                       S_Clean_Help   'Access,
                       S_Clean_Index  'Access,
                       S_Clean_Mess   'Access,
                       S_Clean_Object 'Access,
                       S_Clean_Project'Access,
                       S_Clean_Quiet  'Access,
                       S_Clean_Recurs 'Access,
                       S_Clean_Search 'Access,
                       S_Clean_Subdirs'Access,
                       S_Clean_Verbose'Access);

   -------------------------------
   -- Switches for GNAT COMPILE --
   -------------------------------

   S_GCC_Ada_83  : aliased constant S := "/83 "                            &
                                             "-gnat83";
   --        /NO83 (D)
   --        /83
   --
   --   Although GNAT is primarily an Ada 95 compiler, it accepts this
   --   qualifier to specify that an Ada 83 mode program is being compiled. If
   --   you specify this qualifier, GNAT rejects Ada 95 extensions and applies
   --   Ada 83 semantics. It is not possible to guarantee this qualifier does
   --   a perfect job; for example, some subtle tests of pathological cases,
   --   such as are found in ACVC tests that have been removed from the ACVC
   --   suite for Ada 95, may not compile correctly. However for practical
   --   purposes, using this qualifier should ensure that programs that
   --   compile correctly under the /83 qualifier can be ported reasonably
   --   easily to an Ada 83 compiler. This is the main use of this qualifier.
   --
   --   With few exceptions (most notably the need to use "<>" on
   --   unconstrained generic formal parameters), it is not necessary to use
   --   this qualifier switch when compiling Ada 83 programs, because, with
   --   rare and obscure exceptions, Ada 95 is upwardly compatible with Ada
   --   83. This means that a correct Ada 83 program is usually also a correct
   --   Ada 95 program.

   S_GCC_Ada_95  : aliased constant S := "/95 "                            &
                                             "-gnat95";
   --        /95 (D)
   --
   --   Allows GNAT to recognize the full range of Ada 95 constructs.
   --   This is the normal default for GNAT Pro.

   S_GCC_Ada_05 : aliased constant S := "/05 "                             &
                                             "-gnat05";
   --        /05 (D)
   --
   --   Allows GNAT to recognize all implemented proposed Ada 2005
   --   extensions. See features file for list of implemented features.

   S_GCC_Add     : aliased constant S := "/ADD_PROJECT_SEARCH_DIR=*"       &
                                            "-aP*";
   --        /ADD_PROJECT_SEARCH_PATH=(directory[,...])
   --
   --   Add directories to the project search path.

   S_GCC_Asm     : aliased constant S := "/ASM "                           &
                                             "-S,!-c";
   --        /NOASM (D)
   --        /ASM
   --
   --   Use to cause the assembler source file to be generated, using S as the
   --   filetype, instead of the object file. This may be useful if you need
   --   to examine the generated assembly code.

   S_GCC_AValid  : aliased constant S := "/ASSUME_VALID "                  &
                                             "-gnatB";
   --        /NO_ASSUME_VALID (D)
   --        /ASSUME_VALID
   --
   --   Use to tell the compiler to assume that all objects have valid values
   --   except those occurring as prefixes to 'Valid attributes. In the default
   --   mode, the compiler assumes that values may be invalid unless it can
   --   be sure that they are valid, and code is generated to allow for this
   --   possibility. The use of /ASSUME_VALID will improve the code.

   S_GCC_Checks  : aliased constant S := "/CHECKS="                        &
                                             "FULL "                       &
                                                "-gnato,!-gnatE,!-gnatp "  &
                                             "OVERFLOW "                   &
                                                "-gnato "                  &
                                             "ELABORATION "                &
                                                "-gnatE "                  &
                                             "ASSERTIONS "                 &
                                                "-gnata "                  &
                                             "DEFAULT "                    &
                                                "!-gnato,!-gnatp "         &
                                             "STACK "                      &
                                                "-fstack-check "           &
                                             "SUPPRESS_ALL "               &
                                                "-gnatp";
   --        /NOCHECKS
   --        /CHECKS[=(keyword[,...])]
   --
   --   If you compile with the default options, GNAT will insert many runtime
   --   checks into the compiled code, including code that performs range
   --   checking against constraints, but not arithmetic overflow checking for
   --   integer operations (including division by zero) or checks for access
   --   before elaboration on subprogram calls.  All other runtime checks, as
   --   required by the Ada 95 Reference Manual, are generated by default.
   --
   --   You may specify one or more of the following keywords to the /CHECKS
   --   qualifier to modify this behavior:
   --
   --     DEFAULT       The behavior described above. This is the default
   --                   if the /CHECKS qualifier is not present on the
   --                   command line. Same as /NOCHECKS.
   --
   --     OVERFLOW      Enables overflow checking for integer operations and
   --                   checks for access before elaboration on subprogram
   --                   calls. This causes GNAT to generate slower and larger
   --                   executable programs by adding code to check for both
   --                   overflow and division by zero (resulting in raising
   --                   "Constraint_Error" as required by Ada semantics).
   --                   Similarly, GNAT does not generate elaboration check
   --                   by default, and you must specify this keyword to
   --                   enable them.
   --
   --                   Note that this keyword does not affect the code
   --                   generated for any floating-point operations; it
   --                   applies only to integer operations. For floating-point,
   --                   GNAT has the "Machine_Overflows" attribute set to
   --                   "False" and the normal mode of operation is to generate
   --                   IEEE NaN and infinite values on overflow or invalid
   --                   operations (such as dividing 0.0 by 0.0).
   --
   --     ELABORATION   Enables dynamic checks for access-before-elaboration
   --                   on subprogram calls and generic instantiations.
   --
   --     ASSERTIONS    The pragmas "Assert" and "Debug" normally have no
   --                   effect and are ignored. This keyword causes "Assert"
   --                   and "Debug" pragmas to be activated, as well as
   --                   "Check", "Precondition" and "Postcondition" pragmas.
   --
   --     SUPPRESS_ALL  Suppress all runtime checks as though you have "pragma
   --                   Suppress (all_checks)" in your source. Use this switch
   --                   to improve the performance of the code at the expense
   --                   of safety in the presence of invalid data or program
   --                   bugs.
   --
   --     DEFAULT       Suppress the effect of any option OVERFLOW or
   --                   ASSERTIONS.
   --
   --     FULL (D)      Similar to OVERFLOW, but suppress the effect of any
   --                   option ELABORATION or SUPPRESS_ALL.
   --
   --   These keywords only control the default setting of the checks.  You
   --   may modify them using either "Suppress" (to remove checks) or
   --   "Unsuppress" (to add back suppressed checks) pragmas in your program
   --   source.

   S_GCC_ChecksX : aliased constant S := "/NOCHECKS "                      &
                                             "-gnatp,!-gnato,!-gnatE";
   --  NODOC (see /CHECKS)

   S_GCC_Compres : aliased constant S := "/COMPRESS_NAMES "                &
                                             "-gnatC";
   --        /NOCOMPRESS_NAMES (D)
   --        /COMPRESS_NAMES
   --
   --   Compress debug information and external symbol name table entries.
   --   In the generated debugging information, and also in the case of long
   --   external names, the compiler uses a compression mechanism if the name
   --   is very long.  This compression method uses a checksum, and avoids
   --   trouble on some operating systems which have difficulty with very long
   --   names.

   S_GCC_Config  : aliased constant S := "/CONFIGURATION_PRAGMAS_FILE=<"   &
                                             "-gnatec>";
   --        /CONFIGURATION_PRAGMAS_FILE=file
   --
   --   Specify a configuration pragmas file that need to be taken into account

   S_GCC_Current : aliased constant S := "/CURRENT_DIRECTORY "             &
                                             "!-I-";
   --        /CURRENT_DIRECTORY (D)
   --        /NOCURRENT_DIRECTORY
   --
   --   Look for source files in the default directory.

   S_GCC_Data    : aliased constant S := "/DATA_PREPROCESSING=<"           &
                                            "-gnatep>";
   --        /DATA_PREPROCESSING=file_name
   --
   --   This qualifier indicates to the compiler the file name (without
   --   directory information) of the preprocessor data file to use.
   --   The preprocessor data file should be found in the source directories.
   --
   --   A preprocessing data file is a text file with significant lines
   --   indicating how should be preprocessed either a specific source or all
   --   sources not mentioned in other lines. A significant line is a non
   --   empty, non comment line. Comments are similar to Ada comments.
   --
   --  Each significant line starts with either a literal string or the
   --  character '*'. A literal string is the file name (without directory
   --  information) of the source to preprocess. A character '*' indicates the
   --  preprocessing for all the sources that are not specified explicitly on
   --  other lines. It is an error to have two lines with the same file name
   --  or two lines starting with the character '*'.
   --
   --  After the file name or the character '*', another optional literal
   --  string indicating the file name of the definition file to be used for
   --  preprocessing. (see 15.3 Form of Definitions File. The definition files
   --  are found by the compiler in one of the source directories. In some
   --  cases, when compiling a source in a directory other than the current
   --  directory, if the definition file is in the current directory, it may
   --  be necessary to add the current directory as a source directory through
   --  qualifier "/SEARCH=[]", otherwise the compiler would not find the
   --  definition file.
   --
   --  Then, optionally, switches similar to those of gnatprep may be found.
   --  Those switches are:
   --
   --   -b              Causes both preprocessor lines and the lines deleted by
   --                   preprocessing to be replaced by blank lines, preserving
   --                   the line number. This switch is always implied;
   --                   however, if specified after `-c' it cancels the effect
   --                   of `-c'.
   --
   --   -c              Causes both preprocessor lines and the lines deleted by
   --                   preprocessing to be retained as comments marked with
   --                   the special string "--! ".
   --
   --   -Dsymbol=value  Define or redefine a symbol, associated with value.
   --                   A symbol is an Ada identifier, or an Ada reserved word,
   --                   with the exception of "if", "else", "elsif", "end",
   --                   "and", "or" and "then". value is either a literal
   --                   string, an Ada identifier or any Ada reserved word.
   --                   A symbol declared with this switch replaces a symbol
   --                   with the same name defined in a definition file.
   --
   --   -s              Causes a sorted list of symbol names and values to be
   --                   listed on the standard output file.
   --
   --   -u              Causes undefined symbols to be treated as having the
   --                   value FALSE in the context of a preprocessor test.
   --                   In the absence of this option, an undefined symbol
   --                   in a #if or #elsif test will be treated as an error.
   --
   --   Examples of valid lines in a preprocessor data file:
   --
   --     "toto.adb"  "prep.def" -u
   --     --  preprocess "toto.adb", using definition file "prep.def",
   --     --  undefined symbol are False.
   --
   --     * -c -DVERSION=V101
   --     --  preprocess all other sources without a definition file;
   --     --  suppressed lined are commented; symbol VERSION has the value
   --     --  V101.
   --
   --     "titi.adb" "prep2.def" -s
   --     --  preprocess "titi.adb", using definition file "prep2.def";
   --     --  list all symbols with their values.

   S_GCC_Debug   : aliased constant S := "/DEBUG="                         &
                                            "SYMBOLS "                     &
                                               "-g2 "                      &
                                            "NOSYMBOLS "                   &
                                               "!-g2 "                     &
                                            "TRACEBACK "                   &
                                               "-g1 "                      &
                                            "ALL "                         &
                                               "-g3 "                      &
                                            "NONE "                        &
                                               "-g0 "                      &
                                            "NOTRACEBACK "                 &
                                               "-g0";
   --        /DEBUG[=debug-level]
   --        /NODEBUG
   --
   --   Specifies how much debugging information is to be included in
   --   the resulting object fie.
   --
   --   'debug-level' is one of the following:
   --
   --        SYMBOLS (D)    Include both debugger symbol records and traceback
   --                       in the object file.
   --
   --        ALL            Include debugger symbol records, traceback plus
   --                       extra debug information in the object file.
   --
   --        NONE           Excludes both debugger symbol records and traceback
   --                       from the object file.  Same as /NODEBUG.
   --
   --        TRACEBACK      Includes only traceback records in the object
   --                       file. This is the default when /DEBUG is not used.

   S_GCC_DebugX  : aliased constant S := "/NODEBUG "                       &
                                             "!-g";
   --  NODOC (see /Debug)

   S_GCC_Dist    : aliased constant S := "/DISTRIBUTION_STUBS="            &
                                            "RECEIVER "                    &
                                               "-gnatzr "                  &
                                            "CALLER "                      &
                                              "-gnatzc";
   --        /NODISTRIBUTION_STUBS (D)
   --        /DISTRIBUTION_STUBS[=dist-opt]
   --
   --   'dist-opt' is either RECEIVER (the default) or SENDER and indicates
   --   that stubs for use in distributed programs (see the Distributed
   --   Systems Annex of the Ada RM) should be generated.

   S_GCC_DistX   : aliased constant S := "/NODISTRIBUTION_STUBS "          &
                                            "!-gnatzr,!-gnatzc";
   --  NODOC (see /DISTRIBUTION_STUBS)

   S_GCC_Error   : aliased constant S := "/ERROR_LIMIT=#"                  &
                                            "-gnatm#";
   --        /NOERROR_LIMIT (D)
   --        /ERROR_LIMIT=nnn
   --
   --   NNN is a decimal integer in the range of 1 to 999999 and limits the
   --   number of error messages to be generated to that number.  Once that
   --   number has been reached, the compilation is abandoned.
   --   Specifying 999999 is equivalent to /NOERROR_LIMIT.

   S_GCC_ErrorX  : aliased constant S := "/NOERROR_LIMIT "                 &
                                            "-gnatm999999";
   --  NODOC (see /ERROR_LIMIT)

   S_GCC_Expand  : aliased constant S := "/EXPAND_SOURCE "                 &
                                            "-gnatG";
   --        /NOEXPAND_SOURCE (D)
   --        /EXPAND_SOURCE
   --
   --   Produces a listing of the expanded code in Ada source form. For
   --   example, all tasking constructs are reduced to appropriate run-time
   --   library calls. The maximum line length for the listing 72.

   S_GCC_Lexpand : aliased constant S := "/LEXPAND_SOURCE=#"               &
                                            "-gnatG#";
   --        /LEXPAND_SOURCE=nnn
   --
   --   Produces a listing of the expanded code in Ada source form. For
   --   example, all tasking constructs are reduced to appropriate run-time
   --   library calls. The parameter is the maximum line length for the
   --   listing.

   S_GCC_Extend  : aliased constant S := "/EXTENSIONS_ALLOWED "            &
                                            "-gnatX";
   --        /NOEXTENSIONS_ALLOWED (D)
   --        /EXTENSIONS_ALLOWED
   --
   --   GNAT specific language extensions allowed.

   S_GCC_Ext     : aliased constant S := "/EXTERNAL_REFERENCE=" & '"'      &
                                            "-X" & '"';
   --        /EXTERNAL_REFERENCE="name=val"
   --
   --   Specifies an external reference to the project manager. Useful only if
   --   /PROJECT_FILE is used.
   --
   --   Example:
   --      /EXTERNAL_REFERENCE="DEBUG=TRUE"

   S_GCC_File    : aliased constant S := "/FILE_NAME_MAX_LENGTH=#"         &
                                            "-gnatk#";
   --        /FILE_NAME_MAX_LENGTH=nnn
   --
   --   Activates file name "krunching". NNN, a decimal integer in the range
   --   1-999, indicates the maximum allowable length of a file name (not
   --   including the ADS or ADB filetype. The default is not to enable file
   --   name krunching.

   S_GCC_Follow : aliased constant S := "/FOLLOW_LINKS_FOR_FILES "       &
                                            "-eL";
   --        /NOFOLLOW_LINKS_FOR_FILES (D)
   --        /FOLLOW_LINKS_FOR_FILES
   --
   --    Follow links when parsing project files

   S_GCC_Force   : aliased constant S := "/FORCE_ALI "                     &
                                            "-gnatQ";
   --        /NOFORCE_ALI (D)
   --        /FORCE_ALI
   --
   --   In normal operation mode, the .ALI file is not generated if any
   --   illegalities are detected in the program. The use of this qualifier
   --   forces generation of the .ALI file. This file is marked as being
   --   in error, so it cannot be used for binding purposes, but it does
   --   contain reasonably complete cross-reference information, and thus may
   --   be useful for use by tools (e.g. semantic browsing tools or integrated
   --   development environments) that are driven from the .ALI file.

   S_GCC_Full    : aliased constant S := "/FULL_PATH_IN_BRIEF_MESSAGES "   &
                                            "-gnatef";
   --        /NOFULL_PATH_IN_BRIEF_MESSAGES (D)
   --        /FULL_PATH_IN_BRIEF_MESSAGES
   --
   --   When using project files, if some errors or warnings are detected
   --   during parsing and verbose mode is not in effect (no use of qualifier
   --   /VERBOSE), then error lines start with the full path name of the
   --   project file, rather than its simple file name.

   S_GCC_Generate : aliased constant S := "/GENERATE_PROCESSED_SOURCE "    &
                                             "-gnateG";
   --        /NOGENERATE_PROCESSED_SOURCE (D)
   --        /GENERATE_PROCESSED_SOURCE
   --
   --        Generate a file <source>_prep if the integrated preprocessing
   --        is modifying the source text.

   S_GCC_GNAT    : aliased constant S := "/GNAT_INTERNAL "                 &
                                            "-gnatg";
   --        /NOGNAT_INTERNAL (D)
   --        /GNAT_INTERNAL
   --
   --        Internal GNAT implementation mode. This should not be used for
   --        applications programs, it is intended only for use by the compiler
   --        and its run-time library. For documentation, see the GNAT sources.
   --        Note that it implies /WARNINGS=ALL,ERRORS and /STYLE_CHECKS=GNAT
   --        so that all standard warnings and all standard style options are
   --        turned on. All warnings and style error messages are treated as
   --        errors.

   S_GCC_Help    : aliased constant S := "/HELP "                          &
                                            "-gnath";
   --        /NOHELP (D)
   --        /HELP
   --
   --   Output usage information.

   S_GCC_Ident   : aliased constant S := "/IDENTIFIER_CHARACTER_SET="      &
                                             "DEFAULT "                    &
                                                "-gnati1 "                 &
                                             "1 "                          &
                                                "-gnati1 "                 &
                                             "2 "                          &
                                                "-gnati2 "                 &
                                             "3 "                          &
                                                "-gnati3 "                 &
                                             "4 "                          &
                                                "-gnati4 "                 &
                                             "5 "                          &
                                                "-gnati5 "                 &
                                             "PC "                         &
                                                "-gnatip "                 &
                                             "PC850 "                      &
                                                "-gnati8 "                 &
                                             "FULL_UPPER "                 &
                                                "-gnatif "                 &
                                             "NO_UPPER "                   &
                                                "-gnatin "                 &
                                             "WIDE "                       &
                                                "-gnatiw";
   --        /NOIDENTIFIER_CHARACTER_SET (D)
   --        /IDENTIFIER_CHARACTER_SET=char-set
   --
   --   Normally GNAT recognizes the Latin-1 character set in source program
   --   identifiers, as described in the reference manual. This qualifier
   --   causes GNAT to recognize alternate character sets in identifiers.
   --   'char-set' is one of the following strings indicating the character
   --   set:
   --
   --        DEFAULT (D) Equivalent to 1, below. Also equivalent to
   --                    /NOIDENTIFIER_CHARACTER_SET.
   --
   --        1           The basic character set is Latin-1. This character
   --                    set is defined by ISO standard 8859, part 1. The lower
   --                    half (character codes 16#00# ... 16#7F#) is identical
   --                    to standard ASCII coding, but the upper half is used
   --                    to represent additional characters. This includes
   --                    extended letters used by European languages, such as
   --                    the umlaut used in German.
   --
   --                    You may use any of these extended characters freely
   --                    in character or string literals. In addition, the
   --                    extended characters that represent letters can be
   --                    used in identifiers.
   --
   --        2           Latin-2 letters allowed in identifiers, with uppercase
   --                    and lowercase equivalence.
   --
   --        3           Latin-3 letters allowed in identifiers, with uppercase
   --                    and lower case equivalence.
   --
   --        4           Latin-4 letters allowed in identifiers, with uppercase
   --                    and lower case equivalence.
   --
   --        PC          IBM PC code page 437.  This code page is the normal
   --                    default for PCs in the U.S. It corresponds to the
   --                    original IBM PC character set. This set has some, but
   --                    not all, of the extended Latin-1 letters, but these
   --                    letters do not have the same encoding as Latin-1. In
   --                    this mode, these letters are allowed in identifiers
   --                    with uppercase and lowercase equivalence.
   --
   --        PC850       This code page (850) is a modification of 437 extended
   --                    to include all the Latin-1 letters, but still not with
   --                    the usual Latin-1 encoding. In this mode, all these
   --                    letters are allowed in identifiers with uppercase and
   --                    lower case equivalence.
   --
   --        FULL_UPPER  Any character in the range 80-FF allowed in
   --                    identifiers, and all are considered distinct.  In
   --                    other words, there are no uppercase and lower case
   --                    equivalences in this range.
   --
   --        NO_UPPER    No upper-half characters in the range 80-FF are
   --                    allowed in identifiers.  This gives Ada 95
   --                    compatibility for identifier names.
   --
   --        WIDE        GNAT allows wide character codes to appear in
   --                    character and string literals, and also optionally
   --                    in identifiers.  See the /WIDE_CHARACTER_ENCODING
   --                    qualifier for information on encoding formats.

   S_GCC_IdentX  : aliased constant S := "/NOIDENTIFIER_CHARACTER_SET "    &
                                             "-gnati1";
   --  NODOC (see /IDENTIFIER_CHARACTER_SET)

   S_GCC_Ignore  : aliased constant S := "/IGNORE_REP_CLAUSES "            &
                                             "-gnatI";
   --        /IGNORE_REP_CLAUSES
   --
   --   Causes all representation clauses to be ignored and treated as
   --   comments. Useful when compiling foreign code (for example when ASIS
   --   is used to analyze such code).

   S_GCC_Immed   : aliased constant S := "/IMMEDIATE_ERRORS "              &
                                             "-gnatdO";
   --        /NOIMMEDIATE_ERRORS (D)
   --        /IMMEDIATE_ERRORS
   --
   --   Causes errors to be displayed as soon as they are encountered, rather
   --   than after compilation is terminated. If GNAT terminates prematurely
   --   or goes into an infinite loop, the last error message displayed may
   --   help to pinpoint the culprit.

   S_GCC_Inline  : aliased constant S := "/INLINE="                        &
                                            "PRAGMA "                      &
                                              "-gnatn "                    &
                                            "FULL "                        &
                                              "-gnatN "                    &
                                            "SUPPRESS "                    &
                                              "-fno-inline";
   --        /NOINLINE (D)
   --        /INLINE[=keyword]
   --
   --   Selects the level of inlining for your program.  In the absence of this
   --   qualifier, GNAT does not attempt inlining across units and does not
   --   need to access the bodies of subprograms for which "pragma Inline" is
   --   specified if they are not in the current unit.
   --
   --   The supported keywords are as follows:
   --
   --        PRAGMA (D)  Recognize and process "Inline" pragmas.  However,
   --                    for the inlining to actually occur, optimization
   --                    must be enabled.  This enables inlining across unit
   --                    boundaries, that is, inlining a call in one unit of
   --                    a subprogram declared in a with'ed unit. The compiler
   --                    will access these bodies, creating an extra source
   --                    dependency for the resulting object file, and where
   --                    possible, the call will be inlined.
   --
   --                    This qualifier also turns on full optimization and
   --                    requests GNAT to try to attempt automatic inlining
   --                    of small subprograms within a unit.
   --
   --                    Specifying /OPTIMIZE=NONE will disable the main effect
   --                    of this qualifier, but you may specify other
   --                    optimization options, to get either lower
   --                    (/OPTIMIZE=SOME) or higher (/OPTIMIZE=UNROLL_LOOPS)
   --                    levels of optimization.
   --
   --        FULL        Front end inlining. The front end inlining activated
   --                    by this switch is generally more extensive, and quite
   --                    often more effective than the standard PRAGMA inlining
   --                    mode. It will also generate additional dependencies.
   --
   --        SUPPRESS    Suppresses all inlining, even if other optimization
   --                        or inlining switches are set.

   S_GCC_InlineX : aliased constant S := "/NOINLINE "                      &
                                             "!-gnatn,!-gnatN";
   --  NODOC (see /INLINE)

   S_GCC_Intsrc  : aliased constant S := "/INTERSPERSE_SOURCE "            &
                                             "-gnatL";

   --        /NO_INTERSPERSE_SOURCE (D)
   --        /INTERSPERSE_SOURCE
   --
   --   Causes output from /XDEBUG or /EXPAND_SOURCE to be interspersed with
   --   lines from the original source file, output as comment lines with the
   --   associated line number.

   S_GCC_Just   : aliased constant S := "/JUSTIFY_MESSAGES=#"              &
                                             "-gnatj#";

   --        /NO_JUSTIFY_MESSAGES (D)
   --        /JUSTIFY_MESSAGES=nnn
   --
   --   Causes error messages to be reformatted so that a message and all its
   --   continuation lines count as one warning or error in the statistics on
   --   total errors, and the message is broken down into lines (justified) so
   --   that no line is longer than nnn characters. The default message
   --   behavior (each message counted separately and not reformatted to fit
   --   a particular line length) can be obtained using /NO_JUSTIFY_MESSAGES.

   S_GCC_JustX  : aliased constant S := "/NO_JUSTIFY_MESSAGES "            &
                                             "-gnatj0";

   --  NODOC (see /JUSTIFY_MESSAGES)

   S_GCC_Length  : aliased constant S := "/MAX_LINE_LENGTH=#"              &
                                             "-gnatyM#";
   --        /MAX_LINE_LENGTH=nnn
   --
   --   Set maximum line length.
   --   The length of lines must not exceed the given value nnn.

   S_GCC_List    : aliased constant S := "/LIST "                          &
                                             "-gnatl";
   --        /NOLIST (D)
   --        /LIST
   --
   --   Cause a full listing of the file to be generated. In the case where
   --   a body is compiled, the corresponding spec is also listed, along
   --   with any subunits.

   S_GCC_Machine : aliased constant S := "/MACHINE_CODE_LISTING "          &
                                             "-source-listing";
   --        /NOMACHINE_CODE_LISTING (D)
   --        /MACHINE_CODE_LISTING
   --
   --   Cause a full machine code listing of the file to be generated to
   --   <filename>.lis. Interspersed source is included if the /DEBUG
   --   qualifier is also present.

   S_GCC_Mapping : aliased constant S := "/MAPPING_FILE=<"                 &
                                            "-gnatem>";
   --        /MAPPING_FILE=file_name
   --
   --   Use mapping file file_name
   --
   --   A mapping file is a way to communicate to the compiler two mappings:
   --   from unit names to file names (without any directory information) and
   --   from file names to path names (with full directory information).
   --   These mappings are used by the compiler to short-circuit the path
   --   search.
   --
   --   The use of mapping files is not required for correct operation of the
   --   compiler, but mapping files can improve efficiency, particularly when
   --   sources are read over a slow network connection. In normal operation,
   --   you need not be concerned with the format or use of mapping files,
   --   and /MAPPING_FILE is not a qualifier that you would use explicitly.
   --   It is intended only for use by automatic tools such as GNAT MAKE
   --   running under the project file facility. The description here of the
   --   format of mapping files is provided for completeness and for possible
   --   use by other tools.
   --
   --   A mapping file is a sequence of sets of three lines. In each set, the
   --   first line is the unit name, in lower case, with "%s" appended for
   --   specifications and "%b" appended for bodies; the second line is the
   --   file name; and the third line is the path name.
   --
   --   Example:
   --
   --      main%b
   --      main.2_ada
   --      /gnat/project1/sources/main.2_ada
   --
   --   When qualifier ?MAPPING_FILE is specified, the compiler will create in
   --   memory the two mappings from the specified file. If there is any
   --   problem (non existent file, truncated file or duplicate entries),
   --   no mapping will be created.
   --
   --   Several /MAPPING_FILE qualifiers may be specified; however, only the
   --   last one on the command line will be taken into account.
   --
   --   When using a project file, GNAT MAKE creates a temporary mapping file
   --   and communicates it to the compiler using this switch.

   S_GCC_Mess    : aliased constant S := "/MESSAGES_PROJECT_FILE="         &
                                            "DEFAULT "                     &
                                               "-vP0 "                     &
                                            "MEDIUM "                      &
                                               "-vP1 "                     &
                                            "HIGH "                        &
                                               "-vP2";
   --        /MESSAGES_PROJECT_FILE[=messages-option]
   --
   --   Specifies the "verbosity" of the parsing of project files.
   --   messages-option may be one of the following:
   --
   --      DEFAULT (D) No messages are output if there is no error or warning.
   --
   --      MEDIUM      A small number of messages are output.
   --
   --      HIGH        A great number of messages are output, most of them not
   --                  being useful for the user.

   S_GCC_Nesting  : aliased constant S := "/MAX_NESTING=#"                 &
                                             "-gnatyL#";
   --        /MAX_NESTING=nnn
   --
   --   Set maximum level of nesting of constructs (including subprograms,
   --   loops, blocks, packages, and conditionals).
   --   The level of nesting must not exceed the given value nnn.
   --   A value of zero disable this style check (not enabled by default).

   S_GCC_Noadc   : aliased constant S := "/NO_GNAT_ADC "                   &
                                             "-gnatA";
   --        /NO_GNAT_ADC
   --
   --   Cause the compiler to ignore any configuration pragmas file GNAT.ADC
   --   in the default directory. Implied by qualifier /PROJECT_FILE.
   --   Often used in conjunction with qualifier /CONFIGURATION_PRAGMAS_FILE.

   S_GCC_Noload  : aliased constant S := "/NOLOAD "                        &
                                             "-gnatc";
   --        /NOLOAD
   --
   --   Cause the compiler to operate in semantic check mode with full
   --   checking for all illegalities specified in the reference manual, but
   --   without generation of any source code (no object or ALI file
   --   generated).
   --
   --   Since dependent files must be accessed, you must follow the GNAT
   --   semantic restrictions on file structuring to operate in this mode:
   --
   --   o The needed source files must be accessible.
   --   o Each file must contain only one compilation unit.
   --   o The file name and unit name must match.
   --
   --   The output consists of error messages as appropriate. No object file
   --   or ALI file is generated. The checking corresponds exactly to the
   --   notion of legality in the Ada reference manual.
   --
   --   Any unit can be compiled in semantics-checking-only mode, including
   --   units that would not normally be compiled (generic library units,
   --   subunits, and specifications where a separate body is present).

   S_GCC_Nostinc : aliased constant S := "/NOSTD_INCLUDES "                &
                                             "-nostdinc";
   --        /NOSTD_INCLUDES
   --
   --   Do not look in the default directory for source files of the runtime.

   S_GCC_Nostlib : aliased constant S := "/NOSTD_LIBRARIES "               &
                                            "-nostdlib";
   --        /NOSTD_LIBRARIES
   --
   --    Do not look for library files in the system default directory.

   S_GCC_Opt     : aliased constant S := "/OPTIMIZE="                      &
                                            "ALL "                         &
                                               "-O2,!-O0,!-O1,!-O3 "       &
                                            "NONE "                        &
                                               "-O0,!-O1,!-O2,!-O3 "       &
                                            "SOME "                        &
                                               "-O1,!-O0,!-O2,!-O3 "       &
                                            "SPACE "                       &
                                               "-Os,!-O0,!-O1,!-O2,!-O3 "  &
                                            "DEVELOPMENT "                 &
                                               "-O1,!-O0,!-O2,!-O3 "       &
                                            "UNROLL_LOOPS "                &
                                               "-funroll-loops "           &
                                            "NO_STRICT_ALIASING "          &
                                               "-fno-strict-aliasing "     &
                                            "INLINING "                    &
                                               "-O3,!-O0,!-O1,!-O2";
   --        /NOOPTIMIZE (D)
   --        /OPTIMIZE[=(keyword[,...])]
   --
   --   Selects the level of optimization for your program.  The supported
   --   keywords are as follows:
   --
   --      ALL (D)       Perform most optimizations, including those that
   --                    may be expensive.
   --
   --      NONE          Do not do any optimizations. Same as /NOOPTIMIZE.
   --
   --      SOME          Perform some optimizations, but omit ones that
   --                    are costly in compilation time.
   --
   --      SPACE         Optimize space usage
   --
   --      DEVELOPMENT   Same as SOME.
   --
   --      INLINING      Full optimization, and also attempt automatic inlining
   --                    of small subprograms within a unit
   --
   --      UNROLL_LOOPS  Try to unroll loops. This keyword may be specified
   --                    with any keyword above other than NONE. Loop
   --                    unrolling usually, but not always, improves the
   --                    performance of programs.
   --
   --      NO_STRICT_ALIASING
   --                    Suppress aliasing analysis. When optimization is
   --                    enabled (ALL or SOME above), the compiler assumes
   --                    that pointers do in fact point to legitimate values
   --                    of the pointer type (allocated from the proper pool).
   --                    If this assumption is violated, e.g. by the use of
   --                    unchecked conversion, then it may be necessary to
   --                    suppress this assumption using this keyword (which
   --                    may be specified only in conjunction with any
   --                    keyword above, other than NONE).

   S_GCC_OptX    : aliased constant S := "/NOOPTIMIZE "                    &
                                            "-O0,!-O1,!-O2,!-O3";
   --  NODOC (see /OPTIMIZE)

   S_GCC_Output  : aliased constant S := "/OUTPUT_FILE=<"                  &
                                            "-gnatl=>";
   --        /OUTPUT_FILE=fname
   --
   --   This has the same effect as /LIST except that the output is written
   --   to a file instead of to standard output. If the given fname
   --   does not start with a period, then it is the full name of the file
   --   to be written. If fname starts with a period, the name of the file
   --   is the concatenation of to the name of the file being compiled with
   --   fname where the period is replace by an underline. For example, if
   --   file xyz.adb is compiled with -gnatl=.lst, then the output is written
   --   to file xyz.adb_lst.

   S_GCC_Pointer : aliased constant S := "/POINTER_SIZE="                  &
                                            "64 "                          &
                                               "-mmalloc64 "               &
                                            "LONG "                        &
                                               "-mmalloc64 "               &
                                            "32 "                          &
                                               "-mno-malloc64 "            &
                                            "SHORT "                       &
                                               "-mno-malloc64";
   --        /POINTER_SIZE=64 (D)
   --        /POINTER_SIZE[=(keyword[,...])]
   --
   --   Change how pointers and descriptors are allocated. The following
   --   keywords are supported:
   --
   --        64 (D)       Allocate heap pointers in 64bit space except as
   --                     constrained by a 32bit size clause or by
   --                     Convention_C and generate 64bit descriptors for
   --                     Descriptor mechanisms for calling imported
   --                     subprograms and accept both 64bit and 32bit
   --                     descriptors for calls to exported subprograms.
   --
   --        LONG         Equivalent to option 64.
   --
   --        32           Allocate all heap pointers in 32bit space and
   --                     generate 32bit descriptors for Descriptor
   --                     mechanisms for calling imported subprograms.
   --
   --        SHORT        Equivalent to option 32.

   S_GCC_Polling : aliased constant S := "/POLLING "                       &
                                            "-gnatP";
   --        /NOPOLLING (D)
   --        /POLLING
   --
   --   Enable polling. See the description of pragma Polling in the GNAT
   --   Reference Manual for full details.

   S_GCC_Project : aliased constant S := "/PROJECT_FILE=<"                 &
                                            "-P>";
   --        /PROJECT_FILE=filename
   --
   --   Specifies the main project file to be used. The project files rooted
   --   at the main project file will be parsed before the invocation of the
   --   compiler. The source and object directories to be searched will be
   --   communicated to the compiler through logical names
   --   ADA_PRJ_INCLUDE_FILE and ADA_PRJ_OBJECTS_FILE.

   S_GCC_Psta    : aliased constant S := "/PRINT_STANDARD "                &
                                            "-gnatS";
   --        /PRINT_STANDARD
   --
   --   cause the compiler to output a representation of package Standard
   --   in a form very close to standard Ada. It is not quite possible to
   --   do this and remain entirely Standard (since new numeric base types
   --   cannot be created in standard Ada), but the output is easily
   --   readable to any Ada programmer, and is useful to determine the
   --   characteristics of target dependent types in package Standard.

   S_GCC_Reswarn : aliased constant S := "/TREAT_RESTRICTIONS_AS_WARNINGS " &
                                             "-gnatr";

   --        /NO_TREAT_RESTRICTIONS_AS_WARNINGS (D)
   --        /TREAT_RESTRICTIONS_AS_WARNINGS
   --
   --   Causes all restrictions to be treated as warnings (pragma Restriction
   --   treated as Restriction_Warnings, pragma Profile as Profile_Warnings,
   --   and pragma Ravenscar sets restriction warnings instead of restrictions)

   S_GCC_Report  : aliased constant S := "/REPORT_ERRORS="                 &
                                            "VERBOSE "                     &
                                               "-gnatv "                   &
                                            "BRIEF "                       &
                                               "-gnatb "                   &
                                            "FULL "                        &
                                               "-gnatf "                   &
                                            "IMMEDIATE "                   &
                                               "-gnatdO "                  &
                                            "DEFAULT "                     &
                                               "!-gnatb,!-gnatv";
   --        /NOREPORT_ERRORS (D)
   --        /REPORT_ERRORS[=(keyword[,...])]
   --
   --   Change the way errors are reported.  The following keywords are
   --   supported:
   --
   --        VERBOSE (D)  Verbose mode. Full error output with source lines
   --                     to SYS$OUTPUT.
   --
   --        BRIEF        Generate the brief format error messages to
   --                     SYS$OUTPUT as well as the verbose format message or
   --                     full listing.
   --
   --        FULL         Normally, the compiler suppresses error messages that
   --                     are likely to be redundant. This keyword causes all
   --                     error messages to be generated. One particular effect
   --                     is for the case of references to undefined variables.
   --                     If a given variable is referenced several times, the
   --                     normal format of messages produces one error.  With
   --                     FULL, each undefined reference produces a separate
   --                     error message.
   --
   --        IMMEDIATE    Normally, the compiler saves up error messages and
   --                     generates them at the end of compilation in proper
   --                     sequence.  This keyword causes error messages to be
   --                     generated as soon as they are detected. The use of
   --                     IMMEDIATE usually causes error messages to be
   --                     generated out of sequence. Use it when the compiler
   --                     blows up due to an internal error.  In this case, the
   --                     error messages may be lost. Sometimes blowups are
   --                     the result of mishandled error messages, so you may
   --                     want to run with this keyword to determine whether
   --                     any error messages were generated.
   --
   --      DEFAULT        Turn off VERBOSE and BRIEF. Same as /NOREPORT_ERRORS.

   S_GCC_ReportX : aliased constant S := "/NOREPORT_ERRORS "               &
                                            "!-gnatb,!-gnatv";
   --  NODOC (see /REPORT_ERRORS)

   S_GCC_Repinfo : aliased constant S := "/REPRESENTATION_INFO="           &
                                            "DEFAULT "                     &
                                               "-gnatR "                   &
                                            "NONE "                        &
                                               "-gnatR0 "                  &
                                            "ARRAYS "                      &
                                               "-gnatR1 "                  &
                                            "ARRAYS_FILE "                 &
                                               "-gnatR1s "                 &
                                            "OBJECTS "                     &
                                               "-gnatR2 "                  &
                                            "OBJECTS_FILE "                &
                                               "-gnatR2s "                 &
                                            "SYMBOLIC "                    &
                                               "-gnatR3 "                  &
                                            "SYMBOLIC_FILE "               &
                                               "-gnatR3s";
   --        /NOREPRESENTATION_INFO (D)
   --        /REPRESENTATION_INFO[=(keyword[,...])]
   --
   --   This qualifier controls output from the compiler of a listing showing
   --   representation information for declared types and objects.
   --
   --        ARRAYS (D)      Size and alignment information is listed for
   --                        declared array and record types.
   --
   --        ARRAYS_FILE     Similar to ARRAYS, but the output is to a file
   --                        with the name 'file_rep' where 'file' is the name
   --                        of the corresponding source file.
   --
   --        NONE            no information is output (equivalent to omitting
   --                        the /REPRESENTATION_INFO qualifiers).
   --
   --        OBJECTS         Size and alignment information is listed for all
   --                        declared types and objects.
   --
   --        OBJECTS_FILE    Similar to OBJECTS, but the output is to a file
   --                        with the name 'file_rep' where 'file' is the name
   --                        of the corresponding source file.
   --
   --        SYMBOLIC        Symbolic expression information for values that
   --                        are computed at run time for variant records.
   --
   --        SYMBOLIC_FILE   Similar to SYMBOLIC, but the output is to a file
   --                        with the name 'file_rep' where 'file' is the name
   --                        of the corresponding source file.
   --
   --        DEFAULT         Equivalent to ARRAYS.

   S_GCC_RepinfX : aliased constant S := "/NOREPRESENTATION_INFO "         &
                                            "!-gnatR";
   --  NODOC (see /REPRESENTATION_INFO)

   S_GCC_RTS     : aliased constant S := "/RUNTIME_SYSTEM=|"               &
                                            "--RTS=|";
   --        /RUNTIME_SYSTEM=xxx
   --
   --    Build against an alternate runtime system named xxx or RTS-xxx.

   S_GCC_SCO     : aliased constant S := "/SCO_OUTPUT "   &
                                            "-gnateS";
   --        /NOSCO_OUTPUT (D)
   --        /SCO_OUTPUT
   --
   --   Controls the output of SCO (Source Coverage Obligation) information
   --   in the generated ALI file. This information is used by advanced source
   --   coverage tools. For a full description of the SCO format, see unit
   --   SCOs in the compiler sources (sco.ads/sco.adb).

   S_GCC_Search  : aliased constant S := "/SEARCH=*"                       &
                                            "-I*";
   --        /SEARCH=(directory[,...])
   --
   --    When looking for source files also look in directories specified.

   S_GCC_Style   : aliased constant S := "/STYLE_CHECKS="                  &
                                            "ALL_BUILTIN "                 &
                                               "-gnatyy "                  &
                                            "0 "                           &
                                               "-gnaty0 "                  &
                                            "1 "                           &
                                               "-gnaty1 "                  &
                                            "2 "                           &
                                               "-gnaty2 "                  &
                                            "3 "                           &
                                               "-gnaty3 "                  &
                                            "4 "                           &
                                               "-gnaty4 "                  &
                                            "5 "                           &
                                               "-gnaty5 "                  &
                                            "6 "                           &
                                               "-gnaty6 "                  &
                                            "7 "                           &
                                               "-gnaty7 "                  &
                                            "8 "                           &
                                               "-gnaty8 "                  &
                                            "9 "                           &
                                               "-gnaty9 "                  &
                                            "ATTRIBUTE "                   &
                                               "-gnatya "                  &
                                            "NOATTRIBUTE "                 &
                                               "-gnaty-a "                 &
                                            "ARRAY_INDEXES "               &
                                               "-gnatyA "                  &
                                            "NOARRAY_INDEXES "             &
                                               "-gnaty-A "                 &
                                            "BLANKS "                      &
                                               "-gnatyb "                  &
                                            "BOOLEAN_OPERATORS "           &
                                               "-gnatyB "                  &
                                            "NOBLANKS "                    &
                                               "-gnaty-b "                 &
                                            "COMMENTS "                    &
                                               "-gnatyc "                  &
                                            "NOCOMMENTS "                  &
                                               "-gnaty-c "                 &
                                            "DOS_LINE_ENDINGS "            &
                                               "-gnatyd "                  &
                                            "NODOS_LINE_ENDINGS "          &
                                               "-gnaty-d "                 &
                                            "END "                         &
                                               "-gnatye "                  &
                                            "NOEND "                       &
                                               "-gnaty-e "                 &
                                            "VTABS "                       &
                                               "-gnatyf "                  &
                                            "NOVTABS "                     &
                                               "-gnaty-f "                 &
                                            "GNAT "                        &
                                               "-gnatyg "                  &
                                            "HTABS "                       &
                                               "-gnatyh "                  &
                                            "NOHTABS "                     &
                                               "-gnaty-h "                 &
                                            "IF_THEN "                     &
                                               "-gnatyi "                  &
                                            "NOIF_THEN "                   &
                                               "-gnaty-i "                 &
                                            "KEYWORD "                     &
                                               "-gnatyk "                  &
                                            "NOKEYWORD "                   &
                                               "-gnaty-k "                 &
                                            "LAYOUT "                      &
                                               "-gnatyl "                  &
                                            "NOLAYOUT "                    &
                                               "-gnaty-l "                 &
                                            "LINE_LENGTH "                 &
                                               "-gnatym "                  &
                                            "NOLINE_LENGTH "               &
                                               "-gnaty-m "                 &
                                            "MODE_IN "                     &
                                               "-gnatyI "                  &
                                            "NOMODE_IN "                   &
                                               "-gnaty-I "                 &
                                            "NONE "                        &
                                               "-gnatyN "                  &
                                            "STANDARD_CASING "             &
                                               "-gnatyn "                  &
                                            "NOSTANDARD_CASING "           &
                                               "-gnaty-n "                 &
                                            "ORDERED_SUBPROGRAMS "         &
                                               "-gnatyo "                  &
                                            "NOORDERED_SUBPROGRAMS "       &
                                               "-gnaty-o "                 &
                                            "OVERRIDING_INDICATORS "       &
                                               "-gnatyO "                  &
                                            "NOOVERRIDING_INDICATORS "     &
                                               "-gnaty-O "                 &
                                            "PRAGMA "                      &
                                               "-gnatyp "                  &
                                            "NOPRAGMA "                    &
                                               "-gnaty-p "                 &
                                            "REFERENCES "                  &
                                               "-gnatyr "                  &
                                            "NOREFERENCES "                &
                                               "-gnaty-r "                 &
                                            "SPECS "                       &
                                               "-gnatys "                  &
                                            "NOSPECS "                     &
                                               "-gnaty-s "                 &
                                            "STATEMENTS_AFTER_THEN_ELSE "  &
                                               "-gnatyS "                  &
                                            "NOSTATEMENTS_AFTER_THEN_ELSE " &
                                               "-gnaty-S "                 &
                                            "TOKEN "                       &
                                               "-gnatyt "                  &
                                            "NOTOKEN "                     &
                                               "-gnaty-t "                 &
                                            "UNNECESSARY_BLANK_LINES "     &
                                               "-gnatyu "                  &
                                            "NOUNNECESSARY_BLANK_LINES "   &
                                               "-gnaty-u "                 &
                                            "XTRA_PARENS "                 &
                                               "-gnaty-x "                 &
                                            "NOXTRA_PARENS "               &
                                               "-gnaty-x ";
   --        /NOSTYLE_CHECKS (D)
   --        /STYLE_CHECKS[=(keyword,[...])]
   --
   --   Normally, GNAT permits any code layout consistent with the reference
   --   manual requirements.  This qualifier imposes style checking on the
   --   input source code.  The following keywords are supported:
   --
   --      ALL_BUILTIN (D)      Equivalent to the following list of options:
   --                           3, ATTRIBUTE, BLANKS, COMMENTS, END, VTABS,
   --                           HTABS, IF_THEN, KEYWORD, LAYOUT, LINE_LENGTH,
   --                           PRAGMA, REFERENCES, SPECS, TOKEN.
   --
   --      1 .. 9               Specify indentation level from 1 to 9.
   --                           The general style of required indentation is as
   --                           specified by the examples in the Ada Reference
   --                           Manual. Full line comments must be aligned with
   --                           the -- starting on a column that is a multiple
   --                           of the alignment level.
   --
   --      ATTRIBUTE            Check attribute casing.
   --                           Attribute names, including the case of keywords
   --                           such as digits used as attributes names,
   --                           must be written in mixed case, that is,
   --                           the initial letter and any letter following an
   --                           underscore must be uppercase.
   --                           All other letters must be lowercase.
   --
   --      ARRAY_INDEXES        Check indexes of array attributes.
   --                           For array attributes First, Last, Range,
   --                           or Length, the index number must be omitted
   --                           for one-dimensional arrays and is required
   --                           for multi-dimensional arrays.
   --
   --      BLANKS               Blanks not allowed at statement end.
   --                           Trailing blanks are not allowed at the end of
   --                           statements. The purpose of this rule, together
   --                           with option HTABS (no horizontal tabs), is to
   --                           enforce a canonical format for the use of
   --                           blanks to separate source tokens.
   --
   --      COMMENTS             Check comments.
   --                           Comments must meet the following set of rules:
   --
   --                             * The "--" that starts the column must either
   --                               start in column one, or else at least one
   --                               blank must precede this sequence.
   --
   --                             * Comments that follow other tokens on a line
   --                               must have at least one blank following the
   --                               "--" at the start of the comment.
   --
   --                             * Full line comments must have two blanks
   --                               following the "--" that starts the comment,
   --                               with the following exceptions.
   --
   --                             * A line consisting only of the "--"
   --                               characters, possibly preceded by blanks is
   --                               permitted.
   --
   --                             * A comment starting with "--x" where x is
   --                               a special character is permitted. This
   --                               allows proper processing of the output
   --                               generated by specialized tools including
   --                               gnatprep (where --! is used) and the SPARK
   --                               annotation language (where --# is used).
   --                               For the purposes of this rule, a special
   --                               character is defined as being in one of the
   --                               ASCII ranges 16#21#..16#2F# or
   --                               16#3A#..16#3F#.
   --
   --                             * A line consisting entirely of minus signs,
   --                               possibly preceded by blanks, is permitted.
   --                               This allows the construction of box
   --                               comments where lines of minus signs are
   --                               used to form the top and bottom of the box.
   --
   --                             * If a comment starts and ends with "--" is
   --                               permitted as long as at least one blank
   --                               follows the initial "--". Together with
   --                               the preceding rule, this allows the
   --                               construction of box comments, as shown in
   --                               the following example:
   --
   --                               ---------------------------
   --                               -- This is a box comment --
   --                               ---------------------------
   --
   --      DOS_LINE_ENDINGS     Check that no DOS line terminators are present
   --                           All lines must be terminated by a single
   --                           ASCII.LF character. In particular the DOS line
   --                           terminator sequence CR / LF is not allowed).
   --
   --      END                  Check end/exit labels.
   --                           Optional labels on end statements ending
   --                           subprograms and on exit statements exiting
   --                           named loops, are required to be present.
   --
   --      GNAT                 Enforces a set of style conventions that
   --                           match the style used in the GNAT source code.
   --                           This maybe useful when developing code that
   --                           is eventually intended to be incorporated into
   --                           GNAT. For further details, see GNAT sources.
   --
   --      HTABS                No horizontal tabs.
   --                           Horizontal tab characters are not permitted in
   --                           the source text. Together with the BLANKS
   --                           (no blanks at end of line) option, this
   --                           enforces a canonical form for the use of blanks
   --                           to separate source tokens.
   --
   --      IF_THEN              Check if-then layout.
   --                           The keyword then must appear either on the
   --                           same line as the corresponding if, or on a line
   --                           on its own, lined up under the if with at least
   --                           one non-blank line in between containing all or
   --                           part of the condition to be tested.
   --
   --      KEYWORD              Check keyword casing.
   --                           All keywords must be in lower case (with the
   --                           exception of keywords such as digits used as
   --                           attribute names to which this check does not
   --                           apply).
   --
   --      LAYOUT               Check layout.
   --                           Layout of statement and declaration constructs
   --                           must follow the recommendations in the Ada
   --                           Reference Manual, as indicated by the form of
   --                           the syntax rules. For example an else keyword
   --                           must be lined up with the corresponding if
   --                           keyword.
   --
   --                           There are two respects in which the style rule
   --                           enforced by this check option are more liberal
   --                           than those in the Ada Reference Manual.
   --                           First in the case of record declarations,
   --                           it is permissible to put the record keyword on
   --                           the same line as the type keyword, and then
   --                           the end in end record must line up under type.
   --                           For example, either of the following two
   --                           layouts is acceptable:
   --
   --                           type q is record
   --                              a : integer;
   --                              b : integer;
   --                           end record;
   --
   --                           type q is
   --                              record
   --                                 a : integer;
   --                                 b : integer;
   --                              end record;
   --
   --                           Second, in the case of a block statement,
   --                           a permitted alternative is to put the block
   --                           label on the same line as the declare or begin
   --                           keyword, and then line the end keyword up under
   --                           the block label. For example both the following
   --                           are permitted:
   --
   --
   --
   --                           Block : declare
   --                              A : Integer := 3;
   --                           begin
   --                              Proc (A, A);
   --                           end Block;
   --
   --                           Block :
   --                              declare
   --                                 A : Integer := 3;
   --                              begin
   --                                 Proc (A, A);
   --                              end Block;
   --
   --                           The same alternative format is allowed for
   --                           loops. For example, both of the following are
   --                           permitted:
   --
   --
   --
   --                           Clear : while J < 10 loop
   --                              A (J) := 0;
   --                           end loop Clear;
   --
   --                           Clear :
   --                              while J < 10 loop
   --                                 A (J) := 0;
   --                              end loop Clear;
   --
   --
   --
   --      LINE_LENGTH          Check maximum line length.
   --                           The length of source lines must not exceed 79
   --                           characters, including any trailing blanks
   --                           The value of 79 allows convenient display on
   --                           an 80 character wide device or window, allowing
   --                           for possible special treatment of 80 character
   --                           lines.
   --
   --      NONE                 Clear any previously set style checks.
   --
   --      ORDERED_SUBPROGRAMS  Check order of subprogram bodies.
   --                           All subprogram bodies in a given scope (e.g.
   --                           a package body) must be in alphabetical order.
   --                           The ordering rule uses normal Ada rules for
   --                           comparing strings, ignoring casing of letters,
   --                           except that if there is a trailing numeric
   --                           suffix, then the value of this suffix is used
   --                           in the ordering (e.g. Junk2 comes before
   --                           Junk10).
   --
   --      OVERRIDING_INDICATORS Check that overriding subprograms are
   --                           explicitly marked as such. The declaration of
   --                           a primitive operation of a type extension that
   --                           overrides an inherited operation must carry
   --                           an overriding indicator.
   --
   --      PRAGMA               Check pragma casing.
   --                           Pragma names must be written in mixed case,
   --                           that is, the initial letter and any letter
   --                           following an underscore must be uppercase.
   --                           All other letters must be lowercase.
   --
   --      REFERENCES           Check references.
   --                           All identifier references must be cased in the
   --                           same way as the corresponding declaration.
   --                           No specific casing style is imposed on
   --                           identifiers. The only requirement is for
   --                           consistency of references with declarations.
   --
   --      SPECS                Check separate specs.
   --                           Separate declarations ("specs") are required
   --                           for subprograms (a body is not allowed to serve
   --                           as its own declaration). The only exception is
   --                           that parameterless library level procedures are
   --                           not required to have a separate declaration.
   --                           This exception covers the most frequent form of
   --                           main program procedures.
   --
   --      STANDARD_CASING      Check casing of entities in Standard.
   --                           Any identifier from Standard must be cased to
   --                           match the presentation in the Ada Reference
   --                           Manual (for example, Integer and ASCII.NUL).
   --
   --      TOKEN                Check token spacing.
   --                           The following token spacing rules are enforced:
   --
   --                             * The keywords abs and not must be followed
   --                               by a space.
   --
   --                             * The token => must be surrounded by spaces.
   --
   --                             * The token <> must be preceded by a space or
   --                               a left parenthesis.
   --
   --                             * Binary operators other than ** must be
   --                               surrounded by spaces. There is no
   --                               restriction on the layout of the ** binary
   --                               operator.
   --
   --                             * Colon must be surrounded by spaces.
   --
   --                             * Colon-equal (assignment) must be surrounded
   --                               by spaces.
   --
   --                             * Comma must be the first non-blank character
   --                               on the line, or be immediately preceded by
   --                               a non-blank character, and must be followed
   --                               by a space.
   --
   --                             * If the token preceding a left paren ends
   --                               with a letter or digit, then a space must
   --                               separate the two tokens.
   --
   --                             * A right parenthesis must either be the
   --                               first non-blank character on a line, or it
   --                               must be preceded by a non-blank character.
   --
   --                             * A semicolon must not be preceded by
   --                               a space, and must not be followed by
   --                               a non-blank character.
   --
   --                             * A unary plus or minus may not be followed
   --                               by a space.
   --
   --                             * A vertical bar must be surrounded by
   --                               spaces.
   --
   --                           In the above rules, appearing in column one is
   --                           always permitted, that is, counts as meeting
   --                           either a requirement for a required preceding
   --                           space, or as meeting a requirement for no
   --                           preceding space.
   --
   --                           Appearing at the end of a line is also always
   --                           permitted, that is, counts as meeting either
   --                           a requirement for a following space,
   --                           or as meeting a requirement for no following
   --                           space.
   --
   --      UNNECESSARY_BLANK_LINES
   --                           Check for unnecessary blank lines.
   --                           A blank line is considered unnecessary if it
   --                           appears at the end of the file, or if more
   --                           than one blank line occurs in sequence.
   --
   --      VTABS                No form feeds or vertical tabs.
   --                           Form feeds or vertical tab characters are not
   --                           permitted in the source text.
   --
   --      XTRA_PARENS          Check for the use of an unnecessary extra
   --                           level of parentheses (C - style) around
   --                           conditions in if statements, while statements
   --                           and exit statements.

   S_GCC_StyleX  : aliased constant S := "/NOSTYLE_CHECKS "                &
                                            "!-gnatg,!-gnaty*";
   --  NODOC (see /STYLE_CHECKS)

   S_GCC_Subdirs : aliased constant S := "/SUBDIRS=<"                      &
                                            "--subdirs=>";
   --        /SUBDIRS=dir
   --
   --   The actual directories (object, exec, library, ...) are subdirectories
   --   of the directory specified in the project file. If the subdirectory
   --   does not exist, it is created automatically.

   S_GCC_Symbol  : aliased constant S := "/SYMBOL_PREPROCESSING=" & '"'    &
                                            "-gnateD" & '"';
   --        /SYMBOL_PREPROCESSING="symbol=value"
   --
   --   Define or redefine a preprocessing symbol, associated with value.
   --   If "=value" is not specified, then the value of the symbol is True.
   --   A symbol is an identifier, following normal Ada (case-insensitive)
   --   rules for its syntax, and value is any sequence (including an empty
   --   sequence) of characters from the set (letters, digits, period,
   --   underline). Ada reserved words may be used as symbols, with the
   --   exceptions of "if", "else", "elsif", "end", "and", "or" and "then".
   --
   --   A symbol declared with this qualifier on the command line replaces
   --   a symbol with the same name either in a definition file or specified
   --   with a switch -D in the preprocessor data file.
   --
   --   This qualifier is similar to qualifier /ASSOCIATE of
   --   GNAT PREPROCESSING.

   S_GCC_Syntax  : aliased constant S := "/SYNTAX_ONLY "                   &
                                            "-gnats";
   --        /NOSYNTAX_ONLY (D)
   --        /SYNTAX_ONLY
   --
   --   Run GNAT in syntax checking only mode.  You can check a series of
   --   files in a single command, and can use wild cards to specify such a
   --   group of files.
   --
   --   You may use other qualifiers in conjunction with this qualifier. In
   --   particular, /LIST and /REPORT_ERRORS=VERBOSE are useful to control the
   --   format of any generated error messages.
   --
   --   The output is simply the error messages, if any. No object file or ALI
   --   file is generated by a syntax-only compilation. Also, no units other
   --   than the one specified are accessed. For example, if a unit "X" with's
   --   a unit "Y", compiling unit "X" in syntax check only mode does not
   --   access the source file containing unit "Y".
   --
   --   Normally, GNAT allows only a single unit in a source file. However,
   --   this restriction does not apply in syntax-check-only mode, and it is
   --   possible to check a file containing multiple compilation units
   --   concatenated together. This is primarily used by the GNAT CHOP
   --   command.

   S_GCC_Table   : aliased constant S := "/TABLE_MULTIPLIER=#"             &
                                            "-gnatT#";
   --        /TABLE_MULTIPLIER=nnn
   --
   --   All compiler tables start at nnn times usual starting size.

   S_GCC_Trace   : aliased constant S := "/TRACE_UNITS "                   &
                                            "-gnatdc";
   --        /TRACE_UNITS
   --        /NOTRACE_UNITS
   --
   --   This switch that does for the frontend what /VERBOSE does for the
   --   backend. The system prints the name of each unit, either a compilation
   --   unit or nested unit, as it is being analyzed.

   S_GCC_Tree    : aliased constant S := "/TREE_OUTPUT "                   &
                                            "-gnatt";
   --        /TREE_OUTPUT
   --        /NOTREE_OUTPUT
   --
   --   Cause GNAT to write the internal tree for a unit to a file (with the
   --   filetype ATB for a body or ATS for a spec).  This is not normally
   --   required, but is used by separate analysis tools. Typically these
   --   tools do the necessary compilations automatically, so you should never
   --   have to specify this switch in normal operation.

   S_GCC_Trys    : aliased constant S := "/TRY_SEMANTICS "                 &
                                            "-gnatq";
   --        /TRY_SEMANTICS
   --        /NOTRY_SEMANTICS
   --
   --   In normal operation mode the compiler first parses the program and
   --   determines if there are any syntax errors. If there are, appropriate
   --   error messages are generated and compilation is immediately
   --   terminated.  This qualifier tells GNAT to continue with semantic
   --   analysis even if syntax errors have been found.  This may enable the
   --   detection of more errors in a single run. On the other hand, the
   --   semantic analyzer is more likely to encounter some internal fatal
   --   error when given a syntactically invalid tree.

   S_GCC_Units   : aliased constant S := "/UNITS_LIST "                    &
                                            "-gnatu";
   --        /NOUNITS_LIST (D)
   --        /UNITS_LIST
   --
   --   Print a list of units required by this compilation on SYS$OUTPUT.  The
   --   listing includes all units on which the unit being compiled depends
   --   either directly or indirectly.

   S_GCC_Unique  : aliased constant S := "/UNIQUE_ERROR_TAG "              &
                                            "-gnatU";
   --        /NOUNIQUE_ERROR_TAG (D)
   --        /UNIQUE_ERROR_TAG
   --
   --   Tag compiler error messages with the string "error: ".

   S_GCC_Upcase  : aliased constant S := "/UPPERCASE_EXTERNALS "           &
                                            "-gnatF";
   --        /NOUPPERCASE_EXTERNALS (D)
   --        /UPPERCASE_EXTERNALS
   --
   --   Fold default and explicit external names in pragmas Import and Export
   --   to uppercase for compatibility with the default behavior of DEC C.

   S_GCC_Valid   : aliased constant S := "/VALIDITY_CHECKING="             &
                                            "DEFAULT "                     &
                                               "-gnatVd "                  &
                                            "NODEFAULT "                   &
                                               "-gnatVD "                  &
                                            "COPIES "                      &
                                               "-gnatVc "                  &
                                            "NOCOPIES "                    &
                                               "-gnatVC "                  &
                                            "COMPONENTS "                  &
                                               "-gnatVe "                  &
                                            "NOCOMPONENTS "                &
                                               "-gnatVE "                  &
                                            "FLOATS "                      &
                                               "-gnatVf "                  &
                                            "NOFLOATS "                    &
                                               "-gnatVF "                  &
                                            "IN_PARAMS "                   &
                                               "-gnatVi "                  &
                                            "NOIN_PARAMS "                 &
                                               "-gnatVI "                  &
                                            "MOD_PARAMS "                  &
                                               "-gnatVm "                  &
                                            "NOMOD_PARAMS "                &
                                               "-gnatVM "                  &
                                            "OPERANDS "                    &
                                               "-gnatVo "                  &
                                            "NOOPERANDS "                  &
                                               "-gnatVO "                  &
                                            "PARAMETERS "                  &
                                               "-gnatVp "                  &
                                            "NOPARAMETERS "                &
                                               "-gnatVP "                  &
                                            "RETURNS "                     &
                                               "-gnatVr "                  &
                                            "NORETURNS "                   &
                                               "-gnatVR "                  &
                                            "SUBSCRIPTS "                  &
                                               "-gnatVs "                  &
                                            "NOSUBSCRIPTS "                &
                                               "-gnatVS "                  &
                                            "TESTS "                       &
                                               "-gnatVt "                  &
                                            "NOTESTS "                     &
                                               "-gnatVT "                  &
                                            "ALL "                         &
                                               "-gnatVa "                  &
                                            "NONE "                        &
                                               "-gnatVn";
   --        /VALIDITY_CHECKING[=(keyword,[...])]
   --
   --   Control level of validity checking.
   --
   --        DEFAULT (D)     In this mode checks are made to prevent
   --                        erroneous behavior in accordance with the RM.
   --                        Notably extra checks may be needed for case
   --                        statements and subscripted array assignments.
   --
   --        NONE            No special checks for invalid values are
   --                        performed. This means that references to
   --                        uninitialized variables can cause erroneous
   --                        behavior from constructs like case statements
   --                        and subscripted array assignments. In this
   --                        mode, invalid values can lead to erroneous
   --                        behavior.
   --
   --        FULL            Every assignment is checked for validity, so
   --                        that it is impossible to assign invalid values.
   --                        The RM specifically allows such assignments,
   --                        but in this mode, invalid values can never be
   --                        assigned, and an attempt to perform such an
   --                        assignment immediately raises Constraint_Error.
   --                        This behavior is allowed (but not required) by
   --                        the RM. This mode is intended as a debugging aid,
   --                        and may be useful in helping to track down
   --                        uninitialized variables. It may be useful to
   --                        use this in conjunction with the Normalize_Scalars
   --                        pragma which attempts to initialize with invalid
   --                        values where possible.

   S_GCC_Verbose : aliased constant S := "/VERBOSE "                       &
                                            "-v";
   --        /VERBOSE
   --        /NOVERBOSE
   --
   --   Show commands generated by the GCC driver. Normally used only for
   --   debugging purposes or if you need to be sure what version of the
   --   compiler you are executing.

   S_GCC_Verb_Asm : aliased constant S := "/VERBOSE_ASM " &
                                          "-S,-verbose_asm,!-c";
   --        /NOASM (D)
   --        /ASM
   --
   --   Use to cause the assembler source file to be generated, using S as the
   --   filetype, instead of the object file. This may be useful if you need
   --   to examine the generated assembly code.

   S_GCC_Warn    : aliased constant S := "/WARNINGS="                      &
                                            "DEFAULT "                     &
                                               "!-gnatws,!-gnatwe "        &
                                            "ALL "                         &
                                               "-gnatwa "                  &
                                            "EVERY "                       &
                                               "-gnatw.e "                 &
                                            "OPTIONAL "                    &
                                               "-gnatwa "                  &
                                            "NOOPTIONAL "                  &
                                               "-gnatwA "                  &
                                            "NOALL "                       &
                                               "-gnatwA "                  &
                                            "ALL_GCC "                     &
                                               "-Wall "                    &
                                            "FAILING_ASSERTIONS "          &
                                               "-gnatw.a "                 &
                                            "NO_FAILING_ASSERTIONS "       &
                                               "-gnatw.A "                 &
                                            "BAD_FIXED_VALUES "            &
                                               "-gnatwb "                  &
                                            "NO_BAD_FIXED_VALUES "         &
                                               "-gnatwB "                  &
                                            "BIASED_REPRESENTATION "       &
                                               "-gnatw.b "                 &
                                            "NO_BIASED_REPRESENTATION "    &
                                               "-gnatw.B "                 &
                                            "CONDITIONALS "                &
                                               "-gnatwc "                  &
                                            "NOCONDITIONALS "              &
                                               "-gnatwC "                  &
                                            "MISSING_COMPONENT_CLAUSES "   &
                                               "-gnatw.c "                 &
                                            "NOMISSING_COMPONENT_CLAUSES " &
                                               "-gnatw.C "                 &
                                            "IMPLICIT_DEREFERENCE "        &
                                               "-gnatwd "                  &
                                            "NO_IMPLICIT_DEREFERENCE "     &
                                               "-gnatwD "                  &
                                            "ERRORS "                      &
                                               "-gnatwe "                  &
                                            "UNREFERENCED_FORMALS "        &
                                               "-gnatwf "                  &
                                            "NOUNREFERENCED_FORMALS "      &
                                               "-gnatwF "                  &
                                            "UNRECOGNIZED_PRAGMAS "        &
                                               "-gnatwg "                  &
                                            "NOUNRECOGNIZED_PRAGMAS "      &
                                               "-gnatwG "                  &
                                            "HIDING "                      &
                                               "-gnatwh "                  &
                                            "NOHIDING "                    &
                                               "-gnatwH "                  &
                                            "IMPLEMENTATION "              &
                                               "-gnatwi "                  &
                                            "NOIMPLEMENTATION "            &
                                               "-gnatwI "                  &
                                            "OBSOLESCENT "                 &
                                               "-gnatwj "                  &
                                            "NOOBSOLESCENT "               &
                                               "-gnatwJ "                  &
                                            "CONSTANT_VARIABLES "          &
                                               "-gnatwk "                  &
                                            "NOCONSTANT_VARIABLES "        &
                                               "-gnatwK "                  &
                                            "ELABORATION "                 &
                                               "-gnatwl "                  &
                                            "NOELABORATION "               &
                                               "-gnatwL "                  &
                                            "MODIFIED_UNREF "              &
                                               "-gnatwm "                  &
                                            "NOMODIFIED_UNREF "            &
                                               "-gnatwM "                  &
                                            "SUSPICIOUS_MODULUS "          &
                                               "-gnatw.m "                 &
                                            "NOSUSPICIOUS_MODULUS "        &
                                               "-gnatw.M "                 &
                                            "NORMAL "                      &
                                               "-gnatwn "                  &
                                            "OVERLAYS "                    &
                                               "-gnatwo "                  &
                                            "NOOVERLAYS "                  &
                                               "-gnatwO "                  &
                                            "OUT_PARAM_UNREF "             &
                                               "-gnatw.o "                 &
                                            "NOOUT_PARAM_UNREF "           &
                                               "-gnatw.O "                 &
                                            "INEFFECTIVE_INLINE "          &
                                               "-gnatwp "                  &
                                            "NOINEFFECTIVE_INLINE "        &
                                               "-gnatwP "                  &
                                            "MISSING_PARENS "              &
                                               "-gnatwq "                  &
                                            "PARAMETER_ORDER "             &
                                               "-gnatw.p "                 &
                                            "NOPARAMETER_ORDER "           &
                                               "-gnatw.P "                 &
                                            "NOMISSING_PARENS "            &
                                               "-gnatwQ "                  &
                                            "REDUNDANT "                   &
                                               "-gnatwr "                  &
                                            "NOREDUNDANT "                 &
                                               "-gnatwR "                  &
                                            "OBJECT_RENAMES "              &
                                               "-gnatw.r "                 &
                                            "NOOBJECT_RENAMES "            &
                                               "-gnatw.R "                 &
                                            "SUPPRESS "                    &
                                               "-gnatws "                  &
                                            "DELETED_CODE "                &
                                               "-gnatwt "                  &
                                            "NODELETED_CODE "              &
                                               "-gnatwT "                  &
                                            "UNINITIALIZED "               &
                                               "-Wuninitialized "          &
                                            "UNUSED "                      &
                                               "-gnatwu "                  &
                                            "NOUNUSED "                    &
                                               "-gnatwU "                  &
                                            "VARIABLES_UNINITIALIZED "     &
                                               "-gnatwv "                  &
                                            "NOVARIABLES_UNINITIALIZED "   &
                                               "-gnatwV "                  &
                                            "LOWBOUND_ASSUMED "            &
                                               "-gnatww "                  &
                                            "NOLOWBOUND_ASSUMED "          &
                                               "-gnatwW "                  &
                                            "WARNINGS_OFF_PRAGMAS "        &
                                               "-gnatw.w "                 &
                                            "NO_WARNINGS_OFF_PRAGMAS "     &
                                               "-gnatw.W "                 &
                                            "IMPORT_EXPORT_PRAGMAS "       &
                                               "-gnatwx "                  &
                                            "NOIMPORT_EXPORT_PRAGMAS "     &
                                               "-gnatwX "                  &
                                            "LOCAL_RAISE_HANDLING "        &
                                               "-gnatw.x "                 &
                                            "NOLOCAL_RAISE_HANDLING "      &
                                               "-gnatw.X "                 &
                                            "ADA_2005_COMPATIBILITY "      &
                                               "-gnatwy "                  &
                                            "NOADA_2005_COMPATIBILITY "    &
                                               "-gnatwY "                  &
                                            "UNCHECKED_CONVERSIONS "       &
                                               "-gnatwz "                  &
                                            "NOUNCHECKED_CONVERSIONS "     &
                                               "-gnatwZ";
   --        /NOWARNINGS
   --
   --   Suppress the output of all warning messages from the GNAT front end.
   --   Note that it does not suppress warnings from the gcc back end.
   --
   --        /WARNINGS[=(keyword[,...])]
   --
   --   In addition to error messages, corresponding to illegalities as
   --   defined in the reference manual, the compiler detects two kinds of
   --   warning situations.  First, the compiler considers some constructs
   --   suspicious and generates a warning message to alert you to a possible
   --   error. Second, if the compiler detects a situation that is sure to
   --   raise an exception at runtime, it generates a warning message.
   --
   --   You may specify the following keywords to change this behavior:
   --
   --   DEFAULT (D)             The default behavior above.
   --
   --   ALL                     Activate all optional warnings.
   --                           Activates most optional warning messages,
   --                           see remaining list in this section for
   --                           details on optional warning messages that
   --                           can be individually controlled.
   --                           The warnings that are not turned on by
   --                           this option are BIASED_ROUNDING,
   --                           IMPLICIT_DEREFERENCE, HIDING and
   --                           ELABORATION. All other optional Ada
   --                           warnings are turned on.
   --
   --   EVERY                   Activate every optional warning.
   --                           Activates all optional warnings, including
   --                           those listed above as exceptions for ALL.
   --
   --   NOALL                   Suppress all optional errors.
   --                           Suppresses all optional warning messages
   --                           that can be activated by option ALL.
   --
   --   ALL_GCC                 Request additional messages from the GCC
   --                           backend.  Most of these are not relevant
   --                           to Ada.
   --
   --   CONDITIONALS            Activate warnings for conditional
   --                           Expressions used in tests that are known
   --                           to be True or False at compile time. The
   --                           default is that such warnings are not
   --                           generated.
   --
   --   NOCONDITIONALS          Suppress warnings for conditional
   --                           expressions used in tests that are known
   --                           to be True or False at compile time.
   --
   --   IMPLICIT_DEREFERENCE    Activate warnings on implicit dereferencing.
   --                           The use of a prefix of an access type in an
   --                           indexed component, slice, or selected component
   --                           without an explicit .all will generate
   --                           a warning. With this warning enabled, access
   --                           checks occur only at points where an explicit
   --                           .all appears in the source code (assuming no
   --                           warnings are generated as a result of this
   --                           option). The default is that such warnings are
   --                           not generated. Note that /WARNINGS=ALL does not
   --                           affect the setting of this warning option.
   --
   --   NOIMPLICIT_DEREFERENCE  Suppress warnings on implicit dereferencing.
   --                           in indexed components, slices, and selected
   --                           components.
   --
   --   ELABORATION             Activate warnings on missing pragma
   --                           Elaborate_All statements. The default is
   --                           that such warnings are not generated.
   --
   --   NOELABORATION           Suppress warnings on missing pragma
   --                           Elaborate_All statements.
   --
   --   ERRORS                  Warning messages are to be treated as errors.
   --                           The warning string still appears, but the
   --                           warning messages are counted as errors, and
   --                           prevent the generation of an object file.
   --
   --   HIDING                  Activate warnings on hiding declarations.
   --                           A declaration is considered hiding if it is
   --                           for a non-overloadable entity, and it declares
   --                           an entity with the same name as some other
   --                           entity that is directly or use-visible. The
   --                           default is that such warnings are not
   --                           generated.
   --
   --   NOHIDING                Suppress warnings on hiding declarations.
   --
   --   IMPLEMENTATION          Activate warnings for a with of an internal
   --                           GNAT implementation unit, defined as any unit
   --                           from the Ada, Interfaces, GNAT, DEC or
   --                           System hierarchies that is not documented in
   --                           either the Ada Reference Manual or the GNAT
   --                           Programmer's Reference Manual. Such units are
   --                           intended only for internal implementation
   --                           purposes and should not be with'ed by user
   --                           programs. The default is that such warnings
   --                           are generated.
   --
   --   NOIMPLEMENTATION        Disables warnings for a with of an internal
   --                           GNAT implementation unit.
   --
   --   INEFFECTIVE_INLINE      Activate warnings on ineffective pragma Inlines
   --                           Activates warnings for failure of front end
   --                           inlining (activated by /INLINE=FULL) to inline
   --                           a particular call. There are many reasons for
   --                           not being able to inline a call, including most
   --                           commonly that the call is too complex to
   --                           inline. This warning can also be turned on
   --                           using /INLINE=FULL.
   --
   --   NOINEFFECTIVE_INLINE    Suppress warnings on ineffective pragma Inlines
   --                           Suppresses warnings on ineffective pragma
   --                           Inlines. If the inlining mechanism cannot
   --                           inline a call, it will simply ignore the
   --                           request silently.
   --
   --   MISSING_COMPONENT_CLAUSES
   --                           Activate warnings for cases when there are
   --                           component clauses for a record type, but not
   --                           for every component of the record.
   --
   --   NOMISSING_COMPONENT_CLAUSES
   --                           Suppress warnings for cases when there are
   --                           missing component clauses for a record type.
   --
   --   MISSING_PARENS
   --                           Activate warnings for cases where parentheses
   --                           are not used and the result is potential
   --                           ambiguity from a reader's point of view.
   --                           For example (not a > b) when a and b are
   --                           modular means (not (a) > b) and very likely
   --                           the programmer intended (not (a > b)).
   --
   --   NOMISSING_PARENS
   --                           Suppress warnings for cases where parentheses
   --                           are not used and the result is potential
   --                           ambiguity from a reader's point of view.
   --
   --   MODIFIED_UNREF          Activates warnings for variables that are
   --                           assigned (using an initialization value or with
   --                           one or more assignment statements) but whose
   --                           value is never read. The warning is suppressed
   --                           for volatile variables and also for variables
   --                           that are renamings of other variables or for
   --                           which an address clause is given. This warning
   --                           can also be turned on using /WARNINGS/OPTIONAL.
   --
   --   NOMODIFIED_UNREF        Disables warnings for variables that are
   --                           assigned or initialized, but never read.
   --
   --   NORMAL                  Sets normal warning mode, in which enabled
   --                           warnings are issued and treated as warnings
   --                           rather than errors. This is the default mode.
   --                           It can be used to cancel the effect of an
   --                           explicit /WARNINGS=SUPPRESS or
   --                           /WARNINGS=ERRORS. It also cancels the effect
   --                           of the implicit /WARNINGS=ERRORS that is
   --                           activated by the use of /STYLE=GNAT.
   --
   --   OBSOLESCENT             Activates warnings for calls to subprograms
   --                           marked with pragma Obsolescent and for use of
   --                           features in Annex J of the Ada Reference
   --                           Manual. In the case of Annex J, not all
   --                           features are flagged. In particular use of the
   --                           renamed packages (like Text_IO), use of package
   --                           ASCII and use of the attribute 'Constrained are
   --                           not flagged, since these are very common and
   --                           would generate many annoying positive warnings.
   --                           The default is that such warnings are not
   --                           generated.
   --
   --   NOOBSOLESCENT           Disables warnings on use of obsolescent
   --                           features.
   --
   --   OBJECT_RENAME           Activate warnings for non limited objects
   --                           renaming parameterless functions.
   --
   --   NOOBJECT_RENAME         Suppress warnings for non limited objects
   --                           renaming parameterless functions.
   --
   --   OPTIONAL                Equivalent to ALL.
   --
   --   NOOPTIONAL              Equivalent to NOALL.
   --
   --   OVERLAYS                Activate warnings for possibly unintended
   --                           initialization effects of defining address
   --                           clauses that cause one variable to overlap
   --                           another. The default is that such warnings
   --                           are generated.
   --
   --   NOOVERLAYS              Suppress warnings on possibly unintended
   --                           initialization effects of defining address
   --                           clauses that cause one variable to overlap
   --                           another.
   --
   --   REDUNDANT               Activate warnings for redundant constructs.
   --                           In particular assignments of a variable to
   --                           itself, and a type conversion that converts
   --                           an object to its own type. The default
   --                           is that such warnings are not generated.
   --
   --   NOREDUNDANT             Suppress warnings for redundant constructs.
   --
   --   SUPPRESS                Completely suppress the output of all warning
   --                           messages.  Same as /NOWARNINGS.
   --
   --   UNCHECKED_CONVERSIONS   Activates warnings on unchecked conversions.
   --                           Causes warnings to be generated for
   --                           unchecked conversions when the two types are
   --                           known at compile time to have different sizes.
   --                           The default is that such warnings are
   --                           generated.
   --
   --   NOUNCHECKED_CONVERSIONS Suppress warnings for unchecked conversions.
   --
   --   UNINITIALIZED           Generate warnings for uninitialized variables.
   --                           This is a GCC option, not an Ada option.
   --                           You must also specify the /OPTIMIZE qualifier
   --                           with a value other than NONE (in other words,
   --                           this keyword works only if optimization is
   --                           turned on).
   --
   --   UNREFERENCED_FORMALS    Activate warnings on unreferenced formals.
   --                           Causes a warning to be generated if a formal
   --                           parameter is not referenced in the body of
   --                           the subprogram. This warning can also be turned
   --                           on using option ALL or UNUSED.
   --
   --   NOUNREFERENCED_FORMALS  Suppress warnings on unreferenced formals.
   --                           Suppresses warnings for unreferenced formal
   --                           parameters. Note that the combination UNUSED
   --                           followed by NOUNREFERENCED_FORMALS has the
   --                           effect of warning on unreferenced entities
   --                           other than subprogram formals.
   --
   --   UNUSED                  Activates warnings to be generated for entities
   --                           that are defined but not referenced, and for
   --                           units that are with'ed and not referenced. In
   --                           the case of packages, a warning is also
   --                           generated if no entities in the package are
   --                           referenced. This means that if the package
   --                           is referenced but the only references are in
   --                           use clauses or renames declarations, a warning
   --                           is still generated. A warning is also generated
   --                           for a generic package that is with'ed but never
   --                           instantiated.  In the case where a package or
   --                           subprogram body is compiled, and there is a
   --                           with on the corresponding spec that is only
   --                           referenced in the body, a warning is also
   --                           generated, noting that the with can be moved
   --                           to the body. The default is that such warnings
   --                           are not generated.
   --
   --   NOUNUSED                Suppress warnings for unused entities and
   --                           packages.
   --
   --   VARIABLES_UNINITIALIZED Activates warnings on unassigned variables.
   --                           Causes warnings to be generated when a variable
   --                           is accessed which may not be properly
   --                           uninitialized.
   --                           The default is that such warnings are
   --                           generated.
   --
   --   NOVARIABLES_UNINITIALIZED       Suppress warnings for uninitialized
   --                                   variables.

   S_GCC_WarnX   : aliased constant S := "/NOWARNINGS "                    &
                                            "-gnatws";
   --  NODOC (see /WARNINGS)

   S_GCC_No_Back : aliased constant S := "/NO_BACK_END_WARNINGS "          &
                                            "-w";
   --        /NO_BACK_END_WARNINGS
   --
   --   Inhibit all warning messages of the GCC back-end.

   S_GCC_All_Back : aliased constant S := "/ALL_BACK_END_WARNINGS "        &
                                            "-Wall";
   --        /ALL_BACK_END_WARNINGS
   --
   --   Activate all warning messages of the GCC back-end.

   S_GCC_Wide    : aliased constant S := "/WIDE_CHARACTER_ENCODING="       &
                                             "BRACKETS "                   &
                                                "-gnatWb "                 &
                                             "HEX "                        &
                                                "-gnatWh "                 &
                                             "UPPER "                      &
                                                "-gnatWu "                 &
                                             "SHIFT_JIS "                  &
                                                "-gnatWs "                 &
                                             "UTF8 "                       &
                                                "-gnatW8 "                 &
                                             "EUC "                        &
                                                "-gnatWe";
   --        /NOWIDE_CHARACTER_ENCODING (D)
   --        /WIDE_CHARACTER_ENCODING[=encode-type]
   --
   --   Specifies the mechanism used to encode wide characters.  'encode-type'
   --   is one of the following:
   --
   --   BRACKETS (D)    A wide character is encoded as ["xxxx"] where XXXX
   --                   are four hexadecimal digits representing the coding
   --                   ('Pos value) of the character in type
   --                   Wide_Character. The hexadecimal digits may use upper
   --                   or lower case letters.
   --
   --                   This notation can also be used for upper half
   --                   Character values using the format ["xx"] where XX is
   --                   two hexadecimal digits representing the coding ('Pos
   --                   value) of the character in type Character (or
   --                   Wide_Character). The hexadecimal digits may use upper
   --                   of lower case.
   --
   --   NONE            No wide characters are allowed.  Same
   --                   as /NOWIDE_CHARACTER_ENCODING.
   --
   --   HEX             In this encoding, a wide character is represented by
   --                   the following five character sequence: ESC a b c d
   --                   Where 'a', 'b', 'c', and 'd' are the four hexadecimal
   --                   characters (using uppercase letters) of the wide
   --                   character code. For example, ESC A345 is used to
   --                   represent the wide character with code 16#A345#. This
   --                   scheme is compatible with use of the full
   --                   Wide_Character set.
   --
   --   UPPER           The wide character with encoding 16#abcd# where the
   --                   upper bit is on (in other words, "a" is in the range
   --                   8-F) is represented as two bytes, 16#ab# and 16#cd#.
   --                   The second byte may never be a format control
   --                   character, but is not required to be in the upper
   --                   half. This method can be also used for shift-JIS or
   --                   EUC, where the internal coding matches the external
   --                   coding.
   --
   --   SHIFT_JIS       A wide character is represented by a two-character
   --                   sequence, 16#ab# and 16#cd#, with the restrictions
   --                   described for upper-half encoding as described above.
   --                   The internal character code is the corresponding JIS
   --                   character according to the standard algorithm for
   --                   Shift-JIS conversion. Only characters defined in the
   --                   JIS code set table can be used with this encoding
   --                   method.
   --
   --   UTF8            A wide character is represented using
   --                   UCS Transformation Format 8 (UTF-8) as defined in Annex
   --                   R of ISO 10646-1/Am.2.  Depending on the character
   --                   value, the representation is a one, two, or three byte
   --                   sequence:
   --
   --                   16#0000#-16#007f#: 2#0xxxxxxx#
   --                   16#0080#-16#07ff#: 2#110xxxxx# 2#10xxxxxx#
   --                   16#0800#-16#ffff#: 2#1110xxxx# 2#10xxxxxx# 2#10xxxxxx#
   --
   --                   where the xxx bits correspond to the left-padded bits
   --                   of the 16-bit character value. Note that all lower
   --                   half ASCII characters are represented as ASCII bytes
   --                   and all upper half characters and other wide characters
   --                   are represented as sequences of upper-half (The full
   --                   UTF-8 scheme allows for encoding 31-bit characters as
   --                   6-byte sequences, but in this implementation, all UTF-8
   --                   sequences of four or more bytes length will be treated
   --                   as illegal).
   --
   --   EUC             A wide character is represented by a two-character
   --                   sequence 16#ab# and 16#cd#, with both characters being
   --                   in the upper half. The internal character code is the
   --                   corresponding JIS character according to the EUC
   --                   encoding algorithm. Only characters defined in the JIS
   --                   code set table can be used with this encoding method.

   S_GCC_WideX   : aliased constant S := "/NOWIDE_CHARACTER_ENCODING "     &
                                             "-gnatWn";
   --  NODOC (see /WIDE_CHARACTER_ENCODING)

   S_GCC_Xdebug  : aliased constant S := "/XDEBUG "                        &
                                            "-gnatD";
   --        /NOXDEBUG (D)
   --        /XDEBUG
   --
   --   Output expanded source files for source level debugging.
   --   The expanded source (see /EXPAND_SOURCE) is written to files
   --   with names formed by appending "_DG" to the input file name,
   --   The debugging information generated by the /DEBUG qualifier will then
   --   refer to the generated file. This allows source level debugging using
   --   the generated code which is sometimes useful for complex code, for
   --   example to find out exactly which part of a complex construction
   --   raised an exception. The maximum line length for the output is 72.

   S_GCC_Lxdebug : aliased constant S := "/LXDEBUG=#"                      &
                                            "-gnatD=#";
   --        /LXDEBUG=nnn
   --
   --   Output expanded source files for source level debugging.
   --   The expanded source (see /EXPAND_SOURCE) is written to files
   --   with names formed by appending "_DG" to the input file name,
   --   The debugging information generated by the /DEBUG qualifier will then
   --   refer to the generated file. This allows source level debugging using
   --   the generated code which is sometimes useful for complex code, for
   --   example to find out exactly which part of a complex construction
   --   raised an exception. The parameter is the maximum line length for
   --   the output.

   S_GCC_Xref    : aliased constant S := "/XREF="                          &
                                            "GENERATE "                    &
                                               "!-gnatx "                  &
                                            "SUPPRESS "                    &
                                               "-gnatx";
   --        /XREF[=keyword]
   --
   --   Normally the compiler generates full cross-referencing information in
   --   the .ALI file. This information is used by a number of tools,
   --   including GNAT FIND and GNAT XREF.
   --
   --        GENERATE (D)            Generate cross-referencing information.
   --
   --        SUPPRESS                Suppress cross-referencing information.
   --                                This saves some space and may slightly
   --                                speed up compilation, but means that some
   --                                tools cannot be used.

   GCC_Switches : aliased constant Switches :=
                    (S_GCC_Ada_83  'Access,
                     S_GCC_Ada_95  'Access,
                     S_GCC_Ada_05  'Access,
                     S_GCC_Add     'Access,
                     S_GCC_Asm     'Access,
                     S_GCC_AValid  'Access,
                     S_GCC_Checks  'Access,
                     S_GCC_ChecksX 'Access,
                     S_GCC_Compres 'Access,
                     S_GCC_Config  'Access,
                     S_GCC_Current 'Access,
                     S_GCC_Debug   'Access,
                     S_GCC_DebugX  'Access,
                     S_GCC_Data    'Access,
                     S_GCC_Dist    'Access,
                     S_GCC_DistX   'Access,
                     S_GCC_Error   'Access,
                     S_GCC_ErrorX  'Access,
                     S_GCC_Expand  'Access,
                     S_GCC_Lexpand 'Access,
                     S_GCC_Extend  'Access,
                     S_GCC_Ext     'Access,
                     S_GCC_File    'Access,
                     S_GCC_Follow  'Access,
                     S_GCC_Force   'Access,
                     S_GCC_Full    'Access,
                     S_GCC_Generate'Access,
                     S_GCC_GNAT    'Access,
                     S_GCC_Help    'Access,
                     S_GCC_Ident   'Access,
                     S_GCC_IdentX  'Access,
                     S_GCC_Ignore  'Access,
                     S_GCC_Immed   'Access,
                     S_GCC_Inline  'Access,
                     S_GCC_InlineX 'Access,
                     S_GCC_Intsrc  'Access,
                     S_GCC_Just    'Access,
                     S_GCC_JustX   'Access,
                     S_GCC_Length  'Access,
                     S_GCC_List    'Access,
                     S_GCC_Output  'Access,
                     S_GCC_Machine 'Access,
                     S_GCC_Mapping 'Access,
                     S_GCC_Mess    'Access,
                     S_GCC_Nesting 'Access,
                     S_GCC_Noadc   'Access,
                     S_GCC_Noload  'Access,
                     S_GCC_Nostinc 'Access,
                     S_GCC_Nostlib 'Access,
                     S_GCC_Opt     'Access,
                     S_GCC_OptX    'Access,
                     S_GCC_Pointer 'Access,
                     S_GCC_Polling 'Access,
                     S_GCC_Project 'Access,
                     S_GCC_Psta    'Access,
                     S_GCC_Report  'Access,
                     S_GCC_ReportX 'Access,
                     S_GCC_Repinfo 'Access,
                     S_GCC_RepinfX 'Access,
                     S_GCC_RTS     'Access,
                     S_GCC_SCO     'Access,
                     S_GCC_Search  'Access,
                     S_GCC_Style   'Access,
                     S_GCC_StyleX  'Access,
                     S_GCC_Subdirs 'Access,
                     S_GCC_Symbol  'Access,
                     S_GCC_Syntax  'Access,
                     S_GCC_Table   'Access,
                     S_GCC_Trace   'Access,
                     S_GCC_Tree    'Access,
                     S_GCC_Trys    'Access,
                     S_GCC_Units   'Access,
                     S_GCC_Unique  'Access,
                     S_GCC_Upcase  'Access,
                     S_GCC_Valid   'Access,
                     S_GCC_Verbose 'Access,
                     S_GCC_Verb_Asm'Access,
                     S_GCC_Warn    'Access,
                     S_GCC_WarnX   'Access,
                     S_GCC_Wide    'Access,
                     S_GCC_WideX   'Access,
                     S_GCC_No_Back 'Access,
                     S_GCC_All_Back'Access,
                     S_GCC_Xdebug  'Access,
                     S_GCC_Lxdebug 'Access,
                     S_GCC_Xref    'Access);

   ----------------------------
   -- Switches for GNAT ELIM --
   ----------------------------

   S_Elim_Add    : aliased constant S := "/ADD_PROJECT_SEARCH_DIR=*"       &
                                           "-aP*";
   --        /ADD_PROJECT_SEARCH_PATH=(directory[,...])
   --
   --   Add directories to the project search path.

   S_Elim_All    : aliased constant S := "/ALL "                           &
                                            "-a";
   --        /NOALL (D)
   --        /ALL
   --
   --   Also look for subprograms from the GNAT run time that can be
   --   eliminated. Note that when 'gnat.adc' is produced using this switch,
   --   the entire program must be recompiled with qualifier /ALL_FILES of
   --   GNAT MAKE.

   S_Elim_Bind   : aliased constant S := "/BIND_FILE=<"                    &
                                            "-b>";
   --        /BIND_FILE=file_name
   --
   --   Specifies file_name as the bind file to process. If this qualifier is
   --   not used, the name of the bind file is computed from the full expanded
   --   Ada name of a main subprogram.

   S_Elim_Comp   : aliased constant S := "/COMPILER=@"                     &
                                            "--GCC=@";
   --        /COMPILER=path_name
   --
   --   Instructs GNAT ELIM to use a specific gcc compiler instead of one
   --   available on the path.

   S_Elim_Config : aliased constant S := "/CONFIGURATION_PRAGMAS=<"        &
                                            "-C>";
   --        /CONFIGURATION_PRAGMAS=path_name
   --
   --   Specifies a file that contains configuration pragmas.
   --   The file must be specified with absolute path.

   S_Elim_Current : aliased constant S := "/CURRENT_DIRECTORY "            &
                                           "!-I-";
   --        /CURRENT_DIRECTORY (D)
   --        /NOCURRENT_DIRECTORY
   --
   --        Look for source files in the default directory.

   S_Elim_Ext     : aliased constant S := "/EXTERNAL_REFERENCE=" & '"'     &
                                             "-X" & '"';
   --       /EXTERNAL_REFERENCE="name=val"
   --
   --   Specifies an external reference to the project manager. Useful only if
   --   /PROJECT_FILE is used.
   --
   --   Example:
   --      /EXTERNAL_REFERENCE="DEBUG=TRUE"

   S_Elim_Follow  : aliased constant S := "/FOLLOW_LINKS_FOR_FILES "       &
                                            "-eL";
   --        /NOFOLLOW_LINKS_FOR_FILES (D)
   --        /FOLLOW_LINKS_FOR_FILES
   --
   --    Follow links when parsing project files

   S_Elim_GNATMAKE : aliased constant S := "/GNATMAKE=@"                   &
                                            "--GNATMAKE=@";
   --        /GNATMAKE=path_name
   --
   --   Instructs GNAT MAKE to use a specific gnatmake instead of one available
   --   on the path.

   S_Elim_Mess    : aliased constant S := "/MESSAGES_PROJECT_FILE="        &
                                             "DEFAULT "                    &
                                                "-vP0 "                    &
                                             "MEDIUM "                     &
                                                "-vP1 "                    &
                                             "HIGH "                       &
                                                "-vP2";
   --        /MESSAGES_PROJECT_FILE[=messages-option]
   --
   --   Specifies the "verbosity" of the parsing of project files.
   --   messages-option may be one of the following:
   --
   --      DEFAULT (D)  No messages are output if there is no error or warning.
   --
   --      MEDIUM       A small number of messages are output.
   --
   --      HIGH         A great number of messages are output, most of them not
   --                   being useful for the user.

   S_Elim_Project : aliased constant S := "/PROJECT_FILE=<"                &
                                             "-P>";
   --        /PROJECT_FILE=filename
   --
   --   Specifies the main project file to be used. The project files rooted
   --   at the main project file will be parsed before the invocation of the
   --   gnatelim. The source directories to be searched will be communicated
   --   to gnatelim through logical name ADA_PRJ_INCLUDE_FILE.

   S_Elim_Quiet  : aliased constant S := "/QUIET "                         &
                                            "-q";
   --        /NOQUIET (D)
   --        /QUIET
   --
   --   Quiet mode: by default GNAT ELIM outputs to the standard error stream
   --   the number of program units left to be processed. This option turns
   --   this trace off.

   S_Elim_Search : aliased constant S := "/SEARCH=*"                       &
                                            "-I*";
   --        /SEARCH=(directory, ...)
   --
   --   When looking for source files also look in the specified directories.

   S_Elim_Subdirs : aliased constant S := "/SUBDIRS=<"                     &
                                             "--subdirs=>";
   --        /SUBDIRS=dir
   --
   --   The actual directories (object, exec, library, ...) are subdirectories
   --   of the directory specified in the project file. If the subdirectory
   --   does not exist, it is created automatically.

   S_Elim_Verb   : aliased constant S := "/VERBOSE "                       &
                                            "-v";
   --        /NOVERBOSE (D)
   --        /VERBOSE
   --
   --   Verbose mode: GNAT ELIM version information is output as Ada comments
   --   to the standard output stream. Also, in addition to the number of
   --   program units left, GNAT ELIM will output the name of the current unit
   --   being processed.

   Elim_Switches : aliased constant Switches :=
                     (S_Elim_Add     'Access,
                      S_Elim_All     'Access,
                      S_Elim_Bind    'Access,
                      S_Elim_Comp    'Access,
                      S_Elim_Config  'Access,
                      S_Elim_Current 'Access,
                      S_Elim_Ext     'Access,
                      S_Elim_Follow  'Access,
                      S_Elim_GNATMAKE'Access,
                      S_Elim_Mess    'Access,
                      S_Elim_Project 'Access,
                      S_Elim_Quiet   'Access,
                      S_Elim_Search  'Access,
                      S_Elim_Subdirs 'Access,
                      S_Elim_Verb    'Access);

   ----------------------------
   -- Switches for GNAT FIND --
   ----------------------------

   S_Find_Add     : aliased constant S := "/ADD_PROJECT_SEARCH_DIR=*"      &
                                            "-aP*";
   --        /ADD_PROJECT_SEARCH_PATH=(directory[,...])
   --
   --   Add directories to the project search path.

   S_Find_All     : aliased constant S := "/ALL_FILES "                    &
                                            "-a";
   --        /NOALL_FILES (D)
   --        /ALL_FILES
   --
   --   If this switch is present, FIND and XREF will parse the read-only
   --   files found in the library search path. Otherwise, these files will
   --   be ignored. This option can be used to protect Gnat sources or your
   --   own libraries from being parsed, thus making FIND and XREF much
   --   faster, and their output much smaller.

   S_Find_Deriv   : aliased constant S := "/DERIVED_TYPE_INFORMATION "     &
                                            "-d";
   --        /NODERIVED_TYPE_INFORMATION (D)
   --        /DERIVED_TYPE_INFORMATION
   --
   --   Output the parent type reference for each matching derived types.

   S_Find_Expr    : aliased constant S := "/EXPRESSIONS "                  &
                                            "-e";
   --        /NOEXPRESSIONS (D)
   --        /EXPRESSIONS
   --
   --   By default, FIND accepts the simple regular expression set for pattern.
   --   If this switch is set, then the pattern will be considered as a full
   --   Unix-style regular expression.

   S_Find_Ext     : aliased constant S := "/EXTERNAL_REFERENCE=" & '"'     &
                                            "-X" & '"';
   --        /EXTERNAL_REFERENCE="name=val"
   --
   --   Specifies an external reference to the project manager. Useful only if
   --   /PROJECT_FILE is used.
   --
   --   Example:
   --      /EXTERNAL_REFERENCE="DEBUG=TRUE"

   S_Find_Follow  : aliased constant S := "/FOLLOW_LINKS_FOR_FILES "       &
                                            "-eL";
   --        /NOFOLLOW_LINKS_FOR_FILES (D)
   --        /FOLLOW_LINKS_FOR_FILES
   --
   --    Follow links when parsing project files

   S_Find_Full    : aliased constant S := "/FULL_PATHNAME "                &
                                            "-f";
   --        /NOFULL_PATHNAME (D)
   --        /FULL_PATHNAME
   --
   --   If this switch is set, the output file names will be preceded by their
   --   directory (if the file was found in the search path). If this switch
   --   is not set, the directory will not be printed.

   S_Find_Ignore  : aliased constant S := "/IGNORE_LOCALS "                &
                                            "-g";
   --        /NOIGNORE_LOCALS (D)
   --        /IGNORE_LOCALS
   --
   --   If this switch is set, information is output only for library-level
   --   entities, ignoring local entities. The use of this switch may
   --   accelerate FIND and XREF.

   S_Find_Mess    : aliased constant S := "/MESSAGES_PROJECT_FILE="        &
                                            "DEFAULT "                     &
                                               "-vP0 "                     &
                                            "MEDIUM "                      &
                                               "-vP1 "                     &
                                            "HIGH "                        &
                                               "-vP2";
   --        /MESSAGES_PROJECT_FILE[=messages-option]
   --
   --   Specifies the "verbosity" of the parsing of project files.
   --   messages-option may be one of the following:
   --
   --      DEFAULT (D)  No messages are output if there is no error or warning.
   --
   --      MEDIUM       A small number of messages are output.
   --
   --      HIGH         A great number of messages are output, most of them not
   --                   being useful for the user.

   S_Find_Nostinc : aliased constant S := "/NOSTD_INCLUDES "               &
                                            "-nostdinc";
   --        /NOSTD_INCLUDES
   --
   --   Do not look for sources in the system default directory.

   S_Find_Nostlib : aliased constant S := "/NOSTD_LIBRARIES "              &
                                            "-nostdlib";
   --        /NOSTD_LIBRARIES
   --
   --   Do not look for library files in the system default directory.

   S_Find_Object  : aliased constant S := "/OBJECT_SEARCH=*"               &
                                            "-aO*";
   --        /OBJECT_SEARCH=(directory,...)
   --
   --   When searching for library and object files, look in the specified
   --   directories. The order in which library files are searched is the same
   --   as for MAKE.

   S_Find_Print   : aliased constant S := "/PRINT_LINES "                  &
                                            "-s";
   --        /NOPRINT_LINES (D)
   --        /PRINT_LINES
   --
   --   Output the content of the Ada source file lines were the entity was
   --   found.

   S_Find_Project : aliased constant S := "/PROJECT=@"                     &
                                            "-p@";
   --        /PROJECT=file
   --
   --   Specify a project file to use. By default, FIND and XREF will try to
   --   locate a project file in the current directory.
   --
   --   If a project file is either specified or found by the tools, then the
   --   content of the source directory and object directory lines are added
   --   as if they had been specified respectively by /SOURCE_SEARCH and
   --   /OBJECT_SEARCH.
   --
   --   This qualifier is not compatible with /PROJECT_FILE

   S_Find_Prj     : aliased constant S := "/PROJECT_FILE=<"                &
                                            "-P>";
   --        /PROJECT_FILE=filename
   --
   --   Specifies the main project file to be used. The project files rooted
   --   at the main project file will be parsed before looking for sources.
   --   The source and object directories to be searched will be communicated
   --   to gnatfind through logical names ADA_PRJ_INCLUDE_FILE and
   --   ADA_PRJ_OBJECTS_FILE.

   S_Find_Ref     : aliased constant S := "/REFERENCES "                   &
                                            "-r";
   --        /NOREFERENCES (D)
   --        /REFERENCES
   --
   --   By default, FIND will output only the information about the
   --   declaration, body or type completion of the entities. If this switch
   --   is set, the FIND will locate every reference to the entities in the
   --   files specified on the command line (or in every file in the search
   --   path if no file is given on the command line).

   S_Find_Search  : aliased constant S := "/SEARCH=*"                      &
                                            "-I*";
   --        /SEARCH=(directory,...)
   --
   --   Equivalent to:
   --   /OBJECT_SEARCH=(directory,...) /SOURCE_SEARCH=(directory,...)

   S_Find_Source  : aliased constant S := "/SOURCE_SEARCH=*"               &
                                            "-aI*";
   --        /SOURCE_SEARCH=(directory,...)
   --
   --   When looking for source files also look in the specified directories.
   --   The order in which source file search is undertaken is the same as for
   --   MAKE.

   S_Find_Subdirs : aliased constant S := "/SUBDIRS=<"                     &
                                             "--subdirs=>";
   --        /SUBDIRS=dir
   --
   --   The actual directories (object, exec, library, ...) are subdirectories
   --   of the directory specified in the project file. If the subdirectory
   --   does not exist, it is created automatically.

   S_Find_Types   : aliased constant S := "/TYPE_HIERARCHY "               &
                                            "-t";
   --        /NOTYPE_HIERARCHY (D)
   --        /TYPE_HIERARCHY
   --
   --   Output the type hierarchy for the specified type. It acts like the
   --   /DERIVED_TYPE_INFORMATION qualifier, but recursively from parent type
   --   to parent type. When this qualifier is specified it is not possible to
   --   specify more than one file.

   Find_Switches : aliased constant Switches :=
                     (S_Find_Add     'Access,
                      S_Find_All     'Access,
                      S_Find_Deriv   'Access,
                      S_Find_Expr    'Access,
                      S_Find_Ext     'Access,
                      S_Find_Follow  'Access,
                      S_Find_Full    'Access,
                      S_Find_Ignore  'Access,
                      S_Find_Mess    'Access,
                      S_Find_Nostinc 'Access,
                      S_Find_Nostlib 'Access,
                      S_Find_Object  'Access,
                      S_Find_Print   'Access,
                      S_Find_Project 'Access,
                      S_Find_Prj     'Access,
                      S_Find_Ref     'Access,
                      S_Find_Search  'Access,
                      S_Find_Source  'Access,
                      S_Find_Subdirs 'Access,
                      S_Find_Types   'Access);

   ------------------------------
   -- Switches for GNAT KRUNCH --
   ------------------------------

   S_Krunch_Count  : aliased constant S := "/COUNT=#"                      &
                                            "`#";
   --        /COUNT=39 (D)
   --        /COUNT=nnn
   --
   --   Limit file names to nnn characters (where nnn is a decimal
   --   integer). The maximum file name length is 39, but if you want to
   --   generate a set of files that would be usable if ported to a system
   --   with some different maximum file length, then a different value can
   --   be specified.

   Krunch_Switches : aliased constant Switches  :=
                       (1 .. 1 => S_Krunch_Count  'Access);

   ----------------------------
   -- Switches for GNAT LINK --
   ----------------------------

   S_Link_Add     : aliased constant S := "/ADD_PROJECT_SEARCH_DIR=*"      &
                                            "-aP*";
   --        /ADD_PROJECT_SEARCH_PATH=(directory[,...])
   --
   --   Add directories to the project search path.

   S_Link_Bind    : aliased constant S := "/BIND_FILE="                    &
                                            "ADA "                         &
                                               "-A "                       &
                                            "C "                           &
                                               "-C";
   --        /BIND_FILE=[bind-file-option]
   --
   --   Specifies the language of the binder generated file.
   --
   --        ADA (D)         Binder file is Ada.
   --
   --        C               Binder file is 'C'.

   S_Link_Debug   : aliased constant S := "/DEBUG="                        &
                                            "ALL "                         &
                                               "-g3 "                      &
                                            "NONE "                        &
                                               "-g0 "                      &
                                            "TRACEBACK "                   &
                                               "-g1 "                      &
                                            "NOTRACEBACK "                 &
                                               "-g0";
   --        /NODEBUG (D)
   --        /DEBUG[=debug-option]
   --
   --   Specifies the amount of debugging information included. 'debug-option'
   --   is one of the following:
   --
   --        ALL (D)      Include full debugging information.
   --
   --        NONE         Provide no debugging information.  Same as /NODEBUG.
   --
   --        TRACEBACK    Provide sufficient debug information for a traceback.
   --
   --        NOTRACEBACK  Same as NONE.

   S_Link_Nodebug : aliased constant S := "/NODEBUG "                      &
                                            "-g0";
   --  NODOC (see /DEBUG)

   S_Link_Execut  : aliased constant S := "/EXECUTABLE=@"                  &
                                            "-o@";
   --        /EXECUTABLE=exec-name
   --
   --   'exec-name' specifies an alternative name for the generated executable
   --   program. If this qualifier switch is omitted, the executable is called
   --   the name of the main unit. So "$ GNAT LINK TRY.ALI" creates an
   --   executable called TRY.EXE.

   S_Link_Ext     : aliased constant S := "/EXTERNAL_REFERENCE=" & '"'     &
                                            "-X" & '"';
   --        /EXTERNAL_REFERENCE="name=val"
   --
   --   Specifies an external reference to the project manager. Useful only if
   --   /PROJECT_FILE is used.
   --
   --   Example:
   --      /EXTERNAL_REFERENCE="DEBUG=TRUE"

   S_Link_Follow  : aliased constant S := "/FOLLOW_LINKS_FOR_FILES "       &
                                            "-eL";
   --        /NOFOLLOW_LINKS_FOR_FILES (D)
   --        /FOLLOW_LINKS_FOR_FILES
   --
   --    Follow links when parsing project files

   S_Link_Forlink : aliased constant S := "/FOR_LINKER=" & '"'             &
                                            "--for-linker=" & '"';
   --        /FOR_LINKER=<string>
   --
   --   Transmit the option <string> to the underlying linker.

   S_Link_Force   : aliased constant S := "/FORCE_OBJECT_FILE_LIST "       &
                                            "-f";
   --        /NOFORCE_OBJECT_FILE_LIST (D)
   --        /FORCE_OBJECT_FILE_LIST
   --
   --   Forces the generation of a file that contains commands for the linker.
   --   This is useful in some cases to deal with special situations where the
   --   command line length is exceeded.

   S_Link_Ident   : aliased constant S := "/IDENTIFICATION=" & '"'         &
                                            "--for-linker=IDENT="          &
                                            '"';
   --        /IDENTIFICATION="<string>"
   --
   --   "<string>" specifies the string to be stored in the image file ident-
   --   ification field in the image header. It overrides any pragma Ident
   --   specified string.

   S_Link_Libdir  : aliased constant S := "/LIBDIR=*"                      &
                                            "-L*";
   --        /LIBDIR=(directory, ...)
   --
   --   Look for libraries in the specified directories.

   S_Link_Library : aliased constant S := "/LIBRARY=|"                     &
                                            "-l|";
   --        /LIBRARY=xyz
   --
   --   Link with library named "xyz".

   S_Link_Mess    : aliased constant S := "/MESSAGES_PROJECT_FILE="        &
                                            "DEFAULT "                     &
                                               "-vP0 "                     &
                                            "MEDIUM "                      &
                                               "-vP1 "                     &
                                            "HIGH "                        &
                                               "-vP2";
   --        /MESSAGES_PROJECT_FILE[=messages-option]
   --
   --   Specifies the "verbosity" of the parsing of project files.
   --   messages-option may be one of the following:
   --
   --      DEFAULT (D)  No messages are output if there is no error or warning.
   --
   --      MEDIUM       A small number of messages are output.
   --
   --      HIGH         A great number of messages are output, most of them not
   --                   being useful for the user.

   S_Link_Nocomp  : aliased constant S := "/NOCOMPILE "                    &
                                            "-n";
   --        /NOCOMPILE
   --
   --   Do not compile the file generated by the binder.
   --   This may be used when a link is rerun with different options,
   --   but there is no need to recompile the binder generated file.

   S_Link_Noinhib : aliased constant S := "/NOINHIBIT-EXEC "               &
                                            "--for-linker=--noinhibit-exec";
   --        /NOINHIBIT-EXEC
   --
   --   Delete executable if there are errors or warnings.

   S_Link_Nofiles : aliased constant S := "/NOSTART_FILES "                &
                                            "-nostartfiles";
   --        /NOSTART_FILES
   --
   --   Link in default image initialization and startup functions.

   S_Link_Project : aliased constant S := "/PROJECT_FILE=<"                &
                                            "-P>";
   --        /PROJECT_FILE=filename
   --
   --   Specifies the main project file to be used. The project files rooted
   --   at the main project file will be parsed before the invocation of the
   --   linker.
   --   The source and object directories to be searched will be communicated
   --   to the linker through logical names ADA_PRJ_INCLUDE_FILE and
   --   ADA_PRJ_OBJECTS_FILE.

   S_Link_Return  : aliased constant S := "/RETURN_CODES="                 &
                                            "POSIX "                       &
                                               "!-mvms-return-codes "      &
                                            "VMS "                         &
                                               "-mvms-return-codes";
   --        /RETURN_CODES=POSIX (D)
   --        /RETURN_CODES=VMS
   --
   --   Specifies the style of codes returned by
   --   Ada.Command_Line.Set_Exit_Status. Must be used in conjunction with
   --   and match the Bind qualifier with the same name.
   --
   --        POSIX (D)   Return Posix compatible exit codes.
   --
   --        VMS         Return VMS compatible exit codes. The value returned
   --                    is identically equal to the Set_Exit_Status parameter.

   S_Link_Static  : aliased constant S := "/STATIC "                       &
                                            "--for-linker=-static";
   --        /NOSTATIC (D)
   --        /STATIC
   --
   --   Indicate to the linker that the link is static.

   S_Link_Subdirs : aliased constant S := "/SUBDIRS=<"                     &
                                             "--subdirs=>";
   --        /SUBDIRS=dir
   --
   --   The actual directories (object, exec, library, ...) are subdirectories
   --   of the directory specified in the project file. If the subdirectory
   --   does not exist, it is created automatically.

   S_Link_Verb    : aliased constant S := "/VERBOSE "                      &
                                            "-v";
   --        /NOVERBOSE (D)
   --        /VERBOSE
   --
   --   Causes additional information to be output, including a full list of
   --   the included object files. This switch option is most useful when you
   --   want to see what set of object files are being used in the link step.

   S_Link_ZZZZZ   : aliased constant S := "/<other> "                      &
                                            "--for-linker=";
   --        /<other>
   --
   --   Any other switch that will be transmitted to the underlying linker.

   Link_Switches : aliased constant Switches :=
                     (S_Link_Add     'Access,
                      S_Link_Bind    'Access,
                      S_Link_Debug   'Access,
                      S_Link_Nodebug 'Access,
                      S_Link_Execut  'Access,
                      S_Link_Ext     'Access,
                      S_Link_Follow  'Access,
                      S_Link_Forlink 'Access,
                      S_Link_Force   'Access,
                      S_Link_Ident   'Access,
                      S_Link_Libdir  'Access,
                      S_Link_Library 'Access,
                      S_Link_Mess    'Access,
                      S_Link_Nocomp  'Access,
                      S_Link_Nofiles 'Access,
                      S_Link_Noinhib 'Access,
                      S_Link_Project 'Access,
                      S_Link_Return  'Access,
                      S_Link_Static  'Access,
                      S_Link_Subdirs 'Access,
                      S_Link_Verb    'Access,
                      S_Link_ZZZZZ   'Access);

   ----------------------------
   -- Switches for GNAT LIST --
   ----------------------------

   S_List_Add     : aliased constant S := "/ADD_PROJECT_SEARCH_DIR=*"      &
                                            "-aP*";
   --        /ADD_PROJECT_SEARCH_PATH=(directory[,...])
   --
   --   Add directories to the project search path.

   S_List_All     : aliased constant S := "/ALL_UNITS "                    &
                                            "-a";
   --        /NOALL_UNITS (D)
   --        /ALL_UNITS
   --
   --   Consider all units, including those of the predefined Ada library.
   --   Especially useful with /DEPENDENCIES.

   S_List_Allproj : aliased constant S := "/ALL_PROJECTS "                 &
                                            "-U";
   --        /NOALL_PROJECTS (D)
   --        /ALL_PROJECTS
   --
   --   When used with a project file and no file specified, indicate
   --   that gnatls should be called for all sources of all projects in
   --   the project tree.

   S_List_Current : aliased constant S := "/CURRENT_DIRECTORY "            &
                                            "!-I-";
   --        /CURRENT_DIRECTORY (D)
   --        /NOCURRENT_DIRECTORY
   --
   --   Look for source, library or object files in the default directory.

   S_List_Depend  : aliased constant S := "/DEPENDENCIES "                 &
                                            "-d";
   --        /NODEPENDENCIES (D)
   --        /DEPENDENCIES

   S_List_Ext     : aliased constant S := "/EXTERNAL_REFERENCE=" & '"'     &
                                            "-X" & '"';
   --        /EXTERNAL_REFERENCE="name=val"
   --
   --   Specifies an external reference to the project manager. Useful only if
   --   /PROJECT_FILE is used.
   --
   --   Example:
   --      /EXTERNAL_REFERENCE="DEBUG=TRUE"

   S_List_Files   : aliased constant S := "/FILES=@"                       &
                                            "-files=@";
   --        /FILES=filename
   --
   --   Take as arguments the files that are listed in the specified
   --   text file.

   S_List_Follow  : aliased constant S := "/FOLLOW_LINKS_FOR_FILES "       &
                                            "-eL";
   --        /NOFOLLOW_LINKS_FOR_FILES (D)
   --        /FOLLOW_LINKS_FOR_FILES
   --
   --    Follow links when parsing project files

   S_List_Mess    : aliased constant S := "/MESSAGES_PROJECT_FILE="        &
                                            "DEFAULT "                     &
                                               "-vP0 "                     &
                                            "MEDIUM "                      &
                                               "-vP1 "                     &
                                            "HIGH "                        &
                                               "-vP2";
   --        /MESSAGES_PROJECT_FILE[=messages-option]
   --
   --   Specifies the "verbosity" of the parsing of project files.
   --   messages-option may be one of the following:
   --
   --      DEFAULT (D)  No messages are output if there is no error or warning.
   --
   --      MEDIUM       A small number of messages are output.
   --
   --      HIGH         A great number of messages are output, most of them not
   --                   being useful for the user.

   S_List_Nostinc : aliased constant S := "/NOSTD_INCLUDES "               &
                                            "-nostdinc";
   --        /NOSTD_INCLUDES
   --
   --   Do not look for sources of the run time in the standard directory.

   S_List_Object  : aliased constant S := "/OBJECT_SEARCH=*"               &
                                            "-aO*";
   --        /OBJECT_SEARCH=(directory,...)
   --
   --   When looking for library and object files look also in the specified
   --   directories.

   S_List_Output  : aliased constant S := "/OUTPUT="                       &
                                            "SOURCES "                     &
                                               "-s "                       &
                                            "DEPEND "                      &
                                               "-d "                       &
                                            "OBJECTS "                     &
                                               "-o "                       &
                                            "UNITS "                       &
                                               "-u "                       &
                                            "OPTIONS "                     &
                                               "-h "                       &
                                            "VERBOSE "                     &
                                               "-v ";
   --        /OUTPUT=(option,option,...)
   --
   --        SOURCES (D)     Only output information about source files.
   --
   --        DEPEND          List sources from which specified units depend on.
   --
   --        OBJECTS         Only output information about object files.
   --
   --        UNITS           Only output information about compilation units.
   --
   --        OPTIONS         Output the list of options.
   --
   --        VERBOSE         Output the complete source and object paths.
   --                        Do not use the default column layout but instead
   --                        use long format giving as much as information
   --                        possible on each requested units, including
   --                        special characteristics.

   S_List_Project : aliased constant S := "/PROJECT_FILE=<"                &
                                            "-P>";
   --        /PROJECT_FILE=filename
   --
   --   Specifies the main project file to be used. The project files rooted
   --   at the main project file will be parsed before doing any listing.
   --   The source and object directories to be searched will be communicated
   --   to gnatlist through logical names ADA_PRJ_INCLUDE_FILE and
   --   ADA_PRJ_OBJECTS_FILE.

   S_List_Search  : aliased constant S := "/SEARCH=*"                      &
                                            "-I*";
   --        /SEARCH=(directory,...)
   --
   --   Search the specified directories for both source and object files.

   S_List_Source  : aliased constant S := "/SOURCE_SEARCH=*"               &
                                            "-aI*";
   --        /SOURCE_SEARCH=(directory,...)
   --
   --   When looking for source files also look in the specified directories.

   S_List_Subdirs : aliased constant S := "/SUBDIRS=<"                     &
                                             "--subdirs=>";
   --        /SUBDIRS=dir
   --
   --   The actual directories (object, exec, library, ...) are subdirectories
   --   of the directory specified in the project file. If the subdirectory
   --   does not exist, it is created automatically.

   List_Switches : aliased constant Switches :=
                     (S_List_Add     'Access,
                      S_List_All     'Access,
                      S_List_Allproj 'Access,
                      S_List_Current 'Access,
                      S_List_Depend  'Access,
                      S_List_Ext     'Access,
                      S_List_Files   'Access,
                      S_List_Follow  'Access,
                      S_List_Mess    'Access,
                      S_List_Nostinc 'Access,
                      S_List_Object  'Access,
                      S_List_Output  'Access,
                      S_List_Project 'Access,
                      S_List_Search  'Access,
                      S_List_Source  'Access,
                      S_List_Subdirs 'Access);

   ----------------------------
   -- Switches for GNAT MAKE --
   ----------------------------

   S_Make_Actions : aliased constant S := "/ACTIONS="                      &
                                            "COMPILE "                     &
                                               "-c "                       &
                                            "BIND "                        &
                                               "-b "                       &
                                            "LINK "                        &
                                               "-l ";
   --        /ACTIONS=(keyword[,...])
   --
   --  GNAT MAKE default behavior is to check if the sources are up to date,
   --  compile those sources that are not up to date, bind the main source,
   --  then link the executable.
   --
   --  With the /ACTIONS qualifier, GNAT MAKE may be restricted to one or
   --  two of these three steps:
   --
   --  o Compile
   --  o Bind
   --  o Link
   --
   --
   --   You may specify one or more of the following keywords to the /ACTIONS
   --   qualifier:
   --
   --   BIND            Bind only. Can be combined with /ACTIONS=COMPILE
   --                   to do compilation and binding, but no linking.
   --                   Can be combined with /ACTIONS=LINK to do binding and
   --                   linking. When not combined with /ACTIONS=COMPILE,
   --                   all the units in the closure of the main program must
   --                   have been previously compiled and must be up to date.
   --
   --   COMPILE         Compile only. Do not perform binding, except when
   --                   /ACTIONS=BIND is also specified. Do not perform
   --                   linking, except if both /ACTIONS=BIND and /ACTIONS=LINK
   --                   are also specified.
   --
   --   LINK            Link only. Can be combined with /ACTIONS=BIND to do
   --                   binding and linking. Linking will not be performed
   --                   if combined with /ACTIONS=COMPILE but not with
   --                   /ACTIONS=BIND\. When not combined with /ACTIONS=BIND
   --                   all the units in the closure of the main program must
   --                   have been previously compiled and must be up to date,
   --                   and the main program need to have been bound.

   S_Make_Add     : aliased constant S := "/ADD_PROJECT_SEARCH_DIR=*"      &
                                            "-aP*";
   --        /ADD_PROJECT_SEARCH_PATH=(directory[,...])
   --
   --   Add directories to the project search path.

   S_Make_All     : aliased constant S := "/ALL_FILES "                    &
                                            "-a";
   --        /NOALL_FILES (D)
   --        /ALL_FILES
   --
   --   Consider all files in the make process, even the GNAT internal system
   --   files (for example, the predefined Ada library files). By default,
   --   GNAT MAKE does not check these files (however, if there is an
   --   installation problem, it will be caught when GNAT MAKE binds your
   --   program). You may have to specify this qualifier if you are working on
   --   GNAT itself.  The vast majority of GNAT MAKE users never need to
   --   specify this switch.  All GNAT internal files with will be compiled
   --   with /STYLE_CHECK=GNAT.

   S_Make_Allproj : aliased constant S := "/ALL_PROJECTS "                 &
                                            "-U";
   --        /NOALL_PROJECTS (D)
   --        /ALL_PROJECTS
   --
   --   Implies /Unique.
   --   When used without project files, it is equivalent to /UNIQUE.
   --   When used with a project file with no main (neither on the command
   --   line nor in the attribute Main) check every source of every project,
   --   recompile all sources that are not up to date and rebuild libraries
   --   if necessary.

   S_Make_Bind    : aliased constant S := "/BINDER_QUALIFIERS=?"           &
                                            "-bargs BIND";
   --        /BINDER_QUALIFIERS
   --
   --   Any qualifiers specified after this qualifier other than
   --   /COMPILER_QUALIFIERS, /LINKER_QUALIFIERS and /MAKE_QUALIFIERS will be
   --   passed to any GNAT BIND commands generated by GNAT MAKE.

   S_Make_Bindprj : aliased constant S := "/BND_LNK_FULL_PROJECT "         &
                                            "-B";
   --        /BND_LNK_FULL_PROJECT
   --
   --   Bind and link all sources of a project, without any consideration
   --   to attribute Main, if there is one. This qualifier need to be
   --   used in conjunction with the /PROJECT_FILE= qualifier and cannot
   --   be used with a main subprogram on the command line or for
   --   a library project file. As the binder is invoked with the option
   --   meaning "No Ada main subprogram", the user must ensure that the
   --   proper options are specified to the linker. This qualifier is
   --   normally used when the main subprogram is in a foreign language
   --   such as C.

   S_Make_Comp    : aliased constant S := "/COMPILER_QUALIFIERS=?"         &
                                            "-cargs COMPILE";
   --        /COMPILER_QUALIFIERS
   --
   --   Any qualifiers specified after this qualifier other than
   --   /BINDER_QUALIFIERS, /LINKER_QUALIFIERS and /MAKE_QUALIFIERS will be
   --   passed to any GNAT COMPILE commands generated by GNAT MAKE.

   S_Make_Cond    : aliased constant S := "/CONDITIONAL_SOURCE_SEARCH=*"   &
                                            "-A*";
   --        /CONDITIONAL_SOURCE_SEARCH=dir
   --
   --   Equivalent to "/SOURCE_SEARCH=dir /SKIP_MISSING=dir".

   S_Make_Cont    : aliased constant S := "/CONTINUE_ON_ERROR "            &
                                            "-k";
   --        /NOCONTINUE_ON_ERROR (D)
   --        /CONTINUE_ON_ERROR
   --
   --   Keep going. Continue as much as possible after a compilation error.
   --   To ease the programmer's task in case of compilation errors, the list
   --   of sources for which the compile fails is given when GNAT MAKE
   --   terminates.

   S_Make_Current : aliased constant S := "/CURRENT_DIRECTORY "            &
                                            "!-I-";
   --        /CURRENT_DIRECTORY (D)
   --        /NOCURRENT_DIRECTORY
   --
   --   Look for source, library or object files in the default directory.

   S_Make_Dep     : aliased constant S := "/DEPENDENCIES_LIST "            &
                                            "-M";
   --        /NODEPENDENCIES_LIST (D)
   --        /DEPENDENCIES_LIST
   --
   --   Check if all objects are up to date. If they are, output the object
   --   dependences to SYS$OUTPUT in a form that can be directly exploited in
   --   a Unix-style Makefile. By default, each source file is prefixed with
   --   its (relative or absolute) directory name. This name is whatever you
   --   specified in the various /SOURCE_SEARCH and /SEARCH qualifiers.  If
   --   you also specify the /QUIET qualifier, only the source file names,
   --   without relative paths, are output. If you just specify the
   --   /DEPENDENCY_LIST qualifier, dependencies of the GNAT internal system
   --   files are omitted.  This is typically what you want. If you also
   --   specify the /ALL_FILES qualifier, dependencies of the GNAT internal
   --   files are also listed. Note that dependencies of the objects in
   --   external Ada libraries (see the /SKIP_MISSING qualifier) are never
   --   reported.

   S_Make_Dirobj  : aliased constant S := "/DIRECTORY_OBJECTS=@"           &
                                            "-D@";
   --        /DIRECTORY_OBJECTS=<file>
   --
   --   Put all object files and .ALI files in <file>.
   --   This qualifier is not compatible with /PROJECT_FILE.

   S_Make_Disprog : aliased constant S := "/DISPLAY_PROGRESS "             &
                                            "-d";
   --        /NOPLAY_PROGRESS (D)
   --        /DISPLAY_PROGRESS
   --
   --   Display progress for each source, up to date or not, as a single line
   --      completed x out of y (zz%)
   --   If the file needs to be compiled this is displayed after the
   --   invocation of the compiler. These lines are displayed even in quiet
   --   output mode (/QUIET).

   S_Make_Doobj   : aliased constant S := "/DO_OBJECT_CHECK "              &
                                            "-n";
   --        /NODO_OBJECT_CHECK (D)
   --        /DO_OBJECT_CHECK
   --
   --   Don't compile, bind, or link. Output a single command that will
   --   recompile an out of date unit, if any. Repeated use of this option,
   --   followed by carrying out the indicated compilation, will eventually
   --   result in recompiling all required units.
   --
   --   If any ALI is missing during the process, GNAT MAKE halts and
   --   displays an error message.

   S_Make_Execut  : aliased constant S := "/EXECUTABLE=@"                  &
                                            "-o@";
   --        /EXECUTABLE=exec-name
   --
   --   The name of the final executable program will be 'exec_name'. If this
   --   qualifier is omitted the default name for the executable will be the
   --   name of the input file with an EXE filetype.  You may prefix
   --   'exec_name' with a relative or absolute directory path.

   S_Make_Ext     : aliased constant S := "/EXTERNAL_REFERENCE=" & '"'     &
                                            "-X" & '"';
   --        /EXTERNAL_REFERENCE="name=val"
   --
   --   Specifies an external reference to the project manager. Useful only if
   --   /PROJECT_FILE is used.
   --
   --   Example:
   --      /EXTERNAL_REFERENCE="DEBUG=TRUE"

   S_Make_Follow  : aliased constant S := "/FOLLOW_LINKS_FOR_FILES "       &
                                            "-eL";
   --        /NOFOLLOW_LINKS_FOR_FILES (D)
   --        /FOLLOW_LINKS_FOR_FILES
   --
   --    Follow links when parsing project files

   S_Make_Force   : aliased constant S := "/FORCE_COMPILE "                &
                                            "-f";
   --        /NOFORCE_COMPILE (D)
   --        /FORCE_COMPILE
   --
   --   Force recompilations. Recompile all sources, even though some object
   --   files may be up to date, but don't recompile predefined or GNAT
   --   internal files unless the /ALL_FILES qualifier is also specified.

   S_Make_Full    : aliased constant S := "/FULL_PATH_IN_BRIEF_MESSAGES "  &
                                            "-F";
   --        /NOFULL_PATH_IN_BRIEF_MESSAGES (D)
   --        /FULL_PATH_IN_BRIEF_MESSAGES
   --
   --   When using project files, if some errors or warnings are detected
   --   during parsing and verbose mode is not in effect (no use of qualifier
   --   /VERBOSE), then error lines start with the full path name of the
   --   project file, rather than its simple file name.

   S_Make_Hi_Verb : aliased constant S := "/HIGH_VERBOSITY "               &
                                          "-vh";
   --        /NOHIGH_VERBOSITY (D)
   --        /HIGH_VERBOSITY
   --
   --   Displays the reason for all recompilations GNAT MAKE decides are
   --   necessary, in high verbosity. Equivalent to /VERBOSE.

   S_Make_Inplace : aliased constant S := "/IN_PLACE "                     &
                                            "-i";
   --        /NOIN_PLACE (D)
   --        /IN_PLACE
   --
   --   In normal mode, GNAT MAKE compiles all object files and ALI files
   --   into the current directory. If the /IN_PLACE switch is used,
   --   then instead object files and ALI files that already exist are over-
   --   written in place. This means that once a large project is organized
   --   into separate directories in the desired manner, then GNAT MAKE will
   --   automatically maintain and update this organization. If no ALI files
   --   are found on the Ada object path, the new object and ALI files are
   --   created in the directory containing the source being compiled.

   S_Make_Index   : aliased constant S := "/SOURCE_INDEX=#"                &
                                             "-eI#";
   --        /SOURCE_INDEX=nnn
   --
   --   Specifies the index of the units in the source file
   --   By default, source files are mono-unit and there is no index
   --   When /SOURCE_INDEX=nnn is specified, only one main may be specified
   --   on the command line.

   S_Make_Library : aliased constant S := "/LIBRARY_SEARCH=*"              &
                                            "-L*";
   --        /LIBRARY_SEARCH=(directory[,...])
   --
   --   Add the specified directories to the list of directories in which the
   --   linker will search for libraries.

   S_Make_Link    : aliased constant S := "/LINKER_QUALIFIERS=?"           &
                                            "-largs LINK";
   --        /LINKER_QUALIFIERS
   --
   --   Any qualifiers specified after this qualifier other than
   --   /COMPILER_QUALIFIERS, /BINDER_QUALIFIERS and /MAKE_QUALIFIERS will be
   --   passed to any GNAT LINK commands generated by GNAT LINK.

   S_Make_Low_Verb : aliased constant S := "/LOW_VERBOSITY "               &
                                           "-vl";
   --        /NOLOW_VERBOSITY (D)
   --        /LOW_VERBOSITY
   --
   --   Displays the reason for all recompilations GNAT MAKE decides are
   --   necessary, in low verbosity, that is with less output than
   --   /MEDIUM_VERBOSITY, /HIGH_VERBOSITY or /VERBOSE.

   S_Make_Make    : aliased constant S := "/MAKE_QUALIFIERS=?"             &
                                            "-margs MAKE";
   --        /MAKE_QUALIFIERS
   --
   --   Any qualifiers specified after this qualifier other than
   --   /COMPILER_QUALIFIERS, /BINDER_QUALIFIERS and /LINKER_QUALIFIERS
   --   are for the benefit of GNAT MAKE itself.

   S_Make_Mapping : aliased constant S := "/MAPPING "                      &
                                            "-C";
   --        /NOMAPPING (D)
   --        /MAPPING
   --
   --   Use a mapping file.  A mapping file is a way to communicate to the
   --   compiler two mappings: from unit names to file names (without any
   --   directory information) and from file names to path names (with full
   --   directory information). These mappings are used by the compiler to
   --   short-circuit the path search. When GNAT MAKE is invoked with this
   --   qualifier, it will create a mapping file, initially populated by the
   --   project manager, if /PROJECT_File= is used, otherwise initially empty.
   --   Each invocation of the compiler will add the newly accessed sources to
   --   the mapping file. This will improve the source search during the next
   --   invocations of the compiler

   S_Make_Med_Verb : aliased constant S := "/MEDIUM_VERBOSITY "            &
                                           "-vm";
   --        /NOMEDIUM_VERBOSITY (D)
   --        /MEDIUM_VERBOSITY
   --
   --   Displays the reason for all recompilations GNAT MAKE decides are
   --   necessary, in medium verbosity, that is with potentially less output
   --   than /HIGH_VERBOSITY or /VERBOSE.

   S_Make_Mess    : aliased constant S := "/MESSAGES_PROJECT_FILE="        &
                                            "DEFAULT "                     &
                                               "-vP0 "                     &
                                            "MEDIUM "                      &
                                               "-vP1 "                     &
                                            "HIGH "                        &
                                               "-vP2";
   --        /MESSAGES_PROJECT_FILE[=messages-option]
   --
   --   Specifies the "verbosity" of the parsing of project files.
   --   messages-option may be one of the following:
   --
   --      DEFAULT (D)  No messages are output if there is no error or warning.
   --
   --      MEDIUM       A small number of messages are output.
   --
   --      HIGH         A great number of messages are output, most of them not
   --                   being useful for the user.

   S_Make_Minimal : aliased constant S := "/MINIMAL_RECOMPILATION "        &
                                            "-m";
   --        /NOMINIMAL_RECOMPILATION (D)
   --        /MINIMAL_RECOMPILATION
   --
   --   Specifies that the minimum necessary amount of recompilation
   --   be performed. In this mode GNAT MAKE ignores time stamp differences
   --   when the only modifications to a source file consist in
   --   adding/removing comments, empty lines, spaces or tabs.

   S_Make_Missing : aliased constant S := "/CREATE_MISSING_DIRS "          &
                                            "-p";
   --        /NOCREATE_MISSING_DIRS (D)
   --        /CREATE_MISSING_DIRS
   --
   --   When an object directory, a library directory or an exec directory
   --   in missing, attempt to create the directory.

   S_Make_Nolink  : aliased constant S := "/NOLINK "                       &
                                            "-c";
   --        /NOLINK
   --
   --   Compile only. Do not perform binding and linking. If the root unit is
   --   not a main unit, this is the default.  Otherwise GNAT MAKE will
   --   attempt binding and linking unless all objects are up to date and the
   --   executable is more recent than the objects.
   --   This is equivalent to /ACTIONS=COMPILE

   S_Make_Nomain  : aliased constant S := "/NOMAIN "                       &
                                            "-z";
   --        /NOMAIN
   --
   --   No main subprogram. Bind and link the program even if the unit name
   --   given on the command line is a package name. The resulting executable
   --   will execute the elaboration routines of the package and its closure,
   --   then the finalization routines.

   S_Make_Nonpro  : aliased constant S := "/NON_PROJECT_UNIT_COMPILATION " &
                                            "-x";
   --        /NON_PROJECT_UNIT_COMPILATION
   --
   --    Normally, when using project files, a unit that is not part of any
   --    project file, cannot be compile. These units may be compile, when
   --    needed, if this qualifier is specified.

   S_Make_Nostinc : aliased constant S := "/NOSTD_INCLUDES "               &
                                            "-nostdinc";
   --        /NOSTD_INCLUDES
   --
   --    Do not look for sources the in the system default directory.

   S_Make_Nostlib : aliased constant S := "/NOSTD_LIBRARIES "              &
                                            "-nostdlib";
   --        /NOSTD_LIBRARIES
   --
   --    Do not look for library files in the system default directory.

   S_Make_Object  : aliased constant S := "/OBJECT_SEARCH=*"               &
                                            "-aO*";
   --        /OBJECT_SEARCH=(directory[,...])
   --
   --   When looking for library and object files look also in the specified
   --   directories.

   S_Make_Proc    : aliased constant S := "/PROCESSES=#"                   &
                                            "-j#";
   --        /NOPROCESSES (D)
   --        /PROCESSES=NNN
   --
   --   Use NNN processes to carry out the (re)compilations. If you have a
   --   multiprocessor machine, compilations will occur in parallel.  In the
   --   event of compilation errors, messages from various compilations might
   --   get interspersed (but GNAT MAKE will give you the full ordered list of
   --   failing compiles at the end). This can at times be annoying.  To get a
   --   clean list of error messages don't use this qualifier.

   S_Make_Nojobs  : aliased constant S := "/NOPROCESSES "                  &
                                            "-j1";
   --  NODOC (see /PROCESS)

   S_Make_Project : aliased constant S := "/PROJECT_FILE=<"                &
                                            "-P>";
   --        /PROJECT_FILE=filename
   --
   --   Specifies the main project file to be used. The project files rooted
   --   at the main project file will be parsed before any other processing to
   --   set the building environment.

   S_Make_Quiet   : aliased constant S := "/QUIET "                        &
                                            "-q";
   --        /NOQUIET (D)
   --        /QUIET
   --
   --   When this qualifiers is specified, the commands carried out by GNAT
   --   MAKE are not displayed.

   S_Make_Reason  : aliased constant S := "/REASONS "                      &
                                            "-v";
   --        /NOREASONS (D)
   --        /REASONS
   --
   --   Displays the reason for all recompilations GNAT MAKE decides are
   --   necessary.

   S_Make_RTS     : aliased constant S := "/RUNTIME_SYSTEM=|"              &
                                            "--RTS=|";
   --        /RUNTIME_SYSTEM=xxx
   --
   --    Build against an alternate runtime system named xxx or RTS-xxx.

   S_Make_Search  : aliased constant S := "/SEARCH=*"                      &
                                            "-I*";
   --        /SEARCH=(directory[,...])
   --
   --   Search the specified directories for both source and object files.

   S_Make_Skip    : aliased constant S := "/SKIP_MISSING=*"                &
                                            "-aL*";
   --        /SKIP_MISSING=(directory[,...])
   --
   --   Skip missing library sources if ALI in 'directory'.

   S_Make_Source  : aliased constant S := "/SOURCE_SEARCH=*"               &
                                            "-aI*";
   --        /SOURCE_SEARCH=(directory[,...])
   --
   --   When looking for source files also look in the specified directories.

   S_Make_Stand   : aliased constant S := "/STANDARD_OUTPUT_FOR_COMMANDS " &
                                            "-eS";
   --        /NOSTANDARD_OUTPUT_FOR_COMMANDS (D)
   --        /STANDARD_OUTPUT_FOR_COMMANDS
   --
   --   Output the commands for the compiler, the binder and the linker
   --   on SYS$OUTPUT, instead of SYS$ERROR.

   S_Make_Subdirs : aliased constant S := "/SUBDIRS=<"                     &
                                             "--subdirs=>";
   --        /SUBDIRS=dir
   --
   --   The actual directories (object, exec, library, ...) are subdirectories
   --   of the directory specified in the project file. If the subdirectory
   --   does not exist, it is created automatically.

   S_Make_Switch  : aliased constant S := "/SWITCH_CHECK "                 &
                                            "-s";
   --        /NOSWITCH_CHECK (D)
   --        /SWITCH_CHECK
   --
   --   Recompile if compiler switches have changed since last compilation.
   --   All compiler switches but -I and -o are taken into account in the
   --   following way: orders between different "first letter" switches are
   --   ignored, but orders between same switches are taken into account.
   --   For example, -O -O2 is different than -O2 -O, but -g -O is equivalent
   --   to -O -g.

   S_Make_Unique  : aliased constant S := "/UNIQUE "                       &
                                            "-u";
   --        /NOUNIQUE (D)
   --        /UNIQUE
   --
   --  Recompile at most the main file. It implies /ACTIONS=COMPILE.
   --  Combined with /FORCE_COMPILE, it is equivalent to calling the compiler
   --  directly.

   S_Make_Use_Map : aliased constant S := "/USE_MAPPING_File=@"            &
                                            "-C=@";
   --        /USE_MAPPING_FILE=file_name
   --
   --   Use a specific mapping file. The file 'file_name', specified as a path
   --   name (absolute or relative) by this qualifier, should already exist,
   --   otherwise the qualifier is ineffective. The specified mapping file
   --   will be communicated to the compiler. This switch is not compatible
   --   with a project file (/PROJECT_FILE=) or with multiple compiling
   --   processes (/PROCESSES=nnn, when nnn is greater than 1).

   S_Make_Verbose : aliased constant S := "/VERBOSE "                      &
                                            "-v";
   --        /NOVERBOSE (D)
   --        /VERBOSE
   --
   --   Displays the reason for all recompilations GNAT MAKE decides are
   --   necessary.

   Make_Switches : aliased constant Switches :=
                     (S_Make_Add     'Access,
                      S_Make_Actions 'Access,
                      S_Make_All     'Access,
                      S_Make_Allproj 'Access,
                      S_Make_Bind    'Access,
                      S_Make_Comp    'Access,
                      S_Make_Cond    'Access,
                      S_Make_Cont    'Access,
                      S_Make_Current 'Access,
                      S_Make_Dep     'Access,
                      S_Make_Dirobj  'Access,
                      S_Make_Disprog 'Access,
                      S_Make_Doobj   'Access,
                      S_Make_Execut  'Access,
                      S_Make_Ext     'Access,
                      S_Make_Follow  'Access,
                      S_Make_Force   'Access,
                      S_Make_Full    'Access,
                      S_Make_Hi_Verb 'Access,
                      S_Make_Inplace 'Access,
                      S_Make_Index   'Access,
                      S_Make_Library 'Access,
                      S_Make_Link    'Access,
                      S_Make_Low_Verb'Access,
                      S_Make_Make    'Access,
                      S_Make_Mapping 'Access,
                      S_Make_Med_Verb'Access,
                      S_Make_Mess    'Access,
                      S_Make_Minimal 'Access,
                      S_Make_Missing 'Access,
                      S_Make_Nolink  'Access,
                      S_Make_Nomain  'Access,
                      S_Make_Nonpro  'Access,
                      S_Make_Nostinc 'Access,
                      S_Make_Nostlib 'Access,
                      S_Make_Object  'Access,
                      S_Make_Proc    'Access,
                      S_Make_Nojobs  'Access,
                      S_Make_Project 'Access,
                      S_Make_Quiet   'Access,
                      S_Make_Reason  'Access,
                      S_Make_RTS     'Access,
                      S_Make_Search  'Access,
                      S_Make_Skip    'Access,
                      S_Make_Source  'Access,
                      S_Make_Stand   'Access,
                      S_Make_Subdirs 'Access,
                      S_Make_Switch  'Access,
                      S_Make_Unique  'Access,
                      S_Make_Use_Map 'Access,
                      S_Make_Verbose 'Access);

   ------------------------------
   -- Switches for GNAT METRIC --
   ------------------------------

   S_Metric_Add     : aliased constant S := "/ADD_PROJECT_SEARCH_DIR=*"    &
                                              "-aP*";
   --        /ADD_PROJECT_SEARCH_PATH=(directory[,...])
   --
   --   Add directories to the project search path.

   S_Metric_All_Prjs : aliased constant S := "/ALL_PROJECTS "              &
                                               "-U";
   --        /NOALL_PROJECTS (D)
   --        /ALL_PROJECTS
   --   When GNAT METRIC is used with a Project File and no source is
   --   specified, the underlying tool gnatmetric is called for all the
   --   sources of all the Project Files in the project tree.

   S_Metric_Debug    : aliased constant S := "/DEBUG_OUTPUT "              &
                                             "-dv";
   --      /DEBUG_OUTPUT
   --
   --   Generate the debug information

   S_Metric_Direct   : aliased constant S := "/DIRECTORY=@"                &
                                             "-d=@";
   --      /DIRECTORY=pathname
   --
   --   Put the files with detailed metric information into the specified
   --   directory

   S_Metric_Element : aliased constant S := "/ELEMENT_METRICS="            &
                                             "ALL "                        &
                                              "!-ed,!-es,!-enl,!-eps,"     &
                                              "!-eas,!-ept,!-eat,!-enu,"   &
                                              "!-ec "                      &
                                             "DECLARATION_TOTAL "          &
                                              "-ed "                       &
                                             "STATEMENT_TOTAL "            &
                                              "-es "                       &
                                             "LOOP_NESTING_MAX "           &
                                              "-enl "                      &
                                             "INT_SUBPROGRAMS "            &
                                              "-eps "                      &
                                             "SUBPROGRAMS_ALL "            &
                                              "-eas "                      &
                                             "INT_TYPES "                  &
                                              "-ept "                      &
                                             "TYPES_ALL "                  &
                                              "-eat "                      &
                                             "PROGRAM_NESTING_MAX "        &
                                              "-enu "                      &
                                             "CONSTRUCT_NESTING_MAX "      &
                                              "-ec";
   --  NODOC  (see /SYNTAX_METRICS)

   S_Metric_Syntax : aliased constant S := "/SYNTAX_METRICS="              &
                                             "ALL "                        &
                                             "--syntax-all "               &
                                             "NONE "                       &
                                             "--no-syntax-all "            &
                                             "DECLARATIONS "               &
                                             "--declarations "             &
                                             "NODECLARATIONS "             &
                                             "--no-declarations "          &
                                             "STATEMENTS "                 &
                                             "--statements "               &
                                             "NOSTATEMENTS "               &
                                             "--no-statements "            &
                                             "PUBLIC_SUBPROGRAMS "         &
                                             "--public-subprograms "       &
                                             "NOPUBLIC_SUBPROGRAMS "       &
                                             "--no-public-subprograms "    &
                                             "ALL_SUBPROGRAMS "            &
                                             "--all-subprograms "          &
                                             "NOALL_SUBPROGRAMS "          &
                                             "--no-all-subprograms "       &
                                             "PUBLIC_TYPES "               &
                                             "--public-types "             &
                                             "NOPUBLIC_TYPES "             &
                                             "--no-public-types "          &
                                             "ALL_TYPES "                  &
                                             "--all-types "                &
                                             "NOALL_TYPES "                &
                                             "--no-all-types "             &
                                             "UNIT_NESTING "               &
                                             "--unit-nesting "             &
                                             "NOUNIT_NESTING "             &
                                             "--no-unit-nesting "          &
                                             "CONSTRUCT_NESTING "          &
                                             "--construct-nesting "        &
                                             "NOCONSTRUCT_NESTING "        &
                                             "--no-construct-nesting";
   --       /SYNTAX_METRICS(option, option ...)
   --
   --   Specifies the syntax element metrics to be computed (if at least one
   --   positive syntax element metric, line metric, complexity or coupling
   --   metric is specified then only explicitly specified syntax element
   --   metrics are computed and reported)
   --
   --   option may be one of the following:
   --
   --     ALL (D)               All the syntax element metrics are computed
   --     NONE                  None of syntax element metrics is computed
   --     DECLARATIONS          Compute the total number of declarations
   --     NODECLARATIONS        Do not compute the total number of declarations
   --     STATEMENTS            Compute the total number of statements
   --     NOSTATEMENTS          Do not compute the total number of statements
   --     PUBLIC_SUBPROGRAMS    Compute the number of public subprograms
   --     NOPUBLIC_SUBPROGRAMS  Do not compute the number of public subprograms
   --     ALL_SUBPROGRAMS       Compute the number of all the subprograms
   --     NOALL_SUBPROGRAMS     Do not compute the number of all the
   --                           subprograms
   --     PUBLIC_TYPES          Compute the number of public types
   --     NOPUBLIC_TYPES        Do not compute the number of public types
   --     ALL_TYPES             Compute the number of all the types
   --     NOALL_TYPES           Do not compute the number of all the types
   --     UNIT_NESTING          Compute the maximal program unit nesting
   --                           level
   --     NOUNIT_NESTING        Do not compute the maximal program unit
   --                           nesting level
   --     CONSTRUCT_NESTING     Compute the maximal construct nesting level
   --     NOCONSTRUCT_NESTING   Do not compute the maximal construct nesting
   --                           level
   --
   --   All combinations of syntax element metrics options are allowed.

   S_Metric_Ext     : aliased constant S := "/EXTERNAL_REFERENCE=" & '"'   &
                                             "-X" & '"';
   --       /EXTERNAL_REFERENCE="name=val"
   --
   --   Specifies an external reference to the project manager. Useful only if
   --   /PROJECT_FILE is used.
   --
   --   Example:
   --      /EXTERNAL_REFERENCE="DEBUG=TRUE"

   S_Metric_Files   : aliased constant S := "/FILES=@"                     &
                                             "-files=@";
   --      /FILES=filename
   --
   --   Take as arguments the files that are listed in the specified
   --   text file.

   S_Metric_Format  : aliased constant S := "/FORMAT_OUTPUT="              &
                                             "DEFAULT "                    &
                                              "!-x,!-nt,!-sfn "            &
                                             "XML "                        &
                                              "-x "                        &
                                             "XSD "                        &
                                              "-xs "                       &
                                             "NO_TEXT "                    &
                                              "-nt "                       &
                                             "SHORT_SOURCE_FILE_NAME "     &
                                              "-sfn";
   --       /FORMAT_OUTPUT=(option, option ...)
   --
   --   Specifies the details of the tool output
   --
   --   option may be one of the following:
   --
   --     DEFAULT (D)             Generate the text output only, use full
   --                             argument source names in global information
   --     XML                     Generate the output in XML format
   --     XSD                     Generate the output in XML format, and
   --                             generate an XML schema file that describes
   --                             the structure of XML metrics report
   --     NO_TEXT                 Do not generate the text output (implies XML)
   --     SHORT_SOURCE_FILE_NAME  Use short argument source names in output

   S_Metric_Globout : aliased constant S := "/GLOBAL_OUTPUT=@"             &
                                             "-og@";
   --        /GLOBAL_OUTPUT=filename
   --
   --   Put the textual global metric information into the specified file

   S_Metric_Line     : aliased constant S := "/LINE_METRICS="              &
                                                "ALL "                     &
                                                 "!-la,!-lcode,!-lcomm,"   &
                                                 "!-leol,!-lb "            &
                                                "LINES_ALL "               &
                                                 "-la "                    &
                                                "CODE_LINES "              &
                                                 "-lcode "                 &
                                                "COMENT_LINES "            &
                                                 "-lcomm "                 &
                                                "MIXED_CODE_COMMENTS "     &
                                                 "-leol "                  &
                                                "COMMENT_PERCENTAGE "      &
                                                 "-lratio "                &
                                                "BLANK_LINES "             &
                                                 "-lb "                    &
                                                "AVERAGE_LINES_IN_BODIES " &
                                                 "-lav ";
   --  NODOC  (see /LINE_COUNT_METRICS)

   S_Metric_Lines : aliased constant S := "/LINE_COUNT_METRICS="           &
                                           "ALL "                          &
                                           "--lines-all "                  &
                                           "NONE "                         &
                                           "--no-lines-all "               &
                                           "ALL_LINES "                    &
                                           "--lines "                      &
                                           "NOALL_LINES "                  &
                                           "--no-lines "                   &
                                           "CODE_LINES "                   &
                                           "--lines-code "                 &
                                           "NOCODE_LINES "                 &
                                           "--no-lines-code "              &
                                           "COMMENT_LINES "                &
                                           "--lines-comment "              &
                                           "NOCOMMENT_LINES "              &
                                           "--no-lines-comment "           &
                                           "CODE_COMMENT_LINES "           &
                                           "--lines-eol-comment "          &
                                           "NOCODE_COMMENT_LINES "         &
                                           "--no-lines-eol-comment "       &
                                           "COMMENT_PERCENTAGE "           &
                                           "--lines-ratio "                &
                                           "NOCOMMENT_PERCENTAGE "         &
                                           "--no-lines-ratio "             &
                                           "BLANK_LINES "                  &
                                           "--lines-blank "                &
                                           "NOBLANK_LINES "                &
                                           "--no-lines-blank "             &
                                           "AVERAGE_BODY_LINES "           &
                                           "--lines-average "              &
                                           "NOAVERAGE_BODY_LINES "         &
                                           "--no-lines-average";
   --      /LINE_COUNT_METRICS=(option, option ...)

   --   Specifies the line metrics to be computed (if at least one positive
   --   syntax element metric, line metric, complexity or coupling metric is
   --   specified then only explicitly specified line metrics are computed
   --   and reported)
   --
   --   option may be one of the following:
   --
   --     ALL (D)               All the line metrics are computed
   --     NONE                  None of line metrics is computed
   --     ALL_LINES             All lines are computed
   --     NOALL_LINES           All lines are not computed
   --     CODE_LINES            Lines with Ada code are computed
   --     NOCODE_LINES          Lines with Ada code are not computed
   --     COMMENT_LINES         Comment lines are computed
   --     NOCOMMENT_LINES       Comment lines are not computed
   --     CODE_COMMENT_LINES    Lines containing both code and comment parts
   --                           are computed
   --     NOCODE_COMMENT_LINES  Lines containing both code and comment parts
   --                           are not computed
   --     COMMENT_PERCENTAGE    Ratio between comment lines and all the lines
   --                           containing comments and program code is
   --                           computed
   --     NOCOMMENT_PERCENTAGE  Ratio between comment lines and all the lines
   --                           containing comments and program code is not
   --                           computed
   --     BLANK_LINES           Blank lines are computed
   --     NOBLANK_LINES         Blank lines are not computed
   --     AVERAGE_BODY_LINES    Average number of code lines in subprogram,
   --                           task and entry bodies and statement sequences
   --                           of package bodies is computed
   --     NOAVERAGE_BODY_LINES  Average number of code lines in subprogram,
   --                           task and entry bodies and statement sequences
   --                           of package bodies is not computed
   --
   --   All combinations of line metrics options are allowed.

   S_Metric_Complexity : aliased constant S := "/COMPLEXITY_METRICS="      &
                                               "ALL "                      &
                                               "--complexity-all "         &
                                              "NONE "                      &
                                              "--no-complexity-all "       &
                                              "CYCLOMATIC "                &
                                              "--complexity-cyclomatic "   &
                                              "NOCYCLOMATIC "              &
                                              "--no-complexity-cyclomatic "&
                                              "ESSENTIAL "                 &
                                              "--complexity-essential "    &
                                              "NOESSENTIAL "               &
                                              "--no-complexity-essential " &
                                              "LOOP_NESTING "              &
                                              "--loop-nesting "            &
                                              "NOLOOP_NESTING "            &
                                              "--no-loop-nesting "         &
                                              "AVERAGE_COMPLEXITY "        &
                                              "--complexity-average "      &
                                              "NOAVERAGE_COMPLEXITY "      &
                                              "--no-complexity-average "   &
                                              "EXTRA_EXIT_POINTS "         &
                                              "--extra-exit-points "       &
                                              "NOEXTRA_EXIT_POINTS "       &
                                              "--no-extra-exit-points";
   --      /COMPLEXITY_METRICS=(option, option ...)

   --   Specifies the complexity metrics to be computed (if at least one
   --   positive syntax element metric, line metric, complexity or coupling
   --   metric is specified then only explicitly specified complexity metrics
   --   are computed and reported)
   --
   --   option may be one of the following:
   --
   --     ALL (D)               All the complexity metrics are computed
   --     NONE                  None of complexity metrics is computed
   --     CYCLOMATIC            Compute the McCabe Cyclomatic Complexity
   --     NOCYCLOMATIC          Do not compute the McCabe Cyclomatic Complexity
   --     ESSENTIAL             Compute the Essential Complexity
   --     NOESSENTIAL           Do not compute the Essential Complexity
   --     LOOP_NESTING          Compute the maximal loop nesting
   --     NOLOOP_NESTING        Do not compute the maximal loop nesting
   --     AVERAGE_COMPLEXITY    Compute the average complexity for executable
   --                           bodies
   --     NOAVERAGE_COMPLEXITY  Do not compute the average complexity for
   --                           executable bodies
   --     EXTRA_EXIT_POINTS     Compute extra exit points metric
   --     NOEXTRA_EXIT_POINTS   Do not compute extra exit points metric
   --
   --   All combinations of line metrics options are allowed.

   S_Metric_Coupling : aliased constant S := "/COUPLING_METRICS="             &
                                           "ALL "                             &
                                           "--coupling-all "                  &
                                           "NONE "                            &
                                           "--no-coupling-all "               &
                                           "PACKAGE_EFFERENT "                &
                                           "--package-efferent-coupling "     &
                                           "NOPACKAGE_EFFERENT "              &
                                           "--no-package-efferent-coupling "  &
                                           "PACKAGE_AFFERENT "                &
                                           "--package-afferent-coupling "     &
                                           "NOPACKAGE_AFFERENT "              &
                                           "--no-package-afferent-coupling "  &
                                           "CATEGORY_EFFERENT "               &
                                           "--category-efferent-coupling "    &
                                           "NOCATEGORY_EFFERENT "             &
                                           "--no-category-efferent-coupling " &
                                           "CATEGORY_AFFERENT "               &
                                           "--category-afferent-coupling "    &
                                           "NOCATEGORY_AFFERENT "             &
                                           "--no-category-afferent-coupling";

   --      /COUPLING_METRICS=(option, option ...)

   --   Specifies the coupling metrics to be computed.
   --
   --   option may be one of the following:
   --
   --     ALL                   All the coupling metrics are computed
   --     NONE (D)              None of coupling metrics is computed
   --     PACKAGE_EFFERENT      Compute package efferent coupling
   --     NOPACKAGE_EFFERENT    Do not compute package efferent coupling
   --     PACKAGE_AFFERENT      Compute package afferent coupling
   --     NOPACKAGE_AFFERENT    Do not compute package afferent coupling
   --     CATEGORY_EFFERENT     Compute category efferent coupling
   --     NOCATEGORY_EFFERENT   Do not compute category efferent coupling
   --     CATEGORY_AFFERENT     Compute category afferent coupling
   --     NOCATEGORY_AFFERENT   Do not compute category afferent coupling
   --
   --   All combinations of coupling metrics options are allowed.

   S_Metric_Follow : aliased constant S := "/FOLLOW_LINKS_FOR_FILES "      &
                                             "-eL";
   --        /NOFOLLOW_LINKS_FOR_FILES (D)
   --        /FOLLOW_LINKS_FOR_FILES
   --
   --    Follow links when parsing project files

   S_Metric_No_Local : aliased constant S := "/NO_LOCAL_DETAILS "          &
                                             "-nolocal";
   --        /LOCAL_DETAILS (D)
   --        /NO_LOCAL_DETAILS
   --
   --   Do not compute the detailed metrics for local program units.

   S_Metric_No_Exits_As_Gotos : aliased constant S := "/NO_EXITS_AS_GOTOS " &
                                                      "-ne";
   --        /EXITS_AS_GOTOS (D)
   --        /NO_EXITS_AS_GOTOS
   --
   --   Do not count EXIT statements as GOTOs when computing the Essential
   --   Complexity.

   S_Metric_Mess    : aliased constant S := "/MESSAGES_PROJECT_FILE="      &
                                             "DEFAULT "                    &
                                                "-vP0 "                    &
                                             "MEDIUM "                     &
                                                "-vP1 "                    &
                                             "HIGH "                       &
                                                "-vP2";
   --        /MESSAGES_PROJECT_FILE[=messages-option]
   --
   --   Specifies the "verbosity" of the parsing of project files.
   --   messages-option may be one of the following:
   --
   --      DEFAULT (D)  No messages are output if there is no error or warning.
   --
   --      MEDIUM       A small number of messages are output.
   --
   --      HIGH         A great number of messages are output, most of them not
   --                   being useful for the user.

   S_Metric_Project : aliased constant S := "/PROJECT_FILE=<"              &
                                             "-P>";
   --        /PROJECT_FILE=filename
   --
   --   Specifies the main project file to be used. The project files rooted
   --   at the main project file will be parsed before the invocation of the
   --   binder.

   S_Metric_Quiet    : aliased constant S := "/QUIET "                     &
                                             "-q";
   --        /NOQUIET (D)
   --        /QUIET
   --
   --   Quiet mode: by default GNAT METRIC outputs to the standard error stream
   --   the number of program units left to be processed. This option turns
   --   this trace off.

   S_Metric_Subdirs : aliased constant S := "/SUBDIRS=<"                   &
                                               "--subdirs=>";
   --        /SUBDIRS=dir
   --
   --   The actual directories (object, exec, library, ...) are subdirectories
   --   of the directory specified in the project file. If the subdirectory
   --   does not exist, it is created automatically.

   S_Metric_Suffix  : aliased constant S := "/SUFFIX_DETAILS=" & '"'       &
                                             "-o" & '"';
   --        /SUFFIX_DETAILS=suffix
   --
   --   Use the given suffix as the suffix for the name of the file to place
   --   the detailed metrics into.

   S_Metric_Suppress : aliased constant S :=  "/SUPPRESS="                 &
                                               "NOTHING "                  &
                                                "!-nocc,!-noec,!-nonl,"    &
                                                "!-ne,!-nolocal "          &
                                               "CYCLOMATIC_COMPLEXITY "    &
                                                "-nocc "                   &
                                               "ESSENTIAL_COMPLEXITY "     &
                                                "-noec "                   &
                                               "MAXIMAL_LOOP_NESTING "     &
                                                "-nonl "                   &
                                               "EXITS_AS_GOTOS "           &
                                                "-ne "                     &
                                               "LOCAL_DETAILS "            &
                                                "-nolocal ";
   --  NODOC  (see /COMPLEXITY_METRICS /NO_LOCAL_DETAILS /NO_EXITS_AS_GOTOS)

   S_Metric_Verbose  : aliased constant S := "/VERBOSE "                   &
                                             "-v";
   --        /NOVERBOSE (D)
   --        /VERBOSE
   --
   --   Verbose mode.

   S_Metric_XMLout  : aliased constant S := "/XML_OUTPUT=@"                &
                                             "-ox@";
   --        /XML_OUTPUT=filename
   --
   --   Place the XML output into the specified file

   Metric_Switches : aliased constant Switches :=
                       (S_Metric_Add              'Access,
                        S_Metric_All_Prjs         'Access,
                        S_Metric_Complexity       'Access,
                        S_Metric_Coupling         'Access,
                        S_Metric_Debug            'Access,
                        S_Metric_Direct           'Access,
                        S_Metric_Element          'Access,
                        S_Metric_Ext              'Access,
                        S_Metric_Files            'Access,
                        S_Metric_Follow           'Access,
                        S_Metric_Format           'Access,
                        S_Metric_Globout          'Access,
                        S_Metric_Line             'Access,
                        S_Metric_Lines            'Access,
                        S_Metric_Mess             'Access,
                        S_Metric_No_Exits_As_Gotos'Access,
                        S_Metric_No_Local         'Access,
                        S_Metric_Project          'Access,
                        S_Metric_Quiet            'Access,
                        S_Metric_Suffix           'Access,
                        S_Metric_Subdirs          'Access,
                        S_Metric_Syntax           'Access,
                        S_Metric_Suppress         'Access,
                        S_Metric_Verbose          'Access,
                        S_Metric_XMLout           'Access);

   ----------------------------
   -- Switches for GNAT NAME --
   ----------------------------

   S_Name_Conf    : aliased constant S := "/CONFIG_FILE=<"                 &
                                            "-c>";
   --        /CONFIG_FILE=path_name
   --
   --   Create a configuration pragmas file 'path_name' (instead of the default
   --   'gnat.adc'). 'path_name' may include directory information. 'path_name'
   --   must be writable. There may be only one qualifier /CONFIG_FILE.
   --   This qualifier is not compatible with qualifier /PROJECT_FILE.

   S_Name_Dirs    : aliased constant S := "/SOURCE_DIRS=*"                 &
                                            "-d*";
   --        /SOURCE_DIRS=(directory, ...)
   --
   --   Look for source files in the specified directories. When this qualifier
   --   is specified, the current working directory will not be searched for
   --   source files, unless it is explicitly specified with a qualifier
   --   /SOURCE_DIRS or /DIRS_FILE. Several qualifiers /SOURCE_DIRS may be
   --   specified. If a directory is specified as a relative path, it is
   --   relative to the directory of the configuration pragmas file specified
   --   with qualifier /CONFIG_FILE, or to the directory of the project file
   --   specified with qualifier /PROJECT_FILE or, if neither qualifier
   --   /CONFIG_FILE nor qualifier /PROJECT_FILE are specified, it is relative
   --   to the current working directory. The directories specified with
   --   qualifiers /SOURCE_DIRS must exist and be readable.

   S_Name_Dfile   : aliased constant S := "/DIRS_FILE=<"                   &
                                            "-D>";
   --        /DIRS_FILE=file_name
   --
   --   Look for source files in all directories listed in text file
   --   'file_name'. 'file_name' must be an existing, readable text file.
   --   Each non empty line in the specified file must be a directory.
   --   Specifying qualifier /DIRS_FILE is equivalent to specifying as many
   --   qualifiers /SOURCE_DIRS as there are non empty lines in the specified
   --   text file.

   S_Name_Follow  : aliased constant S := "/FOLLOW_LINKS_FOR_FILES "       &
                                            "-eL";
   --        /NOFOLLOW_LINKS_FOR_FILES (D)
   --        /FOLLOW_LINKS_FOR_FILES
   --
   --    Follow links when parsing project files

   S_Name_Frng    : aliased constant S := "/FOREIGN_PATTERN=" & '"'        &
                                            "-f" & '"';
   --        /FOREIGN_PATTERN=<string>
   --
   --   Specify a foreign pattern.
   --   Using this qualifier, it is possible to add sources of languages other
   --   than Ada to the list of sources of a project file. It is only useful
   --   if a qualifier /PROJECT_FILE is used. For example,
   --
   --   GNAT NAME /PROJECT_FILE=PRJ /FOREIGN_PATTERN="*.C" "*.ADA"
   --
   --   will look for Ada units in all files with the '.ADA' extension, and
   --   will add to the list of file for project PRJ.GPR the C files with
   --   extension ".C".

   S_Name_Help    : aliased constant S := "/HELP "                         &
                                            "-h";
   --        /NOHELP (D)
   --        /HELP
   --
   --   Output usage information to the standard output stream.

   S_Name_Proj    : aliased constant S := "/PROJECT_FILE=<"                &
                                            "-P>";
   --        /PROJECT_FILE=file_name
   --
   --   Create or update a project file. 'file_name' may include directory
   --   information. The specified file must be writable. There may be only
   --   one qualifier /PROJECT_FILE. When a qualifier /PROJECT_FILE is
   --   specified, no qualifier /CONFIG_FILE may be specified.

   S_Name_Subdirs : aliased constant S := "/SUBDIRS=<"                     &
                                             "--subdirs=>";
   --        /SUBDIRS=dir
   --
   --   The actual directories (object, exec, library, ...) are subdirectories
   --   of the directory specified in the project file. If the subdirectory
   --   does not exist, it is created automatically.

   S_Name_Verbose : aliased constant S := "/VERBOSE "                      &
                                            "-v";
   --        /NOVERBOSE (D)
   --        /VERBOSE
   --
   --   Verbose mode. Output detailed explanation of behavior to the standard
   --   output stream. This includes name of the file written, the name of the
   --   directories to search and, for each file in those directories whose
   --   name matches at least one of the Naming Patterns, an indication of
   --   whether the file contains a unit, and if so the name of the unit.

   S_Name_Excl    : aliased constant S := "/EXCLUDED_PATTERN=" & '"'       &
                                            "-x" & '"';
   --      /EXCLUDED_PATTERN=<string>
   --
   --   Specify an excluded pattern.
   --   Using this qualifier, it is possible to exclude some files that would
   --   match the Naming patterns. For example,
   --
   --   GNAT NAME /EXCLUDED_PATTERN="*_NT.ADA" "*.ADA"
   --
   --   will look for Ada units in all files with the '.ADA' extension, except
   --   those whose names end with '_NT.ADA'.

   Name_Switches : aliased constant Switches :=
                     (S_Name_Conf    'Access,
                      S_Name_Dirs    'Access,
                      S_Name_Dfile   'Access,
                      S_Name_Follow  'Access,
                      S_Name_Frng    'Access,
                      S_Name_Help    'Access,
                      S_Name_Proj    'Access,
                      S_Name_Subdirs 'Access,
                      S_Name_Verbose 'Access,
                      S_Name_Excl    'Access);

   ----------------------------------
   -- Switches for GNAT PREPROCESS --
   ----------------------------------

   S_Prep_Assoc   : aliased constant S := "/ASSOCIATE=" & '"'              &
                                            "-D" & '"';
   --        /ASSOCIATE="name=val"
   --
   --   Defines a new symbol, associated with value. If no value is given
   --   on the command line, then symbol is considered to be True.
   --   This qualifier can be used in place of a definition file.

   S_Prep_Blank   : aliased constant S := "/BLANK_LINES "                  &
                                            "-b";
   --        /NOBLANK_LINES (D)
   --        /BLANK_LINES
   --
   --   Causes both preprocessor lines and the lines deleted by preprocessing
   --   to be replaced by blank lines in the output source file, thus
   --   preserving line numbers in the output file.

   S_Prep_Com     : aliased constant S := "/COMMENTS "                     &
                                            "-c";
   --        /NOCOMMENTS (D)
   --        /COMMENTS
   --
   --   /COMMENTS causes both preprocessor lines and the lines deleted
   --   by preprocessing to be retained in the output source as comments marked
   --   with the special string "--! ". This option will result in line numbers
   --   being preserved in the output file.
   --
   --   /NOCOMMENTS causes both preprocessor lines and the lines deleted by
   --   preprocessing to be replaced by blank lines in the output source file,
   --   thus preserving line numbers in the output file.

   S_Prep_Ref     : aliased constant S := "/REFERENCE "                    &
                                            "-r";
   --        /NOREFERENCE (D)
   --        /REFERENCE
   --
   --   Causes a "Source_Reference" pragma to be generated that references the
   --   original input file, so that error messages will use the file name of
   --   this original file.  Also implies /BLANK_LINES if /COMMENTS is not
   --   specified.

   S_Prep_Remove  : aliased constant S := "/REMOVE "                       &
                                            "!-b,!-c";
   --        /REMOVE (D)
   --        /NOREMOVE
   --
   --   Preprocessor lines and deleted lines are completely removed from the
   --   output.

   S_Prep_Replace : aliased constant S := "/REPLACE_IN_COMMENTS "          &
                                            "-C";
   --        /NOREPLACE_IN_COMMENTS (D)
   --        /REPLACE_IN_COMMENTS
   --
   --   Causes preprocessor to scan comments and perform replacements on
   --   any $symbol occurrences within the comment text.

   S_Prep_Symbols : aliased constant S := "/SYMBOLS "                      &
                                            "-s";
   --        /NOSYMBOLS (D)
   --        /SYMBOLS
   --
   --   Causes a sorted list of symbol names and values to be listed on
   --   SYS$OUTPUT.

   S_Prep_Undef   : aliased constant S := "/UNDEFINED "                    &
                                            "-u";
   --        /NOUNDEFINED (D)
   --        /UNDEFINED

   Prep_Switches : aliased constant Switches :=
                     (S_Prep_Assoc   'Access,
                      S_Prep_Blank   'Access,
                      S_Prep_Com     'Access,
                      S_Prep_Ref     'Access,
                      S_Prep_Remove  'Access,
                      S_Prep_Replace 'Access,
                      S_Prep_Symbols 'Access,
                      S_Prep_Undef   'Access);

   ------------------------------
   -- Switches for GNAT PRETTY --
   ------------------------------

   S_Pretty_Add    : aliased constant S := "/ADD_PROJECT_SEARCH_DIR=*"     &
                                             "-aP*";
   --        /ADD_PROJECT_SEARCH_PATH=(directory[,...])
   --
   --   Add directories to the project search path.

   S_Pretty_Align  : aliased constant S := "/ALIGN="                       &
                                           "DEFAULT "                      &
                                               "-A12345 "                  &
                                           "OFF "                          &
                                               "-A0 "                      &
                                           "COLONS "                       &
                                               "-A1 "                      &
                                           "DECLARATIONS "                 &
                                               "-A2 "                      &
                                           "STATEMENTS "                   &
                                               "-A3 "                      &
                                           "ARROWS "                       &
                                               "-A4 "                      &
                                           "COMPONENT_CLAUSES "            &
                                               "-A5";
   --        /ALIGN[=align-option, align-option, ...]
   --
   --   Set alignments. By default, all alignments (colons in declarations,
   --   initialisations in declarations, assignments and arrow delimiters) are
   --   ON.
   --
   --   align-option may be one of the following:
   --
   --      OFF (D)           Set all alignments to OFF
   --      COLONS            Set alignments of colons in declarations to ON
   --      DECLARATIONS      Set alignments of initialisations in declarations
   --                        to ON
   --      STATEMENTS        Set alignments of assignments statements to ON
   --      ARROWS            Set alignments of arrow delimiters to ON.
   --      COMPONENT_CLAUSES Set alignments of AT keywords in component
   --                        clauses ON
   --
   --   Specifying one of the ON options without first specifying the OFF
   --   option has no effect, because by default all alignments are set to ON.

   S_Pretty_All_Prjs : aliased constant S := "/ALL_PROJECTS "              &
                                              "-U";
   --        /NOALL_PROJECTS (D)
   --        /ALL_PROJECTS
   --   When GNAT PRETTY is used with a Project File and no source is
   --   specified, the underlying tool gnatpp is called for all the
   --   sources of all the Project Files in the project tree.

   S_Pretty_Attrib : aliased constant S := "/ATTRIBUTE_CASING="            &
                                           "MIXED_CASE "                   &
                                               "-aM "                      &
                                           "LOWER_CASE "                   &
                                               "-aL "                      &
                                           "UPPER_CASE "                   &
                                               "-aU";
   --        /ATTRIBUTE_CASING[=casing-option]
   --
   --   Set the case of the attributes. By default the attributes are in mixed
   --   case.
   --   casing-option may be one of the following:
   --
   --      MIXED_CASE (D)
   --      LOWER_CASE
   --      UPPER_CASE

   S_Pretty_Comments  : aliased constant S := "/COMMENTS_LAYOUT="          &
                                              "UNTOUCHED "                 &
                                                 "-c0 "                    &
                                              "DEFAULT "                   &
                                                 "-c1 "                    &
                                              "STANDARD_INDENT "           &
                                                 "-c2 "                    &
                                              "GNAT_BEGINNING "            &
                                                 "-c3 "                    &
                                              "REFORMAT "                  &
                                                 "-c4 "                    &
                                              "KEEP_SPECIAL "              &
                                                 "-c5";
   --        /COMMENTS_LAYOUT[=layout-option, layout-option, ...]
   --
   --   Set the comment layout. By default, comments use the GNAT style
   --   comment line indentation.
   --
   --   layout-option may be one of the following:
   --
   --     UNTOUCHED           All the comments remain unchanged
   --     DEFAULT (D)         GNAT style comment line indentation
   --     STANDARD_INDENT     Standard comment line indentation
   --     GNAT_BEGINNING      GNAT style comment beginning
   --     REFORMAT            Reformat comment blocks
   --     KEEP_SPECIAL        Keep unchanged special form comments
   --
   --     All combinations of layout options are allowed, except for DEFAULT
   --     and STANDARD_INDENT which are mutually exclusive, and also if
   --     UNTOUCHED is specified, this must be the only option.
   --
   --     The difference between "GNAT style comment line indentation" and
   --     "standard comment line indentation" is the following: for standard
   --     comment indentation, any comment line is indented as if it were
   --     a declaration or statement at the same place.
   --     For GNAT style comment indentation, comment lines which are
   --     immediately followed by if or case statement alternative, record
   --     variant or 'begin' keyword are indented as the keyword that follows
   --     them.:
   --
   --     Standard indentation:
   --
   --        if A then
   --           null;
   --           -- some comment
   --        else
   --           null;
   --        end if;
   --
   --     GNAT style indentation:
   --
   --        if A then
   --           null;
   --        -- some comment
   --        else
   --           null;
   --        end if;
   --
   --     Option "GNAT style comment beginning" means that for each comment
   --     which is not considered as non-formattable separator (that is, the
   --     comment line contains only dashes, or a comment line ends with two
   --     dashes), there will be at least two spaces between starting "--" and
   --     the first non-blank character of the comment.

   S_Pretty_Config    : aliased constant S := "/CONFIGURATION_PRAGMAS_FILE=<" &
                                              "-gnatec>";
   --        /CONFIGURATION_PRAGMAS_FILE=file
   --
   --   Specify a configuration pragmas file that need to be passed to the
   --   compiler.

   S_Pretty_Constr    : aliased constant S := "/CONSTRUCT_LAYOUT="         &
                                               "GNAT "                     &
                                                  "-l1 "                   &
                                               "COMPACT "                  &
                                                  "-l2 "                   &
                                               "UNCOMPACT "                &
                                                   "-l3";
   --        /CONSTRUCT_LAYOUT[=construct-option]
   --
   --   Set construct layout. Default is GNAT style layout.
   --   construct-option may be one of the following:
   --
   --      GNAT (D)
   --      COMPACT
   --      UNCOMPACT
   --
   --   The difference between GNAT style and Compact layout on one hand
   --   and Uncompact layout on the other hand can be illustrated by the
   --   following examples:
   --
   --       GNAT style and                          Uncompact layout
   --       Compact layout
   --
   --       type q is record                        type q is
   --          a : integer;                            record
   --          b : integer;                               a : integer;
   --       end record;                                   b : integer;
   --                                                  end record;
   --
   --
   --       Block : declare                         Block :
   --          A : Integer := 3;                       declare
   --       begin                                         A : Integer := 3;
   --          Proc (A, A);                            begin
   --       end Block;                                    Proc (A, A);
   --                                                  end Block;
   --
   --       Clear : for J in 1 .. 10 loop           Clear :
   --          A (J) := 0;                             for J in 1 .. 10 loop
   --       end loop Clear;                               A (J) := 0;
   --                                                  end loop Clear;
   --
   --
   --   A further difference between GNAT style layout and compact layout is
   --   that in GNAT style layout compound statements, return statements and
   --   bodies are always separated by empty lines.

   S_Pretty_Comind    : aliased constant S := "/CONTINUATION_INDENT=#"     &
                                                 "-cl#";
   --        /CONTINUATION_INDENT=nnn
   --
   --   Indentation level for continuation lines, nnn from 1 .. 9.
   --   The default value is one less then the (normal) indentation level,
   --   unless the indentation is set to 1: in that case the default value for
   --   continuation line indentation is also 1.

   S_Pretty_Compact_Is : aliased constant S := "/NO_SEPARATE_IS "          &
                                                 "--no-separate-is";
   --        /NO_SEPARATE_IS
   --
   --   Do not place the IS keyword on a separate line in a subprogram body in
   --   case if the specification occupies more then one line.

   S_Pretty_Sep_Label : aliased constant S := "/SEPARATE_LABEL "           &
                                                    "--separate-label";
   --        /SEPARATE_LABEL
   --
   --   Place statement label(s) and the statement itself on separate lines.

   S_Pretty_Sep_Loop_Then : aliased constant S := "/SEPARATE_LOOP_THEN "   &
                                                    "--separate-loop-then";
   --        /SEPARATE_LOOP_THEN
   --
   --   Place the THEN keyword in IF statement and the LOOP keyword in for-
   --   and while-loops on a separate line.

   S_Pretty_N_Sep_Loop_Then : aliased constant S := "/NO_SEPARATE_LOOP_THEN " &
                                                    "--no-separate-loop-then";
   --        /NO_SEPARATE_LOOP_THEN
   --
   --   Do not place the THEN keyword in IF statement and the LOOP keyword in
   --   for- and while-loops on a separate line.

   S_Pretty_Use_On_New_Line : aliased constant S := "/USE_ON_NEW_LINE "    &
                                                      "--use-on-new-line";
   --        /USE_ON_NEW_LINE
   --
   --   Start any USE clause that is a part of a context clause from a
   --   separate line.

   S_Pretty_Stnm_On_Nw_Line : aliased constant S := "/STMT_NAME_ON_NEW_LINE " &
                                                      "--separate-stmt-name";
   --        /STMT_NAME_ON_NEW_LINE
   --
   --   For named block and loop statements use a separate line for the
   --   statement name, but do not use an extra indentation level for the
   --   statement itself.

   S_Pretty_Eol       : aliased constant S := "/END_OF_LINE="              &
                                                "DOS "                     &
                                                   "--eol=dos "            &
                                                "UNIX "                    &
                                                   "--eol=unix "           &
                                                "CRLF "                    &
                                                   "--eol=crlf "           &
                                                "LF "                      &
                                                   "--eol=lf";
   --        /END_OF_LINE=[option]
   --
   --   Specifies the form of the line terminators in the produced source.
   --   By default, the form of the line terminator depends on the platforms.
   --   On Unix and VMS, it is a Line Feed (LF) character. On Windows (DOS),
   --   It is a Carriage Return (CR) followed by a Line Feed.
   --   The Options DOS and CRLF are equivalent. The options UNIX and LF are
   --   also equivalent.

   S_Pretty_Ext       : aliased constant S := "/EXTERNAL_REFERENCE=" & '"' &
                                            "-X" & '"';
   --        /EXTERNAL_REFERENCE="name=val"
   --
   --   Specifies an external reference to the project manager. Useful only if
   --   /PROJECT_FILE is used.
   --
   --   Example:
   --      /EXTERNAL_REFERENCE="DEBUG=TRUE"

   S_Pretty_Current   : aliased constant S := "/CURRENT_DIRECTORY "        &
                                              "!-I-";
   --        /CURRENT_DIRECTORY (D)
   --
   --   Look for source files in the current working directory.
   --
   --        /NOCURRENT_DIRECTORY
   --   Do not look for source files in the current working directory.

   S_Pretty_Dico      : aliased constant S := "/DICTIONARY=*"              &
                                              "-D*";
   --        /DICTIONARY=(file_name, ...)
   --
   --   Use each specified file as a dictionary file that defines the casing
   --   for a set of specified names, thereby overriding the effect on these
   --   names by any explicit or implicit /NAME_CASING qualifier.
   --
   --   GNAT PRETTY implicitly uses a default dictionary file to define the
   --   casing for the Ada predefined names and the names declared in the GNAT
   --   libraries.
   --
   --   The structure of a dictionary file, and details on the conventions
   --   used in the default dictionary file, are defined in the GNAT User's
   --   Guide.

   S_Pretty_Encoding  : aliased constant S := "/RESULT_ENCODING="          &
                                              "BRACKETS "                  &
                                                 "-Wb "                    &
                                              "HEX "                       &
                                                 "-Wh "                    &
                                              "UPPER "                     &
                                                 "-Wu "                    &
                                              "SHIFT_JIS "                 &
                                                 "-Ws "                    &
                                              "EUC "                       &
                                                 "-We "                    &
                                              "UTF8 "                      &
                                                 "-W8";
   --        /RESULT_ENCODING[=encoding-type]
   --
   --   Specify the wide character encoding method used when writing the
   --   reformatted code in the result file. 'encoding-type' is one of the
   --   following:
   --
   --      BRACKETS (D)      Brackets encoding.
   --
   --      HEX               Hex ESC encoding.
   --
   --      UPPER             Upper half encoding.
   --
   --      SHIFT_JIS         Shift-JIS encoding.
   --
   --      EUC               EUC Encoding.
   --
   --      UTF8              UTF-8 encoding.
   --
   --   See 'HELP GNAT COMPILE /WIDE_CHARACTER_ENCODING' for an explanation
   --   about the different character encoding methods.

   S_Pretty_Files     : aliased constant S := "/FILES=@"                   &
                                                 "-files=@";
   --      /FILES=filename
   --
   --   Take as arguments the files that are listed in the specified
   --   text file.

   S_Pretty_Follow : aliased constant S := "/FOLLOW_LINKS_FOR_FILES "      &
                                             "-eL";
   --        /NOFOLLOW_LINKS_FOR_FILES (D)
   --        /FOLLOW_LINKS_FOR_FILES
   --
   --    Follow links when parsing project files

   S_Pretty_Forced    : aliased constant S := "/FORCED_OUTPUT=@"           &
                                                 "-of@";
   --        /FORCED_OUTPUT=file
   --
   --   Write the output into the specified file, overriding any possibly
   --   existing file.

   S_Pretty_Formfeed  : aliased constant S := "/FORM_FEED_AFTER_PRAGMA_PAGE " &
                                              "-ff";
   --        /FORM_FEED_AFTER_PRAGMA_PAGE
   --
   --   When there is a pragma Page in the source, insert a Form Feed
   --   character immediately after the semicolon that follows the pragma
   --   Page.

   S_Pretty_Indent    : aliased constant S := "/INDENTATION_LEVEL=#"       &
                                                "-i#";
   --        /INDENTATION_LEVEL=nnn
   --
   --   Specify the number of spaces to add for each indentation level.
   --   nnn must be between 1 and 9. The default is 3.

   S_Pretty_Keyword   : aliased constant S := "/KEYWORD_CASING="           &
                                              "LOWER_CASE "                &
                                                 "-kL "                    &
                                              "UPPER_CASE "                &
                                                 "-kU";
   --        /KEYWORD_CASING[=keyword-option]
   --
   --   Specify the case of Ada keywords. The default is keywords in lower
   --   case.
   --
   --   keyword-option may be one of the following:
   --
   --      LOWER_CASE (D)
   --      UPPER_CASE

   S_Pretty_Maxlen    : aliased constant S := "/LINE_LENGTH_MAX=#"         &
                                                 "-M#";
   --        /LINE_LENGTH_MAX=nnn
   --
   --   Set the maximum line length, nnn from 32 ..256. The default is 79.

   S_Pretty_Maxind    : aliased constant S := "/MAX_INDENT=#"              &
                                                 "-T#";
   --        /MAX_INDENT=nnn
   --
   --   Do not use an additional indentation level for case alternatives
   --   and variants if their number is nnn or more. The default is 10.
   --   If nnn is zero, an additional indentation level is used for any
   --   number of case alternatives and variants.

   S_Pretty_Mess      : aliased constant S := "/MESSAGES_PROJECT_FILE="    &
                                            "DEFAULT "                     &
                                               "-vP0 "                     &
                                            "MEDIUM "                      &
                                               "-vP1 "                     &
                                            "HIGH "                        &
                                               "-vP2";
   --        /MESSAGES_PROJECT_FILE[=messages-option]
   --
   --   Specifies the "verbosity" of the parsing of project files.
   --   messages-option may be one of the following:
   --
   --      DEFAULT (D)  No messages are output if there is no error or warning.
   --
   --      MEDIUM       A small number of messages are output.
   --
   --      HIGH         A great number of messages are output, most of them not
   --                   being useful for the user.

   S_Pretty_Names     : aliased constant S := "/NAME_CASING="              &
                                              "AS_DECLARED "               &
                                                 "-nD "                    &
                                              "LOWER_CASE "                &
                                                 "-nL "                    &
                                              "UPPER_CASE "                &
                                                 "-nU "                    &
                                              "MIXED_CASE "                &
                                                 "-nM";
   --        /NAME_CASING[=name-option]
   --
   --   Specify the casing of names.
   --   'name-option' may be one of:
   --
   --      AS_DECLARED (D)   Name casing for defining occurrences are as they
   --                        appear in the source file.
   --
   --      LOWER_CASE        Names are in lower case.
   --
   --      UPPER_CASE        Names are in upper case.
   --
   --      MIXED_CASE        Names are in mixed case.

   S_Pretty_Replace_No_Backup : aliased constant S := "/REPLACE_NO_BACKUP " &
                                                 "-rnb";
   --        /REPLACE_NO_BACKUP
   --
   --   Replace the argument source with the pretty-printed source without
   --   creating any backup copy of the argument source.

   S_Pretty_No_Labels : aliased constant S := "/NO_MISSED_LABELS "         &
                                                 "-e";
   --        /NO_MISSED_LABELS
   --
   --   Do not insert missing end/exit labels. The end label is the name of
   --   a construct that may optionally appear at the end of the construct.
   --   This includes the names of packages and subprograms.
   --   Similarly, the exit label is the name of a loop that may appear as the
   --   argument of an exit statement within the loop. By default, GNAT PRETTY
   --   inserts these end/exit labels when they are absent in the original
   --   source. This qualifier /NO_MISSED_LABELS suppresses this insertion,
   --   so that the formatted source reflects the original.

   S_Pretty_Notabs    : aliased constant S := "/NOTABS "                   &
                                                 "-notabs";
   --        /NOTABS
   --
   --   Replace all tabulations in comments with spaces.

   S_Pretty_Output    : aliased constant S := "/OUTPUT=@"                  &
                                              "-o@";
   --        /OUTPUT=file
   --
   --   Write the output to the specified file. If the file already exists,
   --   an error is reported.

   S_Pretty_Override  : aliased constant S := "/OVERRIDING_REPLACE "       &
                                                 "-rf";
   --        /NOOVERRIDING_REPLACE (D)
   --        /OVERRIDING_REPLACE
   --
   --   Replace the argument source with the pretty-printed source and copy the
   --   argument source into filename.NPP, overriding any existing file if
   --   needed.

   S_Pretty_Pragma    : aliased constant S := "/PRAGMA_CASING="            &
                                              "MIXED_CASE "                &
                                                 "-pM "                    &
                                              "LOWER_CASE "                &
                                                 "-pL "                    &
                                              "UPPER_CASE "                &
                                                 "-pU";
   --        /PRAGMA_CASING[=pragma-option]
   --
   --   Set the case of pragma identifiers. The default is Mixed case.
   --   pragma-option may be one of the following:
   --
   --      MIXED_CASE (D)
   --      LOWER_CASE
   --      UPPER_CASE

   S_Pretty_Project   : aliased constant S := "/PROJECT_FILE=<"            &
                                                "-P>";
   --        /PROJECT_FILE=filename
   --
   --   Specifies the main project file to be used. The project files rooted
   --   at the main project file will be parsed before any other processing to
   --   set the building environment.

   S_Pretty_Replace   : aliased constant S := "/REPLACE "                  &
                                                 "-r";
   --        /NOREPLACE (D)
   --        /REPLACE
   --
   --   Replace the argument source with the pretty-printed source and copy the
   --   argument source into filename.NPP. If filename.NPP already exists,
   --   report an error and exit.

   S_Pretty_RTS       : aliased constant S := "/RUNTIME_SYSTEM=|"          &
                                               "--RTS=|";
   --        /RUNTIME_SYSTEM=xxx
   --
   --    Compile against an alternate runtime system named xxx or RTS-xxx.

   S_Pretty_Search    : aliased constant S := "/SEARCH=*"                  &
                                              "-I*";
   --        /SEARCH=(directory[,...])
   --
   --    When looking for source files also look in directories specified.

   S_Pretty_Specific  : aliased constant S := "/SPECIFIC_CASING "          &
                                              "-D-";
   --        /SPECIFIC_CASING
   --
   --   Do not use the default dictionary file; instead, use the casing
   --   defined by a qualifier /NAME_CASING and/or any explicit dictionary
   --   file specified by a qualifier /DICTIONARY.

   S_Pretty_Standard  : aliased constant S := "/STANDARD_OUTPUT "          &
                                              "-pipe";
   --        /NOSTANDARD_OUTPUT (D)
   --        /STANDARD_OUTPUT
   --
   --   Redirect the output to the standard output.

   S_Pretty_Subdirs : aliased constant S := "/SUBDIRS=<"                   &
                                               "--subdirs=>";
   --        /SUBDIRS=dir
   --
   --   The actual directories (object, exec, library, ...) are subdirectories
   --   of the directory specified in the project file. If the subdirectory
   --   does not exist, it is created automatically.

   S_Pretty_Verbose   : aliased constant S := "/VERBOSE "                  &
                                              "-v";
   --        /NOVERBOSE (D)
   --        /VERBOSE
   --
   --   Verbose mode; GNAT PRETTY generates version information and then a
   --   trace of the actions it takes to produce or obtain the ASIS tree.

   S_Pretty_Warnings  : aliased constant S := "/WARNINGS "                 &
                                              "-w";
   --        /NOWARNINGS (D)
   --        /WARNINGS
   --
   --   Issue a warning to the standard error stream if it is not possible
   --   to provide the required layout in the result source.
   --   By default such warnings are not activated.

   Pretty_Switches : aliased constant Switches :=
                       (S_Pretty_Add              'Access,
                        S_Pretty_Align            'Access,
                        S_Pretty_All_Prjs         'Access,
                        S_Pretty_Attrib           'Access,
                        S_Pretty_Comments         'Access,
                        S_Pretty_Compact_Is       'Access,
                        S_Pretty_Config           'Access,
                        S_Pretty_Constr           'Access,
                        S_Pretty_Comind           'Access,
                        S_Pretty_Current          'Access,
                        S_Pretty_Dico             'Access,
                        S_Pretty_Eol              'Access,
                        S_Pretty_Ext              'Access,
                        S_Pretty_Encoding         'Access,
                        S_Pretty_Files            'Access,
                        S_Pretty_Follow           'Access,
                        S_Pretty_Forced           'Access,
                        S_Pretty_Formfeed         'Access,
                        S_Pretty_Indent           'Access,
                        S_Pretty_Keyword          'Access,
                        S_Pretty_Maxlen           'Access,
                        S_Pretty_Maxind           'Access,
                        S_Pretty_Mess             'Access,
                        S_Pretty_Names            'Access,
                        S_Pretty_No_Labels        'Access,
                        S_Pretty_Notabs           'Access,
                        S_Pretty_Output           'Access,
                        S_Pretty_Override         'Access,
                        S_Pretty_Pragma           'Access,
                        S_Pretty_Replace          'Access,
                        S_Pretty_Replace_No_Backup'Access,
                        S_Pretty_Project          'Access,
                        S_Pretty_RTS              'Access,
                        S_Pretty_Search           'Access,
                        S_Pretty_Sep_Label        'Access,
                        S_Pretty_Sep_Loop_Then    'Access,
                        S_Pretty_N_Sep_Loop_Then  'Access,
                        S_Pretty_Subdirs          'Access,
                        S_Pretty_Use_On_New_Line  'Access,
                        S_Pretty_Stnm_On_Nw_Line  'Access,
                        S_Pretty_Specific         'Access,
                        S_Pretty_Standard         'Access,
                        S_Pretty_Verbose          'Access,
                        S_Pretty_Warnings         'Access);

   ------------------------------
   -- Switches for GNAT SHARED --
   ------------------------------

   S_Shared_Debug   : aliased constant S := "/DEBUG="                      &
                                            "ALL "                         &
                                               "-g3 "                      &
                                            "NONE "                        &
                                               "-g0 "                      &
                                            "TRACEBACK "                   &
                                               "-g1 "                      &
                                            "NOTRACEBACK "                 &
                                               "-g0";
   --        /DEBUG[=debug-option]
   --        /NODEBUG
   --
   --   Specifies the amount of debugging information included. 'debug-option'
   --   is one of the following:
   --
   --        ALL (D)      Include full debugging information.
   --
   --        NONE         Provide no debugging information. Same as /NODEBUG.
   --
   --        TRACEBACK    Provide sufficient debug information for a traceback.
   --
   --        NOTRACEBACK  Same as NONE.

   S_Shared_Image  : aliased constant S := "/IMAGE=@"                      &
                                            "-o@";
   --        /IMAGE=image-name
   --
   --   'image-name' specifies the name for the generated shared library.

   S_Shared_Ident   : aliased constant S := "/IDENTIFICATION=" & '"'       &
                                            "--for-linker=IDENT="          &
                                            '"';
   --        /IDENTIFICATION="<string>"
   --
   --   "<string>" specifies the string to be stored in the image file ident-
   --   ification field in the image header. It overrides any pragma Ident
   --   specified string.

   S_Shared_Nofiles : aliased constant S := "/NOSTART_FILES "              &
                                            "-nostartfiles";
   --        /NOSTART_FILES
   --
   --   Link in default image initialization and startup functions.

   S_Shared_Noinhib : aliased constant S := "/NOINHIBIT-IMAGE "            &
                                            "--for-linker=--noinhibit-exec";
   --        /NOINHIBIT-IMAGE
   --
   --   Delete image if there are errors or warnings.

   S_Shared_Verb    : aliased constant S := "/VERBOSE "                    &
                                            "-v";
   --        /NOVERBOSE (D)
   --        /VERBOSE
   --
   --   Causes additional information to be output, including a full list of
   --   the included object files. This switch option is most useful when you
   --   want to see what set of object files are being used in the link step.

   S_Shared_ZZZZZ   : aliased constant S := "/<other> "                    &
                                            "--for-linker=";
   --        /<other>
   --
   --   Any other switch transmitted to the underlying linker.

   Shared_Switches : aliased constant Switches :=
                       (S_Shared_Debug   'Access,
                        S_Shared_Image   'Access,
                        S_Shared_Ident   'Access,
                        S_Shared_Nofiles 'Access,
                        S_Shared_Noinhib 'Access,
                        S_Shared_Verb    'Access,
                        S_Shared_ZZZZZ   'Access);

   -----------------------------
   -- Switches for GNAT STACK --
   -----------------------------

   S_Stack_Add        : aliased constant S := "/ADD_PROJECT_SEARCH_DIR=*"  &
                                                "-aP*";
   --        /ADD_PROJECT_SEARCH_PATH=(directory[,...])
   --
   --   Add directories to the project search path.

   S_Stack_All        : aliased constant S := "/ALL_SUBPROGRAMS "          &
                                                "-a";
   --        /NOALL_SUBPROGRAMS (D)
   --        /ALL_SUBPROGRAMS
   --
   --   Consider all subprograms as entry points.

   S_Stack_All_Cycles : aliased constant S := "/ALL_CYCLES "               &
                                                "-ca";
   --        /NOALL_CYCLES (D)
   --        /ALL_CYCLES
   --
   --   Extract all possible cycles in the call graph.

   S_Stack_All_Prjs   : aliased constant S := "/ALL_PROJECTS "             &
                                                "-U";
   --        /NOALL_PROJECTS (D)
   --        /ALL_PROJECTS
   --
   --   When GNAT STACK is used with a Project File and no source is
   --   specified, the underlying tool gnatstack is called for all the
   --   units of all the Project Files in the project tree.

   S_Stack_Debug      : aliased constant S := "/DEBUG "                    &
                                                "-g";
   --        /NODEBUG (D)
   --        /DEBUG
   --
   --   Generate internal debug information.

   S_Stack_Directory  : aliased constant S := "/DIRECTORY=*"               &
                                                "-aO*";
   --        /DIRECTORY=(direc[,...])
   --
   --   When looking for .ci files look also in directories specified.

   S_Stack_Entries    : aliased constant S := "/ENTRIES=*"                 &
                                                "-e*";
   --
   --        /ENTRY=(entry_point[,...])
   --
   --   Name of symbol to be used as entry point for the analysis.

   S_Stack_Files      : aliased constant S := "/FILES=@"                   &
                                                "-files=@";
   --      /FILES=filename
   --
   --   Take as arguments the files that are listed in the specified
   --   text file.

   S_Stack_Follow : aliased constant S := "/FOLLOW_LINKS_FOR_FILES "       &
                                            "-eL";
   --        /NOFOLLOW_LINKS_FOR_FILES (D)
   --        /FOLLOW_LINKS_FOR_FILES
   --
   --    Follow links when parsing project files

   S_Stack_Help       : aliased constant S := "/HELP "                     &
                                                "-h";
   --        /NOHELP (D)
   --        /HELP
   --
   --   Output a message explaining the usage of gnatstack.

   S_Stack_List       : aliased constant S := "/LIST=#"                    &
                                                "-l#";
   --        /LIST=nnn
   --
   --   Print the nnn subprograms requiring the biggest local stack usage. By
   --   default none will be displayed.

   S_Stack_Order      : aliased constant S := "/ORDER="                    &
                                              "STACK "                     &
                                                 "-os "                    &
                                              "ALPHABETICAL "              &
                                                 "-oa";
   --        /ORDER[=order-option]
   --
   --   Specifies the order for displaying the different call graphs.
   --   order-option may be one of the following:
   --
   --      STACK (D)    Select stack usage order
   --
   --      ALPHABETICAL Select alphabetical order

   S_Stack_Path       : aliased constant S := "/PATH "                     &
                                                "-p";
   --        /NOPATH (D)
   --        /PATH
   --
   --   Print all the subprograms that make up the worst-case path for every
   --   entry point.

   S_Stack_Project    : aliased constant S := "/PROJECT_FILE=<"            &
                                                "-P>";
   --        /PROJECT_FILE=filename
   --
   --   Specifies the main project file to be used. The project files rooted
   --   at the main project file will be parsed before the invocation of
   --   gnatstack.

   S_Stack_Output     : aliased constant S := "/OUTPUT=@"                  &
                                                "-f@";
   --        /OUTPUT=filename
   --
   --   Name of the file containing the generated graph (VCG format).

   S_Stack_Regexp     : aliased constant S := "/EXPRESSION=|"              &
                                                "-r|";
   --
   --        /EXPRESSION=regular-expression
   --
   --   Any symbol matching the regular expression will be considered as a
   --   potential entry point for the analysis.

   S_Stack_Subdirs : aliased constant S := "/SUBDIRS=<"                    &
                                              "--subdirs=>";
   --        /SUBDIRS=dir
   --
   --   The actual directories (object, exec, library, ...) are subdirectories
   --   of the directory specified in the project file. If the subdirectory
   --   does not exist, it is created automatically.

   S_Stack_Unbounded  : aliased constant S := "/UNBOUNDED=#"               &
                                                "-d#";
   --        /UNBOUNDED=nnn
   --
   --   Default stack size to be used for unbounded (dynamic) frames.

   S_Stack_Unknown    : aliased constant S := "/UNKNOWN=#"                 &
                                                "-u#";
   --        /UNKNOWN=nnn
   --
   --   Default stack size to be used for unknown (external) calls.

   S_Stack_Verbose    : aliased constant S := "/VERBOSE "                  &
                                                "-v";
   --        /NOVERBOSE (D)
   --        /VERBOSE
   --
   --   Specifies the amount of information to be displayed about the
   --   different subprograms. In verbose mode the full location of the
   --   subprogram will be part of the output, as well as detailed information
   --   about inaccurate data.

   S_Stack_Warnings   : aliased constant S := "/WARNINGS="                 &
                                              "ALL "                       &
                                                 "-Wa "                    &
                                              "CYCLES "                    &
                                                 "-Wc "                    &
                                              "UNBOUNDED "                 &
                                                 "-Wu "                    &
                                              "EXTERNAL "                  &
                                                 "-We "                    &
                                              "INDIRECT "                  &
                                                 "-Wi";
   --        /WARNINGS[=(keyword[,...])]
   --
   --    The following keywords are supported:
   --
   --        ALL        Turn on all optional warnings
   --
   --        CYCLES     Turn on warnings for cycles
   --
   --        UNBOUNDED  Turn on warnings for unbounded frames
   --
   --        EXTERNAL   Turn on warnings for external calls
   --
   --        INDIRECT   Turn on warnings for indirect calls

   Stack_Switches : aliased constant Switches :=
                      (S_Stack_Add        'Access,
                       S_Stack_All        'Access,
                       S_Stack_All_Cycles 'Access,
                       S_Stack_All_Prjs   'Access,
                       S_Stack_Debug      'Access,
                       S_Stack_Directory  'Access,
                       S_Stack_Entries    'Access,
                       S_Stack_Files      'Access,
                       S_Stack_Follow     'Access,
                       S_Stack_Help       'Access,
                       S_Stack_List       'Access,
                       S_Stack_Order      'Access,
                       S_Stack_Path       'Access,
                       S_Stack_Project    'Access,
                       S_Stack_Output     'Access,
                       S_Stack_Regexp     'Access,
                       S_Stack_Subdirs    'Access,
                       S_Stack_Unbounded  'Access,
                       S_Stack_Unknown    'Access,
                       S_Stack_Verbose    'Access,
                       S_Stack_Warnings   'Access);

   ----------------------------
   -- Switches for GNAT STUB --
   ----------------------------

   S_Stub_Add     : aliased constant S := "/ADD_PROJECT_SEARCH_DIR=*"      &
                                            "-aP*";
   --        /ADD_PROJECT_SEARCH_PATH=(directory[,...])
   --
   --   Add directories to the project search path.

   S_Stub_Config  : aliased constant S := "/CONFIGURATION_PRAGMAS_FILE=<"  &
                                            "-gnatec>";
   --        /CONFIGURATION_PRAGMAS_FILE=filespec
   --
   --   Specifies a configuration pragmas file that must be taken into account
   --   when compiling.

   S_Stub_Current : aliased constant S := "/CURRENT_DIRECTORY "            &
                                            "!-I-";
   --        /CURRENT_DIRECTORY (D)
   --        /NOCURRENT_DIRECTORY
   --
   --   Look for source, library or object files in the default directory.

   S_Stub_Ext     : aliased constant S := "/EXTERNAL_REFERENCE=" & '"'     &
                                            "-X" & '"';
   --        /EXTERNAL_REFERENCE="name=val"
   --
   --   Specifies an external reference to the project manager. Useful only if
   --   /PROJECT_FILE is used.
   --
   --   Example:
   --      /EXTERNAL_REFERENCE="DEBUG=TRUE"

   S_Stub_Follow  : aliased constant S := "/FOLLOW_LINKS_FOR_FILES "       &
                                            "-eL";
   --        /NOFOLLOW_LINKS_FOR_FILES (D)
   --        /FOLLOW_LINKS_FOR_FILES
   --
   --    Follow links when parsing project files

   S_Stub_Full    : aliased constant S := "/FULL "                         &
                                            "-f";
   --        /NOFULL (D)
   --        /FULL
   --
   --   If the destination directory already contains a file with the name of
   --   the body file for the argument file spec, replace it with the generated
   --   body stub. If /FULL is not used and there is already a body file, this
   --   existing body file is not replaced.

   S_Stub_Header  : aliased constant S := "/HEADER="                       &
                                            "GENERAL "                     &
                                               "-hg "                      &
                                            "SPEC "                        &
                                               "-hs";
   --        /HEADER[=header-option]
   --
   --   Specifies the form of the comment header above the generated body stub.
   --   If no /HEADER qualifier is specified, there is no comment header.
   --   header-option is one of the following:
   --
   --
   --      GENERAL (D)  Put a sample comment header into the body stub.
   --
   --      SPEC         Put the comment header (i.e., all the comments
   --                   preceding the compilation unit) from the source of the
   --                   library unit declaration into the body stub.

   S_Stub_Header_File : aliased constant S := "/FROM_HEADER_FILE=<" &
                                                "--header-file=>";

   --        /FROM_HEADER_FILE==filename
   --
   --   Use the content of the file as the comment header for a generated body
   --   stub.

   S_Stub_Indent  : aliased constant S := "/INDENTATION=#"                 &
                                            "-i#";
   --        /INDENTATION=nnn
   --
   --   (nnn is a non-negative integer). Set the indentation level in the
   --   generated body stub to nnn. nnn=0 means "no indentation".
   --   Default indentation is 3.

   S_Stub_Keep    : aliased constant S := "/KEEP "                         &
                                            "-k";
   --        /NOKEEP (D)
   --        /KEEP
   --
   --   Do not delete the tree file (i.e., the snapshot of the compiler
   --   internal structures used by gnatstub) after creating the body stub.

   S_Stub_Length  : aliased constant S := "/LINE_LENGTH=#"                 &
                                            "-l#";
   --        /LINE_LENGTH=nnn
   --
   --   (n is a non-negative integer). Set the maximum line length in the body
   --   stub to nnn. Default is 78.

   S_Stub_Mess    : aliased constant S := "/MESSAGES_PROJECT_FILE="        &
                                            "DEFAULT "                     &
                                               "-vP0 "                     &
                                            "MEDIUM "                      &
                                               "-vP1 "                     &
                                            "HIGH "                        &
                                               "-vP2";
   --        /MESSAGES_PROJECT_FILE[=messages-option]
   --
   --   Specifies the "verbosity" of the parsing of project files.
   --   messages-option may be one of the following:
   --
   --      DEFAULT (D)  No messages are output if there is no error or warning.
   --
   --      MEDIUM       A small number of messages are output.
   --
   --      HIGH         A great number of messages are output, most of them not
   --                   being useful for the user.

   S_Stub_No_Exc  : aliased constant S := "/NO_EXCEPTION "                 &
                                          "--no-exception";
   --        /NONO_EXCEPTION (D)
   --        /NO_EXCEPTION
   --
   --  Avoid raising PROGRAM_ERROR in the generated program unit stubs.

<<<<<<< HEAD
=======
   S_Stub_No_Head : aliased constant S := "/NO_LOCAL_HEADER "             &
                                          "--no-local-header";
   --        /NONO_LOCAL_HEADER (D)
   --        /NO_LOCAL_HEADER
   --
   --  Do not put local comment header before body stub for local program unit.

>>>>>>> 42a9ba1d
   S_Stub_Output  : aliased constant S := "/OUTPUT=@"                      &
                                            "-o@";
   --        /OUTPUT=filespec
   --
   --   Body file name. This should be set if the argument file name does not
   --   follow the GNAT file naming conventions. If this switch is omitted,
   --   the default name for the body will be obtained from the argument file
   --   name according to the GNAT file naming conventions.

   S_Stub_Project : aliased constant S := "/PROJECT_FILE=<"                &
                                            "-P>";
   --        /PROJECT_FILE=filename
   --
   --   Specifies the main project file to be used. The project files rooted
   --   at the main project file will be parsed before any other processing.
   --   The source and object directories to be searched will be communicated
   --   to gnatstub through logical names ADA_PRJ_INCLUDE_FILE and
   --   ADA_PRJ_OBJECTS_FILE.

   S_Stub_Quiet   : aliased constant S := "/QUIET "                        &
                                            "-q";
   --        /NOQUIET (D)
   --        /QUIET
   --
   --   Quiet mode: do not generate a confirmation when a body is successfully
   --   created, and do not generate a message when a body is not required for
   --   an argument unit.

   S_Stub_Search  : aliased constant S := "/SEARCH=*"                      &
                                            "-I*";
   --        /SEARCH=(directory[,...])
   --
   --    When looking for source files also look in directories specified.

   S_Stub_Subdirs : aliased constant S := "/SUBDIRS=<"                     &
                                             "--subdirs=>";
   --        /SUBDIRS=dir
   --
   --   The actual directories (object, exec, library, ...) are subdirectories
   --   of the directory specified in the project file. If the subdirectory
   --   does not exist, it is created automatically.

   S_Stub_Tree    : aliased constant S := "/TREE_FILE="                    &
                                            "OVERWRITE "                   &
                                               "-t "                       &
                                            "SAVE "                        &
                                               "-k "                       &
                                            "REUSE "                       &
                                               "-r";
   --        /TREE_FILE[=treefile-option]
   --
   --   Specify what to do with the tree file.
   --   treefile-option is one of the following:
   --
   --      OVERWRITE (D)  Overwrite the existing tree file. If the current
   --                     directory already contains the file which, according
   --                     to the GNAT file naming rules should be considered
   --                     as a tree file for the argument source file, gnatstub
   --                     will refuse to create the tree file needed to create
   --                     a sample body unless this option is chosen.
   --
   --      SAVE           Do not remove the tree file (i.e., the snapshot
   --                     of the compiler internal structures used by gnatstub)
   --                     after creating the body stub.
   --
   --      REUSE          Reuse the tree file (if it exists) instead of
   --                     creating it.
   --                     Instead of creating the tree file for the library
   --                     unit declaration, gnatstub tries to find it in the
   --                     current directory and use it for creating a body.
   --                     If the tree file is not found, no body is created.
   --                     This option also implies `SAVE', whether or not the
   --                     latter is set explicitly.

   S_Stub_Verbose : aliased constant S := "/VERBOSE "                      &
                                            "-v";
   --        /NOVERBOSE (D)
   --        /VERBOSE
   --
   --   Verbose mode: generate version information.

   Stub_Switches : aliased constant Switches :=
                     (S_Stub_Add        'Access,
                      S_Stub_Config     'Access,
                      S_Stub_Current    'Access,
                      S_Stub_Ext        'Access,
                      S_Stub_Follow     'Access,
                      S_Stub_Full       'Access,
                      S_Stub_Header     'Access,
                      S_Stub_Header_File'Access,
                      S_Stub_Indent     'Access,
                      S_Stub_Keep       'Access,
                      S_Stub_Length     'Access,
                      S_Stub_Mess       'Access,
                      S_Stub_Output     'Access,
                      S_Stub_Project    'Access,
                      S_Stub_No_Exc     'Access,
<<<<<<< HEAD
=======
                      S_Stub_No_Head    'Access,
>>>>>>> 42a9ba1d
                      S_Stub_Quiet      'Access,
                      S_Stub_Search     'Access,
                      S_Stub_Subdirs    'Access,
                      S_Stub_Tree       'Access,
                      S_Stub_Verbose    'Access);

   ----------------------------
   -- Switches for GNAT SYNC --
   ----------------------------

   S_Sync_Add    : aliased constant S := "/ADD_PROJECT_SEARCH_DIR=*"       &
                                            "-aP*";
   --        /ADD_PROJECT_SEARCH_PATH=(directory[,...])
   --
   --   Add directories to the project search path.

   S_Sync_All    : aliased constant S := "/ALL "                           &
                                            "-a";
   --        /NOALL (D)
   --        /ALL
   --
   --   Also check the components of the GNAT run time and process the needed
   --  components of the GNAT RTL when building and analyzing the global
   --  structure for checking the global rules.

   S_Sync_Allproj : aliased constant S := "/ALL_PROJECTS "                 &
                                            "-U";
   --        /NOALL_PROJECTS (D)
   --        /ALL_PROJECTS
   --
   --   When GNAT SYNC is used with a Project File and no source is
   --   specified, the underlying tool gnatsync is called for all the
   --   sources of all the Project Files in the project tree.

   S_Sync_Ext     : aliased constant S := "/EXTERNAL_REFERENCE=" & '"'     &
                                             "-X" & '"';
   --       /EXTERNAL_REFERENCE="name=val"
   --
   --   Specifies an external reference to the project manager. Useful only if
   --   /PROJECT_FILE is used.
   --
   --   Example:
   --      /EXTERNAL_REFERENCE="DEBUG=TRUE"

   S_Sync_Files  : aliased constant S := "/FILES=@"                        &
                                             "-files=@";
   --      /FILES=filename
   --
   --   Take as arguments the files that are listed in the specified
   --   text file.

   S_Sync_Follow  : aliased constant S := "/FOLLOW_LINKS_FOR_FILES "       &
                                            "-eL";
   --        /NOFOLLOW_LINKS_FOR_FILES (D)
   --        /FOLLOW_LINKS_FOR_FILES
   --
   --    Follow links when parsing project files

   S_Sync_Main    : aliased constant S := "/MAIN_SUBPROGRAM=@"             &
                                            "-main=@";
   --        /MAIN_SUBPROGRAM=filename
   --
   --   Specify the name of the file containing the main subprogram

   S_Sync_Mess    : aliased constant S := "/MESSAGES_PROJECT_FILE="        &
                                             "DEFAULT "                    &
                                                "-vP0 "                    &
                                             "MEDIUM "                     &
                                                "-vP1 "                    &
                                             "HIGH "                       &
                                                "-vP2";
   --        /MESSAGES_PROJECT_FILE[=messages-option]
   --
   --   Specifies the "verbosity" of the parsing of project files.
   --   messages-option may be one of the following:
   --
   --      DEFAULT (D)  No messages are output if there is no error or warning.
   --
   --      MEDIUM       A small number of messages are output.
   --
   --      HIGH         A great number of messages are output, most of them not
   --                   being useful for the user.

   S_Sync_Project : aliased constant S := "/PROJECT_FILE=<"                &
                                             "-P>";
   --        /PROJECT_FILE=filename
   --
   --   Specifies the main project file to be used. The project files rooted
   --   at the main project file will be parsed before the invocation of the
   --   gnatcheck. The source directories to be searched will be communicated
   --   to gnatcheck through logical name ADA_PRJ_INCLUDE_FILE.

   S_Sync_Quiet  : aliased constant S := "/QUIET "                         &
                                            "-q";
   --        /NOQUIET (D)
   --        /QUIET
   --
   --   Work quietly, only output warnings and errors.

   S_Sync_Subdirs : aliased constant S := "/SUBDIRS=<"                     &
                                             "--subdirs=>";
   --        /SUBDIRS=dir
   --
   --   The actual directories (object, exec, library, ...) are subdirectories
   --   of the directory specified in the project file. If the subdirectory
   --   does not exist, it is created automatically.

   S_Sync_Verb   : aliased constant S := "/VERBOSE "                       &
                                            "-v";
   --        /NOVERBOSE (D)
   --        /VERBOSE
   --
   --   The version number and copyright notice are output, as well as exact
   --   copies of the gnat1 commands spawned to obtain the chop control
   --   information.

   S_Sync_Exec   : aliased constant S := "/EXECUTION_TIME "                &
                                            "-t";
   --        /NOEXECUTION_TIME (D)
   --        /EXECUTION_TIME
   --
   --   Output the execution time

   S_Sync_Details : aliased constant S := "/DETAILS="                      &
                                             "MEDIUM "                     &
                                               "-om "                      &
                                             "SHORT "                      &
                                               "-os "                      &
                                             "FULL "                       &
                                               "-of";
   --         /DETAILS[=options]
   --
   --   Specifies the details of the output.
   --   Options may be one of the following:
   --
   --       MEDIUM (D)
   --       SHORT
   --       FULL

   S_Sync_Warnoff : aliased constant S := "/WARNINGS_OFF "                 &
                                             "-wq";
   --
   --         /WARNINGS_OFF
   --
   --   Turn warnings off

   S_Sync_Output  : aliased constant S := "/OUTPUT_FILE=<"                 &
                                             "-out_file=>";
   --
   --        /OUTPUT_FILE=filename
   --
   --   Redirect output to a text file

   Sync_Switches : aliased constant Switches :=
                      (S_Sync_Add      'Access,
                       S_Sync_All      'Access,
                       S_Sync_Allproj  'Access,
                       S_Sync_Ext      'Access,
                       S_Sync_Follow   'Access,
                       S_Sync_Files    'Access,
                       S_Sync_Main     'Access,
                       S_Sync_Mess     'Access,
                       S_Sync_Project  'Access,
                       S_Sync_Quiet    'Access,
                       S_Sync_Subdirs  'Access,
                       S_Sync_Verb     'Access,
                       S_Sync_Exec     'Access,
                       S_Sync_Details  'Access,
                       S_Sync_Warnoff  'Access,
                       S_Sync_Output   'Access);

   ----------------------------
   -- Switches for GNAT XREF --
   ----------------------------

   S_Xref_Add     : aliased constant S := "/ADD_PROJECT_SEARCH_DIR=*"      &
                                            "-aP*";
   --        /ADD_PROJECT_SEARCH_PATH=(directory[,...])
   --
   --   Add directories to the project search path.

   S_Xref_All     : aliased constant S := "/ALL_FILES "                    &
                                            "-a";
   --        /NOALL_FILES (D)
   --        /ALL_FILES
   --
   --   If this switch is present, FIND and XREF will parse the read-only
   --   files found in the library search path. Otherwise, these files will
   --   be ignored. This option can be used to protect Gnat sources or your
   --   own libraries from being parsed, thus making FIND and XREF much
   --   faster, and their output much smaller.

   S_Xref_Deriv   : aliased constant S := "/DERIVED_TYPES "                &
                                            "-d";
   --        /NODERIVED_TYPES (D)
   --        /DERIVED_TYPES
   --
   --   Output the parent type reference for each matching derived types.

   S_Xref_Ext     : aliased constant S := "/EXTERNAL_REFERENCE=" & '"'     &
                                            "-X" & '"';
   --        /EXTERNAL_REFERENCE="name=val"
   --
   --   Specifies an external reference to the project manager. Useful only if
   --   /PROJECT_FILE is used.
   --
   --   Example:
   --      /EXTERNAL_REFERENCE="DEBUG=TRUE"

   S_Xref_Follow  : aliased constant S := "/FOLLOW_LINKS_FOR_FILES "       &
                                            "-eL";
   --        /NOFOLLOW_LINKS_FOR_FILES (D)
   --        /FOLLOW_LINKS_FOR_FILES
   --
   --    Follow links when parsing project files

   S_Xref_Full    : aliased constant S := "/FULL_PATHNAME "                &
                                            "-f";
   --        /NOFULL_PATHNAME (D)
   --        /FULL_PATHNAME
   --
   --   If this switch is set, the output file names will be preceded by their
   --   directory (if the file was found in the search path). If this switch
   --   is not set, the directory will not be printed.

   S_Xref_Global  : aliased constant S := "/IGNORE_LOCALS "                &
                                            "-g";
   --        /NOIGNORE_LOCALS (D)
   --        /IGNORE_LOCALS
   --
   --   If this switch is set, information is output only for library-level
   --   entities, ignoring local entities. The use of this switch may
   --   accelerate FIND and XREF.

   S_Xref_Mess    : aliased constant S := "/MESSAGES_PROJECT_FILE="        &
                                            "DEFAULT "                     &
                                               "-vP0 "                     &
                                            "MEDIUM "                      &
                                               "-vP1 "                     &
                                            "HIGH "                        &
                                               "-vP2";
   --        /MESSAGES_PROJECT_FILE[=messages-option]
   --
   --   Specifies the "verbosity" of the parsing of project files.
   --   messages-option may be one of the following:
   --
   --      DEFAULT (D)  No messages are output if there is no error or warning.
   --
   --      MEDIUM       A small number of messages are output.
   --
   --      HIGH         A great number of messages are output, most of them not
   --                   being useful for the user.

   S_Xref_Nostinc : aliased constant S := "/NOSTD_INCLUDES "               &
                                            "-nostdinc";
   --        /NOSTD_INCLUDES
   --
   --   Do not look for sources in the system default directory.

   S_Xref_Nostlib : aliased constant S := "/NOSTD_LIBRARIES "              &
                                            "-nostdlib";
   --        /NOSTD_LIBRARIES
   --
   --   Do not look for library files in the system default directory.

   S_Xref_Object  : aliased constant S := "/OBJECT_SEARCH=*"               &
                                            "-aO*";
   --        /OBJECT_SEARCH=(directory,...)
   --
   --   When searching for library and object files, look in the specified
   --   directories. The order in which library files are searched is the same
   --   as for MAKE.

   S_Xref_Project : aliased constant S := "/PROJECT=@"                     &
                                            "-p@";
   --        /PROJECT=file
   --
   --   Specify a project file to use. By default, FIND and XREF will try to
   --   locate a project file in the current directory.
   --
   --   If a project file is either specified or found by the tools, then the
   --   content of the source directory and object directory lines are added
   --   as if they had been specified respectively by /SOURCE_SEARCH and
   --   /OBJECT_SEARCH.

   S_Xref_Prj     : aliased constant S := "/PROJECT_FILE=<"                &
                                            "-P>";
   --        /PROJECT_FILE=filename
   --
   --   Specifies the main project file to be used. The project files rooted
   --   at the main project file will be parsed before doing any processing.
   --   The source and object directories to be searched will be communicated
   --   to gnatxref through logical names ADA_PRJ_INCLUDE_FILE and
   --   ADA_PRJ_OBJECTS_FILE.

   S_Xref_Search  : aliased constant S := "/SEARCH=*"                      &
                                            "-I*";
   --        /SEARCH=(directory,...)
   --
   --   Equivalent to:
   --           /OBJECT_SEARCH=(directory,...) /SOURCE_SEARCH=(directory,...)

   S_Xref_Source  : aliased constant S := "/SOURCE_SEARCH=*"               &
                                            "-aI*";
   --        /SOURCE_SEARCH=(directory,...)
   --
   --   When looking for source files also look in the specified directories.
   --   The order in which source file search is undertaken is the same as for
   --   MAKE.

   S_Xref_Subdirs : aliased constant S := "/SUBDIRS=<"                     &
                                             "--subdirs=>";
   --        /SUBDIRS=dir
   --
   --   The actual directories (object, exec, library, ...) are subdirectories
   --   of the directory specified in the project file. If the subdirectory
   --   does not exist, it is created automatically.

   S_Xref_Output  : aliased constant S := "/UNUSED "                       &
                                            "-u";
   --        /SOURCE_SEARCH=(directory,...)
   --
   --   When looking for source files also look in the specified directories.
   --   The order in which source file search is undertaken is the same as for
   --   MAKE.

   S_Xref_Tags    : aliased constant S := "/TAGS "                         &
                                            "-v";
   --        /NOTAGS (D)
   --        /TAGS
   --
   --   Print a 'tags' file for vi.

   Xref_Switches : aliased constant Switches :=
                     (S_Xref_Add     'Access,
                      S_Xref_All     'Access,
                      S_Xref_Deriv   'Access,
                      S_Xref_Ext     'Access,
                      S_Xref_Follow  'Access,
                      S_Xref_Full    'Access,
                      S_Xref_Global  'Access,
                      S_Xref_Mess    'Access,
                      S_Xref_Nostinc 'Access,
                      S_Xref_Nostlib 'Access,
                      S_Xref_Object  'Access,
                      S_Xref_Project 'Access,
                      S_Xref_Prj     'Access,
                      S_Xref_Search  'Access,
                      S_Xref_Source  'Access,
                      S_Xref_Subdirs 'Access,
                      S_Xref_Output  'Access,
                      S_Xref_Tags    'Access);

end VMS_Data;<|MERGE_RESOLUTION|>--- conflicted
+++ resolved
@@ -6576,8 +6576,6 @@
    --
    --  Avoid raising PROGRAM_ERROR in the generated program unit stubs.
 
-<<<<<<< HEAD
-=======
    S_Stub_No_Head : aliased constant S := "/NO_LOCAL_HEADER "             &
                                           "--no-local-header";
    --        /NONO_LOCAL_HEADER (D)
@@ -6585,7 +6583,6 @@
    --
    --  Do not put local comment header before body stub for local program unit.
 
->>>>>>> 42a9ba1d
    S_Stub_Output  : aliased constant S := "/OUTPUT=@"                      &
                                             "-o@";
    --        /OUTPUT=filespec
@@ -6683,10 +6680,7 @@
                       S_Stub_Output     'Access,
                       S_Stub_Project    'Access,
                       S_Stub_No_Exc     'Access,
-<<<<<<< HEAD
-=======
                       S_Stub_No_Head    'Access,
->>>>>>> 42a9ba1d
                       S_Stub_Quiet      'Access,
                       S_Stub_Search     'Access,
                       S_Stub_Subdirs    'Access,
