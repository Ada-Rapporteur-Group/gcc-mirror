------------------------------------------------------------------------------
--                                                                          --
--                         GNAT COMPILER COMPONENTS                         --
--                                                                          --
--                             E X P _ I M G V                              --
--                                                                          --
--                                 B o d y                                  --
--                                                                          --
--          Copyright (C) 2001-2005 Free Software Foundation, Inc.          --
--                                                                          --
-- GNAT is free software;  you can  redistribute it  and/or modify it under --
-- terms of the  GNU General Public License as published  by the Free Soft- --
-- ware  Foundation;  either version 2,  or (at your option) any later ver- --
-- sion.  GNAT is distributed in the hope that it will be useful, but WITH- --
-- OUT ANY WARRANTY;  without even the  implied warranty of MERCHANTABILITY --
-- or FITNESS FOR A PARTICULAR PURPOSE.  See the GNU General Public License --
-- for  more details.  You should have  received  a copy of the GNU General --
-- Public License  distributed with GNAT;  see file COPYING.  If not, write --
-- to  the  Free Software Foundation,  51  Franklin  Street,  Fifth  Floor, --
-- Boston, MA 02110-1301, USA.                                              --
--                                                                          --
-- GNAT was originally developed  by the GNAT team at  New York University. --
-- Extensive contributions were provided by Ada Core Technologies Inc.      --
--                                                                          --
------------------------------------------------------------------------------

with Atree;    use Atree;
with Casing;   use Casing;
with Checks;   use Checks;
with Einfo;    use Einfo;
with Exp_Util; use Exp_Util;
with Namet;    use Namet;
with Nmake;    use Nmake;
with Nlists;   use Nlists;
with Rtsfind;  use Rtsfind;
with Sem_Res;  use Sem_Res;
with Sinfo;    use Sinfo;
with Snames;   use Snames;
with Stand;    use Stand;
with Stringt;  use Stringt;
with Tbuild;   use Tbuild;
with Ttypes;   use Ttypes;
with Uintp;    use Uintp;

package body Exp_Imgv is

   ------------------------------------
   -- Build_Enumeration_Image_Tables --
   ------------------------------------

   procedure Build_Enumeration_Image_Tables (E : Entity_Id; N : Node_Id) is
      Loc  : constant Source_Ptr := Sloc (E);
      Str  : String_Id;
      Ind  : List_Id;
      Lit  : Entity_Id;
      Nlit : Nat;
      Len  : Nat;
      Estr : Entity_Id;
      Eind : Entity_Id;
      Ityp : Node_Id;

   begin
      --  Nothing to do for other than a root enumeration type

      if E /= Root_Type (E) then
         return;

      --  Nothing to do if pragma Discard_Names applies

      elsif Discard_Names (E) then
         return;
      end if;

      --  Otherwise tables need constructing

      Start_String;
      Ind := New_List;
      Lit := First_Literal (E);
      Len := 1;
      Nlit := 0;

      loop
         Append_To (Ind,
           Make_Integer_Literal (Loc, UI_From_Int (Len)));

         exit when No (Lit);
         Nlit := Nlit + 1;

         Get_Unqualified_Decoded_Name_String (Chars (Lit));

         if Name_Buffer (1) /= ''' then
            Set_Casing (All_Upper_Case);
         end if;

         Store_String_Chars (Name_Buffer (1 .. Name_Len));
         Len := Len + Int (Name_Len);
         Next_Literal (Lit);
      end loop;

      if Len < Int (2 ** (8 - 1)) then
         Ityp := Standard_Integer_8;
      elsif Len < Int (2 ** (16 - 1)) then
         Ityp := Standard_Integer_16;
      else
         Ityp := Standard_Integer_32;
      end if;

      Str := End_String;

      Estr :=
        Make_Defining_Identifier (Loc,
          Chars => New_External_Name (Chars (E), 'S'));

      Eind :=
        Make_Defining_Identifier (Loc,
          Chars => New_External_Name (Chars (E), 'N'));

      Set_Lit_Strings (E, Estr);
      Set_Lit_Indexes (E, Eind);

      Insert_Actions (N,
        New_List (
          Make_Object_Declaration (Loc,
            Defining_Identifier => Estr,
            Constant_Present    => True,
            Object_Definition   =>
              New_Occurrence_Of (Standard_String, Loc),
            Expression          =>
              Make_String_Literal (Loc,
                Strval => Str)),

          Make_Object_Declaration (Loc,
            Defining_Identifier => Eind,
            Constant_Present    => True,

            Object_Definition =>
              Make_Constrained_Array_Definition (Loc,
                Discrete_Subtype_Definitions => New_List (
                  Make_Range (Loc,
                    Low_Bound  => Make_Integer_Literal (Loc, 0),
                    High_Bound => Make_Integer_Literal (Loc, Nlit))),
                Component_Definition =>
                  Make_Component_Definition (Loc,
                    Aliased_Present    => False,
                    Subtype_Indication => New_Occurrence_Of (Ityp, Loc))),

            Expression          =>
              Make_Aggregate (Loc,
                Expressions => Ind))),
        Suppress => All_Checks);

   end Build_Enumeration_Image_Tables;

   ----------------------------
   -- Expand_Image_Attribute --
   ----------------------------

   --  For all non-enumeration types, and for enumeration types declared
   --  in packages Standard or System, typ'Image (Val) expands into:

   --     Image_xx (tp (Expr) [, pm])

   --  The name xx and type conversion tp (Expr) (called tv below) depend on
   --  the root type of Expr. The argument pm is an extra type dependent
   --  parameter only used in some cases as follows:

   --    For types whose root type is Character
   --      xx = Character
   --      tv = Character (Expr)

   --    For types whose root type is Boolean
   --      xx = Boolean
   --      tv = Boolean (Expr)

   --    For signed integer types with size <= Integer'Size
   --      xx = Integer
   --      tv = Integer (Expr)

   --    For other signed integer types
   --      xx = Long_Long_Integer
   --      tv = Long_Long_Integer (Expr)

   --    For modular types with modulus <= System.Unsigned_Types.Unsigned
   --      xx = Unsigned
   --      tv = System.Unsigned_Types.Unsigned (Expr)

   --    For other modular integer types
   --      xx = Long_Long_Unsigned
   --      tv = System.Unsigned_Types.Long_Long_Unsigned (Expr)

   --    For types whose root type is Wide_Character
   --      xx = Wide_Character
   --      tv = Wide_Character (Expr)

   --    For types whose root type is Wide_Wide_Character
   --      xx = Wide_Wide_haracter
   --      tv = Wide_Wide_Character (Expr)

   --    For types whose root type is Wide_Wide_Character
   --      xx = Wide_Wide_haracter
   --      tv = Wide_Wide_Character (Expr)
   --      pm = Wide_Character_Encoding_Method

   --    For floating-point types
   --      xx = Floating_Point
   --      tv = Long_Long_Float (Expr)
   --      pm = typ'Digits

   --    For ordinary fixed-point types
   --      xx = Ordinary_Fixed_Point
   --      tv = Long_Long_Float (Expr)
   --      pm = typ'Aft

   --    For decimal fixed-point types with size = Integer'Size
   --      xx = Decimal
   --      tv = Integer (Expr)
   --      pm = typ'Scale

   --    For decimal fixed-point types with size > Integer'Size
   --      xx = Long_Long_Decimal
   --      tv = Long_Long_Integer (Expr)
   --      pm = typ'Scale

   --    Note: for the decimal fixed-point type cases, the conversion is
   --    done literally without scaling (i.e. the actual expression that
   --    is generated is Image_xx (tp?(Expr) [, pm])

   --  For enumeration types other than those declared packages Standard
   --  or System, typ'Image (X) expands into:

   --    Image_Enumeration_NN (typ'Pos (X), typS, typI'Address)

   --  where typS and typI are the entities constructed as described in
   --  the spec for the procedure Build_Enumeration_Image_Tables and NN
   --  is 32/16/8 depending on the element type of Lit_Indexes.

   procedure Expand_Image_Attribute (N : Node_Id) is
      Loc      : constant Source_Ptr := Sloc (N);
      Exprs    : constant List_Id    := Expressions (N);
      Pref     : constant Node_Id    := Prefix (N);
      Ptyp     : constant Entity_Id  := Entity (Pref);
      Rtyp     : constant Entity_Id  := Root_Type (Ptyp);
      Expr     : constant Node_Id    := Relocate_Node (First (Exprs));
      Imid     : RE_Id;
      Tent     : Entity_Id;
      Arglist  : List_Id;
      Func     : RE_Id;
      Ttyp     : Entity_Id;
      Func_Ent : Entity_Id;

   begin
      if Rtyp = Standard_Boolean then
         Imid := RE_Image_Boolean;
         Tent := Rtyp;

      elsif Rtyp = Standard_Character then
         Imid := RE_Image_Character;
         Tent := Rtyp;

      elsif Rtyp = Standard_Wide_Character then
         Imid := RE_Image_Wide_Character;
         Tent := Rtyp;

      elsif Rtyp = Standard_Wide_Wide_Character then
         Imid := RE_Image_Wide_Wide_Character;
         Tent := Rtyp;

      elsif Is_Signed_Integer_Type (Rtyp) then
         if Esize (Rtyp) <= Esize (Standard_Integer) then
            Imid := RE_Image_Integer;
            Tent := Standard_Integer;
         else
            Imid := RE_Image_Long_Long_Integer;
            Tent := Standard_Long_Long_Integer;
         end if;

      elsif Is_Modular_Integer_Type (Rtyp) then
         if Modulus (Rtyp) <= Modulus (RTE (RE_Unsigned)) then
            Imid := RE_Image_Unsigned;
            Tent := RTE (RE_Unsigned);
         else
            Imid := RE_Image_Long_Long_Unsigned;
            Tent := RTE (RE_Long_Long_Unsigned);
         end if;

      elsif Is_Decimal_Fixed_Point_Type (Rtyp) then
         if UI_To_Int (Esize (Rtyp)) <= Standard_Integer_Size then
            Imid := RE_Image_Decimal;
            Tent := Standard_Integer;
         else
            Imid := RE_Image_Long_Long_Decimal;
            Tent := Standard_Long_Long_Integer;
         end if;

      elsif Is_Ordinary_Fixed_Point_Type (Rtyp) then
         Imid := RE_Image_Ordinary_Fixed_Point;
         Tent := Standard_Long_Long_Float;

      elsif Is_Floating_Point_Type (Rtyp) then
         Imid := RE_Image_Floating_Point;
         Tent := Standard_Long_Long_Float;

      --  Only other possibility is user defined enumeration type

      else
         if Discard_Names (First_Subtype (Ptyp))
           or else No (Lit_Strings (Root_Type (Ptyp)))
         then
            --  When pragma Discard_Names applies to the first subtype,
            --  then build (Pref'Pos)'Img.

            Rewrite (N,
              Make_Attribute_Reference (Loc,
                Prefix =>
                   Make_Attribute_Reference (Loc,
                     Prefix         => Pref,
                     Attribute_Name => Name_Pos,
                     Expressions    => New_List (Expr)),
                Attribute_Name =>
                  Name_Img));
            Analyze_And_Resolve (N, Standard_String);

         else
            --  Here we get the Image of an enumeration type

            Ttyp := Component_Type (Etype (Lit_Indexes (Rtyp)));

            if Ttyp = Standard_Integer_8 then
               Func := RE_Image_Enumeration_8;
            elsif Ttyp = Standard_Integer_16  then
               Func := RE_Image_Enumeration_16;
            else
               Func := RE_Image_Enumeration_32;
            end if;

            --  Apply a validity check, since it is a bit drastic to
            --  get a completely junk image value for an invalid value.

            if not Expr_Known_Valid (Expr) then
               Insert_Valid_Check (Expr);
            end if;

            Rewrite (N,
              Make_Function_Call (Loc,
                Name => New_Occurrence_Of (RTE (Func), Loc),
                Parameter_Associations => New_List (
                  Make_Attribute_Reference (Loc,
                    Attribute_Name => Name_Pos,
                    Prefix         => New_Occurrence_Of (Ptyp, Loc),
                    Expressions    => New_List (Expr)),
                  New_Occurrence_Of (Lit_Strings (Rtyp), Loc),
                  Make_Attribute_Reference (Loc,
                    Prefix => New_Occurrence_Of (Lit_Indexes (Rtyp), Loc),
                    Attribute_Name => Name_Address))));

            Analyze_And_Resolve (N, Standard_String);
         end if;

         return;
      end if;

      --  If we fall through, we have one of the cases that is handled by
      --  calling one of the System.Img_xx routines and Imid is set to the
      --  RE_Id for the function to be called.

      Func_Ent := RTE (Imid);

      --  If the function entity is empty, that means we have a case in
      --  no run time mode where the operation is not allowed, and an
      --  appropriate diagnostic has already been issued.

      if No (Func_Ent) then
         return;
      end if;

      --  Otherwise prepare arguments for run-time call

      Arglist := New_List (Convert_To (Tent, Relocate_Node (Expr)));

      --  For floating-point types, append Digits argument

      if Is_Floating_Point_Type (Rtyp) then
         Append_To (Arglist,
           Make_Attribute_Reference (Loc,
             Prefix         => New_Reference_To (Ptyp, Loc),
             Attribute_Name => Name_Digits));

      --  For ordinary fixed-point types, append Aft parameter

      elsif Is_Ordinary_Fixed_Point_Type (Rtyp) then
         Append_To (Arglist,
           Make_Attribute_Reference (Loc,
             Prefix         => New_Reference_To (Ptyp, Loc),
             Attribute_Name => Name_Aft));

<<<<<<< HEAD
      --  For wide [wide] character, append encoding method

      elsif Rtyp = Standard_Wide_Character
        or else Rtyp = Standard_Wide_Wide_Character
      then
         Append_To (Arglist,
           Make_Integer_Literal (Loc,
             Intval => Int (Wide_Character_Encoding_Method)));

=======
>>>>>>> 8c044a9c
      --  For decimal, append Scale and also set to do literal conversion

      elsif Is_Decimal_Fixed_Point_Type (Rtyp) then
         Append_To (Arglist,
           Make_Attribute_Reference (Loc,
             Prefix => New_Reference_To (Ptyp, Loc),
             Attribute_Name => Name_Scale));

         Set_Conversion_OK (First (Arglist));
         Set_Etype (First (Arglist), Tent);
      end if;

      Rewrite (N,
        Make_Function_Call (Loc,
          Name => New_Reference_To (Func_Ent, Loc),
          Parameter_Associations => Arglist));

      Analyze_And_Resolve (N, Standard_String);
   end Expand_Image_Attribute;

   ----------------------------
   -- Expand_Value_Attribute --
   ----------------------------

   --  For scalar types derived from Boolean, Character and integer types
   --  in package Standard, typ'Value (X) expands into:

   --    btyp (Value_xx (X))

   --  where btyp is he base type of the prefix, and

   --    For types whose root type is Character
   --      xx = Character

   --    For types whose root type is Wide_Character
   --      xx = Wide_Character

   --    For types whose root type is Wide_Wide_Character
   --      xx = Wide_Wide_Character

   --    For types whose root type is Boolean
   --      xx = Boolean

   --    For signed integer types with size <= Integer'Size
   --      xx = Integer

   --    For other signed integer types
   --      xx = Long_Long_Integer

   --    For modular types with modulus <= System.Unsigned_Types.Unsigned
   --      xx = Unsigned

   --    For other modular integer types
   --      xx = Long_Long_Unsigned

   --    For floating-point types and ordinary fixed-point types
   --      xx = Real

<<<<<<< HEAD
   --  For types derived from Wide_Character, typ'Value (X) expands into

   --    Value_Wide_Character (X, Wide_Character_Encoding_Method)

   --  For types derived from Wide_Wide_Character, typ'Value (X) expands into

   --    Value_Wide_Wide_Character (X, Wide_Character_Encoding_Method)

=======
>>>>>>> 8c044a9c
   --  For decimal types with size <= Integer'Size, typ'Value (X)
   --  expands into

   --    btyp?(Value_Decimal (X, typ'Scale));

   --  For all other decimal types, typ'Value (X) expands into

   --    btyp?(Value_Long_Long_Decimal (X, typ'Scale))

   --  For enumeration types other than those derived from types Boolean,
   --  Character, Wide_[Wide_]Character in Standard, typ'Value (X) expands to:

   --    Enum'Val (Value_Enumeration_NN (typS, typI'Address, Num, X))

   --  where typS and typI and the Lit_Strings and Lit_Indexes entities
   --  from T's root type entitym and Num is Enum'Pos (Enum'Last). The
   --  Value_Enumeration_NN function will search the tables looking for
   --  X and return the position number in the table if found which is
   --  used to provide the result of 'Value (using Enum'Val). If the
   --  value is not found Constraint_Error is raised. The suffix _NN
   --  depends on the element type of typI.

   procedure Expand_Value_Attribute (N : Node_Id) is
      Loc   : constant Source_Ptr := Sloc (N);
      Typ   : constant Entity_Id  := Etype (N);
      Btyp  : constant Entity_Id  := Base_Type (Typ);
      Rtyp  : constant Entity_Id  := Root_Type (Typ);
      Exprs : constant List_Id    := Expressions (N);
      Vid   : RE_Id;
      Args  : List_Id;
      Func  : RE_Id;
      Ttyp  : Entity_Id;

   begin
      Args := Exprs;

      if Rtyp = Standard_Character then
         Vid := RE_Value_Character;

      elsif Rtyp = Standard_Boolean then
         Vid := RE_Value_Boolean;

      elsif Rtyp = Standard_Wide_Character then
         Vid := RE_Value_Wide_Character;

      elsif Rtyp = Standard_Wide_Wide_Character then
         Vid := RE_Value_Wide_Wide_Character;

      elsif Rtyp = Standard_Wide_Wide_Character then
         Vid := RE_Value_Wide_Wide_Character;
         Append_To (Args,
           Make_Integer_Literal (Loc,
             Intval => Int (Wide_Character_Encoding_Method)));

      elsif     Rtyp = Base_Type (Standard_Short_Short_Integer)
        or else Rtyp = Base_Type (Standard_Short_Integer)
        or else Rtyp = Base_Type (Standard_Integer)
      then
         Vid := RE_Value_Integer;

      elsif Is_Signed_Integer_Type (Rtyp) then
         Vid := RE_Value_Long_Long_Integer;

      elsif Is_Modular_Integer_Type (Rtyp) then
         if Modulus (Rtyp) <= Modulus (RTE (RE_Unsigned)) then
            Vid := RE_Value_Unsigned;
         else
            Vid := RE_Value_Long_Long_Unsigned;
         end if;

      elsif Is_Decimal_Fixed_Point_Type (Rtyp) then
         if UI_To_Int (Esize (Rtyp)) <= Standard_Integer_Size then
            Vid := RE_Value_Decimal;
         else
            Vid := RE_Value_Long_Long_Decimal;
         end if;

         Append_To (Args,
           Make_Attribute_Reference (Loc,
             Prefix => New_Reference_To (Typ, Loc),
             Attribute_Name => Name_Scale));

         Rewrite (N,
           OK_Convert_To (Btyp,
             Make_Function_Call (Loc,
               Name => New_Reference_To (RTE (Vid), Loc),
               Parameter_Associations => Args)));

         Set_Etype (N, Btyp);
         Analyze_And_Resolve (N, Btyp);
         return;

      elsif Is_Real_Type (Rtyp) then
         Vid := RE_Value_Real;

      --  Only other possibility is user defined enumeration type

      else
         pragma Assert (Is_Enumeration_Type (Rtyp));

         --  Case of pragma Discard_Names, transform the Value
         --  attribute to Btyp'Val (Long_Long_Integer'Value (Args))

         if Discard_Names (First_Subtype (Typ))
           or else No (Lit_Strings (Rtyp))
         then
            Rewrite (N,
              Make_Attribute_Reference (Loc,
                Prefix => New_Reference_To (Btyp, Loc),
                Attribute_Name => Name_Val,
                Expressions => New_List (
                  Make_Attribute_Reference (Loc,
                    Prefix =>
                      New_Occurrence_Of (Standard_Long_Long_Integer, Loc),
                    Attribute_Name => Name_Value,
                    Expressions => Args))));

            Analyze_And_Resolve (N, Btyp);

         --  Here for normal case where we have enumeration tables, this
         --  is where we build

         --    T'Val (Value_Enumeration_NN (typS, typI'Address, Num, X))

         else
            Ttyp := Component_Type (Etype (Lit_Indexes (Rtyp)));

            if Ttyp = Standard_Integer_8 then
               Func := RE_Value_Enumeration_8;
            elsif Ttyp = Standard_Integer_16  then
               Func := RE_Value_Enumeration_16;
            else
               Func := RE_Value_Enumeration_32;
            end if;

            Prepend_To (Args,
              Make_Attribute_Reference (Loc,
                Prefix => New_Occurrence_Of (Rtyp, Loc),
                Attribute_Name => Name_Pos,
                Expressions => New_List (
                  Make_Attribute_Reference (Loc,
                    Prefix => New_Occurrence_Of (Rtyp, Loc),
                    Attribute_Name => Name_Last))));

            Prepend_To (Args,
              Make_Attribute_Reference (Loc,
                Prefix => New_Occurrence_Of (Lit_Indexes (Rtyp), Loc),
                Attribute_Name => Name_Address));

            Prepend_To (Args,
              New_Occurrence_Of (Lit_Strings (Rtyp), Loc));

            Rewrite (N,
              Make_Attribute_Reference (Loc,
                Prefix => New_Reference_To (Typ, Loc),
                Attribute_Name => Name_Val,
                Expressions => New_List (
                  Make_Function_Call (Loc,
                    Name =>
                      New_Reference_To (RTE (Func), Loc),
                    Parameter_Associations => Args))));

            Analyze_And_Resolve (N, Btyp);
         end if;

         return;
      end if;

      --  Fall through for all cases except user defined enumeration type
      --  and decimal types, with Vid set to the Id of the entity for the
      --  Value routine and Args set to the list of parameters for the call.

      Rewrite (N,
        Convert_To (Btyp,
          Make_Function_Call (Loc,
            Name => New_Reference_To (RTE (Vid), Loc),
            Parameter_Associations => Args)));

      Analyze_And_Resolve (N, Btyp);
   end Expand_Value_Attribute;

   ----------------------------
   -- Expand_Width_Attribute --
   ----------------------------

   --  The processing here also handles the case of Wide_[Wide_]Width. With the
   --  exceptions noted, the processing is identical

   --  For scalar types derived from Boolean, character and integer types
   --  in package Standard. Note that the Width attribute is computed at
   --  compile time for all cases except those involving non-static sub-
   --  types. For such subtypes, typ'[Wide_[Wide_]]Width expands into:

   --    Result_Type (xx (yy (Ptyp'First), yy (Ptyp'Last)))

   --  where

   --    For types whose root type is Character
   --      xx = Width_Character
   --      yy = Character

   --    For types whose root type is Wide_Character
   --      xx = Wide_Width_Character
   --      yy = Character

   --    For types whose root type is Wide_Wide_Character
   --      xx = Wide_Wide_Width_Character
   --      yy = Character

   --    For types whose root type is Boolean
   --      xx = Width_Boolean
   --      yy = Boolean

   --    For signed integer types
   --      xx = Width_Long_Long_Integer
   --      yy = Long_Long_Integer

   --    For modular integer types
   --      xx = Width_Long_Long_Unsigned
   --      yy = Long_Long_Unsigned

   --  For types derived from Wide_Character, typ'Width expands into

   --    Result_Type (Width_Wide_Character (
   --      Wide_Character (typ'First),
   --      Wide_Character (typ'Last),

   --  and typ'Wide_Width expands into:

   --    Result_Type (Wide_Width_Wide_Character (
   --      Wide_Character (typ'First),
   --      Wide_Character (typ'Last));
   --      Wide_Character_Encoding_Method);

   --  and typ'Wide_Wide_Width expands into

   --    Result_Type (Wide_Wide_Width_Wide_Character (
   --      Wide_Character (typ'First),
   --      Wide_Character (typ'Last));
   --      Wide_Character_Encoding_Method);

   --  For types derived from Wide_Wide_Character, typ'Width expands into

   --    Result_Type (Width_Wide_Wide_Character (
   --      Wide_Wide_Character (typ'First),
   --      Wide_Wide_Character (typ'Last),
   --      Wide_Character_Encoding_Method);

   --  and typ'Wide_Width expands into:

   --    Result_Type (Wide_Width_Wide_Wide_Character (
   --      Wide_Wide_Character (typ'First),
   --      Wide_Wide_Character (typ'Last));
   --      Wide_Character_Encoding_Method);

   --  and typ'Wide_Wide_Width expands into

<<<<<<< HEAD
   --    Result_Type (Wide_Wide_Width_Wide_Wide_Char (
   --      Wide_Wide_Character (typ'First),
   --      Wide_Wide_Character (typ'Last));
   --      Wide_Character_Encoding_Method);
=======
   --    Result_Type (Wide_Wide_Width_Wide_Character (
   --      Wide_Character (typ'First),
   --      Wide_Character (typ'Last));

   --  For types derived from Wide_Wide_Character, typ'Width expands into

   --    Result_Type (Width_Wide_Wide_Character (
   --      Wide_Wide_Character (typ'First),
   --      Wide_Wide_Character (typ'Last),

   --  and typ'Wide_Width expands into:

   --    Result_Type (Wide_Width_Wide_Wide_Character (
   --      Wide_Wide_Character (typ'First),
   --      Wide_Wide_Character (typ'Last));

   --  and typ'Wide_Wide_Width expands into

   --    Result_Type (Wide_Wide_Width_Wide_Wide_Char (
   --      Wide_Wide_Character (typ'First),
   --      Wide_Wide_Character (typ'Last));
>>>>>>> 8c044a9c

   --  For real types, typ'Width and typ'Wide_[Wide_]Width expand into

   --    if Ptyp'First > Ptyp'Last then 0 else btyp'Width end if

   --  where btyp is the base type. This looks recursive but it isn't
   --  because the base type is always static, and hence the expression
   --  in the else is reduced to an integer literal.

   --  For user defined enumeration types, typ'Width expands into

   --    Result_Type (Width_Enumeration_NN
   --                  (typS,
   --                   typI'Address,
   --                   typ'Pos (typ'First),
   --                   typ'Pos (Typ'Last)));

   --  and typ'Wide_Width expands into:

   --    Result_Type (Wide_Width_Enumeration_NN
   --                  (typS,
   --                   typI,
   --                   typ'Pos (typ'First),
   --                   typ'Pos (Typ'Last))
   --                   Wide_Character_Encoding_Method);

   --  and typ'Wide_Wide_Width expands into:

   --    Result_Type (Wide_Wide_Width_Enumeration_NN
   --                  (typS,
   --                   typI,
   --                   typ'Pos (typ'First),
   --                   typ'Pos (Typ'Last))
   --                   Wide_Character_Encoding_Method);

   --  where typS and typI are the enumeration image strings and
   --  indexes table, as described in Build_Enumeration_Image_Tables.
   --  NN is 8/16/32 for depending on the element type for typI.

   procedure Expand_Width_Attribute (N : Node_Id; Attr : Atype := Normal) is
      Loc     : constant Source_Ptr := Sloc (N);
      Typ     : constant Entity_Id  := Etype (N);
      Pref    : constant Node_Id    := Prefix (N);
      Ptyp    : constant Entity_Id  := Etype (Pref);
      Rtyp    : constant Entity_Id  := Root_Type (Ptyp);
      XX      : RE_Id;
      YY      : Entity_Id;
      Arglist : List_Id;
      Ttyp    : Entity_Id;

   begin
      --  Types derived from Standard.Boolean

      if Rtyp = Standard_Boolean then
         XX := RE_Width_Boolean;
         YY := Rtyp;

      --  Types derived from Standard.Character

      elsif Rtyp = Standard_Character then
         case Attr is
            when Normal    => XX := RE_Width_Character;
            when Wide      => XX := RE_Wide_Width_Character;
            when Wide_Wide => XX := RE_Wide_Wide_Width_Character;
         end case;

         YY := Rtyp;

      --  Types derived from Standard.Wide_Character

      elsif Rtyp = Standard_Wide_Character then
         case Attr is
            when Normal    => XX := RE_Width_Wide_Character;
            when Wide      => XX := RE_Wide_Width_Wide_Character;
            when Wide_Wide => XX := RE_Wide_Wide_Width_Wide_Character;
         end case;

         YY := Rtyp;

      --  Types derived from Standard.Wide_Wide_Character

      elsif Rtyp = Standard_Wide_Wide_Character then
         case Attr is
            when Normal    => XX := RE_Width_Wide_Wide_Character;
            when Wide      => XX := RE_Wide_Width_Wide_Wide_Character;
            when Wide_Wide => XX := RE_Wide_Wide_Width_Wide_Wide_Char;
         end case;

         YY := Rtyp;

      --  Signed integer types

      elsif Is_Signed_Integer_Type (Rtyp) then
         XX := RE_Width_Long_Long_Integer;
         YY := Standard_Long_Long_Integer;

      --  Modular integer types

      elsif Is_Modular_Integer_Type (Rtyp) then
         XX := RE_Width_Long_Long_Unsigned;
         YY := RTE (RE_Long_Long_Unsigned);

      --  Real types

      elsif Is_Real_Type (Rtyp) then

         Rewrite (N,
           Make_Conditional_Expression (Loc,
             Expressions => New_List (

               Make_Op_Gt (Loc,
                 Left_Opnd =>
                   Make_Attribute_Reference (Loc,
                     Prefix => New_Reference_To (Ptyp, Loc),
                     Attribute_Name => Name_First),

                 Right_Opnd =>
                   Make_Attribute_Reference (Loc,
                     Prefix => New_Reference_To (Ptyp, Loc),
                     Attribute_Name => Name_Last)),

               Make_Integer_Literal (Loc, 0),

               Make_Attribute_Reference (Loc,
                 Prefix => New_Reference_To (Base_Type (Ptyp), Loc),
                 Attribute_Name => Name_Width))));

         Analyze_And_Resolve (N, Typ);
         return;

      --  User defined enumeration types

      else
         pragma Assert (Is_Enumeration_Type (Rtyp));

         Ttyp := Component_Type (Etype (Lit_Indexes (Rtyp)));

         case Attr is
            when Normal =>
               if Ttyp = Standard_Integer_8 then
                  XX := RE_Width_Enumeration_8;
               elsif Ttyp = Standard_Integer_16  then
                  XX := RE_Width_Enumeration_16;
               else
                  XX := RE_Width_Enumeration_32;
               end if;

            when Wide =>
               if Ttyp = Standard_Integer_8 then
                  XX := RE_Wide_Width_Enumeration_8;
               elsif Ttyp = Standard_Integer_16  then
                  XX := RE_Wide_Width_Enumeration_16;
               else
                  XX := RE_Wide_Width_Enumeration_32;
               end if;

            when Wide_Wide =>
               if Ttyp = Standard_Integer_8 then
                  XX := RE_Wide_Wide_Width_Enumeration_8;
               elsif Ttyp = Standard_Integer_16  then
                  XX := RE_Wide_Wide_Width_Enumeration_16;
               else
                  XX := RE_Wide_Wide_Width_Enumeration_32;
               end if;
         end case;

         Arglist :=
           New_List (
             New_Occurrence_Of (Lit_Strings (Rtyp), Loc),

             Make_Attribute_Reference (Loc,
               Prefix => New_Occurrence_Of (Lit_Indexes (Rtyp), Loc),
               Attribute_Name => Name_Address),

             Make_Attribute_Reference (Loc,
               Prefix => New_Reference_To (Ptyp, Loc),
               Attribute_Name => Name_Pos,

               Expressions => New_List (
                 Make_Attribute_Reference (Loc,
                   Prefix => New_Reference_To (Ptyp, Loc),
                   Attribute_Name => Name_First))),

             Make_Attribute_Reference (Loc,
               Prefix => New_Reference_To (Ptyp, Loc),
               Attribute_Name => Name_Pos,

               Expressions => New_List (
                 Make_Attribute_Reference (Loc,
                   Prefix => New_Reference_To (Ptyp, Loc),
                   Attribute_Name => Name_Last))));

<<<<<<< HEAD
         --  For enumeration'Wide_[Wide_]Width, add encoding method parameter

         if Attr /= Normal then
            Append_To (Arglist,
              Make_Integer_Literal (Loc,
                Intval => Int (Wide_Character_Encoding_Method)));
         end if;

=======
>>>>>>> 8c044a9c
         Rewrite (N,
           Convert_To (Typ,
             Make_Function_Call (Loc,
               Name => New_Reference_To (RTE (XX), Loc),
               Parameter_Associations => Arglist)));

         Analyze_And_Resolve (N, Typ);
         return;
      end if;

      --  If we fall through XX and YY are set

      Arglist := New_List (
        Convert_To (YY,
          Make_Attribute_Reference (Loc,
            Prefix => New_Reference_To (Ptyp, Loc),
            Attribute_Name => Name_First)),

        Convert_To (YY,
          Make_Attribute_Reference (Loc,
            Prefix => New_Reference_To (Ptyp, Loc),
            Attribute_Name => Name_Last)));

<<<<<<< HEAD
      --  For Wide_[Wide_]Character'Width, add encoding method parameter

      if (Rtyp = Standard_Wide_Character
           or else
          Rtyp = Standard_Wide_Wide_Character)
        and then Attr /= Normal then
         Append_To (Arglist,
           Make_Integer_Literal (Loc,
             Intval => Int (Wide_Character_Encoding_Method)));
      end if;

=======
>>>>>>> 8c044a9c
      Rewrite (N,
        Convert_To (Typ,
          Make_Function_Call (Loc,
            Name => New_Reference_To (RTE (XX), Loc),
            Parameter_Associations => Arglist)));

      Analyze_And_Resolve (N, Typ);
   end Expand_Width_Attribute;

end Exp_Imgv;<|MERGE_RESOLUTION|>--- conflicted
+++ resolved
@@ -196,11 +196,6 @@
    --      xx = Wide_Wide_haracter
    --      tv = Wide_Wide_Character (Expr)
 
-   --    For types whose root type is Wide_Wide_Character
-   --      xx = Wide_Wide_haracter
-   --      tv = Wide_Wide_Character (Expr)
-   --      pm = Wide_Character_Encoding_Method
-
    --    For floating-point types
    --      xx = Floating_Point
    --      tv = Long_Long_Float (Expr)
@@ -393,18 +388,6 @@
              Prefix         => New_Reference_To (Ptyp, Loc),
              Attribute_Name => Name_Aft));
 
-<<<<<<< HEAD
-      --  For wide [wide] character, append encoding method
-
-      elsif Rtyp = Standard_Wide_Character
-        or else Rtyp = Standard_Wide_Wide_Character
-      then
-         Append_To (Arglist,
-           Make_Integer_Literal (Loc,
-             Intval => Int (Wide_Character_Encoding_Method)));
-
-=======
->>>>>>> 8c044a9c
       --  For decimal, append Scale and also set to do literal conversion
 
       elsif Is_Decimal_Fixed_Point_Type (Rtyp) then
@@ -463,17 +446,6 @@
    --    For floating-point types and ordinary fixed-point types
    --      xx = Real
 
-<<<<<<< HEAD
-   --  For types derived from Wide_Character, typ'Value (X) expands into
-
-   --    Value_Wide_Character (X, Wide_Character_Encoding_Method)
-
-   --  For types derived from Wide_Wide_Character, typ'Value (X) expands into
-
-   --    Value_Wide_Wide_Character (X, Wide_Character_Encoding_Method)
-
-=======
->>>>>>> 8c044a9c
    --  For decimal types with size <= Integer'Size, typ'Value (X)
    --  expands into
 
@@ -521,12 +493,6 @@
 
       elsif Rtyp = Standard_Wide_Wide_Character then
          Vid := RE_Value_Wide_Wide_Character;
-
-      elsif Rtyp = Standard_Wide_Wide_Character then
-         Vid := RE_Value_Wide_Wide_Character;
-         Append_To (Args,
-           Make_Integer_Literal (Loc,
-             Intval => Int (Wide_Character_Encoding_Method)));
 
       elsif     Rtyp = Base_Type (Standard_Short_Short_Integer)
         or else Rtyp = Base_Type (Standard_Short_Integer)
@@ -706,59 +672,30 @@
    --    Result_Type (Wide_Width_Wide_Character (
    --      Wide_Character (typ'First),
    --      Wide_Character (typ'Last));
-   --      Wide_Character_Encoding_Method);
 
    --  and typ'Wide_Wide_Width expands into
 
    --    Result_Type (Wide_Wide_Width_Wide_Character (
    --      Wide_Character (typ'First),
    --      Wide_Character (typ'Last));
-   --      Wide_Character_Encoding_Method);
 
    --  For types derived from Wide_Wide_Character, typ'Width expands into
 
    --    Result_Type (Width_Wide_Wide_Character (
    --      Wide_Wide_Character (typ'First),
    --      Wide_Wide_Character (typ'Last),
-   --      Wide_Character_Encoding_Method);
 
    --  and typ'Wide_Width expands into:
 
    --    Result_Type (Wide_Width_Wide_Wide_Character (
    --      Wide_Wide_Character (typ'First),
    --      Wide_Wide_Character (typ'Last));
-   --      Wide_Character_Encoding_Method);
 
    --  and typ'Wide_Wide_Width expands into
 
-<<<<<<< HEAD
    --    Result_Type (Wide_Wide_Width_Wide_Wide_Char (
    --      Wide_Wide_Character (typ'First),
    --      Wide_Wide_Character (typ'Last));
-   --      Wide_Character_Encoding_Method);
-=======
-   --    Result_Type (Wide_Wide_Width_Wide_Character (
-   --      Wide_Character (typ'First),
-   --      Wide_Character (typ'Last));
-
-   --  For types derived from Wide_Wide_Character, typ'Width expands into
-
-   --    Result_Type (Width_Wide_Wide_Character (
-   --      Wide_Wide_Character (typ'First),
-   --      Wide_Wide_Character (typ'Last),
-
-   --  and typ'Wide_Width expands into:
-
-   --    Result_Type (Wide_Width_Wide_Wide_Character (
-   --      Wide_Wide_Character (typ'First),
-   --      Wide_Wide_Character (typ'Last));
-
-   --  and typ'Wide_Wide_Width expands into
-
-   --    Result_Type (Wide_Wide_Width_Wide_Wide_Char (
-   --      Wide_Wide_Character (typ'First),
-   --      Wide_Wide_Character (typ'Last));
->>>>>>> 8c044a9c
 
    --  For real types, typ'Width and typ'Wide_[Wide_]Width expand into
 
@@ -951,17 +888,6 @@
                    Prefix => New_Reference_To (Ptyp, Loc),
                    Attribute_Name => Name_Last))));
 
-<<<<<<< HEAD
-         --  For enumeration'Wide_[Wide_]Width, add encoding method parameter
-
-         if Attr /= Normal then
-            Append_To (Arglist,
-              Make_Integer_Literal (Loc,
-                Intval => Int (Wide_Character_Encoding_Method)));
-         end if;
-
-=======
->>>>>>> 8c044a9c
          Rewrite (N,
            Convert_To (Typ,
              Make_Function_Call (Loc,
@@ -985,20 +911,6 @@
             Prefix => New_Reference_To (Ptyp, Loc),
             Attribute_Name => Name_Last)));
 
-<<<<<<< HEAD
-      --  For Wide_[Wide_]Character'Width, add encoding method parameter
-
-      if (Rtyp = Standard_Wide_Character
-           or else
-          Rtyp = Standard_Wide_Wide_Character)
-        and then Attr /= Normal then
-         Append_To (Arglist,
-           Make_Integer_Literal (Loc,
-             Intval => Int (Wide_Character_Encoding_Method)));
-      end if;
-
-=======
->>>>>>> 8c044a9c
       Rewrite (N,
         Convert_To (Typ,
           Make_Function_Call (Loc,
