--- conflicted
+++ resolved
@@ -43,11 +43,7 @@
 
    function Scan_Long_Long_Integer
      (Str  : String;
-<<<<<<< HEAD
-      Ptr  : access Integer;
-=======
       Ptr  : not null access Integer;
->>>>>>> 751ff693
       Max  : Integer) return Long_Long_Integer
    is
       Uval : Long_Long_Unsigned;
