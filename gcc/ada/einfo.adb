--- conflicted
+++ resolved
@@ -49,13 +49,8 @@
    -- Usage of Fields in Defining Entity Nodes --
    ----------------------------------------------
 
-<<<<<<< HEAD
-   --  Four of these fields are defined in Sinfo, since they in are the
-   --  base part of the node. The access routines for these fields and the
-=======
    --  Four of these fields are defined in Sinfo, since they in are the base
    --  part of the node. The access routines for these four fields and the
->>>>>>> 42a9ba1d
    --  corresponding set procedures are defined in Sinfo. These fields are
    --  present in all entities. Note that Homonym is also in the base part of
    --  the node, but has access routines that are more properly part of Einfo,
@@ -513,12 +508,7 @@
    --    Is_RACW_Stub_Type               Flag244
    --    Is_Private_Primitive            Flag245
    --    Is_Underlying_Record_View       Flag246
-<<<<<<< HEAD
-
-   --    (unused)                        Flag247
-=======
    --    OK_To_Rename                    Flag247
->>>>>>> 42a9ba1d
 
    -----------------------
    -- Local subprograms --
@@ -7973,12 +7963,9 @@
          when E_Record_Type                                =>
             Write_Str ("Underlying record view");
 
-<<<<<<< HEAD
-=======
          when E_Variable | E_Constant                      =>
             Write_Str ("Related expression");
 
->>>>>>> 42a9ba1d
          when others                                       =>
             Write_Str ("???");
       end case;
