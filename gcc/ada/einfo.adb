------------------------------------------------------------------------------
--                                                                          --
--                         GNAT COMPILER COMPONENTS                         --
--                                                                          --
--                                E I N F O                                 --
--                                                                          --
--                                 B o d y                                  --
--                                                                          --
<<<<<<< HEAD
--          Copyright (C) 1992-2005, Free Software Foundation, Inc.         --
=======
--          Copyright (C) 1992-2006, Free Software Foundation, Inc.         --
>>>>>>> c355071f
--                                                                          --
-- GNAT is free software;  you can  redistribute it  and/or modify it under --
-- terms of the  GNU General Public License as published  by the Free Soft- --
-- ware  Foundation;  either version 2,  or (at your option) any later ver- --
-- sion.  GNAT is distributed in the hope that it will be useful, but WITH- --
-- OUT ANY WARRANTY;  without even the  implied warranty of MERCHANTABILITY --
-- or FITNESS FOR A PARTICULAR PURPOSE.  See the GNU General Public License --
-- for  more details.  You should have  received  a copy of the GNU General --
-- Public License  distributed with GNAT;  see file COPYING.  If not, write --
-- to  the  Free Software Foundation,  51  Franklin  Street,  Fifth  Floor, --
-- Boston, MA 02110-1301, USA.                                              --
--                                                                          --
-- As a special exception,  if other files  instantiate  generics from this --
-- unit, or you link  this unit with other files  to produce an executable, --
-- this  unit  does not  by itself cause  the resulting  executable  to  be --
-- covered  by the  GNU  General  Public  License.  This exception does not --
-- however invalidate  any other reasons why  the executable file  might be --
-- covered by the  GNU Public License.                                      --
--                                                                          --
-- GNAT was originally developed  by the GNAT team at  New York University. --
-- Extensive contributions were provided by Ada Core Technologies Inc.      --
--                                                                          --
------------------------------------------------------------------------------

pragma Style_Checks (All_Checks);
--  Turn off subprogram ordering, not used for this unit

with Atree;  use Atree;
with Namet;  use Namet;
with Nlists; use Nlists;
with Sinfo;  use Sinfo;
with Stand;  use Stand;
with Output; use Output;

package body Einfo is

   use Atree.Unchecked_Access;
   --  This is one of the packages that is allowed direct untyped access to
   --  the fields in a node, since it provides the next level abstraction
   --  which incorporates appropriate checks.

   ----------------------------------------------
   -- Usage of Fields in Defining Entity Nodes --
   ----------------------------------------------

   --  Four of these fields are defined in Sinfo, since they in are the
   --  base part of the node. The access routines for these fields and
   --  the corresponding set procedures are defined in Sinfo. These fields
   --  are present in all entities. Note that Homonym is also in the base
   --  part of the node, but has access routines that are more properly
   --  part of Einfo, which is why they are defined here.

   --    Chars                           Name1
   --    Next_Entity                     Node2
   --    Scope                           Node3
   --    Etype                           Node5

   --   Remaining fields are present only in extended nodes (i.e. entities)

   --  The following fields are present in all entities

   --    Homonym                         Node4
   --    First_Rep_Item                  Node6
   --    Freeze_Node                     Node7
   --    Obsolescent_Warning             Node24

   --  The usage of other fields (and the entity kinds to which it applies)
   --  depends on the particular field (see Einfo spec for details).

   --    Associated_Node_For_Itype       Node8
   --    Dependent_Instances             Elist8
   --    Hiding_Loop_Variable            Node8
   --    Mechanism                       Uint8 (but returns Mechanism_Type)
   --    Normalized_First_Bit            Uint8
   --    Return_Applies_To               Node8

   --    Class_Wide_Type                 Node9
   --    Current_Value                   Node9
   --    Renaming_Map                    Uint9

   --    Discriminal_Link                Node10
   --    Handler_Records                 List10
   --    Normalized_Position_Max         Uint10
   --    Referenced_Object               Node10

   --    Component_Bit_Offset            Uint11
   --    Full_View                       Node11
   --    Entry_Component                 Node11
   --    Enumeration_Pos                 Uint11
   --    Generic_Homonym                 Node11
   --    Protected_Body_Subprogram       Node11
   --    Block_Node                      Node11

   --    Barrier_Function                Node12
   --    Enumeration_Rep                 Uint12
   --    Esize                           Uint12
   --    Next_Inlined_Subprogram         Node12

   --    Corresponding_Equality          Node13
   --    Component_Clause                Node13
   --    Debug_Renaming_Link             Node13
   --    Elaboration_Entity              Node13
   --    Extra_Accessibility             Node13
   --    RM_Size                         Uint13

   --    Alignment                       Uint14
   --    First_Optional_Parameter        Node14
   --    Normalized_Position             Uint14
   --    Shadow_Entities                 List14

   --    Discriminant_Number             Uint15
   --    DT_Position                     Uint15
   --    DT_Entry_Count                  Uint15
   --    Entry_Bodies_Array              Node15
   --    Entry_Parameters_Type           Node15
   --    Extra_Formal                    Node15
   --    Lit_Indexes                     Node15
   --    Primitive_Operations            Elist15
   --    Related_Instance                Node15
   --    Scale_Value                     Uint15
   --    Storage_Size_Variable           Node15
   --    String_Literal_Low_Bound        Node15
   --    Shared_Var_Read_Proc            Node15

   --    Access_Disp_Table               Elist16
   --    Cloned_Subtype                  Node16
   --    DTC_Entity                      Node16
   --    Entry_Formal                    Node16
   --    First_Private_Entity            Node16
   --    Lit_Strings                     Node16
   --    String_Literal_Length           Uint16
   --    Unset_Reference                 Node16

   --    Actual_Subtype                  Node17
   --    Digits_Value                    Uint17
   --    Discriminal                     Node17
   --    First_Entity                    Node17
   --    First_Index                     Node17
   --    First_Literal                   Node17
   --    Master_Id                       Node17
   --    Modulus                         Uint17
   --    Non_Limited_View                Node17
   --    Object_Ref                      Node17
   --    Prival                          Node17

   --    Alias                           Node18
   --    Corresponding_Concurrent_Type   Node18
   --    Corresponding_Record_Type       Node18
   --    Delta_Value                     Ureal18
   --    Enclosing_Scope                 Node18
   --    Equivalent_Type                 Node18
   --    Private_Dependents              Elist18
   --    Renamed_Entity                  Node18
   --    Renamed_Object                  Node18

   --    Body_Entity                     Node19
   --    Corresponding_Discriminant      Node19
   --    Finalization_Chain_Entity       Node19
   --    Parent_Subtype                  Node19
   --    Related_Array_Object            Node19
   --    Size_Check_Code                 Node19
   --    Spec_Entity                     Node19
   --    Underlying_Full_View            Node19

   --    Component_Type                  Node20
   --    Default_Value                   Node20
   --    Directly_Designated_Type        Node20
   --    Discriminant_Checking_Func      Node20
   --    Discriminant_Default_Value      Node20
   --    Last_Assignment                 Node20
   --    Last_Entity                     Node20
   --    Register_Exception_Call         Node20
   --    Scalar_Range                    Node20

   --    Accept_Address                  Elist21
   --    Default_Expr_Function           Node21
   --    Discriminant_Constraint         Elist21
   --    Interface_Name                  Node21
   --    Original_Array_Type             Node21
   --    Small_Value                     Ureal21

   --    Associated_Storage_Pool         Node22
   --    Component_Size                  Uint22
   --    Corresponding_Remote_Type       Node22
   --    Enumeration_Rep_Expr            Node22
   --    Exception_Code                  Uint22
   --    Original_Record_Component       Node22
   --    Private_View                    Node22
   --    Protected_Formal                Node22
   --    Scope_Depth_Value               Uint22
   --    Shared_Var_Assign_Proc          Node22

   --    Associated_Final_Chain          Node23
   --    CR_Discriminant                 Node23
   --    Stored_Constraint               Elist23
   --    Entry_Cancel_Parameter          Node23
   --    Extra_Constrained               Node23
   --    Generic_Renamings               Elist23
   --    Inner_Instances                 Elist23
   --    Enum_Pos_To_Rep                 Node23
   --    Packed_Array_Type               Node23
   --    Limited_View                    Node23
   --    Privals_Chain                   Elist23
   --    Protected_Operation             Node23

<<<<<<< HEAD
   --    Obsolescent_Warning             Node24
   --    Task_Body_Procedure             Node24
   --    Abstract_Interfaces             Elist24

   --    Abstract_Interface_Alias        Node25
   --    Current_Use_Clause              Node25
=======
   --    Abstract_Interface_Alias        Node25
   --    Abstract_Interfaces             Elist25
   --    Current_Use_Clause              Node25
   --    DT_Offset_To_Top_Func           Node25
   --    Task_Body_Procedure             Node25
>>>>>>> c355071f

   --    Overridden_Operation            Node26
   --    Package_Instantiation           Node26

   --    Wrapped_Entity                  Node27

<<<<<<< HEAD
=======
   --    Extra_Formals                   Node28

>>>>>>> c355071f
   ---------------------------------------------
   -- Usage of Flags in Defining Entity Nodes --
   ---------------------------------------------

   --  All flags are unique, there is no overlaying, so each flag is physically
   --  present in every entity. However, for many of the flags, it only makes
   --  sense for them to be set true for certain subsets of entity kinds. See
   --  the spec of Einfo for further details.

   --  Note: Flag1-Flag3 are absent from this list, since these flag positions
   --  are used for the flags Analyzed, Comes_From_Source, and Error_Posted,
   --  which are common to all nodes, including entity nodes.

   --    Is_Frozen                      Flag4
   --    Has_Discriminants              Flag5
   --    Is_Dispatching_Operation       Flag6
   --    Is_Immediately_Visible         Flag7
   --    In_Use                         Flag8
   --    Is_Potentially_Use_Visible     Flag9
   --    Is_Public                      Flag10

   --    Is_Inlined                     Flag11
   --    Is_Constrained                 Flag12
   --    Is_Generic_Type                Flag13
   --    Depends_On_Private             Flag14
   --    Is_Aliased                     Flag15
   --    Is_Volatile                    Flag16
   --    Is_Internal                    Flag17
   --    Has_Delayed_Freeze             Flag18
   --    Is_Abstract                    Flag19
   --    Is_Concurrent_Record_Type      Flag20

   --    Has_Master_Entity              Flag21
   --    Needs_No_Actuals               Flag22
   --    Has_Storage_Size_Clause        Flag23
   --    Is_Imported                    Flag24
   --    Is_Limited_Record              Flag25
   --    Has_Completion                 Flag26
   --    Has_Pragma_Controlled          Flag27
   --    Is_Statically_Allocated        Flag28
   --    Has_Size_Clause                Flag29
   --    Has_Task                       Flag30

   --    Checks_May_Be_Suppressed       Flag31
   --    Kill_Elaboration_Checks        Flag32
   --    Kill_Range_Checks              Flag33
   --    Kill_Tag_Checks                Flag34
   --    Is_Class_Wide_Equivalent_Type  Flag35
   --    Referenced_As_LHS              Flag36
   --    Is_Known_Non_Null              Flag37
   --    Can_Never_Be_Null              Flag38
   --    Is_Overriding_Operation        Flag39
   --    Body_Needed_For_SAL            Flag40

   --    Treat_As_Volatile              Flag41
   --    Is_Controlled                  Flag42
   --    Has_Controlled_Component       Flag43
   --    Is_Pure                        Flag44
   --    In_Private_Part                Flag45
   --    Has_Alignment_Clause           Flag46
   --    Has_Exit                       Flag47
   --    In_Package_Body                Flag48
   --    Reachable                      Flag49
   --    Delay_Subprogram_Descriptors   Flag50

   --    Is_Packed                      Flag51
   --    Is_Entry_Formal                Flag52
   --    Is_Private_Descendant          Flag53
   --    Return_Present                 Flag54
   --    Is_Tagged_Type                 Flag55
   --    Has_Homonym                    Flag56
   --    Is_Hidden                      Flag57
   --    Non_Binary_Modulus             Flag58
   --    Is_Preelaborated               Flag59
   --    Is_Shared_Passive              Flag60

   --    Is_Remote_Types                Flag61
   --    Is_Remote_Call_Interface       Flag62
   --    Is_Character_Type              Flag63
   --    Is_Intrinsic_Subprogram        Flag64
   --    Has_Record_Rep_Clause          Flag65
   --    Has_Enumeration_Rep_Clause     Flag66
   --    Has_Small_Clause               Flag67
   --    Has_Component_Size_Clause      Flag68
   --    Is_Access_Constant             Flag69
   --    Is_First_Subtype               Flag70

   --    Has_Completion_In_Body         Flag71
   --    Has_Unknown_Discriminants      Flag72
   --    Is_Child_Unit                  Flag73
   --    Is_CPP_Class                   Flag74
   --    Has_Non_Standard_Rep           Flag75
   --    Is_Constructor                 Flag76
   --    Is_Thread_Body                 Flag77
   --    Is_Tag                         Flag78
   --    Has_All_Calls_Remote           Flag79
   --    Is_Constr_Subt_For_U_Nominal   Flag80

   --    Is_Asynchronous                Flag81
   --    Has_Gigi_Rep_Item              Flag82
   --    Has_Machine_Radix_Clause       Flag83
   --    Machine_Radix_10               Flag84
   --    Is_Atomic                      Flag85
   --    Has_Atomic_Components          Flag86
   --    Has_Volatile_Components        Flag87
   --    Discard_Names                  Flag88
   --    Is_Interrupt_Handler           Flag89
   --    Returns_By_Ref                 Flag90

   --    Is_Itype                       Flag91
   --    Size_Known_At_Compile_Time     Flag92
   --    Has_Subprogram_Descriptor      Flag93
   --    Is_Generic_Actual_Type         Flag94
   --    Uses_Sec_Stack                 Flag95
   --    Warnings_Off                   Flag96
   --    Is_Controlling_Formal          Flag97
   --    Has_Controlling_Result         Flag98
   --    Is_Exported                    Flag99
   --    Has_Specified_Layout           Flag100

   --    Has_Nested_Block_With_Handler  Flag101
   --    Is_Called                      Flag102
   --    Is_Completely_Hidden           Flag103
   --    Address_Taken                  Flag104
   --    Suppress_Init_Proc             Flag105
   --    Is_Limited_Composite           Flag106
   --    Is_Private_Composite           Flag107
   --    Default_Expressions_Processed  Flag108
   --    Is_Non_Static_Subtype          Flag109
   --    Has_External_Tag_Rep_Clause    Flag110

   --    Is_Formal_Subprogram           Flag111
   --    Is_Renaming_Of_Object          Flag112
   --    No_Return                      Flag113
   --    Delay_Cleanups                 Flag114
   --    Never_Set_In_Source            Flag115
   --    Is_Visible_Child_Unit          Flag116
   --    Is_Unchecked_Union             Flag117
   --    Is_For_Access_Subtype          Flag118
   --    Has_Convention_Pragma          Flag119
   --    Has_Primitive_Operations       Flag120

   --    Has_Pragma_Pack                Flag121
   --    Is_Bit_Packed_Array            Flag122
   --    Has_Unchecked_Union            Flag123
   --    Is_Eliminated                  Flag124
   --    C_Pass_By_Copy                 Flag125
   --    Is_Instantiated                Flag126
   --    Is_Valued_Procedure            Flag127
   --    (used for Component_Alignment) Flag128
   --    (used for Component_Alignment) Flag129
   --    Is_Generic_Instance            Flag130

   --    No_Pool_Assigned               Flag131
   --    Is_AST_Entry                   Flag132
   --    Is_VMS_Exception               Flag133
   --    Is_Optional_Parameter          Flag134
   --    Has_Aliased_Components         Flag135
   --    No_Strict_Aliasing             Flag136
   --    Is_Machine_Code_Subprogram     Flag137
   --    Is_Packed_Array_Type           Flag138
   --    Has_Biased_Representation      Flag139
   --    Has_Complex_Representation     Flag140

   --    Is_Constr_Subt_For_UN_Aliased  Flag141
   --    Has_Missing_Return             Flag142
   --    Has_Recursive_Call             Flag143
   --    Is_Unsigned_Type               Flag144
   --    Strict_Alignment               Flag145
   --    (unused)                       Flag146
   --    Needs_Debug_Info               Flag147
   --    Suppress_Elaboration_Warnings  Flag148
   --    Is_Compilation_Unit            Flag149
   --    Has_Pragma_Elaborate_Body      Flag150

   --    Vax_Float                      Flag151
   --    Entry_Accepted                 Flag152
   --    Is_Obsolescent                 Flag153
   --    Has_Per_Object_Constraint      Flag154
   --    Has_Private_Declaration        Flag155
   --    Referenced                     Flag156
   --    Has_Pragma_Inline              Flag157
   --    Finalize_Storage_Only          Flag158
   --    From_With_Type                 Flag159
   --    Is_Package_Body_Entity         Flag160

   --    Has_Qualified_Name             Flag161
   --    Nonzero_Is_True                Flag162
   --    Is_True_Constant               Flag163
   --    Reverse_Bit_Order              Flag164
   --    Suppress_Style_Checks          Flag165
   --    Debug_Info_Off                 Flag166
   --    Sec_Stack_Needed_For_Return    Flag167
   --    Materialize_Entity             Flag168
   --    Function_Returns_With_DSP      Flag169
   --    Is_Known_Valid                 Flag170

   --    Is_Hidden_Open_Scope           Flag171
   --    Has_Object_Size_Clause         Flag172
   --    Has_Fully_Qualified_Name       Flag173
   --    Elaboration_Entity_Required    Flag174
   --    Has_Forward_Instantiation      Flag175
   --    Is_Discrim_SO_Function         Flag176
   --    Size_Depends_On_Discriminant   Flag177
   --    Is_Null_Init_Proc              Flag178
   --    Has_Pragma_Pure_Function       Flag179
   --    Has_Pragma_Unreferenced        Flag180

   --    Has_Contiguous_Rep             Flag181
   --    Has_Xref_Entry                 Flag182
   --    Must_Be_On_Byte_Boundary       Flag183
   --    Has_Stream_Size_Clause         Flag184
<<<<<<< HEAD
   --    Is_Ada_2005                    Flag185
=======
   --    Is_Ada_2005_Only               Flag185
>>>>>>> c355071f
   --    Is_Interface                   Flag186
   --    Has_Constrained_Partial_View   Flag187
   --    Has_Persistent_BSS             Flag188
   --    Is_Pure_Unit_Access_Type       Flag189
   --    Has_Specified_Stream_Input     Flag190

   --    Has_Specified_Stream_Output    Flag191
   --    Has_Specified_Stream_Read      Flag192
   --    Has_Specified_Stream_Write     Flag193
   --    Is_Local_Anonymous_Access      Flag194
   --    Is_Primitive_Wrapper           Flag195
   --    Was_Hidden                     Flag196
   --    Is_Limited_Interface           Flag197
   --    Is_Protected_Interface         Flag198
   --    Is_Synchronized_Interface      Flag199
   --    Is_Task_Interface              Flag200

   --    Has_Anon_Block_Suffix          Flag201
   --    Itype_Printed                  Flag202
<<<<<<< HEAD

   --    (unused)                       Flag203
   --    (unused)                       Flag204
   --    (unused)                       Flag205
   --    (unused)                       Flag206
   --    (unused)                       Flag207
   --    (unused)                       Flag208
   --    (unused)                       Flag209
   --    (unused)                       Flag210
   --    (unused)                       Flag211
=======
   --    Has_Pragma_Pure                Flag203
   --    Is_Known_Null                  Flag204
   --    Low_Bound_Known                Flag205
   --    Is_Visible_Formal              Flag206
   --    Known_To_Have_Preelab_Init     Flag207
   --    Must_Have_Preelab_Init         Flag208
   --    Is_Return_Object               Flag209
   --    Elaborate_Body_Desirable       Flag210

   --    Has_Static_Discriminants       Flag211

>>>>>>> c355071f
   --    (unused)                       Flag212
   --    (unused)                       Flag213
   --    (unused)                       Flag214
   --    (unused)                       Flag215

   -----------------------
   -- Local subprograms --
   -----------------------

   function Rep_Clause (Id : E; Rep_Name : Name_Id) return N;
   --  Returns the attribute definition clause whose name is Rep_Name. Returns
   --  Empty if not found.

   ----------------
   -- Rep_Clause --
   ----------------
<<<<<<< HEAD

   function Rep_Clause (Id : E; Rep_Name : Name_Id) return N is
      Ritem : Node_Id;

   begin
      Ritem := First_Rep_Item (Id);
      while Present (Ritem) loop
         if Nkind (Ritem) = N_Attribute_Definition_Clause
           and then Chars (Ritem) = Rep_Name
         then
            return Ritem;
         else
            Ritem := Next_Rep_Item (Ritem);
         end if;
      end loop;

=======

   function Rep_Clause (Id : E; Rep_Name : Name_Id) return N is
      Ritem : Node_Id;

   begin
      Ritem := First_Rep_Item (Id);
      while Present (Ritem) loop
         if Nkind (Ritem) = N_Attribute_Definition_Clause
           and then Chars (Ritem) = Rep_Name
         then
            return Ritem;
         else
            Ritem := Next_Rep_Item (Ritem);
         end if;
      end loop;

>>>>>>> c355071f
      return Empty;
   end Rep_Clause;

   --------------------------------
   -- Attribute Access Functions --
   --------------------------------

   function Abstract_Interfaces (Id : E) return L is
   begin
      pragma Assert
        (Ekind (Id) = E_Record_Type
          or else Ekind (Id) = E_Record_Subtype
          or else Ekind (Id) = E_Record_Type_With_Private
          or else Ekind (Id) = E_Record_Subtype_With_Private
          or else Ekind (Id) = E_Class_Wide_Type);
<<<<<<< HEAD
      return Elist24 (Id);
=======
      return Elist25 (Id);
>>>>>>> c355071f
   end Abstract_Interfaces;

   function Abstract_Interface_Alias (Id : E) return E is
   begin
      pragma Assert (Is_Subprogram (Id));
      return Node25 (Id);
   end Abstract_Interface_Alias;

   function Accept_Address (Id : E) return L is
   begin
      return Elist21 (Id);
   end Accept_Address;

   function Access_Disp_Table (Id : E) return L is
   begin
      pragma Assert (Is_Tagged_Type (Id));
      return Elist16 (Implementation_Base_Type (Id));
   end Access_Disp_Table;

   function Actual_Subtype (Id : E) return E is
   begin
      pragma Assert
         (Ekind (Id) = E_Constant
           or else Ekind (Id) = E_Variable
           or else Ekind (Id) = E_Generic_In_Out_Parameter
           or else Ekind (Id) in  E_In_Parameter .. E_In_Out_Parameter);
      return Node17 (Id);
   end Actual_Subtype;

   function Address_Taken (Id : E) return B is
   begin
      return Flag104 (Id);
   end Address_Taken;

   function Alias (Id : E) return E is
   begin
      pragma Assert
        (Is_Overloadable (Id) or else Ekind (Id) = E_Subprogram_Type);
      return Node18 (Id);
   end Alias;

   function Alignment (Id : E) return U is
   begin
      pragma Assert (Is_Type (Id)
                       or else Is_Formal (Id)
                       or else Ekind (Id) = E_Loop_Parameter
                       or else Ekind (Id) = E_Constant
                       or else Ekind (Id) = E_Exception
                       or else Ekind (Id) = E_Variable);
      return Uint14 (Id);
   end Alignment;

   function Associated_Final_Chain (Id : E) return E is
   begin
      pragma Assert (Is_Access_Type (Id));
      return Node23 (Id);
   end Associated_Final_Chain;

   function Associated_Formal_Package (Id : E) return E is
   begin
      pragma Assert (Ekind (Id) = E_Package);
      return Node12 (Id);
   end Associated_Formal_Package;

   function Associated_Node_For_Itype (Id : E) return N is
   begin
      return Node8 (Id);
   end Associated_Node_For_Itype;

   function Associated_Storage_Pool (Id : E) return E is
   begin
      pragma Assert (Is_Access_Type (Id));
      return Node22 (Root_Type (Id));
   end Associated_Storage_Pool;

   function Barrier_Function (Id : E) return N is
   begin
      pragma Assert (Is_Entry (Id));
      return Node12 (Id);
   end Barrier_Function;

   function Block_Node (Id : E) return N is
   begin
      pragma Assert (Ekind (Id) = E_Block);
      return Node11 (Id);
   end Block_Node;

   function Body_Entity (Id : E) return E is
   begin
      pragma Assert
        (Ekind (Id) = E_Package or else Ekind (Id) = E_Generic_Package);
      return Node19 (Id);
   end Body_Entity;

   function Body_Needed_For_SAL (Id : E) return B is
   begin
      pragma Assert
        (Ekind (Id) = E_Package
           or else Is_Subprogram (Id)
           or else Is_Generic_Unit (Id));
      return Flag40 (Id);
   end Body_Needed_For_SAL;

   function C_Pass_By_Copy (Id : E) return B is
   begin
      pragma Assert (Is_Record_Type (Id));
      return Flag125 (Implementation_Base_Type (Id));
   end C_Pass_By_Copy;

   function Can_Never_Be_Null (Id : E) return B is
   begin
      return Flag38 (Id);
   end Can_Never_Be_Null;

   function Checks_May_Be_Suppressed (Id : E) return B is
   begin
      return Flag31 (Id);
   end Checks_May_Be_Suppressed;

   function Class_Wide_Type (Id : E) return E is
   begin
      pragma Assert (Is_Type (Id));
      return Node9 (Id);
   end Class_Wide_Type;

   function Cloned_Subtype (Id : E) return E is
   begin
      pragma Assert
        (Ekind (Id) = E_Record_Subtype
         or else Ekind (Id) = E_Class_Wide_Subtype);
      return Node16 (Id);
   end Cloned_Subtype;

   function Component_Bit_Offset (Id : E) return U is
   begin
      pragma Assert
        (Ekind (Id) = E_Component or else Ekind (Id) = E_Discriminant);
      return Uint11 (Id);
   end Component_Bit_Offset;

   function Component_Clause (Id : E) return N is
   begin
      pragma Assert
        (Ekind (Id) = E_Component or else Ekind (Id) = E_Discriminant);
      return Node13 (Id);
   end Component_Clause;

   function Component_Size (Id : E) return U is
   begin
      pragma Assert (Is_Array_Type (Id));
      return Uint22 (Implementation_Base_Type (Id));
   end Component_Size;

   function Component_Type (Id : E) return E is
   begin
      return Node20 (Implementation_Base_Type (Id));
   end Component_Type;

   function Corresponding_Concurrent_Type (Id : E) return E is
   begin
      pragma Assert (Ekind (Id) = E_Record_Type);
      return Node18 (Id);
   end Corresponding_Concurrent_Type;

   function Corresponding_Discriminant (Id : E) return E is
   begin
      pragma Assert (Ekind (Id) = E_Discriminant);
      return Node19 (Id);
   end Corresponding_Discriminant;

   function Corresponding_Equality (Id : E) return E is
   begin
      pragma Assert
        (Ekind (Id) = E_Function
          and then not Comes_From_Source (Id)
          and then Chars (Id) = Name_Op_Ne);
      return Node13 (Id);
   end Corresponding_Equality;

   function Corresponding_Record_Type (Id : E) return E is
   begin
      pragma Assert (Is_Concurrent_Type (Id));
      return Node18 (Id);
   end Corresponding_Record_Type;

   function Corresponding_Remote_Type (Id : E) return E is
   begin
      return Node22 (Id);
   end Corresponding_Remote_Type;

   function Current_Use_Clause (Id : E) return E is
   begin
      pragma Assert (Ekind (Id) = E_Package);
      return Node25 (Id);
   end Current_Use_Clause;

   function Current_Value (Id : E) return N is
   begin
      pragma Assert (Ekind (Id) in Object_Kind);
      return Node9 (Id);
   end Current_Value;

   function CR_Discriminant (Id : E) return E is
   begin
      return Node23 (Id);
   end CR_Discriminant;

   function Debug_Info_Off (Id : E) return B is
   begin
      return Flag166 (Id);
   end Debug_Info_Off;

   function Debug_Renaming_Link (Id : E) return E is
   begin
      return Node13 (Id);
   end Debug_Renaming_Link;

   function Default_Expr_Function (Id : E) return E is
   begin
      pragma Assert (Is_Formal (Id));
      return Node21 (Id);
   end Default_Expr_Function;

   function Default_Expressions_Processed (Id : E) return B is
   begin
      return Flag108 (Id);
   end Default_Expressions_Processed;

   function Default_Value (Id : E) return N is
   begin
      pragma Assert (Is_Formal (Id));
      return Node20 (Id);
   end Default_Value;

   function Delay_Cleanups (Id : E) return B is
   begin
      return Flag114 (Id);
   end Delay_Cleanups;

   function Delay_Subprogram_Descriptors (Id : E) return B is
   begin
      return Flag50 (Id);
   end Delay_Subprogram_Descriptors;

   function Delta_Value (Id : E) return R is
   begin
      pragma Assert (Is_Fixed_Point_Type (Id));
      return Ureal18 (Id);
   end Delta_Value;

   function Dependent_Instances (Id : E) return L is
   begin
      pragma Assert (Is_Generic_Instance (Id));
      return Elist8 (Id);
   end Dependent_Instances;

   function Depends_On_Private (Id : E) return B is
   begin
      pragma Assert (Nkind (Id) in N_Entity);
      return Flag14 (Id);
   end Depends_On_Private;

   function Digits_Value (Id : E) return U is
   begin
      pragma Assert
        (Is_Floating_Point_Type (Id)
          or else Is_Decimal_Fixed_Point_Type (Id));
      return Uint17 (Id);
   end Digits_Value;

   function Directly_Designated_Type (Id : E) return E is
   begin
      return Node20 (Id);
   end Directly_Designated_Type;

   function Discard_Names (Id : E) return B is
   begin
      return Flag88 (Id);
   end Discard_Names;

   function Discriminal (Id : E) return E is
   begin
      pragma Assert (Ekind (Id) = E_Discriminant);
      return Node17 (Id);
   end Discriminal;

   function Discriminal_Link (Id : E) return N is
   begin
      return Node10 (Id);
   end Discriminal_Link;

   function Discriminant_Checking_Func (Id : E) return E is
   begin
      pragma Assert (Ekind (Id) = E_Component);
      return Node20 (Id);
   end Discriminant_Checking_Func;

   function Discriminant_Constraint (Id : E) return L is
   begin
      pragma Assert (Is_Composite_Type (Id) and then Has_Discriminants (Id));
      return Elist21 (Id);
   end Discriminant_Constraint;

   function Discriminant_Default_Value (Id : E) return N is
   begin
      pragma Assert (Ekind (Id) = E_Discriminant);
      return Node20 (Id);
   end Discriminant_Default_Value;

   function Discriminant_Number (Id : E) return U is
   begin
      pragma Assert (Ekind (Id) = E_Discriminant);
      return Uint15 (Id);
   end Discriminant_Number;

   function DT_Entry_Count (Id : E) return U is
   begin
      pragma Assert (Ekind (Id) = E_Component and then Is_Tag (Id));
      return Uint15 (Id);
   end DT_Entry_Count;

   function DT_Offset_To_Top_Func (Id : E) return E is
   begin
      pragma Assert (Ekind (Id) = E_Component and then Is_Tag (Id));
      return Node25 (Id);
   end DT_Offset_To_Top_Func;

   function DT_Position (Id : E) return U is
   begin
      pragma Assert
        ((Ekind (Id) = E_Function
            or else Ekind (Id) = E_Procedure)
          and then Present (DTC_Entity (Id)));
      return Uint15 (Id);
   end DT_Position;

   function DTC_Entity (Id : E) return E is
   begin
      pragma Assert
        (Ekind (Id) = E_Function or else Ekind (Id) = E_Procedure);
      return Node16 (Id);
   end DTC_Entity;

<<<<<<< HEAD
=======
   function Elaborate_Body_Desirable (Id : E) return B is
   begin
      pragma Assert (Ekind (Id) = E_Package);
      return Flag210 (Id);
   end Elaborate_Body_Desirable;

>>>>>>> c355071f
   function Elaboration_Entity (Id : E) return E is
   begin
      pragma Assert
        (Is_Subprogram (Id)
           or else
         Ekind (Id) = E_Package
           or else
         Is_Generic_Unit (Id));
      return Node13 (Id);
   end Elaboration_Entity;

   function Elaboration_Entity_Required (Id : E) return B is
   begin
      pragma Assert
        (Is_Subprogram (Id)
           or else
         Ekind (Id) = E_Package
           or else
         Is_Generic_Unit (Id));
      return Flag174 (Id);
   end Elaboration_Entity_Required;

   function Enclosing_Scope (Id : E) return E is
   begin
      return Node18 (Id);
   end Enclosing_Scope;

   function Entry_Accepted (Id : E) return B is
   begin
      pragma Assert (Is_Entry (Id));
      return Flag152 (Id);
   end Entry_Accepted;

   function Entry_Bodies_Array (Id : E) return E is
   begin
      return Node15 (Id);
   end Entry_Bodies_Array;

   function Entry_Cancel_Parameter (Id : E) return E is
   begin
      return Node23 (Id);
   end Entry_Cancel_Parameter;

   function Entry_Component (Id : E) return E is
   begin
      return Node11 (Id);
   end Entry_Component;

   function Entry_Formal (Id : E) return E is
   begin
      return Node16 (Id);
   end Entry_Formal;

   function Entry_Index_Constant (Id : E) return N is
   begin
      pragma Assert (Ekind (Id) = E_Entry_Index_Parameter);
      return Node18 (Id);
   end Entry_Index_Constant;

   function Entry_Parameters_Type (Id : E) return E is
   begin
      return Node15 (Id);
   end Entry_Parameters_Type;

   function Enum_Pos_To_Rep (Id : E) return E is
   begin
      pragma Assert (Ekind (Id) = E_Enumeration_Type);
      return Node23 (Id);
   end Enum_Pos_To_Rep;

   function Enumeration_Pos (Id : E) return Uint is
   begin
      pragma Assert (Ekind (Id) = E_Enumeration_Literal);
      return Uint11 (Id);
   end Enumeration_Pos;

   function Enumeration_Rep (Id : E) return U is
   begin
      pragma Assert (Ekind (Id) = E_Enumeration_Literal);
      return Uint12 (Id);
   end Enumeration_Rep;

   function Enumeration_Rep_Expr (Id : E) return N is
   begin
      pragma Assert (Ekind (Id) = E_Enumeration_Literal);
      return Node22 (Id);
   end Enumeration_Rep_Expr;

   function Equivalent_Type (Id : E) return E is
   begin
      pragma Assert
        (Ekind (Id) = E_Class_Wide_Subtype               or else
         Ekind (Id) = E_Access_Protected_Subprogram_Type or else
         Ekind (Id) = E_Access_Subprogram_Type           or else
         Ekind (Id) = E_Exception_Type);
      return Node18 (Id);
   end Equivalent_Type;

   function Esize (Id : E) return Uint is
   begin
      return Uint12 (Id);
   end Esize;

   function Exception_Code (Id : E) return Uint is
   begin
      pragma Assert (Ekind (Id) = E_Exception);
      return Uint22 (Id);
   end Exception_Code;

   function Extra_Accessibility (Id : E) return E is
   begin
      pragma Assert (Is_Formal (Id) or else Ekind (Id) = E_Variable);
      return Node13 (Id);
   end Extra_Accessibility;

   function Extra_Constrained (Id : E) return E is
   begin
      pragma Assert (Is_Formal (Id) or else Ekind (Id) = E_Variable);
      return Node23 (Id);
   end Extra_Constrained;

   function Extra_Formal (Id : E) return E is
   begin
      return Node15 (Id);
   end Extra_Formal;

   function Extra_Formals (Id : E) return E is
   begin
      pragma Assert
        (Is_Overloadable (Id)
          or else Ekind (Id) = E_Entry_Family
          or else Ekind (Id) = E_Subprogram_Body
          or else Ekind (Id) = E_Subprogram_Type);
      return Node28 (Id);
   end Extra_Formals;

   function Finalization_Chain_Entity (Id : E) return E is
   begin
      return Node19 (Id);
   end Finalization_Chain_Entity;

   function Finalize_Storage_Only (Id : E) return B is
   begin
      pragma Assert (Is_Type (Id));
      return Flag158 (Base_Type (Id));
   end Finalize_Storage_Only;

   function First_Entity (Id : E) return E is
   begin
      return Node17 (Id);
   end First_Entity;

   function First_Index (Id : E) return N is
   begin
      return Node17 (Id);
   end First_Index;

   function First_Literal (Id : E) return E is
   begin
      return Node17 (Id);
   end First_Literal;

   function First_Optional_Parameter (Id : E) return E is
   begin
      pragma Assert
        (Ekind (Id) = E_Function or else Ekind (Id) = E_Procedure);
      return Node14 (Id);
   end First_Optional_Parameter;

   function First_Private_Entity (Id : E) return E is
   begin
      pragma Assert (Ekind (Id) = E_Package
                       or else Ekind (Id) = E_Generic_Package
<<<<<<< HEAD
                       or else Ekind (Id) = E_Protected_Type
                       or else Ekind (Id) = E_Protected_Subtype
                       or else Ekind (Id) = E_Task_Type
                       or else Ekind (Id) = E_Task_Subtype);
=======
                       or else Ekind (Id) in Concurrent_Kind);
>>>>>>> c355071f
      return Node16 (Id);
   end First_Private_Entity;

   function First_Rep_Item (Id : E) return E is
   begin
      return Node6 (Id);
   end First_Rep_Item;

   function Freeze_Node (Id : E) return N is
   begin
      return Node7 (Id);
   end Freeze_Node;

   function From_With_Type (Id : E) return B is
   begin
      return Flag159 (Id);
   end From_With_Type;

   function Full_View (Id : E) return E is
   begin
      pragma Assert (Is_Type (Id) or else Ekind (Id) = E_Constant);
      return Node11 (Id);
   end Full_View;

   function Function_Returns_With_DSP (Id : E) return B is
   begin
      pragma Assert
        (Is_Subprogram (Id) or else Ekind (Id) = E_Subprogram_Type);
      return Flag169 (Id);
   end Function_Returns_With_DSP;

   function Generic_Homonym (Id : E) return E is
   begin
      pragma Assert (Ekind (Id) = E_Generic_Package);
      return Node11 (Id);
   end Generic_Homonym;

   function Generic_Renamings (Id : E) return L is
   begin
      return Elist23 (Id);
   end Generic_Renamings;

   function Handler_Records (Id : E) return S is
   begin
      return List10 (Id);
   end Handler_Records;

   function Has_Aliased_Components (Id : E) return B is
   begin
      return Flag135 (Implementation_Base_Type (Id));
   end Has_Aliased_Components;

   function Has_Alignment_Clause (Id : E) return B is
   begin
      return Flag46 (Id);
   end Has_Alignment_Clause;

   function Has_All_Calls_Remote (Id : E) return B is
   begin
      return Flag79 (Id);
   end Has_All_Calls_Remote;

   function Has_Anon_Block_Suffix (Id : E) return B is
   begin
      return Flag201 (Id);
   end Has_Anon_Block_Suffix;

   function Has_Atomic_Components (Id : E) return B is
   begin
      return Flag86 (Implementation_Base_Type (Id));
   end Has_Atomic_Components;

   function Has_Biased_Representation (Id : E) return B is
   begin
      return Flag139 (Id);
   end Has_Biased_Representation;

   function Has_Completion (Id : E) return B is
   begin
      return Flag26 (Id);
   end Has_Completion;

   function Has_Completion_In_Body (Id : E) return B is
   begin
      pragma Assert (Is_Type (Id));
      return Flag71 (Id);
   end Has_Completion_In_Body;

   function Has_Complex_Representation (Id : E) return B is
   begin
      pragma Assert (Is_Type (Id));
      return Flag140 (Implementation_Base_Type (Id));
   end Has_Complex_Representation;

   function Has_Component_Size_Clause (Id : E) return B is
   begin
      pragma Assert (Is_Array_Type (Id));
      return Flag68 (Implementation_Base_Type (Id));
   end Has_Component_Size_Clause;

   function Has_Constrained_Partial_View (Id : E) return B is
   begin
      pragma Assert (Is_Type (Id));
      return Flag187 (Id);
   end Has_Constrained_Partial_View;

   function Has_Controlled_Component (Id : E) return B is
   begin
      return Flag43 (Base_Type (Id));
   end Has_Controlled_Component;

   function Has_Contiguous_Rep (Id : E) return B is
   begin
      return Flag181 (Id);
   end Has_Contiguous_Rep;

   function Has_Controlling_Result (Id : E) return B is
   begin
      return Flag98 (Id);
   end Has_Controlling_Result;

   function Has_Convention_Pragma (Id : E) return B is
   begin
      return Flag119 (Id);
   end Has_Convention_Pragma;

   function Has_Delayed_Freeze (Id : E) return B is
   begin
      pragma Assert (Nkind (Id) in N_Entity);
      return Flag18 (Id);
   end Has_Delayed_Freeze;

   function Has_Discriminants (Id : E) return B is
   begin
      pragma Assert (Nkind (Id) in N_Entity);
      return Flag5 (Id);
   end Has_Discriminants;

   function Has_Enumeration_Rep_Clause (Id : E) return B is
   begin
      pragma Assert (Is_Enumeration_Type (Id));
      return Flag66 (Id);
   end Has_Enumeration_Rep_Clause;

   function Has_Exit (Id : E) return B is
   begin
      return Flag47 (Id);
   end Has_Exit;

   function Has_External_Tag_Rep_Clause (Id : E) return B is
   begin
      pragma Assert (Is_Tagged_Type (Id));
      return Flag110 (Id);
   end Has_External_Tag_Rep_Clause;

   function Has_Forward_Instantiation (Id : E) return B is
   begin
      return Flag175 (Id);
   end Has_Forward_Instantiation;

   function Has_Fully_Qualified_Name (Id : E) return B is
   begin
      return Flag173 (Id);
   end Has_Fully_Qualified_Name;

   function Has_Gigi_Rep_Item (Id : E) return B is
   begin
      return Flag82 (Id);
   end Has_Gigi_Rep_Item;

   function Has_Homonym (Id : E) return B is
   begin
      return Flag56 (Id);
   end Has_Homonym;

   function Has_Machine_Radix_Clause (Id : E) return B is
   begin
      pragma Assert (Is_Decimal_Fixed_Point_Type (Id));
      return Flag83 (Id);
   end Has_Machine_Radix_Clause;

   function Has_Master_Entity (Id : E) return B is
   begin
      return Flag21 (Id);
   end Has_Master_Entity;

   function Has_Missing_Return (Id : E) return B is
   begin
      pragma Assert
        (Ekind (Id) = E_Function or else Ekind (Id) = E_Generic_Function);
      return Flag142 (Id);
   end Has_Missing_Return;

   function Has_Nested_Block_With_Handler (Id : E) return B is
   begin
      return Flag101 (Id);
   end Has_Nested_Block_With_Handler;

   function Has_Non_Standard_Rep (Id : E) return B is
   begin
      return Flag75 (Implementation_Base_Type (Id));
   end Has_Non_Standard_Rep;

   function Has_Object_Size_Clause (Id : E) return B is
   begin
      pragma Assert (Is_Type (Id));
      return Flag172 (Id);
   end Has_Object_Size_Clause;

   function Has_Per_Object_Constraint (Id : E) return B is
   begin
      return Flag154 (Id);
   end Has_Per_Object_Constraint;

   function Has_Persistent_BSS (Id : E) return B is
   begin
      return Flag188 (Id);
   end Has_Persistent_BSS;

   function Has_Pragma_Controlled (Id : E) return B is
   begin
      pragma Assert (Is_Access_Type (Id));
      return Flag27 (Implementation_Base_Type (Id));
   end Has_Pragma_Controlled;

   function Has_Pragma_Elaborate_Body (Id : E) return B is
   begin
      return Flag150 (Id);
   end Has_Pragma_Elaborate_Body;

   function Has_Pragma_Inline (Id : E) return B is
   begin
      return Flag157 (Id);
   end Has_Pragma_Inline;

   function Has_Pragma_Pack (Id : E) return B is
   begin
      pragma Assert (Is_Record_Type (Id) or else Is_Array_Type (Id));
      return Flag121 (Implementation_Base_Type (Id));
   end Has_Pragma_Pack;

   function Has_Pragma_Pure (Id : E) return B is
   begin
      return Flag203 (Id);
   end Has_Pragma_Pure;

   function Has_Pragma_Pure_Function (Id : E) return B is
   begin
      return Flag179 (Id);
   end Has_Pragma_Pure_Function;

   function Has_Pragma_Unreferenced (Id : E) return B is
   begin
      return Flag180 (Id);
   end Has_Pragma_Unreferenced;

   function Has_Primitive_Operations (Id : E) return B is
   begin
      pragma Assert (Is_Type (Id));
      return Flag120 (Base_Type (Id));
   end Has_Primitive_Operations;

   function Has_Private_Declaration (Id : E) return B is
   begin
      return Flag155 (Id);
   end Has_Private_Declaration;

   function Has_Qualified_Name (Id : E) return B is
   begin
      return Flag161 (Id);
   end Has_Qualified_Name;

   function Has_Record_Rep_Clause (Id : E) return B is
   begin
      pragma Assert (Is_Record_Type (Id));
      return Flag65 (Implementation_Base_Type (Id));
   end Has_Record_Rep_Clause;

   function Has_Recursive_Call (Id : E) return B is
   begin
      pragma Assert (Is_Subprogram (Id));
      return Flag143 (Id);
   end Has_Recursive_Call;

   function Has_Size_Clause (Id : E) return B is
   begin
      return Flag29 (Id);
   end Has_Size_Clause;

   function Has_Small_Clause (Id : E) return B is
   begin
      return Flag67 (Id);
   end Has_Small_Clause;

   function Has_Specified_Layout (Id : E) return B is
   begin
      pragma Assert (Is_Type (Id));
      return Flag100 (Implementation_Base_Type (Id));
   end Has_Specified_Layout;

   function Has_Specified_Stream_Input (Id : E) return B is
   begin
      pragma Assert (Is_Type (Id));
      return Flag190 (Id);
   end Has_Specified_Stream_Input;

   function Has_Specified_Stream_Output (Id : E) return B is
   begin
      pragma Assert (Is_Type (Id));
      return Flag191 (Id);
   end Has_Specified_Stream_Output;

   function Has_Specified_Stream_Read (Id : E) return B is
   begin
      pragma Assert (Is_Type (Id));
      return Flag192 (Id);
   end Has_Specified_Stream_Read;

   function Has_Specified_Stream_Write (Id : E) return B is
   begin
      pragma Assert (Is_Type (Id));
      return Flag193 (Id);
   end Has_Specified_Stream_Write;

<<<<<<< HEAD
=======
   function Has_Static_Discriminants (Id : E) return B is
   begin
      pragma Assert (Is_Type (Id));
      return Flag211 (Id);
   end Has_Static_Discriminants;

>>>>>>> c355071f
   function Has_Storage_Size_Clause (Id : E) return B is
   begin
      pragma Assert (Is_Access_Type (Id) or else Is_Task_Type (Id));
      return Flag23 (Implementation_Base_Type (Id));
   end Has_Storage_Size_Clause;

   function Has_Stream_Size_Clause (Id : E) return B is
   begin
      pragma Assert (Is_Elementary_Type (Id));
      return Flag184 (Id);
   end Has_Stream_Size_Clause;

   function Has_Subprogram_Descriptor (Id : E) return B is
   begin
      return Flag93 (Id);
   end Has_Subprogram_Descriptor;

   function Has_Task (Id : E) return B is
   begin
      return Flag30 (Base_Type (Id));
   end Has_Task;

   function Has_Unchecked_Union (Id : E) return B is
   begin
      return Flag123 (Base_Type (Id));
   end Has_Unchecked_Union;

   function Has_Unknown_Discriminants (Id : E) return B is
   begin
      pragma Assert (Is_Type (Id));
      return Flag72 (Id);
   end Has_Unknown_Discriminants;

   function Has_Volatile_Components (Id : E) return B is
   begin
      return Flag87 (Implementation_Base_Type (Id));
   end Has_Volatile_Components;

   function Has_Xref_Entry (Id : E) return B is
   begin
      return Flag182 (Implementation_Base_Type (Id));
   end Has_Xref_Entry;

   function Hiding_Loop_Variable (Id : E) return E is
   begin
      pragma Assert (Ekind (Id) = E_Variable);
      return Node8 (Id);
   end Hiding_Loop_Variable;

   function Homonym (Id : E) return E is
   begin
      return Node4 (Id);
   end Homonym;

   function In_Package_Body (Id : E) return B is
   begin
      return Flag48 (Id);
   end In_Package_Body;

   function In_Private_Part (Id : E) return B is
   begin
      return Flag45 (Id);
   end In_Private_Part;

   function In_Use (Id : E) return B is
   begin
      pragma Assert (Nkind (Id) in N_Entity);
      return Flag8 (Id);
   end In_Use;

   function Inner_Instances (Id : E) return L is
   begin
      return Elist23 (Id);
   end Inner_Instances;

   function Interface_Name (Id : E) return N is
   begin
      return Node21 (Id);
   end Interface_Name;

   function Is_Abstract (Id : E) return B is
   begin
      return Flag19 (Id);
   end Is_Abstract;

   function Is_Local_Anonymous_Access (Id : E) return B is
   begin
      pragma Assert (Is_Access_Type (Id));
      return Flag194 (Id);
   end Is_Local_Anonymous_Access;

   function Is_Access_Constant (Id : E) return B is
   begin
      pragma Assert (Is_Access_Type (Id));
      return Flag69 (Id);
   end Is_Access_Constant;

<<<<<<< HEAD
   function Is_Ada_2005 (Id : E) return B is
   begin
      return Flag185 (Id);
   end Is_Ada_2005;
=======
   function Is_Ada_2005_Only (Id : E) return B is
   begin
      return Flag185 (Id);
   end Is_Ada_2005_Only;
>>>>>>> c355071f

   function Is_Aliased (Id : E) return B is
   begin
      pragma Assert (Nkind (Id) in N_Entity);
      return Flag15 (Id);
   end Is_Aliased;

   function Is_AST_Entry (Id : E) return B is
   begin
      pragma Assert (Is_Entry (Id));
      return Flag132 (Id);
   end Is_AST_Entry;

   function Is_Asynchronous (Id : E) return B is
   begin
      pragma Assert
        (Ekind (Id) = E_Procedure or else Is_Type (Id));
      return Flag81 (Id);
   end Is_Asynchronous;

   function Is_Atomic (Id : E) return B is
   begin
      return Flag85 (Id);
   end Is_Atomic;

   function Is_Bit_Packed_Array (Id : E) return B is
   begin
      return Flag122 (Implementation_Base_Type (Id));
   end Is_Bit_Packed_Array;

   function Is_Called (Id : E) return B is
   begin
      pragma Assert
        (Ekind (Id) = E_Procedure or else Ekind (Id) = E_Function);
      return Flag102 (Id);
   end Is_Called;

   function Is_Character_Type (Id : E) return B is
   begin
      return Flag63 (Id);
   end Is_Character_Type;

   function Is_Child_Unit (Id : E) return B is
   begin
      return Flag73 (Id);
   end Is_Child_Unit;

   function Is_Class_Wide_Equivalent_Type (Id : E) return B is
   begin
      return Flag35 (Id);
   end Is_Class_Wide_Equivalent_Type;

   function Is_Compilation_Unit (Id : E) return B is
   begin
      return Flag149 (Id);
   end Is_Compilation_Unit;

   function Is_Completely_Hidden (Id : E) return B is
   begin
      pragma Assert (Ekind (Id) = E_Discriminant);
      return Flag103 (Id);
   end Is_Completely_Hidden;

   function Is_Constr_Subt_For_U_Nominal (Id : E) return B is
   begin
      return Flag80 (Id);
   end Is_Constr_Subt_For_U_Nominal;

   function Is_Constr_Subt_For_UN_Aliased (Id : E) return B is
   begin
      return Flag141 (Id);
   end Is_Constr_Subt_For_UN_Aliased;

   function Is_Constrained (Id : E) return B is
   begin
      pragma Assert (Nkind (Id) in N_Entity);
      return Flag12 (Id);
   end Is_Constrained;

   function Is_Constructor (Id : E) return B is
   begin
      return Flag76 (Id);
   end Is_Constructor;

   function Is_Controlled (Id : E) return B is
   begin
      return Flag42 (Base_Type (Id));
   end Is_Controlled;

   function Is_Controlling_Formal (Id : E) return B is
   begin
      pragma Assert (Is_Formal (Id));
      return Flag97 (Id);
   end Is_Controlling_Formal;

   function Is_CPP_Class (Id : E) return B is
   begin
      return Flag74 (Id);
   end Is_CPP_Class;

   function Is_Discrim_SO_Function (Id : E) return B is
   begin
      return Flag176 (Id);
   end Is_Discrim_SO_Function;

   function Is_Dispatching_Operation (Id : E) return B is
   begin
      pragma Assert (Nkind (Id) in N_Entity);
      return Flag6 (Id);
   end Is_Dispatching_Operation;

   function Is_Eliminated (Id : E) return B is
   begin
      return Flag124 (Id);
   end Is_Eliminated;

   function Is_Entry_Formal (Id : E) return B is
   begin
      return Flag52 (Id);
   end Is_Entry_Formal;

   function Is_Exported (Id : E) return B is
   begin
      return Flag99 (Id);
   end Is_Exported;

   function Is_First_Subtype (Id : E) return B is
   begin
      return Flag70 (Id);
   end Is_First_Subtype;

   function Is_For_Access_Subtype (Id : E) return B is
   begin
      pragma Assert
        (Ekind (Id) = E_Record_Subtype
          or else
         Ekind (Id) = E_Private_Subtype);
      return Flag118 (Id);
   end Is_For_Access_Subtype;

   function Is_Formal_Subprogram (Id : E) return B is
   begin
      return Flag111 (Id);
   end Is_Formal_Subprogram;

   function Is_Frozen (Id : E) return B is
   begin
      return Flag4 (Id);
   end Is_Frozen;

   function Is_Generic_Actual_Type (Id : E) return B is
   begin
      pragma Assert (Is_Type (Id));
      return Flag94 (Id);
   end Is_Generic_Actual_Type;

   function Is_Generic_Instance (Id : E) return B is
   begin
      return Flag130 (Id);
   end Is_Generic_Instance;

   function Is_Generic_Type (Id : E) return B is
   begin
      pragma Assert (Nkind (Id) in N_Entity);
      return Flag13 (Id);
   end Is_Generic_Type;

   function Is_Hidden (Id : E) return B is
   begin
      return Flag57 (Id);
   end Is_Hidden;

   function Is_Hidden_Open_Scope (Id : E) return B is
   begin
      return Flag171 (Id);
   end Is_Hidden_Open_Scope;

   function Is_Immediately_Visible (Id : E) return B is
   begin
      pragma Assert (Nkind (Id) in N_Entity);
      return Flag7 (Id);
   end Is_Immediately_Visible;

   function Is_Imported (Id : E) return B is
   begin
      return Flag24 (Id);
   end Is_Imported;

   function Is_Inlined (Id : E) return B is
   begin
      return Flag11 (Id);
   end Is_Inlined;

   function Is_Interface (Id : E) return B is
   begin
      return Flag186 (Id);
   end Is_Interface;

   function Is_Instantiated (Id : E) return B is
   begin
      return Flag126 (Id);
   end Is_Instantiated;

   function Is_Internal (Id : E) return B is
   begin
      pragma Assert (Nkind (Id) in N_Entity);
      return Flag17 (Id);
   end Is_Internal;

   function Is_Interrupt_Handler (Id : E) return B is
   begin
      pragma Assert (Nkind (Id) in N_Entity);
      return Flag89 (Id);
   end Is_Interrupt_Handler;

   function Is_Intrinsic_Subprogram (Id : E) return B is
   begin
      return Flag64 (Id);
   end Is_Intrinsic_Subprogram;

   function Is_Itype (Id : E) return B is
   begin
      return Flag91 (Id);
   end Is_Itype;

   function Is_Known_Non_Null (Id : E) return B is
   begin
      return Flag37 (Id);
   end Is_Known_Non_Null;

   function Is_Known_Null (Id : E) return B is
   begin
      return Flag204 (Id);
   end Is_Known_Null;

   function Is_Known_Valid (Id : E) return B is
   begin
      return Flag170 (Id);
   end Is_Known_Valid;

   function Is_Limited_Composite (Id : E) return B is
   begin
      return Flag106 (Id);
   end Is_Limited_Composite;

   function Is_Limited_Interface (Id : E) return B is
   begin
      pragma Assert (Is_Interface (Id));
      return Flag197 (Id);
   end Is_Limited_Interface;

   function Is_Limited_Record (Id : E) return B is
   begin
      return Flag25 (Id);
   end Is_Limited_Record;

   function Is_Machine_Code_Subprogram (Id : E) return B is
   begin
      pragma Assert (Is_Subprogram (Id));
      return Flag137 (Id);
   end Is_Machine_Code_Subprogram;

   function Is_Non_Static_Subtype (Id : E) return B is
   begin
      pragma Assert (Is_Type (Id));
      return Flag109 (Id);
   end Is_Non_Static_Subtype;

   function Is_Null_Init_Proc (Id : E) return B is
   begin
      pragma Assert (Ekind (Id) = E_Procedure);
      return Flag178 (Id);
   end Is_Null_Init_Proc;

   function Is_Obsolescent (Id : E) return B is
   begin
      return Flag153 (Id);
   end Is_Obsolescent;

   function Is_Optional_Parameter (Id : E) return B is
   begin
      pragma Assert (Is_Formal (Id));
      return Flag134 (Id);
   end Is_Optional_Parameter;

   function Is_Overriding_Operation (Id : E) return B is
   begin
      pragma Assert (Is_Subprogram (Id));
      return Flag39 (Id);
   end Is_Overriding_Operation;

   function Is_Package_Body_Entity (Id : E) return B is
   begin
      return Flag160 (Id);
   end Is_Package_Body_Entity;

   function Is_Packed (Id : E) return B is
   begin
      return Flag51 (Implementation_Base_Type (Id));
   end Is_Packed;

   function Is_Packed_Array_Type (Id : E) return B is
   begin
      return Flag138 (Id);
   end Is_Packed_Array_Type;

   function Is_Potentially_Use_Visible (Id : E) return B is
   begin
      pragma Assert (Nkind (Id) in N_Entity);
      return Flag9 (Id);
   end Is_Potentially_Use_Visible;

   function Is_Preelaborated (Id : E) return B is
   begin
      return Flag59 (Id);
   end Is_Preelaborated;

   function Is_Primitive_Wrapper (Id : E) return B is
   begin
      pragma Assert (Ekind (Id) = E_Procedure);
      return Flag195 (Id);
   end Is_Primitive_Wrapper;

   function Is_Private_Composite (Id : E) return B is
   begin
      pragma Assert (Is_Type (Id));
      return Flag107 (Id);
   end Is_Private_Composite;

   function Is_Private_Descendant (Id : E) return B is
   begin
      return Flag53 (Id);
   end Is_Private_Descendant;

   function Is_Protected_Interface (Id : E) return B is
   begin
      pragma Assert (Is_Interface (Id));
      return Flag198 (Id);
   end Is_Protected_Interface;

   function Is_Public (Id : E) return B is
   begin
      pragma Assert (Nkind (Id) in N_Entity);
      return Flag10 (Id);
   end Is_Public;

   function Is_Pure (Id : E) return B is
   begin
      return Flag44 (Id);
   end Is_Pure;

   function Is_Pure_Unit_Access_Type (Id : E) return B is
   begin
      pragma Assert (Is_Access_Type (Id));
      return Flag189 (Id);
   end Is_Pure_Unit_Access_Type;

   function Is_Remote_Call_Interface (Id : E) return B is
   begin
      return Flag62 (Id);
   end Is_Remote_Call_Interface;

   function Is_Remote_Types (Id : E) return B is
   begin
      return Flag61 (Id);
   end Is_Remote_Types;

   function Is_Renaming_Of_Object (Id : E) return B is
   begin
      return Flag112 (Id);
   end Is_Renaming_Of_Object;

   function Is_Return_Object (Id : E) return B is
   begin
      return Flag209 (Id);
   end Is_Return_Object;

   function Is_Shared_Passive (Id : E) return B is
   begin
      return Flag60 (Id);
   end Is_Shared_Passive;

   function Is_Statically_Allocated (Id : E) return B is
   begin
      return Flag28 (Id);
   end Is_Statically_Allocated;

   function Is_Synchronized_Interface (Id : E) return B is
   begin
      pragma Assert (Is_Interface (Id));
      return Flag199 (Id);
   end Is_Synchronized_Interface;

   function Is_Tag (Id : E) return B is
   begin
      pragma Assert (Nkind (Id) in N_Entity);
      return Flag78 (Id);
   end Is_Tag;

   function Is_Tagged_Type (Id : E) return B is
   begin
      return Flag55 (Id);
   end Is_Tagged_Type;

   function Is_Task_Interface (Id : E) return B is
   begin
      pragma Assert (Is_Interface (Id));
      return Flag200 (Id);
   end Is_Task_Interface;

   function Is_Thread_Body (Id : E) return B is
   begin
      return Flag77 (Id);
   end Is_Thread_Body;

   function Is_True_Constant (Id : E) return B is
   begin
      return Flag163 (Id);
   end Is_True_Constant;

   function Is_Unchecked_Union (Id : E) return B is
   begin
      return Flag117 (Implementation_Base_Type (Id));
   end Is_Unchecked_Union;

   function Is_Unsigned_Type (Id : E) return B is
   begin
      pragma Assert (Is_Type (Id));
      return Flag144 (Id);
   end Is_Unsigned_Type;

   function Is_Valued_Procedure (Id : E) return B is
   begin
      pragma Assert (Ekind (Id) = E_Procedure);
      return Flag127 (Id);
   end Is_Valued_Procedure;

   function Is_Visible_Child_Unit (Id : E) return B is
   begin
      pragma Assert (Is_Child_Unit (Id));
      return Flag116 (Id);
   end Is_Visible_Child_Unit;

   function Is_Visible_Formal (Id : E) return B is
   begin
      return Flag206 (Id);
   end Is_Visible_Formal;

   function Is_VMS_Exception (Id : E) return B is
   begin
      return Flag133 (Id);
   end Is_VMS_Exception;

   function Is_Volatile (Id : E) return B is
   begin
      pragma Assert (Nkind (Id) in N_Entity);

      if Is_Type (Id) then
         return Flag16 (Base_Type (Id));
      else
         return Flag16 (Id);
      end if;
   end Is_Volatile;

   function Itype_Printed (Id : E) return B is
   begin
      pragma Assert (Is_Itype (Id));
      return Flag202 (Id);
   end Itype_Printed;

   function Kill_Elaboration_Checks (Id : E) return B is
   begin
      return Flag32 (Id);
   end Kill_Elaboration_Checks;

   function Kill_Range_Checks (Id : E) return B is
   begin
      return Flag33 (Id);
   end Kill_Range_Checks;

   function Kill_Tag_Checks (Id : E) return B is
   begin
      return Flag34 (Id);
   end Kill_Tag_Checks;

   function Known_To_Have_Preelab_Init (Id : E) return B is
   begin
      pragma Assert (Is_Type (Id));
      return Flag207 (Id);
   end Known_To_Have_Preelab_Init;

   function Last_Assignment (Id : E) return N is
   begin
      pragma Assert (Ekind (Id) = E_Variable);
      return Node20 (Id);
   end Last_Assignment;

   function Last_Entity (Id : E) return E is
   begin
      return Node20 (Id);
   end Last_Entity;

   function Limited_View (Id : E) return E is
   begin
      pragma Assert (Ekind (Id) = E_Package);
      return Node23 (Id);
   end Limited_View;

   function Lit_Indexes (Id : E) return E is
   begin
      pragma Assert (Is_Enumeration_Type (Id));
      return Node15 (Id);
   end Lit_Indexes;

   function Lit_Strings (Id : E) return E is
   begin
      pragma Assert (Is_Enumeration_Type (Id));
      return Node16 (Id);
   end Lit_Strings;

   function Low_Bound_Known (Id : E) return B is
   begin
      return Flag205 (Id);
   end Low_Bound_Known;

   function Machine_Radix_10 (Id : E) return B is
   begin
      pragma Assert (Is_Decimal_Fixed_Point_Type (Id));
      return Flag84 (Id);
   end Machine_Radix_10;

   function Master_Id (Id : E) return E is
   begin
      return Node17 (Id);
   end Master_Id;

   function Materialize_Entity (Id : E) return B is
   begin
      return Flag168 (Id);
   end Materialize_Entity;

   function Mechanism (Id : E) return M is
   begin
      pragma Assert (Ekind (Id) = E_Function or else Is_Formal (Id));
      return UI_To_Int (Uint8 (Id));
   end Mechanism;

   function Modulus (Id : E) return Uint is
   begin
      pragma Assert (Is_Modular_Integer_Type (Id));
      return Uint17 (Base_Type (Id));
   end Modulus;

   function Must_Be_On_Byte_Boundary (Id : E) return B is
   begin
      pragma Assert (Is_Type (Id));
      return Flag183 (Id);
   end Must_Be_On_Byte_Boundary;

   function Must_Have_Preelab_Init (Id : E) return B is
   begin
      pragma Assert (Is_Type (Id));
      return Flag208 (Id);
   end Must_Have_Preelab_Init;

   function Needs_Debug_Info (Id : E) return B is
   begin
      return Flag147 (Id);
   end Needs_Debug_Info;

   function Needs_No_Actuals (Id : E) return B is
   begin
      pragma Assert
        (Is_Overloadable (Id)
          or else Ekind (Id) = E_Subprogram_Type
          or else Ekind (Id) = E_Entry_Family);
      return Flag22 (Id);
   end Needs_No_Actuals;

   function Never_Set_In_Source (Id : E) return B is
   begin
      return Flag115 (Id);
   end Never_Set_In_Source;

   function Next_Inlined_Subprogram (Id : E) return E is
   begin
      return Node12 (Id);
   end Next_Inlined_Subprogram;

   function No_Pool_Assigned (Id : E) return B is
   begin
      pragma Assert (Is_Access_Type (Id));
      return Flag131 (Root_Type (Id));
   end No_Pool_Assigned;

   function No_Return (Id : E) return B is
   begin
      return Flag113 (Id);
   end No_Return;

   function No_Strict_Aliasing (Id : E) return B is
   begin
      pragma Assert (Is_Access_Type (Id));
      return Flag136 (Base_Type (Id));
   end No_Strict_Aliasing;

   function Non_Binary_Modulus (Id : E) return B is
   begin
      pragma Assert (Is_Modular_Integer_Type (Id));
      return Flag58 (Base_Type (Id));
   end Non_Binary_Modulus;

   function Non_Limited_View (Id : E) return E is
   begin
      pragma Assert (False
        or else Ekind (Id) in Incomplete_Kind);
      return Node17 (Id);
   end Non_Limited_View;

   function Nonzero_Is_True (Id : E) return B is
   begin
      pragma Assert (Root_Type (Id) = Standard_Boolean);
      return Flag162 (Base_Type (Id));
   end Nonzero_Is_True;

   function Normalized_First_Bit (Id : E) return U is
   begin
      pragma Assert
        (Ekind (Id) = E_Component or else Ekind (Id) = E_Discriminant);
      return Uint8 (Id);
   end Normalized_First_Bit;

   function Normalized_Position (Id : E) return U is
   begin
      pragma Assert
        (Ekind (Id) = E_Component or else Ekind (Id) = E_Discriminant);
      return Uint14 (Id);
   end Normalized_Position;

   function Normalized_Position_Max (Id : E) return U is
   begin
      pragma Assert
        (Ekind (Id) = E_Component or else Ekind (Id) = E_Discriminant);
      return Uint10 (Id);
   end Normalized_Position_Max;

   function Object_Ref (Id : E) return E is
   begin
      pragma Assert (Ekind (Id) = E_Protected_Body);
      return Node17 (Id);
   end Object_Ref;

   function Obsolescent_Warning (Id : E) return N is
   begin
<<<<<<< HEAD
      pragma Assert
        (Is_Subprogram (Id) or else Is_Package_Or_Generic_Package (Id));
=======
>>>>>>> c355071f
      return Node24 (Id);
   end Obsolescent_Warning;

   function Original_Access_Type (Id : E) return E is
   begin
      pragma Assert
        (Ekind (Id) = E_Access_Subprogram_Type
           or else Ekind (Id) = E_Access_Protected_Subprogram_Type);
      return Node21 (Id);
   end Original_Access_Type;

   function Original_Array_Type (Id : E) return E is
   begin
      pragma Assert (Is_Array_Type (Id) or else Is_Modular_Integer_Type (Id));
      return Node21 (Id);
   end Original_Array_Type;

   function Original_Record_Component (Id : E) return E is
   begin
      pragma Assert
        (Ekind (Id) = E_Void
           or else Ekind (Id) = E_Component
           or else Ekind (Id) = E_Discriminant);
      return Node22 (Id);
   end Original_Record_Component;

   function Overridden_Operation (Id : E) return E is
   begin
      return Node26 (Id);
   end Overridden_Operation;

   function Package_Instantiation (Id : E) return N is
   begin
      pragma Assert
        (False
           or else Ekind (Id) = E_Generic_Package
           or else Ekind (Id) = E_Package);
      return Node26 (Id);
   end Package_Instantiation;

   function Packed_Array_Type (Id : E) return E is
   begin
      pragma Assert (Is_Array_Type (Id));
      return Node23 (Id);
   end Packed_Array_Type;

   function Parent_Subtype (Id : E) return E is
   begin
      pragma Assert (Ekind (Id) = E_Record_Type);
      return Node19 (Id);
   end Parent_Subtype;

   function Primitive_Operations (Id : E) return L is
   begin
      pragma Assert (Is_Tagged_Type (Id));
      return Elist15 (Id);
   end Primitive_Operations;

   function Prival (Id : E) return E is
   begin
      pragma Assert (Is_Protected_Private (Id));
      return Node17 (Id);
   end Prival;

   function Privals_Chain (Id : E) return L is
   begin
      pragma Assert (Is_Overloadable (Id)
        or else Ekind (Id) = E_Entry_Family);
      return Elist23 (Id);
   end Privals_Chain;

   function Private_Dependents (Id : E) return L is
   begin
      pragma Assert (Is_Incomplete_Or_Private_Type (Id));
      return Elist18 (Id);
   end Private_Dependents;

   function Private_View (Id : E) return N is
   begin
      pragma Assert (Is_Private_Type (Id));
      return Node22 (Id);
   end Private_View;

   function Protected_Body_Subprogram (Id : E) return E is
   begin
      pragma Assert (Is_Subprogram (Id) or else Is_Entry (Id));
      return Node11 (Id);
   end Protected_Body_Subprogram;

   function Protected_Formal (Id : E) return E is
   begin
      pragma Assert (Is_Formal (Id));
      return Node22 (Id);
   end Protected_Formal;

   function Protected_Operation (Id : E) return N is
   begin
      pragma Assert (Is_Protected_Private (Id));
      return Node23 (Id);
   end Protected_Operation;

   function Reachable (Id : E) return B is
   begin
      return Flag49 (Id);
   end Reachable;

   function Referenced (Id : E) return B is
   begin
      return Flag156 (Id);
   end Referenced;

   function Referenced_As_LHS (Id : E) return B is
   begin
      return Flag36 (Id);
   end Referenced_As_LHS;

   function Referenced_Object (Id : E) return N is
   begin
      pragma Assert (Is_Type (Id));
      return Node10 (Id);
   end Referenced_Object;

   function Register_Exception_Call (Id : E) return N is
   begin
      pragma Assert (Ekind (Id) = E_Exception);
      return Node20 (Id);
   end Register_Exception_Call;

   function Related_Array_Object (Id : E) return E is
   begin
      pragma Assert (Is_Array_Type (Id));
      return Node19 (Id);
   end Related_Array_Object;

   function Related_Instance (Id : E) return E is
   begin
      pragma Assert
        (Ekind (Id) = E_Package or else Ekind (Id) = E_Package_Body);
      return Node15 (Id);
   end Related_Instance;

   function Renamed_Entity (Id : E) return N is
   begin
      return Node18 (Id);
   end Renamed_Entity;

   function Renamed_Object (Id : E) return N is
   begin
      return Node18 (Id);
   end Renamed_Object;

   function Renaming_Map (Id : E) return U is
   begin
      return Uint9 (Id);
   end Renaming_Map;

   function Return_Present (Id : E) return B is
   begin
      return Flag54 (Id);
   end Return_Present;

   function Return_Applies_To (Id : E) return N is
   begin
      return Node8 (Id);
   end Return_Applies_To;

   function Returns_By_Ref (Id : E) return B is
   begin
      return Flag90 (Id);
   end Returns_By_Ref;

   function Reverse_Bit_Order (Id : E) return B is
   begin
      pragma Assert (Is_Record_Type (Id));
      return Flag164 (Base_Type (Id));
   end Reverse_Bit_Order;

   function RM_Size (Id : E) return U is
   begin
      pragma Assert (Is_Type (Id));
      return Uint13 (Id);
   end RM_Size;

   function Scalar_Range (Id : E) return N is
   begin
      return Node20 (Id);
   end Scalar_Range;

   function Scale_Value (Id : E) return U is
   begin
      return Uint15 (Id);
   end Scale_Value;

   function Scope_Depth_Value (Id : E) return U is
   begin
      return Uint22 (Id);
   end Scope_Depth_Value;

   function Sec_Stack_Needed_For_Return (Id : E) return B is
   begin
      return Flag167 (Id);
   end Sec_Stack_Needed_For_Return;

   function Shadow_Entities (Id : E) return S is
   begin
      pragma Assert
        (Ekind (Id) = E_Package or else Ekind (Id) = E_Generic_Package);
      return List14 (Id);
   end Shadow_Entities;

   function Shared_Var_Assign_Proc (Id : E) return E is
   begin
      pragma Assert (Ekind (Id) = E_Variable);
      return Node22 (Id);
   end Shared_Var_Assign_Proc;

   function Shared_Var_Read_Proc (Id : E) return E is
   begin
      pragma Assert (Ekind (Id) = E_Variable);
      return Node15 (Id);
   end Shared_Var_Read_Proc;

   function Size_Check_Code (Id : E) return N is
   begin
      pragma Assert (Ekind (Id) = E_Constant or else Ekind (Id) = E_Variable);
      return Node19 (Id);
   end Size_Check_Code;

   function Size_Depends_On_Discriminant (Id : E) return B is
   begin
      return Flag177 (Id);
   end Size_Depends_On_Discriminant;

   function Size_Known_At_Compile_Time (Id : E) return B is
   begin
      return Flag92 (Id);
   end Size_Known_At_Compile_Time;

   function Small_Value (Id : E) return R is
   begin
      pragma Assert (Is_Fixed_Point_Type (Id));
      return Ureal21 (Id);
   end Small_Value;

   function Spec_Entity (Id : E) return E is
   begin
      pragma Assert
        (Ekind (Id) = E_Package_Body or else Is_Formal (Id));
      return Node19 (Id);
   end Spec_Entity;

   function Storage_Size_Variable (Id : E) return E is
   begin
      pragma Assert (Is_Access_Type (Id) or else Is_Task_Type (Id));
      return Node15 (Implementation_Base_Type (Id));
   end Storage_Size_Variable;

   function Stored_Constraint (Id : E) return L is
   begin
      pragma Assert
        (Is_Composite_Type (Id) and then not Is_Array_Type (Id));
      return Elist23 (Id);
   end Stored_Constraint;

   function Strict_Alignment (Id : E) return B is
   begin
      return Flag145 (Implementation_Base_Type (Id));
   end Strict_Alignment;

   function String_Literal_Length (Id : E) return U is
   begin
      return Uint16 (Id);
   end String_Literal_Length;

   function String_Literal_Low_Bound (Id : E) return N is
   begin
      return Node15 (Id);
   end String_Literal_Low_Bound;

   function Suppress_Elaboration_Warnings (Id : E) return B is
   begin
      return Flag148 (Id);
   end Suppress_Elaboration_Warnings;

   function Suppress_Init_Proc (Id : E) return B is
   begin
      return Flag105 (Base_Type (Id));
   end Suppress_Init_Proc;

   function Suppress_Style_Checks (Id : E) return B is
   begin
      return Flag165 (Id);
   end Suppress_Style_Checks;

   function Task_Body_Procedure (Id : E) return N is
   begin
<<<<<<< HEAD
      pragma Assert (Ekind (Id) = E_Task_Type
                      or else Ekind (Id) = E_Task_Subtype);
      return Node24 (Id);
=======
      pragma Assert (Ekind (Id) in Task_Kind);
      return Node25 (Id);
>>>>>>> c355071f
   end Task_Body_Procedure;

   function Treat_As_Volatile (Id : E) return B is
   begin
      return Flag41 (Id);
   end Treat_As_Volatile;

   function Underlying_Full_View (Id : E) return E is
   begin
      pragma Assert (Ekind (Id) in Private_Kind);
      return Node19 (Id);
   end Underlying_Full_View;

   function Unset_Reference (Id : E) return N is
   begin
      return Node16 (Id);
   end Unset_Reference;

   function Uses_Sec_Stack (Id : E) return B is
   begin
      return Flag95 (Id);
   end Uses_Sec_Stack;

   function Vax_Float (Id : E) return B is
   begin
      return Flag151 (Base_Type (Id));
   end Vax_Float;

   function Warnings_Off (Id : E) return B is
   begin
      return Flag96 (Id);
   end Warnings_Off;

   function Wrapped_Entity (Id : E) return E is
   begin
      pragma Assert (Ekind (Id) = E_Procedure
                       and then Is_Primitive_Wrapper (Id));
      return Node27 (Id);
   end Wrapped_Entity;

   function Was_Hidden (Id : E) return B is
   begin
      return Flag196 (Id);
   end Was_Hidden;

   ------------------------------
   -- Classification Functions --
   ------------------------------

   function Is_Access_Type                      (Id : E) return B is
   begin
      return Ekind (Id) in Access_Kind;
   end Is_Access_Type;

   function Is_Array_Type                       (Id : E) return B is
   begin
      return Ekind (Id) in Array_Kind;
   end Is_Array_Type;

   function Is_Class_Wide_Type                  (Id : E) return B is
   begin
      return Ekind (Id) in Class_Wide_Kind;
   end Is_Class_Wide_Type;

   function Is_Composite_Type                   (Id : E) return B is
   begin
      return Ekind (Id) in Composite_Kind;
   end Is_Composite_Type;

   function Is_Concurrent_Body                  (Id : E) return B is
   begin
      return Ekind (Id) in
        Concurrent_Body_Kind;
   end Is_Concurrent_Body;

   function Is_Concurrent_Record_Type           (Id : E) return B is
   begin
      return Flag20 (Id);
   end Is_Concurrent_Record_Type;

   function Is_Concurrent_Type                  (Id : E) return B is
   begin
      return Ekind (Id) in Concurrent_Kind;
   end Is_Concurrent_Type;

   function Is_Decimal_Fixed_Point_Type         (Id : E) return B is
   begin
      return Ekind (Id) in
        Decimal_Fixed_Point_Kind;
   end Is_Decimal_Fixed_Point_Type;

   function Is_Digits_Type                      (Id : E) return B is
   begin
      return Ekind (Id) in Digits_Kind;
   end Is_Digits_Type;

   function Is_Discrete_Or_Fixed_Point_Type     (Id : E) return B is
   begin
      return Ekind (Id) in Discrete_Or_Fixed_Point_Kind;
   end Is_Discrete_Or_Fixed_Point_Type;

   function Is_Discrete_Type                    (Id : E) return B is
   begin
      return Ekind (Id) in Discrete_Kind;
   end Is_Discrete_Type;

   function Is_Elementary_Type                  (Id : E) return B is
   begin
      return Ekind (Id) in Elementary_Kind;
   end Is_Elementary_Type;

   function Is_Entry                            (Id : E) return B is
   begin
      return Ekind (Id) in Entry_Kind;
   end Is_Entry;

   function Is_Enumeration_Type                 (Id : E) return B is
   begin
      return Ekind (Id) in
        Enumeration_Kind;
   end Is_Enumeration_Type;

   function Is_Fixed_Point_Type                 (Id : E) return B is
   begin
      return Ekind (Id) in
        Fixed_Point_Kind;
   end Is_Fixed_Point_Type;

   function Is_Floating_Point_Type              (Id : E) return B is
   begin
      return Ekind (Id) in Float_Kind;
   end Is_Floating_Point_Type;

   function Is_Formal                           (Id : E) return B is
   begin
      return Ekind (Id) in Formal_Kind;
   end Is_Formal;

   function Is_Formal_Object                    (Id : E) return B is
   begin
      return Ekind (Id) in Formal_Object_Kind;
   end Is_Formal_Object;

   function Is_Generic_Subprogram               (Id : E) return B is
   begin
      return Ekind (Id) in Generic_Subprogram_Kind;
   end Is_Generic_Subprogram;

   function Is_Generic_Unit                     (Id : E) return B is
   begin
      return Ekind (Id) in Generic_Unit_Kind;
   end Is_Generic_Unit;

   function Is_Incomplete_Or_Private_Type       (Id : E) return B is
   begin
      return Ekind (Id) in
        Incomplete_Or_Private_Kind;
   end Is_Incomplete_Or_Private_Type;

   function Is_Incomplete_Type                  (Id : E) return B is
   begin
      return Ekind (Id) in
        Incomplete_Kind;
   end Is_Incomplete_Type;

   function Is_Integer_Type                     (Id : E) return B is
   begin
      return Ekind (Id) in Integer_Kind;
   end Is_Integer_Type;

   function Is_Modular_Integer_Type             (Id : E) return B is
   begin
      return Ekind (Id) in
        Modular_Integer_Kind;
   end Is_Modular_Integer_Type;

   function Is_Named_Number                     (Id : E) return B is
   begin
      return Ekind (Id) in Named_Kind;
   end Is_Named_Number;

   function Is_Numeric_Type                     (Id : E) return B is
   begin
      return Ekind (Id) in Numeric_Kind;
   end Is_Numeric_Type;

   function Is_Object                           (Id : E) return B is
   begin
      return Ekind (Id) in Object_Kind;
   end Is_Object;

   function Is_Ordinary_Fixed_Point_Type        (Id : E) return B is
   begin
      return Ekind (Id) in
        Ordinary_Fixed_Point_Kind;
   end Is_Ordinary_Fixed_Point_Type;

   function Is_Overloadable                     (Id : E) return B is
   begin
      return Ekind (Id) in Overloadable_Kind;
   end Is_Overloadable;

   function Is_Private_Type                     (Id : E) return B is
   begin
      return Ekind (Id) in Private_Kind;
   end Is_Private_Type;

   function Is_Protected_Type                   (Id : E) return B is
   begin
      return Ekind (Id) in Protected_Kind;
   end Is_Protected_Type;

   function Is_Real_Type                        (Id : E) return B is
   begin
      return Ekind (Id) in Real_Kind;
   end Is_Real_Type;

   function Is_Record_Type                      (Id : E) return B is
   begin
      return Ekind (Id) in Record_Kind;
   end Is_Record_Type;

   function Is_Scalar_Type                      (Id : E) return B is
   begin
      return Ekind (Id) in Scalar_Kind;
   end Is_Scalar_Type;

   function Is_Signed_Integer_Type              (Id : E) return B is
   begin
      return Ekind (Id) in
        Signed_Integer_Kind;
   end Is_Signed_Integer_Type;

   function Is_Subprogram                       (Id : E) return B is
   begin
      return Ekind (Id) in Subprogram_Kind;
   end Is_Subprogram;

   function Is_Task_Type                        (Id : E) return B is
   begin
      return Ekind (Id) in Task_Kind;
   end Is_Task_Type;

   function Is_Type                             (Id : E) return B is
   begin
      return Ekind (Id) in Type_Kind;
   end Is_Type;

   ------------------------------
   -- Attribute Set Procedures --
   ------------------------------

   procedure Set_Abstract_Interfaces (Id : E; V : L) is
   begin
      pragma Assert
        (Ekind (Id) = E_Record_Type
          or else Ekind (Id) = E_Record_Subtype
          or else Ekind (Id) = E_Record_Type_With_Private
          or else Ekind (Id) = E_Record_Subtype_With_Private
          or else Ekind (Id) = E_Class_Wide_Type);
<<<<<<< HEAD
      Set_Elist24 (Id, V);
=======
      Set_Elist25 (Id, V);
>>>>>>> c355071f
   end Set_Abstract_Interfaces;

   procedure Set_Abstract_Interface_Alias (Id : E; V : E) is
   begin
      pragma Assert
<<<<<<< HEAD
        (Ekind (Id) = E_Procedure or Ekind (Id) = E_Function);
=======
        (Is_Hidden (Id)
          and then
           (Ekind (Id) = E_Procedure or else Ekind (Id) = E_Function));
>>>>>>> c355071f
      Set_Node25 (Id, V);
   end Set_Abstract_Interface_Alias;

   procedure Set_Accept_Address (Id : E; V : L) is
   begin
      Set_Elist21 (Id, V);
   end Set_Accept_Address;

   procedure Set_Access_Disp_Table (Id : E; V : L) is
   begin
      pragma Assert (Is_Tagged_Type (Id) and then Id = Base_Type (Id));
      Set_Elist16 (Id, V);
   end Set_Access_Disp_Table;

   procedure Set_Associated_Final_Chain (Id : E; V : E) is
   begin
      pragma Assert (Is_Access_Type (Id));
      Set_Node23 (Id, V);
   end Set_Associated_Final_Chain;

   procedure Set_Associated_Formal_Package (Id : E; V : E) is
   begin
      Set_Node12 (Id, V);
   end Set_Associated_Formal_Package;

   procedure Set_Associated_Node_For_Itype (Id : E; V : E) is
   begin
      Set_Node8 (Id, V);
   end Set_Associated_Node_For_Itype;

   procedure Set_Associated_Storage_Pool (Id : E; V : E) is
   begin
      pragma Assert (Is_Access_Type (Id) and then Id = Base_Type (Id));
      Set_Node22 (Id, V);
   end Set_Associated_Storage_Pool;

   procedure Set_Actual_Subtype (Id : E; V : E) is
   begin
      pragma Assert
         (Ekind (Id) = E_Constant
           or else Ekind (Id) = E_Variable
           or else Ekind (Id) = E_Generic_In_Out_Parameter
           or else Ekind (Id) in  E_In_Parameter .. E_In_Out_Parameter);
      Set_Node17 (Id, V);
   end Set_Actual_Subtype;

   procedure Set_Address_Taken (Id : E; V : B := True) is
   begin
      Set_Flag104 (Id, V);
   end Set_Address_Taken;

   procedure Set_Alias (Id : E; V : E) is
   begin
      pragma Assert
        (Is_Overloadable (Id) or else Ekind (Id) = E_Subprogram_Type);
      Set_Node18 (Id, V);
   end Set_Alias;

   procedure Set_Alignment (Id : E; V : U) is
   begin
      pragma Assert (Is_Type (Id)
                       or else Is_Formal (Id)
                       or else Ekind (Id) = E_Loop_Parameter
                       or else Ekind (Id) = E_Constant
                       or else Ekind (Id) = E_Exception
                       or else Ekind (Id) = E_Variable);
      Set_Uint14 (Id, V);
   end Set_Alignment;

   procedure Set_Barrier_Function (Id : E; V : N) is
   begin
      pragma Assert (Is_Entry (Id));
      Set_Node12 (Id, V);
   end Set_Barrier_Function;

   procedure Set_Block_Node (Id : E; V : N) is
   begin
      pragma Assert (Ekind (Id) = E_Block);
      Set_Node11 (Id, V);
   end Set_Block_Node;

   procedure Set_Body_Entity (Id : E; V : E) is
   begin
      pragma Assert
        (Ekind (Id) = E_Package or else Ekind (Id) = E_Generic_Package);
      Set_Node19 (Id, V);
   end Set_Body_Entity;

   procedure Set_Body_Needed_For_SAL (Id : E; V : B := True) is
   begin
      pragma Assert
        (Ekind (Id) = E_Package
           or else Is_Subprogram (Id)
           or else Is_Generic_Unit (Id));
      Set_Flag40 (Id, V);
   end Set_Body_Needed_For_SAL;

   procedure Set_C_Pass_By_Copy (Id : E; V : B := True) is
   begin
      pragma Assert (Is_Record_Type (Id) and then Id = Base_Type (Id));
      Set_Flag125 (Id, V);
   end Set_C_Pass_By_Copy;

   procedure Set_Can_Never_Be_Null (Id : E; V : B := True) is
   begin
      Set_Flag38 (Id, V);
   end Set_Can_Never_Be_Null;

   procedure Set_Checks_May_Be_Suppressed (Id : E; V : B := True) is
   begin
      Set_Flag31 (Id, V);
   end Set_Checks_May_Be_Suppressed;

   procedure Set_Class_Wide_Type (Id : E; V : E) is
   begin
      pragma Assert (Is_Type (Id));
      Set_Node9 (Id, V);
   end Set_Class_Wide_Type;

   procedure Set_Cloned_Subtype (Id : E; V : E) is
   begin
      pragma Assert
        (Ekind (Id) = E_Record_Subtype
         or else Ekind (Id) = E_Class_Wide_Subtype);
      Set_Node16 (Id, V);
   end Set_Cloned_Subtype;

   procedure Set_Component_Bit_Offset (Id : E; V : U) is
   begin
      pragma Assert
        (Ekind (Id) = E_Component or else Ekind (Id) = E_Discriminant);
      Set_Uint11 (Id, V);
   end Set_Component_Bit_Offset;

   procedure Set_Component_Clause (Id : E; V : N) is
   begin
      pragma Assert
        (Ekind (Id) = E_Component or else Ekind (Id) = E_Discriminant);
      Set_Node13 (Id, V);
   end Set_Component_Clause;

   procedure Set_Component_Size (Id : E; V : U) is
   begin
      pragma Assert (Is_Array_Type (Id) and then Id = Base_Type (Id));
      Set_Uint22 (Id, V);
   end Set_Component_Size;

   procedure Set_Component_Type (Id : E; V : E) is
   begin
      pragma Assert (Is_Array_Type (Id) and then Id = Base_Type (Id));
      Set_Node20 (Id, V);
   end Set_Component_Type;

   procedure Set_Corresponding_Concurrent_Type (Id : E; V : E) is
   begin
      pragma Assert
        (Ekind (Id) = E_Record_Type and then Is_Concurrent_Type (V));
      Set_Node18 (Id, V);
   end Set_Corresponding_Concurrent_Type;

   procedure Set_Corresponding_Discriminant (Id : E; V : E) is
   begin
      pragma Assert (Ekind (Id) = E_Discriminant);
      Set_Node19 (Id, V);
   end Set_Corresponding_Discriminant;

   procedure Set_Corresponding_Equality (Id : E; V : E) is
   begin
      pragma Assert
        (Ekind (Id) = E_Function
          and then not Comes_From_Source (Id)
          and then Chars (Id) = Name_Op_Ne);
      Set_Node13 (Id, V);
   end Set_Corresponding_Equality;

   procedure Set_Corresponding_Record_Type (Id : E; V : E) is
   begin
      pragma Assert (Is_Concurrent_Type (Id));
      Set_Node18 (Id, V);
   end Set_Corresponding_Record_Type;

   procedure Set_Corresponding_Remote_Type (Id : E; V : E) is
   begin
      Set_Node22 (Id, V);
   end Set_Corresponding_Remote_Type;

   procedure Set_Current_Use_Clause (Id : E; V : E) is
   begin
      pragma Assert (Ekind (Id) = E_Package);
      Set_Node25 (Id, V);
   end Set_Current_Use_Clause;

   procedure Set_Current_Value (Id : E; V : N) is
   begin
      pragma Assert (Ekind (Id) in Object_Kind or else Ekind (Id) = E_Void);
      Set_Node9 (Id, V);
   end Set_Current_Value;

   procedure Set_CR_Discriminant (Id : E; V : E) is
   begin
      Set_Node23 (Id, V);
   end Set_CR_Discriminant;

   procedure Set_Debug_Info_Off (Id : E; V : B := True) is
   begin
      Set_Flag166 (Id, V);
   end Set_Debug_Info_Off;

   procedure Set_Debug_Renaming_Link (Id : E; V : E) is
   begin
      Set_Node13 (Id, V);
   end Set_Debug_Renaming_Link;

   procedure Set_Default_Expr_Function (Id : E; V : E) is
   begin
      pragma Assert (Is_Formal (Id));
      Set_Node21 (Id, V);
   end Set_Default_Expr_Function;

   procedure Set_Default_Expressions_Processed (Id : E; V : B := True) is
   begin
      Set_Flag108 (Id, V);
   end Set_Default_Expressions_Processed;

   procedure Set_Default_Value (Id : E; V : N) is
   begin
      pragma Assert (Is_Formal (Id));
      Set_Node20 (Id, V);
   end Set_Default_Value;

   procedure Set_Delay_Cleanups (Id : E; V : B := True) is
   begin
      pragma Assert
        (Is_Subprogram (Id)
           or else Is_Task_Type (Id)
           or else Ekind (Id) = E_Block);
      Set_Flag114 (Id, V);
   end Set_Delay_Cleanups;

   procedure Set_Delay_Subprogram_Descriptors (Id : E; V : B := True) is
   begin
      pragma Assert
        (Is_Subprogram (Id)
           or else Ekind (Id) = E_Package
           or else Ekind (Id) = E_Package_Body);
      Set_Flag50 (Id, V);
   end Set_Delay_Subprogram_Descriptors;

   procedure Set_Delta_Value (Id : E; V : R) is
   begin
      pragma Assert (Is_Fixed_Point_Type (Id));
      Set_Ureal18 (Id, V);
   end Set_Delta_Value;

   procedure Set_Dependent_Instances (Id : E; V : L) is
   begin
      pragma Assert (Is_Generic_Instance (Id));
      Set_Elist8 (Id, V);
   end Set_Dependent_Instances;

   procedure Set_Depends_On_Private (Id : E; V : B := True) is
   begin
      pragma Assert (Nkind (Id) in N_Entity);
      Set_Flag14 (Id, V);
   end Set_Depends_On_Private;

   procedure Set_Digits_Value (Id : E; V : U) is
   begin
      pragma Assert
        (Is_Floating_Point_Type (Id)
          or else Is_Decimal_Fixed_Point_Type (Id));
      Set_Uint17 (Id, V);
   end Set_Digits_Value;

   procedure Set_Directly_Designated_Type (Id : E; V : E) is
   begin
      Set_Node20 (Id, V);
   end Set_Directly_Designated_Type;

   procedure Set_Discard_Names (Id : E; V : B := True) is
   begin
      Set_Flag88 (Id, V);
   end Set_Discard_Names;

   procedure Set_Discriminal (Id : E; V : E) is
   begin
      pragma Assert (Ekind (Id) = E_Discriminant);
      Set_Node17 (Id, V);
   end Set_Discriminal;

   procedure Set_Discriminal_Link (Id : E; V : E) is
   begin
      Set_Node10 (Id, V);
   end Set_Discriminal_Link;

   procedure Set_Discriminant_Checking_Func (Id  : E; V : E) is
   begin
      pragma Assert (Ekind (Id) = E_Component);
      Set_Node20 (Id, V);
   end Set_Discriminant_Checking_Func;

   procedure Set_Discriminant_Constraint (Id : E; V : L) is
   begin
      pragma Assert (Nkind (Id) in N_Entity);
      Set_Elist21 (Id, V);
   end Set_Discriminant_Constraint;

   procedure Set_Discriminant_Default_Value (Id : E; V : N) is
   begin
      Set_Node20 (Id, V);
   end Set_Discriminant_Default_Value;

   procedure Set_Discriminant_Number (Id : E; V : U) is
   begin
      Set_Uint15 (Id, V);
   end Set_Discriminant_Number;

   procedure Set_DT_Entry_Count (Id : E; V : U) is
   begin
      pragma Assert (Ekind (Id) = E_Component);
      Set_Uint15 (Id, V);
   end Set_DT_Entry_Count;

   procedure Set_DT_Offset_To_Top_Func (Id : E; V : E) is
   begin
      pragma Assert (Ekind (Id) = E_Component and then Is_Tag (Id));
      Set_Node25 (Id, V);
   end Set_DT_Offset_To_Top_Func;

   procedure Set_DT_Position (Id : E; V : U) is
   begin
      pragma Assert (Ekind (Id) = E_Function or else Ekind (Id) = E_Procedure);
      Set_Uint15 (Id, V);
   end Set_DT_Position;

   procedure Set_DTC_Entity (Id : E; V : E) is
   begin
      pragma Assert
        (Ekind (Id) = E_Function or else Ekind (Id) = E_Procedure);
      Set_Node16 (Id, V);
   end Set_DTC_Entity;

<<<<<<< HEAD
=======
   procedure Set_Elaborate_Body_Desirable (Id : E; V : B := True) is
   begin
      pragma Assert (Ekind (Id) = E_Package);
      Set_Flag210 (Id, V);
   end Set_Elaborate_Body_Desirable;

>>>>>>> c355071f
   procedure Set_Elaboration_Entity (Id : E; V : E) is
   begin
      pragma Assert
        (Is_Subprogram (Id)
           or else
         Ekind (Id) = E_Package
           or else
         Is_Generic_Unit (Id));
      Set_Node13 (Id, V);
   end Set_Elaboration_Entity;

   procedure Set_Elaboration_Entity_Required (Id : E; V : B := True) is
   begin
      pragma Assert
        (Is_Subprogram (Id)
           or else
         Ekind (Id) = E_Package
           or else
         Is_Generic_Unit (Id));
      Set_Flag174 (Id, V);
   end Set_Elaboration_Entity_Required;

   procedure Set_Enclosing_Scope (Id : E; V : E) is
   begin
      Set_Node18 (Id, V);
   end Set_Enclosing_Scope;

   procedure Set_Entry_Accepted (Id : E; V : B := True) is
   begin
      pragma Assert (Is_Entry (Id));
      Set_Flag152 (Id, V);
   end Set_Entry_Accepted;

   procedure Set_Entry_Bodies_Array (Id : E; V : E) is
   begin
      Set_Node15 (Id, V);
   end Set_Entry_Bodies_Array;

   procedure Set_Entry_Cancel_Parameter (Id : E; V : E) is
   begin
      Set_Node23 (Id, V);
   end Set_Entry_Cancel_Parameter;

   procedure Set_Entry_Component (Id : E; V : E) is
   begin
      Set_Node11 (Id, V);
   end Set_Entry_Component;

   procedure Set_Entry_Formal (Id : E; V : E) is
   begin
      Set_Node16 (Id, V);
   end Set_Entry_Formal;

   procedure Set_Entry_Index_Constant (Id : E; V : E) is
   begin
      pragma Assert (Ekind (Id) = E_Entry_Index_Parameter);
      Set_Node18 (Id, V);
   end Set_Entry_Index_Constant;

   procedure Set_Entry_Parameters_Type (Id : E; V : E) is
   begin
      Set_Node15 (Id, V);
   end Set_Entry_Parameters_Type;

   procedure Set_Enum_Pos_To_Rep (Id : E; V : E) is
   begin
      pragma Assert (Ekind (Id) = E_Enumeration_Type);
      Set_Node23 (Id, V);
   end Set_Enum_Pos_To_Rep;

   procedure Set_Enumeration_Pos (Id : E; V : U) is
   begin
      pragma Assert (Ekind (Id) = E_Enumeration_Literal);
      Set_Uint11 (Id, V);
   end Set_Enumeration_Pos;

   procedure Set_Enumeration_Rep (Id : E; V : U) is
   begin
      pragma Assert (Ekind (Id) = E_Enumeration_Literal);
      Set_Uint12 (Id, V);
   end Set_Enumeration_Rep;

   procedure Set_Enumeration_Rep_Expr (Id : E; V : N) is
   begin
      pragma Assert (Ekind (Id) = E_Enumeration_Literal);
      Set_Node22 (Id, V);
   end Set_Enumeration_Rep_Expr;

   procedure Set_Equivalent_Type (Id : E; V : E) is
   begin
      pragma Assert
        (Ekind (Id) = E_Class_Wide_Type                  or else
         Ekind (Id) = E_Class_Wide_Subtype               or else
         Ekind (Id) = E_Access_Protected_Subprogram_Type or else
         Ekind (Id) = E_Access_Subprogram_Type           or else
         Ekind (Id) = E_Exception_Type);
      Set_Node18 (Id, V);
   end Set_Equivalent_Type;

   procedure Set_Esize (Id : E; V : U) is
   begin
      Set_Uint12 (Id, V);
   end Set_Esize;

   procedure Set_Exception_Code (Id : E; V : U) is
   begin
      pragma Assert (Ekind (Id) = E_Exception);
      Set_Uint22 (Id, V);
   end Set_Exception_Code;

   procedure Set_Extra_Accessibility (Id : E; V : E) is
   begin
      pragma Assert (Is_Formal (Id) or else Ekind (Id) = E_Variable);
      Set_Node13 (Id, V);
   end Set_Extra_Accessibility;

   procedure Set_Extra_Constrained (Id : E; V : E) is
   begin
      pragma Assert (Is_Formal (Id) or else Ekind (Id) = E_Variable);
      Set_Node23 (Id, V);
   end Set_Extra_Constrained;

   procedure Set_Extra_Formal (Id : E; V : E) is
   begin
      Set_Node15 (Id, V);
   end Set_Extra_Formal;

   procedure Set_Extra_Formals (Id : E; V : E) is
   begin
      pragma Assert
        (Is_Overloadable (Id)
          or else Ekind (Id) = E_Entry_Family
          or else Ekind (Id) = E_Subprogram_Body
          or else Ekind (Id) = E_Subprogram_Type);
      Set_Node28 (Id, V);
   end Set_Extra_Formals;

   procedure Set_Finalization_Chain_Entity (Id : E; V : E) is
   begin
      Set_Node19 (Id, V);
   end Set_Finalization_Chain_Entity;

   procedure Set_Finalize_Storage_Only (Id : E; V : B := True) is
   begin
      pragma Assert (Is_Type (Id) and then Id = Base_Type (Id));
      Set_Flag158 (Id, V);
   end Set_Finalize_Storage_Only;

   procedure Set_First_Entity (Id : E; V : E) is
   begin
      Set_Node17 (Id, V);
   end Set_First_Entity;

   procedure Set_First_Index (Id : E; V : N) is
   begin
      Set_Node17 (Id, V);
   end Set_First_Index;

   procedure Set_First_Literal (Id : E; V : E) is
   begin
      Set_Node17 (Id, V);
   end Set_First_Literal;

   procedure Set_First_Optional_Parameter (Id : E; V : E) is
   begin
      pragma Assert
        (Ekind (Id) = E_Function or else Ekind (Id) = E_Procedure);
      Set_Node14 (Id, V);
   end Set_First_Optional_Parameter;

   procedure Set_First_Private_Entity (Id : E; V : E) is
   begin
      pragma Assert (Ekind (Id) = E_Package
                       or else Ekind (Id) = E_Generic_Package
<<<<<<< HEAD
                       or else Ekind (Id) = E_Protected_Type
                       or else Ekind (Id) = E_Protected_Subtype
                       or else Ekind (Id) = E_Task_Type
                       or else Ekind (Id) = E_Task_Subtype);
=======
                       or else Ekind (Id) in Concurrent_Kind);
>>>>>>> c355071f
      Set_Node16 (Id, V);
   end Set_First_Private_Entity;

   procedure Set_First_Rep_Item (Id : E; V : N) is
   begin
      Set_Node6 (Id, V);
   end Set_First_Rep_Item;

   procedure Set_Freeze_Node (Id : E; V : N) is
   begin
      Set_Node7 (Id, V);
   end Set_Freeze_Node;

   procedure Set_From_With_Type (Id : E; V : B := True) is
   begin
      pragma Assert
        (Is_Type (Id)
         or else Ekind (Id) = E_Package);
      Set_Flag159 (Id, V);
   end Set_From_With_Type;

   procedure Set_Full_View (Id : E; V : E) is
   begin
      pragma Assert (Is_Type (Id) or else Ekind (Id) = E_Constant);
      Set_Node11 (Id, V);
   end Set_Full_View;

   procedure Set_Function_Returns_With_DSP (Id : E; V : B := True) is
   begin
      pragma Assert
        (Is_Subprogram (Id) or else Ekind (Id) = E_Subprogram_Type);
      Set_Flag169 (Id, V);
   end Set_Function_Returns_With_DSP;

   procedure Set_Generic_Homonym (Id : E; V : E) is
   begin
      Set_Node11 (Id, V);
   end Set_Generic_Homonym;

   procedure Set_Generic_Renamings (Id : E; V : L) is
   begin
      Set_Elist23 (Id, V);
   end Set_Generic_Renamings;

   procedure Set_Handler_Records (Id : E; V : S) is
   begin
      Set_List10 (Id, V);
   end Set_Handler_Records;

   procedure Set_Has_Aliased_Components (Id : E; V : B := True) is
   begin
      pragma Assert (Base_Type (Id) = Id);
      Set_Flag135 (Id, V);
   end Set_Has_Aliased_Components;

   procedure Set_Has_Alignment_Clause (Id : E; V : B := True) is
   begin
      Set_Flag46 (Id, V);
   end Set_Has_Alignment_Clause;

   procedure Set_Has_All_Calls_Remote (Id : E; V : B := True) is
   begin
      Set_Flag79 (Id, V);
   end Set_Has_All_Calls_Remote;

   procedure Set_Has_Anon_Block_Suffix (Id : E; V : B := True) is
   begin
      Set_Flag201 (Id, V);
   end Set_Has_Anon_Block_Suffix;

   procedure Set_Has_Atomic_Components (Id : E; V : B := True) is
   begin
      pragma Assert (not Is_Type (Id) or else Base_Type (Id) = Id);
      Set_Flag86 (Id, V);
   end Set_Has_Atomic_Components;

   procedure Set_Has_Biased_Representation (Id : E; V : B := True) is
   begin
      pragma Assert
        ((V = False) or else (Is_Discrete_Type (Id) or Is_Object (Id)));
      Set_Flag139 (Id, V);
   end Set_Has_Biased_Representation;

   procedure Set_Has_Completion (Id : E; V : B := True) is
   begin
      Set_Flag26 (Id, V);
   end Set_Has_Completion;

   procedure Set_Has_Completion_In_Body (Id : E; V : B := True) is
   begin
      pragma Assert (Is_Type (Id));
      Set_Flag71 (Id, V);
   end Set_Has_Completion_In_Body;

   procedure Set_Has_Complex_Representation (Id : E; V : B := True) is
   begin
      pragma Assert (Ekind (Id) = E_Record_Type);
      Set_Flag140 (Id, V);
   end Set_Has_Complex_Representation;

   procedure Set_Has_Component_Size_Clause (Id : E; V : B := True) is
   begin
      pragma Assert (Ekind (Id) = E_Array_Type);
      Set_Flag68 (Id, V);
   end Set_Has_Component_Size_Clause;

   procedure Set_Has_Constrained_Partial_View (Id : E; V : B := True) is
   begin
      pragma Assert (Is_Type (Id));
      Set_Flag187 (Id, V);
   end Set_Has_Constrained_Partial_View;

   procedure Set_Has_Contiguous_Rep (Id : E; V : B := True) is
   begin
      Set_Flag181 (Id, V);
   end Set_Has_Contiguous_Rep;

   procedure Set_Has_Controlled_Component (Id : E; V : B := True) is
   begin
      pragma Assert (Base_Type (Id) = Id);
      Set_Flag43 (Id, V);
   end Set_Has_Controlled_Component;

   procedure Set_Has_Controlling_Result (Id : E; V : B := True) is
   begin
      Set_Flag98 (Id, V);
   end Set_Has_Controlling_Result;

   procedure Set_Has_Convention_Pragma (Id : E; V : B := True) is
   begin
      Set_Flag119 (Id, V);
   end Set_Has_Convention_Pragma;

   procedure Set_Has_Delayed_Freeze (Id : E; V : B := True) is
   begin
      pragma Assert (Nkind (Id) in N_Entity);
      Set_Flag18 (Id, V);
   end Set_Has_Delayed_Freeze;

   procedure Set_Has_Discriminants (Id : E; V : B := True) is
   begin
      pragma Assert (Nkind (Id) in N_Entity);
      Set_Flag5 (Id, V);
   end Set_Has_Discriminants;

   procedure Set_Has_Enumeration_Rep_Clause (Id : E; V : B := True) is
   begin
      pragma Assert (Is_Enumeration_Type (Id));
      Set_Flag66 (Id, V);
   end Set_Has_Enumeration_Rep_Clause;

   procedure Set_Has_Exit (Id : E; V : B := True) is
   begin
      Set_Flag47 (Id, V);
   end Set_Has_Exit;

   procedure Set_Has_External_Tag_Rep_Clause (Id : E; V : B := True) is
   begin
      pragma Assert (Is_Tagged_Type (Id));
      Set_Flag110 (Id, V);
   end Set_Has_External_Tag_Rep_Clause;

   procedure Set_Has_Forward_Instantiation (Id : E; V : B := True) is
   begin
      Set_Flag175 (Id, V);
   end Set_Has_Forward_Instantiation;

   procedure Set_Has_Fully_Qualified_Name (Id : E; V : B := True) is
   begin
      Set_Flag173 (Id, V);
   end Set_Has_Fully_Qualified_Name;

   procedure Set_Has_Gigi_Rep_Item (Id : E; V : B := True) is
   begin
      Set_Flag82 (Id, V);
   end Set_Has_Gigi_Rep_Item;

   procedure Set_Has_Homonym (Id : E; V : B := True) is
   begin
      Set_Flag56 (Id, V);
   end Set_Has_Homonym;

   procedure Set_Has_Machine_Radix_Clause (Id : E; V : B := True) is
   begin
      pragma Assert (Is_Decimal_Fixed_Point_Type (Id));
      Set_Flag83 (Id, V);
   end Set_Has_Machine_Radix_Clause;

   procedure Set_Has_Master_Entity (Id : E; V : B := True) is
   begin
      Set_Flag21 (Id, V);
   end Set_Has_Master_Entity;

   procedure Set_Has_Missing_Return (Id : E; V : B := True) is
   begin
      pragma Assert
        (Ekind (Id) = E_Function or else Ekind (Id) = E_Generic_Function);
      Set_Flag142 (Id, V);
   end Set_Has_Missing_Return;

   procedure Set_Has_Nested_Block_With_Handler (Id : E; V : B := True) is
   begin
      Set_Flag101 (Id, V);
   end Set_Has_Nested_Block_With_Handler;

   procedure Set_Has_Non_Standard_Rep (Id : E; V : B := True) is
   begin
      pragma Assert (Base_Type (Id) = Id);
      Set_Flag75 (Id, V);
   end Set_Has_Non_Standard_Rep;

   procedure Set_Has_Object_Size_Clause (Id : E; V : B := True) is
   begin
      pragma Assert (Is_Type (Id));
      Set_Flag172 (Id, V);
   end Set_Has_Object_Size_Clause;

   procedure Set_Has_Per_Object_Constraint (Id : E; V : B := True) is
   begin
      Set_Flag154 (Id, V);
   end Set_Has_Per_Object_Constraint;

   procedure Set_Has_Persistent_BSS (Id : E; V : B := True) is
   begin
      Set_Flag188 (Id, V);
   end Set_Has_Persistent_BSS;

   procedure Set_Has_Pragma_Controlled (Id : E; V : B := True) is
   begin
      pragma Assert (Is_Access_Type (Id));
      Set_Flag27 (Base_Type (Id), V);
   end Set_Has_Pragma_Controlled;

   procedure Set_Has_Pragma_Elaborate_Body (Id : E; V : B := True) is
   begin
      Set_Flag150 (Id, V);
   end Set_Has_Pragma_Elaborate_Body;

   procedure Set_Has_Pragma_Inline (Id : E; V : B := True) is
   begin
      Set_Flag157 (Id, V);
   end Set_Has_Pragma_Inline;

   procedure Set_Has_Pragma_Pack (Id : E; V : B := True) is
   begin
      pragma Assert (Is_Array_Type (Id) or else Is_Record_Type (Id));
      pragma Assert (Id = Base_Type (Id));
      Set_Flag121 (Id, V);
   end Set_Has_Pragma_Pack;

   procedure Set_Has_Pragma_Pure (Id : E; V : B := True) is
   begin
      Set_Flag203 (Id, V);
   end Set_Has_Pragma_Pure;

   procedure Set_Has_Pragma_Pure_Function (Id : E; V : B := True) is
   begin
      Set_Flag179 (Id, V);
   end Set_Has_Pragma_Pure_Function;

   procedure Set_Has_Pragma_Unreferenced (Id : E; V : B := True) is
   begin
      Set_Flag180 (Id, V);
   end Set_Has_Pragma_Unreferenced;

   procedure Set_Has_Primitive_Operations (Id : E; V : B := True) is
   begin
      pragma Assert (Id = Base_Type (Id));
      Set_Flag120 (Id, V);
   end Set_Has_Primitive_Operations;

   procedure Set_Has_Private_Declaration (Id : E; V : B := True) is
   begin
      Set_Flag155 (Id, V);
   end Set_Has_Private_Declaration;

   procedure Set_Has_Qualified_Name (Id : E; V : B := True) is
   begin
      Set_Flag161 (Id, V);
   end Set_Has_Qualified_Name;

   procedure Set_Has_Record_Rep_Clause (Id : E; V : B := True) is
   begin
      pragma Assert (Id = Base_Type (Id));
      Set_Flag65 (Id, V);
   end Set_Has_Record_Rep_Clause;

   procedure Set_Has_Recursive_Call (Id : E; V : B := True) is
   begin
      pragma Assert (Is_Subprogram (Id));
      Set_Flag143 (Id, V);
   end Set_Has_Recursive_Call;

   procedure Set_Has_Size_Clause (Id : E; V : B := True) is
   begin
      Set_Flag29 (Id, V);
   end Set_Has_Size_Clause;

   procedure Set_Has_Small_Clause (Id : E; V : B := True) is
   begin
      Set_Flag67 (Id, V);
   end Set_Has_Small_Clause;

   procedure Set_Has_Specified_Layout (Id : E; V : B := True) is
   begin
      pragma Assert (Id = Base_Type (Id));
      Set_Flag100 (Id, V);
   end Set_Has_Specified_Layout;

   procedure Set_Has_Specified_Stream_Input (Id : E; V : B := True) is
   begin
      pragma Assert (Is_Type (Id));
      Set_Flag190 (Id, V);
   end Set_Has_Specified_Stream_Input;

   procedure Set_Has_Specified_Stream_Output (Id : E; V : B := True) is
   begin
      pragma Assert (Is_Type (Id));
      Set_Flag191 (Id, V);
   end Set_Has_Specified_Stream_Output;

   procedure Set_Has_Specified_Stream_Read (Id : E; V : B := True) is
   begin
      pragma Assert (Is_Type (Id));
      Set_Flag192 (Id, V);
   end Set_Has_Specified_Stream_Read;

   procedure Set_Has_Specified_Stream_Write (Id : E; V : B := True) is
   begin
      pragma Assert (Is_Type (Id));
      Set_Flag193 (Id, V);
   end Set_Has_Specified_Stream_Write;

<<<<<<< HEAD
=======
   procedure Set_Has_Static_Discriminants (Id : E; V : B := True) is
   begin
      Set_Flag211 (Id, V);
   end Set_Has_Static_Discriminants;

>>>>>>> c355071f
   procedure Set_Has_Storage_Size_Clause (Id : E; V : B := True) is
   begin
      pragma Assert (Is_Access_Type (Id) or else Is_Task_Type (Id));
      pragma Assert (Base_Type (Id) = Id);
      Set_Flag23 (Id, V);
   end Set_Has_Storage_Size_Clause;

   procedure Set_Has_Stream_Size_Clause (Id : E; V : B := True) is
   begin
      pragma Assert (Is_Elementary_Type (Id));
      Set_Flag184 (Id, V);
   end Set_Has_Stream_Size_Clause;

   procedure Set_Has_Subprogram_Descriptor (Id : E; V : B := True) is
   begin
      Set_Flag93 (Id, V);
   end Set_Has_Subprogram_Descriptor;

   procedure Set_Has_Task (Id : E; V : B := True) is
   begin
      pragma Assert (Base_Type (Id) = Id);
      Set_Flag30 (Id, V);
   end Set_Has_Task;

   procedure Set_Has_Unchecked_Union (Id : E; V : B := True) is
   begin
      pragma Assert (Base_Type (Id) = Id);
      Set_Flag123 (Id, V);
   end Set_Has_Unchecked_Union;

   procedure Set_Has_Unknown_Discriminants (Id : E; V : B := True) is
   begin
      pragma Assert (Is_Type (Id));
      Set_Flag72 (Id, V);
   end Set_Has_Unknown_Discriminants;

   procedure Set_Has_Volatile_Components (Id : E; V : B := True) is
   begin
      pragma Assert (not Is_Type (Id) or else Base_Type (Id) = Id);
      Set_Flag87 (Id, V);
   end Set_Has_Volatile_Components;

   procedure Set_Has_Xref_Entry (Id : E; V : B := True) is
   begin
      Set_Flag182 (Id, V);
   end Set_Has_Xref_Entry;

   procedure Set_Hiding_Loop_Variable (Id : E; V : E) is
   begin
      pragma Assert (Ekind (Id) = E_Variable);
      Set_Node8 (Id, V);
   end Set_Hiding_Loop_Variable;

   procedure Set_Homonym (Id : E; V : E) is
   begin
      pragma Assert (Id /= V);
      Set_Node4 (Id, V);
   end Set_Homonym;

   procedure Set_In_Package_Body (Id : E; V : B := True) is
   begin
      Set_Flag48 (Id, V);
   end Set_In_Package_Body;

   procedure Set_In_Private_Part (Id : E; V : B := True) is
   begin
      Set_Flag45 (Id, V);
   end Set_In_Private_Part;

   procedure Set_In_Use (Id : E; V : B := True) is
   begin
      pragma Assert (Nkind (Id) in N_Entity);
      Set_Flag8 (Id, V);
   end Set_In_Use;

   procedure Set_Inner_Instances (Id : E; V : L) is
   begin
      Set_Elist23 (Id, V);
   end Set_Inner_Instances;

   procedure Set_Interface_Name (Id : E; V : N) is
   begin
      Set_Node21 (Id, V);
   end Set_Interface_Name;

   procedure Set_Is_Abstract (Id : E; V : B := True) is
   begin
      Set_Flag19 (Id, V);
   end Set_Is_Abstract;

   procedure Set_Is_Local_Anonymous_Access (Id : E; V : B := True) is
   begin
      pragma Assert (Is_Access_Type (Id));
      Set_Flag194 (Id, V);
   end Set_Is_Local_Anonymous_Access;

   procedure Set_Is_Access_Constant (Id : E; V : B := True) is
   begin
      pragma Assert (Is_Access_Type (Id));
      Set_Flag69 (Id, V);
   end Set_Is_Access_Constant;

<<<<<<< HEAD
   procedure Set_Is_Ada_2005 (Id : E; V : B := True) is
   begin
      Set_Flag185 (Id, V);
   end Set_Is_Ada_2005;
=======
   procedure Set_Is_Ada_2005_Only (Id : E; V : B := True) is
   begin
      Set_Flag185 (Id, V);
   end Set_Is_Ada_2005_Only;
>>>>>>> c355071f

   procedure Set_Is_Aliased (Id : E; V : B := True) is
   begin
      pragma Assert (Nkind (Id) in N_Entity);
      Set_Flag15 (Id, V);
   end Set_Is_Aliased;

   procedure Set_Is_AST_Entry (Id : E; V : B := True) is
   begin
      pragma Assert (Is_Entry (Id));
      Set_Flag132 (Id, V);
   end Set_Is_AST_Entry;

   procedure Set_Is_Asynchronous (Id : E; V : B := True) is
   begin
      pragma Assert
        (Ekind (Id) = E_Procedure or else Is_Type (Id));
      Set_Flag81 (Id, V);
   end Set_Is_Asynchronous;

   procedure Set_Is_Atomic (Id : E; V : B := True) is
   begin
      Set_Flag85 (Id, V);
   end Set_Is_Atomic;

   procedure Set_Is_Bit_Packed_Array (Id : E; V : B := True) is
   begin
      pragma Assert ((not V)
        or else (Is_Array_Type (Id) and then Id = Base_Type (Id)));

      Set_Flag122 (Id, V);
   end Set_Is_Bit_Packed_Array;

   procedure Set_Is_Called (Id : E; V : B := True) is
   begin
      pragma Assert
        (Ekind (Id) = E_Procedure or else Ekind (Id) = E_Function);
      Set_Flag102 (Id, V);
   end Set_Is_Called;

   procedure Set_Is_Character_Type (Id : E; V : B := True) is
   begin
      Set_Flag63 (Id, V);
   end Set_Is_Character_Type;

   procedure Set_Is_Child_Unit (Id : E; V : B := True) is
   begin
      Set_Flag73 (Id, V);
   end Set_Is_Child_Unit;

   procedure Set_Is_Class_Wide_Equivalent_Type (Id : E; V : B := True) is
   begin
      Set_Flag35 (Id, V);
   end Set_Is_Class_Wide_Equivalent_Type;

   procedure Set_Is_Compilation_Unit (Id : E; V : B := True) is
   begin
      Set_Flag149 (Id, V);
   end Set_Is_Compilation_Unit;

   procedure Set_Is_Completely_Hidden (Id : E; V : B := True) is
   begin
      pragma Assert (Ekind (Id) = E_Discriminant);
      Set_Flag103 (Id, V);
   end Set_Is_Completely_Hidden;

   procedure Set_Is_Concurrent_Record_Type (Id : E; V : B := True) is
   begin
      Set_Flag20 (Id, V);
   end Set_Is_Concurrent_Record_Type;

   procedure Set_Is_Constr_Subt_For_U_Nominal (Id : E; V : B := True) is
   begin
      Set_Flag80 (Id, V);
   end Set_Is_Constr_Subt_For_U_Nominal;

   procedure Set_Is_Constr_Subt_For_UN_Aliased (Id : E; V : B := True) is
   begin
      Set_Flag141 (Id, V);
   end Set_Is_Constr_Subt_For_UN_Aliased;

   procedure Set_Is_Constrained (Id : E; V : B := True) is
   begin
      pragma Assert (Nkind (Id) in N_Entity);
      Set_Flag12 (Id, V);
   end Set_Is_Constrained;

   procedure Set_Is_Constructor (Id : E; V : B := True) is
   begin
      Set_Flag76 (Id, V);
   end Set_Is_Constructor;

   procedure Set_Is_Controlled (Id : E; V : B := True) is
   begin
      pragma Assert (Id = Base_Type (Id));
      Set_Flag42 (Id, V);
   end Set_Is_Controlled;

   procedure Set_Is_Controlling_Formal (Id : E; V : B := True) is
   begin
      pragma Assert (Is_Formal (Id));
      Set_Flag97 (Id, V);
   end Set_Is_Controlling_Formal;

   procedure Set_Is_CPP_Class (Id : E; V : B := True) is
   begin
      Set_Flag74 (Id, V);
   end Set_Is_CPP_Class;

   procedure Set_Is_Discrim_SO_Function (Id : E; V : B := True) is
   begin
      Set_Flag176 (Id, V);
   end Set_Is_Discrim_SO_Function;

   procedure Set_Is_Dispatching_Operation (Id : E; V : B := True) is
   begin
      pragma Assert
        (V = False
           or else
         Is_Overloadable (Id)
           or else
         Ekind (Id) = E_Subprogram_Type);

      Set_Flag6 (Id, V);
   end Set_Is_Dispatching_Operation;

   procedure Set_Is_Eliminated (Id : E; V : B := True) is
   begin
      Set_Flag124 (Id, V);
   end Set_Is_Eliminated;

   procedure Set_Is_Entry_Formal (Id : E; V : B := True) is
   begin
      Set_Flag52 (Id, V);
   end Set_Is_Entry_Formal;

   procedure Set_Is_Exported (Id : E; V : B := True) is
   begin
      Set_Flag99 (Id, V);
   end Set_Is_Exported;

   procedure Set_Is_First_Subtype (Id : E; V : B := True) is
   begin
      Set_Flag70 (Id, V);
   end Set_Is_First_Subtype;

   procedure Set_Is_For_Access_Subtype (Id : E; V : B := True) is
   begin
      pragma Assert
        (Ekind (Id) = E_Record_Subtype
          or else
         Ekind (Id) = E_Private_Subtype);
      Set_Flag118 (Id, V);
   end Set_Is_For_Access_Subtype;

   procedure Set_Is_Formal_Subprogram (Id : E; V : B := True) is
   begin
      Set_Flag111 (Id, V);
   end Set_Is_Formal_Subprogram;

   procedure Set_Is_Frozen (Id : E; V : B := True) is
   begin
      pragma Assert (Nkind (Id) in N_Entity);
      Set_Flag4 (Id, V);
   end Set_Is_Frozen;

   procedure Set_Is_Generic_Actual_Type (Id : E; V : B := True) is
   begin
      pragma Assert (Is_Type (Id));
      Set_Flag94 (Id, V);
   end Set_Is_Generic_Actual_Type;

   procedure Set_Is_Generic_Instance (Id : E; V : B := True) is
   begin
      Set_Flag130 (Id, V);
   end Set_Is_Generic_Instance;

   procedure Set_Is_Generic_Type (Id : E; V : B := True) is
   begin
      pragma Assert (Nkind (Id) in N_Entity);
      Set_Flag13 (Id, V);
   end Set_Is_Generic_Type;

   procedure Set_Is_Hidden (Id : E; V : B := True) is
   begin
      Set_Flag57 (Id, V);
   end Set_Is_Hidden;

   procedure Set_Is_Hidden_Open_Scope (Id : E; V : B := True) is
   begin
      Set_Flag171 (Id, V);
   end Set_Is_Hidden_Open_Scope;

   procedure Set_Is_Immediately_Visible (Id : E; V : B := True) is
   begin
      pragma Assert (Nkind (Id) in N_Entity);
      Set_Flag7 (Id, V);
   end Set_Is_Immediately_Visible;

   procedure Set_Is_Imported (Id : E; V : B := True) is
   begin
      Set_Flag24 (Id, V);
   end Set_Is_Imported;

   procedure Set_Is_Inlined (Id : E; V : B := True) is
   begin
      Set_Flag11 (Id, V);
   end Set_Is_Inlined;

   procedure Set_Is_Interface (Id : E; V : B := True) is
   begin
      pragma Assert
        (Ekind (Id) = E_Record_Type
          or else Ekind (Id) = E_Record_Subtype
          or else Ekind (Id) = E_Record_Type_With_Private
          or else Ekind (Id) = E_Record_Subtype_With_Private
          or else Ekind (Id) = E_Class_Wide_Type);
      Set_Flag186 (Id, V);
   end Set_Is_Interface;

   procedure Set_Is_Instantiated (Id : E; V : B := True) is
   begin
      Set_Flag126 (Id, V);
   end Set_Is_Instantiated;

   procedure Set_Is_Internal (Id : E; V : B := True) is
   begin
      pragma Assert (Nkind (Id) in N_Entity);
      Set_Flag17 (Id, V);
   end Set_Is_Internal;

   procedure Set_Is_Interrupt_Handler (Id : E; V : B := True) is
   begin
      pragma Assert (Nkind (Id) in N_Entity);
      Set_Flag89 (Id, V);
   end Set_Is_Interrupt_Handler;

   procedure Set_Is_Intrinsic_Subprogram (Id : E; V : B := True) is
   begin
      Set_Flag64 (Id, V);
   end Set_Is_Intrinsic_Subprogram;

   procedure Set_Is_Itype (Id : E; V : B := True) is
   begin
      Set_Flag91 (Id, V);
   end Set_Is_Itype;

   procedure Set_Is_Known_Non_Null (Id : E; V : B := True) is
   begin
      Set_Flag37 (Id, V);
   end Set_Is_Known_Non_Null;

   procedure Set_Is_Known_Null (Id : E; V : B := True) is
   begin
      Set_Flag204 (Id, V);
   end Set_Is_Known_Null;

   procedure Set_Is_Known_Valid (Id : E; V : B := True) is
   begin
      Set_Flag170 (Id, V);
   end Set_Is_Known_Valid;

   procedure Set_Is_Limited_Composite (Id : E; V : B := True) is
   begin
      pragma Assert (Is_Type (Id));
      Set_Flag106 (Id, V);
   end Set_Is_Limited_Composite;

   procedure Set_Is_Limited_Interface (Id : E; V : B := True) is
   begin
      pragma Assert (Is_Interface (Id));
      Set_Flag197 (Id, V);
   end Set_Is_Limited_Interface;

   procedure Set_Is_Limited_Record (Id : E; V : B := True) is
   begin
      Set_Flag25 (Id, V);
   end Set_Is_Limited_Record;

   procedure Set_Is_Machine_Code_Subprogram (Id : E; V : B := True) is
   begin
      pragma Assert (Is_Subprogram (Id));
      Set_Flag137 (Id, V);
   end Set_Is_Machine_Code_Subprogram;

   procedure Set_Is_Non_Static_Subtype (Id : E; V : B := True) is
   begin
      pragma Assert (Is_Type (Id));
      Set_Flag109 (Id, V);
   end Set_Is_Non_Static_Subtype;

   procedure Set_Is_Null_Init_Proc (Id : E; V : B := True) is
   begin
      pragma Assert (Ekind (Id) = E_Procedure);
      Set_Flag178 (Id, V);
   end Set_Is_Null_Init_Proc;

   procedure Set_Is_Obsolescent (Id : E; V : B := True) is
   begin
      Set_Flag153 (Id, V);
   end Set_Is_Obsolescent;

   procedure Set_Is_Optional_Parameter (Id : E; V : B := True) is
   begin
      pragma Assert (Is_Formal (Id));
      Set_Flag134 (Id, V);
   end Set_Is_Optional_Parameter;

   procedure Set_Is_Overriding_Operation (Id : E; V : B := True) is
   begin
      pragma Assert (Is_Subprogram (Id));
      Set_Flag39 (Id, V);
   end Set_Is_Overriding_Operation;

   procedure Set_Is_Package_Body_Entity (Id : E; V : B := True) is
   begin
      Set_Flag160 (Id, V);
   end Set_Is_Package_Body_Entity;

   procedure Set_Is_Packed (Id : E; V : B := True) is
   begin
      pragma Assert (Base_Type (Id) = Id);
      Set_Flag51 (Id, V);
   end Set_Is_Packed;

   procedure Set_Is_Packed_Array_Type (Id : E; V : B := True) is
   begin
      Set_Flag138 (Id, V);
   end Set_Is_Packed_Array_Type;

   procedure Set_Is_Potentially_Use_Visible (Id : E; V : B := True) is
   begin
      pragma Assert (Nkind (Id) in N_Entity);
      Set_Flag9 (Id, V);
   end Set_Is_Potentially_Use_Visible;

   procedure Set_Is_Preelaborated (Id : E; V : B := True) is
   begin
      Set_Flag59 (Id, V);
   end Set_Is_Preelaborated;

   procedure Set_Is_Primitive_Wrapper (Id : E; V : B := True) is
   begin
      pragma Assert (Ekind (Id) = E_Procedure);
      Set_Flag195 (Id, V);
   end Set_Is_Primitive_Wrapper;

   procedure Set_Is_Private_Composite (Id : E; V : B := True) is
   begin
      pragma Assert (Is_Type (Id));
      Set_Flag107 (Id, V);
   end Set_Is_Private_Composite;

   procedure Set_Is_Private_Descendant (Id : E; V : B := True) is
   begin
      Set_Flag53 (Id, V);
   end Set_Is_Private_Descendant;

   procedure Set_Is_Protected_Interface (Id : E; V : B := True) is
   begin
      pragma Assert (Is_Interface (Id));
      Set_Flag198 (Id, V);
   end Set_Is_Protected_Interface;

   procedure Set_Is_Public (Id : E; V : B := True) is
   begin
      pragma Assert (Nkind (Id) in N_Entity);
      Set_Flag10 (Id, V);
   end Set_Is_Public;

   procedure Set_Is_Pure (Id : E; V : B := True) is
   begin
      Set_Flag44 (Id, V);
   end Set_Is_Pure;

   procedure Set_Is_Pure_Unit_Access_Type (Id : E; V : B := True) is
   begin
      pragma Assert (Is_Access_Type (Id));
      Set_Flag189 (Id, V);
   end Set_Is_Pure_Unit_Access_Type;

   procedure Set_Is_Remote_Call_Interface (Id : E; V : B := True) is
   begin
      Set_Flag62 (Id, V);
   end Set_Is_Remote_Call_Interface;

   procedure Set_Is_Remote_Types (Id : E; V : B := True) is
   begin
      Set_Flag61 (Id, V);
   end Set_Is_Remote_Types;

   procedure Set_Is_Renaming_Of_Object (Id : E; V : B := True) is
   begin
      Set_Flag112 (Id, V);
   end Set_Is_Renaming_Of_Object;

   procedure Set_Is_Return_Object (Id : E; V : B := True) is
   begin
      Set_Flag209 (Id, V);
   end Set_Is_Return_Object;

   procedure Set_Is_Shared_Passive (Id : E; V : B := True) is
   begin
      Set_Flag60 (Id, V);
   end Set_Is_Shared_Passive;

   procedure Set_Is_Statically_Allocated (Id : E; V : B := True) is
   begin
      pragma Assert
        (Ekind (Id) = E_Exception
          or else Ekind (Id) = E_Variable
          or else Ekind (Id) = E_Constant
          or else Is_Type (Id)
          or else Ekind (Id) = E_Void);
      Set_Flag28 (Id, V);
   end Set_Is_Statically_Allocated;

   procedure Set_Is_Synchronized_Interface (Id : E; V : B := True) is
   begin
      pragma Assert (Is_Interface (Id));
      Set_Flag199 (Id, V);
   end Set_Is_Synchronized_Interface;

   procedure Set_Is_Tag (Id : E; V : B := True) is
   begin
      pragma Assert (Nkind (Id) in N_Entity);
      Set_Flag78 (Id, V);
   end Set_Is_Tag;

   procedure Set_Is_Tagged_Type (Id : E; V : B := True) is
   begin
      Set_Flag55 (Id, V);
   end Set_Is_Tagged_Type;

   procedure Set_Is_Thread_Body (Id : E; V : B := True) is
   begin
      Set_Flag77 (Id, V);
   end Set_Is_Thread_Body;

   procedure Set_Is_Task_Interface (Id : E; V : B := True) is
   begin
      pragma Assert (Is_Interface (Id));
      Set_Flag200 (Id, V);
   end Set_Is_Task_Interface;

   procedure Set_Is_True_Constant (Id : E; V : B := True) is
   begin
      Set_Flag163 (Id, V);
   end Set_Is_True_Constant;

   procedure Set_Is_Unchecked_Union (Id : E; V : B := True) is
   begin
      pragma Assert (Base_Type (Id) = Id);
      Set_Flag117 (Id, V);
   end Set_Is_Unchecked_Union;

   procedure Set_Is_Unsigned_Type (Id : E; V : B := True) is
   begin
      pragma Assert (Is_Discrete_Or_Fixed_Point_Type (Id));
      Set_Flag144 (Id, V);
   end Set_Is_Unsigned_Type;

   procedure Set_Is_Valued_Procedure (Id : E; V : B := True) is
   begin
      pragma Assert (Ekind (Id) = E_Procedure);
      Set_Flag127 (Id, V);
   end Set_Is_Valued_Procedure;

   procedure Set_Is_Visible_Child_Unit (Id : E; V : B := True) is
   begin
      pragma Assert (Is_Child_Unit (Id));
      Set_Flag116 (Id, V);
   end Set_Is_Visible_Child_Unit;

   procedure Set_Is_Visible_Formal (Id : E; V : B := True) is
   begin
      Set_Flag206 (Id, V);
   end Set_Is_Visible_Formal;

   procedure Set_Is_VMS_Exception (Id : E; V : B := True) is
   begin
      pragma Assert (Ekind (Id) = E_Exception);
      Set_Flag133 (Id, V);
   end Set_Is_VMS_Exception;

   procedure Set_Is_Volatile (Id : E; V : B := True) is
   begin
      pragma Assert (Nkind (Id) in N_Entity);
      Set_Flag16 (Id, V);
   end Set_Is_Volatile;

   procedure Set_Itype_Printed (Id : E; V : B := True) is
   begin
      pragma Assert (Is_Itype (Id));
      Set_Flag202 (Id, V);
   end Set_Itype_Printed;

   procedure Set_Kill_Elaboration_Checks (Id : E; V : B := True) is
   begin
      Set_Flag32 (Id, V);
   end Set_Kill_Elaboration_Checks;

   procedure Set_Kill_Range_Checks (Id : E; V : B := True) is
   begin
      Set_Flag33 (Id, V);
   end Set_Kill_Range_Checks;

   procedure Set_Kill_Tag_Checks (Id : E; V : B := True) is
   begin
      Set_Flag34 (Id, V);
   end Set_Kill_Tag_Checks;

   procedure Set_Known_To_Have_Preelab_Init (Id : E; V : B := True) is
   begin
      pragma Assert (Is_Type (Id));
      Set_Flag207 (Id, V);
   end Set_Known_To_Have_Preelab_Init;

   procedure Set_Last_Assignment (Id : E; V : N) is
   begin
      pragma Assert (Ekind (Id) = E_Variable);
      Set_Node20 (Id, V);
   end Set_Last_Assignment;

   procedure Set_Last_Entity (Id : E; V : E) is
   begin
      Set_Node20 (Id, V);
   end Set_Last_Entity;

   procedure Set_Limited_View (Id : E; V : E) is
   begin
      pragma Assert (Ekind (Id) = E_Package);
      Set_Node23 (Id, V);
   end Set_Limited_View;

   procedure Set_Lit_Indexes (Id : E; V : E) is
   begin
      pragma Assert (Is_Enumeration_Type (Id) and then Root_Type (Id) = Id);
      Set_Node15 (Id, V);
   end Set_Lit_Indexes;

   procedure Set_Lit_Strings (Id : E; V : E) is
   begin
      pragma Assert (Is_Enumeration_Type (Id) and then Root_Type (Id) = Id);
      Set_Node16 (Id, V);
   end Set_Lit_Strings;

   procedure Set_Low_Bound_Known (Id : E; V : B := True) is
   begin
      pragma Assert (Is_Formal (Id));
      Set_Flag205 (Id, V);
   end Set_Low_Bound_Known;

   procedure Set_Machine_Radix_10 (Id : E; V : B := True) is
   begin
      pragma Assert (Is_Decimal_Fixed_Point_Type (Id));
      Set_Flag84 (Id, V);
   end Set_Machine_Radix_10;

   procedure Set_Master_Id (Id : E; V : E) is
   begin
      Set_Node17 (Id, V);
   end Set_Master_Id;

   procedure Set_Materialize_Entity (Id : E; V : B := True) is
   begin
      Set_Flag168 (Id, V);
   end Set_Materialize_Entity;

   procedure Set_Mechanism (Id : E; V : M) is
   begin
      pragma Assert (Ekind (Id) = E_Function or else Is_Formal (Id));
      Set_Uint8 (Id, UI_From_Int (V));
   end Set_Mechanism;

   procedure Set_Modulus (Id : E; V : U) is
   begin
      pragma Assert (Ekind (Id) = E_Modular_Integer_Type);
      Set_Uint17 (Id, V);
   end Set_Modulus;

   procedure Set_Must_Be_On_Byte_Boundary (Id : E; V : B := True) is
   begin
      pragma Assert (Is_Type (Id));
      Set_Flag183 (Id, V);
   end Set_Must_Be_On_Byte_Boundary;

   procedure Set_Must_Have_Preelab_Init (Id : E; V : B := True) is
   begin
      pragma Assert (Is_Type (Id));
      Set_Flag208 (Id, V);
   end Set_Must_Have_Preelab_Init;

   procedure Set_Needs_Debug_Info (Id : E; V : B := True) is
   begin
      Set_Flag147 (Id, V);
   end Set_Needs_Debug_Info;

   procedure Set_Needs_No_Actuals (Id : E; V : B := True) is
   begin
      pragma Assert
        (Is_Overloadable (Id)
          or else Ekind (Id) = E_Subprogram_Type
          or else Ekind (Id) = E_Entry_Family);
      Set_Flag22 (Id, V);
   end Set_Needs_No_Actuals;

   procedure Set_Never_Set_In_Source (Id : E; V : B := True) is
   begin
      Set_Flag115 (Id, V);
   end Set_Never_Set_In_Source;

   procedure Set_Next_Inlined_Subprogram (Id : E; V : E) is
   begin
      Set_Node12 (Id, V);
   end Set_Next_Inlined_Subprogram;

   procedure Set_No_Pool_Assigned (Id : E; V : B := True) is
   begin
      pragma Assert (Is_Access_Type (Id) and then Base_Type (Id) = Id);
      Set_Flag131 (Id, V);
   end Set_No_Pool_Assigned;

   procedure Set_No_Return (Id : E; V : B := True) is
   begin
      pragma Assert
        (V = False
          or else Ekind (Id) = E_Procedure
          or else Ekind (Id) = E_Generic_Procedure);
      Set_Flag113 (Id, V);
   end Set_No_Return;

   procedure Set_No_Strict_Aliasing (Id : E; V : B := True) is
   begin
      pragma Assert (Is_Access_Type (Id) and then Base_Type (Id) = Id);
      Set_Flag136 (Id, V);
   end Set_No_Strict_Aliasing;

   procedure Set_Non_Binary_Modulus (Id : E; V : B := True) is
   begin
      pragma Assert (Ekind (Id) = E_Modular_Integer_Type);
      Set_Flag58 (Id, V);
   end Set_Non_Binary_Modulus;

   procedure Set_Non_Limited_View (Id : E; V : E) is
   begin
      pragma Assert (False
        or else Ekind (Id) in Incomplete_Kind);
      Set_Node17 (Id, V);
   end Set_Non_Limited_View;

   procedure Set_Nonzero_Is_True (Id : E; V : B := True) is
   begin
      pragma Assert
        (Root_Type (Id) = Standard_Boolean
          and then Ekind (Id) = E_Enumeration_Type);
      Set_Flag162 (Id, V);
   end Set_Nonzero_Is_True;

   procedure Set_Normalized_First_Bit (Id : E; V : U) is
   begin
      pragma Assert
        (Ekind (Id) = E_Component or else Ekind (Id) = E_Discriminant);
      Set_Uint8 (Id, V);
   end Set_Normalized_First_Bit;

   procedure Set_Normalized_Position (Id : E; V : U) is
   begin
      pragma Assert
        (Ekind (Id) = E_Component or else Ekind (Id) = E_Discriminant);
      Set_Uint14 (Id, V);
   end Set_Normalized_Position;

   procedure Set_Normalized_Position_Max (Id : E; V : U) is
   begin
      pragma Assert
        (Ekind (Id) = E_Component or else Ekind (Id) = E_Discriminant);
      Set_Uint10 (Id, V);
   end Set_Normalized_Position_Max;

   procedure Set_Object_Ref (Id : E; V : E) is
   begin
      pragma Assert (Ekind (Id) = E_Protected_Body);
      Set_Node17 (Id, V);
   end Set_Object_Ref;

   procedure Set_Obsolescent_Warning (Id : E; V : N) is
   begin
<<<<<<< HEAD
      pragma Assert
        (Is_Subprogram (Id) or else Is_Package_Or_Generic_Package (Id));
=======
>>>>>>> c355071f
      Set_Node24 (Id, V);
   end Set_Obsolescent_Warning;

   procedure Set_Original_Access_Type (Id : E; V : E) is
   begin
      pragma Assert
        (Ekind (Id) = E_Access_Subprogram_Type
           or else Ekind (Id) = E_Access_Protected_Subprogram_Type);
      Set_Node21 (Id, V);
   end Set_Original_Access_Type;

   procedure Set_Original_Array_Type (Id : E; V : E) is
   begin
      pragma Assert (Is_Array_Type (Id) or else Is_Modular_Integer_Type (Id));
      Set_Node21 (Id, V);
   end Set_Original_Array_Type;

   procedure Set_Original_Record_Component (Id : E; V : E) is
   begin
      pragma Assert
        (Ekind (Id) = E_Void
           or else Ekind (Id) = E_Component
           or else Ekind (Id) = E_Discriminant);
      Set_Node22 (Id, V);
   end Set_Original_Record_Component;

   procedure Set_Overridden_Operation (Id : E; V : E) is
   begin
      Set_Node26 (Id, V);
   end Set_Overridden_Operation;

   procedure Set_Package_Instantiation (Id : E; V : N) is
   begin
      pragma Assert
        (Ekind (Id) = E_Void
           or else Ekind (Id) = E_Generic_Package
           or else Ekind (Id) = E_Package);
      Set_Node26 (Id, V);
   end Set_Package_Instantiation;

   procedure Set_Packed_Array_Type (Id : E; V : E) is
   begin
      pragma Assert (Is_Array_Type (Id));
      Set_Node23 (Id, V);
   end Set_Packed_Array_Type;

   procedure Set_Parent_Subtype (Id : E; V : E) is
   begin
      pragma Assert (Ekind (Id) = E_Record_Type);
      Set_Node19 (Id, V);
   end Set_Parent_Subtype;

   procedure Set_Primitive_Operations (Id : E; V : L) is
   begin
      pragma Assert (Is_Tagged_Type (Id));
      Set_Elist15 (Id, V);
   end Set_Primitive_Operations;

   procedure Set_Prival (Id : E; V : E) is
   begin
      pragma Assert (Is_Protected_Private (Id));
      Set_Node17 (Id, V);
   end Set_Prival;

   procedure Set_Privals_Chain (Id : E; V : L) is
   begin
      pragma Assert (Is_Overloadable (Id)
        or else Ekind (Id) = E_Entry_Family);
      Set_Elist23 (Id, V);
   end Set_Privals_Chain;

   procedure Set_Private_Dependents (Id : E; V : L) is
   begin
      pragma Assert (Is_Incomplete_Or_Private_Type (Id));
      Set_Elist18 (Id, V);
   end Set_Private_Dependents;

   procedure Set_Private_View (Id : E; V : N) is
   begin
      pragma Assert (Is_Private_Type (Id));
      Set_Node22 (Id, V);
   end Set_Private_View;

   procedure Set_Protected_Body_Subprogram (Id : E; V : E) is
   begin
      pragma Assert (Is_Subprogram (Id) or else Is_Entry (Id));
      Set_Node11 (Id, V);
   end Set_Protected_Body_Subprogram;

   procedure Set_Protected_Formal (Id : E; V : E) is
   begin
      pragma Assert (Is_Formal (Id));
      Set_Node22 (Id, V);
   end Set_Protected_Formal;

   procedure Set_Protected_Operation (Id : E; V : N) is
   begin
      pragma Assert (Is_Protected_Private (Id));
      Set_Node23 (Id, V);
   end Set_Protected_Operation;

   procedure Set_Reachable (Id : E; V : B := True) is
   begin
      Set_Flag49 (Id, V);
   end Set_Reachable;

   procedure Set_Referenced (Id : E; V : B := True) is
   begin
      Set_Flag156 (Id, V);
   end Set_Referenced;

   procedure Set_Referenced_As_LHS (Id : E; V : B := True) is
   begin
      Set_Flag36 (Id, V);
   end Set_Referenced_As_LHS;

   procedure Set_Referenced_Object (Id : E; V : N) is
   begin
      pragma Assert (Is_Type (Id));
      Set_Node10 (Id, V);
   end Set_Referenced_Object;

   procedure Set_Register_Exception_Call (Id : E; V : N) is
   begin
      pragma Assert (Ekind (Id) = E_Exception);
      Set_Node20 (Id, V);
   end Set_Register_Exception_Call;

   procedure Set_Related_Array_Object (Id : E; V : E) is
   begin
      pragma Assert (Is_Array_Type (Id));
      Set_Node19 (Id, V);
   end Set_Related_Array_Object;

   procedure Set_Related_Instance (Id : E; V : E) is
   begin
      pragma Assert
        (Ekind (Id) = E_Package or else Ekind (Id) = E_Package_Body);
      Set_Node15 (Id, V);
   end Set_Related_Instance;

   procedure Set_Renamed_Entity (Id : E; V : N) is
   begin
      Set_Node18 (Id, V);
   end Set_Renamed_Entity;

   procedure Set_Renamed_Object (Id : E; V : N) is
   begin
      Set_Node18 (Id, V);
   end Set_Renamed_Object;

   procedure Set_Renaming_Map (Id : E; V : U) is
   begin
      Set_Uint9 (Id, V);
   end Set_Renaming_Map;

   procedure Set_Return_Present (Id : E; V : B := True) is
   begin
      Set_Flag54 (Id, V);
   end Set_Return_Present;

   procedure Set_Return_Applies_To (Id : E; V : N) is
   begin
      Set_Node8 (Id, V);
   end Set_Return_Applies_To;

   procedure Set_Returns_By_Ref (Id : E; V : B := True) is
   begin
      Set_Flag90 (Id, V);
   end Set_Returns_By_Ref;

   procedure Set_Reverse_Bit_Order (Id : E; V : B := True) is
   begin
      pragma Assert
        (Is_Record_Type (Id) and then Id = Base_Type (Id));
      Set_Flag164 (Id, V);
   end Set_Reverse_Bit_Order;

   procedure Set_RM_Size (Id : E; V : U) is
   begin
      pragma Assert (Is_Type (Id));
      Set_Uint13 (Id, V);
   end Set_RM_Size;

   procedure Set_Scalar_Range (Id : E; V : N) is
   begin
      Set_Node20 (Id, V);
   end Set_Scalar_Range;

   procedure Set_Scale_Value (Id : E; V : U) is
   begin
      Set_Uint15 (Id, V);
   end Set_Scale_Value;

   procedure Set_Scope_Depth_Value (Id : E; V : U) is
   begin
      pragma Assert (not Is_Record_Type (Id));
      Set_Uint22 (Id, V);
   end Set_Scope_Depth_Value;

   procedure Set_Sec_Stack_Needed_For_Return (Id : E; V : B := True) is
   begin
      Set_Flag167 (Id, V);
   end Set_Sec_Stack_Needed_For_Return;

   procedure Set_Shadow_Entities (Id : E; V : S) is
   begin
      pragma Assert
        (Ekind (Id) = E_Package or else Ekind (Id) = E_Generic_Package);
      Set_List14 (Id, V);
   end Set_Shadow_Entities;

   procedure Set_Shared_Var_Assign_Proc (Id : E; V : E) is
   begin
      pragma Assert (Ekind (Id) = E_Variable);
      Set_Node22 (Id, V);
   end Set_Shared_Var_Assign_Proc;

   procedure Set_Shared_Var_Read_Proc (Id : E; V : E) is
   begin
      pragma Assert (Ekind (Id) = E_Variable);
      Set_Node15 (Id, V);
   end Set_Shared_Var_Read_Proc;

   procedure Set_Size_Check_Code (Id : E; V : N) is
   begin
      pragma Assert (Ekind (Id) = E_Constant or else Ekind (Id) = E_Variable);
      Set_Node19 (Id, V);
   end Set_Size_Check_Code;

   procedure Set_Size_Depends_On_Discriminant (Id : E; V : B := True) is
   begin
      Set_Flag177 (Id, V);
   end Set_Size_Depends_On_Discriminant;

   procedure Set_Size_Known_At_Compile_Time (Id : E; V : B := True) is
   begin
      Set_Flag92 (Id, V);
   end Set_Size_Known_At_Compile_Time;

   procedure Set_Small_Value (Id : E; V : R) is
   begin
      pragma Assert (Is_Fixed_Point_Type (Id));
      Set_Ureal21 (Id, V);
   end Set_Small_Value;

   procedure Set_Spec_Entity (Id : E; V : E) is
   begin
      pragma Assert (Ekind (Id) = E_Package_Body or else Is_Formal (Id));
      Set_Node19 (Id, V);
   end Set_Spec_Entity;

   procedure Set_Storage_Size_Variable (Id : E; V : E) is
   begin
      pragma Assert (Is_Access_Type (Id) or else Is_Task_Type (Id));
      pragma Assert (Base_Type (Id) = Id);
      Set_Node15 (Id, V);
   end Set_Storage_Size_Variable;

   procedure Set_Stored_Constraint (Id : E; V : L) is
   begin
      pragma Assert (Nkind (Id) in N_Entity);
      Set_Elist23 (Id, V);
   end Set_Stored_Constraint;

   procedure Set_Strict_Alignment (Id : E; V : B := True) is
   begin
      pragma Assert (Base_Type (Id) = Id);
      Set_Flag145 (Id, V);
   end Set_Strict_Alignment;

   procedure Set_String_Literal_Length (Id : E; V : U) is
   begin
      pragma Assert (Ekind (Id) = E_String_Literal_Subtype);
      Set_Uint16 (Id, V);
   end Set_String_Literal_Length;

   procedure Set_String_Literal_Low_Bound (Id : E; V : N) is
   begin
      pragma Assert (Ekind (Id) = E_String_Literal_Subtype);
      Set_Node15 (Id, V);
   end Set_String_Literal_Low_Bound;

   procedure Set_Suppress_Elaboration_Warnings (Id : E; V : B := True) is
   begin
      Set_Flag148 (Id, V);
   end Set_Suppress_Elaboration_Warnings;

   procedure Set_Suppress_Init_Proc (Id : E; V : B := True) is
   begin
      pragma Assert (Id = Base_Type (Id));
      Set_Flag105 (Id, V);
   end Set_Suppress_Init_Proc;

   procedure Set_Suppress_Style_Checks (Id : E; V : B := True) is
   begin
      Set_Flag165 (Id, V);
   end Set_Suppress_Style_Checks;

   procedure Set_Task_Body_Procedure (Id : E; V : N) is
   begin
<<<<<<< HEAD
      pragma Assert (Ekind (Id) = E_Task_Type
                      or else Ekind (Id) = E_Task_Subtype);
      Set_Node24 (Id, V);
=======
      pragma Assert (Ekind (Id) in Task_Kind);
      Set_Node25 (Id, V);
>>>>>>> c355071f
   end Set_Task_Body_Procedure;

   procedure Set_Treat_As_Volatile (Id : E; V : B := True) is
   begin
      Set_Flag41 (Id, V);
   end Set_Treat_As_Volatile;

   procedure Set_Underlying_Full_View (Id : E; V : E) is
   begin
      pragma Assert (Ekind (Id) in Private_Kind);
      Set_Node19 (Id, V);
   end Set_Underlying_Full_View;

   procedure Set_Unset_Reference (Id : E; V : N) is
   begin
      Set_Node16 (Id, V);
   end Set_Unset_Reference;

   procedure Set_Uses_Sec_Stack (Id : E; V : B := True) is
   begin
      Set_Flag95 (Id, V);
   end Set_Uses_Sec_Stack;

   procedure Set_Vax_Float (Id : E; V : B := True) is
   begin
      pragma Assert (Id = Base_Type (Id));
      Set_Flag151 (Id, V);
   end Set_Vax_Float;

   procedure Set_Warnings_Off (Id : E; V : B := True) is
   begin
      Set_Flag96 (Id, V);
   end Set_Warnings_Off;

   procedure Set_Was_Hidden (Id : E; V : B := True) is
   begin
      Set_Flag196 (Id, V);
   end Set_Was_Hidden;

   procedure Set_Wrapped_Entity (Id : E; V : E) is
   begin
      pragma Assert (Ekind (Id) = E_Procedure
                       and then Is_Primitive_Wrapper (Id));
      Set_Node27 (Id, V);
   end Set_Wrapped_Entity;

   -----------------------------------
   -- Field Initialization Routines --
   -----------------------------------

   procedure Init_Alignment (Id : E) is
   begin
      Set_Uint14 (Id, Uint_0);
   end Init_Alignment;

   procedure Init_Alignment (Id : E; V : Int) is
   begin
      Set_Uint14 (Id, UI_From_Int (V));
   end Init_Alignment;

   procedure Init_Component_Bit_Offset (Id : E) is
   begin
      Set_Uint11 (Id, No_Uint);
   end Init_Component_Bit_Offset;

   procedure Init_Component_Bit_Offset (Id : E; V : Int) is
   begin
      Set_Uint11 (Id, UI_From_Int (V));
   end Init_Component_Bit_Offset;

   procedure Init_Component_Size (Id : E) is
   begin
      Set_Uint22 (Id, Uint_0);
   end Init_Component_Size;

   procedure Init_Component_Size (Id : E; V : Int) is
   begin
      Set_Uint22 (Id, UI_From_Int (V));
   end Init_Component_Size;

   procedure Init_Digits_Value (Id : E) is
   begin
      Set_Uint17 (Id, Uint_0);
   end Init_Digits_Value;

   procedure Init_Digits_Value (Id : E; V : Int) is
   begin
      Set_Uint17 (Id, UI_From_Int (V));
   end Init_Digits_Value;

   procedure Init_Esize (Id : E) is
   begin
      Set_Uint12 (Id, Uint_0);
   end Init_Esize;

   procedure Init_Esize (Id : E; V : Int) is
   begin
      Set_Uint12 (Id, UI_From_Int (V));
   end Init_Esize;

   procedure Init_Normalized_First_Bit (Id : E) is
   begin
      Set_Uint8 (Id, No_Uint);
   end Init_Normalized_First_Bit;

   procedure Init_Normalized_First_Bit (Id : E; V : Int) is
   begin
      Set_Uint8 (Id, UI_From_Int (V));
   end Init_Normalized_First_Bit;

   procedure Init_Normalized_Position (Id : E) is
   begin
      Set_Uint14 (Id, No_Uint);
   end Init_Normalized_Position;

   procedure Init_Normalized_Position (Id : E; V : Int) is
   begin
      Set_Uint14 (Id, UI_From_Int (V));
   end Init_Normalized_Position;

   procedure Init_Normalized_Position_Max (Id : E) is
   begin
      Set_Uint10 (Id, No_Uint);
   end Init_Normalized_Position_Max;

   procedure Init_Normalized_Position_Max (Id : E; V : Int) is
   begin
      Set_Uint10 (Id, UI_From_Int (V));
   end Init_Normalized_Position_Max;

   procedure Init_RM_Size (Id : E) is
   begin
      Set_Uint13 (Id, Uint_0);
   end Init_RM_Size;

   procedure Init_RM_Size (Id : E; V : Int) is
   begin
      Set_Uint13 (Id, UI_From_Int (V));
   end Init_RM_Size;

   -----------------------------
   -- Init_Component_Location --
   -----------------------------

   procedure Init_Component_Location (Id : E) is
   begin
      Set_Uint8  (Id, No_Uint);  -- Normalized_First_Bit
      Set_Uint10 (Id, No_Uint);  -- Normalized_Position_Max
      Set_Uint11 (Id, No_Uint);  -- Component_First_Bit
      Set_Uint12 (Id, Uint_0);   -- Esize
      Set_Uint14 (Id, No_Uint);  -- Normalized_Position
   end Init_Component_Location;

   ---------------
   -- Init_Size --
   ---------------

   procedure Init_Size (Id : E; V : Int) is
   begin
      Set_Uint12 (Id, UI_From_Int (V));  -- Esize
      Set_Uint13 (Id, UI_From_Int (V));  -- RM_Size
   end Init_Size;

   ---------------------
   -- Init_Size_Align --
   ---------------------

   procedure Init_Size_Align (Id : E) is
   begin
      Set_Uint12 (Id, Uint_0);  -- Esize
      Set_Uint13 (Id, Uint_0);  -- RM_Size
      Set_Uint14 (Id, Uint_0);  -- Alignment
   end Init_Size_Align;

   ----------------------------------------------
   -- Type Representation Attribute Predicates --
   ----------------------------------------------

   function Known_Alignment                       (E : Entity_Id) return B is
   begin
      return Uint14 (E) /= Uint_0
        and then Uint14 (E) /= No_Uint;
   end Known_Alignment;

   function Known_Component_Bit_Offset            (E : Entity_Id) return B is
   begin
      return Uint11 (E) /= No_Uint;
   end Known_Component_Bit_Offset;

   function Known_Component_Size                  (E : Entity_Id) return B is
   begin
      return Uint22 (Base_Type (E)) /= Uint_0
        and then Uint22 (Base_Type (E)) /= No_Uint;
   end Known_Component_Size;

   function Known_Esize                           (E : Entity_Id) return B is
   begin
      return Uint12 (E) /= Uint_0
        and then Uint12 (E) /= No_Uint;
   end Known_Esize;

   function Known_Normalized_First_Bit            (E : Entity_Id) return B is
   begin
      return Uint8 (E) /= No_Uint;
   end Known_Normalized_First_Bit;

   function Known_Normalized_Position             (E : Entity_Id) return B is
   begin
      return Uint14 (E) /= No_Uint;
   end Known_Normalized_Position;

   function Known_Normalized_Position_Max         (E : Entity_Id) return B is
   begin
      return Uint10 (E) /= No_Uint;
   end Known_Normalized_Position_Max;

   function Known_RM_Size                         (E : Entity_Id) return B is
   begin
      return Uint13 (E) /= No_Uint
        and then (Uint13 (E) /= Uint_0
                    or else Is_Discrete_Type (E)
                    or else Is_Fixed_Point_Type (E));
   end Known_RM_Size;

   function Known_Static_Component_Bit_Offset     (E : Entity_Id) return B is
   begin
      return Uint11 (E) /= No_Uint
        and then Uint11 (E) >= Uint_0;
   end Known_Static_Component_Bit_Offset;

   function Known_Static_Component_Size           (E : Entity_Id) return B is
   begin
      return Uint22 (Base_Type (E)) > Uint_0;
   end Known_Static_Component_Size;

   function Known_Static_Esize                    (E : Entity_Id) return B is
   begin
      return Uint12 (E) > Uint_0;
   end Known_Static_Esize;

   function Known_Static_Normalized_First_Bit     (E : Entity_Id) return B is
   begin
      return Uint8 (E) /= No_Uint
        and then Uint8 (E) >= Uint_0;
   end Known_Static_Normalized_First_Bit;

   function Known_Static_Normalized_Position      (E : Entity_Id) return B is
   begin
      return Uint14 (E) /= No_Uint
        and then Uint14 (E) >= Uint_0;
   end Known_Static_Normalized_Position;

   function Known_Static_Normalized_Position_Max  (E : Entity_Id) return B is
   begin
      return Uint10 (E) /= No_Uint
        and then Uint10 (E) >= Uint_0;
   end Known_Static_Normalized_Position_Max;

   function Known_Static_RM_Size                  (E : Entity_Id) return B is
   begin
      return Uint13 (E) > Uint_0
        or else Is_Discrete_Type (E)
        or else Is_Fixed_Point_Type (E);
   end Known_Static_RM_Size;

   function Unknown_Alignment                     (E : Entity_Id) return B is
   begin
      return Uint14 (E) = Uint_0
        or else Uint14 (E) = No_Uint;
   end Unknown_Alignment;

   function Unknown_Component_Bit_Offset          (E : Entity_Id) return B is
   begin
      return Uint11 (E) = No_Uint;
   end Unknown_Component_Bit_Offset;

   function Unknown_Component_Size                (E : Entity_Id) return B is
   begin
      return Uint22 (Base_Type (E)) = Uint_0
               or else
             Uint22 (Base_Type (E)) = No_Uint;
   end Unknown_Component_Size;

   function Unknown_Esize                         (E : Entity_Id) return B is
   begin
      return Uint12 (E) = No_Uint
               or else
             Uint12 (E) = Uint_0;
   end Unknown_Esize;

   function Unknown_Normalized_First_Bit          (E : Entity_Id) return B is
   begin
      return Uint8 (E) = No_Uint;
   end Unknown_Normalized_First_Bit;

   function Unknown_Normalized_Position           (E : Entity_Id) return B is
   begin
      return Uint14 (E) = No_Uint;
   end Unknown_Normalized_Position;

   function Unknown_Normalized_Position_Max       (E : Entity_Id) return B is
   begin
      return Uint10 (E) = No_Uint;
   end Unknown_Normalized_Position_Max;

   function Unknown_RM_Size                       (E : Entity_Id) return B is
   begin
      return (Uint13 (E) = Uint_0
                and then not Is_Discrete_Type (E)
                and then not Is_Fixed_Point_Type (E))
        or else Uint13 (E) = No_Uint;
   end Unknown_RM_Size;

   --------------------
   -- Address_Clause --
   --------------------

   function Address_Clause (Id : E) return N is
   begin
      return Rep_Clause (Id, Name_Address);
   end Address_Clause;

   ----------------------
   -- Alignment_Clause --
   ----------------------

   function Alignment_Clause (Id : E) return N is
   begin
      return Rep_Clause (Id, Name_Alignment);
   end Alignment_Clause;

   ----------------------
   -- Ancestor_Subtype --
   ----------------------

   function Ancestor_Subtype (Id : E) return E is
   begin
      --  If this is first subtype, or is a base type, then there is no
      --  ancestor subtype, so we return Empty to indicate this fact.

      if Is_First_Subtype (Id) or else Id = Base_Type (Id) then
         return Empty;
      end if;

      declare
         D : constant Node_Id := Declaration_Node (Id);

      begin
         --  If we have a subtype declaration, get the ancestor subtype

         if Nkind (D) = N_Subtype_Declaration then
            if Nkind (Subtype_Indication (D)) = N_Subtype_Indication then
               return Entity (Subtype_Mark (Subtype_Indication (D)));
            else
               return Entity (Subtype_Indication (D));
            end if;

         --  If not, then no subtype indication is available

         else
            return Empty;
         end if;
      end;
   end Ancestor_Subtype;

   -------------------
   -- Append_Entity --
   -------------------

   procedure Append_Entity (Id : Entity_Id; V : Entity_Id) is
   begin
      if Last_Entity (V) = Empty then
         Set_First_Entity (V, Id);
      else
         Set_Next_Entity (Last_Entity (V), Id);
      end if;

      Set_Next_Entity (Id, Empty);
      Set_Scope (Id, V);
      Set_Last_Entity (V, Id);
   end Append_Entity;

   ---------------
   -- Base_Type --
   ---------------

   function Base_Type (Id : E) return E is
   begin
      case Ekind (Id) is
         when E_Enumeration_Subtype          |
              E_Incomplete_Type              |
              E_Signed_Integer_Subtype       |
              E_Modular_Integer_Subtype      |
              E_Floating_Point_Subtype       |
              E_Ordinary_Fixed_Point_Subtype |
              E_Decimal_Fixed_Point_Subtype  |
              E_Array_Subtype                |
              E_String_Subtype               |
              E_Record_Subtype               |
              E_Private_Subtype              |
              E_Record_Subtype_With_Private  |
              E_Limited_Private_Subtype      |
              E_Access_Subtype               |
              E_Protected_Subtype            |
              E_Task_Subtype                 |
              E_String_Literal_Subtype       |
              E_Class_Wide_Subtype           =>
            return Etype (Id);

         when others =>
            return Id;
      end case;
   end Base_Type;

   -------------------------
   -- Component_Alignment --
   -------------------------

   --  Component Alignment is encoded using two flags, Flag128/129 as
   --  follows. Note that both flags False = Align_Default, so that the
   --  default initialization of flags to False initializes component
   --  alignment to the default value as required.

   --     Flag128      Flag129      Value
   --     -------      -------      -----
   --      False        False       Calign_Default
   --      False        True        Calign_Component_Size
   --      True         False       Calign_Component_Size_4
   --      True         True        Calign_Storage_Unit

   function Component_Alignment (Id : E) return C is
      BT : constant Node_Id := Base_Type (Id);

   begin
      pragma Assert (Is_Array_Type (Id) or else Is_Record_Type (Id));

      if Flag128 (BT) then
         if Flag129 (BT) then
            return Calign_Storage_Unit;
         else
            return Calign_Component_Size_4;
         end if;

      else
         if Flag129 (BT) then
            return Calign_Component_Size;
         else
            return Calign_Default;
         end if;
      end if;
   end Component_Alignment;

   --------------------
   -- Constant_Value --
   --------------------

   function Constant_Value (Id : E) return N is
      D      : constant Node_Id := Declaration_Node (Id);
      Full_D : Node_Id;

   begin
      --  If we have no declaration node, then return no constant value.
      --  Not clear how this can happen, but it does sometimes ???
      --  To investigate, remove this check and compile discrim_po.adb.

      if No (D) then
         return Empty;

      --  Normal case where a declaration node is present

      elsif Nkind (D) = N_Object_Renaming_Declaration then
         return Renamed_Object (Id);

      --  If this is a component declaration whose entity is constant, it
      --  is a prival within a protected function. It does not have
      --  a constant value.

      elsif Nkind (D) = N_Component_Declaration then
         return Empty;

      --  If there is an expression, return it

      elsif Present (Expression (D)) then
         return (Expression (D));

      --  For a constant, see if we have a full view

      elsif Ekind (Id) = E_Constant
        and then Present (Full_View (Id))
      then
         Full_D := Parent (Full_View (Id));

         --  The full view may have been rewritten as an object renaming

         if Nkind (Full_D) = N_Object_Renaming_Declaration then
            return Name (Full_D);
         else
            return Expression (Full_D);
         end if;

      --  Otherwise we have no expression to return

      else
         return Empty;
      end if;
   end Constant_Value;

   ----------------------
   -- Declaration_Node --
   ----------------------

   function Declaration_Node (Id : E) return N is
      P : Node_Id;

   begin
      if Ekind (Id) = E_Incomplete_Type
        and then Present (Full_View (Id))
      then
         P := Parent (Full_View (Id));
      else
         P := Parent (Id);
      end if;

      loop
         if Nkind (P) /= N_Selected_Component
           and then Nkind (P) /= N_Expanded_Name
           and then
             not (Nkind (P) = N_Defining_Program_Unit_Name
                   and then Is_Child_Unit (Id))
         then
            return P;
         else
            P := Parent (P);
         end if;
      end loop;

   end Declaration_Node;

   ---------------------
   -- Designated_Type --
   ---------------------

   function Designated_Type (Id : E) return E is
      Desig_Type : E;

   begin
      Desig_Type := Directly_Designated_Type (Id);

      if Ekind (Desig_Type) = E_Incomplete_Type
        and then Present (Full_View (Desig_Type))
      then
         return Full_View (Desig_Type);

      elsif Is_Class_Wide_Type (Desig_Type)
        and then Ekind (Etype (Desig_Type)) = E_Incomplete_Type
        and then Present (Full_View (Etype (Desig_Type)))
        and then Present (Class_Wide_Type (Full_View (Etype (Desig_Type))))
      then
         return Class_Wide_Type (Full_View (Etype (Desig_Type)));

      else
         return Desig_Type;
      end if;
   end Designated_Type;

   -----------------------------
   -- Enclosing_Dynamic_Scope --
   -----------------------------

   function Enclosing_Dynamic_Scope (Id : E) return E is
      S  : Entity_Id;

   begin
      --  The following test is an error defense against some syntax
      --  errors that can leave scopes very messed up.

      if Id = Standard_Standard then
         return Id;
      end if;

      --  Normal case, search enclosing scopes

      S := Scope (Id);
      while S /= Standard_Standard
        and then not Is_Dynamic_Scope (S)
      loop
         S := Scope (S);
      end loop;

      return S;
   end Enclosing_Dynamic_Scope;

   ----------------------
   -- Entry_Index_Type --
   ----------------------

   function Entry_Index_Type (Id : E) return N is
   begin
      pragma Assert (Ekind (Id) = E_Entry_Family);
      return Etype (Discrete_Subtype_Definition (Parent (Id)));
   end Entry_Index_Type;

   ---------------------
   -- 1 --
   ---------------------

   function First_Component (Id : E) return E is
      Comp_Id : E;

   begin
      pragma Assert
        (Is_Record_Type (Id) or else Is_Incomplete_Or_Private_Type (Id));

      Comp_Id := First_Entity (Id);
      while Present (Comp_Id) loop
         exit when Ekind (Comp_Id) = E_Component;
         Comp_Id := Next_Entity (Comp_Id);
      end loop;

      return Comp_Id;
   end First_Component;

   ------------------------
   -- First_Discriminant --
   ------------------------

   function First_Discriminant (Id : E) return E is
      Ent : Entity_Id;

   begin
      pragma Assert
        (Has_Discriminants (Id)
          or else Has_Unknown_Discriminants (Id));

      Ent := First_Entity (Id);

      --  The discriminants are not necessarily contiguous, because access
      --  discriminants will generate itypes. They are not the first entities
      --  either, because tag and controller record must be ahead of them.

      if Chars (Ent) = Name_uTag then
         Ent := Next_Entity (Ent);
      end if;

      if Chars (Ent) = Name_uController then
         Ent := Next_Entity (Ent);
      end if;

      --  Skip all hidden stored discriminants if any

      while Present (Ent) loop
         exit when Ekind (Ent) = E_Discriminant
           and then not Is_Completely_Hidden (Ent);

         Ent := Next_Entity (Ent);
      end loop;

      pragma Assert (Ekind (Ent) = E_Discriminant);

      return Ent;
   end First_Discriminant;

   ------------------
   -- First_Formal --
   ------------------

   function First_Formal (Id : E) return E is
      Formal : E;

   begin
      pragma Assert
        (Is_Overloadable (Id)
          or else Ekind (Id) = E_Entry_Family
          or else Ekind (Id) = E_Subprogram_Body
          or else Ekind (Id) = E_Subprogram_Type);

      if Ekind (Id) = E_Enumeration_Literal then
         return Empty;

      else
         Formal := First_Entity (Id);

         if Present (Formal) and then Is_Formal (Formal) then
            return Formal;
         else
            return Empty;
         end if;
      end if;
   end First_Formal;

   ------------------------------
   -- First_Formal_With_Extras --
   ------------------------------

   function First_Formal_With_Extras (Id : E) return E is
      Formal : E;

   begin
      pragma Assert
        (Is_Overloadable (Id)
          or else Ekind (Id) = E_Entry_Family
          or else Ekind (Id) = E_Subprogram_Body
          or else Ekind (Id) = E_Subprogram_Type);

      if Ekind (Id) = E_Enumeration_Literal then
         return Empty;

      else
         Formal := First_Entity (Id);

         if Present (Formal) and then Is_Formal (Formal) then
            return Formal;
         else
            return Extra_Formals (Id);  -- Empty if no extra formals
         end if;
      end if;
   end First_Formal_With_Extras;

   -------------------------------
   -- First_Stored_Discriminant --
   -------------------------------

   function First_Stored_Discriminant (Id : E) return E is
      Ent : Entity_Id;

      function Has_Completely_Hidden_Discriminant (Id : E) return Boolean;
      --  Scans the Discriminants to see whether any are Completely_Hidden
      --  (the mechanism for describing non-specified stored discriminants)

      ----------------------------------------
      -- Has_Completely_Hidden_Discriminant --
      ----------------------------------------

      function Has_Completely_Hidden_Discriminant (Id : E) return Boolean is
         Ent : Entity_Id := Id;

      begin
         pragma Assert (Ekind (Id) = E_Discriminant);

         while Present (Ent) and then Ekind (Ent) = E_Discriminant loop
            if Is_Completely_Hidden (Ent) then
               return True;
            end if;

            Ent := Next_Entity (Ent);
         end loop;

         return False;
      end Has_Completely_Hidden_Discriminant;

   --  Start of processing for First_Stored_Discriminant

   begin
      pragma Assert
        (Has_Discriminants (Id)
          or else Has_Unknown_Discriminants (Id));

      Ent := First_Entity (Id);

      if Chars (Ent) = Name_uTag then
         Ent := Next_Entity (Ent);
      end if;

      if Chars (Ent) = Name_uController then
         Ent := Next_Entity (Ent);
      end if;

      if Has_Completely_Hidden_Discriminant (Ent) then

         while Present (Ent) loop
            exit when Is_Completely_Hidden (Ent);
            Ent := Next_Entity (Ent);
         end loop;

      end if;

      pragma Assert (Ekind (Ent) = E_Discriminant);

      return Ent;
   end First_Stored_Discriminant;

   -------------------
   -- First_Subtype --
   -------------------

   function First_Subtype (Id : E) return E is
      B   : constant Entity_Id := Base_Type (Id);
      F   : constant Node_Id   := Freeze_Node (B);
      Ent : Entity_Id;

   begin
      --  If the base type has no freeze node, it is a type in standard,
      --  and always acts as its own first subtype unless it is one of
      --  the predefined integer types. If the type is formal, it is also
      --  a first subtype, and its base type has no freeze node. On the other
      --  hand, a subtype of a generic formal is not its own first_subtype.
      --  Its base type, if anonymous, is attached to the formal type decl.
      --  from which the first subtype is obtained.

      if No (F) then

         if B = Base_Type (Standard_Integer) then
            return Standard_Integer;

         elsif B = Base_Type (Standard_Long_Integer) then
            return Standard_Long_Integer;

         elsif B = Base_Type (Standard_Short_Short_Integer) then
            return Standard_Short_Short_Integer;

         elsif B = Base_Type (Standard_Short_Integer) then
            return Standard_Short_Integer;

         elsif B = Base_Type (Standard_Long_Long_Integer) then
            return Standard_Long_Long_Integer;

         elsif Is_Generic_Type (Id) then
            if Present (Parent (B)) then
               return Defining_Identifier (Parent (B));
            else
               return Defining_Identifier (Associated_Node_For_Itype (B));
            end if;

         else
            return B;
         end if;

      --  Otherwise we check the freeze node, if it has a First_Subtype_Link
      --  then we use that link, otherwise (happens with some Itypes), we use
      --  the base type itself.

      else
         Ent := First_Subtype_Link (F);

         if Present (Ent) then
            return Ent;
         else
            return B;
         end if;
      end if;
   end First_Subtype;

   -------------------------------------
   -- Get_Attribute_Definition_Clause --
   -------------------------------------

   function Get_Attribute_Definition_Clause
     (E  : Entity_Id;
      Id : Attribute_Id) return Node_Id
   is
      N : Node_Id;

   begin
      N := First_Rep_Item (E);
      while Present (N) loop
         if Nkind (N) = N_Attribute_Definition_Clause
           and then Get_Attribute_Id (Chars (N)) = Id
         then
            return N;
         else
            Next_Rep_Item (N);
         end if;
      end loop;

      return Empty;
   end Get_Attribute_Definition_Clause;

   --------------------
   -- Get_Rep_Pragma --
   --------------------

   function Get_Rep_Pragma (E : Entity_Id; Nam : Name_Id) return Node_Id is
      N : Node_Id;

   begin
      N := First_Rep_Item (E);
      while Present (N) loop
         if Nkind (N) = N_Pragma and then Chars (N) = Nam then
            return N;
         end if;

         Next_Rep_Item (N);
      end loop;

      return Empty;
   end Get_Rep_Pragma;

   ------------------------
   -- Has_Attach_Handler --
   ------------------------

   function Has_Attach_Handler (Id : E) return B is
      Ritem : Node_Id;

   begin
      pragma Assert (Is_Protected_Type (Id));

      Ritem := First_Rep_Item (Id);
      while Present (Ritem) loop
         if Nkind (Ritem) = N_Pragma
           and then Chars (Ritem) = Name_Attach_Handler
         then
            return True;
         else
            Ritem := Next_Rep_Item (Ritem);
         end if;
      end loop;

      return False;
   end Has_Attach_Handler;

   -------------------------------------
   -- Has_Attribute_Definition_Clause --
   -------------------------------------

   function Has_Attribute_Definition_Clause
     (E  : Entity_Id;
      Id : Attribute_Id) return Boolean
   is
   begin
      return Present (Get_Attribute_Definition_Clause (E, Id));
   end Has_Attribute_Definition_Clause;

   -----------------
   -- Has_Entries --
   -----------------

   function Has_Entries (Id : E) return B is
      Result : Boolean := False;
      Ent    : Entity_Id;

   begin
      pragma Assert (Is_Concurrent_Type (Id));

      Ent := First_Entity (Id);
      while Present (Ent) loop
         if Is_Entry (Ent) then
            Result := True;
            exit;
         end if;

         Ent := Next_Entity (Ent);
      end loop;

      return Result;
   end Has_Entries;

   ----------------------------
   -- Has_Foreign_Convention --
   ----------------------------

   function Has_Foreign_Convention (Id : E) return B is
   begin
      return Convention (Id) >= Foreign_Convention'First;
   end Has_Foreign_Convention;

   ---------------------------
   -- Has_Interrupt_Handler --
   ---------------------------

   function Has_Interrupt_Handler (Id : E) return B is
      Ritem : Node_Id;

   begin
      pragma Assert (Is_Protected_Type (Id));

      Ritem := First_Rep_Item (Id);
      while Present (Ritem) loop
         if Nkind (Ritem) = N_Pragma
           and then Chars (Ritem) = Name_Interrupt_Handler
         then
            return True;
         else
            Ritem := Next_Rep_Item (Ritem);
         end if;
      end loop;

      return False;
   end Has_Interrupt_Handler;

   --------------------------
   -- Has_Private_Ancestor --
   --------------------------

   function Has_Private_Ancestor (Id : E) return B is
      R  : constant Entity_Id := Root_Type (Id);
      T1 : Entity_Id := Id;

   begin
      loop
         if Is_Private_Type (T1) then
            return True;

         elsif T1 = R then
            return False;

         else
            T1 := Etype (T1);
         end if;
      end loop;
   end Has_Private_Ancestor;

   --------------------
   -- Has_Rep_Pragma --
   --------------------

   function Has_Rep_Pragma (E : Entity_Id; Nam : Name_Id) return Boolean is
   begin
      return Present (Get_Rep_Pragma (E, Nam));
   end Has_Rep_Pragma;

   ------------------------------
   -- Implementation_Base_Type --
   ------------------------------

   function Implementation_Base_Type (Id : E) return E is
      Bastyp : Entity_Id;
      Imptyp : Entity_Id;

   begin
      Bastyp := Base_Type (Id);

      if Is_Incomplete_Or_Private_Type (Bastyp) then
         Imptyp := Underlying_Type (Bastyp);

         --  If we have an implementation type, then just return it,
         --  otherwise we return the Base_Type anyway. This can only
         --  happen in error situations and should avoid some error bombs.

         if Present (Imptyp) then
            return Base_Type (Imptyp);
         else
            return Bastyp;
         end if;

      else
         return Bastyp;
      end if;
   end Implementation_Base_Type;

   -----------------------
   -- Is_Always_Inlined --
   -----------------------

   function Is_Always_Inlined (Id : E) return B is
      Item : Node_Id;

   begin
      Item := First_Rep_Item (Id);
      while Present (Item) loop
         if Nkind (Item) = N_Pragma
           and then Get_Pragma_Id (Chars (Item)) = Pragma_Inline_Always
         then
            return True;
         end if;

         Next_Rep_Item (Item);
      end loop;

      return False;
   end Is_Always_Inlined;

   ---------------------
   -- Is_Boolean_Type --
   ---------------------

   function Is_Boolean_Type (Id : E) return B is
   begin
      return Root_Type (Id) = Standard_Boolean;
   end Is_Boolean_Type;

   ---------------------
   -- Is_By_Copy_Type --
   ---------------------

   function Is_By_Copy_Type (Id : E) return B is
   begin
      --  If Id is a private type whose full declaration has not been seen,
      --  we assume for now that it is not a By_Copy type. Clearly this
      --  attribute should not be used before the type is frozen, but it is
      --  needed to build the associated record of a protected type. Another
      --  place where some lookahead for a full view is needed ???

      return
        Is_Elementary_Type (Id)
          or else (Is_Private_Type (Id)
                     and then Present (Underlying_Type (Id))
                     and then Is_Elementary_Type (Underlying_Type (Id)));
   end Is_By_Copy_Type;

   --------------------------
   -- Is_By_Reference_Type --
   --------------------------

   function Is_By_Reference_Type (Id : E) return B is
      Btype : constant Entity_Id := Base_Type (Id);

   begin
      if Error_Posted (Id)
        or else Error_Posted (Btype)
      then
         return False;

      elsif Is_Private_Type (Btype) then
         declare
            Utyp : constant Entity_Id := Underlying_Type (Btype);

         begin
            if No (Utyp) then
               return False;
            else
               return Is_By_Reference_Type (Utyp);
            end if;
         end;

      elsif Is_Concurrent_Type (Btype) then
         return True;

      elsif Is_Record_Type (Btype) then
         if Is_Limited_Record (Btype)
           or else Is_Tagged_Type (Btype)
           or else Is_Volatile (Btype)
         then
            return True;

         else
            declare
               C : Entity_Id;

            begin
               C := First_Component (Btype);
               while Present (C) loop
                  if Is_By_Reference_Type (Etype (C))
                    or else Is_Volatile (Etype (C))
                  then
                     return True;
                  end if;

                  C := Next_Component (C);
               end loop;
            end;

            return False;
         end if;

      elsif Is_Array_Type (Btype) then
         return
           Is_Volatile (Btype)
             or else Is_By_Reference_Type (Component_Type (Btype))
             or else Is_Volatile (Component_Type (Btype))
             or else Has_Volatile_Components (Btype);

      else
         return False;
      end if;
   end Is_By_Reference_Type;

   ---------------------
   -- Is_Derived_Type --
   ---------------------

   function Is_Derived_Type (Id : E) return B is
      Par : Node_Id;

   begin
      if Is_Type (Id)
        and then Base_Type (Id) /= Root_Type (Id)
        and then not Is_Generic_Type (Id)
        and then not Is_Class_Wide_Type (Id)
      then
         if not Is_Numeric_Type (Root_Type (Id)) then
            return True;

         else
            Par := Parent (First_Subtype (Id));

            return Present (Par)
              and then Nkind (Par) = N_Full_Type_Declaration
              and then Nkind (Type_Definition (Par))
                = N_Derived_Type_Definition;
         end if;

      else
         return False;
      end if;
   end Is_Derived_Type;

   ----------------------
   -- Is_Dynamic_Scope --
   ----------------------

   function Is_Dynamic_Scope (Id : E) return B is
   begin
      return
        Ekind (Id) = E_Block
          or else
        Ekind (Id) = E_Function
          or else
        Ekind (Id) = E_Procedure
          or else
        Ekind (Id) = E_Subprogram_Body
          or else
        Ekind (Id) = E_Task_Type
          or else
        Ekind (Id) = E_Entry
          or else
        Ekind (Id) = E_Entry_Family
          or else
        Ekind (Id) = E_Return_Statement;
   end Is_Dynamic_Scope;

   --------------------
   -- Is_Entity_Name --
   --------------------

   function Is_Entity_Name (N : Node_Id) return Boolean is
      Kind : constant Node_Kind := Nkind (N);

   begin
      --  Identifiers, operator symbols, expanded names are entity names

      return Kind = N_Identifier
        or else Kind = N_Operator_Symbol
        or else Kind = N_Expanded_Name

      --  Attribute references are entity names if they refer to an entity.
      --  Note that we don't do this by testing for the presence of the
      --  Entity field in the N_Attribute_Reference node, since it may not
      --  have been set yet.

        or else (Kind = N_Attribute_Reference
                  and then Is_Entity_Attribute_Name (Attribute_Name (N)));
   end Is_Entity_Name;

   ---------------------------
   -- Is_Indefinite_Subtype --
   ---------------------------

   function Is_Indefinite_Subtype (Id : Entity_Id) return B is
      K : constant Entity_Kind := Ekind (Id);

   begin
      if Is_Constrained (Id) then
         return False;

      elsif K in Array_Kind
        or else K in Class_Wide_Kind
        or else Has_Unknown_Discriminants (Id)
      then
         return True;

      --  Known discriminants: indefinite if there are no default values

      elsif K in Record_Kind
        or else Is_Incomplete_Or_Private_Type (Id)
        or else Is_Concurrent_Type (Id)
      then
         return (Has_Discriminants (Id)
           and then No (Discriminant_Default_Value (First_Discriminant (Id))));

      else
         return False;
      end if;
   end Is_Indefinite_Subtype;

   ---------------------
   -- Is_Limited_Type --
   ---------------------

   function Is_Limited_Type (Id : E) return B is
      Btype : constant E := Base_Type (Id);
      Rtype : constant E := Root_Type (Btype);

   begin
      if not Is_Type (Id) then
         return False;

      elsif Ekind (Btype) = E_Limited_Private_Type
        or else Is_Limited_Composite (Btype)
      then
         return True;

      elsif Is_Concurrent_Type (Btype) then
         return True;

         --  The Is_Limited_Record flag normally indicates that the type is
         --  limited. The exception is that a type does not inherit limitedness
         --  from its interface ancestor. So the type may be derived from a
         --  limited interface, but is not limited.

      elsif Is_Limited_Record (Id)
        and then not Is_Interface (Id)
      then
         return True;

      --  Otherwise we will look around to see if there is some other reason
      --  for it to be limited, except that if an error was posted on the
      --  entity, then just assume it is non-limited, because it can cause
      --  trouble to recurse into a murky erroneous entity!

      elsif Error_Posted (Id) then
         return False;

      elsif Is_Record_Type (Btype) then

         --  AI-419: limitedness is not inherited from a limited interface

         if Is_Limited_Record (Rtype) then
            return not Is_Interface (Rtype)
              or else Is_Protected_Interface (Rtype)
              or else Is_Synchronized_Interface (Rtype)
              or else Is_Task_Interface (Rtype);

         elsif Is_Class_Wide_Type (Btype) then
            return Is_Limited_Type (Rtype);

         else
            declare
               C : E;

            begin
               C := First_Component (Btype);
               while Present (C) loop
                  if Is_Limited_Type (Etype (C)) then
                     return True;
                  end if;

                  C := Next_Component (C);
               end loop;
            end;

            return False;
         end if;

      elsif Is_Array_Type (Btype) then
         return Is_Limited_Type (Component_Type (Btype));

      else
         return False;
      end if;
   end Is_Limited_Type;

   -----------------------------------
   -- Is_Package_Or_Generic_Package --
   -----------------------------------

   function Is_Package_Or_Generic_Package (Id : E) return B is
   begin
      return
        Ekind (Id) = E_Package
          or else
        Ekind (Id) = E_Generic_Package;
   end Is_Package_Or_Generic_Package;

   --------------------------
   -- Is_Protected_Private --
   --------------------------

   function Is_Protected_Private (Id : E) return B is
   begin
      pragma Assert (Ekind (Id) = E_Component);
      return Is_Protected_Type (Scope (Id));
   end Is_Protected_Private;

   ------------------------------
   -- Is_Protected_Record_Type --
   ------------------------------

   function Is_Protected_Record_Type (Id : E) return B is
   begin
      return
        Is_Concurrent_Record_Type (Id)
          and then Is_Protected_Type (Corresponding_Concurrent_Type (Id));
   end Is_Protected_Record_Type;

   --------------------------------
   -- Is_Inherently_Limited_Type --
   --------------------------------

<<<<<<< HEAD
   --  Note: this predicate has disappeared from Ada 2005: see AI-318-2

   function Is_Return_By_Reference_Type (Id : E) return B is
=======
   function Is_Inherently_Limited_Type (Id : E) return B is
>>>>>>> c355071f
      Btype : constant Entity_Id := Base_Type (Id);

   begin
      if Is_Private_Type (Btype) then
         declare
            Utyp : constant Entity_Id := Underlying_Type (Btype);
         begin
            if No (Utyp) then
               return False;
            else
               return Is_Inherently_Limited_Type (Utyp);
            end if;
         end;

      elsif Is_Concurrent_Type (Btype) then
         return True;

      elsif Is_Record_Type (Btype) then
         if Is_Limited_Record (Btype) then
            return not Is_Interface (Btype)
              or else Is_Protected_Interface (Btype)
              or else Is_Synchronized_Interface (Btype)
              or else Is_Task_Interface (Btype);

         elsif Is_Class_Wide_Type (Btype) then
            return Is_Inherently_Limited_Type (Root_Type (Btype));

         else
            declare
               C : Entity_Id;

            begin
               C := First_Component (Btype);
               while Present (C) loop
                  if Is_Inherently_Limited_Type (Etype (C)) then
                     return True;
                  end if;

                  C := Next_Component (C);
               end loop;
            end;

            return False;
         end if;

      elsif Is_Array_Type (Btype) then
         return Is_Inherently_Limited_Type (Component_Type (Btype));

      else
         return False;
      end if;
   end Is_Inherently_Limited_Type;

   --------------------
   -- Is_String_Type --
   --------------------

   function Is_String_Type (Id : E) return B is
   begin
      return Ekind (Id) in String_Kind
        or else (Is_Array_Type (Id)
                   and then Number_Dimensions (Id) = 1
                   and then Is_Character_Type (Component_Type (Id)));
   end Is_String_Type;

   -------------------------
   -- Is_Task_Record_Type --
   -------------------------

   function Is_Task_Record_Type (Id : E) return B is
   begin
      return
        Is_Concurrent_Record_Type (Id)
          and then Is_Task_Type (Corresponding_Concurrent_Type (Id));
   end Is_Task_Record_Type;

   ------------------------
   -- Is_Wrapper_Package --
   ------------------------

   function Is_Wrapper_Package (Id : E) return B is
   begin
      return (Ekind (Id) = E_Package
        and then Present (Related_Instance (Id)));
   end Is_Wrapper_Package;

   --------------------
   -- Next_Component --
   --------------------

   function Next_Component (Id : E) return E is
      Comp_Id : E;

   begin
      Comp_Id := Next_Entity (Id);
      while Present (Comp_Id) loop
         exit when Ekind (Comp_Id) = E_Component;
         Comp_Id := Next_Entity (Comp_Id);
      end loop;

      return Comp_Id;
   end Next_Component;

   -----------------------
   -- Next_Discriminant --
   -----------------------

   --  This function actually implements both Next_Discriminant and
   --  Next_Stored_Discriminant by making sure that the Discriminant
   --  returned is of the same variety as Id.

   function Next_Discriminant (Id : E) return E is

      --  Derived Tagged types with private extensions look like this...

      --       E_Discriminant d1
      --       E_Discriminant d2
      --       E_Component    _tag
      --       E_Discriminant d1
      --       E_Discriminant d2
      --       ...

      --  so it is critical not to go past the leading discriminants

      D : E := Id;

   begin
      pragma Assert (Ekind (Id) = E_Discriminant);

      loop
         D := Next_Entity (D);
         if No (D)
           or else (Ekind (D) /= E_Discriminant
                      and then not Is_Itype (D))
         then
            return Empty;
         end if;

         exit when Ekind (D) = E_Discriminant
           and then (Is_Completely_Hidden (D) = Is_Completely_Hidden (Id));
      end loop;

      return D;
   end Next_Discriminant;

   -----------------
   -- Next_Formal --
   -----------------

   function Next_Formal (Id : E) return E is
      P : E;

   begin
      --  Follow the chain of declared entities as long as the kind of
      --  the entity corresponds to a formal parameter. Skip internal
      --  entities that may have been created for implicit subtypes,
      --  in the process of analyzing default expressions.

      P := Id;

      loop
         P := Next_Entity (P);

         if No (P) or else Is_Formal (P) then
            return P;
         elsif not Is_Internal (P) then
            return Empty;
         end if;
      end loop;
   end Next_Formal;

   -----------------------------
   -- Next_Formal_With_Extras --
   -----------------------------

   function Next_Formal_With_Extras (Id : E) return E is
   begin
      if Present (Extra_Formal (Id)) then
         return Extra_Formal (Id);
      else
         return Next_Formal (Id);
      end if;
   end Next_Formal_With_Extras;

   ----------------
   -- Next_Index --
   ----------------

   function Next_Index (Id : Node_Id) return Node_Id is
   begin
      return Next (Id);
   end Next_Index;

   ------------------
   -- Next_Literal --
   ------------------

   function Next_Literal (Id : E) return E is
   begin
      pragma Assert (Nkind (Id) in N_Entity);
      return Next (Id);
   end Next_Literal;

   ------------------------------
   -- Next_Stored_Discriminant --
   ------------------------------

   function Next_Stored_Discriminant (Id : E) return E is
   begin
      --  See comment in Next_Discriminant

      return Next_Discriminant (Id);
   end Next_Stored_Discriminant;

   -----------------------
   -- Number_Dimensions --
   -----------------------

   function Number_Dimensions (Id : E) return Pos is
      N : Int;
      T : Node_Id;

   begin
      if Ekind (Id) in String_Kind then
         return 1;

      else
         N := 0;
         T := First_Index (Id);
         while Present (T) loop
            N := N + 1;
            T := Next (T);
         end loop;

         return N;
      end if;
   end Number_Dimensions;

   --------------------------
   -- Number_Discriminants --
   --------------------------

   function Number_Discriminants (Id : E) return Pos is
      N     : Int;
      Discr : Entity_Id;

   begin
      N := 0;
      Discr := First_Discriminant (Id);
      while Present (Discr) loop
         N := N + 1;
         Discr := Next_Discriminant (Discr);
      end loop;

      return N;
   end Number_Discriminants;

   --------------------
   -- Number_Entries --
   --------------------

   function Number_Entries (Id : E) return Nat is
      N      : Int;
      Ent    : Entity_Id;

   begin
      pragma Assert (Is_Concurrent_Type (Id));

      N := 0;
      Ent := First_Entity (Id);
      while Present (Ent) loop
         if Is_Entry (Ent) then
            N := N + 1;
         end if;

         Ent := Next_Entity (Ent);
      end loop;

      return N;
   end Number_Entries;

   --------------------
   -- Number_Formals --
   --------------------

   function Number_Formals (Id : E) return Pos is
      N      : Int;
      Formal : Entity_Id;

   begin
      N := 0;
      Formal := First_Formal (Id);
      while Present (Formal) loop
         N := N + 1;
         Formal := Next_Formal (Formal);
      end loop;

      return N;
   end Number_Formals;

   --------------------
   -- Parameter_Mode --
   --------------------

   function Parameter_Mode (Id : E) return Formal_Kind is
   begin
      return Ekind (Id);
   end Parameter_Mode;

   ---------------------
   -- Record_Rep_Item --
   ---------------------

   procedure Record_Rep_Item (E : Entity_Id; N : Node_Id) is
   begin
      Set_Next_Rep_Item (N, First_Rep_Item (E));
      Set_First_Rep_Item (E, N);
   end Record_Rep_Item;

   ---------------
   -- Root_Type --
   ---------------

   function Root_Type (Id : E) return E is
      T, Etyp : E;

   begin
      pragma Assert (Nkind (Id) in N_Entity);

      T := Base_Type (Id);

      if Ekind (T) = E_Class_Wide_Type then
         return Etype (T);

      --  All other cases

      else
         loop
            Etyp := Etype (T);

            if T = Etyp then
               return T;

            --  Following test catches some error cases resulting from
            --  previous errors.

            elsif No (Etyp) then
               return T;

            elsif Is_Private_Type (T) and then Etyp = Full_View (T) then
               return T;

            elsif Is_Private_Type (Etyp) and then Full_View (Etyp) = T then
               return T;
            end if;

            T := Etyp;

            --  Return if there is a circularity in the inheritance chain.
            --  This happens in some error situations and we do not want
            --  to get stuck in this loop.

            if T = Base_Type (Id) then
               return T;
            end if;
         end loop;
      end if;

      raise Program_Error;
   end Root_Type;

   -----------------
   -- Scope_Depth --
   -----------------

   function Scope_Depth (Id : E) return Uint is
      Scop : Entity_Id;

   begin
      Scop := Id;
      while Is_Record_Type (Scop) loop
         Scop := Scope (Scop);
      end loop;

      return Scope_Depth_Value (Scop);
   end Scope_Depth;

   ---------------------
   -- Scope_Depth_Set --
   ---------------------

   function Scope_Depth_Set (Id : E) return B is
   begin
      return not Is_Record_Type (Id)
        and then Field22 (Id) /= Union_Id (Empty);
   end Scope_Depth_Set;

   -----------------------------
   -- Set_Component_Alignment --
   -----------------------------

   --  Component Alignment is encoded using two flags, Flag128/129 as
   --  follows. Note that both flags False = Align_Default, so that the
   --  default initialization of flags to False initializes component
   --  alignment to the default value as required.

   --     Flag128      Flag129      Value
   --     -------      -------      -----
   --      False        False       Calign_Default
   --      False        True        Calign_Component_Size
   --      True         False       Calign_Component_Size_4
   --      True         True        Calign_Storage_Unit

   procedure Set_Component_Alignment (Id : E; V : C) is
   begin
      pragma Assert ((Is_Array_Type (Id) or else Is_Record_Type (Id))
                       and then Id = Base_Type (Id));

      case V is
         when Calign_Default          =>
            Set_Flag128 (Id, False);
            Set_Flag129 (Id, False);

         when Calign_Component_Size   =>
            Set_Flag128 (Id, False);
            Set_Flag129 (Id, True);

         when Calign_Component_Size_4 =>
            Set_Flag128 (Id, True);
            Set_Flag129 (Id, False);

         when Calign_Storage_Unit     =>
            Set_Flag128 (Id, True);
            Set_Flag129 (Id, True);
      end case;
   end Set_Component_Alignment;

   -----------------
   -- Size_Clause --
   -----------------

   function Size_Clause (Id : E) return N is
   begin
      return Rep_Clause (Id, Name_Size);
   end Size_Clause;

   ------------------------
   -- Stream_Size_Clause --
   ------------------------

   function Stream_Size_Clause (Id : E) return N is
   begin
      return Rep_Clause (Id, Name_Stream_Size);
   end Stream_Size_Clause;

   ------------------
   -- Subtype_Kind --
   ------------------

   function Subtype_Kind (K : Entity_Kind) return Entity_Kind is
      Kind : Entity_Kind;

   begin
      case K is
         when Access_Kind                    =>
            Kind := E_Access_Subtype;

         when E_Array_Type                   |
              E_Array_Subtype                =>
            Kind := E_Array_Subtype;

         when E_Class_Wide_Type              |
              E_Class_Wide_Subtype           =>
            Kind := E_Class_Wide_Subtype;

         when E_Decimal_Fixed_Point_Type     |
              E_Decimal_Fixed_Point_Subtype  =>
            Kind := E_Decimal_Fixed_Point_Subtype;

         when E_Ordinary_Fixed_Point_Type    |
              E_Ordinary_Fixed_Point_Subtype =>
            Kind := E_Ordinary_Fixed_Point_Subtype;

         when E_Private_Type                 |
              E_Private_Subtype              =>
            Kind := E_Private_Subtype;

         when E_Limited_Private_Type         |
              E_Limited_Private_Subtype      =>
            Kind := E_Limited_Private_Subtype;

         when E_Record_Type_With_Private     |
              E_Record_Subtype_With_Private  =>
            Kind := E_Record_Subtype_With_Private;

         when E_Record_Type                  |
              E_Record_Subtype               =>
            Kind := E_Record_Subtype;

         when E_String_Type                  |
              E_String_Subtype               =>
            Kind := E_String_Subtype;

         when Enumeration_Kind               =>
            Kind := E_Enumeration_Subtype;

         when Float_Kind                     =>
            Kind := E_Floating_Point_Subtype;

         when Signed_Integer_Kind            =>
            Kind := E_Signed_Integer_Subtype;

         when Modular_Integer_Kind           =>
            Kind := E_Modular_Integer_Subtype;

         when Protected_Kind                 =>
            Kind := E_Protected_Subtype;

         when Task_Kind                      =>
            Kind := E_Task_Subtype;

         when others                         =>
            Kind := E_Void;
            raise Program_Error;
      end case;

      return Kind;
   end Subtype_Kind;

   -------------------------
   -- First_Tag_Component --
   -------------------------

   function First_Tag_Component (Id : E) return E is
      Comp : Entity_Id;
      Typ  : Entity_Id := Id;

   begin
      pragma Assert (Is_Tagged_Type (Typ));

      if Is_Class_Wide_Type (Typ) then
         Typ := Root_Type (Typ);
      end if;

      if Is_Private_Type (Typ) then
         Typ := Underlying_Type (Typ);

         --  If the underlying type is missing then the source program has
         --  errors and there is nothing else to do (the full-type declaration
         --  associated with the private type declaration is missing).

         if No (Typ) then
            return Empty;
         end if;
      end if;

      Comp := First_Entity (Typ);
      while Present (Comp) loop
         if Is_Tag (Comp) then
            return Comp;
         end if;

         Comp := Next_Entity (Comp);
      end loop;

      --  No tag component found

      return Empty;
   end First_Tag_Component;

   ------------------------
   -- Next_Tag_Component --
   ------------------------

   function Next_Tag_Component (Id : E) return E is
      Comp : Entity_Id;
      Typ  : constant Entity_Id := Scope (Id);

   begin
      pragma Assert (Ekind (Id) = E_Component
                       and then Is_Tagged_Type (Typ));

      Comp := Next_Entity (Id);
      while Present (Comp) loop
         if Is_Tag (Comp) then
            pragma Assert (Chars (Comp) /= Name_uTag);
            return Comp;
         end if;

         Comp := Next_Entity (Comp);
      end loop;

      --  No tag component found

      return Empty;
   end Next_Tag_Component;

   ---------------------
   -- Type_High_Bound --
   ---------------------

   function Type_High_Bound (Id : E) return Node_Id is
      Rng : constant Node_Id := Scalar_Range (Id);
   begin
      if Nkind (Rng) = N_Subtype_Indication then
         return High_Bound (Range_Expression (Constraint (Rng)));
      else
         return High_Bound (Rng);
      end if;
   end Type_High_Bound;

   --------------------
   -- Type_Low_Bound --
   --------------------

   function Type_Low_Bound (Id : E) return Node_Id is
      Rng : constant Node_Id := Scalar_Range (Id);
   begin
      if Nkind (Rng) = N_Subtype_Indication then
         return Low_Bound (Range_Expression (Constraint (Rng)));
      else
         return Low_Bound (Rng);
      end if;
   end Type_Low_Bound;

   ---------------------
   -- Underlying_Type --
   ---------------------

   function Underlying_Type (Id : E) return E is
   begin
      --  For record_with_private the underlying type is always the direct
      --  full view. Never try to take the full view of the parent it
      --  doesn't make sense.

      if Ekind (Id) = E_Record_Type_With_Private then
         return Full_View (Id);

      elsif Ekind (Id) in Incomplete_Or_Private_Kind then

         --  If we have an incomplete or private type with a full view,
         --  then we return the Underlying_Type of this full view

         if Present (Full_View (Id)) then
            if Id = Full_View (Id) then

               --  Previous error in declaration

               return Empty;

            else
               return Underlying_Type (Full_View (Id));
            end if;

         --  If we have an incomplete entity that comes from the limited
         --  view then we return the Underlying_Type of its non-limited
         --  view.

         elsif From_With_Type (Id)
           and then Present (Non_Limited_View (Id))
         then
            return Underlying_Type (Non_Limited_View (Id));

         --  Otherwise check for the case where we have a derived type or
         --  subtype, and if so get the Underlying_Type of the parent type.

         elsif Etype (Id) /= Id then
            return Underlying_Type (Etype (Id));

         --  Otherwise we have an incomplete or private type that has
         --  no full view, which means that we have not encountered the
         --  completion, so return Empty to indicate the underlying type
         --  is not yet known.

         else
            return Empty;
         end if;

      --  For non-incomplete, non-private types, return the type itself
      --  Also for entities that are not types at all return the entity
      --  itself.

      else
         return Id;
      end if;
   end Underlying_Type;

   ------------------------
   -- Write_Entity_Flags --
   ------------------------

   procedure Write_Entity_Flags (Id : Entity_Id; Prefix : String) is

      procedure W (Flag_Name : String; Flag : Boolean);
      --  Write out given flag if it is set

      -------
      -- W --
      -------

      procedure W (Flag_Name : String; Flag : Boolean) is
      begin
         if Flag then
            Write_Str (Prefix);
            Write_Str (Flag_Name);
            Write_Str (" = True");
            Write_Eol;
         end if;
      end W;

   --  Start of processing for Write_Entity_Flags

   begin
      if (Is_Array_Type (Id) or else Is_Record_Type (Id))
        and then Base_Type (Id) = Id
      then
         Write_Str (Prefix);
         Write_Str ("Component_Alignment = ");

         case Component_Alignment (Id) is
            when Calign_Default =>
               Write_Str ("Calign_Default");

            when Calign_Component_Size =>
               Write_Str ("Calign_Component_Size");

            when Calign_Component_Size_4 =>
               Write_Str ("Calign_Component_Size_4");

            when Calign_Storage_Unit =>
               Write_Str ("Calign_Storage_Unit");
         end case;

         Write_Eol;
      end if;

      W ("Address_Taken",                 Flag104 (Id));
      W ("Body_Needed_For_SAL",           Flag40  (Id));
      W ("C_Pass_By_Copy",                Flag125 (Id));
      W ("Can_Never_Be_Null",             Flag38  (Id));
      W ("Checks_May_Be_Suppressed",      Flag31  (Id));
      W ("Debug_Info_Off",                Flag166 (Id));
      W ("Default_Expressions_Processed", Flag108 (Id));
      W ("Delay_Cleanups",                Flag114 (Id));
      W ("Delay_Subprogram_Descriptors",  Flag50  (Id));
      W ("Depends_On_Private",            Flag14  (Id));
      W ("Discard_Names",                 Flag88  (Id));
      W ("Elaboration_Entity_Required",   Flag174 (Id));
      W ("Elaborate_Body_Desirable",      Flag210 (Id));
      W ("Entry_Accepted",                Flag152 (Id));
      W ("Finalize_Storage_Only",         Flag158 (Id));
      W ("From_With_Type",                Flag159 (Id));
      W ("Function_Returns_With_DSP",     Flag169 (Id));
      W ("Has_Aliased_Components",        Flag135 (Id));
      W ("Has_Alignment_Clause",          Flag46  (Id));
      W ("Has_All_Calls_Remote",          Flag79  (Id));
      W ("Has_Anon_Block_Suffix",         Flag201 (Id));
      W ("Has_Atomic_Components",         Flag86  (Id));
      W ("Has_Biased_Representation",     Flag139 (Id));
      W ("Has_Completion",                Flag26  (Id));
      W ("Has_Completion_In_Body",        Flag71  (Id));
      W ("Has_Complex_Representation",    Flag140 (Id));
      W ("Has_Component_Size_Clause",     Flag68  (Id));
      W ("Has_Contiguous_Rep",            Flag181 (Id));
      W ("Has_Controlled_Component",      Flag43  (Id));
      W ("Has_Controlling_Result",        Flag98  (Id));
      W ("Has_Convention_Pragma",         Flag119 (Id));
      W ("Has_Delayed_Freeze",            Flag18  (Id));
      W ("Has_Discriminants",             Flag5   (Id));
      W ("Has_Enumeration_Rep_Clause",    Flag66  (Id));
      W ("Has_Exit",                      Flag47  (Id));
      W ("Has_External_Tag_Rep_Clause",   Flag110 (Id));
      W ("Has_Forward_Instantiation",     Flag175 (Id));
      W ("Has_Fully_Qualified_Name",      Flag173 (Id));
      W ("Has_Gigi_Rep_Item",             Flag82  (Id));
      W ("Has_Homonym",                   Flag56  (Id));
      W ("Has_Machine_Radix_Clause",      Flag83  (Id));
      W ("Has_Master_Entity",             Flag21  (Id));
      W ("Has_Missing_Return",            Flag142 (Id));
      W ("Has_Nested_Block_With_Handler", Flag101 (Id));
      W ("Has_Non_Standard_Rep",          Flag75  (Id));
      W ("Has_Object_Size_Clause",        Flag172 (Id));
      W ("Has_Per_Object_Constraint",     Flag154 (Id));
      W ("Has_Persistent_BSS",            Flag188 (Id));
      W ("Has_Pragma_Controlled",         Flag27  (Id));
      W ("Has_Pragma_Elaborate_Body",     Flag150 (Id));
      W ("Has_Pragma_Inline",             Flag157 (Id));
      W ("Has_Pragma_Pack",               Flag121 (Id));
      W ("Has_Pragma_Pure",               Flag203 (Id));
      W ("Has_Pragma_Pure_Function",      Flag179 (Id));
      W ("Has_Pragma_Unreferenced",       Flag180 (Id));
      W ("Has_Primitive_Operations",      Flag120 (Id));
      W ("Has_Private_Declaration",       Flag155 (Id));
      W ("Has_Qualified_Name",            Flag161 (Id));
      W ("Has_Record_Rep_Clause",         Flag65  (Id));
      W ("Has_Recursive_Call",            Flag143 (Id));
      W ("Has_Size_Clause",               Flag29  (Id));
      W ("Has_Small_Clause",              Flag67  (Id));
      W ("Has_Specified_Layout",          Flag100 (Id));
      W ("Has_Specified_Stream_Input",    Flag190 (Id));
      W ("Has_Specified_Stream_Output",   Flag191 (Id));
      W ("Has_Specified_Stream_Read",     Flag192 (Id));
      W ("Has_Specified_Stream_Write",    Flag193 (Id));
<<<<<<< HEAD
=======
      W ("Has_Static_Discriminants",      Flag211 (Id));
>>>>>>> c355071f
      W ("Has_Storage_Size_Clause",       Flag23  (Id));
      W ("Has_Stream_Size_Clause",        Flag184 (Id));
      W ("Has_Subprogram_Descriptor",     Flag93  (Id));
      W ("Has_Task",                      Flag30  (Id));
      W ("Has_Unchecked_Union",           Flag123 (Id));
      W ("Has_Unknown_Discriminants",     Flag72  (Id));
      W ("Has_Volatile_Components",       Flag87  (Id));
      W ("Has_Xref_Entry",                Flag182 (Id));
      W ("In_Package_Body",               Flag48  (Id));
      W ("In_Private_Part",               Flag45  (Id));
      W ("In_Use",                        Flag8   (Id));
      W ("Is_AST_Entry",                  Flag132 (Id));
      W ("Is_Abstract",                   Flag19  (Id));
      W ("Is_Local_Anonymous_Access",     Flag194 (Id));
      W ("Is_Access_Constant",            Flag69  (Id));
<<<<<<< HEAD
      W ("Is_Ada_2005",                   Flag185 (Id));
=======
      W ("Is_Ada_2005_Only",              Flag185 (Id));
>>>>>>> c355071f
      W ("Is_Aliased",                    Flag15  (Id));
      W ("Is_Asynchronous",               Flag81  (Id));
      W ("Is_Atomic",                     Flag85  (Id));
      W ("Is_Bit_Packed_Array",           Flag122 (Id));
      W ("Is_CPP_Class",                  Flag74  (Id));
      W ("Is_Called",                     Flag102 (Id));
      W ("Is_Character_Type",             Flag63  (Id));
      W ("Is_Child_Unit",                 Flag73  (Id));
      W ("Is_Class_Wide_Equivalent_Type", Flag35  (Id));
      W ("Is_Compilation_Unit",           Flag149 (Id));
      W ("Is_Completely_Hidden",          Flag103 (Id));
      W ("Is_Concurrent_Record_Type",     Flag20  (Id));
      W ("Is_Constr_Subt_For_UN_Aliased", Flag141 (Id));
      W ("Is_Constr_Subt_For_U_Nominal",  Flag80  (Id));
      W ("Is_Constrained",                Flag12  (Id));
      W ("Is_Constructor",                Flag76  (Id));
      W ("Is_Controlled",                 Flag42  (Id));
      W ("Is_Controlling_Formal",         Flag97  (Id));
      W ("Is_Discrim_SO_Function",        Flag176 (Id));
      W ("Is_Dispatching_Operation",      Flag6   (Id));
      W ("Is_Eliminated",                 Flag124 (Id));
      W ("Is_Entry_Formal",               Flag52  (Id));
      W ("Is_Exported",                   Flag99  (Id));
      W ("Is_First_Subtype",              Flag70  (Id));
      W ("Is_For_Access_Subtype",         Flag118 (Id));
      W ("Is_Formal_Subprogram",          Flag111 (Id));
      W ("Is_Frozen",                     Flag4   (Id));
      W ("Is_Generic_Actual_Type",        Flag94  (Id));
      W ("Is_Generic_Instance",           Flag130 (Id));
      W ("Is_Generic_Type",               Flag13  (Id));
      W ("Is_Hidden",                     Flag57  (Id));
      W ("Is_Hidden_Open_Scope",          Flag171 (Id));
      W ("Is_Immediately_Visible",        Flag7   (Id));
      W ("Is_Imported",                   Flag24  (Id));
      W ("Is_Inlined",                    Flag11  (Id));
      W ("Is_Instantiated",               Flag126 (Id));
      W ("Is_Interface",                  Flag186 (Id));
      W ("Is_Internal",                   Flag17  (Id));
      W ("Is_Interrupt_Handler",          Flag89  (Id));
      W ("Is_Intrinsic_Subprogram",       Flag64  (Id));
      W ("Is_Itype",                      Flag91  (Id));
      W ("Is_Known_Non_Null",             Flag37  (Id));
      W ("Is_Known_Null",                 Flag204 (Id));
      W ("Is_Known_Valid",                Flag170 (Id));
      W ("Is_Limited_Composite",          Flag106 (Id));
      W ("Is_Limited_Interface",          Flag197 (Id));
      W ("Is_Limited_Record",             Flag25  (Id));
      W ("Is_Machine_Code_Subprogram",    Flag137 (Id));
      W ("Is_Non_Static_Subtype",         Flag109 (Id));
      W ("Is_Null_Init_Proc",             Flag178 (Id));
      W ("Is_Obsolescent",                Flag153 (Id));
      W ("Is_Optional_Parameter",         Flag134 (Id));
      W ("Is_Overriding_Operation",       Flag39  (Id));
      W ("Is_Package_Body_Entity",        Flag160 (Id));
      W ("Is_Packed",                     Flag51  (Id));
      W ("Is_Packed_Array_Type",          Flag138 (Id));
      W ("Is_Potentially_Use_Visible",    Flag9   (Id));
      W ("Is_Preelaborated",              Flag59  (Id));
      W ("Is_Primitive_Wrapper",          Flag195 (Id));
      W ("Is_Private_Composite",          Flag107 (Id));
      W ("Is_Private_Descendant",         Flag53  (Id));
      W ("Is_Protected_Interface",        Flag198 (Id));
      W ("Is_Public",                     Flag10  (Id));
      W ("Is_Pure",                       Flag44  (Id));
      W ("Is_Pure_Unit_Access_Type",      Flag189 (Id));
      W ("Is_Remote_Call_Interface",      Flag62  (Id));
      W ("Is_Remote_Types",               Flag61  (Id));
      W ("Is_Renaming_Of_Object",         Flag112 (Id));
      W ("Is_Return_Object",              Flag209 (Id));
      W ("Is_Shared_Passive",             Flag60  (Id));
      W ("Is_Synchronized_Interface",     Flag199 (Id));
      W ("Is_Statically_Allocated",       Flag28  (Id));
      W ("Is_Tag",                        Flag78  (Id));
      W ("Is_Tagged_Type",                Flag55  (Id));
      W ("Is_Task_Interface",             Flag200 (Id));
      W ("Is_Thread_Body",                Flag77  (Id));
      W ("Is_True_Constant",              Flag163 (Id));
      W ("Is_Unchecked_Union",            Flag117 (Id));
      W ("Is_Unsigned_Type",              Flag144 (Id));
      W ("Is_VMS_Exception",              Flag133 (Id));
      W ("Is_Valued_Procedure",           Flag127 (Id));
      W ("Is_Visible_Child_Unit",         Flag116 (Id));
      W ("Is_Visible_Formal",             Flag206 (Id));
      W ("Is_Volatile",                   Flag16  (Id));
      W ("Itype_Printed",                 Flag202 (Id));
      W ("Kill_Elaboration_Checks",       Flag32  (Id));
      W ("Kill_Range_Checks",             Flag33  (Id));
      W ("Kill_Tag_Checks",               Flag34  (Id));
      W ("Known_To_Have_Preelab_Init",    Flag207 (Id));
      W ("Low_Bound_Known",               Flag205 (Id));
      W ("Machine_Radix_10",              Flag84  (Id));
      W ("Materialize_Entity",            Flag168 (Id));
      W ("Must_Be_On_Byte_Boundary",      Flag183 (Id));
      W ("Must_Have_Preelab_Init",        Flag208 (Id));
      W ("Needs_Debug_Info",              Flag147 (Id));
      W ("Needs_No_Actuals",              Flag22  (Id));
      W ("Never_Set_In_Source",           Flag115 (Id));
      W ("No_Pool_Assigned",              Flag131 (Id));
      W ("No_Return",                     Flag113 (Id));
      W ("No_Strict_Aliasing",            Flag136 (Id));
      W ("Non_Binary_Modulus",            Flag58  (Id));
      W ("Nonzero_Is_True",               Flag162 (Id));
      W ("Reachable",                     Flag49  (Id));
      W ("Referenced",                    Flag156 (Id));
      W ("Referenced_As_LHS",             Flag36  (Id));
      W ("Return_Present",                Flag54  (Id));
      W ("Returns_By_Ref",                Flag90  (Id));
      W ("Reverse_Bit_Order",             Flag164 (Id));
      W ("Sec_Stack_Needed_For_Return",   Flag167 (Id));
      W ("Size_Depends_On_Discriminant",  Flag177 (Id));
      W ("Size_Known_At_Compile_Time",    Flag92  (Id));
      W ("Strict_Alignment",              Flag145 (Id));
      W ("Suppress_Elaboration_Warnings", Flag148 (Id));
      W ("Suppress_Init_Proc",            Flag105 (Id));
      W ("Suppress_Style_Checks",         Flag165 (Id));
      W ("Treat_As_Volatile",             Flag41  (Id));
      W ("Uses_Sec_Stack",                Flag95  (Id));
      W ("Vax_Float",                     Flag151 (Id));
      W ("Warnings_Off",                  Flag96  (Id));
      W ("Was_Hidden",                    Flag196 (Id));
   end Write_Entity_Flags;

   -----------------------
   -- Write_Entity_Info --
   -----------------------

   procedure Write_Entity_Info (Id : Entity_Id; Prefix : String) is

      procedure Write_Attribute (Which : String; Nam : E);
      --  Write attribute value with given string name

      procedure Write_Kind (Id : Entity_Id);
      --  Write Ekind field of entity

      ---------------------
      -- Write_Attribute --
      ---------------------

      procedure Write_Attribute (Which : String; Nam : E) is
      begin
         Write_Str (Prefix);
         Write_Str (Which);
         Write_Int (Int (Nam));
         Write_Str (" ");
         Write_Name (Chars (Nam));
         Write_Str (" ");
      end Write_Attribute;

      ----------------
      -- Write_Kind --
      ----------------

      procedure Write_Kind (Id : Entity_Id) is
         K : constant String := Entity_Kind'Image (Ekind (Id));

      begin
         Write_Str (Prefix);
         Write_Str ("   Kind    ");

         if Is_Type (Id) and then Is_Tagged_Type (Id) then
            Write_Str ("TAGGED ");
         end if;

         Write_Str (K (3 .. K'Length));
         Write_Str (" ");

         if Is_Type (Id) and then Depends_On_Private (Id) then
            Write_Str ("Depends_On_Private ");
         end if;
      end Write_Kind;

   --  Start of processing for Write_Entity_Info

   begin
      Write_Eol;
      Write_Attribute ("Name ", Id);
      Write_Int (Int (Id));
      Write_Eol;
      Write_Kind (Id);
      Write_Eol;
      Write_Attribute ("   Type    ", Etype (Id));
      Write_Eol;
      Write_Attribute ("   Scope   ", Scope (Id));
      Write_Eol;

      case Ekind (Id) is

         when Discrete_Kind =>
            Write_Str ("Bounds: Id = ");

            if Present (Scalar_Range (Id)) then
               Write_Int (Int (Type_Low_Bound (Id)));
               Write_Str (" .. Id = ");
               Write_Int (Int (Type_High_Bound (Id)));
            else
               Write_Str ("Empty");
            end if;

            Write_Eol;

         when Array_Kind =>
            declare
               Index : E;

            begin
               Write_Attribute
                 ("   Component Type    ", Component_Type (Id));
               Write_Eol;
               Write_Str (Prefix);
               Write_Str ("   Indices ");

               Index := First_Index (Id);
               while Present (Index) loop
                  Write_Attribute (" ", Etype (Index));
                  Index := Next_Index (Index);
               end loop;

               Write_Eol;
            end;

         when Access_Kind =>
               Write_Attribute
                 ("   Directly Designated Type ",
                  Directly_Designated_Type (Id));
               Write_Eol;

         when Overloadable_Kind =>
            if Present (Homonym (Id)) then
               Write_Str ("   Homonym   ");
               Write_Name (Chars (Homonym (Id)));
               Write_Str ("   ");
               Write_Int (Int (Homonym (Id)));
               Write_Eol;
            end if;

            Write_Eol;

         when E_Component =>
            if Ekind (Scope (Id)) in Record_Kind then
               Write_Attribute (
                  "   Original_Record_Component   ",
                  Original_Record_Component (Id));
               Write_Int (Int (Original_Record_Component (Id)));
               Write_Eol;
            end if;

         when others => null;
      end case;
   end Write_Entity_Info;

   -----------------------
   -- Write_Field6_Name --
   -----------------------

   procedure Write_Field6_Name (Id : Entity_Id) is
      pragma Warnings (Off, Id);
   begin
      Write_Str ("First_Rep_Item");
   end Write_Field6_Name;

   -----------------------
   -- Write_Field7_Name --
   -----------------------

   procedure Write_Field7_Name (Id : Entity_Id) is
      pragma Warnings (Off, Id);
   begin
      Write_Str ("Freeze_Node");
   end Write_Field7_Name;

   -----------------------
   -- Write_Field8_Name --
   -----------------------

   procedure Write_Field8_Name (Id : Entity_Id) is
   begin
      case Ekind (Id) is
         when E_Component                                |
              E_Discriminant                             =>
            Write_Str ("Normalized_First_Bit");

         when Formal_Kind                                |
              E_Function                                 |
              E_Subprogram_Body                          =>
            Write_Str ("Mechanism");

         when Type_Kind                                  =>
            Write_Str ("Associated_Node_For_Itype");

         when E_Package                                  =>
            Write_Str ("Dependent_Instances");

         when E_Return_Statement                         =>
            Write_Str ("Return_Applies_To");

         when E_Variable                                 =>
            Write_Str ("Hiding_Loop_Variable");

         when others                                     =>
            Write_Str ("Field8??");
      end case;
   end Write_Field8_Name;

   -----------------------
   -- Write_Field9_Name --
   -----------------------

   procedure Write_Field9_Name (Id : Entity_Id) is
   begin
      case Ekind (Id) is
         when Type_Kind                                  =>
            Write_Str ("Class_Wide_Type");

         when E_Function                                 |
              E_Generic_Function                         |
              E_Generic_Package                          |
              E_Generic_Procedure                        |
              E_Package                                  |
              E_Procedure                                =>
            Write_Str ("Renaming_Map");

         when Object_Kind                                =>
            Write_Str ("Current_Value");

         when others                                     =>
            Write_Str ("Field9??");
      end case;
   end Write_Field9_Name;

   ------------------------
   -- Write_Field10_Name --
   ------------------------

   procedure Write_Field10_Name (Id : Entity_Id) is
   begin
      case Ekind (Id) is
         when Type_Kind                                  =>
            Write_Str ("Referenced_Object");

         when E_In_Parameter                             |
              E_Constant                                 =>
            Write_Str ("Discriminal_Link");

         when E_Function                                 |
              E_Package                                  |
              E_Package_Body                             |
              E_Procedure                                =>
            Write_Str ("Handler_Records");

         when E_Component                                |
              E_Discriminant                             =>
            Write_Str ("Normalized_Position_Max");

         when others                                     =>
            Write_Str ("Field10??");
      end case;
   end Write_Field10_Name;

   ------------------------
   -- Write_Field11_Name --
   ------------------------

   procedure Write_Field11_Name (Id : Entity_Id) is
   begin
      case Ekind (Id) is
         when Formal_Kind                                =>
            Write_Str ("Entry_Component");

         when E_Component                                |
              E_Discriminant                             =>
            Write_Str ("Component_Bit_Offset");

         when E_Constant                                 =>
            Write_Str ("Full_View");

         when E_Enumeration_Literal                      =>
            Write_Str ("Enumeration_Pos");

         when E_Block                                    =>
            Write_Str ("Block_Node");

         when E_Function                                 |
              E_Procedure                                |
              E_Entry                                    |
              E_Entry_Family                             =>
            Write_Str ("Protected_Body_Subprogram");

         when E_Generic_Package                          =>
            Write_Str ("Generic_Homonym");

         when Type_Kind                                  =>
            Write_Str ("Full_View");

         when others                                     =>
            Write_Str ("Field11??");
      end case;
   end Write_Field11_Name;

   ------------------------
   -- Write_Field12_Name --
   ------------------------

   procedure Write_Field12_Name (Id : Entity_Id) is
   begin
      case Ekind (Id) is
         when Entry_Kind                                 =>
            Write_Str ("Barrier_Function");

         when E_Enumeration_Literal                      =>
            Write_Str ("Enumeration_Rep");

         when Type_Kind                                  |
              E_Component                                |
              E_Constant                                 |
              E_Discriminant                             |
              E_In_Parameter                             |
              E_In_Out_Parameter                         |
              E_Out_Parameter                            |
              E_Loop_Parameter                           |
              E_Variable                                 =>
            Write_Str ("Esize");

         when E_Function                                 |
              E_Procedure                                =>
            Write_Str ("Next_Inlined_Subprogram");

         when E_Package                                  =>
            Write_Str ("Associated_Formal_Package");

         when others                                     =>
            Write_Str ("Field12??");
      end case;
   end Write_Field12_Name;

   ------------------------
   -- Write_Field13_Name --
   ------------------------

   procedure Write_Field13_Name (Id : Entity_Id) is
   begin
      case Ekind (Id) is
         when Type_Kind                                  =>
            Write_Str ("RM_Size");

         when E_Component                                |
              E_Discriminant                             =>
            Write_Str ("Component_Clause");

         when E_Enumeration_Literal                      =>
            Write_Str ("Debug_Renaming_Link");

         when E_Function                                 =>
            if not Comes_From_Source (Id)
                 and then
               Chars (Id) = Name_Op_Ne
            then
               Write_Str ("Corresponding_Equality");

            elsif Comes_From_Source (Id) then
               Write_Str ("Elaboration_Entity");

            else
               Write_Str ("Field13??");
            end if;

         when Formal_Kind                                |
              E_Variable                                 =>
            Write_Str ("Extra_Accessibility");

         when E_Procedure                                |
              E_Package                                  |
              Generic_Unit_Kind                          =>
            Write_Str ("Elaboration_Entity");

         when others                                     =>
            Write_Str ("Field13??");
      end case;
   end Write_Field13_Name;

   -----------------------
   -- Write_Field14_Name --
   -----------------------

   procedure Write_Field14_Name (Id : Entity_Id) is
   begin
      case Ekind (Id) is
         when Type_Kind                                  |
              Formal_Kind                                |
              E_Constant                                 |
              E_Variable                                 |
              E_Loop_Parameter                           =>
            Write_Str ("Alignment");

         when E_Component                                |
              E_Discriminant                             =>
            Write_Str ("Normalized_Position");

         when E_Function                                 |
              E_Procedure                                =>
            Write_Str ("First_Optional_Parameter");

         when E_Package                                  |
              E_Generic_Package                          =>
            Write_Str ("Shadow_Entities");

         when others                                     =>
            Write_Str ("Field14??");
      end case;
   end Write_Field14_Name;

   ------------------------
   -- Write_Field15_Name --
   ------------------------

   procedure Write_Field15_Name (Id : Entity_Id) is
   begin
      case Ekind (Id) is
         when Access_Kind                                |
              Task_Kind                                  =>
            Write_Str ("Storage_Size_Variable");

         when Class_Wide_Kind                            |
              E_Record_Type                              |
              E_Record_Subtype                           |
              Private_Kind                               =>
            Write_Str ("Primitive_Operations");

         when E_Component                                =>
            Write_Str ("DT_Entry_Count");

         when Decimal_Fixed_Point_Kind                   =>
            Write_Str ("Scale_Value");

         when E_Discriminant                             =>
            Write_Str ("Discriminant_Number");

         when Formal_Kind                                =>
            Write_Str ("Extra_Formal");

         when E_Function                                 |
              E_Procedure                                =>
            Write_Str ("DT_Position");

         when Entry_Kind                                 =>
            Write_Str ("Entry_Parameters_Type");

         when Enumeration_Kind                           =>
            Write_Str ("Lit_Indexes");

         when E_Package                                  |
              E_Package_Body                             =>
            Write_Str ("Related_Instance");

         when E_Protected_Type                           =>
            Write_Str ("Entry_Bodies_Array");

         when E_String_Literal_Subtype                   =>
            Write_Str ("String_Literal_Low_Bound");

         when E_Variable                                 =>
            Write_Str ("Shared_Var_Read_Proc");

         when others                                     =>
            Write_Str ("Field15??");
      end case;
   end Write_Field15_Name;

   ------------------------
   -- Write_Field16_Name --
   ------------------------

   procedure Write_Field16_Name (Id : Entity_Id) is
   begin
      case Ekind (Id) is
         when E_Component                                =>
            Write_Str ("Entry_Formal");

         when E_Function                                 |
              E_Procedure                                =>
            Write_Str ("DTC_Entity");

         when E_Package                                  |
              E_Generic_Package                          |
              Concurrent_Kind                            =>
            Write_Str ("First_Private_Entity");

         when E_Record_Type                              |
              E_Record_Type_With_Private                 =>
            Write_Str ("Access_Disp_Table");

         when E_String_Literal_Subtype                   =>
            Write_Str ("String_Literal_Length");

         when Enumeration_Kind                           =>
            Write_Str ("Lit_Strings");

         when E_Variable                                 |
              E_Out_Parameter                            =>
            Write_Str ("Unset_Reference");

         when E_Record_Subtype                           |
              E_Class_Wide_Subtype                       =>
            Write_Str ("Cloned_Subtype");

         when others                                     =>
            Write_Str ("Field16??");
      end case;
   end Write_Field16_Name;

   ------------------------
   -- Write_Field17_Name --
   ------------------------

   procedure Write_Field17_Name (Id : Entity_Id) is
   begin
      case Ekind (Id) is
         when Digits_Kind                                =>
            Write_Str ("Digits_Value");

         when E_Component                                =>
            Write_Str ("Prival");

         when E_Discriminant                             =>
            Write_Str ("Discriminal");

         when E_Block                                    |
              Class_Wide_Kind                            |
              Concurrent_Kind                            |
              Private_Kind                               |
              E_Entry                                    |
              E_Entry_Family                             |
              E_Function                                 |
              E_Generic_Function                         |
              E_Generic_Package                          |
              E_Generic_Procedure                        |
              E_Loop                                     |
              E_Operator                                 |
              E_Package                                  |
              E_Package_Body                             |
              E_Procedure                                |
              E_Record_Type                              |
              E_Record_Subtype                           |
              E_Return_Statement                         |
              E_Subprogram_Body                          |
              E_Subprogram_Type                          =>
            Write_Str ("First_Entity");

         when Array_Kind                                 =>
            Write_Str ("First_Index");

         when E_Protected_Body                           =>
            Write_Str ("Object_Ref");

         when Enumeration_Kind                           =>
            Write_Str ("First_Literal");

         when Access_Kind                                =>
            Write_Str ("Master_Id");

         when Modular_Integer_Kind                       =>
            Write_Str ("Modulus");

         when Formal_Kind                                |
              E_Constant                                 |
              E_Generic_In_Out_Parameter                 |
              E_Variable                                 =>
            Write_Str ("Actual_Subtype");

         when E_Incomplete_Type                          =>
            Write_Str ("Non_Limited_View");

         when E_Incomplete_Subtype                       =>
            if From_With_Type (Id) then
               Write_Str ("Non_Limited_View");
            end if;

         when others                                     =>
            Write_Str ("Field17??");
      end case;
   end Write_Field17_Name;

   -----------------------
   -- Write_Field18_Name --
   -----------------------

   procedure Write_Field18_Name (Id : Entity_Id) is
   begin
      case Ekind (Id) is
         when E_Enumeration_Literal                      |
              E_Function                                 |
              E_Operator                                 |
              E_Procedure                                =>
            Write_Str ("Alias");

         when E_Record_Type                              =>
            Write_Str ("Corresponding_Concurrent_Type");

         when E_Entry_Index_Parameter                    =>
            Write_Str ("Entry_Index_Constant");

         when E_Class_Wide_Subtype                       |
              E_Access_Protected_Subprogram_Type         |
              E_Access_Subprogram_Type                   |
              E_Exception_Type                           =>
            Write_Str ("Equivalent_Type");

         when Fixed_Point_Kind                           =>
            Write_Str ("Delta_Value");

         when E_Constant                                 |
              E_Variable                                 =>
            Write_Str ("Renamed_Object");

         when E_Exception                                |
              E_Package                                  |
              E_Generic_Function                         |
              E_Generic_Procedure                        |
              E_Generic_Package                          =>
            Write_Str ("Renamed_Entity");

         when Incomplete_Or_Private_Kind                 =>
            Write_Str ("Private_Dependents");

         when Concurrent_Kind                            =>
            Write_Str ("Corresponding_Record_Type");

         when E_Label                                    |
              E_Loop                                     |
              E_Block                                    =>
            Write_Str ("Enclosing_Scope");

         when others                                     =>
            Write_Str ("Field18??");
      end case;
   end Write_Field18_Name;

   -----------------------
   -- Write_Field19_Name --
   -----------------------

   procedure Write_Field19_Name (Id : Entity_Id) is
   begin
      case Ekind (Id) is
         when E_Array_Type                               |
              E_Array_Subtype                            =>
            Write_Str ("Related_Array_Object");

         when E_Block                                    |
              Concurrent_Kind                            |
              E_Function                                 |
              E_Procedure                                |
              Entry_Kind                                 =>
            Write_Str ("Finalization_Chain_Entity");

         when E_Constant | E_Variable                    =>
            Write_Str ("Size_Check_Code");

         when E_Discriminant                             =>
            Write_Str ("Corresponding_Discriminant");

         when E_Package                                  |
              E_Generic_Package                          =>
            Write_Str ("Body_Entity");

         when E_Package_Body                             |
              Formal_Kind                                =>
            Write_Str ("Spec_Entity");

         when Private_Kind                               =>
            Write_Str ("Underlying_Full_View");

         when E_Record_Type                              =>
            Write_Str ("Parent_Subtype");

         when others                                     =>
            Write_Str ("Field19??");
      end case;
   end Write_Field19_Name;

   -----------------------
   -- Write_Field20_Name --
   -----------------------

   procedure Write_Field20_Name (Id : Entity_Id) is
   begin
      case Ekind (Id) is
         when Array_Kind                                 =>
            Write_Str ("Component_Type");

         when E_In_Parameter                            |
              E_Generic_In_Parameter                     =>
            Write_Str ("Default_Value");

         when Access_Kind                                =>
            Write_Str ("Directly_Designated_Type");

         when E_Component                                =>
            Write_Str ("Discriminant_Checking_Func");

         when E_Discriminant                             =>
            Write_Str ("Discriminant_Default_Value");

         when E_Block                                    |
              Class_Wide_Kind                            |
              Concurrent_Kind                            |
              Private_Kind                               |
              E_Entry                                    |
              E_Entry_Family                             |
              E_Function                                 |
              E_Generic_Function                         |
              E_Generic_Package                          |
              E_Generic_Procedure                        |
              E_Loop                                     |
              E_Operator                                 |
              E_Package                                  |
              E_Package_Body                             |
              E_Procedure                                |
              E_Record_Type                              |
              E_Record_Subtype                           |
              E_Return_Statement                         |
              E_Subprogram_Body                          |
              E_Subprogram_Type                          =>

            Write_Str ("Last_Entity");

         when Scalar_Kind                                =>
            Write_Str ("Scalar_Range");

         when E_Exception                                =>
            Write_Str ("Register_Exception_Call");

         when E_Variable                                 =>
            Write_Str ("Last_Assignment");

         when others                                     =>
            Write_Str ("Field20??");
      end case;
   end Write_Field20_Name;

   -----------------------
   -- Write_Field21_Name --
   -----------------------

   procedure Write_Field21_Name (Id : Entity_Id) is
   begin
      case Ekind (Id) is
         when E_Constant                                 |
              E_Exception                                |
              E_Function                                 |
              E_Generic_Function                         |
              E_Procedure                                |
              E_Generic_Procedure                        |
              E_Variable                                 =>
            Write_Str ("Interface_Name");

         when Concurrent_Kind                            |
              Incomplete_Or_Private_Kind                 |
              Class_Wide_Kind                            |
              E_Record_Type                              |
              E_Record_Subtype                           =>
            Write_Str ("Discriminant_Constraint");

         when Entry_Kind                                 =>
            Write_Str ("Accept_Address");

         when Fixed_Point_Kind                           =>
            Write_Str ("Small_Value");

         when E_In_Parameter                             =>
            Write_Str ("Default_Expr_Function");

         when Array_Kind                                 |
              Modular_Integer_Kind                       =>
            Write_Str ("Original_Array_Type");

         when E_Access_Subprogram_Type                   |
              E_Access_Protected_Subprogram_Type         =>
            Write_Str ("Original_Access_Type");

         when others                                     =>
            Write_Str ("Field21??");
      end case;
   end Write_Field21_Name;

   -----------------------
   -- Write_Field22_Name --
   -----------------------

   procedure Write_Field22_Name (Id : Entity_Id) is
   begin
      case Ekind (Id) is
         when Access_Kind                                =>
            Write_Str ("Associated_Storage_Pool");

         when Array_Kind                                 =>
            Write_Str ("Component_Size");

         when E_Component                                |
              E_Discriminant                             =>
            Write_Str ("Original_Record_Component");

         when E_Enumeration_Literal                      =>
            Write_Str ("Enumeration_Rep_Expr");

         when E_Exception                                =>
            Write_Str ("Exception_Code");

         when Formal_Kind                                =>
            Write_Str ("Protected_Formal");

         when E_Record_Type                              =>
            Write_Str ("Corresponding_Remote_Type");

         when E_Block                                    |
              E_Entry                                    |
              E_Entry_Family                             |
              E_Function                                 |
              E_Loop                                     |
              E_Package                                  |
              E_Package_Body                             |
              E_Generic_Package                          |
              E_Generic_Function                         |
              E_Generic_Procedure                        |
              E_Procedure                                |
              E_Protected_Type                           |
              E_Return_Statement                         |
              E_Subprogram_Body                          |
              E_Task_Type                                =>
            Write_Str ("Scope_Depth_Value");

         when E_Record_Type_With_Private                 |
              E_Record_Subtype_With_Private              |
              E_Private_Type                             |
              E_Private_Subtype                          |
              E_Limited_Private_Type                     |
              E_Limited_Private_Subtype                  =>
            Write_Str ("Private_View");

         when E_Variable                                 =>
            Write_Str ("Shared_Var_Assign_Proc");

         when others                                     =>
            Write_Str ("Field22??");
      end case;
   end Write_Field22_Name;

   ------------------------
   -- Write_Field23_Name --
   ------------------------

   procedure Write_Field23_Name (Id : Entity_Id) is
   begin
      case Ekind (Id) is
         when Access_Kind                                =>
            Write_Str ("Associated_Final_Chain");

         when Array_Kind                                 =>
            Write_Str ("Packed_Array_Type");

         when E_Block                                    =>
            Write_Str ("Entry_Cancel_Parameter");

         when E_Component                                =>
            Write_Str ("Protected_Operation");

         when E_Discriminant                             =>
            Write_Str ("CR_Discriminant");

         when E_Enumeration_Type                         =>
            Write_Str ("Enum_Pos_To_Rep");

         when Formal_Kind                                |
              E_Variable                                 =>
            Write_Str ("Extra_Constrained");

         when E_Generic_Function                         |
              E_Generic_Package                          |
              E_Generic_Procedure                        =>
            Write_Str ("Inner_Instances");

         when Concurrent_Kind                            |
              Incomplete_Or_Private_Kind                 |
              Class_Wide_Kind                            |
              E_Record_Type                              |
              E_Record_Subtype                           =>
            Write_Str ("Stored_Constraint");

         when E_Function                                 |
              E_Procedure                                =>
            Write_Str ("Generic_Renamings");

         when E_Package                                  =>
            if Is_Generic_Instance (Id) then
               Write_Str ("Generic_Renamings");
            else
               Write_Str ("Limited Views");
            end if;

         --  What about Privals_Chain for protected operations ???

         when Entry_Kind                                 =>
            Write_Str ("Privals_Chain");

         when others                                     =>
            Write_Str ("Field23??");
      end case;
   end Write_Field23_Name;

   ------------------------
   -- Write_Field24_Name --
   ------------------------

   procedure Write_Field24_Name (Id : Entity_Id) is
<<<<<<< HEAD
   begin
      case Ekind (Id) is
         when E_Record_Type                              |
              E_Record_Subtype                           |
              E_Record_Type_With_Private                 |
              E_Record_Subtype_With_Private              =>
            Write_Str ("Abstract_Interfaces");

         when Subprogram_Kind                            |
              E_Package                                  |
              E_Generic_Package                          =>
            Write_Str ("Obsolescent_Warning");

         when Task_Kind                                  =>
            Write_Str ("Task_Body_Procedure");

         when others                                     =>
            Write_Str ("Field24??");
      end case;
=======
      pragma Warnings (Off, Id);
   begin
      Write_Str ("Obsolescent_Warning");
>>>>>>> c355071f
   end Write_Field24_Name;

   ------------------------
   -- Write_Field25_Name --
   ------------------------

   procedure Write_Field25_Name (Id : Entity_Id) is
   begin
      case Ekind (Id) is
<<<<<<< HEAD
=======
         when E_Component                                =>
            Write_Str ("DT_Offset_To_Top_Func");

>>>>>>> c355071f
         when E_Procedure                                |
              E_Function                                 =>
            Write_Str ("Abstract_Interface_Alias");

         when E_Package                                  =>
            Write_Str ("Current_Use_Clause");

<<<<<<< HEAD
=======
         when E_Record_Type                              |
              E_Record_Subtype                           |
              E_Record_Type_With_Private                 |
              E_Record_Subtype_With_Private              =>
            Write_Str ("Abstract_Interfaces");

         when Task_Kind                                  =>
            Write_Str ("Task_Body_Procedure");

>>>>>>> c355071f
         when others                                     =>
            Write_Str ("Field25??");
      end case;
   end Write_Field25_Name;

   ------------------------
   -- Write_Field26_Name --
   ------------------------

   procedure Write_Field26_Name (Id : Entity_Id) is
   begin
      case Ekind (Id) is
         when E_Generic_Package                          |
              E_Package                                  =>
            Write_Str ("Package_Instantiation");

         when E_Procedure                                |
              E_Function                                 =>
            Write_Str ("Overridden_Operation");

         when others                                     =>
            Write_Str ("Field26??");
      end case;
   end Write_Field26_Name;

   ------------------------
   -- Write_Field27_Name --
   ------------------------

   procedure Write_Field27_Name (Id : Entity_Id) is
   begin
      case Ekind (Id) is
         when E_Procedure                                =>
            Write_Str ("Wrapped_Entity");

         when others                                     =>
            Write_Str ("Field27??");
      end case;
   end Write_Field27_Name;

<<<<<<< HEAD
=======
   ------------------------
   -- Write_Field28_Name --
   ------------------------

   procedure Write_Field28_Name (Id : Entity_Id) is
   begin
      case Ekind (Id) is
         when E_Procedure | E_Function | E_Entry         =>
            Write_Str ("Extra_Formals");

         when others                                     =>
            Write_Str ("Field28??");
      end case;
   end Write_Field28_Name;

>>>>>>> c355071f
   -------------------------
   -- Iterator Procedures --
   -------------------------

   procedure Proc_Next_Component           (N : in out Node_Id) is
   begin
      N := Next_Component (N);
   end Proc_Next_Component;

   procedure Proc_Next_Discriminant        (N : in out Node_Id) is
   begin
      N := Next_Discriminant (N);
   end Proc_Next_Discriminant;

   procedure Proc_Next_Formal              (N : in out Node_Id) is
   begin
      N := Next_Formal (N);
   end Proc_Next_Formal;

   procedure Proc_Next_Formal_With_Extras  (N : in out Node_Id) is
   begin
      N := Next_Formal_With_Extras (N);
   end Proc_Next_Formal_With_Extras;

   procedure Proc_Next_Index               (N : in out Node_Id) is
   begin
      N := Next_Index (N);
   end Proc_Next_Index;

   procedure Proc_Next_Inlined_Subprogram  (N : in out Node_Id) is
   begin
      N := Next_Inlined_Subprogram (N);
   end Proc_Next_Inlined_Subprogram;

   procedure Proc_Next_Literal             (N : in out Node_Id) is
   begin
      N := Next_Literal (N);
   end Proc_Next_Literal;

   procedure Proc_Next_Stored_Discriminant (N : in out Node_Id) is
   begin
      N := Next_Stored_Discriminant (N);
   end Proc_Next_Stored_Discriminant;

end Einfo;<|MERGE_RESOLUTION|>--- conflicted
+++ resolved
@@ -6,11 +6,7 @@
 --                                                                          --
 --                                 B o d y                                  --
 --                                                                          --
-<<<<<<< HEAD
---          Copyright (C) 1992-2005, Free Software Foundation, Inc.         --
-=======
 --          Copyright (C) 1992-2006, Free Software Foundation, Inc.         --
->>>>>>> c355071f
 --                                                                          --
 -- GNAT is free software;  you can  redistribute it  and/or modify it under --
 -- terms of the  GNU General Public License as published  by the Free Soft- --
@@ -216,31 +212,19 @@
    --    Privals_Chain                   Elist23
    --    Protected_Operation             Node23
 
-<<<<<<< HEAD
-   --    Obsolescent_Warning             Node24
-   --    Task_Body_Procedure             Node24
-   --    Abstract_Interfaces             Elist24
-
-   --    Abstract_Interface_Alias        Node25
-   --    Current_Use_Clause              Node25
-=======
    --    Abstract_Interface_Alias        Node25
    --    Abstract_Interfaces             Elist25
    --    Current_Use_Clause              Node25
    --    DT_Offset_To_Top_Func           Node25
    --    Task_Body_Procedure             Node25
->>>>>>> c355071f
 
    --    Overridden_Operation            Node26
    --    Package_Instantiation           Node26
 
    --    Wrapped_Entity                  Node27
 
-<<<<<<< HEAD
-=======
    --    Extra_Formals                   Node28
 
->>>>>>> c355071f
    ---------------------------------------------
    -- Usage of Flags in Defining Entity Nodes --
    ---------------------------------------------
@@ -453,11 +437,7 @@
    --    Has_Xref_Entry                 Flag182
    --    Must_Be_On_Byte_Boundary       Flag183
    --    Has_Stream_Size_Clause         Flag184
-<<<<<<< HEAD
-   --    Is_Ada_2005                    Flag185
-=======
    --    Is_Ada_2005_Only               Flag185
->>>>>>> c355071f
    --    Is_Interface                   Flag186
    --    Has_Constrained_Partial_View   Flag187
    --    Has_Persistent_BSS             Flag188
@@ -477,18 +457,6 @@
 
    --    Has_Anon_Block_Suffix          Flag201
    --    Itype_Printed                  Flag202
-<<<<<<< HEAD
-
-   --    (unused)                       Flag203
-   --    (unused)                       Flag204
-   --    (unused)                       Flag205
-   --    (unused)                       Flag206
-   --    (unused)                       Flag207
-   --    (unused)                       Flag208
-   --    (unused)                       Flag209
-   --    (unused)                       Flag210
-   --    (unused)                       Flag211
-=======
    --    Has_Pragma_Pure                Flag203
    --    Is_Known_Null                  Flag204
    --    Low_Bound_Known                Flag205
@@ -500,7 +468,6 @@
 
    --    Has_Static_Discriminants       Flag211
 
->>>>>>> c355071f
    --    (unused)                       Flag212
    --    (unused)                       Flag213
    --    (unused)                       Flag214
@@ -517,7 +484,6 @@
    ----------------
    -- Rep_Clause --
    ----------------
-<<<<<<< HEAD
 
    function Rep_Clause (Id : E; Rep_Name : Name_Id) return N is
       Ritem : Node_Id;
@@ -534,24 +500,6 @@
          end if;
       end loop;
 
-=======
-
-   function Rep_Clause (Id : E; Rep_Name : Name_Id) return N is
-      Ritem : Node_Id;
-
-   begin
-      Ritem := First_Rep_Item (Id);
-      while Present (Ritem) loop
-         if Nkind (Ritem) = N_Attribute_Definition_Clause
-           and then Chars (Ritem) = Rep_Name
-         then
-            return Ritem;
-         else
-            Ritem := Next_Rep_Item (Ritem);
-         end if;
-      end loop;
-
->>>>>>> c355071f
       return Empty;
    end Rep_Clause;
 
@@ -567,11 +515,7 @@
           or else Ekind (Id) = E_Record_Type_With_Private
           or else Ekind (Id) = E_Record_Subtype_With_Private
           or else Ekind (Id) = E_Class_Wide_Type);
-<<<<<<< HEAD
-      return Elist24 (Id);
-=======
       return Elist25 (Id);
->>>>>>> c355071f
    end Abstract_Interfaces;
 
    function Abstract_Interface_Alias (Id : E) return E is
@@ -915,15 +859,12 @@
       return Node16 (Id);
    end DTC_Entity;
 
-<<<<<<< HEAD
-=======
    function Elaborate_Body_Desirable (Id : E) return B is
    begin
       pragma Assert (Ekind (Id) = E_Package);
       return Flag210 (Id);
    end Elaborate_Body_Desirable;
 
->>>>>>> c355071f
    function Elaboration_Entity (Id : E) return E is
    begin
       pragma Assert
@@ -1097,14 +1038,7 @@
    begin
       pragma Assert (Ekind (Id) = E_Package
                        or else Ekind (Id) = E_Generic_Package
-<<<<<<< HEAD
-                       or else Ekind (Id) = E_Protected_Type
-                       or else Ekind (Id) = E_Protected_Subtype
-                       or else Ekind (Id) = E_Task_Type
-                       or else Ekind (Id) = E_Task_Subtype);
-=======
                        or else Ekind (Id) in Concurrent_Kind);
->>>>>>> c355071f
       return Node16 (Id);
    end First_Private_Entity;
 
@@ -1429,15 +1363,12 @@
       return Flag193 (Id);
    end Has_Specified_Stream_Write;
 
-<<<<<<< HEAD
-=======
    function Has_Static_Discriminants (Id : E) return B is
    begin
       pragma Assert (Is_Type (Id));
       return Flag211 (Id);
    end Has_Static_Discriminants;
 
->>>>>>> c355071f
    function Has_Storage_Size_Clause (Id : E) return B is
    begin
       pragma Assert (Is_Access_Type (Id) or else Is_Task_Type (Id));
@@ -1535,17 +1466,10 @@
       return Flag69 (Id);
    end Is_Access_Constant;
 
-<<<<<<< HEAD
-   function Is_Ada_2005 (Id : E) return B is
-   begin
-      return Flag185 (Id);
-   end Is_Ada_2005;
-=======
    function Is_Ada_2005_Only (Id : E) return B is
    begin
       return Flag185 (Id);
    end Is_Ada_2005_Only;
->>>>>>> c355071f
 
    function Is_Aliased (Id : E) return B is
    begin
@@ -2200,11 +2124,6 @@
 
    function Obsolescent_Warning (Id : E) return N is
    begin
-<<<<<<< HEAD
-      pragma Assert
-        (Is_Subprogram (Id) or else Is_Package_Or_Generic_Package (Id));
-=======
->>>>>>> c355071f
       return Node24 (Id);
    end Obsolescent_Warning;
 
@@ -2501,14 +2420,8 @@
 
    function Task_Body_Procedure (Id : E) return N is
    begin
-<<<<<<< HEAD
-      pragma Assert (Ekind (Id) = E_Task_Type
-                      or else Ekind (Id) = E_Task_Subtype);
-      return Node24 (Id);
-=======
       pragma Assert (Ekind (Id) in Task_Kind);
       return Node25 (Id);
->>>>>>> c355071f
    end Task_Body_Procedure;
 
    function Treat_As_Volatile (Id : E) return B is
@@ -2769,23 +2682,15 @@
           or else Ekind (Id) = E_Record_Type_With_Private
           or else Ekind (Id) = E_Record_Subtype_With_Private
           or else Ekind (Id) = E_Class_Wide_Type);
-<<<<<<< HEAD
-      Set_Elist24 (Id, V);
-=======
       Set_Elist25 (Id, V);
->>>>>>> c355071f
    end Set_Abstract_Interfaces;
 
    procedure Set_Abstract_Interface_Alias (Id : E; V : E) is
    begin
       pragma Assert
-<<<<<<< HEAD
-        (Ekind (Id) = E_Procedure or Ekind (Id) = E_Function);
-=======
         (Is_Hidden (Id)
           and then
            (Ekind (Id) = E_Procedure or else Ekind (Id) = E_Function));
->>>>>>> c355071f
       Set_Node25 (Id, V);
    end Set_Abstract_Interface_Alias;
 
@@ -3128,15 +3033,12 @@
       Set_Node16 (Id, V);
    end Set_DTC_Entity;
 
-<<<<<<< HEAD
-=======
    procedure Set_Elaborate_Body_Desirable (Id : E; V : B := True) is
    begin
       pragma Assert (Ekind (Id) = E_Package);
       Set_Flag210 (Id, V);
    end Set_Elaborate_Body_Desirable;
 
->>>>>>> c355071f
    procedure Set_Elaboration_Entity (Id : E; V : E) is
    begin
       pragma Assert
@@ -3311,14 +3213,7 @@
    begin
       pragma Assert (Ekind (Id) = E_Package
                        or else Ekind (Id) = E_Generic_Package
-<<<<<<< HEAD
-                       or else Ekind (Id) = E_Protected_Type
-                       or else Ekind (Id) = E_Protected_Subtype
-                       or else Ekind (Id) = E_Task_Type
-                       or else Ekind (Id) = E_Task_Subtype);
-=======
                        or else Ekind (Id) in Concurrent_Kind);
->>>>>>> c355071f
       Set_Node16 (Id, V);
    end Set_First_Private_Entity;
 
@@ -3652,14 +3547,11 @@
       Set_Flag193 (Id, V);
    end Set_Has_Specified_Stream_Write;
 
-<<<<<<< HEAD
-=======
    procedure Set_Has_Static_Discriminants (Id : E; V : B := True) is
    begin
       Set_Flag211 (Id, V);
    end Set_Has_Static_Discriminants;
 
->>>>>>> c355071f
    procedure Set_Has_Storage_Size_Clause (Id : E; V : B := True) is
    begin
       pragma Assert (Is_Access_Type (Id) or else Is_Task_Type (Id));
@@ -3762,17 +3654,10 @@
       Set_Flag69 (Id, V);
    end Set_Is_Access_Constant;
 
-<<<<<<< HEAD
-   procedure Set_Is_Ada_2005 (Id : E; V : B := True) is
-   begin
-      Set_Flag185 (Id, V);
-   end Set_Is_Ada_2005;
-=======
    procedure Set_Is_Ada_2005_Only (Id : E; V : B := True) is
    begin
       Set_Flag185 (Id, V);
    end Set_Is_Ada_2005_Only;
->>>>>>> c355071f
 
    procedure Set_Is_Aliased (Id : E; V : B := True) is
    begin
@@ -4461,11 +4346,6 @@
 
    procedure Set_Obsolescent_Warning (Id : E; V : N) is
    begin
-<<<<<<< HEAD
-      pragma Assert
-        (Is_Subprogram (Id) or else Is_Package_Or_Generic_Package (Id));
-=======
->>>>>>> c355071f
       Set_Node24 (Id, V);
    end Set_Obsolescent_Warning;
 
@@ -4767,14 +4647,8 @@
 
    procedure Set_Task_Body_Procedure (Id : E; V : N) is
    begin
-<<<<<<< HEAD
-      pragma Assert (Ekind (Id) = E_Task_Type
-                      or else Ekind (Id) = E_Task_Subtype);
-      Set_Node24 (Id, V);
-=======
       pragma Assert (Ekind (Id) in Task_Kind);
       Set_Node25 (Id, V);
->>>>>>> c355071f
    end Set_Task_Body_Procedure;
 
    procedure Set_Treat_As_Volatile (Id : E; V : B := True) is
@@ -6154,13 +6028,7 @@
    -- Is_Inherently_Limited_Type --
    --------------------------------
 
-<<<<<<< HEAD
-   --  Note: this predicate has disappeared from Ada 2005: see AI-318-2
-
-   function Is_Return_By_Reference_Type (Id : E) return B is
-=======
    function Is_Inherently_Limited_Type (Id : E) return B is
->>>>>>> c355071f
       Btype : constant Entity_Id := Base_Type (Id);
 
    begin
@@ -6964,10 +6832,7 @@
       W ("Has_Specified_Stream_Output",   Flag191 (Id));
       W ("Has_Specified_Stream_Read",     Flag192 (Id));
       W ("Has_Specified_Stream_Write",    Flag193 (Id));
-<<<<<<< HEAD
-=======
       W ("Has_Static_Discriminants",      Flag211 (Id));
->>>>>>> c355071f
       W ("Has_Storage_Size_Clause",       Flag23  (Id));
       W ("Has_Stream_Size_Clause",        Flag184 (Id));
       W ("Has_Subprogram_Descriptor",     Flag93  (Id));
@@ -6983,11 +6848,7 @@
       W ("Is_Abstract",                   Flag19  (Id));
       W ("Is_Local_Anonymous_Access",     Flag194 (Id));
       W ("Is_Access_Constant",            Flag69  (Id));
-<<<<<<< HEAD
-      W ("Is_Ada_2005",                   Flag185 (Id));
-=======
       W ("Is_Ada_2005_Only",              Flag185 (Id));
->>>>>>> c355071f
       W ("Is_Aliased",                    Flag15  (Id));
       W ("Is_Asynchronous",               Flag81  (Id));
       W ("Is_Atomic",                     Flag85  (Id));
@@ -8001,65 +7862,37 @@
    ------------------------
 
    procedure Write_Field24_Name (Id : Entity_Id) is
-<<<<<<< HEAD
+      pragma Warnings (Off, Id);
+   begin
+      Write_Str ("Obsolescent_Warning");
+   end Write_Field24_Name;
+
+   ------------------------
+   -- Write_Field25_Name --
+   ------------------------
+
+   procedure Write_Field25_Name (Id : Entity_Id) is
    begin
       case Ekind (Id) is
+         when E_Component                                =>
+            Write_Str ("DT_Offset_To_Top_Func");
+
+         when E_Procedure                                |
+              E_Function                                 =>
+            Write_Str ("Abstract_Interface_Alias");
+
+         when E_Package                                  =>
+            Write_Str ("Current_Use_Clause");
+
          when E_Record_Type                              |
               E_Record_Subtype                           |
               E_Record_Type_With_Private                 |
               E_Record_Subtype_With_Private              =>
             Write_Str ("Abstract_Interfaces");
 
-         when Subprogram_Kind                            |
-              E_Package                                  |
-              E_Generic_Package                          =>
-            Write_Str ("Obsolescent_Warning");
-
          when Task_Kind                                  =>
             Write_Str ("Task_Body_Procedure");
 
-         when others                                     =>
-            Write_Str ("Field24??");
-      end case;
-=======
-      pragma Warnings (Off, Id);
-   begin
-      Write_Str ("Obsolescent_Warning");
->>>>>>> c355071f
-   end Write_Field24_Name;
-
-   ------------------------
-   -- Write_Field25_Name --
-   ------------------------
-
-   procedure Write_Field25_Name (Id : Entity_Id) is
-   begin
-      case Ekind (Id) is
-<<<<<<< HEAD
-=======
-         when E_Component                                =>
-            Write_Str ("DT_Offset_To_Top_Func");
-
->>>>>>> c355071f
-         when E_Procedure                                |
-              E_Function                                 =>
-            Write_Str ("Abstract_Interface_Alias");
-
-         when E_Package                                  =>
-            Write_Str ("Current_Use_Clause");
-
-<<<<<<< HEAD
-=======
-         when E_Record_Type                              |
-              E_Record_Subtype                           |
-              E_Record_Type_With_Private                 |
-              E_Record_Subtype_With_Private              =>
-            Write_Str ("Abstract_Interfaces");
-
-         when Task_Kind                                  =>
-            Write_Str ("Task_Body_Procedure");
-
->>>>>>> c355071f
          when others                                     =>
             Write_Str ("Field25??");
       end case;
@@ -8100,8 +7933,6 @@
       end case;
    end Write_Field27_Name;
 
-<<<<<<< HEAD
-=======
    ------------------------
    -- Write_Field28_Name --
    ------------------------
@@ -8117,7 +7948,6 @@
       end case;
    end Write_Field28_Name;
 
->>>>>>> c355071f
    -------------------------
    -- Iterator Procedures --
    -------------------------
