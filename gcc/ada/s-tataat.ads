--- conflicted
+++ resolved
@@ -7,11 +7,7 @@
 --                                  S p e c                                 --
 --                                                                          --
 --             Copyright (C) 1991-1994, Florida State University            --
-<<<<<<< HEAD
---                     Copyright (C) 1995-2005, AdaCore                     --
-=======
 --                     Copyright (C) 1995-2007, AdaCore                     --
->>>>>>> 751ff693
 --                                                                          --
 -- GNARL is free software; you can  redistribute it  and/or modify it under --
 -- terms of the  GNU General Public License as published  by the Free Soft- --
@@ -54,11 +50,7 @@
    type Access_Node is access all Node;
    --  This needs comments ???
 
-<<<<<<< HEAD
-   function To_Access_Node is new Unchecked_Conversion
-=======
    function To_Access_Node is new Ada.Unchecked_Conversion
->>>>>>> 751ff693
      (Access_Address, Access_Node);
    --  Used to fetch pointer to indirect attribute list. Declaration is in
    --  spec to avoid any problems with aliasing assumptions.
