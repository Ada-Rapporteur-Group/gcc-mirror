------------------------------------------------------------------------------
--                                                                          --
--                         GNAT RUN-TIME COMPONENTS                         --
--                                                                          --
--                         G N A T . T H R E A D S                          --
--                                                                          --
--                                 S p e c                                  --
--                                                                          --
<<<<<<< HEAD
--                     Copyright (C) 1998-2005 AdaCore                      --
=======
--                     Copyright (C) 1998-2007, AdaCore                     --
>>>>>>> 751ff693
--                                                                          --
-- GNAT is free software;  you can  redistribute it  and/or modify it under --
-- terms of the  GNU General Public License as published  by the Free Soft- --
-- ware  Foundation;  either version 2,  or (at your option) any later ver- --
-- sion.  GNAT is distributed in the hope that it will be useful, but WITH- --
-- OUT ANY WARRANTY;  without even the  implied warranty of MERCHANTABILITY --
-- or FITNESS FOR A PARTICULAR PURPOSE.  See the GNU General Public License --
-- for  more details.  You should have  received  a copy of the GNU General --
-- Public License  distributed with GNAT;  see file COPYING.  If not, write --
-- to  the  Free Software Foundation,  51  Franklin  Street,  Fifth  Floor, --
-- Boston, MA 02110-1301, USA.                                              --
--                                                                          --
-- As a special exception,  if other files  instantiate  generics from this --
-- unit, or you link  this unit with other files  to produce an executable, --
-- this  unit  does not  by itself cause  the resulting  executable  to  be --
-- covered  by the  GNU  General  Public  License.  This exception does not --
-- however invalidate  any other reasons why  the executable file  might be --
-- covered by the  GNU Public License.                                      --
--                                                                          --
-- GNAT was originally developed  by the GNAT team at  New York University. --
-- Extensive contributions were provided by Ada Core Technologies Inc.      --
--                                                                          --
------------------------------------------------------------------------------

--  This package provides facilities for creation or registration of foreign
--  threads for use as Ada tasks. In order to execute general Ada code, the
--  run-time system must know about all tasks. This package allows foreign
--  code, e.g. a C program, to create a thread that the Ada run-time knows
--  about, or to register the current thread.

--  For some implementations of GNAT Pro, the registration of foreign threads
--  is automatic. However, in such implementations, if the Ada program has no
--  tasks at all and no tasking constructs other than delay, then by default
--  the non-tasking version of the Ada run-time will be loaded. If foreign
--  threads are present, it is important to ensure that the tasking version
--  of the Ada run time is loaded. This may be achieved by adding "with
--  GNAT.Threads" to any unit in the partition.

with System;
with Ada.Task_Identification;

package GNAT.Threads is

   type Void_Ptr is access all Integer;

   function Create_Thread
     (Code : System.Address;  -- pointer
      Parm : Void_Ptr;        -- pointer
      Size : Natural;         -- int
      Prio : Integer)         -- int
      return System.Address;
   pragma Export (C, Create_Thread, "__gnat_create_thread");
   --  Creates a thread with the given (Size) stack size in bytes, and
   --  the given (Prio) priority. The task will execute a call to the
   --  procedure whose address is given by Code. This procedure has
   --  the prototype
   --
   --    void thread_code (void *id, void *parm);
   --
   --  where id is the id of the created task, and parm is the parameter
   --  passed to Create_Thread. The called procedure is the body of the
   --  code for the task, the task will be automatically terminated when
   --  the procedure returns.
   --
   --  This function returns the Ada Id of the created task that can then be
   --  used as a parameter to the procedures below.
   --
   --  C declaration:
   --
   --  extern void *__gnat_create_thread
   --    (void (*code)(void *, void *), void *parm, int size, int prio);

   function Register_Thread return System.Address;
   pragma Export (C, Register_Thread, "__gnat_register_thread");
   --  Create an Ada task Id for the current thread if needed.
   --  If the thread could not be registered, System.Null_Address is returned.
   --
   --  This function returns the Ada Id of the current task that can then be
   --  used as a parameter to the procedures below.
   --
   --  C declaration:
   --
   --  extern void *__gnat_register_thread ();
   --
   --  Here is a typical usage of the Register/Unregister_Thread procedures:
   --
   --  void thread_body ()
   --  {
   --    void *task_id = __gnat_register_thread ();
   --    ... thread body ...
   --    __gnat_unregister_thread ();
   --  }

   procedure Unregister_Thread;
   pragma Export (C, Unregister_Thread, "__gnat_unregister_thread");
   --  Unregister the current task from the GNAT run time and destroy the
   --  memory allocated for its task id.
   --
   --  C declaration:
   --
   --  extern void __gnat_unregister_thread ();

   procedure Unregister_Thread_Id (Thread : System.Address);
   pragma Export (C, Unregister_Thread_Id, "__gnat_unregister_thread_id");
   --  Unregister the task associated with Thread from the GNAT run time and
   --  destroy the memory allocated for its task id.
   --  If no task id is associated with Thread, do nothing.
   --
   --  C declaration:
   --
   --  extern void __gnat_unregister_thread_id (pthread_t *thread);

   procedure Destroy_Thread (Id : System.Address);
   pragma Export (C, Destroy_Thread, "__gnat_destroy_thread");
   --  This procedure may be used to prematurely abort the created thread.
   --  The value Id is the value that was passed to the thread code procedure
   --  at activation time.
   --
   --  C declaration:
   --
   --  extern void __gnat_destroy_thread (void *id);

   procedure Get_Thread (Id : System.Address; Thread : System.Address);
   pragma Export (C, Get_Thread, "__gnat_get_thread");
   --  This procedure is used to retrieve the thread id of a given task.
   --  The value Id is the value that was passed to the thread code procedure
   --  at activation time.
   --  Thread is a pointer to a thread id that will be updated by this
   --  procedure.
   --
   --  C declaration:
   --
   --  extern void __gnat_get_thread (void *id, pthread_t *thread);

   function To_Task_Id
<<<<<<< HEAD
     (Id   : System.Address)
=======
     (Id : System.Address)
>>>>>>> 751ff693
      return Ada.Task_Identification.Task_Id;
   --  Ada interface only.
   --  Given a low level Id, as returned by Create_Thread, return a Task_Id,
   --  so that operations in Ada.Task_Identification can be used.

end GNAT.Threads;<|MERGE_RESOLUTION|>--- conflicted
+++ resolved
@@ -6,11 +6,7 @@
 --                                                                          --
 --                                 S p e c                                  --
 --                                                                          --
-<<<<<<< HEAD
---                     Copyright (C) 1998-2005 AdaCore                      --
-=======
 --                     Copyright (C) 1998-2007, AdaCore                     --
->>>>>>> 751ff693
 --                                                                          --
 -- GNAT is free software;  you can  redistribute it  and/or modify it under --
 -- terms of the  GNU General Public License as published  by the Free Soft- --
@@ -146,11 +142,7 @@
    --  extern void __gnat_get_thread (void *id, pthread_t *thread);
 
    function To_Task_Id
-<<<<<<< HEAD
-     (Id   : System.Address)
-=======
      (Id : System.Address)
->>>>>>> 751ff693
       return Ada.Task_Identification.Task_Id;
    --  Ada interface only.
    --  Given a low level Id, as returned by Create_Thread, return a Task_Id,
