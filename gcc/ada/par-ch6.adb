------------------------------------------------------------------------------
--                                                                          --
--                         GNAT COMPILER COMPONENTS                         --
--                                                                          --
--                              P A R . C H 6                               --
--                                                                          --
--                                 B o d y                                  --
--                                                                          --
--          Copyright (C) 1992-2009, Free Software Foundation, Inc.         --
--                                                                          --
-- GNAT is free software;  you can  redistribute it  and/or modify it under --
-- terms of the  GNU General Public License as published  by the Free Soft- --
-- ware  Foundation;  either version 3,  or (at your option) any later ver- --
-- sion.  GNAT is distributed in the hope that it will be useful, but WITH- --
-- OUT ANY WARRANTY;  without even the  implied warranty of MERCHANTABILITY --
-- or FITNESS FOR A PARTICULAR PURPOSE.  See the GNU General Public License --
-- for  more details.  You should have  received  a copy of the GNU General --
-- Public License  distributed with GNAT; see file COPYING3.  If not, go to --
-- http://www.gnu.org/licenses for a complete copy of the license.          --
--                                                                          --
-- GNAT was originally developed  by the GNAT team at  New York University. --
-- Extensive contributions were provided by Ada Core Technologies Inc.      --
--                                                                          --
------------------------------------------------------------------------------

pragma Style_Checks (All_Checks);
--  Turn off subprogram body ordering check. Subprograms are in order
--  by RM section rather than alphabetical

with Sinfo.CN; use Sinfo.CN;

separate (Par)
package body Ch6 is

   --  Local subprograms, used only in this chapter

   function P_Defining_Designator        return Node_Id;
   function P_Defining_Operator_Symbol   return Node_Id;
   function P_Return_Object_Declaration  return Node_Id;

   procedure P_Return_Subtype_Indication (Decl_Node : Node_Id);
   --  Decl_Node is a N_Object_Declaration.
   --  Set the Null_Exclusion_Present and Object_Definition fields of
   --  Decl_Node.

   procedure Check_Junk_Semicolon_Before_Return;

   --  Check for common error of junk semicolon before RETURN keyword of
   --  function specification. If present, skip over it with appropriate
   --  error message, leaving Scan_Ptr pointing to the RETURN after. This
   --  routine also deals with a possibly misspelled version of Return.

   ----------------------------------------
   -- Check_Junk_Semicolon_Before_Return --
   ----------------------------------------

   procedure Check_Junk_Semicolon_Before_Return is
      Scan_State : Saved_Scan_State;

   begin
      if Token = Tok_Semicolon then
         Save_Scan_State (Scan_State);
         Scan; -- past the semicolon

         if Token = Tok_Return then
            Restore_Scan_State (Scan_State);
            Error_Msg_SC ("|extra "";"" ignored");
            Scan; -- rescan past junk semicolon
         else
            Restore_Scan_State (Scan_State);
         end if;

      elsif Bad_Spelling_Of (Tok_Return) then
         null;
      end if;
   end Check_Junk_Semicolon_Before_Return;

   -----------------------------------------------------
   -- 6.1  Subprogram (Also 6.3, 8.5.4, 10.1.3, 12.3) --
   -----------------------------------------------------

   --  This routine scans out a subprogram declaration, subprogram body,
   --  subprogram renaming declaration or subprogram generic instantiation.

   --  SUBPROGRAM_DECLARATION ::= SUBPROGRAM_SPECIFICATION;

   --  ABSTRACT_SUBPROGRAM_DECLARATION ::=
   --    SUBPROGRAM_SPECIFICATION is abstract;

   --  SUBPROGRAM_SPECIFICATION ::=
   --      procedure DEFINING_PROGRAM_UNIT_NAME PARAMETER_PROFILE
   --    | function DEFINING_DESIGNATOR PARAMETER_AND_RESULT_PROFILE

   --  PARAMETER_PROFILE ::= [FORMAL_PART]

   --  PARAMETER_AND_RESULT_PROFILE ::= [FORMAL_PART] return SUBTYPE_MARK

   --  SUBPROGRAM_BODY ::=
   --    SUBPROGRAM_SPECIFICATION is
   --      DECLARATIVE_PART
   --    begin
   --      HANDLED_SEQUENCE_OF_STATEMENTS
   --    end [DESIGNATOR];

   --  SUBPROGRAM_RENAMING_DECLARATION ::=
   --    SUBPROGRAM_SPECIFICATION renames callable_entity_NAME;

   --  SUBPROGRAM_BODY_STUB ::=
   --    SUBPROGRAM_SPECIFICATION is separate;

   --  GENERIC_INSTANTIATION ::=
   --    procedure DEFINING_PROGRAM_UNIT_NAME is
   --      new generic_procedure_NAME [GENERIC_ACTUAL_PART];
   --  | function DEFINING_DESIGNATOR is
   --      new generic_function_NAME [GENERIC_ACTUAL_PART];

   --  NULL_PROCEDURE_DECLARATION ::=
   --    SUBPROGRAM_SPECIFICATION is null;

   --  Null procedures are an Ada 2005 feature. A null procedure declaration
   --  is classified as a basic declarative item, but it is parsed here, with
   --  other subprogram constructs.

   --  The value in Pf_Flags indicates which of these possible declarations
   --  is acceptable to the caller:

   --    Pf_Flags.Decl                 Set if declaration OK
   --    Pf_Flags.Gins                 Set if generic instantiation OK
   --    Pf_Flags.Pbod                 Set if proper body OK
   --    Pf_Flags.Rnam                 Set if renaming declaration OK
   --    Pf_Flags.Stub                 Set if body stub OK

   --  If an inappropriate form is encountered, it is scanned out but an
   --  error message indicating that it is appearing in an inappropriate
   --  context is issued. The only possible values for Pf_Flags are those
   --  defined as constants in the Par package.

   --  The caller has checked that the initial token is FUNCTION, PROCEDURE,
   --  NOT or OVERRIDING.

   --  Error recovery: cannot raise Error_Resync

   function P_Subprogram (Pf_Flags : Pf_Rec) return Node_Id is
      Specification_Node : Node_Id;
      Name_Node          : Node_Id;
      Fpart_List         : List_Id;
      Fpart_Sloc         : Source_Ptr;
      Result_Not_Null    : Boolean := False;
      Result_Node        : Node_Id;
      Inst_Node          : Node_Id;
      Body_Node          : Node_Id;
      Decl_Node          : Node_Id;
      Rename_Node        : Node_Id;
      Absdec_Node        : Node_Id;
      Stub_Node          : Node_Id;
      Fproc_Sloc         : Source_Ptr;
      Func               : Boolean;
      Scan_State         : Saved_Scan_State;

      --  Flags for optional overriding indication. Two flags are needed,
      --  to distinguish positive and negative overriding indicators from
      --  the absence of any indicator.

      Is_Overriding  : Boolean := False;
      Not_Overriding : Boolean := False;

   begin
      --  Set up scope stack entry. Note that the Labl field will be set later

      SIS_Entry_Active := False;
      SIS_Missing_Semicolon_Message := No_Error_Msg;
      Push_Scope_Stack;
      Scope.Table (Scope.Last).Sloc := Token_Ptr;
      Scope.Table (Scope.Last).Etyp := E_Name;
      Scope.Table (Scope.Last).Ecol := Start_Column;
      Scope.Table (Scope.Last).Lreq := False;

      --  Ada2005: scan leading NOT OVERRIDING indicator

      if Token = Tok_Not then
         Scan;  -- past NOT

         if Token = Tok_Overriding then
            Scan;  --  past OVERRIDING
            Not_Overriding := True;

         --  Overriding keyword used in non Ada 2005 mode

         elsif Token = Tok_Identifier
           and then Token_Name = Name_Overriding
         then
            Error_Msg_SC ("overriding indicator is an Ada 2005 extension");
            Error_Msg_SC ("\unit must be compiled with -gnat05 switch");
            Scan;  --  past Overriding
            Not_Overriding := True;

         else
            Error_Msg_SC ("OVERRIDING expected!");
         end if;

      --  Ada 2005: scan leading OVERRIDING indicator

      --  Note: in the case of OVERRIDING keyword used in Ada 95 mode, the
      --  declaration circuit already gave an error message and changed the
      --  token to Tok_Overriding.

      elsif Token = Tok_Overriding then
         Scan;  --  past OVERRIDING
         Is_Overriding := True;
      end if;

      if (Is_Overriding or else Not_Overriding) then

         --  Note that if we are not in Ada_05 mode, error messages have
         --  already been given, so no need to give another message here.

         --  An overriding indicator is allowed for subprogram declarations,
         --  bodies, renamings, stubs, and instantiations. The test against
         --  Pf_Decl_Pbod is added to account for the case of subprograms
         --  declared in a protected type, where only subprogram declarations
         --  and bodies can occur.

         if Pf_Flags /= Pf_Decl_Gins_Pbod_Rnam_Stub
              and then
            Pf_Flags /= Pf_Decl_Pbod
         then
            Error_Msg_SC ("overriding indicator not allowed here!");

         elsif Token /= Tok_Function and then Token /= Tok_Procedure then
<<<<<<< HEAD
            Error_Msg_SC ("FUNCTION or PROCEDURE expected!");
=======
            Error_Msg_SC -- CODEFIX
              ("FUNCTION or PROCEDURE expected!");
>>>>>>> 42a9ba1d
         end if;
      end if;

      Func := (Token = Tok_Function);
      Fproc_Sloc := Token_Ptr;
      Scan; -- past FUNCTION or PROCEDURE
      Ignore (Tok_Type);
      Ignore (Tok_Body);

      if Func then
         Name_Node := P_Defining_Designator;

         if Nkind (Name_Node) = N_Defining_Operator_Symbol
           and then Scope.Last = 1
         then
            Error_Msg_SP ("operator symbol not allowed at library level");
            Name_Node := New_Entity (N_Defining_Identifier, Sloc (Name_Node));

            --  Set name from file name, we need some junk name, and that's
            --  as good as anything. This is only approximate, since we do
            --  not do anything with non-standard name translations.

            Get_Name_String (File_Name (Current_Source_File));

            for J in 1 .. Name_Len loop
               if Name_Buffer (J) = '.' then
                  Name_Len := J - 1;
                  exit;
               end if;
            end loop;

            Set_Chars (Name_Node, Name_Find);
            Set_Error_Posted (Name_Node);
         end if;

      else
         Name_Node := P_Defining_Program_Unit_Name;
      end if;

      Scope.Table (Scope.Last).Labl := Name_Node;
      Ignore (Tok_Colon);

      --  Deal with generic instantiation, the one case in which we do not
      --  have a subprogram specification as part of whatever we are parsing

      if Token = Tok_Is then
         Save_Scan_State (Scan_State); -- at the IS
         T_Is; -- checks for redundant IS

         if Token = Tok_New then
            if not Pf_Flags.Gins then
               Error_Msg_SC ("generic instantiation not allowed here!");
            end if;

            Scan; -- past NEW

            if Func then
               Inst_Node := New_Node (N_Function_Instantiation, Fproc_Sloc);
               Set_Name (Inst_Node, P_Function_Name);
            else
               Inst_Node := New_Node (N_Procedure_Instantiation, Fproc_Sloc);
               Set_Name (Inst_Node, P_Qualified_Simple_Name);
            end if;

            Set_Defining_Unit_Name (Inst_Node, Name_Node);
            Set_Generic_Associations (Inst_Node, P_Generic_Actual_Part_Opt);
            TF_Semicolon;
            Pop_Scope_Stack; -- Don't need scope stack entry in this case

            if Is_Overriding then
               Set_Must_Override (Inst_Node);

            elsif Not_Overriding then
               Set_Must_Not_Override (Inst_Node);
            end if;

            return Inst_Node;

         else
            Restore_Scan_State (Scan_State); -- to the IS
         end if;
      end if;

      --  If not a generic instantiation, then we definitely have a subprogram
      --  specification (all possibilities at this stage include one here)

      Fpart_Sloc := Token_Ptr;

      Check_Misspelling_Of (Tok_Return);

      --  Scan formal part. First a special error check. If we have an
      --  identifier here, then we have a definite error. If this identifier
      --  is on the same line as the designator, then we assume it is the
      --  first formal after a missing left parenthesis

      if Token = Tok_Identifier
        and then not Token_Is_At_Start_Of_Line
      then
            T_Left_Paren; -- to generate message
            Fpart_List := P_Formal_Part;

      --  Otherwise scan out an optional formal part in the usual manner

      else
         Fpart_List := P_Parameter_Profile;
      end if;

      --  We treat what we have as a function specification if FUNCTION was
      --  used, or if a RETURN is present. This gives better error recovery
      --  since later RETURN statements will be valid in either case.

      Check_Junk_Semicolon_Before_Return;
      Result_Node := Error;

      if Token = Tok_Return then
         if not Func then
            Error_Msg ("PROCEDURE should be FUNCTION", Fproc_Sloc);
            Func := True;
         end if;

         Scan; -- past RETURN

         Result_Not_Null := P_Null_Exclusion;     --  Ada 2005 (AI-231)

         --  Ada 2005 (AI-318-02)

         if Token = Tok_Access then
            if Ada_Version < Ada_05 then
               Error_Msg_SC
                 ("anonymous access result type is an Ada 2005 extension");
               Error_Msg_SC ("\unit must be compiled with -gnat05 switch");
            end if;

            Result_Node := P_Access_Definition (Result_Not_Null);

         else
            Result_Node := P_Subtype_Mark;
            No_Constraint;
         end if;

      else
         if Func then
            Ignore (Tok_Right_Paren);
            TF_Return;
         end if;
      end if;

      if Func then
         Specification_Node :=
           New_Node (N_Function_Specification, Fproc_Sloc);

         Set_Null_Exclusion_Present (Specification_Node, Result_Not_Null);
         Set_Result_Definition (Specification_Node, Result_Node);

      else
         Specification_Node :=
           New_Node (N_Procedure_Specification, Fproc_Sloc);
      end if;

      Set_Defining_Unit_Name (Specification_Node, Name_Node);
      Set_Parameter_Specifications (Specification_Node, Fpart_List);

      if Is_Overriding then
         Set_Must_Override (Specification_Node);

      elsif Not_Overriding then
         Set_Must_Not_Override (Specification_Node);
      end if;

      --  Error check: barriers not allowed on protected functions/procedures

      if Token = Tok_When then
         if Func then
            Error_Msg_SC ("barrier not allowed on function, only on entry");
         else
            Error_Msg_SC ("barrier not allowed on procedure, only on entry");
         end if;

         Scan; -- past WHEN
         Discard_Junk_Node (P_Expression);
      end if;

      --  Deal with semicolon followed by IS. We want to treat this as IS

      if Token = Tok_Semicolon then
         Save_Scan_State (Scan_State);
         Scan; -- past semicolon

         if Token = Tok_Is then
            Error_Msg_SP ("extra "";"" ignored");
         else
            Restore_Scan_State (Scan_State);
         end if;
      end if;

      --  Deal with case of semicolon ending a subprogram declaration

      if Token = Tok_Semicolon then
         if not Pf_Flags.Decl then
            T_Is;
         end if;

         Scan; -- past semicolon

         --  If semicolon is immediately followed by IS, then ignore the
         --  semicolon, and go process the body.

         if Token = Tok_Is then
            Error_Msg_SP ("|extra "";"" ignored");
            T_Is; -- scan past IS
            goto Subprogram_Body;

         --  If BEGIN follows in an appropriate column, we immediately
         --  commence the error action of assuming that the previous
         --  subprogram declaration should have been a subprogram body,
         --  i.e. that the terminating semicolon should have been IS.

         elsif Token = Tok_Begin
            and then Start_Column >= Scope.Table (Scope.Last).Ecol
         then
            Error_Msg_SP ("|"";"" should be IS!");
            goto Subprogram_Body;

         else
            goto Subprogram_Declaration;
         end if;

      --  Case of not followed by semicolon

      else
         --  Subprogram renaming declaration case

         Check_Misspelling_Of (Tok_Renames);

         if Token = Tok_Renames then
            if not Pf_Flags.Rnam then
               Error_Msg_SC ("renaming declaration not allowed here!");
            end if;

            Rename_Node :=
              New_Node (N_Subprogram_Renaming_Declaration, Token_Ptr);
            Scan; -- past RENAMES
            Set_Name (Rename_Node, P_Name);
            Set_Specification (Rename_Node, Specification_Node);
            TF_Semicolon;
            Pop_Scope_Stack;
            return Rename_Node;

         --  Case of IS following subprogram specification

         elsif Token = Tok_Is then
            T_Is; -- ignore redundant Is's

            if Token_Name = Name_Abstract then
               Check_95_Keyword (Tok_Abstract, Tok_Semicolon);
            end if;

            --  Deal nicely with (now obsolete) use of <> in place of abstract

            if Token = Tok_Box then
               Error_Msg_SC ("ABSTRACT expected");
               Token := Tok_Abstract;
            end if;

            --  Abstract subprogram declaration case

            if Token = Tok_Abstract then
               Absdec_Node :=
                 New_Node (N_Abstract_Subprogram_Declaration, Token_Ptr);
               Set_Specification (Absdec_Node, Specification_Node);
               Pop_Scope_Stack; -- discard unneeded entry
               Scan; -- past ABSTRACT
               TF_Semicolon;
               return Absdec_Node;

            --  Ada 2005 (AI-248): Parse a null procedure declaration

            elsif Token = Tok_Null then
               if Ada_Version < Ada_05 then
                  Error_Msg_SP ("null procedures are an Ada 2005 extension");
                  Error_Msg_SP ("\unit must be compiled with -gnat05 switch");
               end if;

               Scan; -- past NULL

               if Func then
                  Error_Msg_SP ("only procedures can be null");
               else
                  Set_Null_Present (Specification_Node);
               end if;

               TF_Semicolon;
               goto Subprogram_Declaration;

            --  Check for IS NEW with Formal_Part present and handle nicely

            elsif Token = Tok_New then
               Error_Msg
                 ("formal part not allowed in instantiation", Fpart_Sloc);
               Scan; -- past NEW

               if Func then
                  Inst_Node := New_Node (N_Function_Instantiation, Fproc_Sloc);
               else
                  Inst_Node :=
                    New_Node (N_Procedure_Instantiation, Fproc_Sloc);
               end if;

               Set_Defining_Unit_Name (Inst_Node, Name_Node);
               Set_Name (Inst_Node, P_Name);
               Set_Generic_Associations (Inst_Node, P_Generic_Actual_Part_Opt);
               TF_Semicolon;
               Pop_Scope_Stack; -- Don't need scope stack entry in this case
               return Inst_Node;

            else
               goto Subprogram_Body;
            end if;

         --  Here we have a missing IS or missing semicolon, we always guess
         --  a missing semicolon, since we are pretty good at fixing up a
         --  semicolon which should really be an IS

         else
            Error_Msg_AP ("|missing "";""");
            SIS_Missing_Semicolon_Message := Get_Msg_Id;
            goto Subprogram_Declaration;
         end if;
      end if;

      --  Processing for subprogram body

      <<Subprogram_Body>>
         if not Pf_Flags.Pbod then
            Error_Msg_SP ("subprogram body not allowed here!");
         end if;

         --  Subprogram body stub case

         if Separate_Present then
            if not Pf_Flags.Stub then
               Error_Msg_SC ("body stub not allowed here!");
            end if;

            if Nkind (Name_Node) = N_Defining_Operator_Symbol then
               Error_Msg
                 ("operator symbol cannot be used as subunit name",
                  Sloc (Name_Node));
            end if;

            Stub_Node :=
              New_Node (N_Subprogram_Body_Stub, Sloc (Specification_Node));
            Set_Specification (Stub_Node, Specification_Node);
            Scan; -- past SEPARATE
            Pop_Scope_Stack;
            TF_Semicolon;
            return Stub_Node;

         --  Subprogram body case

         else
            --  Here is the test for a suspicious IS (i.e. one that looks
            --  like it might more properly be a semicolon). See separate
            --  section discussing use of IS instead of semicolon in
            --  package Parse.

            if (Token in Token_Class_Declk
                  or else
                Token = Tok_Identifier)
              and then Start_Column <= Scope.Table (Scope.Last).Ecol
              and then Scope.Last /= 1
            then
               Scope.Table (Scope.Last).Etyp := E_Suspicious_Is;
               Scope.Table (Scope.Last).S_Is := Prev_Token_Ptr;
            end if;

            Body_Node :=
              New_Node (N_Subprogram_Body, Sloc (Specification_Node));
            Set_Specification (Body_Node, Specification_Node);
            Parse_Decls_Begin_End (Body_Node);
            return Body_Node;
         end if;

      --  Processing for subprogram declaration

      <<Subprogram_Declaration>>
         Decl_Node :=
           New_Node (N_Subprogram_Declaration, Sloc (Specification_Node));
         Set_Specification (Decl_Node, Specification_Node);

         --  If this is a context in which a subprogram body is permitted,
         --  set active SIS entry in case (see section titled "Handling
         --  Semicolon Used in Place of IS" in body of Parser package)
         --  Note that SIS_Missing_Semicolon_Message is already set properly.

         if Pf_Flags.Pbod then
            SIS_Labl := Scope.Table (Scope.Last).Labl;
            SIS_Sloc := Scope.Table (Scope.Last).Sloc;
            SIS_Ecol := Scope.Table (Scope.Last).Ecol;
            SIS_Declaration_Node := Decl_Node;
            SIS_Semicolon_Sloc := Prev_Token_Ptr;
            SIS_Entry_Active := True;
         end if;

         Pop_Scope_Stack;
         return Decl_Node;

   end P_Subprogram;

   ---------------------------------
   -- 6.1  Subprogram Declaration --
   ---------------------------------

   --  Parsed by P_Subprogram (6.1)

   ------------------------------------------
   -- 6.1  Abstract Subprogram Declaration --
   ------------------------------------------

   --  Parsed by P_Subprogram (6.1)

   -----------------------------------
   -- 6.1  Subprogram Specification --
   -----------------------------------

   --  SUBPROGRAM_SPECIFICATION ::=
   --      procedure DEFINING_PROGRAM_UNIT_NAME PARAMETER_PROFILE
   --    | function DEFINING_DESIGNATOR PARAMETER_AND_RESULT_PROFILE

   --  PARAMETER_PROFILE ::= [FORMAL_PART]

   --  PARAMETER_AND_RESULT_PROFILE ::= [FORMAL_PART] return SUBTYPE_MARK

   --  Subprogram specifications that appear in subprogram declarations
   --  are parsed by P_Subprogram (6.1). This routine is used in other
   --  contexts where subprogram specifications occur.

   --  Note: this routine does not affect the scope stack in any way

   --  Error recovery: can raise Error_Resync

   function P_Subprogram_Specification return Node_Id is
      Specification_Node : Node_Id;
      Result_Not_Null    : Boolean;
      Result_Node        : Node_Id;

   begin
      if Token = Tok_Function then
         Specification_Node := New_Node (N_Function_Specification, Token_Ptr);
         Scan; -- past FUNCTION
         Ignore (Tok_Body);
         Set_Defining_Unit_Name (Specification_Node, P_Defining_Designator);
         Set_Parameter_Specifications
           (Specification_Node, P_Parameter_Profile);
         Check_Junk_Semicolon_Before_Return;
         TF_Return;

         Result_Not_Null := P_Null_Exclusion;     --  Ada 2005 (AI-231)

         --  Ada 2005 (AI-318-02)

         if Token = Tok_Access then
            if Ada_Version < Ada_05 then
               Error_Msg_SC
                 ("anonymous access result type is an Ada 2005 extension");
               Error_Msg_SC ("\unit must be compiled with -gnat05 switch");
            end if;

            Result_Node := P_Access_Definition (Result_Not_Null);

         else
            Result_Node := P_Subtype_Mark;
            No_Constraint;
         end if;

         Set_Null_Exclusion_Present (Specification_Node, Result_Not_Null);
         Set_Result_Definition (Specification_Node, Result_Node);
         return Specification_Node;

      elsif Token = Tok_Procedure then
         Specification_Node := New_Node (N_Procedure_Specification, Token_Ptr);
         Scan; -- past PROCEDURE
         Ignore (Tok_Body);
         Set_Defining_Unit_Name
           (Specification_Node, P_Defining_Program_Unit_Name);
         Set_Parameter_Specifications
           (Specification_Node, P_Parameter_Profile);
         return Specification_Node;

      else
         Error_Msg_SC ("subprogram specification expected");
         raise Error_Resync;
      end if;
   end P_Subprogram_Specification;

   ---------------------
   -- 6.1  Designator --
   ---------------------

   --  DESIGNATOR ::=
   --    [PARENT_UNIT_NAME .] IDENTIFIER | OPERATOR_SYMBOL

   --  The caller has checked that the initial token is an identifier,
   --  operator symbol, or string literal. Note that we don't bother to
   --  do much error diagnosis in this routine, since it is only used for
   --  the label on END lines, and the routines in package Par.Endh will
   --  check that the label is appropriate.

   --  Error recovery: cannot raise Error_Resync

   function P_Designator return Node_Id is
      Ident_Node  : Node_Id;
      Name_Node   : Node_Id;
      Prefix_Node : Node_Id;

      function Real_Dot return Boolean;
      --  Tests if a current token is an interesting period, i.e. is followed
      --  by an identifier or operator symbol or string literal. If not, it is
      --  probably just incorrect punctuation to be caught by our caller. Note
      --  that the case of an operator symbol or string literal is also an
      --  error, but that is an error that we catch here. If the result is
      --  True, a real dot has been scanned and we are positioned past it,
      --  if the result is False, the scan position is unchanged.

      --------------
      -- Real_Dot --
      --------------

      function Real_Dot return Boolean is
         Scan_State  : Saved_Scan_State;

      begin
         if Token /= Tok_Dot then
            return False;

         else
            Save_Scan_State (Scan_State);
            Scan; -- past dot

            if Token = Tok_Identifier
              or else Token = Tok_Operator_Symbol
              or else Token = Tok_String_Literal
            then
               return True;

            else
               Restore_Scan_State (Scan_State);
               return False;
            end if;
         end if;
      end Real_Dot;

   --  Start of processing for P_Designator

   begin
      Ident_Node := Token_Node;
      Scan; -- past initial token

      if Prev_Token = Tok_Operator_Symbol
        or else Prev_Token = Tok_String_Literal
        or else not Real_Dot
      then
         return Ident_Node;

      --  Child name case

      else
         Prefix_Node := Ident_Node;

         --  Loop through child names, on entry to this loop, Prefix contains
         --  the name scanned so far, and Ident_Node is the last identifier.

         loop
            Name_Node := New_Node (N_Selected_Component, Prev_Token_Ptr);
            Set_Prefix (Name_Node, Prefix_Node);
            Ident_Node := P_Identifier;
            Set_Selector_Name (Name_Node, Ident_Node);
            Prefix_Node := Name_Node;
            exit when not Real_Dot;
         end loop;

         --  On exit from the loop, Ident_Node is the last identifier scanned,
         --  i.e. the defining identifier, and Prefix_Node is a node for the
         --  entire name, structured (incorrectly!) as a selected component.

         Name_Node := Prefix (Prefix_Node);
         Change_Node (Prefix_Node, N_Designator);
         Set_Name (Prefix_Node, Name_Node);
         Set_Identifier (Prefix_Node, Ident_Node);
         return Prefix_Node;
      end if;

   exception
      when Error_Resync =>
         while Token = Tok_Dot or else Token = Tok_Identifier loop
            Scan;
         end loop;

         return Error;
   end P_Designator;

   ------------------------------
   -- 6.1  Defining Designator --
   ------------------------------

   --  DEFINING_DESIGNATOR ::=
   --    DEFINING_PROGRAM_UNIT_NAME | DEFINING_OPERATOR_SYMBOL

   --  Error recovery: cannot raise Error_Resync

   function P_Defining_Designator return Node_Id is
   begin
      if Token = Tok_Operator_Symbol then
         return P_Defining_Operator_Symbol;

      elsif Token = Tok_String_Literal then
         Error_Msg_SC ("invalid operator name");
         Scan; -- past junk string
         return Error;

      else
         return P_Defining_Program_Unit_Name;
      end if;
   end P_Defining_Designator;

   -------------------------------------
   -- 6.1  Defining Program Unit Name --
   -------------------------------------

   --  DEFINING_PROGRAM_UNIT_NAME ::=
   --    [PARENT_UNIT_NAME .] DEFINING_IDENTIFIER

   --  Note: PARENT_UNIT_NAME may be present only in 95 mode at the outer level

   --  Error recovery: cannot raise Error_Resync

   function P_Defining_Program_Unit_Name return Node_Id is
      Ident_Node  : Node_Id;
      Name_Node   : Node_Id;
      Prefix_Node : Node_Id;

   begin
      --  Set identifier casing if not already set and scan initial identifier

      if Token = Tok_Identifier
        and then Identifier_Casing (Current_Source_File) = Unknown
      then
         Set_Identifier_Casing (Current_Source_File, Determine_Token_Casing);
      end if;

      Ident_Node := P_Identifier (C_Dot);
      Merge_Identifier (Ident_Node, Tok_Return);

      --  Normal case (not child library unit name)

      if Token /= Tok_Dot then
         Change_Identifier_To_Defining_Identifier (Ident_Node);
         return Ident_Node;

      --  Child library unit name case

      else
         if Scope.Last > 1 then
            Error_Msg_SP ("child unit allowed only at library level");
            raise Error_Resync;

         elsif Ada_Version = Ada_83 then
            Error_Msg_SP ("(Ada 83) child unit not allowed!");

         end if;

         Prefix_Node := Ident_Node;

         --  Loop through child names, on entry to this loop, Prefix contains
         --  the name scanned so far, and Ident_Node is the last identifier.

         loop
            exit when Token /= Tok_Dot;
            Name_Node := New_Node (N_Selected_Component, Token_Ptr);
            Scan; -- past period
            Set_Prefix (Name_Node, Prefix_Node);
            Ident_Node := P_Identifier (C_Dot);
            Set_Selector_Name (Name_Node, Ident_Node);
            Prefix_Node := Name_Node;
         end loop;

         --  On exit from the loop, Ident_Node is the last identifier scanned,
         --  i.e. the defining identifier, and Prefix_Node is a node for the
         --  entire name, structured (incorrectly!) as a selected component.

         Name_Node := Prefix (Prefix_Node);
         Change_Node (Prefix_Node, N_Defining_Program_Unit_Name);
         Set_Name (Prefix_Node, Name_Node);
         Change_Identifier_To_Defining_Identifier (Ident_Node);
         Set_Defining_Identifier (Prefix_Node, Ident_Node);

         --  All set with unit name parsed

         return Prefix_Node;
      end if;

   exception
      when Error_Resync =>
         while Token = Tok_Dot or else Token = Tok_Identifier loop
            Scan;
         end loop;

         return Error;
   end P_Defining_Program_Unit_Name;

   --------------------------
   -- 6.1  Operator Symbol --
   --------------------------

   --  OPERATOR_SYMBOL ::= STRING_LITERAL

   --  Operator symbol is returned by the scanner as Tok_Operator_Symbol

   -----------------------------------
   -- 6.1  Defining Operator Symbol --
   -----------------------------------

   --  DEFINING_OPERATOR_SYMBOL ::= OPERATOR_SYMBOL

   --  The caller has checked that the initial symbol is an operator symbol

   function P_Defining_Operator_Symbol return Node_Id is
      Op_Node : Node_Id;

   begin
      Op_Node := Token_Node;
      Change_Operator_Symbol_To_Defining_Operator_Symbol (Op_Node);
      Scan; -- past operator symbol
      return Op_Node;
   end P_Defining_Operator_Symbol;

   ----------------------------
   -- 6.1  Parameter_Profile --
   ----------------------------

   --  PARAMETER_PROFILE ::= [FORMAL_PART]

   --  Empty is returned if no formal part is present

   --  Error recovery: cannot raise Error_Resync

   function P_Parameter_Profile return List_Id is
   begin
      if Token = Tok_Left_Paren then
         Scan; -- part left paren
         return P_Formal_Part;
      else
         return No_List;
      end if;
   end P_Parameter_Profile;

   ---------------------------------------
   -- 6.1  Parameter And Result Profile --
   ---------------------------------------

   --  Parsed by its parent construct, which uses P_Parameter_Profile to
   --  parse the parameters, and P_Subtype_Mark to parse the return type.

   ----------------------
   -- 6.1  Formal part --
   ----------------------

   --  FORMAL_PART ::= (PARAMETER_SPECIFICATION {; PARAMETER_SPECIFICATION})

   --  PARAMETER_SPECIFICATION ::=
   --    DEFINING_IDENTIFIER_LIST : MODE [NULL_EXCLUSION] SUBTYPE_MARK
   --      [:= DEFAULT_EXPRESSION]
   --  | DEFINING_IDENTIFIER_LIST : ACCESS_DEFINITION
   --      [:= DEFAULT_EXPRESSION]

   --  This scans the construct Formal_Part. The caller has already checked
   --  that the initial token is a left parenthesis, and skipped past it, so
   --  that on entry Token is the first token following the left parenthesis.

   --  Error recovery: cannot raise Error_Resync

   function P_Formal_Part return List_Id is
      Specification_List : List_Id;
      Specification_Node : Node_Id;
      Scan_State         : Saved_Scan_State;
      Num_Idents         : Nat;
      Ident              : Nat;
      Ident_Sloc         : Source_Ptr;
      Not_Null_Present   : Boolean := False;
      Not_Null_Sloc      : Source_Ptr;

      Idents : array (Int range 1 .. 4096) of Entity_Id;
      --  This array holds the list of defining identifiers. The upper bound
      --  of 4096 is intended to be essentially infinite, and we do not even
      --  bother to check for it being exceeded.

   begin
      Specification_List := New_List;
      Specification_Loop : loop
         begin
            if Token = Tok_Pragma then
               Error_Msg_SC ("pragma not allowed in formal part");
               Discard_Junk_Node (P_Pragma (Skipping => True));
            end if;

            Ignore (Tok_Left_Paren);
            Ident_Sloc := Token_Ptr;
            Idents (1) := P_Defining_Identifier (C_Comma_Colon);
            Num_Idents := 1;

            Ident_Loop : loop
               exit Ident_Loop when Token = Tok_Colon;

               --  The only valid tokens are colon and comma, so if we have
               --  neither do a bit of investigation to see which is the
               --  better choice for insertion.

               if Token /= Tok_Comma then

                  --  Assume colon if IN or OUT keyword found

                  exit Ident_Loop when Token = Tok_In or else Token = Tok_Out;

                  --  Otherwise scan ahead

                  Save_Scan_State (Scan_State);
                  Look_Ahead : loop

                     --  If we run into a semicolon, then assume that a
                     --  colon was missing, e.g.  Parms (X Y; ...). Also
                     --  assume missing colon on EOF (a real disaster!)
                     --  and on a right paren, e.g. Parms (X Y), and also
                     --  on an assignment symbol, e.g. Parms (X Y := ..)

                     if Token = Tok_Semicolon
                       or else Token = Tok_Right_Paren
                       or else Token = Tok_EOF
                       or else Token = Tok_Colon_Equal
                     then
                        Restore_Scan_State (Scan_State);
                        exit Ident_Loop;

                     --  If we run into a colon, assume that we had a missing
                     --  comma, e.g. Parms (A B : ...). Also assume a missing
                     --  comma if we hit another comma, e.g. Parms (A B, C ..)

                     elsif Token = Tok_Colon
                       or else Token = Tok_Comma
                     then
                        Restore_Scan_State (Scan_State);
                        exit Look_Ahead;
                     end if;

                     Scan;
                  end loop Look_Ahead;
               end if;

               --  Here if a comma is present, or to be assumed

               T_Comma;
               Num_Idents := Num_Idents + 1;
               Idents (Num_Idents) := P_Defining_Identifier (C_Comma_Colon);
            end loop Ident_Loop;

            --  Fall through the loop on encountering a colon, or deciding
            --  that there is a missing colon.

            T_Colon;

            --  If there are multiple identifiers, we repeatedly scan the
            --  type and initialization expression information by resetting
            --  the scan pointer (so that we get completely separate trees
            --  for each occurrence).

            if Num_Idents > 1 then
               Save_Scan_State (Scan_State);
            end if;

            --  Loop through defining identifiers in list

            Ident := 1;

            Ident_List_Loop : loop
               Specification_Node :=
                 New_Node (N_Parameter_Specification, Ident_Sloc);
               Set_Defining_Identifier (Specification_Node, Idents (Ident));

               --  Scan possible NOT NULL for Ada 2005 (AI-231, AI-447)

               Not_Null_Sloc := Token_Ptr;
               Not_Null_Present :=
                 P_Null_Exclusion (Allow_Anonymous_In_95 => True);

               --  Case of ACCESS keyword present

               if Token = Tok_Access then
                  Set_Null_Exclusion_Present
                    (Specification_Node, Not_Null_Present);

                  if Ada_Version = Ada_83 then
                     Error_Msg_SC ("(Ada 83) access parameters not allowed");
                  end if;

                  Set_Parameter_Type
                    (Specification_Node,
                     P_Access_Definition (Not_Null_Present));

               --  Case of IN or OUT present

               else
                  if Token = Tok_In or else Token = Tok_Out then
                     if Not_Null_Present then
                        Error_Msg
                          ("`NOT NULL` can only be used with `ACCESS`",
                           Not_Null_Sloc);

                        if Token = Tok_In then
                           Error_Msg
                             ("\`IN` not allowed together with `ACCESS`",
                              Not_Null_Sloc);
                        else
                           Error_Msg
                             ("\`OUT` not allowed together with `ACCESS`",
                              Not_Null_Sloc);
                        end if;
                     end if;

                     P_Mode (Specification_Node);
                     Not_Null_Present := P_Null_Exclusion; -- Ada 2005 (AI-231)
                  end if;

                  Set_Null_Exclusion_Present
                    (Specification_Node, Not_Null_Present);

                  if Token = Tok_Procedure
                       or else
                     Token = Tok_Function
                  then
                     Error_Msg_SC ("formal subprogram parameter not allowed");
                     Scan;

                     if Token = Tok_Left_Paren then
                        Discard_Junk_List (P_Formal_Part);
                     end if;

                     if Token = Tok_Return then
                        Scan;
                        Discard_Junk_Node (P_Subtype_Mark);
                     end if;

                     Set_Parameter_Type (Specification_Node, Error);

                  else
                     Set_Parameter_Type (Specification_Node, P_Subtype_Mark);
                     No_Constraint;
                  end if;
               end if;

               Set_Expression (Specification_Node, Init_Expr_Opt (True));

               if Ident > 1 then
                  Set_Prev_Ids (Specification_Node, True);
               end if;

               if Ident < Num_Idents then
                  Set_More_Ids (Specification_Node, True);
               end if;

               Append (Specification_Node, Specification_List);
               exit Ident_List_Loop when Ident = Num_Idents;
               Ident := Ident + 1;
               Restore_Scan_State (Scan_State);
            end loop Ident_List_Loop;

         exception
            when Error_Resync =>
               Resync_Semicolon_List;
         end;

         if Token = Tok_Semicolon then
            Save_Scan_State (Scan_State);
            Scan; -- past semicolon

            --  If we have RETURN or IS after the semicolon, then assume
            --  that semicolon should have been a right parenthesis and exit

            if Token = Tok_Is or else Token = Tok_Return then
               Error_Msg_SP ("|"";"" should be "")""");
               exit Specification_Loop;
            end if;

            --  If we have a declaration keyword after the semicolon, then
            --  assume we had a missing right parenthesis and terminate list

            if Token in Token_Class_Declk then
               Error_Msg_AP ("missing "")""");
               Restore_Scan_State (Scan_State);
               exit Specification_Loop;
            end if;

         elsif Token = Tok_Right_Paren then
            Scan; -- past right paren
            exit Specification_Loop;

         --  Special check for common error of using comma instead of semicolon

         elsif Token = Tok_Comma then
            T_Semicolon;
            Scan; -- past comma

         --  Special check for omitted separator

         elsif Token = Tok_Identifier then
            T_Semicolon;

         --  If nothing sensible, skip to next semicolon or right paren

         else
            T_Semicolon;
            Resync_Semicolon_List;

            if Token = Tok_Semicolon then
               Scan; -- past semicolon
            else
               T_Right_Paren;
               exit Specification_Loop;
            end if;
         end if;
      end loop Specification_Loop;

      return Specification_List;
   end P_Formal_Part;

   ----------------------------------
   -- 6.1  Parameter Specification --
   ----------------------------------

   --  Parsed by P_Formal_Part (6.1)

   ---------------
   -- 6.1  Mode --
   ---------------

   --  MODE ::= [in] | in out | out

   --  There is no explicit node in the tree for the Mode. Instead the
   --  In_Present and Out_Present flags are set in the parent node to
   --  record the presence of keywords specifying the mode.

   --  Error_Recovery: cannot raise Error_Resync

   procedure P_Mode (Node : Node_Id) is
   begin
      if Token = Tok_In then
         Scan; -- past IN
         Set_In_Present (Node, True);

         if Style.Mode_In_Check and then Token /= Tok_Out then
            Error_Msg_SP ("(style) IN should be omitted");
         end if;

         if Token = Tok_Access then
            Error_Msg_SP ("IN not allowed together with ACCESS");
            Scan; -- past ACCESS
         end if;
      end if;

      if Token = Tok_Out then
         Scan; -- past OUT
         Set_Out_Present (Node, True);
      end if;

      if Token = Tok_In then
         Error_Msg_SC -- CODEFIX ???
           ("IN must precede OUT in parameter mode");
         Scan; -- past IN
         Set_In_Present (Node, True);
      end if;
   end P_Mode;

   --------------------------
   -- 6.3  Subprogram Body --
   --------------------------

   --  Parsed by P_Subprogram (6.1)

   -----------------------------------
   -- 6.4  Procedure Call Statement --
   -----------------------------------

   --  Parsed by P_Sequence_Of_Statements (5.1)

   ------------------------
   -- 6.4  Function Call --
   ------------------------

   --  Parsed by P_Call_Or_Name (4.1)

   --------------------------------
   -- 6.4  Actual Parameter Part --
   --------------------------------

   --  Parsed by P_Call_Or_Name (4.1)

   --------------------------------
   -- 6.4  Parameter Association --
   --------------------------------

   --  Parsed by P_Call_Or_Name (4.1)

   ------------------------------------
   -- 6.4  Explicit Actual Parameter --
   ------------------------------------

   --  Parsed by P_Call_Or_Name (4.1)

   ---------------------------
   -- 6.5  Return Statement --
   ---------------------------

   --  SIMPLE_RETURN_STATEMENT ::= return [EXPRESSION];
   --
   --  EXTENDED_RETURN_STATEMENT ::=
   --    return DEFINING_IDENTIFIER : [aliased] RETURN_SUBTYPE_INDICATION
   --                                           [:= EXPRESSION] [do
   --      HANDLED_SEQUENCE_OF_STATEMENTS
   --    end return];
   --
   --  RETURN_SUBTYPE_INDICATION ::= SUBTYPE_INDICATION | ACCESS_DEFINITION

   --  RETURN_STATEMENT ::= return [EXPRESSION];

   --  Error recovery: can raise Error_Resync

   procedure P_Return_Subtype_Indication (Decl_Node : Node_Id) is

      --  Note: We don't need to check Ada_Version here, because this is
      --  only called in >= Ada 2005 cases anyway.

      Not_Null_Present : constant Boolean := P_Null_Exclusion;

   begin
      Set_Null_Exclusion_Present (Decl_Node, Not_Null_Present);

      if Token = Tok_Access then
         Set_Object_Definition
           (Decl_Node, P_Access_Definition (Not_Null_Present));
      else
         Set_Object_Definition
           (Decl_Node, P_Subtype_Indication (Not_Null_Present));
      end if;
   end P_Return_Subtype_Indication;

   --  Error recovery: can raise Error_Resync

   function P_Return_Object_Declaration return Node_Id is
      Return_Obj : Node_Id;
      Decl_Node  : Node_Id;

   begin
      Return_Obj := Token_Node;
      Change_Identifier_To_Defining_Identifier (Return_Obj);
      Decl_Node := New_Node (N_Object_Declaration, Token_Ptr);
      Set_Defining_Identifier (Decl_Node, Return_Obj);

      Scan; -- past identifier
      Scan; -- past :

      --  First an error check, if we have two identifiers in a row, a likely
      --  possibility is that the first of the identifiers is an incorrectly
      --  spelled keyword. See similar check in P_Identifier_Declarations.

      if Token = Tok_Identifier then
         declare
            SS : Saved_Scan_State;
            I2 : Boolean;

         begin
            Save_Scan_State (SS);
            Scan; -- past initial identifier
            I2 := (Token = Tok_Identifier);
            Restore_Scan_State (SS);

            if I2
              and then
                (Bad_Spelling_Of (Tok_Access)   or else
                 Bad_Spelling_Of (Tok_Aliased)  or else
                 Bad_Spelling_Of (Tok_Constant))
            then
               null;
            end if;
         end;
      end if;

      --  We allow "constant" here (as in "return Result : constant
      --  T..."). This is not in the latest RM, but the ARG is considering an
      --  AI on the subject (see AI05-0015-1), which we expect to be approved.

      if Token = Tok_Constant then
         Scan; -- past CONSTANT
         Set_Constant_Present (Decl_Node);

         if Token = Tok_Aliased then
            Error_Msg_SC -- CODEFIX
              ("ALIASED should be before CONSTANT");
            Scan; -- past ALIASED
            Set_Aliased_Present (Decl_Node);
         end if;

      elsif Token = Tok_Aliased then
         Scan; -- past ALIASED
         Set_Aliased_Present (Decl_Node);

         if Token = Tok_Constant then
            Scan; -- past CONSTANT
            Set_Constant_Present (Decl_Node);
         end if;
      end if;

      P_Return_Subtype_Indication (Decl_Node);

      if Token = Tok_Colon_Equal then
         Scan; -- past :=
         Set_Expression (Decl_Node, P_Expression_No_Right_Paren);
      end if;

      return Decl_Node;
   end P_Return_Object_Declaration;

   --  Error recovery: can raise Error_Resync

   function P_Return_Statement return Node_Id is
      --  The caller has checked that the initial token is RETURN

      function Is_Simple return Boolean;
      --  Scan state is just after RETURN (and is left that way).
      --  Determine whether this is a simple or extended return statement
      --  by looking ahead for "identifier :", which implies extended.

      ---------------
      -- Is_Simple --
      ---------------

      function Is_Simple return Boolean is
         Scan_State : Saved_Scan_State;
         Result     : Boolean := True;

      begin
         if Token = Tok_Identifier then
            Save_Scan_State (Scan_State); -- at identifier
            Scan; -- past identifier

            if Token = Tok_Colon then
               Result := False; -- It's an extended_return_statement.
            end if;

            Restore_Scan_State (Scan_State); -- to identifier
         end if;

         return Result;
      end Is_Simple;

      Return_Sloc : constant Source_Ptr := Token_Ptr;
      Return_Node : Node_Id;

   --  Start of processing for P_Return_Statement

   begin
      Scan; -- past RETURN

      --  Simple_return_statement, no expression, return an
      --  N_Simple_Return_Statement node with the expression field left Empty.

      if Token = Tok_Semicolon then
         Scan; -- past ;
         Return_Node := New_Node (N_Simple_Return_Statement, Return_Sloc);

      --  Non-trivial case

      else
         --  Simple_return_statement with expression

         --  We avoid trying to scan an expression if we are at an
         --  expression terminator since in that case the best error
         --  message is probably that we have a missing semicolon.

         if Is_Simple then
            Return_Node := New_Node (N_Simple_Return_Statement, Return_Sloc);

            if Token not in Token_Class_Eterm then
               Set_Expression (Return_Node, P_Expression_No_Right_Paren);
            end if;

         --  Extended_return_statement (Ada 2005 only -- AI-318):

         else
            if Ada_Version < Ada_05 then
               Error_Msg_SP
                 (" extended_return_statement is an Ada 2005 extension");
               Error_Msg_SP ("\unit must be compiled with -gnat05 switch");
            end if;

            Return_Node := New_Node (N_Extended_Return_Statement, Return_Sloc);
            Set_Return_Object_Declarations
              (Return_Node, New_List (P_Return_Object_Declaration));

            if Token = Tok_Do then
               Push_Scope_Stack;
               Scope.Table (Scope.Last).Etyp := E_Return;
               Scope.Table (Scope.Last).Ecol := Start_Column;
               Scope.Table (Scope.Last).Sloc := Return_Sloc;

               Scan; -- past DO
               Set_Handled_Statement_Sequence
                 (Return_Node, P_Handled_Sequence_Of_Statements);
               End_Statements;

               --  Do we need to handle Error_Resync here???
            end if;
         end if;

         TF_Semicolon;
      end if;

      return Return_Node;
   end P_Return_Statement;

end Ch6;<|MERGE_RESOLUTION|>--- conflicted
+++ resolved
@@ -227,12 +227,8 @@
             Error_Msg_SC ("overriding indicator not allowed here!");
 
          elsif Token /= Tok_Function and then Token /= Tok_Procedure then
-<<<<<<< HEAD
-            Error_Msg_SC ("FUNCTION or PROCEDURE expected!");
-=======
             Error_Msg_SC -- CODEFIX
               ("FUNCTION or PROCEDURE expected!");
->>>>>>> 42a9ba1d
          end if;
       end if;
 
