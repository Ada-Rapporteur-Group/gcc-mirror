------------------------------------------------------------------------------
--                                                                          --
--                         GNAT COMPILER COMPONENTS                         --
--                                                                          --
--                              P A R . C H 6                               --
--                                                                          --
--                                 B o d y                                  --
--                                                                          --
--          Copyright (C) 1992-2006, Free Software Foundation, Inc.         --
--                                                                          --
-- GNAT is free software;  you can  redistribute it  and/or modify it under --
-- terms of the  GNU General Public License as published  by the Free Soft- --
-- ware  Foundation;  either version 2,  or (at your option) any later ver- --
-- sion.  GNAT is distributed in the hope that it will be useful, but WITH- --
-- OUT ANY WARRANTY;  without even the  implied warranty of MERCHANTABILITY --
-- or FITNESS FOR A PARTICULAR PURPOSE.  See the GNU General Public License --
-- for  more details.  You should have  received  a copy of the GNU General --
-- Public License  distributed with GNAT;  see file COPYING.  If not, write --
-- to  the  Free Software Foundation,  51  Franklin  Street,  Fifth  Floor, --
-- Boston, MA 02110-1301, USA.                                              --
--                                                                          --
-- GNAT was originally developed  by the GNAT team at  New York University. --
-- Extensive contributions were provided by Ada Core Technologies Inc.      --
--                                                                          --
------------------------------------------------------------------------------

pragma Style_Checks (All_Checks);
--  Turn off subprogram body ordering check. Subprograms are in order
--  by RM section rather than alphabetical

with Sinfo.CN; use Sinfo.CN;

separate (Par)
package body Ch6 is

   --  Local subprograms, used only in this chapter

   function P_Defining_Designator        return Node_Id;
   function P_Defining_Operator_Symbol   return Node_Id;
   function P_Return_Object_Declaration  return Node_Id;

   procedure P_Return_Subtype_Indication (Decl_Node : Node_Id);
   --  Decl_Node is a N_Object_Declaration.
   --  Set the Null_Exclusion_Present and Object_Definition fields of
   --  Decl_Node.

   procedure Check_Junk_Semicolon_Before_Return;

   --  Check for common error of junk semicolon before RETURN keyword of
   --  function specification. If present, skip over it with appropriate
   --  error message, leaving Scan_Ptr pointing to the RETURN after. This
   --  routine also deals with a possibly misspelled version of Return.

   ----------------------------------------
   -- Check_Junk_Semicolon_Before_Return --
   ----------------------------------------

   procedure Check_Junk_Semicolon_Before_Return is
      Scan_State : Saved_Scan_State;

   begin
      if Token = Tok_Semicolon then
         Save_Scan_State (Scan_State);
         Scan; -- past the semicolon

         if Token = Tok_Return then
            Restore_Scan_State (Scan_State);
            Error_Msg_SC ("unexpected semicolon ignored");
            Scan; -- rescan past junk semicolon

         else
            Restore_Scan_State (Scan_State);
         end if;

      elsif Bad_Spelling_Of (Tok_Return) then
         null;
      end if;
   end Check_Junk_Semicolon_Before_Return;

   -----------------------------------------------------
   -- 6.1  Subprogram (Also 6.3, 8.5.4, 10.1.3, 12.3) --
   -----------------------------------------------------

   --  This routine scans out a subprogram declaration, subprogram body,
   --  subprogram renaming declaration or subprogram generic instantiation.

   --  SUBPROGRAM_DECLARATION ::= SUBPROGRAM_SPECIFICATION;

   --  ABSTRACT_SUBPROGRAM_DECLARATION ::=
   --    SUBPROGRAM_SPECIFICATION is abstract;

   --  SUBPROGRAM_SPECIFICATION ::=
   --      procedure DEFINING_PROGRAM_UNIT_NAME PARAMETER_PROFILE
   --    | function DEFINING_DESIGNATOR PARAMETER_AND_RESULT_PROFILE

   --  PARAMETER_PROFILE ::= [FORMAL_PART]

   --  PARAMETER_AND_RESULT_PROFILE ::= [FORMAL_PART] return SUBTYPE_MARK

   --  SUBPROGRAM_BODY ::=
   --    SUBPROGRAM_SPECIFICATION is
   --      DECLARATIVE_PART
   --    begin
   --      HANDLED_SEQUENCE_OF_STATEMENTS
   --    end [DESIGNATOR];

   --  SUBPROGRAM_RENAMING_DECLARATION ::=
   --    SUBPROGRAM_SPECIFICATION renames callable_entity_NAME;

   --  SUBPROGRAM_BODY_STUB ::=
   --    SUBPROGRAM_SPECIFICATION is separate;

   --  GENERIC_INSTANTIATION ::=
   --    procedure DEFINING_PROGRAM_UNIT_NAME is
   --      new generic_procedure_NAME [GENERIC_ACTUAL_PART];
   --  | function DEFINING_DESIGNATOR is
   --      new generic_function_NAME [GENERIC_ACTUAL_PART];

   --  NULL_PROCEDURE_DECLARATION ::=
   --    SUBPROGRAM_SPECIFICATION is null;

   --  Null procedures are an Ada 2005 feature. A null procedure declaration
   --  is classified as a basic declarative item, but it is parsed here, with
   --  other subprogram constructs.

   --  The value in Pf_Flags indicates which of these possible declarations
   --  is acceptable to the caller:

   --    Pf_Flags.Decl                 Set if declaration OK
   --    Pf_Flags.Gins                 Set if generic instantiation OK
   --    Pf_Flags.Pbod                 Set if proper body OK
   --    Pf_Flags.Rnam                 Set if renaming declaration OK
   --    Pf_Flags.Stub                 Set if body stub OK

   --  If an inappropriate form is encountered, it is scanned out but an
   --  error message indicating that it is appearing in an inappropriate
   --  context is issued. The only possible values for Pf_Flags are those
   --  defined as constants in the Par package.

   --  The caller has checked that the initial token is FUNCTION, PROCEDURE,
   --  NOT or OVERRIDING.

   --  Error recovery: cannot raise Error_Resync

   function P_Subprogram (Pf_Flags : Pf_Rec) return Node_Id is
      Specification_Node : Node_Id;
      Name_Node          : Node_Id;
      Fpart_List         : List_Id;
      Fpart_Sloc         : Source_Ptr;
      Result_Not_Null    : Boolean := False;
      Result_Node        : Node_Id;
      Inst_Node          : Node_Id;
      Body_Node          : Node_Id;
      Decl_Node          : Node_Id;
      Rename_Node        : Node_Id;
      Absdec_Node        : Node_Id;
      Stub_Node          : Node_Id;
      Fproc_Sloc         : Source_Ptr;
      Func               : Boolean;
      Scan_State         : Saved_Scan_State;

      --  Flags for optional overriding indication. Two flags are needed,
      --  to distinguish positive and negative overriding indicators from
      --  the absence of any indicator.

      Is_Overriding  : Boolean := False;
      Not_Overriding : Boolean := False;

   begin
      --  Set up scope stack entry. Note that the Labl field will be set later

      SIS_Entry_Active := False;
      SIS_Missing_Semicolon_Message := No_Error_Msg;
      Push_Scope_Stack;
      Scope.Table (Scope.Last).Sloc := Token_Ptr;
      Scope.Table (Scope.Last).Etyp := E_Name;
      Scope.Table (Scope.Last).Ecol := Start_Column;
      Scope.Table (Scope.Last).Lreq := False;

      --  Ada2005: scan leading overriding indicator

      if Token = Tok_Not then
         Scan;  -- past NOT

         if Token = Tok_Overriding then
            Scan;  --  past OVERRIDING
            Not_Overriding := True;
         else
            Error_Msg_SC ("OVERRIDING expected!");
         end if;

      elsif Token = Tok_Overriding then
         Scan;  --  past OVERRIDING
         Is_Overriding := True;
      end if;

      if (Is_Overriding or else Not_Overriding) then
         if Ada_Version < Ada_05 then
            Error_Msg_SP (" overriding indicator is an Ada 2005 extension");
            Error_Msg_SP ("\unit must be compiled with -gnat05 switch");

         --  An overriding indicator is allowed for subprogram declarations,
         --  bodies, renamings, stubs, and instantiations.

         elsif Pf_Flags /= Pf_Decl_Gins_Pbod_Rnam_Stub then
            Error_Msg_SC ("overriding indicator not allowed here!");

         elsif Token /= Tok_Function
           and then Token /= Tok_Procedure
         then
            Error_Msg_SC ("FUNCTION or PROCEDURE expected!");
         end if;
      end if;

      Func := (Token = Tok_Function);
      Fproc_Sloc := Token_Ptr;
      Scan; -- past FUNCTION or PROCEDURE
      Ignore (Tok_Type);
      Ignore (Tok_Body);

      if Func then
         Name_Node := P_Defining_Designator;

         if Nkind (Name_Node) = N_Defining_Operator_Symbol
           and then Scope.Last = 1
         then
            Error_Msg_SP ("operator symbol not allowed at library level");
            Name_Node := New_Entity (N_Defining_Identifier, Sloc (Name_Node));

            --  Set name from file name, we need some junk name, and that's
            --  as good as anything. This is only approximate, since we do
            --  not do anything with non-standard name translations.

            Get_Name_String (File_Name (Current_Source_File));

            for J in 1 .. Name_Len loop
               if Name_Buffer (J) = '.' then
                  Name_Len := J - 1;
                  exit;
               end if;
            end loop;

            Set_Chars (Name_Node, Name_Find);
            Set_Error_Posted (Name_Node);
         end if;

      else
         Name_Node := P_Defining_Program_Unit_Name;
      end if;

      Scope.Table (Scope.Last).Labl := Name_Node;

      if Token = Tok_Colon then
         Error_Msg_SC ("redundant colon ignored");
         Scan; -- past colon
      end if;

      --  Deal with generic instantiation, the one case in which we do not
      --  have a subprogram specification as part of whatever we are parsing

      if Token = Tok_Is then
         Save_Scan_State (Scan_State); -- at the IS
         T_Is; -- checks for redundant IS

         if Token = Tok_New then
            if not Pf_Flags.Gins then
               Error_Msg_SC ("generic instantation not allowed here!");
            end if;

            Scan; -- past NEW

            if Func then
               Inst_Node := New_Node (N_Function_Instantiation, Fproc_Sloc);
               Set_Name (Inst_Node, P_Function_Name);
            else
               Inst_Node := New_Node (N_Procedure_Instantiation, Fproc_Sloc);
               Set_Name (Inst_Node, P_Qualified_Simple_Name);
            end if;

            Set_Defining_Unit_Name (Inst_Node, Name_Node);
            Set_Generic_Associations (Inst_Node, P_Generic_Actual_Part_Opt);
            TF_Semicolon;
            Pop_Scope_Stack; -- Don't need scope stack entry in this case

            if Is_Overriding then
               Set_Must_Override (Inst_Node);

            elsif Not_Overriding then
               Set_Must_Not_Override (Inst_Node);
            end if;

            return Inst_Node;

         else
            Restore_Scan_State (Scan_State); -- to the IS
         end if;
      end if;

      --  If not a generic instantiation, then we definitely have a subprogram
      --  specification (all possibilities at this stage include one here)

      Fpart_Sloc := Token_Ptr;

      Check_Misspelling_Of (Tok_Return);

      --  Scan formal part. First a special error check. If we have an
      --  identifier here, then we have a definite error. If this identifier
      --  is on the same line as the designator, then we assume it is the
      --  first formal after a missing left parenthesis

      if Token = Tok_Identifier
        and then not Token_Is_At_Start_Of_Line
      then
            T_Left_Paren; -- to generate message
            Fpart_List := P_Formal_Part;

      --  Otherwise scan out an optional formal part in the usual manner

      else
         Fpart_List := P_Parameter_Profile;
      end if;

      --  We treat what we have as a function specification if FUNCTION was
      --  used, or if a RETURN is present. This gives better error recovery
      --  since later RETURN statements will be valid in either case.

      Check_Junk_Semicolon_Before_Return;
      Result_Node := Error;

      if Token = Tok_Return then
         if not Func then
            Error_Msg ("PROCEDURE should be FUNCTION", Fproc_Sloc);
            Func := True;
         end if;

         Scan; -- past RETURN

         Result_Not_Null := P_Null_Exclusion;     --  Ada 2005 (AI-231)

         --  Ada 2005 (AI-318-02)

         if Token = Tok_Access then
            if Ada_Version < Ada_05 then
               Error_Msg_SC
                 ("anonymous access result type is an Ada 2005 extension");
               Error_Msg_SC ("\unit must be compiled with -gnat05 switch");
            end if;

            Result_Node := P_Access_Definition (Result_Not_Null);

         else
            Result_Node := P_Subtype_Mark;
            No_Constraint;
         end if;

      else
         if Func then
            Ignore (Tok_Right_Paren);
            TF_Return;
         end if;
      end if;

      if Func then
         Specification_Node :=
           New_Node (N_Function_Specification, Fproc_Sloc);

         Set_Null_Exclusion_Present (Specification_Node, Result_Not_Null);
         Set_Result_Definition (Specification_Node, Result_Node);

      else
         Specification_Node :=
           New_Node (N_Procedure_Specification, Fproc_Sloc);
      end if;

      Set_Defining_Unit_Name (Specification_Node, Name_Node);
      Set_Parameter_Specifications (Specification_Node, Fpart_List);

      if Is_Overriding then
         Set_Must_Override (Specification_Node);

      elsif Not_Overriding then
         Set_Must_Not_Override (Specification_Node);
      end if;

      --  Error check: barriers not allowed on protected functions/procedures

      if Token = Tok_When then
         if Func then
            Error_Msg_SC ("barrier not allowed on function, only on entry");
         else
            Error_Msg_SC ("barrier not allowed on procedure, only on entry");
         end if;

         Scan; -- past WHEN
         Discard_Junk_Node (P_Expression);
      end if;

      --  Deal with case of semicolon ending a subprogram declaration

      if Token = Tok_Semicolon then
         if not Pf_Flags.Decl then
            T_Is;
         end if;

         Scan; -- past semicolon

         --  If semicolon is immediately followed by IS, then ignore the
         --  semicolon, and go process the body.

         if Token = Tok_Is then
            Error_Msg_SP ("unexpected semicolon ignored");
            T_Is; -- ignroe redundant IS's
            goto Subprogram_Body;

         --  If BEGIN follows in an appropriate column, we immediately
         --  commence the error action of assuming that the previous
         --  subprogram declaration should have been a subprogram body,
         --  i.e. that the terminating semicolon should have been IS.

         elsif Token = Tok_Begin
            and then Start_Column >= Scope.Table (Scope.Last).Ecol
         then
            Error_Msg_SP (""";"" should be IS!");
            goto Subprogram_Body;

         else
            goto Subprogram_Declaration;
         end if;

      --  Case of not followed by semicolon

      else
         --  Subprogram renaming declaration case

         Check_Misspelling_Of (Tok_Renames);

         if Token = Tok_Renames then
            if not Pf_Flags.Rnam then
               Error_Msg_SC ("renaming declaration not allowed here!");
            end if;

            Rename_Node :=
              New_Node (N_Subprogram_Renaming_Declaration, Token_Ptr);
            Scan; -- past RENAMES
            Set_Name (Rename_Node, P_Name);
            Set_Specification (Rename_Node, Specification_Node);
            TF_Semicolon;
            Pop_Scope_Stack;
            return Rename_Node;

         --  Case of IS following subprogram specification

         elsif Token = Tok_Is then
            T_Is; -- ignore redundant Is's

            if Token_Name = Name_Abstract then
               Check_95_Keyword (Tok_Abstract, Tok_Semicolon);
            end if;

            --  Deal nicely with (now obsolete) use of <> in place of abstract

            if Token = Tok_Box then
               Error_Msg_SC ("ABSTRACT expected");
               Token := Tok_Abstract;
            end if;

            --  Abstract subprogram declaration case

            if Token = Tok_Abstract then
               Absdec_Node :=
                 New_Node (N_Abstract_Subprogram_Declaration, Token_Ptr);
               Set_Specification (Absdec_Node, Specification_Node);
               Pop_Scope_Stack; -- discard unneeded entry
               Scan; -- past ABSTRACT
               TF_Semicolon;
               return Absdec_Node;

            --  Ada 2005 (AI-248): Parse a null procedure declaration

            elsif Token = Tok_Null then
               if Ada_Version < Ada_05 then
                  Error_Msg_SP ("null procedures are an Ada 2005 extension");
                  Error_Msg_SP ("\unit must be compiled with -gnat05 switch");
               end if;

               Scan; -- past NULL

               if Func then
                  Error_Msg_SP ("only procedures can be null");
               else
                  Set_Null_Present (Specification_Node);
               end if;

               TF_Semicolon;
               goto Subprogram_Declaration;

            --  Check for IS NEW with Formal_Part present and handle nicely

            elsif Token = Tok_New then
               Error_Msg
                 ("formal part not allowed in instantiation", Fpart_Sloc);
               Scan; -- past NEW

               if Func then
                  Inst_Node := New_Node (N_Function_Instantiation, Fproc_Sloc);
               else
                  Inst_Node :=
                    New_Node (N_Procedure_Instantiation, Fproc_Sloc);
               end if;

               Set_Defining_Unit_Name (Inst_Node, Name_Node);
               Set_Name (Inst_Node, P_Name);
               Set_Generic_Associations (Inst_Node, P_Generic_Actual_Part_Opt);
               TF_Semicolon;
               Pop_Scope_Stack; -- Don't need scope stack entry in this case
               return Inst_Node;

            else
               goto Subprogram_Body;
            end if;

         --  Here we have a missing IS or missing semicolon, we always guess
         --  a missing semicolon, since we are pretty good at fixing up a
         --  semicolon which should really be an IS

         else
            Error_Msg_AP ("missing "";""");
            SIS_Missing_Semicolon_Message := Get_Msg_Id;
            goto Subprogram_Declaration;
         end if;
      end if;

      --  Processing for subprogram body

      <<Subprogram_Body>>
         if not Pf_Flags.Pbod then
            Error_Msg_SP ("subprogram body not allowed here!");
         end if;

         --  Subprogram body stub case

         if Separate_Present then
            if not Pf_Flags.Stub then
               Error_Msg_SC ("body stub not allowed here!");
            end if;

            if Nkind (Name_Node) = N_Defining_Operator_Symbol then
               Error_Msg
                 ("operator symbol cannot be used as subunit name",
                  Sloc (Name_Node));
            end if;

            Stub_Node :=
              New_Node (N_Subprogram_Body_Stub, Sloc (Specification_Node));
            Set_Specification (Stub_Node, Specification_Node);
            Scan; -- past SEPARATE
            Pop_Scope_Stack;
            TF_Semicolon;
            return Stub_Node;

         --  Subprogram body case

         else
            --  Here is the test for a suspicious IS (i.e. one that looks
            --  like it might more properly be a semicolon). See separate
            --  section discussing use of IS instead of semicolon in
            --  package Parse.

            if (Token in Token_Class_Declk
                  or else
                Token = Tok_Identifier)
              and then Start_Column <= Scope.Table (Scope.Last).Ecol
              and then Scope.Last /= 1
            then
               Scope.Table (Scope.Last).Etyp := E_Suspicious_Is;
               Scope.Table (Scope.Last).S_Is := Prev_Token_Ptr;
            end if;

            Body_Node :=
              New_Node (N_Subprogram_Body, Sloc (Specification_Node));
            Set_Specification (Body_Node, Specification_Node);
            Parse_Decls_Begin_End (Body_Node);
            return Body_Node;
         end if;

      --  Processing for subprogram declaration

      <<Subprogram_Declaration>>
         Decl_Node :=
           New_Node (N_Subprogram_Declaration, Sloc (Specification_Node));
         Set_Specification (Decl_Node, Specification_Node);

         --  If this is a context in which a subprogram body is permitted,
         --  set active SIS entry in case (see section titled "Handling
         --  Semicolon Used in Place of IS" in body of Parser package)
         --  Note that SIS_Missing_Semicolon_Message is already set properly.

         if Pf_Flags.Pbod then
            SIS_Labl := Scope.Table (Scope.Last).Labl;
            SIS_Sloc := Scope.Table (Scope.Last).Sloc;
            SIS_Ecol := Scope.Table (Scope.Last).Ecol;
            SIS_Declaration_Node := Decl_Node;
            SIS_Semicolon_Sloc := Prev_Token_Ptr;
            SIS_Entry_Active := True;
         end if;

         Pop_Scope_Stack;
         return Decl_Node;

   end P_Subprogram;

   ---------------------------------
   -- 6.1  Subprogram Declaration --
   ---------------------------------

   --  Parsed by P_Subprogram (6.1)

   ------------------------------------------
   -- 6.1  Abstract Subprogram Declaration --
   ------------------------------------------

   --  Parsed by P_Subprogram (6.1)

   -----------------------------------
   -- 6.1  Subprogram Specification --
   -----------------------------------

   --  SUBPROGRAM_SPECIFICATION ::=
   --      procedure DEFINING_PROGRAM_UNIT_NAME PARAMETER_PROFILE
   --    | function DEFINING_DESIGNATOR PARAMETER_AND_RESULT_PROFILE

   --  PARAMETER_PROFILE ::= [FORMAL_PART]

   --  PARAMETER_AND_RESULT_PROFILE ::= [FORMAL_PART] return SUBTYPE_MARK

   --  Subprogram specifications that appear in subprogram declarations
   --  are parsed by P_Subprogram (6.1). This routine is used in other
   --  contexts where subprogram specifications occur.

   --  Note: this routine does not affect the scope stack in any way

   --  Error recovery: can raise Error_Resync

   function P_Subprogram_Specification return Node_Id is
      Specification_Node : Node_Id;
      Result_Not_Null    : Boolean;
      Result_Node        : Node_Id;

   begin
      if Token = Tok_Function then
         Specification_Node := New_Node (N_Function_Specification, Token_Ptr);
         Scan; -- past FUNCTION
         Ignore (Tok_Body);
         Set_Defining_Unit_Name (Specification_Node, P_Defining_Designator);
         Set_Parameter_Specifications
           (Specification_Node, P_Parameter_Profile);
         Check_Junk_Semicolon_Before_Return;
         TF_Return;

         Result_Not_Null := P_Null_Exclusion;     --  Ada 2005 (AI-231)

         --  Ada 2005 (AI-318-02)

         if Token = Tok_Access then
            if Ada_Version < Ada_05 then
               Error_Msg_SC
                 ("anonymous access result type is an Ada 2005 extension");
               Error_Msg_SC ("\unit must be compiled with -gnat05 switch");
            end if;

            Result_Node := P_Access_Definition (Result_Not_Null);

         else
            Result_Node := P_Subtype_Mark;
            No_Constraint;
         end if;

         Set_Null_Exclusion_Present (Specification_Node, Result_Not_Null);
         Set_Result_Definition (Specification_Node, Result_Node);
         return Specification_Node;

      elsif Token = Tok_Procedure then
         Specification_Node := New_Node (N_Procedure_Specification, Token_Ptr);
         Scan; -- past PROCEDURE
         Ignore (Tok_Body);
         Set_Defining_Unit_Name
           (Specification_Node, P_Defining_Program_Unit_Name);
         Set_Parameter_Specifications
           (Specification_Node, P_Parameter_Profile);
         return Specification_Node;

      else
         Error_Msg_SC ("subprogram specification expected");
         raise Error_Resync;
      end if;
   end P_Subprogram_Specification;

   ---------------------
   -- 6.1  Designator --
   ---------------------

   --  DESIGNATOR ::=
   --    [PARENT_UNIT_NAME .] IDENTIFIER | OPERATOR_SYMBOL

   --  The caller has checked that the initial token is an identifier,
   --  operator symbol, or string literal. Note that we don't bother to
   --  do much error diagnosis in this routine, since it is only used for
   --  the label on END lines, and the routines in package Par.Endh will
   --  check that the label is appropriate.

   --  Error recovery: cannot raise Error_Resync

   function P_Designator return Node_Id is
      Ident_Node  : Node_Id;
      Name_Node   : Node_Id;
      Prefix_Node : Node_Id;

      function Real_Dot return Boolean;
      --  Tests if a current token is an interesting period, i.e. is followed
      --  by an identifier or operator symbol or string literal. If not, it is
      --  probably just incorrect punctuation to be caught by our caller. Note
      --  that the case of an operator symbol or string literal is also an
      --  error, but that is an error that we catch here. If the result is
      --  True, a real dot has been scanned and we are positioned past it,
      --  if the result is False, the scan position is unchanged.

      --------------
      -- Real_Dot --
      --------------

      function Real_Dot return Boolean is
         Scan_State  : Saved_Scan_State;

      begin
         if Token /= Tok_Dot then
            return False;

         else
            Save_Scan_State (Scan_State);
            Scan; -- past dot

            if Token = Tok_Identifier
              or else Token = Tok_Operator_Symbol
              or else Token = Tok_String_Literal
            then
               return True;

            else
               Restore_Scan_State (Scan_State);
               return False;
            end if;
         end if;
      end Real_Dot;

   --  Start of processing for P_Designator

   begin
      Ident_Node := Token_Node;
      Scan; -- past initial token

      if Prev_Token = Tok_Operator_Symbol
        or else Prev_Token = Tok_String_Literal
        or else not Real_Dot
      then
         return Ident_Node;

      --  Child name case

      else
         Prefix_Node := Ident_Node;

         --  Loop through child names, on entry to this loop, Prefix contains
         --  the name scanned so far, and Ident_Node is the last identifier.

         loop
            Name_Node := New_Node (N_Selected_Component, Prev_Token_Ptr);
            Set_Prefix (Name_Node, Prefix_Node);
            Ident_Node := P_Identifier;
            Set_Selector_Name (Name_Node, Ident_Node);
            Prefix_Node := Name_Node;
            exit when not Real_Dot;
         end loop;

         --  On exit from the loop, Ident_Node is the last identifier scanned,
         --  i.e. the defining identifier, and Prefix_Node is a node for the
         --  entire name, structured (incorrectly!) as a selected component.

         Name_Node := Prefix (Prefix_Node);
         Change_Node (Prefix_Node, N_Designator);
         Set_Name (Prefix_Node, Name_Node);
         Set_Identifier (Prefix_Node, Ident_Node);
         return Prefix_Node;
      end if;

   exception
      when Error_Resync =>
         while Token = Tok_Dot or else Token = Tok_Identifier loop
            Scan;
         end loop;

         return Error;
   end P_Designator;

   ------------------------------
   -- 6.1  Defining Designator --
   ------------------------------

   --  DEFINING_DESIGNATOR ::=
   --    DEFINING_PROGRAM_UNIT_NAME | DEFINING_OPERATOR_SYMBOL

   --  Error recovery: cannot raise Error_Resync

   function P_Defining_Designator return Node_Id is
   begin
      if Token = Tok_Operator_Symbol then
         return P_Defining_Operator_Symbol;

      elsif Token = Tok_String_Literal then
         Error_Msg_SC ("invalid operator name");
         Scan; -- past junk string
         return Error;

      else
         return P_Defining_Program_Unit_Name;
      end if;
   end P_Defining_Designator;

   -------------------------------------
   -- 6.1  Defining Program Unit Name --
   -------------------------------------

   --  DEFINING_PROGRAM_UNIT_NAME ::=
   --    [PARENT_UNIT_NAME .] DEFINING_IDENTIFIER

   --  Note: PARENT_UNIT_NAME may be present only in 95 mode at the outer level

   --  Error recovery: cannot raise Error_Resync

   function P_Defining_Program_Unit_Name return Node_Id is
      Ident_Node  : Node_Id;
      Name_Node   : Node_Id;
      Prefix_Node : Node_Id;

   begin
      --  Set identifier casing if not already set and scan initial identifier

      if Token = Tok_Identifier
        and then Identifier_Casing (Current_Source_File) = Unknown
      then
         Set_Identifier_Casing (Current_Source_File, Determine_Token_Casing);
      end if;

      Ident_Node := P_Identifier (C_Dot);
      Merge_Identifier (Ident_Node, Tok_Return);

      --  Normal case (not child library unit name)

      if Token /= Tok_Dot then
         Change_Identifier_To_Defining_Identifier (Ident_Node);
         return Ident_Node;

      --  Child library unit name case

      else
         if Scope.Last > 1 then
            Error_Msg_SP ("child unit allowed only at library level");
            raise Error_Resync;

         elsif Ada_Version = Ada_83 then
            Error_Msg_SP ("(Ada 83) child unit not allowed!");

         end if;

         Prefix_Node := Ident_Node;

         --  Loop through child names, on entry to this loop, Prefix contains
         --  the name scanned so far, and Ident_Node is the last identifier.

         loop
            exit when Token /= Tok_Dot;
            Name_Node := New_Node (N_Selected_Component, Token_Ptr);
            Scan; -- past period
            Set_Prefix (Name_Node, Prefix_Node);
            Ident_Node := P_Identifier (C_Dot);
            Set_Selector_Name (Name_Node, Ident_Node);
            Prefix_Node := Name_Node;
         end loop;

         --  On exit from the loop, Ident_Node is the last identifier scanned,
         --  i.e. the defining identifier, and Prefix_Node is a node for the
         --  entire name, structured (incorrectly!) as a selected component.

         Name_Node := Prefix (Prefix_Node);
         Change_Node (Prefix_Node, N_Defining_Program_Unit_Name);
         Set_Name (Prefix_Node, Name_Node);
         Change_Identifier_To_Defining_Identifier (Ident_Node);
         Set_Defining_Identifier (Prefix_Node, Ident_Node);

         --  All set with unit name parsed

         return Prefix_Node;
      end if;

   exception
      when Error_Resync =>
         while Token = Tok_Dot or else Token = Tok_Identifier loop
            Scan;
         end loop;

         return Error;
   end P_Defining_Program_Unit_Name;

   --------------------------
   -- 6.1  Operator Symbol --
   --------------------------

   --  OPERATOR_SYMBOL ::= STRING_LITERAL

   --  Operator symbol is returned by the scanner as Tok_Operator_Symbol

   -----------------------------------
   -- 6.1  Defining Operator Symbol --
   -----------------------------------

   --  DEFINING_OPERATOR_SYMBOL ::= OPERATOR_SYMBOL

   --  The caller has checked that the initial symbol is an operator symbol

   function P_Defining_Operator_Symbol return Node_Id is
      Op_Node : Node_Id;

   begin
      Op_Node := Token_Node;
      Change_Operator_Symbol_To_Defining_Operator_Symbol (Op_Node);
      Scan; -- past operator symbol
      return Op_Node;
   end P_Defining_Operator_Symbol;

   ----------------------------
   -- 6.1  Parameter_Profile --
   ----------------------------

   --  PARAMETER_PROFILE ::= [FORMAL_PART]

   --  Empty is returned if no formal part is present

   --  Error recovery: cannot raise Error_Resync

   function P_Parameter_Profile return List_Id is
   begin
      if Token = Tok_Left_Paren then
         Scan; -- part left paren
         return P_Formal_Part;
      else
         return No_List;
      end if;
   end P_Parameter_Profile;

   ---------------------------------------
   -- 6.1  Parameter And Result Profile --
   ---------------------------------------

   --  Parsed by its parent construct, which uses P_Parameter_Profile to
   --  parse the parameters, and P_Subtype_Mark to parse the return type.

   ----------------------
   -- 6.1  Formal part --
   ----------------------

   --  FORMAL_PART ::= (PARAMETER_SPECIFICATION {; PARAMETER_SPECIFICATION})

   --  PARAMETER_SPECIFICATION ::=
   --    DEFINING_IDENTIFIER_LIST : MODE [NULL_EXCLUSION] SUBTYPE_MARK
   --      [:= DEFAULT_EXPRESSION]
   --  | DEFINING_IDENTIFIER_LIST : ACCESS_DEFINITION
   --      [:= DEFAULT_EXPRESSION]

   --  This scans the construct Formal_Part. The caller has already checked
   --  that the initial token is a left parenthesis, and skipped past it, so
   --  that on entry Token is the first token following the left parenthesis.

   --  Error recovery: cannot raise Error_Resync

   function P_Formal_Part return List_Id is
      Specification_List : List_Id;
      Specification_Node : Node_Id;
      Scan_State         : Saved_Scan_State;
      Num_Idents         : Nat;
      Ident              : Nat;
      Ident_Sloc         : Source_Ptr;
      Not_Null_Present   : Boolean := False;

      Idents : array (Int range 1 .. 4096) of Entity_Id;
      --  This array holds the list of defining identifiers. The upper bound
      --  of 4096 is intended to be essentially infinite, and we do not even
      --  bother to check for it being exceeded.

   begin
      Specification_List := New_List;
      Specification_Loop : loop
         begin
            if Token = Tok_Pragma then
               P_Pragmas_Misplaced;
            end if;

            Ignore (Tok_Left_Paren);
            Ident_Sloc := Token_Ptr;
            Idents (1) := P_Defining_Identifier (C_Comma_Colon);
            Num_Idents := 1;

            Ident_Loop : loop
               exit Ident_Loop when Token = Tok_Colon;

               --  The only valid tokens are colon and comma, so if we have
               --  neither do a bit of investigation to see which is the
               --  better choice for insertion.

               if Token /= Tok_Comma then

                  --  Assume colon if IN or OUT keyword found

                  exit Ident_Loop when Token = Tok_In or else Token = Tok_Out;

                  --  Otherwise scan ahead

                  Save_Scan_State (Scan_State);
                  Look_Ahead : loop

                     --  If we run into a semicolon, then assume that a
                     --  colon was missing, e.g.  Parms (X Y; ...). Also
                     --  assume missing colon on EOF (a real disaster!)
                     --  and on a right paren, e.g. Parms (X Y), and also
                     --  on an assignment symbol, e.g. Parms (X Y := ..)

                     if Token = Tok_Semicolon
                       or else Token = Tok_Right_Paren
                       or else Token = Tok_EOF
                       or else Token = Tok_Colon_Equal
                     then
                        Restore_Scan_State (Scan_State);
                        exit Ident_Loop;

                     --  If we run into a colon, assume that we had a missing
                     --  comma, e.g. Parms (A B : ...). Also assume a missing
                     --  comma if we hit another comma, e.g. Parms (A B, C ..)

                     elsif Token = Tok_Colon
                       or else Token = Tok_Comma
                     then
                        Restore_Scan_State (Scan_State);
                        exit Look_Ahead;
                     end if;

                     Scan;
                  end loop Look_Ahead;
               end if;

               --  Here if a comma is present, or to be assumed

               T_Comma;
               Num_Idents := Num_Idents + 1;
               Idents (Num_Idents) := P_Defining_Identifier (C_Comma_Colon);
            end loop Ident_Loop;

            --  Fall through the loop on encountering a colon, or deciding
            --  that there is a missing colon.

            T_Colon;

            --  If there are multiple identifiers, we repeatedly scan the
            --  type and initialization expression information by resetting
            --  the scan pointer (so that we get completely separate trees
            --  for each occurrence).

            if Num_Idents > 1 then
               Save_Scan_State (Scan_State);
            end if;

            --  Loop through defining identifiers in list

            Ident := 1;

            Ident_List_Loop : loop
               Specification_Node :=
                 New_Node (N_Parameter_Specification, Ident_Sloc);
               Set_Defining_Identifier (Specification_Node, Idents (Ident));

               --  Scan possible NOT NULL for Ada 2005 (AI-231, AI-447)

               Not_Null_Present :=
                 P_Null_Exclusion (Allow_Anonymous_In_95 => True);

               --  Case of ACCESS keyword present

               if Token = Tok_Access then
                  Set_Null_Exclusion_Present
                    (Specification_Node, Not_Null_Present);

                  if Ada_Version = Ada_83 then
                     Error_Msg_SC ("(Ada 83) access parameters not allowed");
                  end if;

                  Set_Parameter_Type
                    (Specification_Node,
                     P_Access_Definition (Not_Null_Present));

               --  Case of IN or OUT present

               else
                  if Token = Tok_In or else Token = Tok_Out then
                     if Not_Null_Present then
                        Error_Msg_SC
                          ("ACCESS must be placed after the parameter mode");
                     end if;

                     P_Mode (Specification_Node);
                     Not_Null_Present := P_Null_Exclusion; -- Ada 2005 (AI-231)
                  end if;

                  Set_Null_Exclusion_Present
                    (Specification_Node, Not_Null_Present);

                  if Token = Tok_Procedure
                       or else
                     Token = Tok_Function
                  then
                     Error_Msg_SC ("formal subprogram parameter not allowed");
                     Scan;

                     if Token = Tok_Left_Paren then
                        Discard_Junk_List (P_Formal_Part);
                     end if;

                     if Token = Tok_Return then
                        Scan;
                        Discard_Junk_Node (P_Subtype_Mark);
                     end if;

                     Set_Parameter_Type (Specification_Node, Error);

                  else
                     Set_Parameter_Type (Specification_Node, P_Subtype_Mark);
                     No_Constraint;
                  end if;
               end if;

               Set_Expression (Specification_Node, Init_Expr_Opt (True));

               if Ident > 1 then
                  Set_Prev_Ids (Specification_Node, True);
               end if;

               if Ident < Num_Idents then
                  Set_More_Ids (Specification_Node, True);
               end if;

               Append (Specification_Node, Specification_List);
               exit Ident_List_Loop when Ident = Num_Idents;
               Ident := Ident + 1;
               Restore_Scan_State (Scan_State);
            end loop Ident_List_Loop;

         exception
            when Error_Resync =>
               Resync_Semicolon_List;
         end;

         if Token = Tok_Semicolon then
            Save_Scan_State (Scan_State);
            Scan; -- past semicolon

            --  If we have RETURN or IS after the semicolon, then assume
            --  that semicolon should have been a right parenthesis and exit

            if Token = Tok_Is or else Token = Tok_Return then
               Error_Msg_SP ("expected "")"" in place of "";""");
               exit Specification_Loop;
            end if;

            --  If we have a declaration keyword after the semicolon, then
            --  assume we had a missing right parenthesis and terminate list

            if Token in Token_Class_Declk then
               Error_Msg_AP ("missing "")""");
               Restore_Scan_State (Scan_State);
               exit Specification_Loop;
            end if;

         elsif Token = Tok_Right_Paren then
            Scan; -- past right paren
            exit Specification_Loop;

         --  Special check for common error of using comma instead of semicolon

         elsif Token = Tok_Comma then
            T_Semicolon;
            Scan; -- past comma

         --  Special check for omitted separator

         elsif Token = Tok_Identifier then
            T_Semicolon;

         --  If nothing sensible, skip to next semicolon or right paren

         else
            T_Semicolon;
            Resync_Semicolon_List;

            if Token = Tok_Semicolon then
               Scan; -- past semicolon
            else
               T_Right_Paren;
               exit Specification_Loop;
            end if;
         end if;
      end loop Specification_Loop;

      return Specification_List;
   end P_Formal_Part;

   ----------------------------------
   -- 6.1  Parameter Specification --
   ----------------------------------

   --  Parsed by P_Formal_Part (6.1)

   ---------------
   -- 6.1  Mode --
   ---------------

   --  MODE ::= [in] | in out | out

   --  There is no explicit node in the tree for the Mode. Instead the
   --  In_Present and Out_Present flags are set in the parent node to
   --  record the presence of keywords specifying the mode.

   --  Error_Recovery: cannot raise Error_Resync

   procedure P_Mode (Node : Node_Id) is
   begin
      if Token = Tok_In then
         Scan; -- past IN
         Set_In_Present (Node, True);

         if Style.Mode_In_Check and then Token /= Tok_Out then
            Error_Msg_SP ("(style) IN should be omitted");
         end if;

         if Token = Tok_Access then
            Error_Msg_SP ("IN not allowed together with ACCESS");
            Scan; -- past ACCESS
         end if;
      end if;

      if Token = Tok_Out then
         Scan; -- past OUT
         Set_Out_Present (Node, True);
      end if;

      if Token = Tok_In then
         Error_Msg_SC ("IN must preceed OUT in parameter mode");
         Scan; -- past IN
         Set_In_Present (Node, True);
      end if;
   end P_Mode;

   --------------------------
   -- 6.3  Subprogram Body --
   --------------------------

   --  Parsed by P_Subprogram (6.1)

   -----------------------------------
   -- 6.4  Procedure Call Statement --
   -----------------------------------

   --  Parsed by P_Sequence_Of_Statements (5.1)

   ------------------------
   -- 6.4  Function Call --
   ------------------------

   --  Parsed by P_Call_Or_Name (4.1)

   --------------------------------
   -- 6.4  Actual Parameter Part --
   --------------------------------

   --  Parsed by P_Call_Or_Name (4.1)

   --------------------------------
   -- 6.4  Parameter Association --
   --------------------------------

   --  Parsed by P_Call_Or_Name (4.1)

   ------------------------------------
   -- 6.4  Explicit Actual Parameter --
   ------------------------------------

   --  Parsed by P_Call_Or_Name (4.1)

   ---------------------------
   -- 6.5  Return Statement --
   ---------------------------

   --  SIMPLE_RETURN_STATEMENT ::= return [EXPRESSION];
   --
   --  EXTENDED_RETURN_STATEMENT ::=
   --    return DEFINING_IDENTIFIER : [aliased] RETURN_SUBTYPE_INDICATION
   --                                           [:= EXPRESSION] [do
   --      HANDLED_SEQUENCE_OF_STATEMENTS
   --    end return];
   --
   --  RETURN_SUBTYPE_INDICATION ::= SUBTYPE_INDICATION | ACCESS_DEFINITION

   --  RETURN_STATEMENT ::= return [EXPRESSION];

   --  Error recovery: can raise Error_Resync

   procedure P_Return_Subtype_Indication (Decl_Node : Node_Id) is

      --  Note: We don't need to check Ada_Version here, because this is
      --  only called in >= Ada 2005 cases anyway.

      Not_Null_Present : constant Boolean := P_Null_Exclusion;

   begin
      Set_Null_Exclusion_Present (Decl_Node, Not_Null_Present);

      if Token = Tok_Access then
         Set_Object_Definition
           (Decl_Node, P_Access_Definition (Not_Null_Present));
      else
         Set_Object_Definition
           (Decl_Node, P_Subtype_Indication (Not_Null_Present));
      end if;
   end P_Return_Subtype_Indication;

   --  Error recovery: can raise Error_Resync

   function P_Return_Object_Declaration return Node_Id is
      Return_Obj : Node_Id;
      Decl_Node  : Node_Id;

   begin
      Return_Obj := Token_Node;
      Change_Identifier_To_Defining_Identifier (Return_Obj);
      Decl_Node := New_Node (N_Object_Declaration, Token_Ptr);
      Set_Defining_Identifier (Decl_Node, Return_Obj);

      Scan; -- past identifier
      Scan; -- past :

      --  First an error check, if we have two identifiers in a row, a likely
      --  possibility is that the first of the identifiers is an incorrectly
      --  spelled keyword. See similar check in P_Identifier_Declarations.

      if Token = Tok_Identifier then
         declare
            SS : Saved_Scan_State;
            I2 : Boolean;

         begin
            Save_Scan_State (SS);
            Scan; -- past initial identifier
            I2 := (Token = Tok_Identifier);
            Restore_Scan_State (SS);

            if I2
              and then
                (Bad_Spelling_Of (Tok_Access)   or else
                 Bad_Spelling_Of (Tok_Aliased)  or else
                 Bad_Spelling_Of (Tok_Constant))
            then
               null;
            end if;
         end;
      end if;

      --  We allow "constant" here (as in "return Result : constant
      --  T..."). This is not in the latest RM, but the ARG is considering an
      --  AI on the subject (see AI05-0015-1), which we expect to be approved.

      if Token = Tok_Constant then
         Scan; -- past CONSTANT
         Set_Constant_Present (Decl_Node);

         if Token = Tok_Aliased then
            Error_Msg_SC ("ALIASED should be before CONSTANT");
            Scan; -- past ALIASED
            Set_Aliased_Present (Decl_Node);
         end if;

      elsif Token = Tok_Aliased then
         Scan; -- past ALIASED
         Set_Aliased_Present (Decl_Node);

         if Token = Tok_Constant then
            Scan; -- past CONSTANT
            Set_Constant_Present (Decl_Node);
         end if;
      end if;

      P_Return_Subtype_Indication (Decl_Node);

      if Token = Tok_Colon_Equal then
         Scan; -- past :=
         Set_Expression (Decl_Node, P_Expression_No_Right_Paren);
      end if;

      return Decl_Node;
   end P_Return_Object_Declaration;

   --  Error recovery: can raise Error_Resync

   function P_Return_Statement return Node_Id is
      --  The caller has checked that the initial token is RETURN

      function Is_Simple return Boolean;
      --  Scan state is just after RETURN (and is left that way).
      --  Determine whether this is a simple or extended return statement
      --  by looking ahead for "identifier :", which implies extended.

      ---------------
      -- Is_Simple --
      ---------------

      function Is_Simple return Boolean is
         Scan_State : Saved_Scan_State;
         Result     : Boolean := True;

      begin
         if Token = Tok_Identifier then
            Save_Scan_State (Scan_State); -- at identifier
            Scan; -- past identifier

            if Token = Tok_Colon then
               Result := False; -- It's an extended_return_statement.
            end if;

            Restore_Scan_State (Scan_State); -- to identifier
         end if;

         return Result;
      end Is_Simple;

      Return_Sloc : constant Source_Ptr := Token_Ptr;
      Return_Node : Node_Id;

   --  Start of processing for P_Return_Statement

   begin
      Scan; -- past RETURN

      --  Simple_return_statement, no expression, return an N_Return_Statement
      --  node with the expression field left Empty.

      if Token = Tok_Semicolon then
         Scan; -- past ;
         Return_Node := New_Node (N_Return_Statement, Return_Sloc);

      --  Non-simple case
<<<<<<< HEAD

      else
         --  Simple_return_statement with expression

=======

      else
         --  Simple_return_statement with expression

>>>>>>> 1177f497
         --  We avoid trying to scan an expression if we are at an
         --  expression terminator since in that case the best error
         --  message is probably that we have a missing semicolon.

         if Is_Simple then
            Return_Node := New_Node (N_Return_Statement, Return_Sloc);

            if Token not in Token_Class_Eterm then
               Set_Expression (Return_Node, P_Expression_No_Right_Paren);
            end if;

         --  Extended_return_statement (Ada 2005 only -- AI-318):

         else
            if Ada_Version < Ada_05 then
               Error_Msg_SP
                 (" extended_return_statement is an Ada 2005 extension");
               Error_Msg_SP ("\unit must be compiled with -gnat05 switch");
            end if;

            Return_Node := New_Node (N_Extended_Return_Statement, Return_Sloc);
            Set_Return_Object_Declarations
              (Return_Node, New_List (P_Return_Object_Declaration));

            if Token = Tok_Do then
               Push_Scope_Stack;
               Scope.Table (Scope.Last).Etyp := E_Return;
               Scope.Table (Scope.Last).Ecol := Start_Column;
               Scope.Table (Scope.Last).Sloc := Return_Sloc;

               Scan; -- past DO
               Set_Handled_Statement_Sequence
                 (Return_Node, P_Handled_Sequence_Of_Statements);
               End_Statements;

               --  Do we need to handle Error_Resync here???
            end if;
         end if;

         TF_Semicolon;
      end if;

      return Return_Node;
   end P_Return_Statement;

end Ch6;<|MERGE_RESOLUTION|>--- conflicted
+++ resolved
@@ -1462,17 +1462,10 @@
          Return_Node := New_Node (N_Return_Statement, Return_Sloc);
 
       --  Non-simple case
-<<<<<<< HEAD
 
       else
          --  Simple_return_statement with expression
 
-=======
-
-      else
-         --  Simple_return_statement with expression
-
->>>>>>> 1177f497
          --  We avoid trying to scan an expression if we are at an
          --  expression terminator since in that case the best error
          --  message is probably that we have a missing semicolon.
