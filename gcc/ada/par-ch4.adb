------------------------------------------------------------------------------
--                                                                          --
--                         GNAT COMPILER COMPONENTS                         --
--                                                                          --
--                              P A R . C H 4                               --
--                                                                          --
--                                 B o d y                                  --
--                                                                          --
<<<<<<< HEAD
--          Copyright (C) 1992-2009, Free Software Foundation, Inc.         --
=======
--          Copyright (C) 1992-2010, Free Software Foundation, Inc.         --
>>>>>>> b56a5220
--                                                                          --
-- GNAT is free software;  you can  redistribute it  and/or modify it under --
-- terms of the  GNU General Public License as published  by the Free Soft- --
-- ware  Foundation;  either version 3,  or (at your option) any later ver- --
-- sion.  GNAT is distributed in the hope that it will be useful, but WITH- --
-- OUT ANY WARRANTY;  without even the  implied warranty of MERCHANTABILITY --
-- or FITNESS FOR A PARTICULAR PURPOSE.  See the GNU General Public License --
-- for  more details.  You should have  received  a copy of the GNU General --
-- Public License  distributed with GNAT; see file COPYING3.  If not, go to --
-- http://www.gnu.org/licenses for a complete copy of the license.          --
--                                                                          --
-- GNAT was originally developed  by the GNAT team at  New York University. --
-- Extensive contributions were provided by Ada Core Technologies Inc.      --
--                                                                          --
------------------------------------------------------------------------------

pragma Style_Checks (All_Checks);
--  Turn off subprogram body ordering check. Subprograms are in order
--  by RM section rather than alphabetical

with Stringt; use Stringt;

separate (Par)
package body Ch4 is

   --  Attributes that cannot have arguments

   Is_Parameterless_Attribute : constant Attribute_Class_Array :=
     (Attribute_Body_Version => True,
      Attribute_External_Tag => True,
      Attribute_Img          => True,
      Attribute_Version      => True,
      Attribute_Base         => True,
      Attribute_Class        => True,
      Attribute_Stub_Type    => True,
      Attribute_Type_Key     => True,
      others                 => False);
   --  This map contains True for parameterless attributes that return a
   --  string or a type. For those attributes, a left parenthesis after
   --  the attribute should not be analyzed as the beginning of a parameters
   --  list because it may denote a slice operation (X'Img (1 .. 2)) or
   --  a type conversion (X'Class (Y)).

   --  Note that this map designates the minimum set of attributes where a
   --  construct in parentheses that is not an argument can appear right
   --  after the attribute. For attributes like 'Size, we do not put them
   --  in the map. If someone writes X'Size (3), that's illegal in any case,
   --  but we get a better error message by parsing the (3) as an illegal
   --  argument to the attribute, rather than some meaningless junk that
   --  follows the attribute.

   -----------------------
   -- Local Subprograms --
   -----------------------

   function P_Aggregate_Or_Paren_Expr                 return Node_Id;
   function P_Allocator                               return Node_Id;
   function P_Case_Expression_Alternative             return Node_Id;
   function P_Record_Or_Array_Component_Association   return Node_Id;
   function P_Factor                                  return Node_Id;
   function P_Primary                                 return Node_Id;
   function P_Relation                                return Node_Id;
   function P_Term                                    return Node_Id;

   function P_Binary_Adding_Operator                  return Node_Kind;
   function P_Logical_Operator                        return Node_Kind;
   function P_Multiplying_Operator                    return Node_Kind;
   function P_Relational_Operator                     return Node_Kind;
   function P_Unary_Adding_Operator                   return Node_Kind;

   procedure Bad_Range_Attribute (Loc : Source_Ptr);
   --  Called to place complaint about bad range attribute at the given
   --  source location. Terminates by raising Error_Resync.

   procedure P_Membership_Test (N : Node_Id);
   --  N is the node for a N_In or N_Not_In node whose right operand has not
   --  yet been processed. It is called just after scanning out the IN keyword.
   --  On return, either Right_Opnd or Alternatives is set, as appropriate.

   function P_Range_Attribute_Reference (Prefix_Node : Node_Id) return Node_Id;
   --  Scan a range attribute reference. The caller has scanned out the
   --  prefix. The current token is known to be an apostrophe and the
   --  following token is known to be RANGE.

   -------------------------
   -- Bad_Range_Attribute --
   -------------------------

   procedure Bad_Range_Attribute (Loc : Source_Ptr) is
   begin
      Error_Msg ("range attribute cannot be used in expression!", Loc);
      Resync_Expression;
   end Bad_Range_Attribute;

   --------------------------
   -- 4.1  Name (also 6.4) --
   --------------------------

   --  NAME ::=
   --    DIRECT_NAME        | EXPLICIT_DEREFERENCE
   --  | INDEXED_COMPONENT  | SLICE
   --  | SELECTED_COMPONENT | ATTRIBUTE
   --  | TYPE_CONVERSION    | FUNCTION_CALL
   --  | CHARACTER_LITERAL

   --  DIRECT_NAME ::= IDENTIFIER | OPERATOR_SYMBOL

   --  PREFIX ::= NAME | IMPLICIT_DEREFERENCE

   --  EXPLICIT_DEREFERENCE ::= NAME . all

   --  IMPLICIT_DEREFERENCE ::= NAME

   --  INDEXED_COMPONENT ::= PREFIX (EXPRESSION {, EXPRESSION})

   --  SLICE ::= PREFIX (DISCRETE_RANGE)

   --  SELECTED_COMPONENT ::= PREFIX . SELECTOR_NAME

   --  SELECTOR_NAME ::= IDENTIFIER | CHARACTER_LITERAL | OPERATOR_SYMBOL

   --  ATTRIBUTE_REFERENCE ::= PREFIX ' ATTRIBUTE_DESIGNATOR

   --  ATTRIBUTE_DESIGNATOR ::=
   --    IDENTIFIER [(static_EXPRESSION)]
   --  | access | delta | digits

   --  FUNCTION_CALL ::=
   --    function_NAME
   --  | function_PREFIX ACTUAL_PARAMETER_PART

   --  ACTUAL_PARAMETER_PART ::=
   --    (PARAMETER_ASSOCIATION {,PARAMETER_ASSOCIATION})

   --  PARAMETER_ASSOCIATION ::=
   --    [formal_parameter_SELECTOR_NAME =>] EXPLICIT_ACTUAL_PARAMETER

   --  EXPLICIT_ACTUAL_PARAMETER ::= EXPRESSION | variable_NAME

   --  Note: syntactically a procedure call looks just like a function call,
   --  so this routine is in practice used to scan out procedure calls as well.

   --  On return, Expr_Form is set to either EF_Name or EF_Simple_Name

   --  Error recovery: can raise Error_Resync

   --  Note: if on return Token = Tok_Apostrophe, then the apostrophe must be
   --  followed by either a left paren (qualified expression case), or by
   --  range (range attribute case). All other uses of apostrophe (i.e. all
   --  other attributes) are handled in this routine.

   --  Error recovery: can raise Error_Resync

   function P_Name return Node_Id is
      Scan_State  : Saved_Scan_State;
      Name_Node   : Node_Id;
      Prefix_Node : Node_Id;
      Ident_Node  : Node_Id;
      Expr_Node   : Node_Id;
      Range_Node  : Node_Id;
      Arg_Node    : Node_Id;

      Arg_List  : List_Id := No_List; -- kill junk warning
      Attr_Name : Name_Id := No_Name; -- kill junk warning

   begin
      --  Case of not a name

      if Token not in Token_Class_Name then

         --  If it looks like start of expression, complain and scan expression

         if Token in Token_Class_Literal
           or else Token = Tok_Left_Paren
         then
            Error_Msg_SC ("name expected");
            return P_Expression;

         --  Otherwise some other junk, not much we can do

         else
            Error_Msg_AP ("name expected");
            raise Error_Resync;
         end if;
      end if;

      --  Loop through designators in qualified name

      Name_Node := Token_Node;

      loop
         Scan; -- past designator
         exit when Token /= Tok_Dot;
         Save_Scan_State (Scan_State); -- at dot
         Scan; -- past dot

         --  If we do not have another designator after the dot, then join
         --  the normal circuit to handle a dot extension (may be .all or
         --  character literal case). Otherwise loop back to scan the next
         --  designator.

         if Token not in Token_Class_Desig then
            goto Scan_Name_Extension_Dot;
         else
            Prefix_Node := Name_Node;
            Name_Node := New_Node (N_Selected_Component, Prev_Token_Ptr);
            Set_Prefix (Name_Node, Prefix_Node);
            Set_Selector_Name (Name_Node, Token_Node);
         end if;
      end loop;

      --  We have now scanned out a qualified designator. If the last token is
      --  an operator symbol, then we certainly do not have the Snam case, so
      --  we can just use the normal name extension check circuit

      if Prev_Token = Tok_Operator_Symbol then
         goto Scan_Name_Extension;
      end if;

      --  We have scanned out a qualified simple name, check for name extension
      --  Note that we know there is no dot here at this stage, so the only
      --  possible cases of name extension are apostrophe and left paren.

      if Token = Tok_Apostrophe then
         Save_Scan_State (Scan_State); -- at apostrophe
         Scan; -- past apostrophe

         --  Qualified expression in Ada 2012 mode (treated as a name)

         if Ada_Version >= Ada_2012 and then Token = Tok_Left_Paren then
            goto Scan_Name_Extension_Apostrophe;

         --  If left paren not in Ada 2012, then it is not part of the name,
         --  since qualified expressions are not names in prior versions of
         --  Ada, so return with Token backed up to point to the apostrophe.
         --  The treatment for the range attribute is similar (we do not
         --  consider x'range to be a name in this grammar).

         elsif Token = Tok_Left_Paren or else Token = Tok_Range then
            Restore_Scan_State (Scan_State); -- to apostrophe
            Expr_Form := EF_Simple_Name;
            return Name_Node;

         --  Otherwise we have the case of a name extended by an attribute

         else
            goto Scan_Name_Extension_Apostrophe;
         end if;

      --  Check case of qualified simple name extended by a left parenthesis

      elsif Token = Tok_Left_Paren then
         Scan; -- past left paren
         goto Scan_Name_Extension_Left_Paren;

      --  Otherwise the qualified simple name is not extended, so return

      else
         Expr_Form := EF_Simple_Name;
         return Name_Node;
      end if;

      --  Loop scanning past name extensions. A label is used for control
      --  transfer for this loop for ease of interfacing with the finite state
      --  machine in the parenthesis scanning circuit, and also to allow for
      --  passing in control to the appropriate point from the above code.

      <<Scan_Name_Extension>>

         --  Character literal used as name cannot be extended. Also this
         --  cannot be a call, since the name for a call must be a designator.
         --  Return in these cases, or if there is no name extension

         if Token not in Token_Class_Namext
           or else Prev_Token = Tok_Char_Literal
         then
            Expr_Form := EF_Name;
            return Name_Node;
         end if;

      --  Merge here when we know there is a name extension

      <<Scan_Name_Extension_OK>>

         if Token = Tok_Left_Paren then
            Scan; -- past left paren
            goto Scan_Name_Extension_Left_Paren;

         elsif Token = Tok_Apostrophe then
            Save_Scan_State (Scan_State); -- at apostrophe
            Scan; -- past apostrophe
            goto Scan_Name_Extension_Apostrophe;

         else -- Token = Tok_Dot
            Save_Scan_State (Scan_State); -- at dot
            Scan; -- past dot
            goto Scan_Name_Extension_Dot;
         end if;

      --  Case of name extended by dot (selection), dot is already skipped
      --  and the scan state at the point of the dot is saved in Scan_State.

      <<Scan_Name_Extension_Dot>>

         --  Explicit dereference case

         if Token = Tok_All then
            Prefix_Node := Name_Node;
            Name_Node := New_Node (N_Explicit_Dereference, Token_Ptr);
            Set_Prefix (Name_Node, Prefix_Node);
            Scan; -- past ALL
            goto Scan_Name_Extension;

         --  Selected component case

         elsif Token in Token_Class_Name then
            Prefix_Node := Name_Node;
            Name_Node := New_Node (N_Selected_Component, Prev_Token_Ptr);
            Set_Prefix (Name_Node, Prefix_Node);
            Set_Selector_Name (Name_Node, Token_Node);
            Scan; -- past selector
            goto Scan_Name_Extension;

         --  Reserved identifier as selector

         elsif Is_Reserved_Identifier then
            Scan_Reserved_Identifier (Force_Msg => False);
            Prefix_Node := Name_Node;
            Name_Node := New_Node (N_Selected_Component, Prev_Token_Ptr);
            Set_Prefix (Name_Node, Prefix_Node);
            Set_Selector_Name (Name_Node, Token_Node);
            Scan; -- past identifier used as selector
            goto Scan_Name_Extension;

         --  If dot is at end of line and followed by nothing legal,
         --  then assume end of name and quit (dot will be taken as
         --  an erroneous form of some other punctuation by our caller).

         elsif Token_Is_At_Start_Of_Line then
            Restore_Scan_State (Scan_State);
            return Name_Node;

         --  Here if nothing legal after the dot

         else
            Error_Msg_AP ("selector expected");
            raise Error_Resync;
         end if;

      --  Here for an apostrophe as name extension. The scan position at the
      --  apostrophe has already been saved, and the apostrophe scanned out.

      <<Scan_Name_Extension_Apostrophe>>

         Scan_Apostrophe : declare
            function Apostrophe_Should_Be_Semicolon return Boolean;
            --  Checks for case where apostrophe should probably be
            --  a semicolon, and if so, gives appropriate message,
            --  resets the scan pointer to the apostrophe, changes
            --  the current token to Tok_Semicolon, and returns True.
            --  Otherwise returns False.

            ------------------------------------
            -- Apostrophe_Should_Be_Semicolon --
            ------------------------------------

            function Apostrophe_Should_Be_Semicolon return Boolean is
            begin
               if Token_Is_At_Start_Of_Line then
                  Restore_Scan_State (Scan_State); -- to apostrophe
                  Error_Msg_SC ("|""''"" should be "";""");
                  Token := Tok_Semicolon;
                  return True;
               else
                  return False;
               end if;
            end Apostrophe_Should_Be_Semicolon;

         --  Start of processing for Scan_Apostrophe

         begin
            --  Check for qualified expression case in Ada 2012 mode

            if Ada_Version >= Ada_2012 and then Token = Tok_Left_Paren then
               Name_Node := P_Qualified_Expression (Name_Node);
               goto Scan_Name_Extension;

            --  If range attribute after apostrophe, then return with Token
            --  pointing to the apostrophe. Note that in this case the prefix
            --  need not be a simple name (cases like A.all'range). Similarly
            --  if there is a left paren after the apostrophe, then we also
            --  return with Token pointing to the apostrophe (this is the
            --  aggregate case, or some error case).

            elsif Token = Tok_Range or else Token = Tok_Left_Paren then
               Restore_Scan_State (Scan_State); -- to apostrophe
               Expr_Form := EF_Name;
               return Name_Node;

            --  Here for cases where attribute designator is an identifier

            elsif Token = Tok_Identifier then
               Attr_Name := Token_Name;

               if not Is_Attribute_Name (Attr_Name) then
                  if Apostrophe_Should_Be_Semicolon then
                     Expr_Form := EF_Name;
                     return Name_Node;

                  --  Here for a bad attribute name

                  else
                     Signal_Bad_Attribute;
                     Scan; -- past bad identifier

                     if Token = Tok_Left_Paren then
                        Scan; -- past left paren

                        loop
                           Discard_Junk_Node (P_Expression_If_OK);
                           exit when not  Comma_Present;
                        end loop;

                        T_Right_Paren;
                     end if;

                     return Error;
                  end if;
               end if;

               if Style_Check then
                  Style.Check_Attribute_Name (False);
               end if;

            --  Here for case of attribute designator is not an identifier

            else
               if Token = Tok_Delta then
                  Attr_Name := Name_Delta;

               elsif Token = Tok_Digits then
                  Attr_Name := Name_Digits;

               elsif Token = Tok_Access then
                  Attr_Name := Name_Access;

               elsif Token = Tok_Mod and then Ada_Version >= Ada_95 then
                  Attr_Name := Name_Mod;

               elsif Apostrophe_Should_Be_Semicolon then
                  Expr_Form := EF_Name;
                  return Name_Node;

               else
                  Error_Msg_AP ("attribute designator expected");
                  raise Error_Resync;
               end if;

               if Style_Check then
                  Style.Check_Attribute_Name (True);
               end if;
            end if;

            --  We come here with an OK attribute scanned, and the
            --  corresponding Attribute identifier node stored in Ident_Node.

            Prefix_Node := Name_Node;
            Name_Node := New_Node (N_Attribute_Reference, Prev_Token_Ptr);
            Scan; -- past attribute designator
            Set_Prefix (Name_Node, Prefix_Node);
            Set_Attribute_Name (Name_Node, Attr_Name);

            --  Scan attribute arguments/designator. We skip this if we know
            --  that the attribute cannot have an argument.

            if Token = Tok_Left_Paren
              and then not
                Is_Parameterless_Attribute (Get_Attribute_Id (Attr_Name))
            then
               Set_Expressions (Name_Node, New_List);
               Scan; -- past left paren

               loop
                  declare
                     Expr : constant Node_Id := P_Expression_If_OK;

                  begin
                     if Token = Tok_Arrow then
                        Error_Msg_SC
                          ("named parameters not permitted for attributes");
                        Scan; -- past junk arrow

                     else
                        Append (Expr, Expressions (Name_Node));
                        exit when not Comma_Present;
                     end if;
                  end;
               end loop;

               T_Right_Paren;
            end if;

            goto Scan_Name_Extension;
         end Scan_Apostrophe;

      --  Here for left parenthesis extending name (left paren skipped)

      <<Scan_Name_Extension_Left_Paren>>

         --  We now have to scan through a list of items, terminated by a
         --  right parenthesis. The scan is handled by a finite state
         --  machine. The possibilities are:

         --   (discrete_range)

         --      This is a slice. This case is handled in LP_State_Init

         --   (expression, expression, ..)

         --      This is interpreted as an indexed component, i.e. as a
         --      case of a name which can be extended in the normal manner.
         --      This case is handled by LP_State_Name or LP_State_Expr.

         --      Note: conditional expressions (without an extra level of
         --      parentheses) are permitted in this context).

         --   (..., identifier => expression , ...)

         --      If there is at least one occurrence of identifier => (but
         --      none of the other cases apply), then we have a call.

         --  Test for Id => case

         if Token = Tok_Identifier then
            Save_Scan_State (Scan_State); -- at Id
            Scan; -- past Id

            --  Test for => (allow := as an error substitute)

            if Token = Tok_Arrow or else Token = Tok_Colon_Equal then
               Restore_Scan_State (Scan_State); -- to Id
               Arg_List := New_List;
               goto LP_State_Call;

            else
               Restore_Scan_State (Scan_State); -- to Id
            end if;
         end if;

         --  Here we have an expression after all

         Expr_Node := P_Expression_Or_Range_Attribute_If_OK;

         --  Check cases of discrete range for a slice

         --  First possibility: Range_Attribute_Reference

         if Expr_Form = EF_Range_Attr then
            Range_Node := Expr_Node;

         --  Second possibility: Simple_expression .. Simple_expression

         elsif Token = Tok_Dot_Dot then
            Check_Simple_Expression (Expr_Node);
            Range_Node := New_Node (N_Range, Token_Ptr);
            Set_Low_Bound (Range_Node, Expr_Node);
            Scan; -- past ..
            Expr_Node := P_Expression;
            Check_Simple_Expression (Expr_Node);
            Set_High_Bound (Range_Node, Expr_Node);

         --  Third possibility: Type_name range Range

         elsif Token = Tok_Range then
            if Expr_Form /= EF_Simple_Name then
               Error_Msg_SC -- CODEFIX???
                 ("subtype mark must precede RANGE");
               raise Error_Resync;
            end if;

            Range_Node := P_Subtype_Indication (Expr_Node);

         --  Otherwise we just have an expression. It is true that we might
         --  have a subtype mark without a range constraint but this case
         --  is syntactically indistinguishable from the expression case.

         else
            Arg_List := New_List;
            goto LP_State_Expr;
         end if;

         --  Fall through here with unmistakable Discrete range scanned,
         --  which means that we definitely have the case of a slice. The
         --  Discrete range is in Range_Node.

         if Token = Tok_Comma then
            Error_Msg_SC ("slice cannot have more than one dimension");
            raise Error_Resync;

         elsif Token /= Tok_Right_Paren then
            T_Right_Paren;
            raise Error_Resync;

         else
            Scan; -- past right paren
            Prefix_Node := Name_Node;
            Name_Node := New_Node (N_Slice, Sloc (Prefix_Node));
            Set_Prefix (Name_Node, Prefix_Node);
            Set_Discrete_Range (Name_Node, Range_Node);

            --  An operator node is legal as a prefix to other names,
            --  but not for a slice.

            if Nkind (Prefix_Node) = N_Operator_Symbol then
               Error_Msg_N ("illegal prefix for slice", Prefix_Node);
            end if;

            --  If we have a name extension, go scan it

            if Token in Token_Class_Namext then
               goto Scan_Name_Extension_OK;

            --  Otherwise return (a slice is a name, but is not a call)

            else
               Expr_Form := EF_Name;
               return Name_Node;
            end if;
         end if;

      --  In LP_State_Expr, we have scanned one or more expressions, and
      --  so we have a call or an indexed component which is a name. On
      --  entry we have the expression just scanned in Expr_Node and
      --  Arg_List contains the list of expressions encountered so far

      <<LP_State_Expr>>
         Append (Expr_Node, Arg_List);

         if Token = Tok_Arrow then
            Error_Msg
              ("expect identifier in parameter association",
                Sloc (Expr_Node));
            Scan;  --   past arrow

         elsif not Comma_Present then
            T_Right_Paren;
            Prefix_Node := Name_Node;
            Name_Node := New_Node (N_Indexed_Component, Sloc (Prefix_Node));
            Set_Prefix (Name_Node, Prefix_Node);
            Set_Expressions (Name_Node, Arg_List);
            goto Scan_Name_Extension;
         end if;

         --  Comma present (and scanned out), test for identifier => case
         --  Test for identifier => case

         if Token = Tok_Identifier then
            Save_Scan_State (Scan_State); -- at Id
            Scan; -- past Id

            --  Test for => (allow := as error substitute)

            if Token = Tok_Arrow or else Token = Tok_Colon_Equal then
               Restore_Scan_State (Scan_State); -- to Id
               goto LP_State_Call;

            --  Otherwise it's just an expression after all, so backup

            else
               Restore_Scan_State (Scan_State); -- to Id
            end if;
         end if;

         --  Here we have an expression after all, so stay in this state

         Expr_Node := P_Expression_If_OK;
         goto LP_State_Expr;

      --  LP_State_Call corresponds to the situation in which at least
      --  one instance of Id => Expression has been encountered, so we
      --  know that we do not have a name, but rather a call. We enter
      --  it with the scan pointer pointing to the next argument to scan,
      --  and Arg_List containing the list of arguments scanned so far.

      <<LP_State_Call>>

         --  Test for case of Id => Expression (named parameter)

         if Token = Tok_Identifier then
            Save_Scan_State (Scan_State); -- at Id
            Ident_Node := Token_Node;
            Scan; -- past Id

            --  Deal with => (allow := as erroneous substitute)

            if Token = Tok_Arrow or else Token = Tok_Colon_Equal then
               Arg_Node := New_Node (N_Parameter_Association, Prev_Token_Ptr);
               Set_Selector_Name (Arg_Node, Ident_Node);
               T_Arrow;
               Set_Explicit_Actual_Parameter (Arg_Node, P_Expression);
               Append (Arg_Node, Arg_List);

               --  If a comma follows, go back and scan next entry

               if Comma_Present then
                  goto LP_State_Call;

               --  Otherwise we have the end of a call

               else
                  Prefix_Node := Name_Node;
                  Name_Node := New_Node (N_Function_Call, Sloc (Prefix_Node));
                  Set_Name (Name_Node, Prefix_Node);
                  Set_Parameter_Associations (Name_Node, Arg_List);
                  T_Right_Paren;

                  if Token in Token_Class_Namext then
                     goto Scan_Name_Extension_OK;

                  --  This is a case of a call which cannot be a name

                  else
                     Expr_Form := EF_Name;
                     return Name_Node;
                  end if;
               end if;

            --  Not named parameter: Id started an expression after all

            else
               Restore_Scan_State (Scan_State); -- to Id
            end if;
         end if;

         --  Here if entry did not start with Id => which means that it
         --  is a positional parameter, which is not allowed, since we
         --  have seen at least one named parameter already.

         Error_Msg_SC
            ("positional parameter association " &
              "not allowed after named one");

         Expr_Node := P_Expression_If_OK;

         --  Leaving the '>' in an association is not unusual, so suggest
         --  a possible fix.

         if Nkind (Expr_Node) = N_Op_Eq then
            Error_Msg_N ("\maybe `='>` was intended", Expr_Node);
         end if;

         --  We go back to scanning out expressions, so that we do not get
         --  multiple error messages when several positional parameters
         --  follow a named parameter.

         goto LP_State_Expr;

         --  End of treatment for name extensions starting with left paren

      --  End of loop through name extensions

   end P_Name;

   --  This function parses a restricted form of Names which are either
   --  designators, or designators preceded by a sequence of prefixes
   --  that are direct names.

   --  Error recovery: cannot raise Error_Resync

   function P_Function_Name return Node_Id is
      Designator_Node : Node_Id;
      Prefix_Node     : Node_Id;
      Selector_Node   : Node_Id;
      Dot_Sloc        : Source_Ptr := No_Location;

   begin
      --  Prefix_Node is set to the gathered prefix so far, Empty means that
      --  no prefix has been scanned. This allows us to build up the result
      --  in the required right recursive manner.

      Prefix_Node := Empty;

      --  Loop through prefixes

      loop
         Designator_Node := Token_Node;

         if Token not in Token_Class_Desig then
            return P_Identifier; -- let P_Identifier issue the error message

         else -- Token in Token_Class_Desig
            Scan; -- past designator
            exit when Token /= Tok_Dot;
         end if;

         --  Here at a dot, with token just before it in Designator_Node

         if No (Prefix_Node) then
            Prefix_Node := Designator_Node;
         else
            Selector_Node := New_Node (N_Selected_Component, Dot_Sloc);
            Set_Prefix (Selector_Node, Prefix_Node);
            Set_Selector_Name (Selector_Node, Designator_Node);
            Prefix_Node := Selector_Node;
         end if;

         Dot_Sloc := Token_Ptr;
         Scan; -- past dot
      end loop;

      --  Fall out of the loop having just scanned a designator

      if No (Prefix_Node) then
         return Designator_Node;
      else
         Selector_Node := New_Node (N_Selected_Component, Dot_Sloc);
         Set_Prefix (Selector_Node, Prefix_Node);
         Set_Selector_Name (Selector_Node, Designator_Node);
         return Selector_Node;
      end if;

   exception
      when Error_Resync =>
         return Error;
   end P_Function_Name;

   --  This function parses a restricted form of Names which are either
   --  identifiers, or identifiers preceded by a sequence of prefixes
   --  that are direct names.

   --  Error recovery: cannot raise Error_Resync

   function P_Qualified_Simple_Name return Node_Id is
      Designator_Node : Node_Id;
      Prefix_Node     : Node_Id;
      Selector_Node   : Node_Id;
      Dot_Sloc        : Source_Ptr := No_Location;

   begin
      --  Prefix node is set to the gathered prefix so far, Empty means that
      --  no prefix has been scanned. This allows us to build up the result
      --  in the required right recursive manner.

      Prefix_Node := Empty;

      --  Loop through prefixes

      loop
         Designator_Node := Token_Node;

         if Token = Tok_Identifier then
            Scan; -- past identifier
            exit when Token /= Tok_Dot;

         elsif Token not in Token_Class_Desig then
            return P_Identifier; -- let P_Identifier issue the error message

         else
            Scan; -- past designator

            if Token /= Tok_Dot then
               Error_Msg_SP ("identifier expected");
               return Error;
            end if;
         end if;

         --  Here at a dot, with token just before it in Designator_Node

         if No (Prefix_Node) then
            Prefix_Node := Designator_Node;
         else
            Selector_Node := New_Node (N_Selected_Component, Dot_Sloc);
            Set_Prefix (Selector_Node, Prefix_Node);
            Set_Selector_Name (Selector_Node, Designator_Node);
            Prefix_Node := Selector_Node;
         end if;

         Dot_Sloc := Token_Ptr;
         Scan; -- past dot
      end loop;

      --  Fall out of the loop having just scanned an identifier

      if No (Prefix_Node) then
         return Designator_Node;
      else
         Selector_Node := New_Node (N_Selected_Component, Dot_Sloc);
         Set_Prefix (Selector_Node, Prefix_Node);
         Set_Selector_Name (Selector_Node, Designator_Node);
         return Selector_Node;
      end if;

   exception
      when Error_Resync =>
         return Error;
   end P_Qualified_Simple_Name;

   --  This procedure differs from P_Qualified_Simple_Name only in that it
   --  raises Error_Resync if any error is encountered. It only returns after
   --  scanning a valid qualified simple name.

   --  Error recovery: can raise Error_Resync

   function P_Qualified_Simple_Name_Resync return Node_Id is
      Designator_Node : Node_Id;
      Prefix_Node     : Node_Id;
      Selector_Node   : Node_Id;
      Dot_Sloc        : Source_Ptr := No_Location;

   begin
      Prefix_Node := Empty;

      --  Loop through prefixes

      loop
         Designator_Node := Token_Node;

         if Token = Tok_Identifier then
            Scan; -- past identifier
            exit when Token /= Tok_Dot;

         elsif Token not in Token_Class_Desig then
            Discard_Junk_Node (P_Identifier); -- to issue the error message
            raise Error_Resync;

         else
            Scan; -- past designator

            if Token /= Tok_Dot then
               Error_Msg_SP ("identifier expected");
               raise Error_Resync;
            end if;
         end if;

         --  Here at a dot, with token just before it in Designator_Node

         if No (Prefix_Node) then
            Prefix_Node := Designator_Node;
         else
            Selector_Node := New_Node (N_Selected_Component, Dot_Sloc);
            Set_Prefix (Selector_Node, Prefix_Node);
            Set_Selector_Name (Selector_Node, Designator_Node);
            Prefix_Node := Selector_Node;
         end if;

         Dot_Sloc := Token_Ptr;
         Scan; -- past period
      end loop;

      --  Fall out of the loop having just scanned an identifier

      if No (Prefix_Node) then
         return Designator_Node;
      else
         Selector_Node := New_Node (N_Selected_Component, Dot_Sloc);
         Set_Prefix (Selector_Node, Prefix_Node);
         Set_Selector_Name (Selector_Node, Designator_Node);
         return Selector_Node;
      end if;
   end P_Qualified_Simple_Name_Resync;

   ----------------------
   -- 4.1  Direct_Name --
   ----------------------

   --  Parsed by P_Name and other functions in section 4.1

   -----------------
   -- 4.1  Prefix --
   -----------------

   --  Parsed by P_Name (4.1)

   -------------------------------
   -- 4.1  Explicit Dereference --
   -------------------------------

   --  Parsed by P_Name (4.1)

   -------------------------------
   -- 4.1  Implicit_Dereference --
   -------------------------------

   --  Parsed by P_Name (4.1)

   ----------------------------
   -- 4.1  Indexed Component --
   ----------------------------

   --  Parsed by P_Name (4.1)

   ----------------
   -- 4.1  Slice --
   ----------------

   --  Parsed by P_Name (4.1)

   -----------------------------
   -- 4.1  Selected_Component --
   -----------------------------

   --  Parsed by P_Name (4.1)

   ------------------------
   -- 4.1  Selector Name --
   ------------------------

   --  Parsed by P_Name (4.1)

   ------------------------------
   -- 4.1  Attribute Reference --
   ------------------------------

   --  Parsed by P_Name (4.1)

   -------------------------------
   -- 4.1  Attribute Designator --
   -------------------------------

   --  Parsed by P_Name (4.1)

   --------------------------------------
   -- 4.1.4  Range Attribute Reference --
   --------------------------------------

   --  RANGE_ATTRIBUTE_REFERENCE ::= PREFIX ' RANGE_ATTRIBUTE_DESIGNATOR

   --  RANGE_ATTRIBUTE_DESIGNATOR ::= range [(static_EXPRESSION)]

   --  In the grammar, a RANGE attribute is simply a name, but its use is
   --  highly restricted, so in the parser, we do not regard it as a name.
   --  Instead, P_Name returns without scanning the 'RANGE part of the
   --  attribute, and the caller uses the following function to construct
   --  a range attribute in places where it is appropriate.

   --  Note that RANGE here is treated essentially as an identifier,
   --  rather than a reserved word.

   --  The caller has parsed the prefix, i.e. a name, and Token points to
   --  the apostrophe. The token after the apostrophe is known to be RANGE
   --  at this point. The prefix node becomes the prefix of the attribute.

   --  Error_Recovery: Cannot raise Error_Resync

   function P_Range_Attribute_Reference
     (Prefix_Node : Node_Id)
      return        Node_Id
   is
      Attr_Node  : Node_Id;

   begin
      Attr_Node := New_Node (N_Attribute_Reference, Token_Ptr);
      Set_Prefix (Attr_Node, Prefix_Node);
      Scan; -- past apostrophe

      if Style_Check then
         Style.Check_Attribute_Name (True);
      end if;

      Set_Attribute_Name (Attr_Node, Name_Range);
      Scan; -- past RANGE

      if Token = Tok_Left_Paren then
         Scan; -- past left paren
         Set_Expressions (Attr_Node, New_List (P_Expression_If_OK));
         T_Right_Paren;
      end if;

      return Attr_Node;
   end P_Range_Attribute_Reference;

   ---------------------------------------
   -- 4.1.4  Range Attribute Designator --
   ---------------------------------------

   --  Parsed by P_Range_Attribute_Reference (4.4)

   --------------------
   -- 4.3  Aggregate --
   --------------------

   --  AGGREGATE ::= RECORD_AGGREGATE | EXTENSION_AGGREGATE | ARRAY_AGGREGATE

   --  Parsed by P_Aggregate_Or_Paren_Expr (4.3), except in the case where
   --  an aggregate is known to be required (code statement, extension
   --  aggregate), in which cases this routine performs the necessary check
   --  that we have an aggregate rather than a parenthesized expression

   --  Error recovery: can raise Error_Resync

   function P_Aggregate return Node_Id is
      Aggr_Sloc : constant Source_Ptr := Token_Ptr;
      Aggr_Node : constant Node_Id    := P_Aggregate_Or_Paren_Expr;

   begin
      if Nkind (Aggr_Node) /= N_Aggregate
           and then
         Nkind (Aggr_Node) /= N_Extension_Aggregate
      then
         Error_Msg
           ("aggregate may not have single positional component", Aggr_Sloc);
         return Error;
      else
         return Aggr_Node;
      end if;
   end P_Aggregate;

   ------------------------------------------------
   -- 4.3  Aggregate or Parenthesized Expression --
   ------------------------------------------------

   --  This procedure parses out either an aggregate or a parenthesized
   --  expression (these two constructs are closely related, since a
   --  parenthesized expression looks like an aggregate with a single
   --  positional component).

   --  AGGREGATE ::=
   --    RECORD_AGGREGATE | EXTENSION_AGGREGATE | ARRAY_AGGREGATE

   --  RECORD_AGGREGATE ::= (RECORD_COMPONENT_ASSOCIATION_LIST)

   --  RECORD_COMPONENT_ASSOCIATION_LIST ::=
   --     RECORD_COMPONENT_ASSOCIATION {, RECORD_COMPONENT_ASSOCIATION}
   --   | null record

   --  RECORD_COMPONENT_ASSOCIATION ::=
   --    [COMPONENT_CHOICE_LIST =>] EXPRESSION

   --  COMPONENT_CHOICE_LIST ::=
   --    component_SELECTOR_NAME {| component_SELECTOR_NAME}
   --  | others

   --  EXTENSION_AGGREGATE ::=
   --    (ANCESTOR_PART with RECORD_COMPONENT_ASSOCIATION_LIST)

   --  ANCESTOR_PART ::= EXPRESSION | SUBTYPE_MARK

   --  ARRAY_AGGREGATE ::=
   --    POSITIONAL_ARRAY_AGGREGATE | NAMED_ARRAY_AGGREGATE

   --  POSITIONAL_ARRAY_AGGREGATE ::=
   --    (EXPRESSION, EXPRESSION {, EXPRESSION})
   --  | (EXPRESSION {, EXPRESSION}, others => EXPRESSION)
   --  | (EXPRESSION {, EXPRESSION}, others => <>)

   --  NAMED_ARRAY_AGGREGATE ::=
   --    (ARRAY_COMPONENT_ASSOCIATION {, ARRAY_COMPONENT_ASSOCIATION})

   --  PRIMARY ::= (EXPRESSION);

   --  Error recovery: can raise Error_Resync

   --  Note: POSITIONAL_ARRAY_AGGREGATE rule has been extended to give support
   --        to Ada 2005 limited aggregates (AI-287)

   function P_Aggregate_Or_Paren_Expr return Node_Id is
      Aggregate_Node : Node_Id;
      Expr_List      : List_Id;
      Assoc_List     : List_Id;
      Expr_Node      : Node_Id;
      Lparen_Sloc    : Source_Ptr;
      Scan_State     : Saved_Scan_State;

      procedure Box_Error;
      --  Called if <> is encountered as positional aggregate element. Issues
      --  error message and sets Expr_Node to Error.

      ---------------
      -- Box_Error --
      ---------------

      procedure Box_Error is
      begin
         if Ada_Version < Ada_2005 then
            Error_Msg_SC ("box in aggregate is an Ada 2005 extension");
         end if;

         --  Ada 2005 (AI-287): The box notation is allowed only with named
         --  notation because positional notation might be error prone. For
         --  example, in "(X, <>, Y, <>)", there is no type associated with
         --  the boxes, so you might not be leaving out the components you
         --  thought you were leaving out.

         Error_Msg_SC ("(Ada 2005) box only allowed with named notation");
         Scan; -- past box
         Expr_Node := Error;
      end Box_Error;

   --  Start of processing for P_Aggregate_Or_Paren_Expr

   begin
      Lparen_Sloc := Token_Ptr;
      T_Left_Paren;

      --  Conditional expression case

      if Token = Tok_If then
         Expr_Node := P_Conditional_Expression;
         T_Right_Paren;
         return Expr_Node;

<<<<<<< HEAD
=======
      --  Case expression case

      elsif Token = Tok_Case then
         Expr_Node := P_Case_Expression;
         T_Right_Paren;
         return Expr_Node;

      --  Quantified expression case

      elsif Token = Tok_For then
         Expr_Node := P_Quantified_Expression;
         T_Right_Paren;
         return Expr_Node;

>>>>>>> b56a5220
      --  Note: the mechanism used here of rescanning the initial expression
      --  is distinctly unpleasant, but it saves a lot of fiddling in scanning
      --  out the discrete choice list.

      --  Deal with expression and extension aggregate cases first

      elsif Token /= Tok_Others then
         Save_Scan_State (Scan_State); -- at start of expression

         --  Deal with (NULL RECORD) case

         if Token = Tok_Null then
            Scan; -- past NULL

            if Token = Tok_Record then
               Aggregate_Node := New_Node (N_Aggregate, Lparen_Sloc);
               Set_Null_Record_Present (Aggregate_Node, True);
               Scan; -- past RECORD
               T_Right_Paren;
               return Aggregate_Node;
            else
               Restore_Scan_State (Scan_State); -- to NULL that must be expr
            end if;
         end if;

         --  Scan expression, handling box appearing as positional argument

         if Token = Tok_Box then
            Box_Error;
         else
            Expr_Node := P_Expression_Or_Range_Attribute_If_OK;
         end if;

<<<<<<< HEAD
         Expr_Node := P_Expression_Or_Range_Attribute_If_OK;

=======
>>>>>>> b56a5220
         --  Extension aggregate case

         if Token = Tok_With then
            if Nkind (Expr_Node) = N_Attribute_Reference
              and then Attribute_Name (Expr_Node) = Name_Range
            then
               Bad_Range_Attribute (Sloc (Expr_Node));
               return Error;
            end if;

            if Ada_Version = Ada_83 then
               Error_Msg_SC ("(Ada 83) extension aggregate not allowed");
            end if;

            Aggregate_Node := New_Node (N_Extension_Aggregate, Lparen_Sloc);
            Set_Ancestor_Part (Aggregate_Node, Expr_Node);
            Scan; -- past WITH

            --  Deal with WITH NULL RECORD case

            if Token = Tok_Null then
               Save_Scan_State (Scan_State); -- at NULL
               Scan; -- past NULL

               if Token = Tok_Record then
                  Scan; -- past RECORD
                  Set_Null_Record_Present (Aggregate_Node, True);
                  T_Right_Paren;
                  return Aggregate_Node;

               else
                  Restore_Scan_State (Scan_State); -- to NULL that must be expr
               end if;
            end if;

            if Token /= Tok_Others then
               Save_Scan_State (Scan_State);
               Expr_Node := P_Expression;
            else
               Expr_Node := Empty;
            end if;

         --  Expression case

         elsif Token = Tok_Right_Paren or else Token in Token_Class_Eterm then
            if Nkind (Expr_Node) = N_Attribute_Reference
              and then Attribute_Name (Expr_Node) = Name_Range
            then
               Error_Msg
                 ("|parentheses not allowed for range attribute", Lparen_Sloc);
               Scan; -- past right paren
               return Expr_Node;
            end if;

            --  Bump paren count of expression

            if Expr_Node /= Error then
               Set_Paren_Count (Expr_Node, Paren_Count (Expr_Node) + 1);
            end if;

            T_Right_Paren; -- past right paren (error message if none)
            return Expr_Node;

         --  Normal aggregate case

         else
            Aggregate_Node := New_Node (N_Aggregate, Lparen_Sloc);
         end if;

      --  Others case

      else
         Aggregate_Node := New_Node (N_Aggregate, Lparen_Sloc);
         Expr_Node := Empty;
      end if;

      --  Prepare to scan list of component associations

      Expr_List  := No_List; -- don't set yet, maybe all named entries
      Assoc_List := No_List; -- don't set yet, maybe all positional entries

      --  This loop scans through component associations. On entry to the
      --  loop, an expression has been scanned at the start of the current
      --  association unless initial token was OTHERS, in which case
      --  Expr_Node is set to Empty.

      loop
         --  Deal with others association first. This is a named association

         if No (Expr_Node) then
            if No (Assoc_List) then
               Assoc_List := New_List;
            end if;

            Append (P_Record_Or_Array_Component_Association, Assoc_List);

         --  Improper use of WITH

         elsif Token = Tok_With then
            Error_Msg_SC ("WITH must be preceded by single expression in " &
                             "extension aggregate");
            raise Error_Resync;

         --  Range attribute can only appear as part of a discrete choice list

         elsif Nkind (Expr_Node) = N_Attribute_Reference
           and then Attribute_Name (Expr_Node) = Name_Range
           and then Token /= Tok_Arrow
           and then Token /= Tok_Vertical_Bar
         then
            Bad_Range_Attribute (Sloc (Expr_Node));
            return Error;

         --  Assume positional case if comma, right paren, or literal or
         --  identifier or OTHERS follows (the latter cases are missing
         --  comma cases). Also assume positional if a semicolon follows,
         --  which can happen if there are missing parens

         elsif Token = Tok_Comma
           or else Token = Tok_Right_Paren
           or else Token = Tok_Others
           or else Token in Token_Class_Lit_Or_Name
           or else Token = Tok_Semicolon
         then
            if Present (Assoc_List) then
               Error_Msg_BC -- CODEFIX
                  ("""='>"" expected (positional association cannot follow " &
                   "named association)");
            end if;

            if No (Expr_List) then
               Expr_List := New_List;
            end if;

            Append (Expr_Node, Expr_List);

         --  Check for aggregate followed by left parent, maybe missing comma

         elsif Nkind (Expr_Node) = N_Aggregate
           and then Token = Tok_Left_Paren
         then
            T_Comma;

            if No (Expr_List) then
               Expr_List := New_List;
            end if;

            Append (Expr_Node, Expr_List);

         --  Anything else is assumed to be a named association

         else
            Restore_Scan_State (Scan_State); -- to start of expression

            if No (Assoc_List) then
               Assoc_List := New_List;
            end if;

            Append (P_Record_Or_Array_Component_Association, Assoc_List);
         end if;

         exit when not Comma_Present;

         --  If we are at an expression terminator, something is seriously
         --  wrong, so let's get out now, before we start eating up stuff
         --  that doesn't belong to us!

         if Token in Token_Class_Eterm then

            --  If Some becomes a keyword, the following is needed to make it
            --  acceptable in older versions of Ada.

            if Token = Tok_Some
              and then Ada_Version < Ada_2012
            then
               Scan_Reserved_Identifier (False);
            else
               Error_Msg_AP
                 ("expecting expression or component association");
               exit;
            end if;
         end if;

         --  Deal with misused box

         if Token = Tok_Box then
            Box_Error;

         --  Otherwise initiate for reentry to top of loop by scanning an
         --  initial expression, unless the first token is OTHERS.

         elsif Token = Tok_Others then
            Expr_Node := Empty;

         else
            Save_Scan_State (Scan_State); -- at start of expression
            Expr_Node := P_Expression_Or_Range_Attribute_If_OK;

         end if;
      end loop;

      --  All component associations (positional and named) have been scanned

      T_Right_Paren;
      Set_Expressions (Aggregate_Node, Expr_List);
      Set_Component_Associations (Aggregate_Node, Assoc_List);
      return Aggregate_Node;
   end P_Aggregate_Or_Paren_Expr;

   ------------------------------------------------
   -- 4.3  Record or Array Component Association --
   ------------------------------------------------

   --  RECORD_COMPONENT_ASSOCIATION ::=
   --    [COMPONENT_CHOICE_LIST =>] EXPRESSION
   --  | COMPONENT_CHOICE_LIST => <>

   --  COMPONENT_CHOICE_LIST =>
   --    component_SELECTOR_NAME {| component_SELECTOR_NAME}
   --  | others

   --  ARRAY_COMPONENT_ASSOCIATION ::=
   --    DISCRETE_CHOICE_LIST => EXPRESSION
   --  | DISCRETE_CHOICE_LIST => <>

   --  Note: this routine only handles the named cases, including others.
   --  Cases where the component choice list is not present have already
   --  been handled directly.

   --  Error recovery: can raise Error_Resync

   --  Note: RECORD_COMPONENT_ASSOCIATION and ARRAY_COMPONENT_ASSOCIATION
   --        rules have been extended to give support to Ada 2005 limited
   --        aggregates (AI-287)

   function P_Record_Or_Array_Component_Association return Node_Id is
      Assoc_Node : Node_Id;

   begin
      Assoc_Node := New_Node (N_Component_Association, Token_Ptr);
      Set_Choices (Assoc_Node, P_Discrete_Choice_List);
      Set_Sloc (Assoc_Node, Token_Ptr);
      TF_Arrow;

      if Token = Tok_Box then

         --  Ada 2005(AI-287): The box notation is used to indicate the
         --  default initialization of aggregate components

         if Ada_Version < Ada_2005 then
            Error_Msg_SP
              ("component association with '<'> is an Ada 2005 extension");
            Error_Msg_SP ("\unit must be compiled with -gnat05 switch");
         end if;

         Set_Box_Present (Assoc_Node);
         Scan; -- Past box
      else
         Set_Expression (Assoc_Node, P_Expression);
      end if;

      return Assoc_Node;
   end P_Record_Or_Array_Component_Association;

   -----------------------------
   -- 4.3.1  Record Aggregate --
   -----------------------------

   --  Case of enumeration aggregate is parsed by P_Aggregate (4.3)
   --  All other cases are parsed by P_Aggregate_Or_Paren_Expr (4.3)

   ----------------------------------------------
   -- 4.3.1  Record Component Association List --
   ----------------------------------------------

   --  Parsed by P_Aggregate_Or_Paren_Expr (4.3)

   ----------------------------------
   -- 4.3.1  Component Choice List --
   ----------------------------------

   --  Parsed by P_Aggregate_Or_Paren_Expr (4.3)

   --------------------------------
   -- 4.3.1  Extension Aggregate --
   --------------------------------

   --  Parsed by P_Aggregate_Or_Paren_Expr (4.3)

   --------------------------
   -- 4.3.1  Ancestor Part --
   --------------------------

   --  Parsed by P_Aggregate_Or_Paren_Expr (4.3)

   ----------------------------
   -- 4.3.1  Array Aggregate --
   ----------------------------

   --  Parsed by P_Aggregate_Or_Paren_Expr (4.3)

   ---------------------------------------
   -- 4.3.1  Positional Array Aggregate --
   ---------------------------------------

   --  Parsed by P_Aggregate_Or_Paren_Expr (4.3)

   ----------------------------------
   -- 4.3.1  Named Array Aggregate --
   ----------------------------------

   --  Parsed by P_Aggregate_Or_Paren_Expr (4.3)

   ----------------------------------------
   -- 4.3.1  Array Component Association --
   ----------------------------------------

   --  Parsed by P_Aggregate_Or_Paren_Expr (4.3)

   ---------------------
   -- 4.4  Expression --
   ---------------------

   --  This procedure parses EXPRESSION or CHOICE_EXPRESSION

   --  EXPRESSION ::=
   --    RELATION {LOGICAL_OPERATOR RELATION}

   --  CHOICE_EXPRESSION ::=
   --    CHOICE_RELATION {LOGICAL_OPERATOR CHOICE_RELATION}

   --  LOGICAL_OPERATOR ::= and | and then | or | or else | xor

   --  On return, Expr_Form indicates the categorization of the expression
   --  EF_Range_Attr is not a possible value (if a range attribute is found,
   --  an error message is given, and Error is returned).

   --  Error recovery: cannot raise Error_Resync

   function P_Expression return Node_Id is
      Logical_Op      : Node_Kind;
      Prev_Logical_Op : Node_Kind;
      Op_Location     : Source_Ptr;
      Node1           : Node_Id;
      Node2           : Node_Id;

   begin
      Node1 := P_Relation;

      if Token in Token_Class_Logop then
         Prev_Logical_Op := N_Empty;

         loop
            Op_Location := Token_Ptr;
            Logical_Op := P_Logical_Operator;

            if Prev_Logical_Op /= N_Empty and then
               Logical_Op /= Prev_Logical_Op
            then
               Error_Msg
                 ("mixed logical operators in expression", Op_Location);
               Prev_Logical_Op := N_Empty;
            else
               Prev_Logical_Op := Logical_Op;
            end if;

            Node2 := Node1;
            Node1 := New_Op_Node (Logical_Op, Op_Location);
            Set_Left_Opnd (Node1, Node2);
            Set_Right_Opnd (Node1, P_Relation);
            exit when Token not in Token_Class_Logop;
         end loop;

         Expr_Form := EF_Non_Simple;
      end if;

      if Token = Tok_Apostrophe then
         Bad_Range_Attribute (Token_Ptr);
         return Error;
      else
         return Node1;
      end if;
   end P_Expression;

   --  This function is identical to the normal P_Expression, except that it
<<<<<<< HEAD
   --  also permits the appearence of a conditional expression without the
   --  usual surrounding parentheses.

   function P_Expression_If_OK return Node_Id is
   begin
      if Token = Tok_If then
         return P_Conditional_Expression;
=======
   --  also permits the appearance of a case, conditional, or quantified
   --  expression without the usual surrounding parentheses.

   function P_Expression_If_OK return Node_Id is
   begin
      if Token = Tok_Case then
         return P_Case_Expression;

      elsif Token = Tok_If then
         return P_Conditional_Expression;

      elsif Token = Tok_For then
         return P_Quantified_Expression;

>>>>>>> b56a5220
      else
         return P_Expression;
      end if;
   end P_Expression_If_OK;

   --  This function is identical to the normal P_Expression, except that it
   --  checks that the expression scan did not stop on a right paren. It is
   --  called in all contexts where a right parenthesis cannot legitimately
   --  follow an expression.

   --  Error recovery: can not raise Error_Resync

   function P_Expression_No_Right_Paren return Node_Id is
      Expr : constant Node_Id := P_Expression;
   begin
      Ignore (Tok_Right_Paren);
      return Expr;
   end P_Expression_No_Right_Paren;

   ----------------------------------------
   -- 4.4  Expression_Or_Range_Attribute --
   ----------------------------------------

   --  EXPRESSION ::=
   --    RELATION {and RELATION} | RELATION {and then RELATION}
   --  | RELATION {or RELATION}  | RELATION {or else RELATION}
   --  | RELATION {xor RELATION}

   --  RANGE_ATTRIBUTE_REFERENCE ::= PREFIX ' RANGE_ATTRIBUTE_DESIGNATOR

   --  RANGE_ATTRIBUTE_DESIGNATOR ::= range [(static_EXPRESSION)]

   --  On return, Expr_Form indicates the categorization of the expression
   --  and EF_Range_Attr is one of the possibilities.

   --  Error recovery: cannot raise Error_Resync

   --  In the grammar, a RANGE attribute is simply a name, but its use is
   --  highly restricted, so in the parser, we do not regard it as a name.
   --  Instead, P_Name returns without scanning the 'RANGE part of the
   --  attribute, and P_Expression_Or_Range_Attribute handles the range
   --  attribute reference. In the normal case where a range attribute is
   --  not allowed, an error message is issued by P_Expression.

   function P_Expression_Or_Range_Attribute return Node_Id is
      Logical_Op      : Node_Kind;
      Prev_Logical_Op : Node_Kind;
      Op_Location     : Source_Ptr;
      Node1           : Node_Id;
      Node2           : Node_Id;
      Attr_Node       : Node_Id;

   begin
      Node1 := P_Relation;

      if Token = Tok_Apostrophe then
         Attr_Node := P_Range_Attribute_Reference (Node1);
         Expr_Form := EF_Range_Attr;
         return Attr_Node;

      elsif Token in Token_Class_Logop then
         Prev_Logical_Op := N_Empty;

         loop
            Op_Location := Token_Ptr;
            Logical_Op := P_Logical_Operator;

            if Prev_Logical_Op /= N_Empty and then
               Logical_Op /= Prev_Logical_Op
            then
               Error_Msg
                 ("mixed logical operators in expression", Op_Location);
               Prev_Logical_Op := N_Empty;
            else
               Prev_Logical_Op := Logical_Op;
            end if;

            Node2 := Node1;
            Node1 := New_Op_Node (Logical_Op, Op_Location);
            Set_Left_Opnd (Node1, Node2);
            Set_Right_Opnd (Node1, P_Relation);
            exit when Token not in Token_Class_Logop;
         end loop;

         Expr_Form := EF_Non_Simple;
      end if;

      if Token = Tok_Apostrophe then
         Bad_Range_Attribute (Token_Ptr);
         return Error;
      else
         return Node1;
      end if;
   end P_Expression_Or_Range_Attribute;

<<<<<<< HEAD
   --  Version that allows a non-parenthesized conditional expression

   function P_Expression_Or_Range_Attribute_If_OK return Node_Id is
   begin
      if Token = Tok_If then
         return P_Conditional_Expression;
=======
   --  Version that allows a non-parenthesized case, conditional, or quantified
   --  expression

   function P_Expression_Or_Range_Attribute_If_OK return Node_Id is
   begin
      if Token = Tok_Case then
         return P_Case_Expression;

      elsif Token = Tok_If then
         return P_Conditional_Expression;

      elsif Token = Tok_For then
         return P_Quantified_Expression;

>>>>>>> b56a5220
      else
         return P_Expression_Or_Range_Attribute;
      end if;
   end P_Expression_Or_Range_Attribute_If_OK;

   -------------------
   -- 4.4  Relation --
   -------------------

   --  This procedure scans both relations and choice relations

   --  CHOICE_RELATION ::=
   --    SIMPLE_EXPRESSION [RELATIONAL_OPERATOR SIMPLE_EXPRESSION]

   --  RELATION ::=
   --    SIMPLE_EXPRESSION [not] in MEMBERSHIP_CHOICE_LIST

   --  MEMBERSHIP_CHOICE_LIST ::=
   --    MEMBERSHIP_CHOICE {'|' MEMBERSHIP CHOICE}

   --  MEMBERSHIP_CHOICE ::=
   --    CHOICE_EXPRESSION | RANGE | SUBTYPE_MARK

   --  On return, Expr_Form indicates the categorization of the expression

   --  Note: if Token = Tok_Apostrophe on return, then Expr_Form is set to
   --  EF_Simple_Name and the following token is RANGE (range attribute case).

   --  Error recovery: cannot raise Error_Resync. If an error occurs within an
   --  expression, then tokens are scanned until either a non-expression token,
   --  a right paren (not matched by a left paren) or a comma, is encountered.

   function P_Relation return Node_Id is
      Node1, Node2 : Node_Id;
      Optok        : Source_Ptr;

   begin
      Node1 := P_Simple_Expression;

      if Token not in Token_Class_Relop then
         return Node1;

      else
         --  Here we have a relational operator following. If so then scan it
         --  out. Note that the assignment symbol := is treated as a relational
         --  operator to improve the error recovery when it is misused for =.
         --  P_Relational_Operator also parses the IN and NOT IN operations.

         Optok := Token_Ptr;
         Node2 := New_Op_Node (P_Relational_Operator, Optok);
         Set_Left_Opnd (Node2, Node1);

         --  Case of IN or NOT IN

         if Prev_Token = Tok_In then
            P_Membership_Test (Node2);

         --  Case of relational operator (= /= < <= > >=)

         else
            Set_Right_Opnd (Node2, P_Simple_Expression);
         end if;

         Expr_Form := EF_Non_Simple;

         if Token in Token_Class_Relop then
            Error_Msg_SC ("unexpected relational operator");
            raise Error_Resync;
         end if;

         return Node2;
      end if;

   --  If any error occurs, then scan to the next expression terminator symbol
   --  or comma or right paren at the outer (i.e. current) parentheses level.
   --  The flags are set to indicate a normal simple expression.

   exception
      when Error_Resync =>
         Resync_Expression;
         Expr_Form := EF_Simple;
         return Error;
   end P_Relation;

   ----------------------------
   -- 4.4  Simple Expression --
   ----------------------------

   --  SIMPLE_EXPRESSION ::=
   --    [UNARY_ADDING_OPERATOR] TERM {BINARY_ADDING_OPERATOR TERM}

   --  On return, Expr_Form indicates the categorization of the expression

   --  Note: if Token = Tok_Apostrophe on return, then Expr_Form is set to
   --  EF_Simple_Name and the following token is RANGE (range attribute case).

   --  Error recovery: cannot raise Error_Resync. If an error occurs within an
   --  expression, then tokens are scanned until either a non-expression token,
   --  a right paren (not matched by a left paren) or a comma, is encountered.

   --  Note: P_Simple_Expression is called only internally by higher level
   --  expression routines. In cases in the grammar where a simple expression
   --  is required, the approach is to scan an expression, and then post an
   --  appropriate error message if the expression obtained is not simple. This
   --  gives better error recovery and treatment.

   function P_Simple_Expression return Node_Id is
      Scan_State : Saved_Scan_State;
      Node1      : Node_Id;
      Node2      : Node_Id;
      Tokptr     : Source_Ptr;

   begin
      --  Check for cases starting with a name. There are two reasons for
      --  special casing. First speed things up by catching a common case
      --  without going through several routine layers. Second the caller must
      --  be informed via Expr_Form when the simple expression is a name.

      if Token in Token_Class_Name then
         Node1 := P_Name;

         --  Deal with apostrophe cases

         if Token = Tok_Apostrophe then
            Save_Scan_State (Scan_State); -- at apostrophe
            Scan; -- past apostrophe

            --  If qualified expression, scan it out and fall through

            if Token = Tok_Left_Paren then
               Node1 := P_Qualified_Expression (Node1);
               Expr_Form := EF_Simple;

            --  If range attribute, then we return with Token pointing to the
            --  apostrophe. Note: avoid the normal error check on exit. We
            --  know that the expression really is complete in this case!

            else -- Token = Tok_Range then
               Restore_Scan_State (Scan_State); -- to apostrophe
               Expr_Form := EF_Simple_Name;
               return Node1;
            end if;
         end if;

         --  If an expression terminator follows, the previous processing
         --  completely scanned out the expression (a common case), and
         --  left Expr_Form set appropriately for returning to our caller.

         if Token in Token_Class_Sterm then
            null;

         --  If we do not have an expression terminator, then complete the
         --  scan of a simple expression. This code duplicates the code
         --  found in P_Term and P_Factor.

         else
            if Token = Tok_Double_Asterisk then
               if Style_Check then
                  Style.Check_Exponentiation_Operator;
               end if;

               Node2 := New_Op_Node (N_Op_Expon, Token_Ptr);
               Scan; -- past **
               Set_Left_Opnd (Node2, Node1);
               Set_Right_Opnd (Node2, P_Primary);
               Node1 := Node2;
            end if;

            loop
               exit when Token not in Token_Class_Mulop;
               Tokptr := Token_Ptr;
               Node2 := New_Op_Node (P_Multiplying_Operator, Tokptr);

               if Style_Check then
                  Style.Check_Binary_Operator;
               end if;

               Scan; -- past operator
               Set_Left_Opnd (Node2, Node1);
               Set_Right_Opnd (Node2, P_Factor);
               Node1 := Node2;
            end loop;

            loop
               exit when Token not in Token_Class_Binary_Addop;
               Tokptr := Token_Ptr;
               Node2 := New_Op_Node (P_Binary_Adding_Operator, Tokptr);

               if Style_Check then
                  Style.Check_Binary_Operator;
               end if;

               Scan; -- past operator
               Set_Left_Opnd (Node2, Node1);
               Set_Right_Opnd (Node2, P_Term);
               Node1 := Node2;
            end loop;

            Expr_Form := EF_Simple;
         end if;

      --  Cases where simple expression does not start with a name

      else
         --  Scan initial sign and initial Term

         if Token in Token_Class_Unary_Addop then
            Tokptr := Token_Ptr;
            Node1 := New_Op_Node (P_Unary_Adding_Operator, Tokptr);

            if Style_Check then
               Style.Check_Unary_Plus_Or_Minus;
            end if;

            Scan; -- past operator
            Set_Right_Opnd (Node1, P_Term);
         else
            Node1 := P_Term;
         end if;

         --  In the following, we special-case a sequence of concatenations of
         --  string literals, such as "aaa" & "bbb" & ... & "ccc", with nothing
         --  else mixed in. For such a sequence, we return a tree representing
         --  "" & "aaabbb...ccc" (a single concatenation). This is done only if
         --  the number of concatenations is large. If semantic analysis
         --  resolves the "&" to a predefined one, then this folding gives the
         --  right answer. Otherwise, semantic analysis will complain about a
         --  capacity-exceeded error. The purpose of this trick is to avoid
         --  creating a deeply nested tree, which would cause deep recursion
         --  during semantics, causing stack overflow. This way, we can handle
         --  enormous concatenations in the normal case of predefined "&".  We
         --  first build up the normal tree, and then rewrite it if
         --  appropriate.

         declare
            Num_Concats_Threshold : constant Positive := 1000;
            --  Arbitrary threshold value to enable optimization

            First_Node : constant Node_Id := Node1;
            Is_Strlit_Concat : Boolean;
            --  True iff we've parsed a sequence of concatenations of string
            --  literals, with nothing else mixed in.

            Num_Concats : Natural;
            --  Number of "&" operators if Is_Strlit_Concat is True

         begin
            Is_Strlit_Concat :=
              Nkind (Node1) = N_String_Literal
                and then Token = Tok_Ampersand;
            Num_Concats := 0;

            --  Scan out sequence of terms separated by binary adding operators

            loop
               exit when Token not in Token_Class_Binary_Addop;
               Tokptr := Token_Ptr;
               Node2 := New_Op_Node (P_Binary_Adding_Operator, Tokptr);
               Scan; -- past operator
               Set_Left_Opnd (Node2, Node1);
               Node1 := P_Term;
               Set_Right_Opnd (Node2, Node1);

               --  Check if we're still concatenating string literals

               Is_Strlit_Concat :=
                 Is_Strlit_Concat
                   and then Nkind (Node2) = N_Op_Concat
                 and then Nkind (Node1) = N_String_Literal;

               if Is_Strlit_Concat then
                  Num_Concats := Num_Concats + 1;
               end if;

               Node1 := Node2;
            end loop;

            --  If we have an enormous series of concatenations of string
            --  literals, rewrite as explained above. The Is_Folded_In_Parser
            --  flag tells semantic analysis that if the "&" is not predefined,
            --  the folded value is wrong.

            if Is_Strlit_Concat
              and then Num_Concats >= Num_Concats_Threshold
            then
               declare
                  Empty_String_Val : String_Id;
                  --  String_Id for ""

                  Strlit_Concat_Val : String_Id;
                  --  Contains the folded value (which will be correct if the
                  --  "&" operators are the predefined ones).

                  Cur_Node : Node_Id;
                  --  For walking up the tree

                  New_Node : Node_Id;
                  --  Folded node to replace Node1

                  Loc : constant Source_Ptr := Sloc (First_Node);

               begin
                  --  Walk up the tree starting at the leftmost string literal
                  --  (First_Node), building up the Strlit_Concat_Val as we
                  --  go. Note that we do not use recursion here -- the whole
                  --  point is to avoid recursively walking that enormous tree.

                  Start_String;
                  Store_String_Chars (Strval (First_Node));

                  Cur_Node := Parent (First_Node);
                  while Present (Cur_Node) loop
                     pragma Assert (Nkind (Cur_Node) = N_Op_Concat and then
                        Nkind (Right_Opnd (Cur_Node)) = N_String_Literal);

                     Store_String_Chars (Strval (Right_Opnd (Cur_Node)));
                     Cur_Node := Parent (Cur_Node);
                  end loop;

                  Strlit_Concat_Val := End_String;

                  --  Create new folded node, and rewrite result with a concat-
                  --  enation of an empty string literal and the folded node.

                  Start_String;
                  Empty_String_Val := End_String;
                  New_Node :=
                    Make_Op_Concat (Loc,
                      Make_String_Literal (Loc, Empty_String_Val),
                      Make_String_Literal (Loc, Strlit_Concat_Val,
                        Is_Folded_In_Parser => True));
                  Rewrite (Node1, New_Node);
               end;
            end if;
         end;

         --  All done, we clearly do not have name or numeric literal so this
         --  is a case of a simple expression which is some other possibility.

         Expr_Form := EF_Simple;
      end if;

      --  Come here at end of simple expression, where we do a couple of
      --  special checks to improve error recovery.

      --  Special test to improve error recovery. If the current token
      --  is a period, then someone is trying to do selection on something
      --  that is not a name, e.g. a qualified expression.

      if Token = Tok_Dot then
         Error_Msg_SC ("prefix for selection is not a name");

         --  If qualified expression, comment and continue, otherwise something
         --  is pretty nasty so do an Error_Resync call.

         if Ada_Version < Ada_2012
           and then Nkind (Node1) = N_Qualified_Expression
         then
            Error_Msg_SC ("\would be legal in Ada 2012 mode");
         else
            raise Error_Resync;
         end if;
      end if;

      --  Special test to improve error recovery: If the current token is
      --  not the first token on a line (as determined by checking the
      --  previous token position with the start of the current line),
      --  then we insist that we have an appropriate terminating token.
      --  Consider the following two examples:

      --   1)  if A nad B then ...

      --   2)  A := B
      --       C := D

      --  In the first example, we would like to issue a binary operator
      --  expected message and resynchronize to the then. In the second
      --  example, we do not want to issue a binary operator message, so
      --  that instead we will get the missing semicolon message. This
      --  distinction is of course a heuristic which does not always work,
      --  but in practice it is quite effective.

      --  Note: the one case in which we do not go through this circuit is
      --  when we have scanned a range attribute and want to return with
      --  Token pointing to the apostrophe. The apostrophe is not normally
      --  an expression terminator, and is not in Token_Class_Sterm, but
      --  in this special case we know that the expression is complete.

      if not Token_Is_At_Start_Of_Line
         and then Token not in Token_Class_Sterm
      then
         --  Normally the right error message is indeed that we expected a
         --  binary operator, but in the case of being between a right and left
         --  paren, e.g. in an aggregate, a more likely error is missing comma.

         if Prev_Token = Tok_Right_Paren and then Token = Tok_Left_Paren then
            T_Comma;
         else
            Error_Msg_AP ("binary operator expected");
         end if;

         raise Error_Resync;

      else
         return Node1;
      end if;

   --  If any error occurs, then scan to next expression terminator symbol
   --  or comma, right paren or vertical bar at the outer (i.e. current) paren
   --  level. Expr_Form is set to indicate a normal simple expression.

   exception
      when Error_Resync =>
         Resync_Expression;
         Expr_Form := EF_Simple;
         return Error;
   end P_Simple_Expression;

   -----------------------------------------------
   -- 4.4  Simple Expression or Range Attribute --
   -----------------------------------------------

   --  SIMPLE_EXPRESSION ::=
   --    [UNARY_ADDING_OPERATOR] TERM {BINARY_ADDING_OPERATOR TERM}

   --  RANGE_ATTRIBUTE_REFERENCE ::= PREFIX ' RANGE_ATTRIBUTE_DESIGNATOR

   --  RANGE_ATTRIBUTE_DESIGNATOR ::= range [(static_EXPRESSION)]

   --  Error recovery: cannot raise Error_Resync

   function P_Simple_Expression_Or_Range_Attribute return Node_Id is
      Sexpr     : Node_Id;
      Attr_Node : Node_Id;

   begin
      --  We don't just want to roar ahead and call P_Simple_Expression
      --  here, since we want to handle the case of a parenthesized range
      --  attribute cleanly.

      if Token = Tok_Left_Paren then
         declare
            Lptr       : constant Source_Ptr := Token_Ptr;
            Scan_State : Saved_Scan_State;

         begin
            Save_Scan_State (Scan_State);
            Scan; -- past left paren
            Sexpr := P_Simple_Expression;

            if Token = Tok_Apostrophe then
               Attr_Node := P_Range_Attribute_Reference (Sexpr);
               Expr_Form := EF_Range_Attr;

               if Token = Tok_Right_Paren then
                  Scan; -- scan past right paren if present
               end if;

               Error_Msg ("parentheses not allowed for range attribute", Lptr);

               return Attr_Node;
            end if;

            Restore_Scan_State (Scan_State);
         end;
      end if;

      --  Here after dealing with parenthesized range attribute

      Sexpr := P_Simple_Expression;

      if Token = Tok_Apostrophe then
         Attr_Node := P_Range_Attribute_Reference (Sexpr);
         Expr_Form := EF_Range_Attr;
         return Attr_Node;

      else
         return Sexpr;
      end if;
   end P_Simple_Expression_Or_Range_Attribute;

   ---------------
   -- 4.4  Term --
   ---------------

   --  TERM ::= FACTOR {MULTIPLYING_OPERATOR FACTOR}

   --  Error recovery: can raise Error_Resync

   function P_Term return Node_Id is
      Node1, Node2 : Node_Id;
      Tokptr       : Source_Ptr;

   begin
      Node1 := P_Factor;

      loop
         exit when Token not in Token_Class_Mulop;
         Tokptr := Token_Ptr;
         Node2 := New_Op_Node (P_Multiplying_Operator, Tokptr);
         Scan; -- past operator
         Set_Left_Opnd (Node2, Node1);
         Set_Right_Opnd (Node2, P_Factor);
         Node1 := Node2;
      end loop;

      return Node1;
   end P_Term;

   -----------------
   -- 4.4  Factor --
   -----------------

   --  FACTOR ::= PRIMARY [** PRIMARY] | abs PRIMARY | not PRIMARY

   --  Error recovery: can raise Error_Resync

   function P_Factor return Node_Id is
      Node1 : Node_Id;
      Node2 : Node_Id;

   begin
      if Token = Tok_Abs then
         Node1 := New_Op_Node (N_Op_Abs, Token_Ptr);

         if Style_Check then
            Style.Check_Abs_Not;
         end if;

         Scan; -- past ABS
         Set_Right_Opnd (Node1, P_Primary);
         return Node1;

      elsif Token = Tok_Not then
         Node1 := New_Op_Node (N_Op_Not, Token_Ptr);

         if Style_Check then
            Style.Check_Abs_Not;
         end if;

         Scan; -- past NOT
         Set_Right_Opnd (Node1, P_Primary);
         return Node1;

      else
         Node1 := P_Primary;

         if Token = Tok_Double_Asterisk then
            Node2 := New_Op_Node (N_Op_Expon, Token_Ptr);
            Scan; -- past **
            Set_Left_Opnd (Node2, Node1);
            Set_Right_Opnd (Node2, P_Primary);
            return Node2;
         else
            return Node1;
         end if;
      end if;
   end P_Factor;

   ------------------
   -- 4.4  Primary --
   ------------------

   --  PRIMARY ::=
   --    NUMERIC_LITERAL  | null
   --  | STRING_LITERAL   | AGGREGATE
   --  | NAME             | QUALIFIED_EXPRESSION
   --  | ALLOCATOR        | (EXPRESSION) | QUANTIFIED_EXPRESSION

   --  Error recovery: can raise Error_Resync

   function P_Primary return Node_Id is
      Scan_State : Saved_Scan_State;
      Node1      : Node_Id;

   begin
      --  The loop runs more than once only if misplaced pragmas are found

      loop
         case Token is

            --  Name token can start a name, call or qualified expression, all
            --  of which are acceptable possibilities for primary. Note also
            --  that string literal is included in name (as operator symbol)
            --  and type conversion is included in name (as indexed component).

            when Tok_Char_Literal | Tok_Operator_Symbol | Tok_Identifier =>
               Node1 := P_Name;

               --  All done unless apostrophe follows

               if Token /= Tok_Apostrophe then
                  return Node1;

               --  Apostrophe following means that we have either just parsed
               --  the subtype mark of a qualified expression, or the prefix
               --  or a range attribute.

               else -- Token = Tok_Apostrophe
                  Save_Scan_State (Scan_State); -- at apostrophe
                  Scan; -- past apostrophe

                  --  If range attribute, then this is always an error, since
                  --  the only legitimate case (where the scanned expression is
                  --  a qualified simple name) is handled at the level of the
                  --  Simple_Expression processing. This case corresponds to a
                  --  usage such as 3 + A'Range, which is always illegal.

                  if Token = Tok_Range then
                     Restore_Scan_State (Scan_State); -- to apostrophe
                     Bad_Range_Attribute (Token_Ptr);
                     return Error;

                  --  If left paren, then we have a qualified expression.
                  --  Note that P_Name guarantees that in this case, where
                  --  Token = Tok_Apostrophe on return, the only two possible
                  --  tokens following the apostrophe are left paren and
                  --  RANGE, so we know we have a left paren here.

                  else -- Token = Tok_Left_Paren
                     return P_Qualified_Expression (Node1);

                  end if;
               end if;

            --  Numeric or string literal

            when Tok_Integer_Literal |
                 Tok_Real_Literal    |
                 Tok_String_Literal  =>

               Node1 := Token_Node;
               Scan; -- past number
               return Node1;

            --  Left paren, starts aggregate or parenthesized expression

            when Tok_Left_Paren =>
               declare
                  Expr : constant Node_Id := P_Aggregate_Or_Paren_Expr;

               begin
                  if Nkind (Expr) = N_Attribute_Reference
                    and then Attribute_Name (Expr) = Name_Range
                  then
                     Bad_Range_Attribute (Sloc (Expr));
                  end if;

                  return Expr;
               end;

            --  Allocator

            when Tok_New =>
               return P_Allocator;

            --  Null

            when Tok_Null =>
               Scan; -- past NULL
               return New_Node (N_Null, Prev_Token_Ptr);

            --  Pragma, not allowed here, so just skip past it

            when Tok_Pragma =>
               P_Pragmas_Misplaced;

            --  Deal with IF (possible unparenthesized conditional expression)

            when Tok_If =>

               --  If this looks like a real if, defined as an IF appearing at
               --  the start of a new line, then we consider we have a missing
               --  operand.

               if Token_Is_At_Start_Of_Line then
                  Error_Msg_AP ("missing operand");
                  return Error;

               --  If this looks like a conditional expression, then treat it
<<<<<<< HEAD
               --  that way with an error messasge.

               elsif Extensions_Allowed then
=======
               --  that way with an error message.

               elsif Ada_Version >= Ada_2012 then
>>>>>>> b56a5220
                  Error_Msg_SC
                    ("conditional expression must be parenthesized");
                  return P_Conditional_Expression;

               --  Otherwise treat as misused identifier

               else
                  return P_Identifier;
               end if;

<<<<<<< HEAD
=======
            --  Deal with CASE (possible unparenthesized case expression)

            when Tok_Case =>

               --  If this looks like a real case, defined as a CASE appearing
               --  the start of a new line, then we consider we have a missing
               --  operand.

               if Token_Is_At_Start_Of_Line then
                  Error_Msg_AP ("missing operand");
                  return Error;

               --  If this looks like a case expression, then treat it that way
               --  with an error message.

               elsif Ada_Version >= Ada_2012 then
                  Error_Msg_SC ("case expression must be parenthesized");
                  return P_Case_Expression;

               --  Otherwise treat as misused identifier

               else
                  return P_Identifier;
               end if;

            --  For [all | some]  indicates a quantified expression

            when Tok_For =>

               if Token_Is_At_Start_Of_Line then
                  Error_Msg_AP ("misplaced loop");
                  return Error;

               elsif Ada_Version >= Ada_2012 then
                  Error_Msg_SC ("quantified expression must be parenthesized");
                  return P_Quantified_Expression;

               else

               --  Otherwise treat as misused identifier

                  return P_Identifier;
               end if;

>>>>>>> b56a5220
            --  Anything else is illegal as the first token of a primary, but
            --  we test for a reserved identifier so that it is treated nicely

            when others =>
               if Is_Reserved_Identifier then
                  return P_Identifier;

               elsif Prev_Token = Tok_Comma then
                  Error_Msg_SP -- CODEFIX
                    ("|extra "","" ignored");
                  raise Error_Resync;

               else
                  Error_Msg_AP ("missing operand");
                  raise Error_Resync;
               end if;

         end case;
      end loop;
   end P_Primary;

   -------------------------------
   -- 4.4 Quantified_Expression --
   -------------------------------

   --  QUANTIFIED_EXPRESSION ::=
   --    for QUANTIFIER LOOP_PARAMETER_SPECIFICATION => PREDICATE |
   --    for QUANTIFIER ITERATOR_SPECIFICATION => PREDICATE

   function P_Quantified_Expression return Node_Id is
      I_Spec : Node_Id;
      Node1  : Node_Id;

   begin
      Scan;  --  past FOR

      Node1 := New_Node (N_Quantified_Expression, Prev_Token_Ptr);

      if Token = Tok_All then
         Set_All_Present (Node1);

      --  We treat Some as a non-reserved keyword, so it appears to the scanner
      --  as an identifier. If Some is made into a reserved word, the check
      --  below is against Tok_Some.

      elsif Token /= Tok_Identifier
        or else Chars (Token_Node) /= Name_Some
      then
         Error_Msg_AP ("missing quantifier");
         raise Error_Resync;
      end if;

      Scan; -- past SOME
      I_Spec := P_Loop_Parameter_Specification;

      if Nkind (I_Spec) = N_Loop_Parameter_Specification then
         Set_Loop_Parameter_Specification (Node1, I_Spec);
      else
         Set_Iterator_Specification (Node1, I_Spec);
      end if;

      if Token = Tok_Arrow then
         Scan;
         Set_Condition (Node1, P_Expression);
         return Node1;
      else
         Error_Msg_AP ("missing arrow");
         raise Error_Resync;
      end if;
   end P_Quantified_Expression;

   ---------------------------
   -- 4.5  Logical Operator --
   ---------------------------

   --  LOGICAL_OPERATOR  ::=  and | or | xor

   --  Note: AND THEN and OR ELSE are also treated as logical operators
   --  by the parser (even though they are not operators semantically)

   --  The value returned is the appropriate Node_Kind code for the operator
   --  On return, Token points to the token following the scanned operator.

   --  The caller has checked that the first token is a legitimate logical
   --  operator token (i.e. is either XOR, AND, OR).

   --  Error recovery: cannot raise Error_Resync

   function P_Logical_Operator return Node_Kind is
   begin
      if Token = Tok_And then
         if Style_Check then
            Style.Check_Binary_Operator;
         end if;

         Scan; -- past AND

         if Token = Tok_Then then
            Scan; -- past THEN
            return N_And_Then;
         else
            return N_Op_And;
         end if;

      elsif Token = Tok_Or then
         if Style_Check then
            Style.Check_Binary_Operator;
         end if;

         Scan; -- past OR

         if Token = Tok_Else then
            Scan; -- past ELSE
            return N_Or_Else;
         else
            return N_Op_Or;
         end if;

      else -- Token = Tok_Xor
         if Style_Check then
            Style.Check_Binary_Operator;
         end if;

         Scan; -- past XOR
         return N_Op_Xor;
      end if;
   end P_Logical_Operator;

   ------------------------------
   -- 4.5  Relational Operator --
   ------------------------------

   --  RELATIONAL_OPERATOR ::= = | /= | < | <= | > | >=

   --  The value returned is the appropriate Node_Kind code for the operator.
   --  On return, Token points to the operator token, NOT past it.

   --  The caller has checked that the first token is a legitimate relational
   --  operator token (i.e. is one of the operator tokens listed above).

   --  Error recovery: cannot raise Error_Resync

   function P_Relational_Operator return Node_Kind is
      Op_Kind : Node_Kind;
      Relop_Node : constant array (Token_Class_Relop) of Node_Kind :=
                     (Tok_Less          => N_Op_Lt,
                      Tok_Equal         => N_Op_Eq,
                      Tok_Greater       => N_Op_Gt,
                      Tok_Not_Equal     => N_Op_Ne,
                      Tok_Greater_Equal => N_Op_Ge,
                      Tok_Less_Equal    => N_Op_Le,
                      Tok_In            => N_In,
                      Tok_Not           => N_Not_In,
                      Tok_Box           => N_Op_Ne);

   begin
      if Token = Tok_Box then
         Error_Msg_SC -- CODEFIX
           ("|""'<'>"" should be ""/=""");
      end if;

      Op_Kind := Relop_Node (Token);

      if Style_Check then
         Style.Check_Binary_Operator;
      end if;

      Scan; -- past operator token

      if Prev_Token = Tok_Not then
         T_In;
      end if;

      return Op_Kind;
   end P_Relational_Operator;

   ---------------------------------
   -- 4.5  Binary Adding Operator --
   ---------------------------------

   --  BINARY_ADDING_OPERATOR ::= + | - | &

   --  The value returned is the appropriate Node_Kind code for the operator.
   --  On return, Token points to the operator token (NOT past it).

   --  The caller has checked that the first token is a legitimate adding
   --  operator token (i.e. is one of the operator tokens listed above).

   --  Error recovery: cannot raise Error_Resync

   function P_Binary_Adding_Operator return Node_Kind is
      Addop_Node : constant array (Token_Class_Binary_Addop) of Node_Kind :=
                     (Tok_Ampersand => N_Op_Concat,
                      Tok_Minus     => N_Op_Subtract,
                      Tok_Plus      => N_Op_Add);
   begin
      return Addop_Node (Token);
   end P_Binary_Adding_Operator;

   --------------------------------
   -- 4.5  Unary Adding Operator --
   --------------------------------

   --  UNARY_ADDING_OPERATOR ::= + | -

   --  The value returned is the appropriate Node_Kind code for the operator.
   --  On return, Token points to the operator token (NOT past it).

   --  The caller has checked that the first token is a legitimate adding
   --  operator token (i.e. is one of the operator tokens listed above).

   --  Error recovery: cannot raise Error_Resync

   function P_Unary_Adding_Operator return Node_Kind is
      Addop_Node : constant array (Token_Class_Unary_Addop) of Node_Kind :=
                     (Tok_Minus => N_Op_Minus,
                      Tok_Plus  => N_Op_Plus);
   begin
      return Addop_Node (Token);
   end P_Unary_Adding_Operator;

   -------------------------------
   -- 4.5  Multiplying Operator --
   -------------------------------

   --  MULTIPLYING_OPERATOR ::= * | / | mod | rem

   --  The value returned is the appropriate Node_Kind code for the operator.
   --  On return, Token points to the operator token (NOT past it).

   --  The caller has checked that the first token is a legitimate multiplying
   --  operator token (i.e. is one of the operator tokens listed above).

   --  Error recovery: cannot raise Error_Resync

   function P_Multiplying_Operator return Node_Kind is
      Mulop_Node : constant array (Token_Class_Mulop) of Node_Kind :=
        (Tok_Asterisk       => N_Op_Multiply,
         Tok_Mod            => N_Op_Mod,
         Tok_Rem            => N_Op_Rem,
         Tok_Slash          => N_Op_Divide);
   begin
      return Mulop_Node (Token);
   end P_Multiplying_Operator;

   --------------------------------------
   -- 4.5  Highest Precedence Operator --
   --------------------------------------

   --  Parsed by P_Factor (4.4)

   --  Note: this rule is not in fact used by the grammar at any point!

   --------------------------
   -- 4.6  Type Conversion --
   --------------------------

   --  Parsed by P_Primary as a Name (4.1)

   -------------------------------
   -- 4.7  Qualified Expression --
   -------------------------------

   --  QUALIFIED_EXPRESSION ::=
   --    SUBTYPE_MARK ' (EXPRESSION) | SUBTYPE_MARK ' AGGREGATE

   --  The caller has scanned the name which is the Subtype_Mark parameter
   --  and scanned past the single quote following the subtype mark. The
   --  caller has not checked that this name is in fact appropriate for
   --  a subtype mark name (i.e. it is a selected component or identifier).

   --  Error_Recovery: cannot raise Error_Resync

   function P_Qualified_Expression (Subtype_Mark : Node_Id) return Node_Id is
      Qual_Node : Node_Id;
   begin
      Qual_Node := New_Node (N_Qualified_Expression, Prev_Token_Ptr);
      Set_Subtype_Mark (Qual_Node, Check_Subtype_Mark (Subtype_Mark));
      Set_Expression (Qual_Node, P_Aggregate_Or_Paren_Expr);
      return Qual_Node;
   end P_Qualified_Expression;

   --------------------
   -- 4.8  Allocator --
   --------------------

   --  ALLOCATOR ::=
   --    new [NULL_EXCLUSION] SUBTYPE_INDICATION | new QUALIFIED_EXPRESSION

   --  The caller has checked that the initial token is NEW

   --  Error recovery: can raise Error_Resync

   function P_Allocator return Node_Id is
      Alloc_Node             : Node_Id;
      Type_Node              : Node_Id;
      Null_Exclusion_Present : Boolean;

   begin
      Alloc_Node := New_Node (N_Allocator, Token_Ptr);
      T_New;

      --  Scan Null_Exclusion if present (Ada 2005 (AI-231))

      Null_Exclusion_Present := P_Null_Exclusion;
      Set_Null_Exclusion_Present (Alloc_Node, Null_Exclusion_Present);
      Type_Node := P_Subtype_Mark_Resync;

      if Token = Tok_Apostrophe then
         Scan; -- past apostrophe
         Set_Expression (Alloc_Node, P_Qualified_Expression (Type_Node));
      else
         Set_Expression
           (Alloc_Node,
            P_Subtype_Indication (Type_Node, Null_Exclusion_Present));
      end if;

      return Alloc_Node;
   end P_Allocator;

<<<<<<< HEAD
=======
   -----------------------
   -- P_Case_Expression --
   -----------------------

   function P_Case_Expression return Node_Id is
      Loc        : constant Source_Ptr := Token_Ptr;
      Case_Node  : Node_Id;
      Save_State : Saved_Scan_State;

   begin
      if Ada_Version < Ada_2012 then
         Error_Msg_SC ("|case expression is an Ada 2012 feature");
         Error_Msg_SC ("\|unit must be compiled with -gnat2012 switch");
      end if;

      Scan; -- past CASE
      Case_Node :=
        Make_Case_Expression (Loc,
          Expression   => P_Expression_No_Right_Paren,
          Alternatives => New_List);
      T_Is;

      --  We now have scanned out CASE expression IS, scan alternatives

      loop
         T_When;
         Append_To (Alternatives (Case_Node), P_Case_Expression_Alternative);

         --  Missing comma if WHEN (more alternatives present)

         if Token = Tok_When then
            T_Comma;

         --  If comma/WHEN, skip comma and we have another alternative

         elsif Token = Tok_Comma then
            Save_Scan_State (Save_State);
            Scan; -- past comma

            if Token /= Tok_When then
               Restore_Scan_State (Save_State);
               exit;
            end if;

         --  If no comma or WHEN, definitely done

         else
            exit;
         end if;
      end loop;

      --  If we have an END CASE, diagnose as not needed

      if Token = Tok_End then
         Error_Msg_SC ("`END CASE` not allowed at end of case expression");
         Scan; -- past END

         if Token = Tok_Case then
            Scan; -- past CASE;
         end if;
      end if;

      --  Return the Case_Expression node

      return Case_Node;
   end P_Case_Expression;

   -----------------------------------
   -- P_Case_Expression_Alternative --
   -----------------------------------

   --  CASE_STATEMENT_ALTERNATIVE ::=
   --    when DISCRETE_CHOICE_LIST =>
   --      EXPRESSION

   --  The caller has checked that and scanned past the initial WHEN token
   --  Error recovery: can raise Error_Resync

   function P_Case_Expression_Alternative return Node_Id is
      Case_Alt_Node : Node_Id;
   begin
      Case_Alt_Node := New_Node (N_Case_Expression_Alternative, Token_Ptr);
      Set_Discrete_Choices (Case_Alt_Node, P_Discrete_Choice_List);
      TF_Arrow;
      Set_Expression (Case_Alt_Node, P_Expression);
      return Case_Alt_Node;
   end P_Case_Expression_Alternative;

>>>>>>> b56a5220
   ------------------------------
   -- P_Conditional_Expression --
   ------------------------------

   function P_Conditional_Expression return Node_Id is
      Exprs : constant List_Id    := New_List;
      Loc   : constant Source_Ptr := Token_Ptr;
      Expr  : Node_Id;
      State : Saved_Scan_State;

   begin
      Inside_Conditional_Expression := Inside_Conditional_Expression + 1;

<<<<<<< HEAD
      if Token = Tok_If and then not Extensions_Allowed then
         Error_Msg_SC ("|conditional expression is an Ada extension");
         Error_Msg_SC ("\|use -gnatX switch to compile this unit");
      end if;

      Scan; -- past IF or ELSIF
      Append_To (Exprs, P_Expression_No_Right_Paren);
=======
      if Token = Tok_If and then Ada_Version < Ada_2012 then
         Error_Msg_SC ("|conditional expression is an Ada 2012 feature");
         Error_Msg_SC ("\|unit must be compiled with -gnat2012 switch");
      end if;

      Scan; -- past IF or ELSIF
      Append_To (Exprs, P_Condition);
>>>>>>> b56a5220
      TF_Then;
      Append_To (Exprs, P_Expression);

      --  We now have scanned out IF expr THEN expr

      --  Check for common error of semicolon before the ELSE

      if Token = Tok_Semicolon then
         Save_Scan_State (State);
         Scan; -- past semicolon

         if Token = Tok_Else or else Token = Tok_Elsif then
<<<<<<< HEAD
            Error_Msg_SP ("|extra "";"" ignored");
=======
            Error_Msg_SP -- CODEFIX
              ("|extra "";"" ignored");
>>>>>>> b56a5220

         else
            Restore_Scan_State (State);
         end if;
      end if;

      --  Scan out ELSIF sequence if present

      if Token = Tok_Elsif then
         Expr := P_Conditional_Expression;
         Set_Is_Elsif (Expr);
         Append_To (Exprs, Expr);

      --  Scan out ELSE phrase if present

      elsif Token = Tok_Else then

         --  Scan out ELSE expression

         Scan; -- Past ELSE
         Append_To (Exprs, P_Expression);

      --  Two expression case (implied True, filled in during semantics)

      else
         null;
      end if;

      --  If we have an END IF, diagnose as not needed

      if Token = Tok_End then
         Error_Msg_SC
           ("`END IF` not allowed at end of conditional expression");
         Scan; -- past END

         if Token = Tok_If then
            Scan; -- past IF;
         end if;
      end if;

      Inside_Conditional_Expression := Inside_Conditional_Expression - 1;

      --  Return the Conditional_Expression node

      return
        Make_Conditional_Expression (Loc,
          Expressions => Exprs);
   end P_Conditional_Expression;

   -----------------------
   -- P_Membership_Test --
   -----------------------

<<<<<<< HEAD
   procedure P_Membership_Test (N : Node_Id) is
      Alt : constant Node_Id :=
              P_Range_Or_Subtype_Mark
                (Allow_Simple_Expression => Extensions_Allowed);
=======
   --  MEMBERSHIP_CHOICE_LIST ::= MEMBERHIP_CHOICE {'|' MEMBERSHIP_CHOICE}
   --  MEMBERSHIP_CHOICE      ::= CHOICE_EXPRESSION | range | subtype_mark

   procedure P_Membership_Test (N : Node_Id) is
      Alt : constant Node_Id :=
              P_Range_Or_Subtype_Mark
                (Allow_Simple_Expression => (Ada_Version >= Ada_2012));
>>>>>>> b56a5220

   begin
      --  Set case

      if Token = Tok_Vertical_Bar then
<<<<<<< HEAD
         if not Extensions_Allowed then
            Error_Msg_SC ("set notation is a language extension");
            Error_Msg_SC ("\|use -gnatX switch to compile this unit");
=======
         if Ada_Version < Ada_2012 then
            Error_Msg_SC ("set notation is an Ada 2012 feature");
            Error_Msg_SC ("\|unit must be compiled with -gnat2012 switch");
>>>>>>> b56a5220
         end if;

         Set_Alternatives (N, New_List (Alt));
         Set_Right_Opnd   (N, Empty);

         --  Loop to accumulate alternatives

         while Token = Tok_Vertical_Bar loop
            Scan; -- past vertical bar
            Append_To
              (Alternatives (N),
               P_Range_Or_Subtype_Mark (Allow_Simple_Expression => True));
         end loop;

      --  Not set case

      else
         Set_Right_Opnd   (N, Alt);
         Set_Alternatives (N, No_List);
      end if;
   end P_Membership_Test;

end Ch4;<|MERGE_RESOLUTION|>--- conflicted
+++ resolved
@@ -6,11 +6,7 @@
 --                                                                          --
 --                                 B o d y                                  --
 --                                                                          --
-<<<<<<< HEAD
---          Copyright (C) 1992-2009, Free Software Foundation, Inc.         --
-=======
 --          Copyright (C) 1992-2010, Free Software Foundation, Inc.         --
->>>>>>> b56a5220
 --                                                                          --
 -- GNAT is free software;  you can  redistribute it  and/or modify it under --
 -- terms of the  GNU General Public License as published  by the Free Soft- --
@@ -586,8 +582,7 @@
 
          elsif Token = Tok_Range then
             if Expr_Form /= EF_Simple_Name then
-               Error_Msg_SC -- CODEFIX???
-                 ("subtype mark must precede RANGE");
+               Error_Msg_SC ("subtype mark must precede RANGE");
                raise Error_Resync;
             end if;
 
@@ -1212,8 +1207,6 @@
          T_Right_Paren;
          return Expr_Node;
 
-<<<<<<< HEAD
-=======
       --  Case expression case
 
       elsif Token = Tok_Case then
@@ -1228,7 +1221,6 @@
          T_Right_Paren;
          return Expr_Node;
 
->>>>>>> b56a5220
       --  Note: the mechanism used here of rescanning the initial expression
       --  is distinctly unpleasant, but it saves a lot of fiddling in scanning
       --  out the discrete choice list.
@@ -1262,11 +1254,6 @@
             Expr_Node := P_Expression_Or_Range_Attribute_If_OK;
          end if;
 
-<<<<<<< HEAD
-         Expr_Node := P_Expression_Or_Range_Attribute_If_OK;
-
-=======
->>>>>>> b56a5220
          --  Extension aggregate case
 
          if Token = Tok_With then
@@ -1652,15 +1639,6 @@
    end P_Expression;
 
    --  This function is identical to the normal P_Expression, except that it
-<<<<<<< HEAD
-   --  also permits the appearence of a conditional expression without the
-   --  usual surrounding parentheses.
-
-   function P_Expression_If_OK return Node_Id is
-   begin
-      if Token = Tok_If then
-         return P_Conditional_Expression;
-=======
    --  also permits the appearance of a case, conditional, or quantified
    --  expression without the usual surrounding parentheses.
 
@@ -1675,7 +1653,6 @@
       elsif Token = Tok_For then
          return P_Quantified_Expression;
 
->>>>>>> b56a5220
       else
          return P_Expression;
       end if;
@@ -1771,14 +1748,6 @@
       end if;
    end P_Expression_Or_Range_Attribute;
 
-<<<<<<< HEAD
-   --  Version that allows a non-parenthesized conditional expression
-
-   function P_Expression_Or_Range_Attribute_If_OK return Node_Id is
-   begin
-      if Token = Tok_If then
-         return P_Conditional_Expression;
-=======
    --  Version that allows a non-parenthesized case, conditional, or quantified
    --  expression
 
@@ -1793,7 +1762,6 @@
       elsif Token = Tok_For then
          return P_Quantified_Expression;
 
->>>>>>> b56a5220
       else
          return P_Expression_Or_Range_Attribute;
       end if;
@@ -2474,15 +2442,9 @@
                   return Error;
 
                --  If this looks like a conditional expression, then treat it
-<<<<<<< HEAD
-               --  that way with an error messasge.
-
-               elsif Extensions_Allowed then
-=======
                --  that way with an error message.
 
                elsif Ada_Version >= Ada_2012 then
->>>>>>> b56a5220
                   Error_Msg_SC
                     ("conditional expression must be parenthesized");
                   return P_Conditional_Expression;
@@ -2493,8 +2455,6 @@
                   return P_Identifier;
                end if;
 
-<<<<<<< HEAD
-=======
             --  Deal with CASE (possible unparenthesized case expression)
 
             when Tok_Case =>
@@ -2539,7 +2499,6 @@
                   return P_Identifier;
                end if;
 
->>>>>>> b56a5220
             --  Anything else is illegal as the first token of a primary, but
             --  we test for a reserved identifier so that it is treated nicely
 
@@ -2860,8 +2819,6 @@
       return Alloc_Node;
    end P_Allocator;
 
-<<<<<<< HEAD
-=======
    -----------------------
    -- P_Case_Expression --
    -----------------------
@@ -2950,7 +2907,6 @@
       return Case_Alt_Node;
    end P_Case_Expression_Alternative;
 
->>>>>>> b56a5220
    ------------------------------
    -- P_Conditional_Expression --
    ------------------------------
@@ -2964,15 +2920,6 @@
    begin
       Inside_Conditional_Expression := Inside_Conditional_Expression + 1;
 
-<<<<<<< HEAD
-      if Token = Tok_If and then not Extensions_Allowed then
-         Error_Msg_SC ("|conditional expression is an Ada extension");
-         Error_Msg_SC ("\|use -gnatX switch to compile this unit");
-      end if;
-
-      Scan; -- past IF or ELSIF
-      Append_To (Exprs, P_Expression_No_Right_Paren);
-=======
       if Token = Tok_If and then Ada_Version < Ada_2012 then
          Error_Msg_SC ("|conditional expression is an Ada 2012 feature");
          Error_Msg_SC ("\|unit must be compiled with -gnat2012 switch");
@@ -2980,7 +2927,6 @@
 
       Scan; -- past IF or ELSIF
       Append_To (Exprs, P_Condition);
->>>>>>> b56a5220
       TF_Then;
       Append_To (Exprs, P_Expression);
 
@@ -2993,12 +2939,8 @@
          Scan; -- past semicolon
 
          if Token = Tok_Else or else Token = Tok_Elsif then
-<<<<<<< HEAD
-            Error_Msg_SP ("|extra "";"" ignored");
-=======
             Error_Msg_SP -- CODEFIX
               ("|extra "";"" ignored");
->>>>>>> b56a5220
 
          else
             Restore_Scan_State (State);
@@ -3052,12 +2994,6 @@
    -- P_Membership_Test --
    -----------------------
 
-<<<<<<< HEAD
-   procedure P_Membership_Test (N : Node_Id) is
-      Alt : constant Node_Id :=
-              P_Range_Or_Subtype_Mark
-                (Allow_Simple_Expression => Extensions_Allowed);
-=======
    --  MEMBERSHIP_CHOICE_LIST ::= MEMBERHIP_CHOICE {'|' MEMBERSHIP_CHOICE}
    --  MEMBERSHIP_CHOICE      ::= CHOICE_EXPRESSION | range | subtype_mark
 
@@ -3065,21 +3001,14 @@
       Alt : constant Node_Id :=
               P_Range_Or_Subtype_Mark
                 (Allow_Simple_Expression => (Ada_Version >= Ada_2012));
->>>>>>> b56a5220
 
    begin
       --  Set case
 
       if Token = Tok_Vertical_Bar then
-<<<<<<< HEAD
-         if not Extensions_Allowed then
-            Error_Msg_SC ("set notation is a language extension");
-            Error_Msg_SC ("\|use -gnatX switch to compile this unit");
-=======
          if Ada_Version < Ada_2012 then
             Error_Msg_SC ("set notation is an Ada 2012 feature");
             Error_Msg_SC ("\|unit must be compiled with -gnat2012 switch");
->>>>>>> b56a5220
          end if;
 
          Set_Alternatives (N, New_List (Alt));
