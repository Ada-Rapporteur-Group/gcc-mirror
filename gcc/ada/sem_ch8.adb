------------------------------------------------------------------------------
--                                                                          --
--                         GNAT COMPILER COMPONENTS                         --
--                                                                          --
--                              S E M . C H 8                               --
--                                                                          --
--                                 B o d y                                  --
--                                                                          --
<<<<<<< HEAD
--          Copyright (C) 1992-2006, Free Software Foundation, Inc.         --
=======
--          Copyright (C) 1992-2007, Free Software Foundation, Inc.         --
>>>>>>> 60a98cce
--                                                                          --
-- GNAT is free software;  you can  redistribute it  and/or modify it under --
-- terms of the  GNU General Public License as published  by the Free Soft- --
-- ware  Foundation;  either version 2,  or (at your option) any later ver- --
-- sion.  GNAT is distributed in the hope that it will be useful, but WITH- --
-- OUT ANY WARRANTY;  without even the  implied warranty of MERCHANTABILITY --
-- or FITNESS FOR A PARTICULAR PURPOSE.  See the GNU General Public License --
-- for  more details.  You should have  received  a copy of the GNU General --
-- Public License  distributed with GNAT;  see file COPYING.  If not, write --
-- to  the  Free Software Foundation,  51  Franklin  Street,  Fifth  Floor, --
-- Boston, MA 02110-1301, USA.                                              --
--                                                                          --
-- GNAT was originally developed  by the GNAT team at  New York University. --
-- Extensive contributions were provided by Ada Core Technologies Inc.      --
--                                                                          --
------------------------------------------------------------------------------

with Atree;    use Atree;
with Debug;    use Debug;
with Einfo;    use Einfo;
with Elists;   use Elists;
with Errout;   use Errout;
with Exp_Tss;  use Exp_Tss;
with Exp_Util; use Exp_Util;
with Fname;    use Fname;
with Freeze;   use Freeze;
with Impunit;  use Impunit;
with Lib;      use Lib;
with Lib.Load; use Lib.Load;
with Lib.Xref; use Lib.Xref;
with Namet;    use Namet;
with Nlists;   use Nlists;
with Nmake;    use Nmake;
with Opt;      use Opt;
with Output;   use Output;
with Restrict; use Restrict;
with Rident;   use Rident;
with Rtsfind;  use Rtsfind;
with Sem;      use Sem;
with Sem_Cat;  use Sem_Cat;
with Sem_Ch3;  use Sem_Ch3;
with Sem_Ch4;  use Sem_Ch4;
with Sem_Ch6;  use Sem_Ch6;
with Sem_Ch12; use Sem_Ch12;
with Sem_Disp; use Sem_Disp;
with Sem_Dist; use Sem_Dist;
with Sem_Res;  use Sem_Res;
with Sem_Util; use Sem_Util;
with Sem_Type; use Sem_Type;
with Stand;    use Stand;
with Sinfo;    use Sinfo;
with Sinfo.CN; use Sinfo.CN;
with Snames;   use Snames;
with Style;    use Style;
with Table;
with Tbuild;   use Tbuild;
with Uintp;    use Uintp;

with GNAT.Spelling_Checker; use GNAT.Spelling_Checker;

package body Sem_Ch8 is

   ------------------------------------
   -- Visibility and Name Resolution --
   ------------------------------------

   --  This package handles name resolution and the collection of
   --  interpretations for overloaded names, prior to overload resolution.

   --  Name resolution is the process that establishes a mapping between source
   --  identifiers and the entities they denote at each point in the program.
   --  Each entity is represented by a defining occurrence. Each identifier
   --  that denotes an entity points to the corresponding defining occurrence.
   --  This is the entity of the applied occurrence. Each occurrence holds
   --  an index into the names table, where source identifiers are stored.

   --  Each entry in the names table for an identifier or designator uses the
   --  Info pointer to hold a link to the currently visible entity that has
   --  this name (see subprograms Get_Name_Entity_Id and Set_Name_Entity_Id
   --  in package Sem_Util). The visibility is initialized at the beginning of
   --  semantic processing to make entities in package Standard immediately
   --  visible. The visibility table is used in a more subtle way when
   --  compiling subunits (see below).

   --  Entities that have the same name (i.e. homonyms) are chained. In the
   --  case of overloaded entities, this chain holds all the possible meanings
   --  of a given identifier. The process of overload resolution uses type
   --  information to select from this chain the unique meaning of a given
   --  identifier.

   --  Entities are also chained in their scope, through the Next_Entity link.
   --  As a consequence, the name space is organized as a sparse matrix, where
   --  each row corresponds to a scope, and each column to a source identifier.
   --  Open scopes, that is to say scopes currently being compiled, have their
   --  corresponding rows of entities in order, innermost scope first.

   --  The scopes of packages that are mentioned in  context clauses appear in
   --  no particular order, interspersed among open scopes. This is because
   --  in the course of analyzing the context of a compilation, a package
   --  declaration is first an open scope, and subsequently an element of the
   --  context. If subunits or child units are present, a parent unit may
   --  appear under various guises at various times in the compilation.

   --  When the compilation of the innermost scope is complete, the entities
   --  defined therein are no longer visible. If the scope is not a package
   --  declaration, these entities are never visible subsequently, and can be
   --  removed from visibility chains. If the scope is a package declaration,
   --  its visible declarations may still be accessible. Therefore the entities
   --  defined in such a scope are left on the visibility chains, and only
   --  their visibility (immediately visibility or potential use-visibility)
   --  is affected.

   --  The ordering of homonyms on their chain does not necessarily follow
   --  the order of their corresponding scopes on the scope stack. For
   --  example, if package P and the enclosing scope both contain entities
   --  named E, then when compiling the package body the chain for E will
   --  hold the global entity first,  and the local one (corresponding to
   --  the current inner scope) next. As a result, name resolution routines
   --  do not assume any relative ordering of the homonym chains, either
   --  for scope nesting or to order of appearance of context clauses.

   --  When compiling a child unit, entities in the parent scope are always
   --  immediately visible. When compiling the body of a child unit, private
   --  entities in the parent must also be made immediately visible. There
   --  are separate routines to make the visible and private declarations
   --  visible at various times (see package Sem_Ch7).

   --              +--------+         +-----+
   --              | In use |-------->| EU1 |-------------------------->
   --              +--------+         +-----+
   --                                    |                      |
   --      +--------+                 +-----+                +-----+
   --      | Stand. |---------------->| ES1 |--------------->| ES2 |--->
   --      +--------+                 +-----+                +-----+
   --                                    |                      |
   --              +---------+           |                   +-----+
   --              | with'ed |------------------------------>| EW2 |--->
   --              +---------+           |                   +-----+
   --                                    |                      |
   --      +--------+                 +-----+                +-----+
   --      | Scope2 |---------------->| E12 |--------------->| E22 |--->
   --      +--------+                 +-----+                +-----+
   --                                    |                      |
   --      +--------+                 +-----+                +-----+
   --      | Scope1 |---------------->| E11 |--------------->| E12 |--->
   --      +--------+                 +-----+                +-----+
   --          ^                         |                      |
   --          |                         |                      |
   --          |   +---------+           |                      |
   --          |   | with'ed |----------------------------------------->
   --          |   +---------+           |                      |
   --          |                         |                      |
   --      Scope stack                   |                      |
   --      (innermost first)             |                      |
   --                                 +----------------------------+
   --      Names  table =>            | Id1 |     |    |     | Id2 |
   --                                 +----------------------------+

   --  Name resolution must deal with several syntactic forms: simple names,
   --  qualified names, indexed names, and various forms of calls.

   --  Each identifier points to an entry in the names table. The resolution
   --  of a simple name consists in traversing the homonym chain, starting
   --  from the names table. If an entry is immediately visible, it is the one
   --  designated by the identifier. If only potentially use-visible entities
   --  are on the chain, we must verify that they do not hide each other. If
   --  the entity we find is overloadable, we collect all other overloadable
   --  entities on the chain as long as they are not hidden.
   --
   --  To resolve expanded names, we must find the entity at the intersection
   --  of the entity chain for the scope (the prefix) and the homonym chain
   --  for the selector. In general, homonym chains will be much shorter than
   --  entity chains, so it is preferable to start from the names table as
   --  well. If the entity found is overloadable, we must collect all other
   --  interpretations that are defined in the scope denoted by the prefix.

   --  For records, protected types, and tasks, their local entities are
   --  removed from visibility chains on exit from the corresponding scope.
   --  From the outside, these entities are always accessed by selected
   --  notation, and the entity chain for the record type, protected type,
   --  etc. is traversed sequentially in  order to find the designated entity.

   --  The discriminants of a type and the operations of a protected type or
   --  task are unchained on  exit from the first view of the type, (such as
   --  a private or incomplete type declaration, or a protected type speci-
   --  fication) and re-chained when compiling the second view.

   --  In the case of operators,  we do not make operators on derived types
   --  explicit. As a result, the notation P."+" may denote either a user-
   --  defined function with name "+", or else an implicit declaration of the
   --  operator "+" in package P. The resolution of expanded names always
   --  tries to resolve an operator name as such an implicitly defined entity,
   --  in addition to looking for explicit declarations.

   --  All forms of names that denote entities (simple names, expanded names,
   --  character literals in some cases) have a Entity attribute, which
   --  identifies the entity denoted by the name.

   ---------------------
   -- The Scope Stack --
   ---------------------

   --  The Scope stack keeps track of the scopes currently been compiled.
   --  Every entity that contains declarations (including records) is placed
   --  on the scope stack while it is being processed, and removed at the end.
   --  Whenever a non-package scope is exited, the entities defined therein
   --  are removed from the visibility table, so that entities in outer scopes
   --  become visible (see previous description). On entry to Sem, the scope
   --  stack only contains the package Standard. As usual, subunits complicate
   --  this picture ever so slightly.

   --  The Rtsfind mechanism can force a call to Semantics while another
   --  compilation is in progress. The unit retrieved by Rtsfind must be
   --  compiled in  its own context, and has no access to the visibility of
   --  the unit currently being compiled. The procedures Save_Scope_Stack and
   --  Restore_Scope_Stack make entities in current open scopes invisible
   --  before compiling the retrieved unit, and restore the compilation
   --  environment afterwards.

   ------------------------
   -- Compiling subunits --
   ------------------------

   --  Subunits must be compiled in the environment of the corresponding stub,
   --  that is to say with the same visibility into the parent (and its
   --  context) that is available at the point of the stub declaration, but
   --  with the additional visibility provided by the context clause of the
   --  subunit itself. As a result, compilation of a subunit forces compilation
   --  of the parent (see description in lib-). At the point of the stub
   --  declaration, Analyze is called recursively to compile the proper body of
   --  the subunit, but without reinitializing the names table, nor the scope
   --  stack (i.e. standard is not pushed on the stack). In this fashion the
   --  context of the subunit is added to the context of the parent, and the
   --  subunit is compiled in the correct environment. Note that in the course
   --  of processing the context of a subunit, Standard will appear twice on
   --  the scope stack: once for the parent of the subunit, and once for the
   --  unit in the context clause being compiled. However, the two sets of
   --  entities are not linked by homonym chains, so that the compilation of
   --  any context unit happens in a fresh visibility environment.

   -------------------------------
   -- Processing of USE Clauses --
   -------------------------------

   --  Every defining occurrence has a flag indicating if it is potentially use
   --  visible. Resolution of simple names examines this flag. The processing
   --  of use clauses consists in setting this flag on all visible entities
   --  defined in the corresponding package. On exit from the scope of the use
   --  clause, the corresponding flag must be reset. However, a package may
   --  appear in several nested use clauses (pathological but legal, alas!)
   --  which forces us to use a slightly more involved scheme:

   --    a) The defining occurrence for a package holds a flag -In_Use- to
   --    indicate that it is currently in the scope of a use clause. If a
   --    redundant use clause is encountered, then the corresponding occurrence
   --    of the package name is flagged -Redundant_Use-.

   --    b) On exit from a scope, the use clauses in its declarative part are
   --    scanned. The visibility flag is reset in all entities declared in
   --    package named in a use clause, as long as the package is not flagged
   --    as being in a redundant use clause (in which case the outer use
   --    clause is still in effect, and the direct visibility of its entities
   --    must be retained).

   --  Note that entities are not removed from their homonym chains on exit
   --  from the package specification. A subsequent use clause does not need
   --  to rechain the visible entities, but only to establish their direct
   --  visibility.

   -----------------------------------
   -- Handling private declarations --
   -----------------------------------

   --  The principle that each entity has a single defining occurrence clashes
   --  with the presence of two separate definitions for private types: the
   --  first is the private type declaration, and second is the full type
   --  declaration. It is important that all references to the type point to
   --  the same defining occurrence, namely the first one. To enforce the two
   --  separate views of the entity, the corresponding information is swapped
   --  between the two declarations. Outside of the package, the defining
   --  occurrence only contains the private declaration information, while in
   --  the private part and the body of the package the defining occurrence
   --  contains the full declaration. To simplify the swap, the defining
   --  occurrence that currently holds the private declaration points to the
   --  full declaration. During semantic processing the defining occurrence
   --  also points to a list of private dependents, that is to say access types
   --  or composite types whose designated types or component types are
   --  subtypes or derived types of the private type in question. After the
   --  full declaration has been seen, the private dependents are updated to
   --  indicate that they have full definitions.

   ------------------------------------
   -- Handling of Undefined Messages --
   ------------------------------------

   --  In normal mode, only the first use of an undefined identifier generates
   --  a message. The table Urefs is used to record error messages that have
   --  been issued so that second and subsequent ones do not generate further
   --  messages. However, the second reference causes text to be added to the
   --  original undefined message noting "(more references follow)". The
   --  full error list option (-gnatf) forces messages to be generated for
   --  every reference and disconnects the use of this table.

   type Uref_Entry is record
      Node : Node_Id;
      --  Node for identifier for which original message was posted. The
      --  Chars field of this identifier is used to detect later references
      --  to the same identifier.

      Err : Error_Msg_Id;
      --  Records error message Id of original undefined message. Reset to
      --  No_Error_Msg after the second occurrence, where it is used to add
      --  text to the original message as described above.

      Nvis : Boolean;
      --  Set if the message is not visible rather than undefined

      Loc : Source_Ptr;
      --  Records location of error message. Used to make sure that we do
      --  not consider a, b : undefined as two separate instances, which
      --  would otherwise happen, since the parser converts this sequence
      --  to a : undefined; b : undefined.

   end record;

   package Urefs is new Table.Table (
     Table_Component_Type => Uref_Entry,
     Table_Index_Type     => Nat,
     Table_Low_Bound      => 1,
     Table_Initial        => 10,
     Table_Increment      => 100,
     Table_Name           => "Urefs");

   Candidate_Renaming : Entity_Id;
   --  Holds a candidate interpretation that appears in a subprogram renaming
   --  declaration and does not match the given specification, but matches at
   --  least on the first formal. Allows better error message when given
   --  specification omits defaulted parameters, a common error.

   -----------------------
   -- Local Subprograms --
   -----------------------

   procedure Analyze_Generic_Renaming
     (N : Node_Id;
      K : Entity_Kind);
   --  Common processing for all three kinds of generic renaming declarations.
   --  Enter new name and indicate that it renames the generic unit.

   procedure Analyze_Renamed_Character
     (N       : Node_Id;
      New_S   : Entity_Id;
      Is_Body : Boolean);
   --  Renamed entity is given by a character literal, which must belong
   --  to the return type of the new entity. Is_Body indicates whether the
   --  declaration is a renaming_as_body. If the original declaration has
   --  already been frozen (because of an intervening body, e.g.) the body of
   --  the function must be built now. The same applies to the following
   --  various renaming procedures.

   procedure Analyze_Renamed_Dereference
     (N       : Node_Id;
      New_S   : Entity_Id;
      Is_Body : Boolean);
   --  Renamed entity is given by an explicit dereference. Prefix must be a
   --  conformant access_to_subprogram type.

   procedure Analyze_Renamed_Entry
     (N       : Node_Id;
      New_S   : Entity_Id;
      Is_Body : Boolean);
   --  If the renamed entity in a subprogram renaming is an entry or protected
   --  subprogram, build a body for the new entity whose only statement is a
   --  call to the renamed entity.

   procedure Analyze_Renamed_Family_Member
     (N       : Node_Id;
      New_S   : Entity_Id;
      Is_Body : Boolean);
   --  Used when the renamed entity is an indexed component. The prefix must
   --  denote an entry family.

   function Applicable_Use (Pack_Name : Node_Id) return Boolean;
   --  Common code to Use_One_Package and Set_Use, to determine whether
   --  use clause must be processed. Pack_Name is an entity name that
   --  references the package in question.

   procedure Attribute_Renaming (N : Node_Id);
   --  Analyze renaming of attribute as function. The renaming declaration N
   --  is rewritten as a function body that returns the attribute reference
   --  applied to the formals of the function.

   procedure Check_Frozen_Renaming (N : Node_Id; Subp : Entity_Id);
   --  A renaming_as_body may occur after the entity of the original decla-
   --  ration has been frozen. In that case, the body of the new entity must
   --  be built now, because the usual mechanism of building the renamed
   --  body at the point of freezing will not work. Subp is the subprogram
   --  for which N provides the Renaming_As_Body.

   procedure Check_In_Previous_With_Clause
     (N   : Node_Id;
      Nam : Node_Id);
   --  N is a use_package clause and Nam the package name, or N is a use_type
   --  clause and Nam is the prefix of the type name. In either case, verify
   --  that the package is visible at that point in the context: either  it
   --  appears in a previous with_clause, or because it is a fully qualified
   --  name and the root ancestor appears in a previous with_clause.

   procedure Check_Library_Unit_Renaming (N : Node_Id; Old_E : Entity_Id);
   --  Verify that the entity in a renaming declaration that is a library unit
   --  is itself a library unit and not a nested unit or subunit. Also check
   --  that if the renaming is a child unit of a generic parent, then the
   --  renamed unit must also be a child unit of that parent. Finally, verify
   --  that a renamed generic unit is not an implicit child declared within
   --  an instance of the parent.

   procedure Chain_Use_Clause (N : Node_Id);
   --  Chain use clause onto list of uses clauses headed by First_Use_Clause in
   --  the proper scope table entry. This is usually the current scope, but it
   --  will be an inner scope when installing the use clauses of the private
   --  declarations of a parent unit prior to compiling the private part of a
   --  child unit. This chain is traversed when installing/removing use clauses
   --  when compiling a subunit or instantiating a generic body on the fly,
   --  when it is necessary to save and restore full environments.

   function Has_Implicit_Character_Literal (N : Node_Id) return Boolean;
   --  Find a type derived from Character or Wide_Character in the prefix of N.
   --  Used to resolved qualified names whose selector is a character literal.

   function Has_Private_With (E : Entity_Id) return Boolean;
   --  Ada 2005 (AI-262): Determines if the current compilation unit has a
   --  private with on E.

   procedure Find_Expanded_Name (N : Node_Id);
   --  Selected component is known to be expanded name. Verify legality
   --  of selector given the scope denoted by prefix.

   function Find_Renamed_Entity
     (N         : Node_Id;
      Nam       : Node_Id;
      New_S     : Entity_Id;
      Is_Actual : Boolean := False) return Entity_Id;
   --  Find the renamed entity that corresponds to the given parameter profile
   --  in a subprogram renaming declaration. The renamed entity may be an
   --  operator, a subprogram, an entry, or a protected operation. Is_Actual
   --  indicates that the renaming is the one generated for an actual subpro-
   --  gram in an instance, for which special visibility checks apply.

   function Has_Implicit_Operator (N : Node_Id) return Boolean;
   --  N is an expanded name whose selector is an operator name (eg P."+").
   --  declarative part contains an implicit declaration of an operator if it
   --  has a declaration of a type to which one of the predefined operators
   --  apply. The existence of this routine is an implementation artifact. A
   --  more straightforward but more space-consuming choice would be to make
   --  all inherited operators explicit in the symbol table.

   procedure Inherit_Renamed_Profile (New_S : Entity_Id; Old_S : Entity_Id);
   --  A subprogram defined by a renaming declaration inherits the parameter
   --  profile of the renamed entity. The subtypes given in the subprogram
   --  specification are discarded and replaced with those of the renamed
   --  subprogram, which are then used to recheck the default values.

   function Is_Appropriate_For_Record (T : Entity_Id) return Boolean;
   --  Prefix is appropriate for record if it is of a record type, or an access
   --  to such.

   function Is_Appropriate_For_Entry_Prefix (T : Entity_Id) return Boolean;
   --  True if it is of a task type, a protected type, or else an access to one
   --  of these types.

   procedure Note_Redundant_Use (Clause : Node_Id);
   --  Mark the name in a use clause as redundant if the corresponding entity
   --  is already use-visible. Emit a warning if the use clause comes from
   --  source and the proper warnings are enabled.

   procedure Premature_Usage (N : Node_Id);
   --  Diagnose usage of an entity before it is visible

   procedure Use_One_Package (P : Entity_Id; N : Node_Id);
   --  Make visible entities declared in package P potentially use-visible
   --  in the current context. Also used in the analysis of subunits, when
   --  re-installing use clauses of parent units. N is the use_clause that
   --  names P (and possibly other packages).

   procedure Use_One_Type (Id : Node_Id);
   --  Id is the subtype mark from a use type clause. This procedure makes
   --  the primitive operators of the type potentially use-visible.

   procedure Write_Info;
   --  Write debugging information on entities declared in current scope

   procedure Write_Scopes;
   pragma Warnings (Off, Write_Scopes);
   --  Debugging information: dump all entities on scope stack

   --------------------------------
   -- Analyze_Exception_Renaming --
   --------------------------------

   --  The language only allows a single identifier, but the tree holds an
   --  identifier list. The parser has already issued an error message if
   --  there is more than one element in the list.

   procedure Analyze_Exception_Renaming (N : Node_Id) is
      Id  : constant Node_Id := Defining_Identifier (N);
      Nam : constant Node_Id := Name (N);

   begin
      Enter_Name (Id);
      Analyze (Nam);

      Set_Ekind          (Id, E_Exception);
      Set_Exception_Code (Id, Uint_0);
      Set_Etype          (Id, Standard_Exception_Type);
      Set_Is_Pure        (Id, Is_Pure (Current_Scope));

      if not Is_Entity_Name (Nam) or else
        Ekind (Entity (Nam)) /= E_Exception
      then
         Error_Msg_N ("invalid exception name in renaming", Nam);
      else
         if Present (Renamed_Object (Entity (Nam))) then
            Set_Renamed_Object (Id, Renamed_Object (Entity (Nam)));
         else
            Set_Renamed_Object (Id, Entity (Nam));
         end if;
      end if;
   end Analyze_Exception_Renaming;

   ---------------------------
   -- Analyze_Expanded_Name --
   ---------------------------

   procedure Analyze_Expanded_Name (N : Node_Id) is
   begin
      --  If the entity pointer is already set, this is an internal node, or a
      --  node that is analyzed more than once, after a tree modification. In
      --  such a case there is no resolution to perform, just set the type. For
      --  completeness, analyze prefix as well.

      if Present (Entity (N)) then
         if Is_Type (Entity (N)) then
            Set_Etype (N, Entity (N));
         else
            Set_Etype (N, Etype (Entity (N)));
         end if;

         Analyze (Prefix (N));
         return;
      else
         Find_Expanded_Name (N);
      end if;
   end Analyze_Expanded_Name;

   ---------------------------------------
   -- Analyze_Generic_Function_Renaming --
   ---------------------------------------

   procedure Analyze_Generic_Function_Renaming  (N : Node_Id) is
   begin
      Analyze_Generic_Renaming (N, E_Generic_Function);
   end Analyze_Generic_Function_Renaming;

   --------------------------------------
   -- Analyze_Generic_Package_Renaming --
   --------------------------------------

   procedure Analyze_Generic_Package_Renaming   (N : Node_Id) is
   begin
      --  Apply the Text_IO Kludge here, since we may be renaming one of the
      --  subpackages of Text_IO, then join common routine.

      Text_IO_Kludge (Name (N));

      Analyze_Generic_Renaming (N, E_Generic_Package);
   end Analyze_Generic_Package_Renaming;

   ----------------------------------------
   -- Analyze_Generic_Procedure_Renaming --
   ----------------------------------------

   procedure Analyze_Generic_Procedure_Renaming (N : Node_Id) is
   begin
      Analyze_Generic_Renaming (N, E_Generic_Procedure);
   end Analyze_Generic_Procedure_Renaming;

   ------------------------------
   -- Analyze_Generic_Renaming --
   ------------------------------

   procedure Analyze_Generic_Renaming
     (N : Node_Id;
      K : Entity_Kind)
   is
      New_P : constant Entity_Id := Defining_Entity (N);
      Old_P : Entity_Id;
      Inst  : Boolean   := False; -- prevent junk warning

   begin
      if Name (N) = Error then
         return;
      end if;

      Generate_Definition (New_P);

      if Current_Scope /= Standard_Standard then
         Set_Is_Pure (New_P, Is_Pure (Current_Scope));
      end if;

      if Nkind (Name (N)) = N_Selected_Component then
         Check_Generic_Child_Unit (Name (N), Inst);
      else
         Analyze (Name (N));
      end if;

      if not Is_Entity_Name (Name (N)) then
         Error_Msg_N ("expect entity name in renaming declaration", Name (N));
         Old_P := Any_Id;
      else
         Old_P := Entity (Name (N));
      end if;

      Enter_Name (New_P);
      Set_Ekind (New_P, K);

      if Etype (Old_P) = Any_Type then
         null;

      elsif Ekind (Old_P) /= K then
         Error_Msg_N ("invalid generic unit name", Name (N));

      else
         if Present (Renamed_Object (Old_P)) then
            Set_Renamed_Object (New_P,  Renamed_Object (Old_P));
         else
            Set_Renamed_Object (New_P, Old_P);
         end if;

         Set_Is_Pure          (New_P, Is_Pure          (Old_P));
         Set_Is_Preelaborated (New_P, Is_Preelaborated (Old_P));

         Set_Etype (New_P, Etype (Old_P));
         Set_Has_Completion (New_P);

         if In_Open_Scopes (Old_P) then
            Error_Msg_N ("within its scope, generic denotes its instance", N);
         end if;

         Check_Library_Unit_Renaming (N, Old_P);
      end if;
   end Analyze_Generic_Renaming;

   -----------------------------
   -- Analyze_Object_Renaming --
   -----------------------------

   procedure Analyze_Object_Renaming (N : Node_Id) is
      Id  : constant Entity_Id := Defining_Identifier (N);
      Dec : Node_Id;
      Nam : constant Node_Id   := Name (N);
      T   : Entity_Id;
      T2  : Entity_Id;

      function In_Generic_Scope (E : Entity_Id) return Boolean;
      --  Determine whether entity E is inside a generic cope

      ----------------------
      -- In_Generic_Scope --
      ----------------------

      function In_Generic_Scope (E : Entity_Id) return Boolean is
         S : Entity_Id;

      begin
         S := Scope (E);
         while Present (S) and then S /= Standard_Standard loop
            if Is_Generic_Unit (S) then
               return True;
            end if;

            S := Scope (S);
         end loop;

         return False;
      end In_Generic_Scope;

   --  Start of processing for Analyze_Object_Renaming

   begin
      if Nam = Error then
         return;
      end if;

      Set_Is_Pure (Id, Is_Pure (Current_Scope));
      Enter_Name (Id);

      --  The renaming of a component that depends on a discriminant requires
      --  an actual subtype, because in subsequent use of the object Gigi will
      --  be unable to locate the actual bounds. This explicit step is required
      --  when the renaming is generated in removing side effects of an
      --  already-analyzed expression.

      if Nkind (Nam) = N_Selected_Component
        and then Analyzed (Nam)
      then
         T := Etype (Nam);
         Dec :=  Build_Actual_Subtype_Of_Component (Etype (Nam), Nam);

         if Present (Dec) then
            Insert_Action (N, Dec);
            T := Defining_Identifier (Dec);
            Set_Etype (Nam, T);
         end if;

         --  Complete analysis of the subtype mark in any case, for ASIS use

         if Present (Subtype_Mark (N)) then
            Find_Type (Subtype_Mark (N));
         end if;

      elsif Present (Subtype_Mark (N)) then
         Find_Type (Subtype_Mark (N));
         T := Entity (Subtype_Mark (N));
         Analyze (Nam);

         if Nkind (Nam) = N_Type_Conversion
            and then not Is_Tagged_Type (T)
         then
            Error_Msg_N
              ("renaming of conversion only allowed for tagged types", Nam);
         end if;

         Resolve (Nam, T);

      --  Ada 2005 (AI-230/AI-254): Access renaming

      else pragma Assert (Present (Access_Definition (N)));
         T := Access_Definition
                (Related_Nod => N,
                 N           => Access_Definition (N));

         Analyze_And_Resolve (Nam, T);

         --  Ada 2005 (AI-231): "In the case where the type is defined by an
         --  access_definition, the renamed entity shall be of an access-to-
         --  constant type if and only if the access_definition defines an
         --  access-to-constant type" ARM 8.5.1(4)

         if Constant_Present (Access_Definition (N))
           and then not Is_Access_Constant (Etype (Nam))
         then
            Error_Msg_N ("(Ada 2005): the renamed object is not "
<<<<<<< HEAD
                         & "access-to-constant ('R'M 8.5.1(6))", N);
         end if;
      end if;

=======
                         & "access-to-constant (RM 8.5.1(6))", N);
         end if;
      end if;

      --  Special processing for renaming function return object

      if Nkind (Nam) = N_Function_Call
        and then Comes_From_Source (Nam)
      then
         case Ada_Version is

            --  Usage is illegal in Ada 83

            when Ada_83 =>
               Error_Msg_N
                 ("(Ada 83) cannot rename function return object", Nam);

            --  In Ada 95, warn for odd case of renaming parameterless function
            --  call if this is not a limited type (where this is useful)

            when others =>
               if Warn_On_Object_Renames_Function
                 and then No (Parameter_Associations (Nam))
                 and then not Is_Limited_Type (Etype (Nam))
               then
                  Error_Msg_N
                    ("?renaming function result object is suspicious",
                     Nam);
                  Error_Msg_NE
                    ("\?function & will be called only once",
                     Nam, Entity (Name (Nam)));
                  Error_Msg_N
                    ("\?suggest using an initialized constant object instead",
                     Nam);
               end if;
         end case;
      end if;

>>>>>>> 60a98cce
      --  An object renaming requires an exact match of the type. Class-wide
      --  matching is not allowed.

      if Is_Class_Wide_Type (T)
        and then Base_Type (Etype (Nam)) /= Base_Type (T)
      then
         Wrong_Type (Nam, T);
      end if;

      T2 := Etype (Nam);

      --  (Ada 2005: AI-326): Handle wrong use of incomplete type

      if Nkind (Nam) = N_Explicit_Dereference
        and then Ekind (Etype (T2)) = E_Incomplete_Type
      then
         Error_Msg_N ("invalid use of incomplete type", Id);
         return;
      end if;

      --  Ada 2005 (AI-327)

      if Ada_Version >= Ada_05
        and then Nkind (Nam) = N_Attribute_Reference
        and then Attribute_Name (Nam) = Name_Priority
      then
         null;

      elsif Ada_Version >= Ada_05
        and then Nkind (Nam) in N_Has_Entity
      then
         declare
            Error_Node  : Node_Id;
            Nam_Decl    : Node_Id;
            Nam_Ent     : Entity_Id;
            Subtyp_Decl : Node_Id;

         begin
            if Nkind (Nam) = N_Attribute_Reference then
               Nam_Ent := Entity (Prefix (Nam));
            else
               Nam_Ent := Entity (Nam);
            end if;

            Nam_Decl    := Parent (Nam_Ent);
            Subtyp_Decl := Parent (Etype (Nam_Ent));

            if Has_Null_Exclusion (N)
              and then not Has_Null_Exclusion (Nam_Decl)
            then
               --  Ada 2005 (AI-423): If the object name denotes a generic
               --  formal object of a generic unit G, and the object renaming
               --  declaration occurs within the body of G or within the body
               --  of a generic unit declared within the declarative region
<<<<<<< HEAD
               --  of G, then the declaration of the formal object of G shall
=======
               --  of G, then the declaration of the formal object of G must
>>>>>>> 60a98cce
               --  have a null exclusion.

               if Is_Formal_Object (Nam_Ent)
                 and then In_Generic_Scope (Id)
               then
                  if Present (Subtype_Mark (Nam_Decl)) then
                     Error_Node := Subtype_Mark (Nam_Decl);
                  else
                     pragma Assert
                       (Ada_Version >= Ada_05
                          and then Present (Access_Definition (Nam_Decl)));

                     Error_Node := Access_Definition (Nam_Decl);
                  end if;

<<<<<<< HEAD
                  Error_Msg_N ("null-exclusion required in formal " &
                               "object declaration", Error_Node);
=======
                  Error_Msg_N
                    ("`NOT NULL` required in formal object declaration",
                     Error_Node);
                  Error_Msg_Sloc := Sloc (N);
                  Error_Msg_N
                    ("\because of renaming # (RM 8.5.4(4))", Error_Node);
>>>>>>> 60a98cce

               --  Ada 2005 (AI-423): Otherwise, the subtype of the object name
               --  shall exclude null.

               elsif Nkind (Subtyp_Decl) = N_Subtype_Declaration
                 and then not Has_Null_Exclusion (Subtyp_Decl)
               then
<<<<<<< HEAD
                  Error_Msg_N ("subtype must have null-exclusion",
                               Subtyp_Decl);
=======
                  Error_Msg_N
                    ("`NOT NULL` required for subtype & (RM 8.5.1(4.6/2))",
                     Defining_Identifier (Subtyp_Decl));
>>>>>>> 60a98cce
               end if;
            end if;
         end;
      end if;

      Set_Ekind (Id, E_Variable);
      Init_Size_Align (Id);

      if T = Any_Type or else Etype (Nam) = Any_Type then
         return;

      --  Verify that the renamed entity is an object or a function call. It
      --  may have been rewritten in several ways.

      elsif Is_Object_Reference (Nam) then
         if Comes_From_Source (N)
           and then Is_Dependent_Component_Of_Mutable_Object (Nam)
         then
            Error_Msg_N
              ("illegal renaming of discriminant-dependent component", Nam);
         else
            null;
         end if;

      --  A static function call may have been folded into a literal

      elsif Nkind (Original_Node (Nam)) = N_Function_Call

            --  When expansion is disabled, attribute reference is not
            --  rewritten as function call. Otherwise it may be rewritten
            --  as a conversion, so check original node.

        or else (Nkind (Original_Node (Nam)) = N_Attribute_Reference
                  and then Is_Function_Attribute_Name
                    (Attribute_Name (Original_Node (Nam))))

            --  Weird but legal, equivalent to renaming a function call.
            --  Illegal if the literal is the result of constant-folding an
            --  attribute reference that is not a function.

        or else (Is_Entity_Name (Nam)
                  and then Ekind (Entity (Nam)) = E_Enumeration_Literal
                  and then
                    Nkind (Original_Node (Nam)) /= N_Attribute_Reference)

        or else (Nkind (Nam) = N_Type_Conversion
                    and then Is_Tagged_Type (Entity (Subtype_Mark (Nam))))
      then
         null;

      elsif Nkind (Nam) = N_Type_Conversion then
         Error_Msg_N
           ("renaming of conversion only allowed for tagged types", Nam);

      --  Ada 2005 (AI-327)

      elsif Ada_Version >= Ada_05
        and then Nkind (Nam) = N_Attribute_Reference
        and then Attribute_Name (Nam) = Name_Priority
      then
         null;

      else
         Error_Msg_N ("expect object name in renaming", Nam);
      end if;

      Set_Etype (Id, T2);

      if not Is_Variable (Nam) then
         Set_Ekind               (Id, E_Constant);
         Set_Never_Set_In_Source (Id, True);
         Set_Is_True_Constant    (Id, True);
      end if;

      Set_Renamed_Object (Id, Nam);
   end Analyze_Object_Renaming;

   ------------------------------
   -- Analyze_Package_Renaming --
   ------------------------------

   procedure Analyze_Package_Renaming (N : Node_Id) is
      New_P : constant Entity_Id := Defining_Entity (N);
      Old_P : Entity_Id;
      Spec  : Node_Id;

   begin
      if Name (N) = Error then
         return;
      end if;

      --  Apply Text_IO kludge here, since we may be renaming one of the
      --  children of Text_IO

      Text_IO_Kludge (Name (N));

      if Current_Scope /= Standard_Standard then
         Set_Is_Pure (New_P, Is_Pure (Current_Scope));
      end if;

      Enter_Name (New_P);
      Analyze (Name (N));

      if Is_Entity_Name (Name (N)) then
         Old_P := Entity (Name (N));
      else
         Old_P := Any_Id;
      end if;

      if Etype (Old_P) = Any_Type then
         Error_Msg_N
           ("expect package name in renaming", Name (N));

      elsif Ekind (Old_P) /= E_Package
        and then not (Ekind (Old_P) = E_Generic_Package
                       and then In_Open_Scopes (Old_P))
      then
         if Ekind (Old_P) = E_Generic_Package then
            Error_Msg_N
               ("generic package cannot be renamed as a package", Name (N));
         else
            Error_Msg_Sloc := Sloc (Old_P);
            Error_Msg_NE
             ("expect package name in renaming, found& declared#",
               Name (N), Old_P);
         end if;

         --  Set basic attributes to minimize cascaded errors

         Set_Ekind (New_P, E_Package);
         Set_Etype (New_P, Standard_Void_Type);

      else
         --  Entities in the old package are accessible through the renaming
         --  entity. The simplest implementation is to have both packages share
         --  the entity list.

         Set_Ekind (New_P, E_Package);
         Set_Etype (New_P, Standard_Void_Type);

         if Present (Renamed_Object (Old_P)) then
            Set_Renamed_Object (New_P,  Renamed_Object (Old_P));
         else
            Set_Renamed_Object (New_P, Old_P);
         end if;

         Set_Has_Completion (New_P);

         Set_First_Entity (New_P,  First_Entity (Old_P));
         Set_Last_Entity  (New_P,  Last_Entity  (Old_P));
         Set_First_Private_Entity (New_P, First_Private_Entity (Old_P));
         Check_Library_Unit_Renaming (N, Old_P);
         Generate_Reference (Old_P, Name (N));

         --  If this is the renaming declaration of a package instantiation
         --  within itself, it is the declaration that ends the list of actuals
         --  for the instantiation. At this point, the subtypes that rename
         --  the actuals are flagged as generic, to avoid spurious ambiguities
         --  if the actuals for two distinct formals happen to coincide. If
         --  the actual is a private type, the subtype has a private completion
         --  that is flagged in the same fashion.

         --  Resolution is identical to what is was in the original generic.
         --  On exit from the generic instance, these are turned into regular
         --  subtypes again, so they are compatible with types in their class.

         if not Is_Generic_Instance (Old_P) then
            return;
         else
            Spec := Specification (Unit_Declaration_Node (Old_P));
         end if;

         if Nkind (Spec) = N_Package_Specification
           and then Present (Generic_Parent (Spec))
           and then Old_P = Current_Scope
           and then Chars (New_P) = Chars (Generic_Parent (Spec))
         then
            declare
               E : Entity_Id;

            begin
               E := First_Entity (Old_P);
               while Present (E)
                 and then E /= New_P
               loop
                  if Is_Type (E)
                    and then Nkind (Parent (E)) = N_Subtype_Declaration
                  then
                     Set_Is_Generic_Actual_Type (E);

                     if Is_Private_Type (E)
                       and then Present (Full_View (E))
                     then
                        Set_Is_Generic_Actual_Type (Full_View (E));
                     end if;
                  end if;

                  Next_Entity (E);
               end loop;
            end;
         end if;
      end if;

   end Analyze_Package_Renaming;

   -------------------------------
   -- Analyze_Renamed_Character --
   -------------------------------

   procedure Analyze_Renamed_Character
     (N       : Node_Id;
      New_S   : Entity_Id;
      Is_Body : Boolean)
   is
      C : constant Node_Id := Name (N);

   begin
      if Ekind (New_S) = E_Function then
         Resolve (C, Etype (New_S));

         if Is_Body then
            Check_Frozen_Renaming (N, New_S);
         end if;

      else
         Error_Msg_N ("character literal can only be renamed as function", N);
      end if;
   end Analyze_Renamed_Character;

   ---------------------------------
   -- Analyze_Renamed_Dereference --
   ---------------------------------

   procedure Analyze_Renamed_Dereference
     (N       : Node_Id;
      New_S   : Entity_Id;
      Is_Body : Boolean)
   is
      Nam : constant Node_Id := Name (N);
      P   : constant Node_Id := Prefix (Nam);
      Typ : Entity_Id;
      Ind : Interp_Index;
      It  : Interp;

   begin
      if not Is_Overloaded (P) then
         if Ekind (Etype (Nam)) /= E_Subprogram_Type
           or else not Type_Conformant (Etype (Nam), New_S) then
            Error_Msg_N ("designated type does not match specification", P);
         else
            Resolve (P);
         end if;

         return;

      else
         Typ := Any_Type;
         Get_First_Interp (Nam, Ind, It);

         while Present (It.Nam) loop

            if Ekind (It.Nam) = E_Subprogram_Type
              and then Type_Conformant (It.Nam, New_S) then

               if Typ /= Any_Id then
                  Error_Msg_N ("ambiguous renaming", P);
                  return;
               else
                  Typ := It.Nam;
               end if;
            end if;

            Get_Next_Interp (Ind, It);
         end loop;

         if Typ = Any_Type then
            Error_Msg_N ("designated type does not match specification", P);
         else
            Resolve (N, Typ);

            if Is_Body then
               Check_Frozen_Renaming (N, New_S);
            end if;
         end if;
      end if;
   end Analyze_Renamed_Dereference;

   ---------------------------
   -- Analyze_Renamed_Entry --
   ---------------------------

   procedure Analyze_Renamed_Entry
     (N       : Node_Id;
      New_S   : Entity_Id;
      Is_Body : Boolean)
   is
      Nam   : constant Node_Id := Name (N);
      Sel   : constant Node_Id := Selector_Name (Nam);
      Old_S : Entity_Id;

   begin
      if Entity (Sel) = Any_Id then

         --  Selector is undefined on prefix. Error emitted already

         Set_Has_Completion (New_S);
         return;
      end if;

      --  Otherwise find renamed entity and build body of New_S as a call to it

      Old_S := Find_Renamed_Entity (N, Selector_Name (Nam), New_S);

      if Old_S = Any_Id then
         Error_Msg_N (" no subprogram or entry matches specification",  N);
      else
         if Is_Body then
            Check_Subtype_Conformant (New_S, Old_S, N);
            Generate_Reference (New_S, Defining_Entity (N), 'b');
            Style.Check_Identifier (Defining_Entity (N), New_S);

         else
            --  Only mode conformance required for a renaming_as_declaration

            Check_Mode_Conformant (New_S, Old_S, N);
         end if;

         Inherit_Renamed_Profile (New_S, Old_S);
      end if;

      Set_Convention (New_S, Convention (Old_S));
      Set_Has_Completion (New_S, Inside_A_Generic);

      if Is_Body then
         Check_Frozen_Renaming (N, New_S);
      end if;
   end Analyze_Renamed_Entry;

   -----------------------------------
   -- Analyze_Renamed_Family_Member --
   -----------------------------------

   procedure Analyze_Renamed_Family_Member
     (N       : Node_Id;
      New_S   : Entity_Id;
      Is_Body : Boolean)
   is
      Nam   : constant Node_Id := Name (N);
      P     : constant Node_Id := Prefix (Nam);
      Old_S : Entity_Id;

   begin
      if (Is_Entity_Name (P) and then Ekind (Entity (P)) = E_Entry_Family)
        or else (Nkind (P) = N_Selected_Component
                   and then
                 Ekind (Entity (Selector_Name (P))) = E_Entry_Family)
      then
         if Is_Entity_Name (P) then
            Old_S := Entity (P);
         else
            Old_S := Entity (Selector_Name (P));
         end if;

         if not Entity_Matches_Spec (Old_S, New_S) then
            Error_Msg_N ("entry family does not match specification", N);

         elsif Is_Body then
            Check_Subtype_Conformant (New_S, Old_S, N);
            Generate_Reference (New_S, Defining_Entity (N), 'b');
            Style.Check_Identifier (Defining_Entity (N), New_S);
         end if;

      else
         Error_Msg_N ("no entry family matches specification", N);
      end if;

      Set_Has_Completion (New_S, Inside_A_Generic);

      if Is_Body then
         Check_Frozen_Renaming (N, New_S);
      end if;
   end Analyze_Renamed_Family_Member;

   ---------------------------------
   -- Analyze_Subprogram_Renaming --
   ---------------------------------

   procedure Analyze_Subprogram_Renaming (N : Node_Id) is
      Formal_Spec : constant Node_Id          := Corresponding_Formal_Spec (N);
      Is_Actual   : constant Boolean          := Present (Formal_Spec);
      Inst_Node   : Node_Id                   := Empty;
      Nam         : constant Node_Id          := Name (N);
      New_S       : Entity_Id;
      Old_S       : Entity_Id                 := Empty;
      Rename_Spec : Entity_Id;
      Save_AV     : constant Ada_Version_Type := Ada_Version;
      Save_AV_Exp : constant Ada_Version_Type := Ada_Version_Explicit;
      Spec        : constant Node_Id          := Specification (N);

      procedure Check_Null_Exclusion
        (Ren : Entity_Id;
         Sub : Entity_Id);
      --  Ada 2005 (AI-423): Given renaming Ren of subprogram Sub, check the
      --  following AI rules:
      --
      --    If Ren is a renaming of a formal subprogram and one of its
      --    parameters has a null exclusion, then the corresponding formal
      --    in Sub must also have one. Otherwise the subtype of the Sub's
      --    formal parameter must exclude null.
      --
      --    If Ren is a renaming of a formal function and its retrun
      --    profile has a null exclusion, then Sub's return profile must
      --    have one. Otherwise the subtype of Sub's return profile must
      --    exclude null.

      function Original_Subprogram (Subp : Entity_Id) return Entity_Id;
      --  Find renamed entity when the declaration is a renaming_as_body and
      --  the renamed entity may itself be a renaming_as_body. Used to enforce
      --  rule that a renaming_as_body is illegal if the declaration occurs
      --  before the subprogram it completes is frozen, and renaming indirectly
      --  renames the subprogram itself.(Defect Report 8652/0027).

      --------------------------
      -- Check_Null_Exclusion --
      --------------------------

      procedure Check_Null_Exclusion
        (Ren : Entity_Id;
         Sub : Entity_Id)
      is
         Ren_Formal : Entity_Id;
         Sub_Formal : Entity_Id;

      begin
         --  Parameter check

         Ren_Formal := First_Formal (Ren);
         Sub_Formal := First_Formal (Sub);
         while Present (Ren_Formal)
           and then Present (Sub_Formal)
         loop
            if Has_Null_Exclusion (Parent (Ren_Formal))
              and then
                not (Has_Null_Exclusion (Parent (Sub_Formal))
                       or else Can_Never_Be_Null (Etype (Sub_Formal)))
            then
<<<<<<< HEAD
               Error_Msg_N ("null-exclusion required in parameter profile",
                            Parent (Sub_Formal));
=======
               Error_Msg_NE
                 ("`NOT NULL` required for parameter &",
                  Parent (Sub_Formal), Sub_Formal);
>>>>>>> 60a98cce
            end if;

            Next_Formal (Ren_Formal);
            Next_Formal (Sub_Formal);
         end loop;

         --  Return profile check

         if Nkind (Parent (Ren)) = N_Function_Specification
           and then Nkind (Parent (Sub)) = N_Function_Specification
           and then Has_Null_Exclusion (Parent (Ren))
           and then
             not (Has_Null_Exclusion (Parent (Sub))
                    or else Can_Never_Be_Null (Etype (Sub)))
         then
<<<<<<< HEAD
            Error_Msg_N ("null-exclusion required in return profile",
                         Result_Definition (Parent (Sub)));
=======
            Error_Msg_N
              ("return must specify `NOT NULL`",
               Result_Definition (Parent (Sub)));
>>>>>>> 60a98cce
         end if;
      end Check_Null_Exclusion;

      -------------------------
      -- Original_Subprogram --
      -------------------------

      function Original_Subprogram (Subp : Entity_Id) return Entity_Id is
         Orig_Decl : Node_Id;
         Orig_Subp : Entity_Id;

      begin
         --  First case: renamed entity is itself a renaming

         if Present (Alias (Subp)) then
            return Alias (Subp);

         elsif
           Nkind (Unit_Declaration_Node (Subp)) = N_Subprogram_Declaration
             and then Present
              (Corresponding_Body (Unit_Declaration_Node (Subp)))
         then
            --  Check if renamed entity is a renaming_as_body

            Orig_Decl :=
              Unit_Declaration_Node
                (Corresponding_Body (Unit_Declaration_Node (Subp)));

            if Nkind (Orig_Decl) = N_Subprogram_Renaming_Declaration then
               Orig_Subp := Entity (Name (Orig_Decl));

               if Orig_Subp = Rename_Spec then

                  --  Circularity detected

                  return Orig_Subp;

               else
                  return (Original_Subprogram (Orig_Subp));
               end if;
            else
               return Subp;
            end if;
         else
            return Subp;
         end if;
      end Original_Subprogram;

   --  Start of processing for Analyze_Subprogram_Renaming

   begin
      --  We must test for the attribute renaming case before the Analyze
      --  call because otherwise Sem_Attr will complain that the attribute
      --  is missing an argument when it is analyzed.

      if Nkind (Nam) = N_Attribute_Reference then

         --  In the case of an abstract formal subprogram association, rewrite
         --  an actual given by a stream attribute as the name of the
         --  corresponding stream primitive of the type.

         --  In a generic context the stream operations are not generated, and
         --  this must be treated as a normal attribute reference, to be
         --  expanded in subsequent instantiations.

         if Is_Actual and then Is_Abstract_Subprogram (Formal_Spec)
           and then Expander_Active
         then
            declare
               Stream_Prim : Entity_Id;
               Prefix_Type : constant Entity_Id := Entity (Prefix (Nam));

            begin
               --  The class-wide forms of the stream attributes are not
               --  primitive dispatching operations (even though they
               --  internally dispatch to a stream attribute).

               if Is_Class_Wide_Type (Prefix_Type) then
                  Error_Msg_N
                    ("attribute must be a primitive dispatching operation",
                     Nam);
                  return;
               end if;

               --  Retrieve the primitive subprogram associated with the
               --  attribute. This can only be a stream attribute, since those
               --  are the only ones that are dispatching (and the actual for
               --  an abstract formal subprogram must be dispatching
               --  operation).

               case Attribute_Name (Nam) is
                  when Name_Input  =>
                     Stream_Prim :=
                       Find_Prim_Op (Prefix_Type, TSS_Stream_Input);
                  when Name_Output =>
                     Stream_Prim :=
                       Find_Prim_Op (Prefix_Type, TSS_Stream_Output);
                  when Name_Read   =>
                     Stream_Prim :=
                       Find_Prim_Op (Prefix_Type, TSS_Stream_Read);
                  when Name_Write  =>
                     Stream_Prim :=
                       Find_Prim_Op (Prefix_Type, TSS_Stream_Write);
                  when others      =>
                     Error_Msg_N
                       ("attribute must be a primitive dispatching operation",
                        Nam);
                     return;
               end case;

               --  Rewrite the attribute into the name of its corresponding
               --  primitive dispatching subprogram. We can then proceed with
               --  the usual processing for subprogram renamings.

               declare
                  Prim_Name : constant Node_Id :=
                                Make_Identifier (Sloc (Nam),
                                  Chars => Chars (Stream_Prim));
               begin
                  Set_Entity (Prim_Name, Stream_Prim);
                  Rewrite (Nam, Prim_Name);
                  Analyze (Nam);
               end;
            end;

         --  Normal processing for a renaming of an attribute

         else
            Attribute_Renaming (N);
            return;
         end if;
      end if;

      --  Check whether this declaration corresponds to the instantiation
      --  of a formal subprogram.

      --  If this is an instantiation, the corresponding actual is frozen and
      --  error messages can be made more precise. If this is a default
      --  subprogram, the entity is already established in the generic, and is
      --  not retrieved by visibility. If it is a default with a box, the
      --  candidate interpretations, if any, have been collected when building
      --  the renaming declaration. If overloaded, the proper interpretation is
      --  determined in Find_Renamed_Entity. If the entity is an operator,
      --  Find_Renamed_Entity applies additional visibility checks.

      if Is_Actual then
         Inst_Node := Unit_Declaration_Node (Formal_Spec);

         if Is_Entity_Name (Nam)
           and then Present (Entity (Nam))
           and then not Comes_From_Source (Nam)
           and then not Is_Overloaded (Nam)
         then
            Old_S := Entity (Nam);
            New_S := Analyze_Subprogram_Specification (Spec);

            --  Operator case

            if Ekind (Entity (Nam)) = E_Operator then

               --  Box present

               if Box_Present (Inst_Node) then
                  Old_S := Find_Renamed_Entity (N, Name (N), New_S, Is_Actual);

               --  If there is an immediately visible homonym of the operator
               --  and the declaration has a default, this is worth a warning
               --  because the user probably did not intend to get the pre-
               --  defined operator, visible in the generic declaration. To
               --  find if there is an intended candidate, analyze the renaming
               --  again in the current context.

               elsif Scope (Old_S) = Standard_Standard
                 and then Present (Default_Name (Inst_Node))
               then
                  declare
                     Decl   : constant Node_Id := New_Copy_Tree (N);
                     Hidden : Entity_Id;

                  begin
                     Set_Entity (Name (Decl), Empty);
                     Analyze (Name (Decl));
                     Hidden :=
                       Find_Renamed_Entity (Decl, Name (Decl), New_S, True);

                     if Present (Hidden)
                       and then In_Open_Scopes (Scope (Hidden))
                       and then Is_Immediately_Visible (Hidden)
                       and then Comes_From_Source (Hidden)
                       and then Hidden /= Old_S
                     then
                        Error_Msg_Sloc := Sloc (Hidden);
                        Error_Msg_N ("?default subprogram is resolved " &
                                     "in the generic declaration " &
                                     "(RM 12.6(17))", N);
                        Error_Msg_NE ("\?and will not use & #", N, Hidden);
                     end if;
                  end;
               end if;
            end if;

         else
            Analyze (Nam);
            New_S := Analyze_Subprogram_Specification (Spec);
         end if;

      else
         --  Renamed entity must be analyzed first, to avoid being hidden by
         --  new name (which might be the same in a generic instance).

         Analyze (Nam);

         --  The renaming defines a new overloaded entity, which is analyzed
         --  like a subprogram declaration.

         New_S := Analyze_Subprogram_Specification (Spec);
      end if;

      if Current_Scope /= Standard_Standard then
         Set_Is_Pure (New_S, Is_Pure (Current_Scope));
      end if;

      Rename_Spec := Find_Corresponding_Spec (N);

      if Present (Rename_Spec) then

         --  Renaming_As_Body. Renaming declaration is the completion of
         --  the declaration of Rename_Spec. We will build an actual body
         --  for it at the freezing point.

         Set_Corresponding_Spec (N, Rename_Spec);
<<<<<<< HEAD
=======

>>>>>>> 60a98cce
         if Nkind (Unit_Declaration_Node (Rename_Spec)) =
                                     N_Abstract_Subprogram_Declaration
         then
            --  Input and Output stream functions are abstract if the object
            --  type is abstract. However, these functions may receive explicit
            --  declarations in representation clauses, making the attribute
            --  subprograms usable  as defaults in subsequent type extensions.
            --  In this case we rewrite the declaration to make the subprogram
            --  non-abstract. We remove the previous declaration, and insert
            --  the new one at the point of the renaming, to prevent premature
            --  access to unfrozen types. The new declaration reuses the
            --  specification of the previous one, and must not be analyzed.

            pragma Assert (Is_TSS (Rename_Spec, TSS_Stream_Output)
                           or else Is_TSS (Rename_Spec, TSS_Stream_Input));

            declare
               Old_Decl : constant Node_Id :=
                            Unit_Declaration_Node (Rename_Spec);
               New_Decl : constant Node_Id :=
                            Make_Subprogram_Declaration (Sloc (N),
                              Specification =>
                                Relocate_Node (Specification (Old_Decl)));
            begin
               Remove (Old_Decl);
               Insert_After (N, New_Decl);
               Set_Is_Abstract_Subprogram (Rename_Spec, False);
               Set_Analyzed (New_Decl);
            end;
         end if;

         Set_Corresponding_Body (Unit_Declaration_Node (Rename_Spec), New_S);

         if Ada_Version = Ada_83 and then Comes_From_Source (N) then
            Error_Msg_N ("(Ada 83) renaming cannot serve as a body", N);
         end if;

         Set_Convention (New_S, Convention (Rename_Spec));
         Check_Fully_Conformant (New_S, Rename_Spec);
         Set_Public_Status (New_S);

         --  Indicate that the entity in the declaration functions like the
         --  corresponding body, and is not a new entity. The body will be
         --  constructed later at the freeze point, so indicate that the
         --  completion has not been seen yet.

         Set_Ekind (New_S, E_Subprogram_Body);
         New_S := Rename_Spec;
         Set_Has_Completion (Rename_Spec, False);

         --  Ada 2005: check overriding indicator

         if Must_Override (Specification (N))
           and then not Is_Overriding_Operation (Rename_Spec)
         then
            Error_Msg_NE ("subprogram& is not overriding", N, Rename_Spec);

         elsif Must_Not_Override (Specification (N))
           and then Is_Overriding_Operation (Rename_Spec)
         then
            Error_Msg_NE
              ("subprogram& overrides inherited operation", N, Rename_Spec);
         end if;

      else
         Generate_Definition (New_S);
         New_Overloaded_Entity (New_S);

         if Is_Entity_Name (Nam)
           and then Is_Intrinsic_Subprogram (Entity (Nam))
         then
            null;
         else
            Check_Delayed_Subprogram (New_S);
         end if;
      end if;

      --  There is no need for elaboration checks on the new entity, which may
      --  be called before the next freezing point where the body will appear.
      --  Elaboration checks refer to the real entity, not the one created by
      --  the renaming declaration.

      Set_Kill_Elaboration_Checks (New_S, True);

      if Etype (Nam) = Any_Type then
         Set_Has_Completion (New_S);
         return;

      elsif Nkind (Nam) = N_Selected_Component then

         --  Renamed entity is an entry or protected subprogram. For those
         --  cases an explicit body is built (at the point of freezing of this
         --  entity) that contains a call to the renamed entity.

         Analyze_Renamed_Entry (N, New_S, Present (Rename_Spec));
         return;

      elsif Nkind (Nam) = N_Explicit_Dereference then

         --  Renamed entity is designated by access_to_subprogram expression.
         --  Must build body to encapsulate call, as in the entry case.

         Analyze_Renamed_Dereference (N, New_S, Present (Rename_Spec));
         return;

      elsif Nkind (Nam) = N_Indexed_Component then
         Analyze_Renamed_Family_Member (N, New_S, Present (Rename_Spec));
         return;

      elsif Nkind (Nam) = N_Character_Literal then
         Analyze_Renamed_Character (N, New_S, Present (Rename_Spec));
         return;

      elsif (not Is_Entity_Name (Nam)
              and then Nkind (Nam) /= N_Operator_Symbol)
        or else not Is_Overloadable (Entity (Nam))
      then
         Error_Msg_N ("expect valid subprogram name in renaming", N);
         return;
<<<<<<< HEAD
      end if;

      --  Most common case: subprogram renames subprogram. No body is generated
      --  in this case, so we must indicate the declaration is complete as is.

      if No (Rename_Spec) then
         Set_Has_Completion   (New_S);
         Set_Is_Pure          (New_S, Is_Pure          (Entity (Nam)));
         Set_Is_Preelaborated (New_S, Is_Preelaborated (Entity (Nam)));

         --  Ada 2005 (AI-423): Check the consistency of null exclusions
         --  between a subprogram and its renaming.

         if Ada_Version >= Ada_05 then
            Check_Null_Exclusion
              (Ren => New_S,
               Sub => Entity (Nam));
         end if;
=======
>>>>>>> 60a98cce
      end if;

      --  Find the renamed entity that matches the given specification. Disable
      --  Ada_83 because there is no requirement of full conformance between
      --  renamed entity and new entity, even though the same circuit is used.

      --  This is a bit of a kludge, which introduces a really irregular use of
      --  Ada_Version[_Explicit]. Would be nice to find cleaner way to do this
      --  ???

      Ada_Version := Ada_Version_Type'Max (Ada_Version, Ada_95);
      Ada_Version_Explicit := Ada_Version;

      if No (Old_S) then
         Old_S := Find_Renamed_Entity (N, Name (N), New_S, Is_Actual);

         --  When the renamed subprogram is overloaded and used as an actual
         --  of a generic, its entity is set to the first available homonym.
         --  We must first disambiguate the name, then set the proper entity.

         if Is_Actual
           and then Is_Overloaded (Nam)
         then
            Set_Entity (Nam, Old_S);
         end if;
      end if;

      --  Most common case: subprogram renames subprogram. No body is generated
      --  in this case, so we must indicate the declaration is complete as is.

      if No (Rename_Spec) then
         Set_Has_Completion   (New_S);
         Set_Is_Pure          (New_S, Is_Pure          (Entity (Nam)));
         Set_Is_Preelaborated (New_S, Is_Preelaborated (Entity (Nam)));

         --  Ada 2005 (AI-423): Check the consistency of null exclusions
         --  between a subprogram and its correct renaming.

         --  Note: the Any_Id check is a guard that prevents compiler crashes
         --  when performing a null exclusion check between a renaming and a
         --  renamed subprogram that has been found to be illegal.

         if Ada_Version >= Ada_05
           and then Entity (Nam) /= Any_Id
         then
            Check_Null_Exclusion
              (Ren => New_S,
               Sub => Entity (Nam));
         end if;
      end if;

      if Old_S /= Any_Id then
         if Is_Actual
           and then From_Default (N)
         then
            --  This is an implicit reference to the default actual

            Generate_Reference (Old_S, Nam, Typ => 'i', Force => True);
         else
            Generate_Reference (Old_S, Nam);
         end if;

         --  For a renaming-as-body, require subtype conformance, but if the
         --  declaration being completed has not been frozen, then inherit the
         --  convention of the renamed subprogram prior to checking conformance
         --  (unless the renaming has an explicit convention established; the
         --  rule stated in the RM doesn't seem to address this ???).

         if Present (Rename_Spec) then
            Generate_Reference (Rename_Spec, Defining_Entity (Spec), 'b');
            Style.Check_Identifier (Defining_Entity (Spec), Rename_Spec);

            if not Is_Frozen (Rename_Spec) then
               if not Has_Convention_Pragma (Rename_Spec) then
                  Set_Convention (New_S, Convention (Old_S));
               end if;

               if Ekind (Old_S) /= E_Operator then
                  Check_Mode_Conformant (New_S, Old_S, Spec);
               end if;

               if Original_Subprogram (Old_S) = Rename_Spec then
                  Error_Msg_N ("unfrozen subprogram cannot rename itself ", N);
               end if;
            else
               Check_Subtype_Conformant (New_S, Old_S, Spec);
            end if;

            Check_Frozen_Renaming (N, Rename_Spec);

            --  Check explicitly that renamed entity is not intrinsic, because
            --  in in a generic the renamed body is not built. In this case,
            --  the renaming_as_body is a completion.

            if Inside_A_Generic then
               if Is_Frozen (Rename_Spec)
                 and then Is_Intrinsic_Subprogram (Old_S)
               then
                  Error_Msg_N
                    ("subprogram in renaming_as_body cannot be intrinsic",
                       Name (N));
               end if;

               Set_Has_Completion (Rename_Spec);
            end if;

         elsif Ekind (Old_S) /= E_Operator then
            Check_Mode_Conformant (New_S, Old_S);

            if Is_Actual
              and then Error_Posted (New_S)
            then
               Error_Msg_NE ("invalid actual subprogram: & #!", N, Old_S);
            end if;
         end if;

         if No (Rename_Spec) then

            --  The parameter profile of the new entity is that of the renamed
            --  entity: the subtypes given in the specification are irrelevant.

            Inherit_Renamed_Profile (New_S, Old_S);

            --  A call to the subprogram is transformed into a call to the
            --  renamed entity. This is transitive if the renamed entity is
            --  itself a renaming.

            if Present (Alias (Old_S)) then
               Set_Alias (New_S, Alias (Old_S));
            else
               Set_Alias (New_S, Old_S);
            end if;

            --  Note that we do not set Is_Intrinsic_Subprogram if we have a
            --  renaming as body, since the entity in this case is not an
            --  intrinsic (it calls an intrinsic, but we have a real body for
            --  this call, and it is in this body that the required intrinsic
            --  processing will take place).

            --  Also, if this is a renaming of inequality, the renamed operator
            --  is intrinsic, but what matters is the corresponding equality
            --  operator, which may be user-defined.

            Set_Is_Intrinsic_Subprogram
              (New_S,
                Is_Intrinsic_Subprogram (Old_S)
                  and then
                    (Chars (Old_S) /= Name_Op_Ne
                       or else Ekind (Old_S) = E_Operator
                       or else
                         Is_Intrinsic_Subprogram
                            (Corresponding_Equality (Old_S))));

            if Ekind (Alias (New_S)) = E_Operator then
               Set_Has_Delayed_Freeze (New_S, False);
            end if;

            --  If the renaming corresponds to an association for an abstract
            --  formal subprogram, then various attributes must be set to
            --  indicate that the renaming is an abstract dispatching operation
            --  with a controlling type.

            if Is_Actual and then Is_Abstract_Subprogram (Formal_Spec) then

               --  Mark the renaming as abstract here, so Find_Dispatching_Type
               --  see it as corresponding to a generic association for a
               --  formal abstract subprogram

               Set_Is_Abstract_Subprogram (New_S);

               declare
                  New_S_Ctrl_Type : constant Entity_Id :=
                                      Find_Dispatching_Type (New_S);
                  Old_S_Ctrl_Type : constant Entity_Id :=
                                      Find_Dispatching_Type (Old_S);

               begin
                  if Old_S_Ctrl_Type /= New_S_Ctrl_Type then
                     Error_Msg_NE
                       ("actual must be dispatching subprogram for type&",
                        Nam, New_S_Ctrl_Type);

                  else
                     Set_Is_Dispatching_Operation (New_S);
                     Check_Controlling_Formals (New_S_Ctrl_Type, New_S);

                     --  If the actual in the formal subprogram is itself a
                     --  formal abstract subprogram association, there's no
                     --  dispatch table component or position to inherit.

                     if Present (DTC_Entity (Old_S)) then
                        Set_DTC_Entity  (New_S, DTC_Entity (Old_S));
                        Set_DT_Position (New_S, DT_Position (Old_S));
                     end if;
                  end if;
               end;
            end if;
         end if;

         if not Is_Actual
           and then (Old_S = New_S
                      or else (Nkind (Nam) /= N_Expanded_Name
                        and then  Chars (Old_S) = Chars (New_S)))
         then
            Error_Msg_N ("subprogram cannot rename itself", N);
         end if;

         Set_Convention (New_S, Convention (Old_S));

         if Is_Abstract_Subprogram (Old_S) then
            if Present (Rename_Spec) then
               Error_Msg_N
                 ("a renaming-as-body cannot rename an abstract subprogram",
                  N);
               Set_Has_Completion (Rename_Spec);
            else
               Set_Is_Abstract_Subprogram (New_S);
            end if;
         end if;

         Check_Library_Unit_Renaming (N, Old_S);

         --  Pathological case: procedure renames entry in the scope of its
         --  task. Entry is given by simple name, but body must be built for
         --  procedure. Of course if called it will deadlock.

         if Ekind (Old_S) = E_Entry then
            Set_Has_Completion (New_S, False);
            Set_Alias (New_S, Empty);
         end if;

         if Is_Actual then
            Freeze_Before (N, Old_S);
            Set_Has_Delayed_Freeze (New_S, False);
            Freeze_Before (N, New_S);

            --  An abstract subprogram is only allowed as an actual in the case
            --  where the formal subprogram is also abstract.

            if (Ekind (Old_S) = E_Procedure or else Ekind (Old_S) = E_Function)
              and then Is_Abstract_Subprogram (Old_S)
              and then not Is_Abstract_Subprogram (Formal_Spec)
            then
               Error_Msg_N
                 ("abstract subprogram not allowed as generic actual", Nam);
            end if;
         end if;

      else
         --  A common error is to assume that implicit operators for types are
         --  defined in Standard, or in the scope of a subtype. In those cases
         --  where the renamed entity is given with an expanded name, it is
         --  worth mentioning that operators for the type are not declared in
         --  the scope given by the prefix.

         if Nkind (Nam) = N_Expanded_Name
           and then Nkind (Selector_Name (Nam)) = N_Operator_Symbol
           and then Scope (Entity (Nam)) = Standard_Standard
         then
            declare
               T : constant Entity_Id :=
                     Base_Type (Etype (First_Formal (New_S)));
            begin
               Error_Msg_Node_2 := Prefix (Nam);
               Error_Msg_NE
                 ("operator for type& is not declared in&", Prefix (Nam), T);
            end;

         else
            Error_Msg_NE
              ("no visible subprogram matches the specification for&",
                Spec, New_S);
         end if;

         if Present (Candidate_Renaming) then
            declare
               F1 : Entity_Id;
               F2 : Entity_Id;

            begin
               F1 := First_Formal (Candidate_Renaming);
               F2 := First_Formal (New_S);

               while Present (F1) and then Present (F2) loop
                  Next_Formal (F1);
                  Next_Formal (F2);
               end loop;

               if Present (F1) and then Present (Default_Value (F1)) then
                  if Present (Next_Formal (F1)) then
                     Error_Msg_NE
                       ("\missing specification for &" &
                          " and other formals with defaults", Spec, F1);
                  else
                     Error_Msg_NE
                    ("\missing specification for &", Spec, F1);
                  end if;
               end if;
            end;
         end if;
      end if;

      --  Ada 2005 AI 404: if the new subprogram is dispatching, verify that
      --  controlling access parameters are known non-null for the renamed
      --  subprogram. Test also applies to a subprogram instantiation that
      --  is dispatching. Test is skipped if some previous error was detected
      --  that set Old_S to Any_Id.

      if Ada_Version >= Ada_05
        and then Old_S /= Any_Id
        and then not Is_Dispatching_Operation (Old_S)
        and then Is_Dispatching_Operation (New_S)
      then
         declare
            Old_F : Entity_Id;
            New_F : Entity_Id;

         begin
            Old_F := First_Formal (Old_S);
            New_F := First_Formal (New_S);
            while Present (Old_F) loop
               if Ekind (Etype (Old_F)) = E_Anonymous_Access_Type
                 and then Is_Controlling_Formal (New_F)
                 and then not Can_Never_Be_Null (Old_F)
               then
                  Error_Msg_N ("access parameter is controlling,", New_F);
                  Error_Msg_NE
                    ("\corresponding parameter of& "
                     & "must be explicitly null excluding", New_F, Old_S);
               end if;

               Next_Formal (Old_F);
               Next_Formal (New_F);
            end loop;
         end;
      end if;

      --  A useful warning, suggested by Ada Bug Finder (Ada-Europe 2005)

      if Comes_From_Source (N)
        and then Present (Old_S)
        and then Nkind (Old_S) = N_Defining_Operator_Symbol
        and then Nkind (New_S) = N_Defining_Operator_Symbol
        and then Chars (Old_S) /= Chars (New_S)
      then
         Error_Msg_NE
           ("?& is being renamed as a different operator",
             New_S, Old_S);
      end if;

      --  Another warning or some utility: if the new subprogram as the same
      --  name as the old one, the old one is not hidden by an outer homograph,
      --  the new one is not a public symbol, and the old one is otherwise
      --  directly visible, the renaming is superfluous.

      if Chars (Old_S) = Chars (New_S)
        and then Comes_From_Source (N)
        and then Scope (Old_S) /= Standard_Standard
        and then Warn_On_Redundant_Constructs
        and then
          (Is_Immediately_Visible (Old_S)
            or else Is_Potentially_Use_Visible (Old_S))
        and then Is_Overloadable (Current_Scope)
        and then Chars (Current_Scope) /= Chars (Old_S)
      then
         Error_Msg_N
          ("?redundant renaming, entity is directly visible", Name (N));
      end if;

      Ada_Version := Save_AV;
      Ada_Version_Explicit := Save_AV_Exp;
   end Analyze_Subprogram_Renaming;

   -------------------------
   -- Analyze_Use_Package --
   -------------------------

   --  Resolve the package names in the use clause, and make all the visible
   --  entities defined in the package potentially use-visible. If the package
   --  is already in use from a previous use clause, its visible entities are
   --  already use-visible. In that case, mark the occurrence as a redundant
   --  use. If the package is an open scope, i.e. if the use clause occurs
   --  within the package itself, ignore it.

   procedure Analyze_Use_Package (N : Node_Id) is
      Pack_Name : Node_Id;
      Pack      : Entity_Id;

   --  Start of processing for Analyze_Use_Package

   begin
      Set_Hidden_By_Use_Clause (N, No_Elist);

      --  Use clause is not allowed in a spec of a predefined package
      --  declaration except that packages whose file name starts a-n are OK
      --  (these are children of Ada.Numerics, and such packages are never
      --  loaded by Rtsfind).

      if Is_Predefined_File_Name (Unit_File_Name (Current_Sem_Unit))
        and then Name_Buffer (1 .. 3) /= "a-n"
        and then
          Nkind (Unit (Cunit (Current_Sem_Unit))) = N_Package_Declaration
      then
         Error_Msg_N ("use clause not allowed in predefined spec", N);
      end if;

      --  Chain clause to list of use clauses in current scope

      if Nkind (Parent (N)) /= N_Compilation_Unit then
         Chain_Use_Clause (N);
      end if;

      --  Loop through package names to identify referenced packages

      Pack_Name := First (Names (N));
      while Present (Pack_Name) loop
         Analyze (Pack_Name);

         if Nkind (Parent (N)) = N_Compilation_Unit
           and then Nkind (Pack_Name) = N_Expanded_Name
         then
            declare
               Pref : Node_Id;

            begin
               Pref := Prefix (Pack_Name);
               while Nkind (Pref) = N_Expanded_Name loop
                  Pref := Prefix (Pref);
               end loop;

               if Entity (Pref) = Standard_Standard then
                  Error_Msg_N
                   ("predefined package Standard cannot appear"
                     & " in a context clause", Pref);
               end if;
            end;
         end if;

         Next (Pack_Name);
      end loop;

      --  Loop through package names to mark all entities as potentially
      --  use visible.

      Pack_Name := First (Names (N));
      while Present (Pack_Name) loop
         if Is_Entity_Name (Pack_Name) then
            Pack := Entity (Pack_Name);

            if Ekind (Pack) /= E_Package
              and then Etype (Pack) /= Any_Type
            then
               if Ekind (Pack) = E_Generic_Package then
                  Error_Msg_N
                   ("a generic package is not allowed in a use clause",
                      Pack_Name);
               else
                  Error_Msg_N ("& is not a usable package", Pack_Name);
               end if;

            else
               if Nkind (Parent (N)) = N_Compilation_Unit then
                  Check_In_Previous_With_Clause (N, Pack_Name);
               end if;

               if Applicable_Use (Pack_Name) then
                  Use_One_Package (Pack, N);
               end if;
            end if;
         end if;

         Next (Pack_Name);
      end loop;
   end Analyze_Use_Package;

   ----------------------
   -- Analyze_Use_Type --
   ----------------------

   procedure Analyze_Use_Type (N : Node_Id) is
      Id : Entity_Id;

   begin
      Set_Hidden_By_Use_Clause (N, No_Elist);

      --  Chain clause to list of use clauses in current scope

      if Nkind (Parent (N)) /= N_Compilation_Unit then
         Chain_Use_Clause (N);
      end if;

      Id := First (Subtype_Marks (N));
      while Present (Id) loop
         Find_Type (Id);

         if Entity (Id) /= Any_Type then
            Use_One_Type (Id);

            if Nkind (Parent (N)) = N_Compilation_Unit then
               if Nkind (Id) = N_Identifier then
                  Error_Msg_N ("type is not directly visible", Id);

               elsif Is_Child_Unit (Scope (Entity (Id)))
                 and then Scope (Entity (Id)) /= System_Aux_Id
               then
                  Check_In_Previous_With_Clause (N, Prefix (Id));
               end if;
            end if;
         end if;

         Next (Id);
      end loop;
   end Analyze_Use_Type;

   --------------------
   -- Applicable_Use --
   --------------------

   function Applicable_Use (Pack_Name : Node_Id) return Boolean is
      Pack : constant Entity_Id := Entity (Pack_Name);

   begin
      if In_Open_Scopes (Pack) then
         return False;

      elsif In_Use (Pack) then
         Note_Redundant_Use (Pack_Name);
         return False;

      elsif Present (Renamed_Object (Pack))
        and then In_Use (Renamed_Object (Pack))
      then
         Note_Redundant_Use (Pack_Name);
         return False;

      else
         return True;
      end if;
   end Applicable_Use;

   ------------------------
   -- Attribute_Renaming --
   ------------------------

   procedure Attribute_Renaming (N : Node_Id) is
      Loc        : constant Source_Ptr := Sloc (N);
      Nam        : constant Node_Id    := Name (N);
      Spec       : constant Node_Id    := Specification (N);
      New_S      : constant Entity_Id  := Defining_Unit_Name (Spec);
      Aname      : constant Name_Id    := Attribute_Name (Nam);

      Form_Num   : Nat      := 0;
      Expr_List  : List_Id  := No_List;

      Attr_Node  : Node_Id;
      Body_Node  : Node_Id;
      Param_Spec : Node_Id;

   begin
      Generate_Definition (New_S);

      --  This procedure is called in the context of subprogram renaming,
      --  and thus the attribute must be one that is a subprogram. All of
      --  those have at least one formal parameter, with the singular
      --  exception of AST_Entry (which is a real oddity, it is odd that
      --  this can be renamed at all!)

      if not Is_Non_Empty_List (Parameter_Specifications (Spec)) then
         if Aname /= Name_AST_Entry then
            Error_Msg_N
              ("subprogram renaming an attribute must have formals", N);
            return;
         end if;

      else
         Param_Spec := First (Parameter_Specifications (Spec));
         while Present (Param_Spec) loop
            Form_Num := Form_Num + 1;

            if Nkind (Parameter_Type (Param_Spec)) /= N_Access_Definition then
               Find_Type (Parameter_Type (Param_Spec));

               --  The profile of the new entity denotes the base type (s) of
               --  the types given in the specification. For access parameters
               --  there are no subtypes involved.

               Rewrite (Parameter_Type (Param_Spec),
                New_Reference_To
                  (Base_Type (Entity (Parameter_Type (Param_Spec))), Loc));
            end if;

            if No (Expr_List) then
               Expr_List := New_List;
            end if;

            Append_To (Expr_List,
              Make_Identifier (Loc,
                Chars => Chars (Defining_Identifier (Param_Spec))));

            --  The expressions in the attribute reference are not freeze
            --   points. Neither is the attribute as a whole, see below.

            Set_Must_Not_Freeze (Last (Expr_List));
            Next (Param_Spec);
         end loop;
      end if;

      --  Immediate error if too many formals. Other mismatches in numbers
      --  of number of types of parameters are detected when we analyze the
      --  body of the subprogram that we construct.

      if Form_Num > 2 then
         Error_Msg_N ("too many formals for attribute", N);

      --  Error if the attribute reference has expressions that look
      --  like formal parameters.

      elsif Present (Expressions (Nam)) then
         Error_Msg_N ("illegal expressions in attribute reference", Nam);

      elsif
        Aname = Name_Compose      or else
        Aname = Name_Exponent     or else
        Aname = Name_Leading_Part or else
        Aname = Name_Pos          or else
        Aname = Name_Round        or else
        Aname = Name_Scaling      or else
        Aname = Name_Val
      then
         if Nkind (N) = N_Subprogram_Renaming_Declaration
           and then Present (Corresponding_Formal_Spec (N))
         then
            Error_Msg_N
              ("generic actual cannot be attribute involving universal type",
               Nam);
         else
            Error_Msg_N
              ("attribute involving a universal type cannot be renamed",
               Nam);
         end if;
      end if;

      --  AST_Entry is an odd case. It doesn't really make much sense to
      --  allow it to be renamed, but that's the DEC rule, so we have to
      --  do it right. The point is that the AST_Entry call should be made
      --  now, and what the function will return is the returned value.

      --  Note that there is no Expr_List in this case anyway

      if Aname = Name_AST_Entry then
         declare
            Ent  : Entity_Id;
            Decl : Node_Id;

         begin
            Ent := Make_Defining_Identifier (Loc, New_Internal_Name ('R'));

            Decl :=
              Make_Object_Declaration (Loc,
                Defining_Identifier => Ent,
                Object_Definition =>
                  New_Occurrence_Of (RTE (RE_AST_Handler), Loc),
                Expression => Nam,
                Constant_Present => True);

            Set_Assignment_OK (Decl, True);
            Insert_Action (N, Decl);
            Attr_Node := Make_Identifier (Loc, Chars (Ent));
         end;

      --  For all other attributes, we rewrite the attribute node to have
      --  a list of expressions corresponding to the subprogram formals.
      --  A renaming declaration is not a freeze point, and the analysis of
      --  the attribute reference should not freeze the type of the prefix.

      else
         Attr_Node :=
           Make_Attribute_Reference (Loc,
             Prefix         => Prefix (Nam),
             Attribute_Name => Aname,
             Expressions    => Expr_List);

         Set_Must_Not_Freeze (Attr_Node);
         Set_Must_Not_Freeze (Prefix (Nam));
      end if;

      --  Case of renaming a function

      if Nkind (Spec) = N_Function_Specification then
         if Is_Procedure_Attribute_Name (Aname) then
            Error_Msg_N ("attribute can only be renamed as procedure", Nam);
            return;
         end if;

         Find_Type (Result_Definition (Spec));
         Rewrite (Result_Definition (Spec),
             New_Reference_To (
               Base_Type (Entity (Result_Definition (Spec))), Loc));

         Body_Node :=
           Make_Subprogram_Body (Loc,
             Specification => Spec,
             Declarations => New_List,
             Handled_Statement_Sequence =>
               Make_Handled_Sequence_Of_Statements (Loc,
                   Statements => New_List (
                     Make_Simple_Return_Statement (Loc,
                       Expression => Attr_Node))));

      --  Case of renaming a procedure

      else
         if not Is_Procedure_Attribute_Name (Aname) then
            Error_Msg_N ("attribute can only be renamed as function", Nam);
            return;
         end if;

         Body_Node :=
           Make_Subprogram_Body (Loc,
             Specification => Spec,
             Declarations => New_List,
             Handled_Statement_Sequence =>
               Make_Handled_Sequence_Of_Statements (Loc,
                   Statements => New_List (Attr_Node)));
      end if;

      --  In case of tagged types we add the body of the generated function to
      --  the freezing actions of the type (because in the general case such
      --  type is still not frozen). We exclude from this processing generic
      --  formal subprograms found in instantiations and AST_Entry renamings.

      if not Present (Corresponding_Formal_Spec (N))
        and then Etype (Nam) /= RTE (RE_AST_Handler)
      then
         declare
            P : constant Entity_Id := Prefix (Nam);

         begin
            Find_Type (P);

            if Is_Tagged_Type (Etype (P)) then
               Ensure_Freeze_Node (Etype (P));
               Append_Freeze_Action (Etype (P), Body_Node);
            else
               Rewrite (N, Body_Node);
               Analyze (N);
               Set_Etype (New_S, Base_Type (Etype (New_S)));
            end if;
         end;

      --  Generic formal subprograms or AST_Handler renaming

      else
         Rewrite (N, Body_Node);
         Analyze (N);
         Set_Etype (New_S, Base_Type (Etype (New_S)));
      end if;

      if Is_Compilation_Unit (New_S) then
         Error_Msg_N
           ("a library unit can only rename another library unit", N);
      end if;

      --  We suppress elaboration warnings for the resulting entity, since
      --  clearly they are not needed, and more particularly, in the case
      --  of a generic formal subprogram, the resulting entity can appear
      --  after the instantiation itself, and thus look like a bogus case
      --  of access before elaboration.

      Set_Suppress_Elaboration_Warnings (New_S);

   end Attribute_Renaming;

   ----------------------
   -- Chain_Use_Clause --
   ----------------------

   procedure Chain_Use_Clause (N : Node_Id) is
      Pack : Entity_Id;
      Level : Int := Scope_Stack.Last;

   begin
      if not Is_Compilation_Unit (Current_Scope)
        or else not Is_Child_Unit (Current_Scope)
      then
         null;   --  Common case

      elsif Defining_Entity (Parent (N)) = Current_Scope then
         null;   --  Common case for compilation unit

      else
         --  If declaration appears in some other scope, it must be in some
         --  parent unit when compiling a child.

         Pack := Defining_Entity (Parent (N));
         if not In_Open_Scopes (Pack) then
            null;  --  default as well

         else
            --  Find entry for parent unit in scope stack

            while Scope_Stack.Table (Level).Entity /= Pack loop
               Level := Level - 1;
            end loop;
         end if;
      end if;

      Set_Next_Use_Clause (N,
        Scope_Stack.Table (Level).First_Use_Clause);
      Scope_Stack.Table (Level).First_Use_Clause := N;
   end Chain_Use_Clause;

   ---------------------------
   -- Check_Frozen_Renaming --
   ---------------------------

   procedure Check_Frozen_Renaming (N : Node_Id; Subp : Entity_Id) is
      B_Node : Node_Id;
      Old_S  : Entity_Id;

   begin
      if Is_Frozen (Subp)
        and then not Has_Completion (Subp)
      then
         B_Node :=
           Build_Renamed_Body
             (Parent (Declaration_Node (Subp)), Defining_Entity (N));

         if Is_Entity_Name (Name (N)) then
            Old_S := Entity (Name (N));

            if not Is_Frozen (Old_S)
              and then Operating_Mode /= Check_Semantics
            then
               Append_Freeze_Action (Old_S, B_Node);
            else
               Insert_After (N, B_Node);
               Analyze (B_Node);
            end if;

            if Is_Intrinsic_Subprogram (Old_S)
              and then not In_Instance
            then
               Error_Msg_N
                 ("subprogram used in renaming_as_body cannot be intrinsic",
                    Name (N));
            end if;

         else
            Insert_After (N, B_Node);
            Analyze (B_Node);
         end if;
      end if;
   end Check_Frozen_Renaming;

   -----------------------------------
   -- Check_In_Previous_With_Clause --
   -----------------------------------

   procedure Check_In_Previous_With_Clause
     (N   : Node_Id;
      Nam : Entity_Id)
   is
      Pack : constant Entity_Id := Entity (Original_Node (Nam));
      Item : Node_Id;
      Par  : Node_Id;

   begin
      Item := First (Context_Items (Parent (N)));

      while Present (Item)
        and then Item /= N
      loop
         if Nkind (Item) = N_With_Clause

            --  Protect the frontend against previous critical errors

           and then Nkind (Name (Item)) /= N_Selected_Component
           and then Entity (Name (Item)) = Pack
         then
            Par := Nam;

            --  Find root library unit in with_clause

            while Nkind (Par) = N_Expanded_Name loop
               Par := Prefix (Par);
            end loop;

            if Is_Child_Unit (Entity (Original_Node (Par))) then
               Error_Msg_NE
                 ("& is not directly visible", Par, Entity (Par));
            else
               return;
            end if;
         end if;

         Next (Item);
      end loop;

      --  On exit, package is not mentioned in a previous with_clause.
      --  Check if its prefix is.

      if Nkind (Nam) = N_Expanded_Name then
         Check_In_Previous_With_Clause (N, Prefix (Nam));

      elsif Pack /= Any_Id then
         Error_Msg_NE ("& is not visible", Nam, Pack);
      end if;
   end Check_In_Previous_With_Clause;

   ---------------------------------
   -- Check_Library_Unit_Renaming --
   ---------------------------------

   procedure Check_Library_Unit_Renaming (N : Node_Id; Old_E : Entity_Id) is
      New_E : Entity_Id;

   begin
      if Nkind (Parent (N)) /= N_Compilation_Unit then
         return;

      --  Check for library unit. Note that we used to check for the scope
      --  being Standard here, but that was wrong for Standard itself.

      elsif not Is_Compilation_Unit (Old_E)
        and then not Is_Child_Unit (Old_E)
      then
         Error_Msg_N ("renamed unit must be a library unit", Name (N));

      --  Entities defined in Standard (operators and boolean literals) cannot
      --  be renamed as library units.

      elsif Scope (Old_E) = Standard_Standard
        and then Sloc (Old_E) = Standard_Location
      then
         Error_Msg_N ("renamed unit must be a library unit", Name (N));

      elsif Present (Parent_Spec (N))
        and then Nkind (Unit (Parent_Spec (N))) = N_Generic_Package_Declaration
        and then not Is_Child_Unit (Old_E)
      then
         Error_Msg_N
           ("renamed unit must be a child unit of generic parent", Name (N));

      elsif Nkind (N) in N_Generic_Renaming_Declaration
         and then  Nkind (Name (N)) = N_Expanded_Name
         and then Is_Generic_Instance (Entity (Prefix (Name (N))))
         and then Is_Generic_Unit (Old_E)
      then
         Error_Msg_N
           ("renamed generic unit must be a library unit", Name (N));

      elsif Ekind (Old_E) = E_Package
        or else Ekind (Old_E) = E_Generic_Package
      then
         --  Inherit categorization flags

         New_E := Defining_Entity (N);
         Set_Is_Pure                  (New_E, Is_Pure           (Old_E));
         Set_Is_Preelaborated         (New_E, Is_Preelaborated  (Old_E));
         Set_Is_Remote_Call_Interface (New_E,
                                       Is_Remote_Call_Interface (Old_E));
         Set_Is_Remote_Types          (New_E, Is_Remote_Types   (Old_E));
         Set_Is_Shared_Passive        (New_E, Is_Shared_Passive (Old_E));
      end if;
   end Check_Library_Unit_Renaming;

   ---------------
   -- End_Scope --
   ---------------

   procedure End_Scope is
      Id    : Entity_Id;
      Prev  : Entity_Id;
      Outer : Entity_Id;

   begin
      Id := First_Entity (Current_Scope);
      while Present (Id) loop
         --  An entity in the current scope is not necessarily the first one
         --  on its homonym chain. Find its predecessor if any,
         --  If it is an internal entity, it will not be in the visibility
         --  chain altogether,  and there is nothing to unchain.

         if Id /= Current_Entity (Id) then
            Prev := Current_Entity (Id);
            while Present (Prev)
              and then Present (Homonym (Prev))
              and then Homonym (Prev) /= Id
            loop
               Prev := Homonym (Prev);
            end loop;

            --  Skip to end of loop if Id is not in the visibility chain

            if No (Prev) or else Homonym (Prev) /= Id then
               goto Next_Ent;
            end if;

         else
            Prev := Empty;
         end if;

         Set_Is_Immediately_Visible (Id, False);

         Outer := Homonym (Id);
         while Present (Outer) and then Scope (Outer) = Current_Scope loop
            Outer := Homonym (Outer);
         end loop;

         --  Reset homonym link of other entities, but do not modify link
         --  between entities in current scope, so that the back-end can have
         --  a proper count of local overloadings.

         if No (Prev) then
            Set_Name_Entity_Id (Chars (Id), Outer);

         elsif Scope (Prev) /= Scope (Id) then
            Set_Homonym (Prev,  Outer);
         end if;

         <<Next_Ent>>
            Next_Entity (Id);
      end loop;

      --  If the scope generated freeze actions, place them before the
      --  current declaration and analyze them. Type declarations and
      --  the bodies of initialization procedures can generate such nodes.
      --  We follow the parent chain until we reach a list node, which is
      --  the enclosing list of declarations. If the list appears within
      --  a protected definition, move freeze nodes outside the protected
      --  type altogether.

      if Present
         (Scope_Stack.Table (Scope_Stack.Last).Pending_Freeze_Actions)
      then
         declare
            Decl : Node_Id;
            L    : constant List_Id := Scope_Stack.Table
                    (Scope_Stack.Last).Pending_Freeze_Actions;

         begin
            if Is_Itype (Current_Scope) then
               Decl := Associated_Node_For_Itype (Current_Scope);
            else
               Decl := Parent (Current_Scope);
            end if;

            Pop_Scope;

            while not (Is_List_Member (Decl))
              or else Nkind (Parent (Decl)) = N_Protected_Definition
              or else Nkind (Parent (Decl)) = N_Task_Definition
            loop
               Decl := Parent (Decl);
            end loop;

            Insert_List_Before_And_Analyze (Decl, L);
         end;

      else
         Pop_Scope;
      end if;

   end End_Scope;

   ---------------------
   -- End_Use_Clauses --
   ---------------------

   procedure End_Use_Clauses (Clause : Node_Id) is
      U   : Node_Id;

   begin
      --  Remove Use_Type clauses first, because they affect the
      --  visibility of operators in subsequent used packages.

      U := Clause;
      while Present (U) loop
         if Nkind (U) = N_Use_Type_Clause then
            End_Use_Type (U);
         end if;

         Next_Use_Clause (U);
      end loop;

      U := Clause;
      while Present (U) loop
         if Nkind (U) = N_Use_Package_Clause then
            End_Use_Package (U);
         end if;

         Next_Use_Clause (U);
      end loop;
   end End_Use_Clauses;

   ---------------------
   -- End_Use_Package --
   ---------------------

   procedure End_Use_Package (N : Node_Id) is
      Pack_Name : Node_Id;
      Pack      : Entity_Id;
      Id        : Entity_Id;
      Elmt      : Elmt_Id;

      function Is_Primitive_Operator
        (Op : Entity_Id;
         F  : Entity_Id) return Boolean;
      --  Check whether Op is a primitive operator of a use-visible type

      ---------------------------
      -- Is_Primitive_Operator --
      ---------------------------

      function Is_Primitive_Operator
        (Op : Entity_Id;
         F  : Entity_Id) return Boolean
      is
         T : constant Entity_Id := Etype (F);
      begin
         return In_Use (T)
           and then Scope (T) = Scope (Op);
      end Is_Primitive_Operator;

   --  Start of processing for End_Use_Package

   begin
      Pack_Name := First (Names (N));
      while Present (Pack_Name) loop
         Pack := Entity (Pack_Name);

         if Ekind (Pack) = E_Package then
            if In_Open_Scopes (Pack) then
               null;

            elsif not Redundant_Use (Pack_Name) then
               Set_In_Use (Pack, False);
               Set_Current_Use_Clause (Pack, Empty);

               Id := First_Entity (Pack);
               while Present (Id) loop

                  --  Preserve use-visibility of operators that are primitive
                  --  operators of a type that is use_visible through an active
                  --  use_type clause.

                  if Nkind (Id) = N_Defining_Operator_Symbol
                       and then
                         (Is_Primitive_Operator (Id, First_Formal (Id))
                            or else
                          (Present (Next_Formal (First_Formal (Id)))
                             and then
                               Is_Primitive_Operator
                                 (Id, Next_Formal (First_Formal (Id)))))
                  then
                     null;

                  else
                     Set_Is_Potentially_Use_Visible (Id, False);
                  end if;

                  if Is_Private_Type (Id)
                    and then Present (Full_View (Id))
                  then
                     Set_Is_Potentially_Use_Visible (Full_View (Id), False);
                  end if;

                  Next_Entity (Id);
               end loop;

               if Present (Renamed_Object (Pack)) then
                  Set_In_Use (Renamed_Object (Pack), False);
                  Set_Current_Use_Clause (Renamed_Object (Pack), Empty);
               end if;

               if Chars (Pack) = Name_System
                 and then Scope (Pack) = Standard_Standard
                 and then Present_System_Aux
               then
                  Id := First_Entity (System_Aux_Id);
                  while Present (Id) loop
                     Set_Is_Potentially_Use_Visible (Id, False);

                     if Is_Private_Type (Id)
                       and then Present (Full_View (Id))
                     then
                        Set_Is_Potentially_Use_Visible (Full_View (Id), False);
                     end if;

                     Next_Entity (Id);
                  end loop;

                  Set_In_Use (System_Aux_Id, False);
               end if;

            else
               Set_Redundant_Use (Pack_Name, False);
            end if;
         end if;

         Next (Pack_Name);
      end loop;

      if Present (Hidden_By_Use_Clause (N)) then
         Elmt := First_Elmt (Hidden_By_Use_Clause (N));
         while Present (Elmt) loop
            Set_Is_Immediately_Visible (Node (Elmt));
            Next_Elmt (Elmt);
         end loop;

         Set_Hidden_By_Use_Clause (N, No_Elist);
      end if;
   end End_Use_Package;

   ------------------
   -- End_Use_Type --
   ------------------

   procedure End_Use_Type (N : Node_Id) is
      Id      : Entity_Id;
      Op_List : Elist_Id;
      Elmt    : Elmt_Id;
      T       : Entity_Id;

   begin
      Id := First (Subtype_Marks (N));
      while Present (Id) loop

         --  A call to rtsfind may occur while analyzing a use_type clause,
         --  in which case the type marks are not resolved yet, and there is
         --  nothing to remove.

         if not Is_Entity_Name (Id)
           or else No (Entity (Id))
         then
            goto Continue;
         end if;

         T := Entity (Id);

         if T = Any_Type
           or else From_With_Type (T)
         then
            null;

         --  Note that the use_Type clause may mention a subtype of the type
         --  whose primitive operations have been made visible. Here as
         --  elsewhere, it is the base type that matters for visibility.

         elsif In_Open_Scopes (Scope (Base_Type (T))) then
            null;

         elsif not Redundant_Use (Id) then
            Set_In_Use (T, False);
            Set_In_Use (Base_Type (T), False);
            Op_List := Collect_Primitive_Operations (T);

            Elmt := First_Elmt (Op_List);
            while Present (Elmt) loop
               if Nkind (Node (Elmt)) = N_Defining_Operator_Symbol then
                  Set_Is_Potentially_Use_Visible (Node (Elmt), False);
               end if;

               Next_Elmt (Elmt);
            end loop;
         end if;

         <<Continue>>
         Next (Id);
      end loop;
   end End_Use_Type;

   ----------------------
   -- Find_Direct_Name --
   ----------------------

   procedure Find_Direct_Name (N : Node_Id) is
      E    : Entity_Id;
      E2   : Entity_Id;
      Msg  : Boolean;

      Inst : Entity_Id := Empty;
      --  Enclosing instance, if any

      Homonyms : Entity_Id;
      --  Saves start of homonym chain

      Nvis_Entity : Boolean;
      --  Set True to indicate that at there is at least one entity on the
      --  homonym chain which, while not visible, is visible enough from the
      --  user point of view to warrant an error message of "not visible"
      --  rather than undefined.

      Nvis_Is_Private_Subprg : Boolean := False;
      --  Ada 2005 (AI-262): Set True to indicate that a form of Beaujolais
      --  effect concerning library subprograms has been detected. Used to
      --  generate the precise error message.

      function From_Actual_Package (E : Entity_Id) return Boolean;
      --  Returns true if the entity is declared in a package that is
      --  an actual for a formal package of the current instance. Such an
      --  entity requires special handling because it may be use-visible
      --  but hides directly visible entities defined outside the instance.

      function Known_But_Invisible (E : Entity_Id) return Boolean;
      --  This function determines whether the entity E (which is not
      --  visible) can reasonably be considered to be known to the writer
      --  of the reference. This is a heuristic test, used only for the
      --  purposes of figuring out whether we prefer to complain that an
      --  entity is undefined or invisible (and identify the declaration
      --  of the invisible entity in the latter case). The point here is
      --  that we don't want to complain that something is invisible and
      --  then point to something entirely mysterious to the writer.

      procedure Nvis_Messages;
      --  Called if there are no visible entries for N, but there is at least
      --  one non-directly visible, or hidden declaration. This procedure
      --  outputs an appropriate set of error messages.

      procedure Undefined (Nvis : Boolean);
      --  This function is called if the current node has no corresponding
      --  visible entity or entities. The value set in Msg indicates whether
      --  an error message was generated (multiple error messages for the
      --  same variable are generally suppressed, see body for details).
      --  Msg is True if an error message was generated, False if not. This
      --  value is used by the caller to determine whether or not to output
      --  additional messages where appropriate. The parameter is set False
      --  to get the message "X is undefined", and True to get the message
      --  "X is not visible".

      -------------------------
      -- From_Actual_Package --
      -------------------------

      function From_Actual_Package (E : Entity_Id) return Boolean is
         Scop : constant Entity_Id := Scope (E);
         Act  : Entity_Id;

      begin
         if not In_Instance then
            return False;
         else
            Inst := Current_Scope;
            while Present (Inst)
              and then Ekind (Inst) /= E_Package
              and then not Is_Generic_Instance (Inst)
            loop
               Inst := Scope (Inst);
            end loop;

            if No (Inst) then
               return False;
            end if;

            Act := First_Entity (Inst);
            while Present (Act) loop
               if Ekind (Act) = E_Package then

                  --  Check for end of actuals list

                  if Renamed_Object (Act) = Inst then
                     return False;

                  elsif Present (Associated_Formal_Package (Act))
                    and then Renamed_Object (Act) = Scop
                  then
                     --  Entity comes from (instance of) formal package

                     return True;

                  else
                     Next_Entity (Act);
                  end if;

               else
                  Next_Entity (Act);
               end if;
            end loop;

            return False;
         end if;
      end From_Actual_Package;

      -------------------------
      -- Known_But_Invisible --
      -------------------------

      function Known_But_Invisible (E : Entity_Id) return Boolean is
         Fname : File_Name_Type;

      begin
         --  Entities in Standard are always considered to be known

         if Sloc (E) <= Standard_Location then
            return True;

         --  An entity that does not come from source is always considered
         --  to be unknown, since it is an artifact of code expansion.

         elsif not Comes_From_Source (E) then
            return False;

         --  In gnat internal mode, we consider all entities known

         elsif GNAT_Mode then
            return True;
         end if;

         --  Here we have an entity that is not from package Standard, and
         --  which comes from Source. See if it comes from an internal file.

         Fname := Unit_File_Name (Get_Source_Unit (E));

         --  Case of from internal file

         if Is_Internal_File_Name (Fname) then

            --  Private part entities in internal files are never considered
            --  to be known to the writer of normal application code.

            if Is_Hidden (E) then
               return False;
            end if;

            --  Entities from System packages other than System and
            --  System.Storage_Elements are not considered to be known.
            --  System.Auxxxx files are also considered known to the user.

            --  Should refine this at some point to generally distinguish
            --  between known and unknown internal files ???

            Get_Name_String (Fname);

            return
              Name_Len < 2
                or else
              Name_Buffer (1 .. 2) /= "s-"
                or else
              Name_Buffer (3 .. 8) = "stoele"
                or else
              Name_Buffer (3 .. 5) = "aux";

         --  If not an internal file, then entity is definitely known,
         --  even if it is in a private part (the message generated will
         --  note that it is in a private part)

         else
            return True;
         end if;
      end Known_But_Invisible;

      -------------------
      -- Nvis_Messages --
      -------------------

      procedure Nvis_Messages is
         Comp_Unit : Node_Id;
         Ent       : Entity_Id;
         Hidden    : Boolean := False;
         Item      : Node_Id;

      begin
         --  Ada 2005 (AI-262): Generate a precise error concerning the
         --  Beaujolais effect that was previously detected

         if Nvis_Is_Private_Subprg then

            pragma Assert (Nkind (E2) = N_Defining_Identifier
                            and then Ekind (E2) = E_Function
                            and then Scope (E2) = Standard_Standard
                            and then Has_Private_With (E2));

            --  Find the sloc corresponding to the private with'ed unit

            Comp_Unit := Cunit (Current_Sem_Unit);
            Error_Msg_Sloc := No_Location;

            Item := First (Context_Items (Comp_Unit));
            while Present (Item) loop
               if Nkind (Item) = N_With_Clause
                 and then Private_Present (Item)
                 and then Entity (Name (Item)) = E2
               then
                  Error_Msg_Sloc := Sloc (Item);
                  exit;
               end if;

               Next (Item);
            end loop;

            pragma Assert (Error_Msg_Sloc /= No_Location);

            Error_Msg_N ("(Ada 2005): hidden by private with clause #", N);
            return;
         end if;

         Undefined (Nvis => True);

         if Msg then

            --  First loop does hidden declarations

            Ent := Homonyms;
            while Present (Ent) loop
               if Is_Potentially_Use_Visible (Ent) then
                  if not Hidden then
                     Error_Msg_N ("multiple use clauses cause hiding!", N);
                     Hidden := True;
                  end if;

                  Error_Msg_Sloc := Sloc (Ent);
                  Error_Msg_N ("hidden declaration#!", N);
               end if;

               Ent := Homonym (Ent);
            end loop;

            --  If we found hidden declarations, then that's enough, don't
            --  bother looking for non-visible declarations as well.

            if Hidden then
               return;
            end if;

            --  Second loop does non-directly visible declarations

            Ent := Homonyms;
            while Present (Ent) loop
               if not Is_Potentially_Use_Visible (Ent) then

                  --  Do not bother the user with unknown entities

                  if not Known_But_Invisible (Ent) then
                     goto Continue;
                  end if;

                  Error_Msg_Sloc := Sloc (Ent);

                  --  Output message noting that there is a non-visible
                  --  declaration, distinguishing the private part case.

                  if Is_Hidden (Ent) then
                     Error_Msg_N ("non-visible (private) declaration#!", N);
                  else
                     Error_Msg_N ("non-visible declaration#!", N);

                     if Is_Compilation_Unit (Ent)
                       and then
                         Nkind (Parent (Parent (N))) = N_Use_Package_Clause
                     then
                        Error_Msg_Qual_Level := 99;
                        Error_Msg_NE ("\\missing `WITH &;`", N, Ent);
                        Error_Msg_Qual_Level := 0;
                     end if;
                  end if;

                  --  Set entity and its containing package as referenced. We
                  --  can't be sure of this, but this seems a better choice
                  --  to avoid unused entity messages.

                  if Comes_From_Source (Ent) then
                     Set_Referenced (Ent);
                     Set_Referenced (Cunit_Entity (Get_Source_Unit (Ent)));
                  end if;
               end if;

               <<Continue>>
               Ent := Homonym (Ent);
            end loop;
         end if;
      end Nvis_Messages;

      ---------------
      -- Undefined --
      ---------------

      procedure Undefined (Nvis : Boolean) is
         Emsg : Error_Msg_Id;

      begin
         --  We should never find an undefined internal name. If we do, then
         --  see if we have previous errors. If so, ignore on the grounds that
         --  it is probably a cascaded message (e.g. a block label from a badly
         --  formed block). If no previous errors, then we have a real internal
         --  error of some kind so raise an exception.

         if Is_Internal_Name (Chars (N)) then
            if Total_Errors_Detected /= 0 then
               return;
            else
               raise Program_Error;
            end if;
         end if;

         --  A very specialized error check, if the undefined variable is
         --  a case tag, and the case type is an enumeration type, check
         --  for a possible misspelling, and if so, modify the identifier

         --  Named aggregate should also be handled similarly ???

         if Nkind (N) = N_Identifier
           and then Nkind (Parent (N)) = N_Case_Statement_Alternative
         then
            Get_Name_String (Chars (N));

            declare
               Case_Str : constant String    := Name_Buffer (1 .. Name_Len);
               Case_Stm : constant Node_Id   := Parent (Parent (N));
               Case_Typ : constant Entity_Id := Etype (Expression (Case_Stm));
               Case_Rtp : constant Entity_Id := Root_Type (Case_Typ);

               Lit : Node_Id;

            begin
               if Is_Enumeration_Type (Case_Typ)
                 and then Case_Rtp /= Standard_Character
                 and then Case_Rtp /= Standard_Wide_Character
                 and then Case_Rtp /= Standard_Wide_Wide_Character
               then
                  Lit := First_Literal (Case_Typ);
                  Get_Name_String (Chars (Lit));

                  if Chars (Lit) /= Chars (N)
                    and then Is_Bad_Spelling_Of
                      (Case_Str, Name_Buffer (1 .. Name_Len))
                  then
                     Error_Msg_Node_2 := Lit;
                     Error_Msg_N
                       ("& is undefined, assume misspelling of &", N);
                     Rewrite (N, New_Occurrence_Of (Lit, Sloc (N)));
                     return;
                  end if;

                  Lit := Next_Literal (Lit);
               end if;
            end;
         end if;

         --  Normal processing

         Set_Entity (N, Any_Id);
         Set_Etype  (N, Any_Type);

         --  We use the table Urefs to keep track of entities for which we
         --  have issued errors for undefined references. Multiple errors
         --  for a single name are normally suppressed, however we modify
         --  the error message to alert the programmer to this effect.

         for J in Urefs.First .. Urefs.Last loop
            if Chars (N) = Chars (Urefs.Table (J).Node) then
               if Urefs.Table (J).Err /= No_Error_Msg
                 and then Sloc (N) /= Urefs.Table (J).Loc
               then
                  Error_Msg_Node_1 := Urefs.Table (J).Node;

                  if Urefs.Table (J).Nvis then
                     Change_Error_Text (Urefs.Table (J).Err,
                       "& is not visible (more references follow)");
                  else
                     Change_Error_Text (Urefs.Table (J).Err,
                       "& is undefined (more references follow)");
                  end if;

                  Urefs.Table (J).Err := No_Error_Msg;
               end if;

               --  Although we will set Msg False, and thus suppress the
               --  message, we also set Error_Posted True, to avoid any
               --  cascaded messages resulting from the undefined reference.

               Msg := False;
               Set_Error_Posted (N, True);
               return;
            end if;
         end loop;

         --  If entry not found, this is first undefined occurrence

         if Nvis then
            Error_Msg_N ("& is not visible!", N);
            Emsg := Get_Msg_Id;

         else
            Error_Msg_N ("& is undefined!", N);
            Emsg := Get_Msg_Id;

            --  A very bizarre special check, if the undefined identifier
            --  is put or put_line, then add a special error message (since
            --  this is a very common error for beginners to make).

            if Chars (N) = Name_Put or else Chars (N) = Name_Put_Line then
               Error_Msg_N
                 ("\\possible missing `WITH Ada.Text_'I'O; " &
                  "USE Ada.Text_'I'O`!", N);

            --  Another special check if N is the prefix of a selected
            --  component which is a known unit, add message complaining
<<<<<<< HEAD
            --  about missingw with for this unit.
=======
            --  about missing with for this unit.
>>>>>>> 60a98cce

            elsif Nkind (Parent (N)) = N_Selected_Component
              and then N = Prefix (Parent (N))
              and then Is_Known_Unit (Parent (N))
            then
               Error_Msg_Node_2 := Selector_Name (Parent (N));
               Error_Msg_N ("\\missing `WITH &.&;`", Prefix (Parent (N)));
            end if;

            --  Now check for possible misspellings

            Get_Name_String (Chars (N));

            declare
               E      : Entity_Id;
               Ematch : Entity_Id := Empty;

               Last_Name_Id : constant Name_Id :=
                                Name_Id (Nat (First_Name_Id) +
                                           Name_Entries_Count - 1);

               S  : constant String (1 .. Name_Len) :=
                      Name_Buffer (1 .. Name_Len);

            begin
               for N in First_Name_Id .. Last_Name_Id loop
                  E := Get_Name_Entity_Id (N);

                  if Present (E)
                     and then (Is_Immediately_Visible (E)
                                 or else
                               Is_Potentially_Use_Visible (E))
                  then
                     Get_Name_String (N);

                     if Is_Bad_Spelling_Of
                          (S, Name_Buffer (1 .. Name_Len))
                     then
                        Ematch := E;
                        exit;
                     end if;
                  end if;
               end loop;

               if Present (Ematch) then
                  Error_Msg_NE ("\possible misspelling of&", N, Ematch);
               end if;
            end;
         end if;

         --  Make entry in undefined references table unless the full errors
         --  switch is set, in which case by refraining from generating the
         --  table entry, we guarantee that we get an error message for every
         --  undefined reference.

         if not All_Errors_Mode then
            Urefs.Append (
              (Node => N,
               Err  => Emsg,
               Nvis => Nvis,
               Loc  => Sloc (N)));
         end if;

         Msg := True;
      end Undefined;

   --  Start of processing for Find_Direct_Name

   begin
      --  If the entity pointer is already set, this is an internal node, or
      --  a node that is analyzed more than once, after a tree modification.
      --  In such a case there is no resolution to perform, just set the type.

      if Present (Entity (N)) then
         if Is_Type (Entity (N)) then
            Set_Etype (N, Entity (N));

         else
            declare
               Entyp : constant Entity_Id := Etype (Entity (N));

            begin
               --  One special case here. If the Etype field is already set,
               --  and references the packed array type corresponding to the
               --  etype of the referenced entity, then leave it alone. This
               --  happens for trees generated from Exp_Pakd, where expressions
               --  can be deliberately "mis-typed" to the packed array type.

               if Is_Array_Type (Entyp)
                 and then Is_Packed (Entyp)
                 and then Present (Etype (N))
                 and then Etype (N) = Packed_Array_Type (Entyp)
               then
                  null;

               --  If not that special case, then just reset the Etype

               else
                  Set_Etype (N, Etype (Entity (N)));
               end if;
            end;
         end if;

         return;
      end if;

      --  Here if Entity pointer was not set, we need full visibility analysis
      --  First we generate debugging output if the debug E flag is set.

      if Debug_Flag_E then
         Write_Str ("Looking for ");
         Write_Name (Chars (N));
         Write_Eol;
      end if;

      Homonyms := Current_Entity (N);
      Nvis_Entity := False;

      E := Homonyms;
      while Present (E) loop

         --  If entity is immediately visible or potentially use
         --  visible, then process the entity and we are done.

         if Is_Immediately_Visible (E) then
            goto Immediately_Visible_Entity;

         elsif Is_Potentially_Use_Visible (E) then
            goto Potentially_Use_Visible_Entity;

         --  Note if a known but invisible entity encountered

         elsif Known_But_Invisible (E) then
            Nvis_Entity := True;
         end if;

         --  Move to next entity in chain and continue search

         E := Homonym (E);
      end loop;

      --  If no entries on homonym chain that were potentially visible,
      --  and no entities reasonably considered as non-visible, then
      --  we have a plain undefined reference, with no additional
      --  explanation required!

      if not Nvis_Entity then
         Undefined (Nvis => False);

      --  Otherwise there is at least one entry on the homonym chain that
      --  is reasonably considered as being known and non-visible.

      else
         Nvis_Messages;
      end if;

      return;

      --  Processing for a potentially use visible entry found. We must search
      --  the rest of the homonym chain for two reasons. First, if there is a
      --  directly visible entry, then none of the potentially use-visible
      --  entities are directly visible (RM 8.4(10)). Second, we need to check
      --  for the case of multiple potentially use-visible entries hiding one
      --  another and as a result being non-directly visible (RM 8.4(11)).

      <<Potentially_Use_Visible_Entity>> declare
         Only_One_Visible : Boolean := True;
         All_Overloadable : Boolean := Is_Overloadable (E);

      begin
         E2 := Homonym (E);
         while Present (E2) loop
            if Is_Immediately_Visible (E2) then

               --  If the use-visible entity comes from the actual for a
               --  formal package, it hides a directly visible entity from
               --  outside the instance.

               if From_Actual_Package (E)
                 and then Scope_Depth (E2) < Scope_Depth (Inst)
               then
                  goto Found;
               else
                  E := E2;
                  goto Immediately_Visible_Entity;
               end if;

            elsif Is_Potentially_Use_Visible (E2) then
               Only_One_Visible := False;
               All_Overloadable := All_Overloadable and Is_Overloadable (E2);

            --  Ada 2005 (AI-262): Protect against a form of Beujolais effect
            --  that can occurr in private_with clauses. Example:

            --    with A;
            --    private with B;              package A is
            --    package C is                   function B return Integer;
            --      use A;                     end A;
            --      V1 : Integer := B;
            --    private                      function B return Integer;
            --      V2 : Integer := B;
            --    end C;

            --  V1 resolves to A.B, but V2 resolves to library unit B

            elsif Ekind (E2) = E_Function
              and then Scope (E2) = Standard_Standard
              and then Has_Private_With (E2)
            then
               Only_One_Visible       := False;
               All_Overloadable       := False;
               Nvis_Is_Private_Subprg := True;
               exit;
            end if;

            E2 := Homonym (E2);
         end loop;

         --  On falling through this loop, we have checked that there are no
         --  immediately visible entities. Only_One_Visible is set if exactly
         --  one potentially use visible entity exists. All_Overloadable is
         --  set if all the potentially use visible entities are overloadable.
         --  The condition for legality is that either there is one potentially
         --  use visible entity, or if there is more than one, then all of them
         --  are overloadable.

         if Only_One_Visible or All_Overloadable then
            goto Found;

         --  If there is more than one potentially use-visible entity and at
         --  least one of them non-overloadable, we have an error (RM 8.4(11).
         --  Note that E points to the first such entity on the homonym list.
         --  Special case: if one of the entities is declared in an actual
         --  package, it was visible in the generic, and takes precedence over
         --  other entities that are potentially use-visible. Same if it is
         --  declared in a local instantiation of the current instance.

         else
            if In_Instance then

               --  Find current instance

               Inst := Current_Scope;
               while Present (Inst)
                 and then Inst /= Standard_Standard
               loop
                  if Is_Generic_Instance (Inst) then
                     exit;
                  end if;

                  Inst := Scope (Inst);
               end loop;

               E2 := E;
               while Present (E2) loop
                  if From_Actual_Package (E2)
                    or else
                      (Is_Generic_Instance (Scope (E2))
                        and then Scope_Depth (Scope (E2)) > Scope_Depth (Inst))
                  then
                     E := E2;
                     goto Found;
                  end if;

                  E2 := Homonym (E2);
               end loop;

               Nvis_Messages;
               return;

            elsif
              Is_Predefined_File_Name (Unit_File_Name (Current_Sem_Unit))
            then
               --  A use-clause in the body of a system file creates conflict
               --  with some entity in a user scope, while rtsfind is active.
               --  Keep only the entity coming from another predefined unit.

               E2 := E;
               while Present (E2) loop
                  if Is_Predefined_File_Name
                    (Unit_File_Name (Get_Source_Unit (Sloc (E2))))
                  then
                     E := E2;
                     goto Found;
                  end if;

                  E2 := Homonym (E2);
               end loop;

               --  Entity must exist because predefined unit is correct

               raise Program_Error;

            else
               Nvis_Messages;
               return;
            end if;
         end if;
      end;

      --  Come here with E set to the first immediately visible entity on
      --  the homonym chain. This is the one we want unless there is another
      --  immediately visible entity further on in the chain for a more
      --  inner scope (RM 8.3(8)).

      <<Immediately_Visible_Entity>> declare
         Level : Int;
         Scop  : Entity_Id;

      begin
         --  Find scope level of initial entity. When compiling  through
         --  Rtsfind, the previous context is not completely invisible, and
         --  an outer entity may appear on the chain, whose scope is below
         --  the entry for Standard that delimits the current scope stack.
         --  Indicate that the level for this spurious entry is outside of
         --  the current scope stack.

         Level := Scope_Stack.Last;
         loop
            Scop := Scope_Stack.Table (Level).Entity;
            exit when Scop = Scope (E);
            Level := Level - 1;
            exit when Scop = Standard_Standard;
         end loop;

         --  Now search remainder of homonym chain for more inner entry
         --  If the entity is Standard itself, it has no scope, and we
         --  compare it with the stack entry directly.

         E2 := Homonym (E);
         while Present (E2) loop
            if Is_Immediately_Visible (E2) then

               --  If a generic package contains a local declaration that
               --  has the same name as the generic, there may be a visibility
               --  conflict in an instance, where the local declaration must
               --  also hide the name of the corresponding package renaming.
               --  We check explicitly for a package declared by a renaming,
               --  whose renamed entity is an instance that is on the scope
               --  stack, and that contains a homonym in the same scope. Once
               --  we have found it, we know that the package renaming is not
               --  immediately visible, and that the identifier denotes the
               --  other entity (and its homonyms if overloaded).

               if Scope (E) = Scope (E2)
                 and then Ekind (E) = E_Package
                 and then Present (Renamed_Object (E))
                 and then Is_Generic_Instance (Renamed_Object (E))
                 and then In_Open_Scopes (Renamed_Object (E))
                 and then Comes_From_Source (N)
               then
                  Set_Is_Immediately_Visible (E, False);
                  E := E2;

               else
                  for J in Level + 1 .. Scope_Stack.Last loop
                     if Scope_Stack.Table (J).Entity = Scope (E2)
                       or else Scope_Stack.Table (J).Entity = E2
                     then
                        Level := J;
                        E := E2;
                        exit;
                     end if;
                  end loop;
               end if;
            end if;

            E2 := Homonym (E2);
         end loop;

         --  At the end of that loop, E is the innermost immediately
         --  visible entity, so we are all set.
      end;

      --  Come here with entity found, and stored in E

      <<Found>> begin

         if Comes_From_Source (N)
           and then Is_Remote_Access_To_Subprogram_Type (E)
           and then Expander_Active
           and then Get_PCS_Name /= Name_No_DSA
         then
            Rewrite (N,
              New_Occurrence_Of (Equivalent_Type (E), Sloc (N)));
            return;
         end if;

         Set_Entity (N, E);
         --  Why no Style_Check here???

         if Is_Type (E) then
            Set_Etype (N, E);
         else
            Set_Etype (N, Get_Full_View (Etype (E)));
         end if;

         if Debug_Flag_E then
            Write_Str (" found  ");
            Write_Entity_Info (E, "      ");
         end if;

         --  If the Ekind of the entity is Void, it means that all homonyms
         --  are hidden from all visibility (RM 8.3(5,14-20)). However, this
         --  test is skipped if the current scope is a record and the name is
         --  a pragma argument expression (case of Atomic and Volatile pragmas
         --  and possibly other similar pragmas added later, which are allowed
         --  to reference components in the current record).

         if Ekind (E) = E_Void
           and then
             (not Is_Record_Type (Current_Scope)
               or else Nkind (Parent (N)) /= N_Pragma_Argument_Association)
         then
            Premature_Usage (N);

         --  If the entity is overloadable, collect all interpretations of the
         --  name for subsequent overload resolution. We optimize a bit here to
         --  do this only if we have an overloadable entity that is not on its
         --  own on the homonym chain.

         elsif Is_Overloadable (E)
           and then (Present (Homonym (E)) or else Current_Entity (N) /= E)
         then
            Collect_Interps (N);

            --  If no homonyms were visible, the entity is unambiguous

            if not Is_Overloaded (N) then
               Generate_Reference (E, N);
            end if;

         --  Case of non-overloadable entity, set the entity providing that
         --  we do not have the case of a discriminant reference within a
         --  default expression. Such references are replaced with the
         --  corresponding discriminal, which is the formal corresponding to
         --  to the discriminant in the initialization procedure.

         else
<<<<<<< HEAD
            --  Entity is unambiguous, indicate that it is referenced here One
=======
            --  Entity is unambiguous, indicate that it is referenced here. One
>>>>>>> 60a98cce
            --  slightly odd case is that we do not want to set the Referenced
            --  flag if the entity is a label, and the identifier is the label
            --  in the source, since this is not a reference from the point of
            --  view of the user

            if Nkind (Parent (N)) = N_Label then
               declare
                  R : constant Boolean := Referenced (E);

               begin
                  Generate_Reference (E, N);
                  Set_Referenced (E, R);
               end;

            --  Normal case, not a label: generate reference

            --  ??? It is too early to generate a reference here even if
            --    the entity is unambiguous, because the tree is not
            --    sufficiently typed at this point for Generate_Reference to
            --    determine whether this reference modifies the denoted object
            --    (because implicit derefences cannot be identified prior to
            --    full type resolution).

            else
               Generate_Reference (E, N);
               Check_Nested_Access (E);
            end if;

            --  Set Entity, with style check if need be. For a discriminant
            --  reference, replace by the corresponding discriminal, i.e. the
            --  parameter of the initialization procedure that corresponds to
            --  the discriminant. If this replacement is being performed, there
            --  is no style check to perform.

            --  This replacement must not be done if we are currently
            --  processing a generic spec or body, because the discriminal
            --  has not been not generated in this case.

            if not In_Default_Expression
              or else Ekind (E) /= E_Discriminant
              or else Inside_A_Generic
            then
               Set_Entity_With_Style_Check (N, E);

            --  The replacement is not done either for a task discriminant that
            --  appears in a default expression of an entry parameter. See
            --  Expand_Discriminant in exp_ch2 for details on their handling.

            elsif Is_Concurrent_Type (Scope (E)) then
               declare
                  P : Node_Id;

               begin
                  P := Parent (N);
                  while Present (P)
                    and then Nkind (P) /= N_Parameter_Specification
                    and then Nkind (P) /= N_Component_Declaration
                  loop
                     P := Parent (P);
                  end loop;

                  if Present (P)
                     and then Nkind (P) = N_Parameter_Specification
                  then
                     null;
                  else
                     Set_Entity (N, Discriminal (E));
                  end if;
               end;

            --  Otherwise, this is a discriminant in a context in which
            --  it is a reference to the corresponding parameter of the
            --  init proc for the enclosing type.

            else
               Set_Entity (N, Discriminal (E));
            end if;
         end if;
      end;
   end Find_Direct_Name;

   ------------------------
   -- Find_Expanded_Name --
   ------------------------

   --  This routine searches the homonym chain of the entity until it finds
   --  an entity declared in the scope denoted by the prefix. If the entity
   --  is private, it may nevertheless be immediately visible, if we are in
   --  the scope of its declaration.

   procedure Find_Expanded_Name (N : Node_Id) is
      Selector  : constant Node_Id := Selector_Name (N);
      Candidate : Entity_Id        := Empty;
      P_Name    : Entity_Id;
      O_Name    : Entity_Id;
      Id        : Entity_Id;

   begin
      P_Name := Entity (Prefix (N));
      O_Name := P_Name;

      --  If the prefix is a renamed package, look for the entity
      --  in the original package.

      if Ekind (P_Name) = E_Package
        and then Present (Renamed_Object (P_Name))
      then
         P_Name := Renamed_Object (P_Name);

         --  Rewrite node with entity field pointing to renamed object

         Rewrite (Prefix (N), New_Copy (Prefix (N)));
         Set_Entity (Prefix (N), P_Name);

      --  If the prefix is an object of a concurrent type, look for
      --  the entity in the associated task or protected type.

      elsif Is_Concurrent_Type (Etype (P_Name)) then
         P_Name := Etype (P_Name);
      end if;

      Id := Current_Entity (Selector);

      declare
         Is_New_Candidate : Boolean;

      begin
         while Present (Id) loop
            if Scope (Id) = P_Name then
               Candidate        := Id;
               Is_New_Candidate := True;

            --  Ada 2005 (AI-217): Handle shadow entities associated with types
            --  declared in limited-withed nested packages. We don't need to
            --  handle E_Incomplete_Subtype entities because the entities in
            --  the limited view are always E_Incomplete_Type entities (see
            --  Build_Limited_Views). Regarding the expression used to evaluate
            --  the scope, it is important to note that the limited view also
            --  has shadow entities associated nested packages. For this reason
            --  the correct scope of the entity is the scope of the real entity
<<<<<<< HEAD
=======
            --  The non-limited view may itself be incomplete, in which case
            --  get the full view if available.
>>>>>>> 60a98cce

            elsif From_With_Type (Id)
              and then Is_Type (Id)
              and then Ekind (Id) = E_Incomplete_Type
              and then Present (Non_Limited_View (Id))
              and then Scope (Non_Limited_View (Id)) = P_Name
            then
<<<<<<< HEAD
               Candidate        := Non_Limited_View (Id);
=======
               Candidate        := Get_Full_View (Non_Limited_View (Id));
>>>>>>> 60a98cce
               Is_New_Candidate := True;

            else
               Is_New_Candidate := False;
            end if;

            if Is_New_Candidate then
               if Is_Child_Unit (Id) then
                  exit when Is_Visible_Child_Unit (Id)
                    or else Is_Immediately_Visible (Id);

               else
                  exit when not Is_Hidden (Id)
                    or else Is_Immediately_Visible (Id);
               end if;
            end if;

            Id := Homonym (Id);
         end loop;
      end;

      if No (Id)
        and then (Ekind (P_Name) = E_Procedure
                    or else
                  Ekind (P_Name) = E_Function)
        and then Is_Generic_Instance (P_Name)
      then
         --  Expanded name denotes entity in (instance of) generic subprogram.
         --  The entity may be in the subprogram instance, or may denote one of
         --  the formals, which is declared in the enclosing wrapper package.

         P_Name := Scope (P_Name);

         Id := Current_Entity (Selector);
         while Present (Id) loop
            exit when Scope (Id) = P_Name;
            Id := Homonym (Id);
         end loop;
      end if;

      if No (Id) or else Chars (Id) /= Chars (Selector) then
         Set_Etype (N, Any_Type);

         --  If we are looking for an entity defined in System, try to
         --  find it in the child package that may have been provided as
         --  an extension to System. The Extend_System pragma will have
         --  supplied the name of the extension, which may have to be loaded.

         if Chars (P_Name) = Name_System
           and then Scope (P_Name) = Standard_Standard
           and then Present (System_Extend_Unit)
           and then Present_System_Aux (N)
         then
            Set_Entity (Prefix (N), System_Aux_Id);
            Find_Expanded_Name (N);
            return;

         elsif Nkind (Selector) = N_Operator_Symbol
           and then Has_Implicit_Operator (N)
         then
            --  There is an implicit instance of the predefined operator in
            --  the given scope. The operator entity is defined in Standard.
            --  Has_Implicit_Operator makes the node into an Expanded_Name.

            return;

         elsif Nkind (Selector) = N_Character_Literal
           and then Has_Implicit_Character_Literal (N)
         then
            --  If there is no literal defined in the scope denoted by the
            --  prefix, the literal may belong to (a type derived from)
            --  Standard_Character, for which we have no explicit literals.

            return;

         else
            --  If the prefix is a single concurrent object, use its
            --  name in  the error message, rather than that of the
            --  anonymous type.

            if Is_Concurrent_Type (P_Name)
              and then Is_Internal_Name (Chars (P_Name))
            then
               Error_Msg_Node_2 := Entity (Prefix (N));
            else
               Error_Msg_Node_2 := P_Name;
            end if;

            if P_Name = System_Aux_Id then
               P_Name := Scope (P_Name);
               Set_Entity (Prefix (N), P_Name);
            end if;

            if Present (Candidate) then

               --  If we know that the unit is a child unit we can give a more
               --  accurate error message.

               if Is_Child_Unit (Candidate) then

                  --  If the candidate is a private child unit and we are in
                  --  the visible part of a public unit, specialize the error
                  --  message. There might be a private with_clause for it,
                  --  but it is not currently active.

                  if Is_Private_Descendant (Candidate)
                    and then Ekind (Current_Scope) = E_Package
                    and then not In_Private_Part (Current_Scope)
                    and then not Is_Private_Descendant (Current_Scope)
                  then
                     Error_Msg_N ("private child unit& is not visible here",
                                  Selector);

                  --  Normal case where we have a missing with for a child unit

                  else
                     Error_Msg_Qual_Level := 99;
                     Error_Msg_NE ("missing `WITH &;`", Selector, Candidate);
                     Error_Msg_Qual_Level := 0;
                  end if;

                  --  Here we don't know that this is a child unit

               else
                  Error_Msg_NE ("& is not a visible entity of&", N, Selector);
               end if;

            else
               --  Within the instantiation of a child unit, the prefix may
               --  denote the parent instance, but the selector has the name
               --  of the original child. Find whether we are within the
               --  corresponding instance, and get the proper entity, which
               --  can only be an enclosing scope.

               if O_Name /= P_Name
                 and then In_Open_Scopes (P_Name)
                 and then Is_Generic_Instance (P_Name)
               then
                  declare
                     S : Entity_Id := Current_Scope;
                     P : Entity_Id;

                  begin
                     for J in reverse 0 .. Scope_Stack.Last loop
                        S := Scope_Stack.Table (J).Entity;

                        exit when S = Standard_Standard;

                        if Ekind (S) = E_Function
                          or else Ekind (S) = E_Package
                          or else Ekind (S) = E_Procedure
                        then
                           P := Generic_Parent (Specification
                                  (Unit_Declaration_Node (S)));

                           if Present (P)
                             and then Chars (Scope (P)) = Chars (O_Name)
                             and then Chars (P) = Chars (Selector)
                           then
                              Id := S;
                              goto Found;
                           end if;
                        end if;

                     end loop;
                  end;
               end if;

               --  If this is a selection from Ada, System or Interfaces, then
               --  we assume a missing with for the corresponding package.
<<<<<<< HEAD

               if Is_Known_Unit (N) then
                  Error_Msg_Node_2 := Selector;
                  Error_Msg_N ("missing `WITH &.&;`", Prefix (N));

=======

               if Is_Known_Unit (N) then
                  if not Error_Posted (N) then
                     Error_Msg_Node_2 := Selector;
                     Error_Msg_N ("missing `WITH &.&;`", Prefix (N));
                  end if;

>>>>>>> 60a98cce
               --  If this is a selection from a dummy package, then suppress
               --  the error message, of course the entity is missing if the
               --  package is missing!

               elsif Sloc (Error_Msg_Node_2) = No_Location then
                  null;

               --  Here we have the case of an undefined component

               else
                  Error_Msg_NE ("& not declared in&", N, Selector);

                  --  Check for misspelling of some entity in prefix

                  Id := First_Entity (P_Name);
                  Get_Name_String (Chars (Selector));

                  declare
                     S  : constant String (1 .. Name_Len) :=
                            Name_Buffer (1 .. Name_Len);
                  begin
                     while Present (Id) loop
                        Get_Name_String (Chars (Id));
                        if Is_Bad_Spelling_Of
                          (Name_Buffer (1 .. Name_Len), S)
                          and then not Is_Internal_Name (Chars (Id))
                        then
                           Error_Msg_NE
                             ("possible misspelling of&", Selector, Id);
                           exit;
                        end if;

                        Next_Entity (Id);
                     end loop;
                  end;

                  --  Specialize the message if this may be an instantiation
                  --  of a child unit that was not mentioned in the context.

                  if Nkind (Parent (N)) = N_Package_Instantiation
                    and then Is_Generic_Instance (Entity (Prefix (N)))
                    and then Is_Compilation_Unit
                     (Generic_Parent (Parent (Entity (Prefix (N)))))
                  then
                     Error_Msg_Node_2 := Selector;
                     Error_Msg_N ("\missing `WITH &.&;`", Prefix (N));
                  end if;
               end if;
            end if;

            Id := Any_Id;
         end if;
      end if;

      <<Found>>
      if Comes_From_Source (N)
        and then Is_Remote_Access_To_Subprogram_Type (Id)
        and then Present (Equivalent_Type (Id))
      then
         --  If we are not actually generating distribution code (i.e. the
         --  current PCS is the dummy non-distributed version), then the
         --  Equivalent_Type will be missing, and Id should be treated as
         --  a regular access-to-subprogram type.

         Id := Equivalent_Type (Id);
         Set_Chars (Selector, Chars (Id));
      end if;

      --  Ada 2005 (AI-50217): Check usage of entities in limited withed units

      if Ekind (P_Name) = E_Package
        and then From_With_Type (P_Name)
      then
         if From_With_Type (Id)
           or else Is_Type (Id)
           or else Ekind (Id) = E_Package
         then
            null;
         else
            Error_Msg_N
              ("limited withed package can only be used to access "
               & " incomplete types",
                N);
         end if;
      end if;

      if Is_Task_Type (P_Name)
        and then ((Ekind (Id) = E_Entry
                    and then Nkind (Parent (N)) /= N_Attribute_Reference)
                    or else
                  (Ekind (Id) = E_Entry_Family
                    and then
                      Nkind (Parent (Parent (N))) /= N_Attribute_Reference))
      then
         --  It is an entry call after all, either to the current task (which
         --  will deadlock) or to an enclosing task.

         Analyze_Selected_Component (N);
         return;
      end if;

      Change_Selected_Component_To_Expanded_Name (N);

      --  Do style check and generate reference, but skip both steps if this
      --  entity has homonyms, since we may not have the right homonym set yet.
      --  The proper homonym will be set during the resolve phase.

      if Has_Homonym (Id) then
         Set_Entity (N, Id);
      else
         Set_Entity_With_Style_Check (N, Id);
         Generate_Reference (Id, N);
      end if;

      if Is_Type (Id) then
         Set_Etype (N, Id);
      else
         Set_Etype (N, Get_Full_View (Etype (Id)));
      end if;

      --  If the Ekind of the entity is Void, it means that all homonyms are
      --  hidden from all visibility (RM 8.3(5,14-20)).

      if Ekind (Id) = E_Void then
         Premature_Usage (N);

      elsif Is_Overloadable (Id)
        and then Present (Homonym (Id))
      then
         declare
            H : Entity_Id := Homonym (Id);

         begin
            while Present (H) loop
               if Scope (H) = Scope (Id)
                 and then
                   (not Is_Hidden (H)
                      or else Is_Immediately_Visible (H))
               then
                  Collect_Interps (N);
                  exit;
               end if;

               H := Homonym (H);
            end loop;

            --  If an extension of System is present, collect possible explicit
            --  overloadings declared in the extension.

            if Chars (P_Name) = Name_System
              and then Scope (P_Name) = Standard_Standard
              and then Present (System_Extend_Unit)
              and then Present_System_Aux (N)
            then
               H := Current_Entity (Id);

               while Present (H) loop
                  if Scope (H) = System_Aux_Id then
                     Add_One_Interp (N, H, Etype (H));
                  end if;

                  H := Homonym (H);
               end loop;
            end if;
         end;
      end if;

      if Nkind (Selector_Name (N)) = N_Operator_Symbol
        and then Scope (Id) /= Standard_Standard
      then
         --  In addition to user-defined operators in the given scope, there
         --  may be an implicit instance of the predefined operator. The
         --  operator (defined in Standard) is found in Has_Implicit_Operator,
         --  and added to the interpretations. Procedure Add_One_Interp will
         --  determine which hides which.

         if Has_Implicit_Operator (N) then
            null;
         end if;
      end if;
   end Find_Expanded_Name;

   -------------------------
   -- Find_Renamed_Entity --
   -------------------------

   function Find_Renamed_Entity
     (N         : Node_Id;
      Nam       : Node_Id;
      New_S     : Entity_Id;
      Is_Actual : Boolean := False) return Entity_Id
   is
      Ind   : Interp_Index;
      I1    : Interp_Index := 0; -- Suppress junk warnings
      It    : Interp;
      It1   : Interp;
      Old_S : Entity_Id;
      Inst  : Entity_Id;

      function Enclosing_Instance return Entity_Id;
      --  If the renaming determines the entity for the default of a formal
      --  subprogram nested within another instance, choose the innermost
      --  candidate. This is because if the formal has a box, and we are within
      --  an enclosing instance where some candidate interpretations are local
      --  to this enclosing instance, we know that the default was properly
      --  resolved when analyzing the generic, so we prefer the local
      --  candidates to those that are external. This is not always the case
      --  but is a reasonable heuristic on the use of nested generics. The
      --  proper solution requires a full renaming model.

      function Is_Visible_Operation (Op : Entity_Id) return Boolean;
      --  If the renamed entity is an implicit operator, check whether it is
      --  visible because its operand type is properly visible. This check
      --  applies to explicit renamed entities that appear in the source in a
      --  renaming declaration or a formal subprogram instance, but not to
      --  default generic actuals with a name.

      function Report_Overload return Entity_Id;
      --  List possible interpretations, and specialize message in the
      --  case of a generic actual.

      function Within (Inner, Outer : Entity_Id) return Boolean;
      --  Determine whether a candidate subprogram is defined within the
      --  enclosing instance. If yes, it has precedence over outer candidates.

      ------------------------
      -- Enclosing_Instance --
      ------------------------

      function Enclosing_Instance return Entity_Id is
         S : Entity_Id;

      begin
         if not Is_Generic_Instance (Current_Scope)
           and then not Is_Actual
         then
            return Empty;
         end if;

         S := Scope (Current_Scope);
         while S /= Standard_Standard loop
            if Is_Generic_Instance (S) then
               return S;
            end if;

            S := Scope (S);
         end loop;

         return Empty;
      end Enclosing_Instance;

      --------------------------
      -- Is_Visible_Operation --
      --------------------------

      function Is_Visible_Operation (Op : Entity_Id) return Boolean is
         Scop : Entity_Id;
         Typ  : Entity_Id;
         Btyp : Entity_Id;

      begin
         if Ekind (Op) /= E_Operator
           or else Scope (Op) /= Standard_Standard
           or else (In_Instance
                      and then
                        (not Is_Actual
                           or else Present (Enclosing_Instance)))
         then
            return True;

         else
            --  For a fixed point type operator, check the resulting type,
            --  because it may be a mixed mode integer * fixed operation.

            if Present (Next_Formal (First_Formal (New_S)))
              and then Is_Fixed_Point_Type (Etype (New_S))
            then
               Typ := Etype (New_S);
            else
               Typ := Etype (First_Formal (New_S));
            end if;

            Btyp := Base_Type (Typ);

            if Nkind (Nam) /= N_Expanded_Name then
               return (In_Open_Scopes (Scope (Btyp))
                        or else Is_Potentially_Use_Visible (Btyp)
                        or else In_Use (Btyp)
                        or else In_Use (Scope (Btyp)));

            else
               Scop := Entity (Prefix (Nam));

               if Ekind (Scop) = E_Package
                 and then Present (Renamed_Object (Scop))
               then
                  Scop := Renamed_Object (Scop);
               end if;

               --  Operator is visible if prefix of expanded name denotes
               --  scope of type, or else type type is defined in System_Aux
               --  and the prefix denotes System.

               return Scope (Btyp) = Scop
                 or else (Scope (Btyp) = System_Aux_Id
                           and then Scope (Scope (Btyp)) = Scop);
            end if;
         end if;
      end Is_Visible_Operation;

      ------------
      -- Within --
      ------------

      function Within (Inner, Outer : Entity_Id) return Boolean is
         Sc : Entity_Id;

      begin
         Sc := Scope (Inner);
         while Sc /= Standard_Standard loop
            if Sc = Outer then
               return True;
            else
               Sc := Scope (Sc);
            end if;
         end loop;

         return False;
      end Within;

      ---------------------
      -- Report_Overload --
      ---------------------

      function Report_Overload return Entity_Id is
      begin
         if Is_Actual then
            Error_Msg_NE
              ("ambiguous actual subprogram&, " &
                 "possible interpretations:", N, Nam);
         else
            Error_Msg_N
              ("ambiguous subprogram, " &
                 "possible interpretations:", N);
         end if;

         List_Interps (Nam, N);
         return Old_S;
      end Report_Overload;

   --  Start of processing for Find_Renamed_Entry

   begin
      Old_S := Any_Id;
      Candidate_Renaming := Empty;

      if not Is_Overloaded (Nam) then
         if Entity_Matches_Spec (Entity (Nam), New_S)
           and then Is_Visible_Operation (Entity (Nam))
         then
            Old_S := Entity (Nam);

         elsif
           Present (First_Formal (Entity (Nam)))
             and then Present (First_Formal (New_S))
             and then (Base_Type (Etype (First_Formal (Entity (Nam))))
                        = Base_Type (Etype (First_Formal (New_S))))
         then
            Candidate_Renaming := Entity (Nam);
         end if;

      else
         Get_First_Interp (Nam, Ind, It);
         while Present (It.Nam) loop
            if Entity_Matches_Spec (It.Nam, New_S)
               and then Is_Visible_Operation (It.Nam)
            then
               if Old_S /= Any_Id then

                  --  Note: The call to Disambiguate only happens if a
                  --  previous interpretation was found, in which case I1
                  --  has received a value.

                  It1 := Disambiguate (Nam, I1, Ind, Etype (Old_S));

                  if It1 = No_Interp then
                     Inst := Enclosing_Instance;

                     if Present (Inst) then
                        if Within (It.Nam, Inst) then
                           return (It.Nam);
                        elsif Within (Old_S, Inst) then
                           return (Old_S);
                        else
                           return Report_Overload;
                        end if;

                     else
                        return Report_Overload;
                     end if;

                  else
                     Old_S := It1.Nam;
                     exit;
                  end if;

               else
                  I1 := Ind;
                  Old_S := It.Nam;
               end if;

            elsif
              Present (First_Formal (It.Nam))
                and then Present (First_Formal (New_S))
                and then  (Base_Type (Etype (First_Formal (It.Nam)))
                            = Base_Type (Etype (First_Formal (New_S))))
            then
               Candidate_Renaming := It.Nam;
            end if;

            Get_Next_Interp (Ind, It);
         end loop;

         Set_Entity (Nam, Old_S);
         Set_Is_Overloaded (Nam, False);
      end if;

      return Old_S;
   end Find_Renamed_Entity;

   -----------------------------
   -- Find_Selected_Component --
   -----------------------------

   procedure Find_Selected_Component (N : Node_Id) is
      P : constant Node_Id := Prefix (N);

      P_Name : Entity_Id;
      --  Entity denoted by prefix

      P_Type : Entity_Id;
      --  and its type

      Nam : Node_Id;

   begin
      Analyze (P);

      if Nkind (P) = N_Error then
         return;

      --  If the selector already has an entity, the node has been constructed
      --  in the course of expansion, and is known to be valid. Do not verify
      --  that it is defined for the type (it may be a private component used
      --  in the expansion of record equality).

      elsif Present (Entity (Selector_Name (N))) then

         if No (Etype (N))
           or else Etype (N) = Any_Type
         then
            declare
               Sel_Name : constant Node_Id   := Selector_Name (N);
               Selector : constant Entity_Id := Entity (Sel_Name);
               C_Etype  : Node_Id;

            begin
               Set_Etype (Sel_Name, Etype (Selector));

               if not Is_Entity_Name (P) then
                  Resolve (P);
               end if;

               --  Build an actual subtype except for the first parameter
               --  of an init proc, where this actual subtype is by
               --  definition incorrect, since the object is uninitialized
               --  (and does not even have defined discriminants etc.)

               if Is_Entity_Name (P)
                 and then Ekind (Entity (P)) = E_Function
               then
                  Nam := New_Copy (P);

                  if Is_Overloaded (P) then
                     Save_Interps (P, Nam);
                  end if;

                  Rewrite (P,
                    Make_Function_Call (Sloc (P), Name => Nam));
                  Analyze_Call (P);
                  Analyze_Selected_Component (N);
                  return;

               elsif Ekind (Selector) = E_Component
                 and then (not Is_Entity_Name (P)
                            or else Chars (Entity (P)) /= Name_uInit)
               then
                  C_Etype :=
                    Build_Actual_Subtype_Of_Component (
                      Etype (Selector), N);
               else
                  C_Etype := Empty;
               end if;

               if No (C_Etype) then
                  C_Etype := Etype (Selector);
               else
                  Insert_Action (N, C_Etype);
                  C_Etype := Defining_Identifier (C_Etype);
               end if;

               Set_Etype (N, C_Etype);
            end;

            --  If this is the name of an entry or protected operation, and
            --  the prefix is an access type, insert an explicit dereference,
            --  so that entry calls are treated uniformly.

            if Is_Access_Type (Etype (P))
              and then Is_Concurrent_Type (Designated_Type (Etype (P)))
            then
               declare
                  New_P : constant Node_Id :=
                            Make_Explicit_Dereference (Sloc (P),
                              Prefix => Relocate_Node (P));
               begin
                  Rewrite (P, New_P);
                  Set_Etype (P, Designated_Type (Etype (Prefix (P))));
               end;
            end if;

         --  If the selected component appears within a default expression
         --  and it has an actual subtype, the pre-analysis has not yet
         --  completed its analysis, because Insert_Actions is disabled in
         --  that context. Within the init proc of the enclosing type we
         --  must complete this analysis, if an actual subtype was created.

         elsif Inside_Init_Proc then
            declare
               Typ  : constant Entity_Id := Etype (N);
               Decl : constant Node_Id   := Declaration_Node (Typ);
            begin
               if Nkind (Decl) = N_Subtype_Declaration
                 and then not Analyzed (Decl)
                 and then Is_List_Member (Decl)
                 and then No (Parent (Decl))
               then
                  Remove (Decl);
                  Insert_Action (N, Decl);
               end if;
            end;
         end if;

         return;

      elsif Is_Entity_Name (P) then
         P_Name := Entity (P);

         --  The prefix may denote an enclosing type which is the completion
         --  of an incomplete type declaration.

         if Is_Type (P_Name) then
            Set_Entity (P, Get_Full_View (P_Name));
            Set_Etype  (P, Entity (P));
            P_Name := Entity (P);
         end if;

         P_Type := Base_Type (Etype (P));

         if Debug_Flag_E then
            Write_Str ("Found prefix type to be ");
            Write_Entity_Info (P_Type, "      "); Write_Eol;
         end if;

         --  First check for components of a record object (not the
         --  result of a call, which is handled below).

         if Is_Appropriate_For_Record (P_Type)
           and then not Is_Overloadable (P_Name)
           and then not Is_Type (P_Name)
         then
            --  Selected component of record. Type checking will validate
            --  name of selector.
            --  ??? could we rewrite an implicit dereference into an explicit
            --  one here?

            Analyze_Selected_Component (N);

         elsif Is_Appropriate_For_Entry_Prefix (P_Type)
           and then not In_Open_Scopes (P_Name)
           and then (not Is_Concurrent_Type (Etype (P_Name))
                       or else not In_Open_Scopes (Etype (P_Name)))
         then
            --  Call to protected operation or entry. Type checking is
            --  needed on the prefix.

            Analyze_Selected_Component (N);

         elsif (In_Open_Scopes (P_Name)
                  and then Ekind (P_Name) /= E_Void
                  and then not Is_Overloadable (P_Name))
           or else (Is_Concurrent_Type (Etype (P_Name))
                      and then In_Open_Scopes (Etype (P_Name)))
         then
            --  Prefix denotes an enclosing loop, block, or task, i.e. an
            --  enclosing construct that is not a subprogram or accept.

            Find_Expanded_Name (N);

         elsif Ekind (P_Name) = E_Package then
            Find_Expanded_Name (N);

         elsif Is_Overloadable (P_Name) then

            --  The subprogram may be a renaming (of an enclosing scope) as
            --  in the case of the name of the generic within an instantiation.

            if (Ekind (P_Name) = E_Procedure
                 or else Ekind (P_Name) = E_Function)
              and then Present (Alias (P_Name))
              and then Is_Generic_Instance (Alias (P_Name))
            then
               P_Name := Alias (P_Name);
            end if;

            if Is_Overloaded (P) then

               --  The prefix must resolve to a unique enclosing construct

               declare
                  Found : Boolean := False;
                  Ind   : Interp_Index;
                  It    : Interp;

               begin
                  Get_First_Interp (P, Ind, It);
                  while Present (It.Nam) loop
                     if In_Open_Scopes (It.Nam) then
                        if Found then
                           Error_Msg_N (
                              "prefix must be unique enclosing scope", N);
                           Set_Entity (N, Any_Id);
                           Set_Etype  (N, Any_Type);
                           return;

                        else
                           Found := True;
                           P_Name := It.Nam;
                        end if;
                     end if;

                     Get_Next_Interp (Ind, It);
                  end loop;
               end;
            end if;

            if In_Open_Scopes (P_Name) then
               Set_Entity (P, P_Name);
               Set_Is_Overloaded (P, False);
               Find_Expanded_Name (N);

            else
               --  If no interpretation as an expanded name is possible, it
               --  must be a selected component of a record returned by a
               --  function call. Reformat prefix as a function call, the rest
               --  is done by type resolution. If the prefix is procedure or
               --  entry, as is P.X; this is an error.

               if Ekind (P_Name) /= E_Function
                 and then (not Is_Overloaded (P)
                             or else
                           Nkind (Parent (N)) = N_Procedure_Call_Statement)
               then
                  --  Prefix may mention a package that is hidden by a local
                  --  declaration: let the user know. Scan the full homonym
                  --  chain, the candidate package may be anywhere on it.

                  if Present (Homonym (Current_Entity (P_Name))) then

                     P_Name := Current_Entity (P_Name);

                     while Present (P_Name) loop
                        exit when Ekind (P_Name) = E_Package;
                        P_Name := Homonym (P_Name);
                     end loop;

                     if Present (P_Name) then
                        Error_Msg_Sloc := Sloc (Entity (Prefix (N)));

                        Error_Msg_NE
                          ("package& is hidden by declaration#",
                            N, P_Name);

                        Set_Entity (Prefix (N), P_Name);
                        Find_Expanded_Name (N);
                        return;
                     else
                        P_Name := Entity (Prefix (N));
                     end if;
                  end if;

                  Error_Msg_NE
                    ("invalid prefix in selected component&", N, P_Name);
                  Change_Selected_Component_To_Expanded_Name (N);
                  Set_Entity (N, Any_Id);
                  Set_Etype (N, Any_Type);

               else
                  Nam := New_Copy (P);
                  Save_Interps (P, Nam);
                  Rewrite (P,
                    Make_Function_Call (Sloc (P), Name => Nam));
                  Analyze_Call (P);
                  Analyze_Selected_Component (N);
               end if;
            end if;

         --  Remaining cases generate various error messages

         else
            --  Format node as expanded name, to avoid cascaded errors

            Change_Selected_Component_To_Expanded_Name (N);
            Set_Entity  (N, Any_Id);
            Set_Etype   (N, Any_Type);

            --  Issue error message, but avoid this if error issued already.
            --  Use identifier of prefix if one is available.

            if P_Name = Any_Id  then
               null;

            elsif Ekind (P_Name) = E_Void then
               Premature_Usage (P);

            elsif Nkind (P) /= N_Attribute_Reference then
               Error_Msg_N (
                "invalid prefix in selected component&", P);

               if Is_Access_Type (P_Type)
                 and then Ekind (Designated_Type (P_Type)) = E_Incomplete_Type
               then
                  Error_Msg_N
                    ("\dereference must not be of an incomplete type " &
                       "(RM 3.10.1)", P);
               end if;

            else
               Error_Msg_N (
                "invalid prefix in selected component", P);
            end if;
         end if;

      else
         --  If prefix is not the name of an entity, it must be an expression,
         --  whose type is appropriate for a record. This is determined by
         --  type resolution.

         Analyze_Selected_Component (N);
      end if;
   end Find_Selected_Component;

   ---------------
   -- Find_Type --
   ---------------

   procedure Find_Type (N : Node_Id) is
      C      : Entity_Id;
      Typ    : Entity_Id;
      T      : Entity_Id;
      T_Name : Entity_Id;

   begin
      if N = Error then
         return;

      elsif Nkind (N) = N_Attribute_Reference then

         --  Class attribute. This is not valid in Ada 83 mode, but we do not
         --  need to enforce that at this point, since the declaration of the
         --  tagged type in the prefix would have been flagged already.

         if Attribute_Name (N) = Name_Class then
            Check_Restriction (No_Dispatch, N);
            Find_Type (Prefix (N));

            --  Propagate error from bad prefix

            if Etype (Prefix (N)) = Any_Type then
               Set_Entity (N, Any_Type);
               Set_Etype  (N, Any_Type);
               return;
            end if;

            T := Base_Type (Entity (Prefix (N)));

<<<<<<< HEAD
            --  Case type is not known to be tagged. Its appearance in the
            --  prefix of the 'Class attribute indicates that the full view
=======
            --  Case where type is not known to be tagged. Its appearance in
            --  the prefix of the 'Class attribute indicates that the full view
>>>>>>> 60a98cce
            --  will be tagged.

            if not Is_Tagged_Type (T) then
               if Ekind (T) = E_Incomplete_Type then

                  --  It is legal to denote the class type of an incomplete
                  --  type. The full type will have to be tagged, of course.
                  --  In Ada2005 this usage is declared obsolescent, so we
                  --  warn accordingly.

                  --  ??? This test is temporarily disabled (always False)
                  --  because it causes an unwanted warning on GNAT sources
                  --  (built with -gnatg, which includes Warn_On_Obsolescent_
                  --  Feature). Once this issue is cleared in the sources, it
                  --  can be enabled.

                  if not Is_Tagged_Type (T)
                    and then Ada_Version >= Ada_05
                    and then Warn_On_Obsolescent_Feature
                    and then False
                  then
                     Error_Msg_N
                       ("applying 'Class to an untagged imcomplete type"
                         & " is an obsolescent feature  (RM J.11)", N);
                  end if;

                  Set_Is_Tagged_Type (T);
                  Set_Primitive_Operations (T, New_Elmt_List);
                  Make_Class_Wide_Type (T);
                  Set_Entity (N, Class_Wide_Type (T));
                  Set_Etype  (N, Class_Wide_Type (T));

               elsif Ekind (T) = E_Private_Type
                 and then not Is_Generic_Type (T)
                 and then In_Private_Part (Scope (T))
               then
                  --  The Class attribute can be applied to an untagged private
                  --  type fulfilled by a tagged type prior to the full type
                  --  declaration (but only within the parent package's private
                  --  part). Create the class-wide type now and check that the
                  --  full type is tagged later during its analysis. Note that
                  --  we do not mark the private type as tagged, unlike the
                  --  case of incomplete types, because the type must still
                  --  appear untagged to outside units.

                  if No (Class_Wide_Type (T)) then
                     Make_Class_Wide_Type (T);
                  end if;

                  Set_Entity (N, Class_Wide_Type (T));
                  Set_Etype  (N, Class_Wide_Type (T));

               else
                  --  Should we introduce a type Any_Tagged and use Wrong_Type
                  --  here, it would be a bit more consistent???

                  Error_Msg_NE
                    ("tagged type required, found}",
                     Prefix (N), First_Subtype (T));
                  Set_Entity (N, Any_Type);
                  return;
               end if;

            --  Case of tagged type

            else
               if Is_Concurrent_Type (T) then
                  if No (Corresponding_Record_Type (Entity (Prefix (N)))) then

                     --  Previous error. Use current type, which at least
                     --  provides some operations.

                     C := Entity (Prefix (N));

                  else
                     C := Class_Wide_Type
                            (Corresponding_Record_Type (Entity (Prefix (N))));
                  end if;

               else
                  C := Class_Wide_Type (Entity (Prefix (N)));
               end if;

               Set_Entity_With_Style_Check (N, C);
               Generate_Reference (C, N);
               Set_Etype (N, C);
            end if;

         --  Base attribute, not allowed in Ada 83

         elsif Attribute_Name (N) = Name_Base then
            if Ada_Version = Ada_83 and then Comes_From_Source (N) then
               Error_Msg_N
                 ("(Ada 83) Base attribute not allowed in subtype mark", N);

            else
               Find_Type (Prefix (N));
               Typ := Entity (Prefix (N));

               if Ada_Version >= Ada_95
                 and then not Is_Scalar_Type (Typ)
                 and then not Is_Generic_Type (Typ)
               then
                  Error_Msg_N
                    ("prefix of Base attribute must be scalar type",
                      Prefix (N));

               elsif Sloc (Typ) = Standard_Location
                 and then Base_Type (Typ) = Typ
                 and then Warn_On_Redundant_Constructs
               then
                  Error_Msg_NE
                    ("?redudant attribute, & is its own base type", N, Typ);
               end if;

               T := Base_Type (Typ);

               --  Rewrite attribute reference with type itself (see similar
               --  processing in Analyze_Attribute, case Base). Preserve
               --  prefix if present, for other legality checks.

               if Nkind (Prefix (N)) = N_Expanded_Name then
                  Rewrite (N,
                     Make_Expanded_Name (Sloc (N),
                       Chars         => Chars (T),
                       Prefix        => New_Copy (Prefix (Prefix (N))),
                       Selector_Name => New_Reference_To (T, Sloc (N))));

               else
                  Rewrite (N, New_Reference_To (T, Sloc (N)));
               end if;

               Set_Entity (N, T);
               Set_Etype (N, T);
            end if;

         elsif Attribute_Name (N) = Name_Stub_Type then

            --  This is handled in Analyze_Attribute

            Analyze (N);

         --  All other attributes are invalid in a subtype mark

         else
            Error_Msg_N ("invalid attribute in subtype mark", N);
         end if;

      else
         Analyze (N);

         if Is_Entity_Name (N) then
            T_Name := Entity (N);
         else
            Error_Msg_N ("subtype mark required in this context", N);
            Set_Etype (N, Any_Type);
            return;
         end if;

         if T_Name  = Any_Id or else Etype (N) = Any_Type then

            --  Undefined id. Make it into a valid type

            Set_Entity (N, Any_Type);

         elsif not Is_Type (T_Name)
           and then T_Name /= Standard_Void_Type
         then
            Error_Msg_Sloc := Sloc (T_Name);
            Error_Msg_N ("subtype mark required in this context", N);
            Error_Msg_NE ("\\found & declared#", N, T_Name);
            Set_Entity (N, Any_Type);

         else
            --  If the type is an incomplete type created to handle
            --  anonymous access components of a record type, then the
            --  incomplete type is the visible entity and subsequent
            --  references will point to it. Mark the original full
            --  type as referenced, to prevent spurious warnings.

            if Is_Incomplete_Type (T_Name)
              and then Present (Full_View (T_Name))
              and then not Comes_From_Source (T_Name)
            then
               Set_Referenced (Full_View (T_Name));
            end if;

            T_Name := Get_Full_View (T_Name);

            --  Ada 2005 (AI-251, AI-50217): Handle interfaces visible through
            --  limited-with clauses

            if From_With_Type (T_Name)
              and then Ekind (T_Name) in Incomplete_Kind
              and then Present (Non_Limited_View (T_Name))
              and then Is_Interface (Non_Limited_View (T_Name))
            then
               T_Name := Non_Limited_View (T_Name);
            end if;

            if In_Open_Scopes (T_Name) then
               if Ekind (Base_Type (T_Name)) = E_Task_Type then

                  --  In Ada 2005, a task name can be used in an access
                  --  definition within its own body.

                  if Ada_Version >= Ada_05
                    and then Nkind (Parent (N)) = N_Access_Definition
                  then
                     Set_Entity (N, T_Name);
                     Set_Etype  (N, T_Name);
                     return;

                  else
                     Error_Msg_N
                       ("task type cannot be used as type mark " &
<<<<<<< HEAD
                        "within its own body", N);
                  end if;
=======
                        "within its own spec or body", N);
                  end if;

               elsif Ekind (Base_Type (T_Name)) = E_Protected_Type then

                  --  In Ada 2005, a protected name can be used in an access
                  --  definition within its own body.

                  if Ada_Version >= Ada_05
                    and then Nkind (Parent (N)) = N_Access_Definition
                  then
                     Set_Entity (N, T_Name);
                     Set_Etype  (N, T_Name);
                     return;

                  else
                     Error_Msg_N
                       ("protected type cannot be used as type mark " &
                        "within its own spec or body", N);
                  end if;

>>>>>>> 60a98cce
               else
                  Error_Msg_N ("type declaration cannot refer to itself", N);
               end if;

               Set_Etype (N, Any_Type);
               Set_Entity (N, Any_Type);
               Set_Error_Posted (T_Name);
               return;
            end if;

            Set_Entity (N, T_Name);
            Set_Etype  (N, T_Name);
         end if;
      end if;

      if Present (Etype (N)) and then Comes_From_Source (N) then
         if Is_Fixed_Point_Type (Etype (N)) then
            Check_Restriction (No_Fixed_Point, N);
         elsif Is_Floating_Point_Type (Etype (N)) then
            Check_Restriction (No_Floating_Point, N);
         end if;
      end if;
   end Find_Type;

   ------------------------------------
   -- Has_Implicit_Character_Literal --
   ------------------------------------

   function Has_Implicit_Character_Literal (N : Node_Id) return Boolean is
      Id      : Entity_Id;
      Found   : Boolean := False;
      P       : constant Entity_Id := Entity (Prefix (N));
      Priv_Id : Entity_Id := Empty;

   begin
      if Ekind (P) = E_Package
        and then not In_Open_Scopes (P)
      then
         Priv_Id := First_Private_Entity (P);
      end if;

      if P = Standard_Standard then
         Change_Selected_Component_To_Expanded_Name (N);
         Rewrite (N, Selector_Name (N));
         Analyze (N);
         Set_Etype (Original_Node (N), Standard_Character);
         return True;
      end if;

      Id := First_Entity (P);

      while Present (Id)
        and then Id /= Priv_Id
      loop
         if Is_Character_Type (Id)
           and then (Root_Type (Id) = Standard_Character
                       or else Root_Type (Id) = Standard_Wide_Character
                       or else Root_Type (Id) = Standard_Wide_Wide_Character)
           and then Id = Base_Type (Id)
         then
            --  We replace the node with the literal itself, resolve as a
            --  character, and set the type correctly.

            if not Found then
               Change_Selected_Component_To_Expanded_Name (N);
               Rewrite (N, Selector_Name (N));
               Analyze (N);
               Set_Etype (N, Id);
               Set_Etype (Original_Node (N), Id);
               Found := True;

            else
               --  More than one type derived from Character in given scope.
               --  Collect all possible interpretations.

               Add_One_Interp (N, Id, Id);
            end if;
         end if;

         Next_Entity (Id);
      end loop;

      return Found;
   end Has_Implicit_Character_Literal;

   ----------------------
   -- Has_Private_With --
   ----------------------

   function Has_Private_With (E : Entity_Id) return Boolean is
      Comp_Unit : constant Node_Id := Cunit (Current_Sem_Unit);
      Item      : Node_Id;

   begin
      Item := First (Context_Items (Comp_Unit));
      while Present (Item) loop
         if Nkind (Item) = N_With_Clause
           and then Private_Present (Item)
           and then Entity (Name (Item)) = E
         then
            return True;
         end if;

         Next (Item);
      end loop;

      return False;
   end Has_Private_With;

   ---------------------------
   -- Has_Implicit_Operator --
   ---------------------------

   function Has_Implicit_Operator (N : Node_Id) return Boolean is
      Op_Id   : constant Name_Id   := Chars (Selector_Name (N));
      P       : constant Entity_Id := Entity (Prefix (N));
      Id      : Entity_Id;
      Priv_Id : Entity_Id := Empty;

      procedure Add_Implicit_Operator
        (T       : Entity_Id;
         Op_Type : Entity_Id := Empty);
      --  Add implicit interpretation to node N, using the type for which a
      --  predefined operator exists. If the operator yields a boolean type,
      --  the Operand_Type is implicitly referenced by the operator, and a
      --  reference to it must be generated.

      ---------------------------
      -- Add_Implicit_Operator --
      ---------------------------

      procedure Add_Implicit_Operator
        (T       : Entity_Id;
         Op_Type : Entity_Id := Empty)
      is
         Predef_Op : Entity_Id;

      begin
         Predef_Op := Current_Entity (Selector_Name (N));

         while Present (Predef_Op)
           and then Scope (Predef_Op) /= Standard_Standard
         loop
            Predef_Op := Homonym (Predef_Op);
         end loop;

         if Nkind (N) = N_Selected_Component then
            Change_Selected_Component_To_Expanded_Name (N);
         end if;

         Add_One_Interp (N, Predef_Op, T);

         --  For operators with unary and binary interpretations, add both

         if Present (Homonym (Predef_Op)) then
            Add_One_Interp (N, Homonym (Predef_Op), T);
         end if;

         --  The node is a reference to a predefined operator, and
         --  an implicit reference to the type of its operands.

         if Present (Op_Type) then
            Generate_Operator_Reference (N, Op_Type);
         else
            Generate_Operator_Reference (N, T);
         end if;
      end Add_Implicit_Operator;

   --  Start of processing for Has_Implicit_Operator

   begin
      if Ekind (P) = E_Package
        and then not In_Open_Scopes (P)
      then
         Priv_Id := First_Private_Entity (P);
      end if;

      Id := First_Entity (P);

      case Op_Id is

         --  Boolean operators: an implicit declaration exists if the scope
         --  contains a declaration for a derived Boolean type, or for an
         --  array of Boolean type.

         when Name_Op_And | Name_Op_Not | Name_Op_Or  | Name_Op_Xor =>
            while Id  /= Priv_Id loop
               if Valid_Boolean_Arg (Id)
                 and then Id = Base_Type (Id)
               then
                  Add_Implicit_Operator (Id);
                  return True;
               end if;

               Next_Entity (Id);
            end loop;

         --  Equality: look for any non-limited type (result is Boolean)

         when Name_Op_Eq | Name_Op_Ne =>
            while Id  /= Priv_Id loop
               if Is_Type (Id)
                 and then not Is_Limited_Type (Id)
                 and then Id = Base_Type (Id)
               then
                  Add_Implicit_Operator (Standard_Boolean, Id);
                  return True;
               end if;

               Next_Entity (Id);
            end loop;

         --  Comparison operators: scalar type, or array of scalar

         when Name_Op_Lt | Name_Op_Le | Name_Op_Gt | Name_Op_Ge =>
            while Id  /= Priv_Id loop
               if (Is_Scalar_Type (Id)
                 or else (Is_Array_Type (Id)
                           and then Is_Scalar_Type (Component_Type (Id))))
                 and then Id = Base_Type (Id)
               then
                  Add_Implicit_Operator (Standard_Boolean, Id);
                  return True;
               end if;

               Next_Entity (Id);
            end loop;

         --  Arithmetic operators: any numeric type

         when Name_Op_Abs      |
              Name_Op_Add      |
              Name_Op_Mod      |
              Name_Op_Rem      |
              Name_Op_Subtract |
              Name_Op_Multiply |
              Name_Op_Divide   |
              Name_Op_Expon    =>
            while Id  /= Priv_Id loop
               if Is_Numeric_Type (Id)
                 and then Id = Base_Type (Id)
               then
                  Add_Implicit_Operator (Id);
                  return True;
               end if;

               Next_Entity (Id);
            end loop;

         --  Concatenation: any one-dimensional array type

         when Name_Op_Concat =>
            while Id  /= Priv_Id loop
               if Is_Array_Type (Id) and then Number_Dimensions (Id) = 1
                 and then Id = Base_Type (Id)
               then
                  Add_Implicit_Operator (Id);
                  return True;
               end if;

               Next_Entity (Id);
            end loop;

         --  What is the others condition here? Should we be using a
         --  subtype of Name_Id that would restrict to operators ???

         when others => null;
      end case;

      --  If we fall through, then we do not have an implicit operator

      return False;

   end Has_Implicit_Operator;

   --------------------
   -- In_Open_Scopes --
   --------------------

   function In_Open_Scopes (S : Entity_Id) return Boolean is
   begin
      --  Several scope stacks are maintained by Scope_Stack. The base of the
      --  currently active scope stack is denoted by the Is_Active_Stack_Base
      --  flag in the scope stack entry. Note that the scope stacks used to
      --  simply be delimited implicitly by the presence of Standard_Standard
      --  at their base, but there now are cases where this is not sufficient
      --  because Standard_Standard actually may appear in the middle of the
      --  active set of scopes.

      for J in reverse 0 .. Scope_Stack.Last loop
         if Scope_Stack.Table (J).Entity = S then
            return True;
         end if;

         --  Check Is_Active_Stack_Base to tell us when to stop, as there are
         --  cases where Standard_Standard appears in the middle of the active
         --  set of scopes. This affects the declaration and overriding of
         --  private inherited operations in instantiations of generic child
         --  units.

         exit when Scope_Stack.Table (J).Is_Active_Stack_Base;
      end loop;

      return False;
   end In_Open_Scopes;

   -----------------------------
   -- Inherit_Renamed_Profile --
   -----------------------------

   procedure Inherit_Renamed_Profile (New_S : Entity_Id; Old_S : Entity_Id) is
      New_F : Entity_Id;
      Old_F : Entity_Id;
      Old_T : Entity_Id;
      New_T : Entity_Id;

   begin
      if Ekind (Old_S) = E_Operator then
         New_F := First_Formal (New_S);

         while Present (New_F) loop
            Set_Etype (New_F, Base_Type (Etype (New_F)));
            Next_Formal (New_F);
         end loop;

         Set_Etype (New_S, Base_Type (Etype (New_S)));

      else
         New_F := First_Formal (New_S);
         Old_F := First_Formal (Old_S);

         while Present (New_F) loop
            New_T := Etype (New_F);
            Old_T := Etype (Old_F);

            --  If the new type is a renaming of the old one, as is the
            --  case for actuals in instances, retain its name, to simplify
            --  later disambiguation.

            if Nkind (Parent (New_T)) = N_Subtype_Declaration
              and then Is_Entity_Name (Subtype_Indication (Parent (New_T)))
              and then Entity (Subtype_Indication (Parent (New_T))) = Old_T
            then
               null;
            else
               Set_Etype (New_F, Old_T);
            end if;

            Next_Formal (New_F);
            Next_Formal (Old_F);
         end loop;

         if Ekind (Old_S) = E_Function
           or else Ekind (Old_S) = E_Enumeration_Literal
         then
            Set_Etype (New_S, Etype (Old_S));
         end if;
      end if;
   end Inherit_Renamed_Profile;

   ----------------
   -- Initialize --
   ----------------

   procedure Initialize is
   begin
      Urefs.Init;
   end Initialize;

   -------------------------
   -- Install_Use_Clauses --
   -------------------------

   procedure Install_Use_Clauses
     (Clause             : Node_Id;
      Force_Installation : Boolean := False)
   is
      U  : Node_Id;
      P  : Node_Id;
      Id : Entity_Id;

   begin
      U := Clause;
      while Present (U) loop

         --  Case of USE package

         if Nkind (U) = N_Use_Package_Clause then
            P := First (Names (U));
            while Present (P) loop
               Id := Entity (P);

               if Ekind (Id) = E_Package then
                  if In_Use (Id) then
                     Note_Redundant_Use (P);

                  elsif Present (Renamed_Object (Id))
                    and then In_Use (Renamed_Object (Id))
                  then
                     Note_Redundant_Use (P);

                  elsif Force_Installation or else Applicable_Use (P) then
                     Use_One_Package (Id, U);

                  end if;
               end if;

               Next (P);
            end loop;

         --  Case of USE TYPE

         else
            P := First (Subtype_Marks (U));
            while Present (P) loop
               if not Is_Entity_Name (P)
                 or else No (Entity (P))
               then
                  null;

               elsif Entity (P) /= Any_Type then
                  Use_One_Type (P);
               end if;

               Next (P);
            end loop;
         end if;

         Next_Use_Clause (U);
      end loop;
   end Install_Use_Clauses;

   -------------------------------------
   -- Is_Appropriate_For_Entry_Prefix --
   -------------------------------------

   function Is_Appropriate_For_Entry_Prefix (T : Entity_Id) return Boolean is
      P_Type : Entity_Id := T;

   begin
      if Is_Access_Type (P_Type) then
         P_Type := Designated_Type (P_Type);
      end if;

      return Is_Task_Type (P_Type) or else Is_Protected_Type (P_Type);
   end Is_Appropriate_For_Entry_Prefix;

   -------------------------------
   -- Is_Appropriate_For_Record --
   -------------------------------

   function Is_Appropriate_For_Record (T : Entity_Id) return Boolean is

      function Has_Components (T1 : Entity_Id) return Boolean;
      --  Determine if given type has components (i.e. is either a record
      --  type or a type that has discriminants).

      --------------------
      -- Has_Components --
      --------------------

      function Has_Components (T1 : Entity_Id) return Boolean is
      begin
         return Is_Record_Type (T1)
           or else (Is_Private_Type (T1) and then Has_Discriminants (T1))
           or else (Is_Task_Type (T1) and then Has_Discriminants (T1))
           or else (Is_Incomplete_Type (T1)
                     and then From_With_Type (T1)
                     and then Present (Non_Limited_View (T1))
<<<<<<< HEAD
                     and then Is_Record_Type (Non_Limited_View (T1)));
=======
                     and then Is_Record_Type
                                (Get_Full_View (Non_Limited_View (T1))));
>>>>>>> 60a98cce
      end Has_Components;

   --  Start of processing for Is_Appropriate_For_Record

   begin
      return
        Present (T)
          and then (Has_Components (T)
                     or else (Is_Access_Type (T)
                               and then Has_Components (Designated_Type (T))));
   end Is_Appropriate_For_Record;

   ------------------------
   -- Note_Redundant_Use --
   ------------------------

   procedure Note_Redundant_Use (Clause : Node_Id) is
      Pack_Name : constant Entity_Id := Entity (Clause);
      Cur_Use   : constant Node_Id   := Current_Use_Clause (Pack_Name);
      Decl      : constant Node_Id   := Parent (Clause);

      Prev_Use   : Node_Id := Empty;
      Redundant  : Node_Id := Empty;
      --  The Use_Clause which is actually redundant. In the simplest case
      --  it is Pack itself, but when we compile a body we install its
      --  context before that of its spec, in which case it is the use_clause
      --  in the spec that will appear to be redundant, and we want the
      --  warning to be placed on the body. Similar complications appear when
      --  the redundancy is between a child unit and one of its ancestors.

   begin
      Set_Redundant_Use (Clause, True);

      if not Comes_From_Source (Clause)
        or else In_Instance
        or else not Warn_On_Redundant_Constructs
      then
         return;
      end if;

      if not Is_Compilation_Unit (Current_Scope) then

         --  If the use_clause is in an inner scope, it is made redundant
         --  by some clause in the current context, with one exception:
         --  If we're compiling a nested package body, and the use_clause
         --  comes from the corresponding spec, the clause is not necessarily
         --  fully redundant, so we should not warn.  If a warning was
         --  warranted, it would have been given when the spec was processed.

         if Nkind (Parent (Decl)) = N_Package_Specification then
            declare
               Package_Spec_Entity : constant Entity_Id :=
                                       Defining_Unit_Name (Parent (Decl));
            begin
               if In_Package_Body (Package_Spec_Entity) then
                  return;
               end if;
            end;
         end if;

         Redundant := Clause;
         Prev_Use  := Cur_Use;

      elsif Nkind (Unit (Cunit (Current_Sem_Unit))) = N_Package_Body then
         declare
            Cur_Unit : constant Unit_Number_Type := Get_Source_Unit (Cur_Use);
            New_Unit : constant Unit_Number_Type := Get_Source_Unit (Clause);
            Scop     : Entity_Id;

         begin
            if Cur_Unit = New_Unit then

               --  Redundant clause in same body

               Redundant := Clause;
               Prev_Use  := Cur_Use;

            elsif Cur_Unit = Current_Sem_Unit then

               --  If the new clause is not in the current unit it has been
               --  analyzed first, and it makes the other one redundant.
               --  However, if the new clause appears in a subunit, Cur_Unit
               --  is still the parent, and in that case the redundant one
               --  is the one appearing in the subunit.

               if Nkind (Unit (Cunit (New_Unit))) = N_Subunit then
                  Redundant := Clause;
                  Prev_Use  := Cur_Use;

               --  Most common case: redundant clause in body,
               --  original clause in spec. Current scope is spec entity.

               elsif
                 Current_Scope =
                   Defining_Entity (
                     Unit (Library_Unit (Cunit (Current_Sem_Unit))))
               then
                  Redundant := Cur_Use;
                  Prev_Use  := Clause;

               else
                  --  The new clause may appear in an unrelated unit, when
                  --  the parents of a generic are being installed prior to
                  --  instantiation. In this case there must be no warning.
                  --  We detect this case by checking whether the current top
                  --  of the stack is related to the current compilation.

                  Scop := Current_Scope;
                  while Present (Scop)
                    and then Scop /= Standard_Standard
                  loop
                     if Is_Compilation_Unit (Scop)
                       and then not Is_Child_Unit (Scop)
                     then
                        return;

                     elsif Scop = Cunit_Entity (Current_Sem_Unit) then
                        exit;
                     end if;

                     Scop := Scope (Scop);
                  end loop;

                  Redundant := Cur_Use;
                  Prev_Use  := Clause;
               end if;

            elsif New_Unit = Current_Sem_Unit then
               Redundant := Clause;
               Prev_Use  := Cur_Use;

            else
               --  Neither is the current unit, so they appear in parent or
               --  sibling units. Warning will be emitted elsewhere.

               return;
            end if;
         end;

      elsif Nkind (Unit (Cunit (Current_Sem_Unit))) = N_Package_Declaration
        and then Present (Parent_Spec (Unit (Cunit (Current_Sem_Unit))))
      then
         --  Use_clause is in child unit of current unit, and the child
         --  unit appears in the context of the body of the parent, so it
         --  has been installed first, even though it is the redundant one.
         --  Depending on their placement in the context, the visible or the
         --  private parts of the two units, either might appear as redundant,
         --  but the message has to be on the current unit.

         if Get_Source_Unit (Cur_Use) = Current_Sem_Unit then
            Redundant := Cur_Use;
            Prev_Use  := Clause;
         else
            Redundant := Clause;
            Prev_Use  := Cur_Use;
         end if;

         --  If the new use clause appears in the private part of a parent unit
         --  it may appear to be redudant w.r.t. a use clause in a child unit,
         --  but the previous use clause was needed in the visible part of the
         --  child, and no warning should be emitted.

         if Nkind (Parent (Decl)) = N_Package_Specification
           and then
             List_Containing (Decl) = Private_Declarations (Parent (Decl))
         then
            declare
               Par : constant Entity_Id := Defining_Entity (Parent (Decl));
               Spec : constant Node_Id  :=
                        Specification (Unit (Cunit (Current_Sem_Unit)));

            begin
               if Is_Compilation_Unit (Par)
                 and then Par /= Cunit_Entity (Current_Sem_Unit)
                 and then Parent (Cur_Use) = Spec
                 and then
                   List_Containing (Cur_Use) = Visible_Declarations (Spec)
               then
                  return;
               end if;
            end;
         end if;

      else
         null;
      end if;

      if Present (Redundant) then
         Error_Msg_Sloc := Sloc (Prev_Use);
         Error_Msg_NE (
           "& is already use_visible through declaration #?",
              Redundant, Pack_Name);
      end if;
   end Note_Redundant_Use;

   ---------------
   -- Pop_Scope --
   ---------------

   procedure Pop_Scope is
      SST : Scope_Stack_Entry renames Scope_Stack.Table (Scope_Stack.Last);

   begin
      if Debug_Flag_E then
         Write_Info;
      end if;

      Scope_Suppress := SST.Save_Scope_Suppress;
      Local_Suppress_Stack_Top := SST.Save_Local_Suppress_Stack_Top;

      if Debug_Flag_W then
         Write_Str ("--> exiting scope: ");
         Write_Name (Chars (Current_Scope));
         Write_Str (", Depth=");
         Write_Int (Int (Scope_Stack.Last));
         Write_Eol;
      end if;

      End_Use_Clauses (SST.First_Use_Clause);

      --  If the actions to be wrapped are still there they will get lost
      --  causing incomplete code to be generated. It is better to abort in
      --  this case (and we do the abort even with assertions off since the
      --  penalty is incorrect code generation)

      if SST.Actions_To_Be_Wrapped_Before /= No_List
           or else
         SST.Actions_To_Be_Wrapped_After  /= No_List
      then
         return;
      end if;

      --  Free last subprogram name if allocated, and pop scope

      Free (SST.Last_Subprogram_Name);
      Scope_Stack.Decrement_Last;
   end Pop_Scope;

   ---------------
   -- Push_Scope --
   ---------------

   procedure Push_Scope (S : Entity_Id) is
      E : Entity_Id;

   begin
      if Ekind (S) = E_Void then
         null;

      --  Set scope depth if not a non-concurrent type, and we have not
      --  yet set the scope depth. This means that we have the first
      --  occurrence of the scope, and this is where the depth is set.

      elsif (not Is_Type (S) or else Is_Concurrent_Type (S))
        and then not Scope_Depth_Set (S)
      then
         if S = Standard_Standard then
            Set_Scope_Depth_Value (S, Uint_0);

         elsif Is_Child_Unit (S) then
            Set_Scope_Depth_Value (S, Uint_1);

         elsif not Is_Record_Type (Current_Scope) then
            if Ekind (S) = E_Loop then
               Set_Scope_Depth_Value (S, Scope_Depth (Current_Scope));
            else
               Set_Scope_Depth_Value (S, Scope_Depth (Current_Scope) + 1);
            end if;
         end if;
      end if;

      Scope_Stack.Increment_Last;

      declare
         SST : Scope_Stack_Entry renames Scope_Stack.Table (Scope_Stack.Last);

      begin
         SST.Entity                        := S;
         SST.Save_Scope_Suppress           := Scope_Suppress;
         SST.Save_Local_Suppress_Stack_Top := Local_Suppress_Stack_Top;

         if Scope_Stack.Last > Scope_Stack.First then
            SST.Component_Alignment_Default := Scope_Stack.Table
                                                 (Scope_Stack.Last - 1).
                                                   Component_Alignment_Default;
         end if;

         SST.Last_Subprogram_Name           := null;
         SST.Is_Transient                   := False;
         SST.Node_To_Be_Wrapped             := Empty;
         SST.Pending_Freeze_Actions         := No_List;
         SST.Actions_To_Be_Wrapped_Before   := No_List;
         SST.Actions_To_Be_Wrapped_After    := No_List;
         SST.First_Use_Clause               := Empty;
         SST.Is_Active_Stack_Base           := False;
         SST.Previous_Visibility            := False;
      end;

      if Debug_Flag_W then
         Write_Str ("--> new scope: ");
         Write_Name (Chars (Current_Scope));
         Write_Str (", Id=");
         Write_Int (Int (Current_Scope));
         Write_Str (", Depth=");
         Write_Int (Int (Scope_Stack.Last));
         Write_Eol;
      end if;

      --  Deal with copying flags from the previous scope to this one. This
      --  is not necessary if either scope is standard, or if the new scope
      --  is a child unit.

      if S /= Standard_Standard
        and then Scope (S) /= Standard_Standard
        and then not Is_Child_Unit (S)
      then
         E := Scope (S);

         if Nkind (E) not in N_Entity then
            return;
         end if;

         --  Copy categorization flags from Scope (S) to S, this is not done
         --  when Scope (S) is Standard_Standard since propagation is from
         --  library unit entity inwards. Copy other relevant attributes as
         --  well (Discard_Names in particular).

         --  We only propagate inwards for library level entities,
         --  inner level subprograms do not inherit the categorization.

         if Is_Library_Level_Entity (S) then
            Set_Is_Preelaborated  (S, Is_Preelaborated (E));
            Set_Is_Shared_Passive (S, Is_Shared_Passive (E));
            Set_Discard_Names     (S, Discard_Names (E));
            Set_Suppress_Value_Tracking_On_Call
                                  (S, Suppress_Value_Tracking_On_Call (E));
            Set_Categorization_From_Scope (E => S, Scop => E);
         end if;
      end if;
<<<<<<< HEAD
   end New_Scope;

   ------------------------
   -- Note_Redundant_Use --
   ------------------------

   procedure Note_Redundant_Use (Clause : Node_Id) is
      Pack_Name : constant Entity_Id := Entity (Clause);
      Cur_Use   : constant Node_Id   := Current_Use_Clause (Pack_Name);
      Decl      : constant Node_Id   := Parent (Clause);

      Prev_Use   : Node_Id := Empty;
      Redundant  : Node_Id := Empty;
      --  The Use_Clause which is actually redundant. In the simplest case
      --  it is Pack itself, but when we compile a body we install its
      --  context before that of its spec, in which case it is the use_clause
      --  in the spec that will appear to be redundant, and we want the
      --  warning to be placed on the body. Similar complications appear when
      --  the redundancy is between a child unit and one of its ancestors.

   begin
      Set_Redundant_Use (Clause, True);

      if not Comes_From_Source (Clause)
        or else In_Instance
        or else not Warn_On_Redundant_Constructs
      then
         return;
      end if;

      if not Is_Compilation_Unit (Current_Scope) then

         --  If the use_clause is in an inner scope, it is made redundant
         --  by some clause in the current context, with one exception:
         --  If we're compiling a nested package body, and the use_clause
         --  comes from the corresponding spec, the clause is not necessarily
         --  fully redundant, so we should not warn.  If a warning was
         --  warranted, it would have been given when the spec was processed.

         if Nkind (Parent (Decl)) = N_Package_Specification then
            declare
               Package_Spec_Entity : constant Entity_Id :=
                                       Defining_Unit_Name (Parent (Decl));
            begin
               if In_Package_Body (Package_Spec_Entity) then
                  return;
               end if;
            end;
         end if;

         Redundant := Clause;
         Prev_Use  := Cur_Use;

      elsif Nkind (Unit (Cunit (Current_Sem_Unit))) = N_Package_Body then
         declare
            Cur_Unit : constant Unit_Number_Type := Get_Source_Unit (Cur_Use);
            New_Unit : constant Unit_Number_Type := Get_Source_Unit (Clause);
            Scop     : Entity_Id;

         begin
            if Cur_Unit = New_Unit then

               --  Redundant clause in same body

               Redundant := Clause;
               Prev_Use  := Cur_Use;

            elsif Cur_Unit = Current_Sem_Unit then

               --  If the new clause is not in the current unit it has been
               --  analyzed first, and it makes the other one redundant.
               --  However, if the new clause appears in a subunit, Cur_Unit
               --  is still the parent, and in that case the redundant one
               --  is the one appearing in the subunit.

               if Nkind (Unit (Cunit (New_Unit))) = N_Subunit then
                  Redundant := Clause;
                  Prev_Use  := Cur_Use;

               --  Most common case: redundant clause in body,
               --  original clause in spec. Current scope is spec entity.

               elsif
                 Current_Scope =
                   Defining_Entity (
                     Unit (Library_Unit (Cunit (Current_Sem_Unit))))
               then
                  Redundant := Cur_Use;
                  Prev_Use  := Clause;

               else
                  --  The new clause may appear in an unrelated unit, when
                  --  the parents of a generic are being installed prior to
                  --  instantiation. In this case there must be no warning.
                  --  We detect this case by checking whether the current top
                  --  of the stack is related to the current compilation.

                  Scop := Current_Scope;
                  while Present (Scop)
                    and then Scop /= Standard_Standard
                  loop
                     if Is_Compilation_Unit (Scop)
                       and then not Is_Child_Unit (Scop)
                     then
                        return;

                     elsif Scop = Cunit_Entity (Current_Sem_Unit) then
                        exit;
                     end if;

                     Scop := Scope (Scop);
                  end loop;

                  Redundant := Cur_Use;
                  Prev_Use  := Clause;
               end if;

            elsif New_Unit = Current_Sem_Unit then
               Redundant := Clause;
               Prev_Use  := Cur_Use;

            else
               --  Neither is the current unit, so they appear in parent or
               --  sibling units. Warning will be emitted elsewhere.

               return;
            end if;
         end;

      elsif Nkind (Unit (Cunit (Current_Sem_Unit))) = N_Package_Declaration
        and then Present (Parent_Spec (Unit (Cunit (Current_Sem_Unit))))
      then
         --  Use_clause is in child unit of current unit, and the child
         --  unit appears in the context of the body of the parent, so it
         --  has been installed first, even though it is the redundant one.
         --  Depending on their placement in the context, the visible or the
         --  private parts of the two units, either might appear as redundant,
         --  but the message has to be on the current unit.

         if Get_Source_Unit (Cur_Use) = Current_Sem_Unit then
            Redundant := Cur_Use;
            Prev_Use  := Clause;
         else
            Redundant := Clause;
            Prev_Use  := Cur_Use;
         end if;

         --  If the new use clause appears in the private part of a parent unit
         --  it may appear to be redudant w.r.t. a use clause in a child unit,
         --  but the previous use clause was needed in the visible part of the
         --  child, and no warning should be emitted.

         if Nkind (Parent (Decl)) = N_Package_Specification
           and then
             List_Containing (Decl) = Private_Declarations (Parent (Decl))
         then
            declare
               Par : constant Entity_Id := Defining_Entity (Parent (Decl));
               Spec : constant Node_Id  :=
                        Specification (Unit (Cunit (Current_Sem_Unit)));

            begin
               if Is_Compilation_Unit (Par)
                 and then Par /= Cunit_Entity (Current_Sem_Unit)
                 and then Parent (Cur_Use) = Spec
                 and then
                   List_Containing (Cur_Use) = Visible_Declarations (Spec)
               then
                  return;
               end if;
            end;
         end if;

      else
         null;
      end if;

      if Present (Redundant) then
         Error_Msg_Sloc := Sloc (Prev_Use);
         Error_Msg_NE (
           "& is already use_visible through declaration #?",
              Redundant, Pack_Name);
      end if;
   end Note_Redundant_Use;

   ---------------
   -- Pop_Scope --
   ---------------

   procedure Pop_Scope is
      SST : Scope_Stack_Entry renames Scope_Stack.Table (Scope_Stack.Last);

   begin
      if Debug_Flag_E then
         Write_Info;
      end if;

      Scope_Suppress := SST.Save_Scope_Suppress;
      Local_Entity_Suppress.Set_Last (SST.Save_Local_Entity_Suppress);

      if Debug_Flag_W then
         Write_Str ("--> exiting scope: ");
         Write_Name (Chars (Current_Scope));
         Write_Str (", Depth=");
         Write_Int (Int (Scope_Stack.Last));
         Write_Eol;
      end if;

      End_Use_Clauses (SST.First_Use_Clause);

      --  If the actions to be wrapped are still there they will get lost
      --  causing incomplete code to be generated. It is better to abort in
      --  this case (and we do the abort even with assertions off since the
      --  penalty is incorrect code generation)

      if SST.Actions_To_Be_Wrapped_Before /= No_List
           or else
         SST.Actions_To_Be_Wrapped_After  /= No_List
      then
         return;
      end if;

      --  Free last subprogram name if allocated, and pop scope

      Free (SST.Last_Subprogram_Name);
      Scope_Stack.Decrement_Last;
   end Pop_Scope;
=======
   end Push_Scope;
>>>>>>> 60a98cce

   ---------------------
   -- Premature_Usage --
   ---------------------

   procedure Premature_Usage (N : Node_Id) is
      Kind : constant Node_Kind := Nkind (Parent (Entity (N)));
      E    : Entity_Id := Entity (N);

   begin
      --  Within an instance, the analysis of the actual for a formal object
      --  does not see the name of the object itself. This is significant only
      --  if the object is an aggregate, where its analysis does not do any
      --  name resolution on component associations. (see 4717-008). In such a
      --  case, look for the visible homonym on the chain.

      if In_Instance
        and then Present (Homonym (E))
      then
         E := Homonym (E);

         while Present (E)
           and then not In_Open_Scopes (Scope (E))
         loop
            E := Homonym (E);
         end loop;

         if Present (E) then
            Set_Entity (N, E);
            Set_Etype (N, Etype (E));
            return;
         end if;
      end if;

      if Kind  = N_Component_Declaration then
         Error_Msg_N
           ("component&! cannot be used before end of record declaration", N);

      elsif Kind  = N_Parameter_Specification then
         Error_Msg_N
           ("formal parameter&! cannot be used before end of specification",
            N);

      elsif Kind  = N_Discriminant_Specification then
         Error_Msg_N
           ("discriminant&! cannot be used before end of discriminant part",
            N);

      elsif Kind  = N_Procedure_Specification
        or else Kind = N_Function_Specification
      then
         Error_Msg_N
           ("subprogram&! cannot be used before end of its declaration",
            N);
      else
         Error_Msg_N
           ("object& cannot be used before end of its declaration!", N);
      end if;
   end Premature_Usage;

   ------------------------
   -- Present_System_Aux --
   ------------------------

   function Present_System_Aux (N : Node_Id := Empty) return Boolean is
      Loc      : Source_Ptr;
      Aux_Name : Unit_Name_Type;
      Unum     : Unit_Number_Type;
      Withn    : Node_Id;
      With_Sys : Node_Id;
      The_Unit : Node_Id;

      function Find_System (C_Unit : Node_Id) return Entity_Id;
      --  Scan context clause of compilation unit to find with_clause
      --  for System.

      -----------------
      -- Find_System --
      -----------------

      function Find_System (C_Unit : Node_Id) return Entity_Id is
         With_Clause : Node_Id;

      begin
         With_Clause := First (Context_Items (C_Unit));
         while Present (With_Clause) loop
            if (Nkind (With_Clause) = N_With_Clause
              and then Chars (Name (With_Clause)) = Name_System)
              and then Comes_From_Source (With_Clause)
            then
               return With_Clause;
            end if;

            Next (With_Clause);
         end loop;

         return Empty;
      end Find_System;

   --  Start of processing for Present_System_Aux

   begin
      --  The child unit may have been loaded and analyzed already

      if Present (System_Aux_Id) then
         return True;

      --  If no previous pragma for System.Aux, nothing to load

      elsif No (System_Extend_Unit) then
         return False;

      --  Use the unit name given in the pragma to retrieve the unit.
      --  Verify that System itself appears in the context clause of the
      --  current compilation. If System is not present, an error will
      --  have been reported already.

      else
         With_Sys := Find_System (Cunit (Current_Sem_Unit));

         The_Unit := Unit (Cunit (Current_Sem_Unit));

         if No (With_Sys)
           and then (Nkind (The_Unit) = N_Package_Body
                      or else (Nkind (The_Unit) = N_Subprogram_Body
                        and then not Acts_As_Spec (Cunit (Current_Sem_Unit))))
         then
            With_Sys := Find_System (Library_Unit (Cunit (Current_Sem_Unit)));
         end if;

         if No (With_Sys)
           and then Present (N)
         then
            --  If we are compiling a subunit, we need to examine its
            --  context as well (Current_Sem_Unit is the parent unit);

            The_Unit := Parent (N);

            while Nkind (The_Unit) /= N_Compilation_Unit loop
               The_Unit := Parent (The_Unit);
            end loop;

            if Nkind (Unit (The_Unit)) = N_Subunit then
               With_Sys := Find_System (The_Unit);
            end if;
         end if;

         if No (With_Sys) then
            return False;
         end if;

         Loc := Sloc (With_Sys);
         Get_Name_String (Chars (Expression (System_Extend_Unit)));
         Name_Buffer (8 .. Name_Len + 7) := Name_Buffer (1 .. Name_Len);
         Name_Buffer (1 .. 7) := "system.";
         Name_Buffer (Name_Len + 8) := '%';
         Name_Buffer (Name_Len + 9) := 's';
         Name_Len := Name_Len + 9;
         Aux_Name := Name_Find;

         Unum :=
           Load_Unit
             (Load_Name  => Aux_Name,
              Required   => False,
              Subunit    => False,
              Error_Node => With_Sys);

         if Unum /= No_Unit then
            Semantics (Cunit (Unum));
            System_Aux_Id :=
              Defining_Entity (Specification (Unit (Cunit (Unum))));

            Withn :=
              Make_With_Clause (Loc,
                Name =>
                  Make_Expanded_Name (Loc,
                    Chars  => Chars (System_Aux_Id),
                    Prefix => New_Reference_To (Scope (System_Aux_Id), Loc),
                    Selector_Name => New_Reference_To (System_Aux_Id, Loc)));

            Set_Entity (Name (Withn), System_Aux_Id);

            Set_Library_Unit       (Withn, Cunit (Unum));
            Set_Corresponding_Spec (Withn, System_Aux_Id);
            Set_First_Name         (Withn, True);
            Set_Implicit_With      (Withn, True);

            Insert_After (With_Sys, Withn);
            Mark_Rewrite_Insertion (Withn);
            Set_Context_Installed (Withn);

            return True;

         --  Here if unit load failed

         else
            Error_Msg_Name_1 := Name_System;
            Error_Msg_Name_2 := Chars (Expression (System_Extend_Unit));
            Error_Msg_N
              ("extension package `%.%` does not exist",
               Opt.System_Extend_Unit);
            return False;
         end if;
      end if;
   end Present_System_Aux;

   -------------------------
   -- Restore_Scope_Stack --
   -------------------------

   procedure Restore_Scope_Stack (Handle_Use : Boolean := True) is
      E         : Entity_Id;
      S         : Entity_Id;
      Comp_Unit : Node_Id;
      In_Child  : Boolean := False;
      Full_Vis  : Boolean := True;
      SS_Last   : constant Int := Scope_Stack.Last;

   begin
      --  Restore visibility of previous scope stack, if any

      for J in reverse 0 .. Scope_Stack.Last loop
         exit when  Scope_Stack.Table (J).Entity = Standard_Standard
            or else No (Scope_Stack.Table (J).Entity);

         S := Scope_Stack.Table (J).Entity;

         if not Is_Hidden_Open_Scope (S) then

            --  If the parent scope is hidden, its entities are hidden as
            --  well, unless the entity is the instantiation currently
            --  being analyzed.

            if not Is_Hidden_Open_Scope (Scope (S))
              or else not Analyzed (Parent (S))
              or else Scope (S) = Standard_Standard
            then
               Set_Is_Immediately_Visible (S, True);
            end if;

            E := First_Entity (S);
            while Present (E) loop
               if Is_Child_Unit (E) then
                  Set_Is_Immediately_Visible (E,
                    Is_Visible_Child_Unit (E) or else In_Open_Scopes (E));
               else
                  Set_Is_Immediately_Visible (E, True);
               end if;

               Next_Entity (E);

               if not Full_Vis then
                  exit when E = First_Private_Entity (S);
               end if;
            end loop;

            --  The visibility of child units (siblings of current compilation)
            --  must be restored in any case. Their declarations may appear
            --  after the private part of the parent.

            if not Full_Vis then
               while Present (E) loop
                  if Is_Child_Unit (E) then
                     Set_Is_Immediately_Visible (E,
                       Is_Visible_Child_Unit (E) or else In_Open_Scopes (E));
                  end if;

                  Next_Entity (E);
               end loop;
            end if;
         end if;

         if Is_Child_Unit (S)
            and not In_Child     --  check only for current unit
         then
            In_Child := True;

            --  Restore visibility of parents according to whether the child
            --  is private and whether we are in its visible part.

            Comp_Unit := Parent (Unit_Declaration_Node (S));

            if Nkind (Comp_Unit) = N_Compilation_Unit
              and then Private_Present (Comp_Unit)
            then
               Full_Vis := True;

            elsif (Ekind (S) = E_Package
                    or else Ekind (S) = E_Generic_Package)
              and then (In_Private_Part (S)
                         or else In_Package_Body (S))
            then
               Full_Vis := True;

            elsif (Ekind (S) = E_Procedure
                    or else Ekind (S) = E_Function)
              and then Has_Completion (S)
            then
               Full_Vis := True;
            else
               Full_Vis := False;
            end if;
         else
            Full_Vis := True;
         end if;
      end loop;

      if SS_Last >= Scope_Stack.First
        and then Scope_Stack.Table (SS_Last).Entity /= Standard_Standard
        and then Handle_Use
      then
         Install_Use_Clauses (Scope_Stack.Table (SS_Last).First_Use_Clause);
      end if;
   end Restore_Scope_Stack;

   ----------------------
   -- Save_Scope_Stack --
   ----------------------

   procedure Save_Scope_Stack (Handle_Use : Boolean := True) is
      E       : Entity_Id;
      S       : Entity_Id;
      SS_Last : constant Int := Scope_Stack.Last;

   begin
      if SS_Last >= Scope_Stack.First
        and then Scope_Stack.Table (SS_Last).Entity /= Standard_Standard
      then
         if Handle_Use then
            End_Use_Clauses (Scope_Stack.Table (SS_Last).First_Use_Clause);
         end if;

         --  If the call is from within a compilation unit, as when called from
         --  Rtsfind, make current entries in scope stack invisible while we
         --  analyze the new unit.

         for J in reverse 0 .. SS_Last loop
            exit when  Scope_Stack.Table (J).Entity = Standard_Standard
               or else No (Scope_Stack.Table (J).Entity);

            S := Scope_Stack.Table (J).Entity;
            Set_Is_Immediately_Visible (S, False);

            E := First_Entity (S);
            while Present (E) loop
               Set_Is_Immediately_Visible (E, False);
               Next_Entity (E);
            end loop;
         end loop;

      end if;
   end Save_Scope_Stack;

   -------------
   -- Set_Use --
   -------------

   procedure Set_Use (L : List_Id) is
      Decl      : Node_Id;
      Pack_Name : Node_Id;
      Pack      : Entity_Id;
      Id        : Entity_Id;

   begin
      if Present (L) then
         Decl := First (L);
         while Present (Decl) loop
            if Nkind (Decl) = N_Use_Package_Clause then
               Chain_Use_Clause (Decl);

               Pack_Name := First (Names (Decl));
               while Present (Pack_Name) loop
                  Pack := Entity (Pack_Name);

                  if Ekind (Pack) = E_Package
                    and then Applicable_Use (Pack_Name)
                  then
                     Use_One_Package (Pack, Decl);
                  end if;

                  Next (Pack_Name);
               end loop;

            elsif Nkind (Decl) = N_Use_Type_Clause  then
               Chain_Use_Clause (Decl);

               Id := First (Subtype_Marks (Decl));
               while Present (Id) loop
                  if Entity (Id) /= Any_Type then
                     Use_One_Type (Id);
                  end if;

                  Next (Id);
               end loop;
            end if;

            Next (Decl);
         end loop;
      end if;
   end Set_Use;

   ---------------------
   -- Use_One_Package --
   ---------------------

   procedure Use_One_Package (P : Entity_Id; N : Node_Id) is
      Id               : Entity_Id;
      Prev             : Entity_Id;
      Current_Instance : Entity_Id := Empty;
      Real_P           : Entity_Id;
      Private_With_OK  : Boolean   := False;

   begin
      if Ekind (P) /= E_Package then
         return;
      end if;

      Set_In_Use (P);
      Set_Current_Use_Clause (P, N);

      --  Ada 2005 (AI-50217): Check restriction

      if From_With_Type (P) then
         Error_Msg_N ("limited withed package cannot appear in use clause", N);
      end if;

      --  Find enclosing instance, if any

      if In_Instance then
         Current_Instance := Current_Scope;
         while not Is_Generic_Instance (Current_Instance) loop
            Current_Instance := Scope (Current_Instance);
         end loop;

         if No (Hidden_By_Use_Clause (N)) then
            Set_Hidden_By_Use_Clause (N, New_Elmt_List);
         end if;
      end if;

      --  If unit is a package renaming, indicate that the renamed
      --  package is also in use (the flags on both entities must
      --  remain consistent, and a subsequent use of either of them
      --  should be recognized as redundant).

      if Present (Renamed_Object (P)) then
         Set_In_Use (Renamed_Object (P));
         Set_Current_Use_Clause (Renamed_Object (P), N);
         Real_P := Renamed_Object (P);
      else
         Real_P := P;
      end if;

      --  Ada 2005 (AI-262): Check the use_clause of a private withed package
      --  found in the private part of a package specification

      if In_Private_Part (Current_Scope)
        and then Has_Private_With (P)
        and then Is_Child_Unit (Current_Scope)
        and then Is_Child_Unit (P)
        and then Is_Ancestor_Package (Scope (Current_Scope), P)
      then
         Private_With_OK := True;
      end if;

      --  Loop through entities in one package making them potentially
      --  use-visible.

      Id := First_Entity (P);
      while Present (Id)
        and then (Id /= First_Private_Entity (P)
                    or else Private_With_OK) -- Ada 2005 (AI-262)
      loop
         Prev := Current_Entity (Id);
         while Present (Prev) loop
            if Is_Immediately_Visible (Prev)
              and then (not Is_Overloadable (Prev)
                         or else not Is_Overloadable (Id)
                         or else (Type_Conformant (Id, Prev)))
            then
               if No (Current_Instance) then

                  --  Potentially use-visible entity remains hidden

                  goto Next_Usable_Entity;

               --  A use clause within an instance hides outer global entities,
               --  which are not used to resolve local entities in the
               --  instance. Note that the predefined entities in Standard
               --  could not have been hidden in the generic by a use clause,
               --  and therefore remain visible. Other compilation units whose
               --  entities appear in Standard must be hidden in an instance.

               --  To determine whether an entity is external to the instance
               --  we compare the scope depth of its scope with that of the
               --  current instance. However, a generic actual of a subprogram
               --  instance is declared in the wrapper package but will not be
               --  hidden by a use-visible entity.

               --  If Id is called Standard, the predefined package with the
               --  same name is in the homonym chain. It has to be ignored
               --  because it has no defined scope (being the only entity in
               --  the system with this mandated behavior).

               elsif not Is_Hidden (Id)
                 and then Present (Scope (Prev))
                 and then not Is_Wrapper_Package (Scope (Prev))
                 and then Scope_Depth (Scope (Prev)) <
                          Scope_Depth (Current_Instance)
                 and then (Scope (Prev) /= Standard_Standard
                            or else Sloc (Prev) > Standard_Location)
               then
                  Set_Is_Potentially_Use_Visible (Id);
                  Set_Is_Immediately_Visible (Prev, False);
                  Append_Elmt (Prev, Hidden_By_Use_Clause (N));
               end if;

            --  A user-defined operator is not use-visible if the predefined
            --  operator for the type is immediately visible, which is the case
            --  if the type of the operand is in an open scope. This does not
            --  apply to user-defined operators that have operands of different
            --  types, because the predefined mixed mode operations (multiply
            --  and divide) apply to universal types and do not hide anything.

            elsif Ekind (Prev) = E_Operator
              and then Operator_Matches_Spec (Prev, Id)
              and then In_Open_Scopes
               (Scope (Base_Type (Etype (First_Formal (Id)))))
              and then (No (Next_Formal (First_Formal (Id)))
                         or else Etype (First_Formal (Id))
                           = Etype (Next_Formal (First_Formal (Id)))
                         or else Chars (Prev) = Name_Op_Expon)
            then
               goto Next_Usable_Entity;
            end if;

            Prev := Homonym (Prev);
         end loop;

         --  On exit, we know entity is not hidden, unless it is private

         if not Is_Hidden (Id)
           and then ((not Is_Child_Unit (Id))
                       or else Is_Visible_Child_Unit (Id))
         then
            Set_Is_Potentially_Use_Visible (Id);

            if Is_Private_Type (Id)
              and then Present (Full_View (Id))
            then
               Set_Is_Potentially_Use_Visible (Full_View (Id));
            end if;
         end if;

         <<Next_Usable_Entity>>
            Next_Entity (Id);
      end loop;

      --  Child units are also made use-visible by a use clause, but they may
      --  appear after all visible declarations in the parent entity list.

      while Present (Id) loop
         if Is_Child_Unit (Id)
           and then Is_Visible_Child_Unit (Id)
         then
            Set_Is_Potentially_Use_Visible (Id);
         end if;

         Next_Entity (Id);
      end loop;

      if Chars (Real_P) = Name_System
        and then Scope (Real_P) = Standard_Standard
        and then Present_System_Aux (N)
      then
         Use_One_Package (System_Aux_Id, N);
      end if;

   end Use_One_Package;

   ------------------
   -- Use_One_Type --
   ------------------

   procedure Use_One_Type (Id : Node_Id) is
      T       : Entity_Id;
      Op_List : Elist_Id;
      Elmt    : Elmt_Id;

   begin
      --  It is the type determined by the subtype mark (8.4(8)) whose
      --  operations become potentially use-visible.

      T := Base_Type (Entity (Id));

      Set_Redundant_Use
        (Id,
           In_Use (T)
             or else Is_Potentially_Use_Visible (T)
             or else In_Use (Scope (T)));

      if In_Open_Scopes (Scope (T)) then
         null;

      elsif From_With_Type (T) then
         Error_Msg_N
           ("incomplete type from limited view "
             & "cannot appear in use clause", Id);

      --  If the subtype mark designates a subtype in a different package,
      --  we have to check that the parent type is visible, otherwise the
      --  use type clause is a noop. Not clear how to do that???

      elsif not Redundant_Use (Id) then
         Set_In_Use (T);
         Op_List := Collect_Primitive_Operations (T);

         Elmt := First_Elmt (Op_List);
         while Present (Elmt) loop
            if (Nkind (Node (Elmt)) = N_Defining_Operator_Symbol
                 or else Chars (Node (Elmt)) in Any_Operator_Name)
              and then not Is_Hidden (Node (Elmt))
            then
               Set_Is_Potentially_Use_Visible (Node (Elmt));
            end if;

            Next_Elmt (Elmt);
         end loop;
      end if;
   end Use_One_Type;

   ----------------
   -- Write_Info --
   ----------------

   procedure Write_Info is
      Id : Entity_Id := First_Entity (Current_Scope);

   begin
      --  No point in dumping standard entities

      if Current_Scope = Standard_Standard then
         return;
      end if;

      Write_Str ("========================================================");
      Write_Eol;
      Write_Str ("        Defined Entities in ");
      Write_Name (Chars (Current_Scope));
      Write_Eol;
      Write_Str ("========================================================");
      Write_Eol;

      if No (Id) then
         Write_Str ("-- none --");
         Write_Eol;

      else
         while Present (Id) loop
            Write_Entity_Info (Id, " ");
            Next_Entity (Id);
         end loop;
      end if;

      if Scope (Current_Scope) = Standard_Standard then

         --  Print information on the current unit itself

         Write_Entity_Info (Current_Scope, " ");
      end if;

      Write_Eol;
   end Write_Info;

   -----------------
   -- Write_Scopes --
   -----------------

   procedure Write_Scopes is
      S : Entity_Id;
   begin
      for J in reverse 1 .. Scope_Stack.Last loop
         S :=  Scope_Stack.Table (J).Entity;
         Write_Int (Int (S));
         Write_Str (" === ");
         Write_Name (Chars (S));
         Write_Eol;
      end loop;
   end Write_Scopes;

end Sem_Ch8;<|MERGE_RESOLUTION|>--- conflicted
+++ resolved
@@ -6,11 +6,7 @@
 --                                                                          --
 --                                 B o d y                                  --
 --                                                                          --
-<<<<<<< HEAD
---          Copyright (C) 1992-2006, Free Software Foundation, Inc.         --
-=======
 --          Copyright (C) 1992-2007, Free Software Foundation, Inc.         --
->>>>>>> 60a98cce
 --                                                                          --
 -- GNAT is free software;  you can  redistribute it  and/or modify it under --
 -- terms of the  GNU General Public License as published  by the Free Soft- --
@@ -763,12 +759,6 @@
            and then not Is_Access_Constant (Etype (Nam))
          then
             Error_Msg_N ("(Ada 2005): the renamed object is not "
-<<<<<<< HEAD
-                         & "access-to-constant ('R'M 8.5.1(6))", N);
-         end if;
-      end if;
-
-=======
                          & "access-to-constant (RM 8.5.1(6))", N);
          end if;
       end if;
@@ -807,7 +797,6 @@
          end case;
       end if;
 
->>>>>>> 60a98cce
       --  An object renaming requires an exact match of the type. Class-wide
       --  matching is not allowed.
 
@@ -862,11 +851,7 @@
                --  formal object of a generic unit G, and the object renaming
                --  declaration occurs within the body of G or within the body
                --  of a generic unit declared within the declarative region
-<<<<<<< HEAD
-               --  of G, then the declaration of the formal object of G shall
-=======
                --  of G, then the declaration of the formal object of G must
->>>>>>> 60a98cce
                --  have a null exclusion.
 
                if Is_Formal_Object (Nam_Ent)
@@ -882,17 +867,12 @@
                      Error_Node := Access_Definition (Nam_Decl);
                   end if;
 
-<<<<<<< HEAD
-                  Error_Msg_N ("null-exclusion required in formal " &
-                               "object declaration", Error_Node);
-=======
                   Error_Msg_N
                     ("`NOT NULL` required in formal object declaration",
                      Error_Node);
                   Error_Msg_Sloc := Sloc (N);
                   Error_Msg_N
                     ("\because of renaming # (RM 8.5.4(4))", Error_Node);
->>>>>>> 60a98cce
 
                --  Ada 2005 (AI-423): Otherwise, the subtype of the object name
                --  shall exclude null.
@@ -900,14 +880,9 @@
                elsif Nkind (Subtyp_Decl) = N_Subtype_Declaration
                  and then not Has_Null_Exclusion (Subtyp_Decl)
                then
-<<<<<<< HEAD
-                  Error_Msg_N ("subtype must have null-exclusion",
-                               Subtyp_Decl);
-=======
                   Error_Msg_N
                     ("`NOT NULL` required for subtype & (RM 8.5.1(4.6/2))",
                      Defining_Identifier (Subtyp_Decl));
->>>>>>> 60a98cce
                end if;
             end if;
          end;
@@ -1354,14 +1329,9 @@
                 not (Has_Null_Exclusion (Parent (Sub_Formal))
                        or else Can_Never_Be_Null (Etype (Sub_Formal)))
             then
-<<<<<<< HEAD
-               Error_Msg_N ("null-exclusion required in parameter profile",
-                            Parent (Sub_Formal));
-=======
                Error_Msg_NE
                  ("`NOT NULL` required for parameter &",
                   Parent (Sub_Formal), Sub_Formal);
->>>>>>> 60a98cce
             end if;
 
             Next_Formal (Ren_Formal);
@@ -1377,14 +1347,9 @@
              not (Has_Null_Exclusion (Parent (Sub))
                     or else Can_Never_Be_Null (Etype (Sub)))
          then
-<<<<<<< HEAD
-            Error_Msg_N ("null-exclusion required in return profile",
-                         Result_Definition (Parent (Sub)));
-=======
             Error_Msg_N
               ("return must specify `NOT NULL`",
                Result_Definition (Parent (Sub)));
->>>>>>> 60a98cce
          end if;
       end Check_Null_Exclusion;
 
@@ -1616,10 +1581,7 @@
          --  for it at the freezing point.
 
          Set_Corresponding_Spec (N, Rename_Spec);
-<<<<<<< HEAD
-=======
-
->>>>>>> 60a98cce
+
          if Nkind (Unit_Declaration_Node (Rename_Spec)) =
                                      N_Abstract_Subprogram_Declaration
          then
@@ -1739,27 +1701,6 @@
       then
          Error_Msg_N ("expect valid subprogram name in renaming", N);
          return;
-<<<<<<< HEAD
-      end if;
-
-      --  Most common case: subprogram renames subprogram. No body is generated
-      --  in this case, so we must indicate the declaration is complete as is.
-
-      if No (Rename_Spec) then
-         Set_Has_Completion   (New_S);
-         Set_Is_Pure          (New_S, Is_Pure          (Entity (Nam)));
-         Set_Is_Preelaborated (New_S, Is_Preelaborated (Entity (Nam)));
-
-         --  Ada 2005 (AI-423): Check the consistency of null exclusions
-         --  between a subprogram and its renaming.
-
-         if Ada_Version >= Ada_05 then
-            Check_Null_Exclusion
-              (Ren => New_S,
-               Sub => Entity (Nam));
-         end if;
-=======
->>>>>>> 60a98cce
       end if;
 
       --  Find the renamed entity that matches the given specification. Disable
@@ -3458,11 +3399,7 @@
 
             --  Another special check if N is the prefix of a selected
             --  component which is a known unit, add message complaining
-<<<<<<< HEAD
-            --  about missingw with for this unit.
-=======
             --  about missing with for this unit.
->>>>>>> 60a98cce
 
             elsif Nkind (Parent (N)) = N_Selected_Component
               and then N = Prefix (Parent (N))
@@ -3902,11 +3839,7 @@
          --  to the discriminant in the initialization procedure.
 
          else
-<<<<<<< HEAD
-            --  Entity is unambiguous, indicate that it is referenced here One
-=======
             --  Entity is unambiguous, indicate that it is referenced here. One
->>>>>>> 60a98cce
             --  slightly odd case is that we do not want to set the Referenced
             --  flag if the entity is a label, and the identifier is the label
             --  in the source, since this is not a reference from the point of
@@ -4047,11 +3980,8 @@
             --  the scope, it is important to note that the limited view also
             --  has shadow entities associated nested packages. For this reason
             --  the correct scope of the entity is the scope of the real entity
-<<<<<<< HEAD
-=======
             --  The non-limited view may itself be incomplete, in which case
             --  get the full view if available.
->>>>>>> 60a98cce
 
             elsif From_With_Type (Id)
               and then Is_Type (Id)
@@ -4059,11 +3989,7 @@
               and then Present (Non_Limited_View (Id))
               and then Scope (Non_Limited_View (Id)) = P_Name
             then
-<<<<<<< HEAD
-               Candidate        := Non_Limited_View (Id);
-=======
                Candidate        := Get_Full_View (Non_Limited_View (Id));
->>>>>>> 60a98cce
                Is_New_Candidate := True;
 
             else
@@ -4234,13 +4160,6 @@
 
                --  If this is a selection from Ada, System or Interfaces, then
                --  we assume a missing with for the corresponding package.
-<<<<<<< HEAD
-
-               if Is_Known_Unit (N) then
-                  Error_Msg_Node_2 := Selector;
-                  Error_Msg_N ("missing `WITH &.&;`", Prefix (N));
-
-=======
 
                if Is_Known_Unit (N) then
                   if not Error_Posted (N) then
@@ -4248,7 +4167,6 @@
                      Error_Msg_N ("missing `WITH &.&;`", Prefix (N));
                   end if;
 
->>>>>>> 60a98cce
                --  If this is a selection from a dummy package, then suppress
                --  the error message, of course the entity is missing if the
                --  package is missing!
@@ -5045,13 +4963,8 @@
 
             T := Base_Type (Entity (Prefix (N)));
 
-<<<<<<< HEAD
-            --  Case type is not known to be tagged. Its appearance in the
-            --  prefix of the 'Class attribute indicates that the full view
-=======
             --  Case where type is not known to be tagged. Its appearance in
             --  the prefix of the 'Class attribute indicates that the full view
->>>>>>> 60a98cce
             --  will be tagged.
 
             if not Is_Tagged_Type (T) then
@@ -5268,10 +5181,6 @@
                   else
                      Error_Msg_N
                        ("task type cannot be used as type mark " &
-<<<<<<< HEAD
-                        "within its own body", N);
-                  end if;
-=======
                         "within its own spec or body", N);
                   end if;
 
@@ -5293,7 +5202,6 @@
                         "within its own spec or body", N);
                   end if;
 
->>>>>>> 60a98cce
                else
                   Error_Msg_N ("type declaration cannot refer to itself", N);
                end if;
@@ -5763,12 +5671,8 @@
            or else (Is_Incomplete_Type (T1)
                      and then From_With_Type (T1)
                      and then Present (Non_Limited_View (T1))
-<<<<<<< HEAD
-                     and then Is_Record_Type (Non_Limited_View (T1)));
-=======
                      and then Is_Record_Type
                                 (Get_Full_View (Non_Limited_View (T1))));
->>>>>>> 60a98cce
       end Has_Components;
 
    --  Start of processing for Is_Appropriate_For_Record
@@ -6108,237 +6012,7 @@
             Set_Categorization_From_Scope (E => S, Scop => E);
          end if;
       end if;
-<<<<<<< HEAD
-   end New_Scope;
-
-   ------------------------
-   -- Note_Redundant_Use --
-   ------------------------
-
-   procedure Note_Redundant_Use (Clause : Node_Id) is
-      Pack_Name : constant Entity_Id := Entity (Clause);
-      Cur_Use   : constant Node_Id   := Current_Use_Clause (Pack_Name);
-      Decl      : constant Node_Id   := Parent (Clause);
-
-      Prev_Use   : Node_Id := Empty;
-      Redundant  : Node_Id := Empty;
-      --  The Use_Clause which is actually redundant. In the simplest case
-      --  it is Pack itself, but when we compile a body we install its
-      --  context before that of its spec, in which case it is the use_clause
-      --  in the spec that will appear to be redundant, and we want the
-      --  warning to be placed on the body. Similar complications appear when
-      --  the redundancy is between a child unit and one of its ancestors.
-
-   begin
-      Set_Redundant_Use (Clause, True);
-
-      if not Comes_From_Source (Clause)
-        or else In_Instance
-        or else not Warn_On_Redundant_Constructs
-      then
-         return;
-      end if;
-
-      if not Is_Compilation_Unit (Current_Scope) then
-
-         --  If the use_clause is in an inner scope, it is made redundant
-         --  by some clause in the current context, with one exception:
-         --  If we're compiling a nested package body, and the use_clause
-         --  comes from the corresponding spec, the clause is not necessarily
-         --  fully redundant, so we should not warn.  If a warning was
-         --  warranted, it would have been given when the spec was processed.
-
-         if Nkind (Parent (Decl)) = N_Package_Specification then
-            declare
-               Package_Spec_Entity : constant Entity_Id :=
-                                       Defining_Unit_Name (Parent (Decl));
-            begin
-               if In_Package_Body (Package_Spec_Entity) then
-                  return;
-               end if;
-            end;
-         end if;
-
-         Redundant := Clause;
-         Prev_Use  := Cur_Use;
-
-      elsif Nkind (Unit (Cunit (Current_Sem_Unit))) = N_Package_Body then
-         declare
-            Cur_Unit : constant Unit_Number_Type := Get_Source_Unit (Cur_Use);
-            New_Unit : constant Unit_Number_Type := Get_Source_Unit (Clause);
-            Scop     : Entity_Id;
-
-         begin
-            if Cur_Unit = New_Unit then
-
-               --  Redundant clause in same body
-
-               Redundant := Clause;
-               Prev_Use  := Cur_Use;
-
-            elsif Cur_Unit = Current_Sem_Unit then
-
-               --  If the new clause is not in the current unit it has been
-               --  analyzed first, and it makes the other one redundant.
-               --  However, if the new clause appears in a subunit, Cur_Unit
-               --  is still the parent, and in that case the redundant one
-               --  is the one appearing in the subunit.
-
-               if Nkind (Unit (Cunit (New_Unit))) = N_Subunit then
-                  Redundant := Clause;
-                  Prev_Use  := Cur_Use;
-
-               --  Most common case: redundant clause in body,
-               --  original clause in spec. Current scope is spec entity.
-
-               elsif
-                 Current_Scope =
-                   Defining_Entity (
-                     Unit (Library_Unit (Cunit (Current_Sem_Unit))))
-               then
-                  Redundant := Cur_Use;
-                  Prev_Use  := Clause;
-
-               else
-                  --  The new clause may appear in an unrelated unit, when
-                  --  the parents of a generic are being installed prior to
-                  --  instantiation. In this case there must be no warning.
-                  --  We detect this case by checking whether the current top
-                  --  of the stack is related to the current compilation.
-
-                  Scop := Current_Scope;
-                  while Present (Scop)
-                    and then Scop /= Standard_Standard
-                  loop
-                     if Is_Compilation_Unit (Scop)
-                       and then not Is_Child_Unit (Scop)
-                     then
-                        return;
-
-                     elsif Scop = Cunit_Entity (Current_Sem_Unit) then
-                        exit;
-                     end if;
-
-                     Scop := Scope (Scop);
-                  end loop;
-
-                  Redundant := Cur_Use;
-                  Prev_Use  := Clause;
-               end if;
-
-            elsif New_Unit = Current_Sem_Unit then
-               Redundant := Clause;
-               Prev_Use  := Cur_Use;
-
-            else
-               --  Neither is the current unit, so they appear in parent or
-               --  sibling units. Warning will be emitted elsewhere.
-
-               return;
-            end if;
-         end;
-
-      elsif Nkind (Unit (Cunit (Current_Sem_Unit))) = N_Package_Declaration
-        and then Present (Parent_Spec (Unit (Cunit (Current_Sem_Unit))))
-      then
-         --  Use_clause is in child unit of current unit, and the child
-         --  unit appears in the context of the body of the parent, so it
-         --  has been installed first, even though it is the redundant one.
-         --  Depending on their placement in the context, the visible or the
-         --  private parts of the two units, either might appear as redundant,
-         --  but the message has to be on the current unit.
-
-         if Get_Source_Unit (Cur_Use) = Current_Sem_Unit then
-            Redundant := Cur_Use;
-            Prev_Use  := Clause;
-         else
-            Redundant := Clause;
-            Prev_Use  := Cur_Use;
-         end if;
-
-         --  If the new use clause appears in the private part of a parent unit
-         --  it may appear to be redudant w.r.t. a use clause in a child unit,
-         --  but the previous use clause was needed in the visible part of the
-         --  child, and no warning should be emitted.
-
-         if Nkind (Parent (Decl)) = N_Package_Specification
-           and then
-             List_Containing (Decl) = Private_Declarations (Parent (Decl))
-         then
-            declare
-               Par : constant Entity_Id := Defining_Entity (Parent (Decl));
-               Spec : constant Node_Id  :=
-                        Specification (Unit (Cunit (Current_Sem_Unit)));
-
-            begin
-               if Is_Compilation_Unit (Par)
-                 and then Par /= Cunit_Entity (Current_Sem_Unit)
-                 and then Parent (Cur_Use) = Spec
-                 and then
-                   List_Containing (Cur_Use) = Visible_Declarations (Spec)
-               then
-                  return;
-               end if;
-            end;
-         end if;
-
-      else
-         null;
-      end if;
-
-      if Present (Redundant) then
-         Error_Msg_Sloc := Sloc (Prev_Use);
-         Error_Msg_NE (
-           "& is already use_visible through declaration #?",
-              Redundant, Pack_Name);
-      end if;
-   end Note_Redundant_Use;
-
-   ---------------
-   -- Pop_Scope --
-   ---------------
-
-   procedure Pop_Scope is
-      SST : Scope_Stack_Entry renames Scope_Stack.Table (Scope_Stack.Last);
-
-   begin
-      if Debug_Flag_E then
-         Write_Info;
-      end if;
-
-      Scope_Suppress := SST.Save_Scope_Suppress;
-      Local_Entity_Suppress.Set_Last (SST.Save_Local_Entity_Suppress);
-
-      if Debug_Flag_W then
-         Write_Str ("--> exiting scope: ");
-         Write_Name (Chars (Current_Scope));
-         Write_Str (", Depth=");
-         Write_Int (Int (Scope_Stack.Last));
-         Write_Eol;
-      end if;
-
-      End_Use_Clauses (SST.First_Use_Clause);
-
-      --  If the actions to be wrapped are still there they will get lost
-      --  causing incomplete code to be generated. It is better to abort in
-      --  this case (and we do the abort even with assertions off since the
-      --  penalty is incorrect code generation)
-
-      if SST.Actions_To_Be_Wrapped_Before /= No_List
-           or else
-         SST.Actions_To_Be_Wrapped_After  /= No_List
-      then
-         return;
-      end if;
-
-      --  Free last subprogram name if allocated, and pop scope
-
-      Free (SST.Last_Subprogram_Name);
-      Scope_Stack.Decrement_Last;
-   end Pop_Scope;
-=======
    end Push_Scope;
->>>>>>> 60a98cce
 
    ---------------------
    -- Premature_Usage --
