------------------------------------------------------------------------------
--                                                                          --
--                         GNAT COMPILER COMPONENTS                         --
--                                                                          --
--                             S E M _ I N T R                              --
--                                                                          --
--                                 B o d y                                  --
--                                                                          --
--          Copyright (C) 1992-2010, Free Software Foundation, Inc.         --
--                                                                          --
-- GNAT is free software;  you can  redistribute it  and/or modify it under --
-- terms of the  GNU General Public License as published  by the Free Soft- --
-- ware  Foundation;  either version 3,  or (at your option) any later ver- --
-- sion.  GNAT is distributed in the hope that it will be useful, but WITH- --
-- OUT ANY WARRANTY;  without even the  implied warranty of MERCHANTABILITY --
-- or FITNESS FOR A PARTICULAR PURPOSE.  See the GNU General Public License --
-- for  more details.  You should have  received  a copy of the GNU General --
-- Public License  distributed with GNAT; see file COPYING3.  If not, go to --
-- http://www.gnu.org/licenses for a complete copy of the license.          --
--                                                                          --
-- GNAT was originally developed  by the GNAT team at  New York University. --
-- Extensive contributions were provided by Ada Core Technologies Inc.      --
--                                                                          --
------------------------------------------------------------------------------

--  Processing for intrinsic subprogram declarations

with Atree;    use Atree;
with Einfo;    use Einfo;
with Errout;   use Errout;
with Fname;    use Fname;
with Lib;      use Lib;
with Namet;    use Namet;
with Sem_Aux;  use Sem_Aux;
with Sem_Eval; use Sem_Eval;
with Sem_Util; use Sem_Util;
with Sinfo;    use Sinfo;
with Snames;   use Snames;
with Stand;    use Stand;
with Stringt;  use Stringt;
with Targparm; use Targparm;
with Uintp;    use Uintp;

package body Sem_Intr is

   -----------------------
   -- Local Subprograms --
   -----------------------

   procedure Check_Exception_Function (E : Entity_Id; N : Node_Id);
   --  Check use of intrinsic Exception_Message, Exception_Info or
   --  Exception_Name, as used in the DEC compatible Current_Exceptions
   --  package. In each case we must have a parameterless function that
   --  returns type String.

   procedure Check_Intrinsic_Operator (E : Entity_Id; N : Node_Id);
   --  Check that operator is one of the binary arithmetic operators, and that
   --  the types involved both have underlying integer types.

   procedure Check_Shift (E : Entity_Id; N : Node_Id);
   --  Check intrinsic shift subprogram, the two arguments are the same
   --  as for Check_Intrinsic_Subprogram (i.e. the entity of the subprogram
   --  declaration, and the node for the pragma argument, used for messages)

   procedure Errint (Msg : String; S : Node_Id; N : Node_Id);
   --  Post error message for bad intrinsic, the message itself is posted
   --  on the appropriate spec node and another message is placed on the
   --  pragma itself, referring to the spec. S is the node in the spec on
   --  which the message is to be placed, and N is the pragma argument node.

   ------------------------------
   -- Check_Exception_Function --
   ------------------------------

   procedure Check_Exception_Function (E : Entity_Id; N : Node_Id) is
   begin
      if not Ekind_In (E, E_Function, E_Generic_Function) then
         Errint
           ("intrinsic exception subprogram must be a function", E, N);

      elsif Present (First_Formal (E)) then
         Errint
           ("intrinsic exception subprogram may not have parameters",
            E, First_Formal (E));
         return;

      elsif Etype (E) /= Standard_String then
         Errint
           ("return type of exception subprogram must be String", E, N);
         return;
      end if;
   end Check_Exception_Function;

   --------------------------
   -- Check_Intrinsic_Call --
   --------------------------

   procedure Check_Intrinsic_Call (N : Node_Id) is
      Nam  : constant Entity_Id := Entity (Name (N));
      Arg1 : constant Node_Id   := First_Actual (N);
      Typ  : Entity_Id;
      Rtyp : Entity_Id;
      Cnam : Name_Id;
      Unam : Node_Id;

   begin
<<<<<<< HEAD
=======
      --  Set argument type if argument present

      if Present (Arg1) then
         Typ := Etype (Arg1);
         Rtyp := Underlying_Type (Root_Type (Typ));
      end if;

      --  Set intrinsic name (getting original name in the generic case)

      Unam := Ultimate_Alias (Nam);

      if Present (Parent (Unam))
        and then Present (Generic_Parent (Parent (Unam)))
      then
         Cnam := Chars (Generic_Parent (Parent (Unam)));
      else
         Cnam := Chars (Nam);
      end if;

>>>>>>> 03d20231
      --  For Import_xxx calls, argument must be static string. A string
      --  literal is legal even in Ada83 mode, where such literals are
      --  not static.

      if Cnam = Name_Import_Address
           or else
         Cnam = Name_Import_Largest_Value
           or else
         Cnam = Name_Import_Value
      then
         if Etype (Arg1) = Any_Type
           or else Raises_Constraint_Error (Arg1)
         then
            null;

         elsif Nkind (Arg1) /= N_String_Literal
           and then not Is_Static_Expression (Arg1)
         then
            Error_Msg_FE
              ("call to & requires static string argument!", N, Nam);
            Why_Not_Static (Arg1);

         elsif String_Length (Strval (Expr_Value_S (Arg1))) = 0 then
            Error_Msg_NE
              ("call to & does not permit null string", N, Nam);

         elsif OpenVMS_On_Target
           and then String_Length (Strval (Expr_Value_S (Arg1))) > 31
         then
            Error_Msg_NE
              ("argument in call to & must be 31 characters or less", N, Nam);
         end if;

      --  Check for the case of freeing a non-null object which will raise
      --  Constraint_Error. Issue warning here, do the expansion in Exp_Intr.

      elsif Cnam = Name_Unchecked_Deallocation
        and then Can_Never_Be_Null (Etype (Arg1))
      then
         Error_Msg_N
           ("freeing `NOT NULL` object will raise Constraint_Error?", N);

      --  For unchecked deallocation, error to deallocate from empty pool.
      --  Note: this test used to be in Exp_Intr as a warning, but AI 157
      --  issues a binding interpretation that this should be an error, and
      --  consequently it needs to be done in the semantic analysis so that
      --  the error is issued even in semantics only mode.

      elsif Cnam = Name_Unchecked_Deallocation
        and then No_Pool_Assigned (Rtyp)
      then
         Error_Msg_N ("deallocation from empty storage pool!", N);

      --  For now, no other special checks are required

      else
         return;
      end if;
   end Check_Intrinsic_Call;

   ------------------------------
   -- Check_Intrinsic_Operator --
   ------------------------------

   procedure Check_Intrinsic_Operator (E : Entity_Id; N : Node_Id) is
      Ret : constant Entity_Id := Etype (E);
      Nam : constant Name_Id   := Chars (E);
      T1  : Entity_Id;
      T2  : Entity_Id;

   begin
      --  Arithmetic operators

      if Nam = Name_Op_Add
           or else
         Nam = Name_Op_Subtract
           or else
         Nam = Name_Op_Multiply
           or else
         Nam = Name_Op_Divide
           or else
         Nam = Name_Op_Rem
           or else
         Nam = Name_Op_Mod
           or else
         Nam = Name_Op_Abs
      then
         T1 := Etype (First_Formal (E));

         if No (Next_Formal (First_Formal (E))) then

            if Nam = Name_Op_Add
                 or else
               Nam = Name_Op_Subtract
                 or else
               Nam = Name_Op_Abs
            then
               T2 := T1;

            --  Previous error in declaration

            else
               return;
            end if;

         else
            T2 := Etype (Next_Formal (First_Formal (E)));
         end if;

<<<<<<< HEAD
         if Root_Type (T1) = Root_Type (T2)
           or else Root_Type (T1) = Root_Type (Ret)
         then
            --  Same types, predefined operator will apply

            null;

         elsif Is_Integer_Type (Underlying_Type (T1))
           and then Is_Integer_Type (Underlying_Type (T2))
           and then Is_Integer_Type (Underlying_Type (Ret))
         then
            --  Expansion will introduce conversions if sizes are not equal

=======
         --  Same types, predefined operator will apply

         if Root_Type (T1) = Root_Type (T2)
           or else Root_Type (T1) = Root_Type (Ret)
         then
            null;

         --  Expansion will introduce conversions if sizes are not equal

         elsif Is_Integer_Type (Underlying_Type (T1))
           and then Is_Integer_Type (Underlying_Type (T2))
           and then Is_Integer_Type (Underlying_Type (Ret))
         then
>>>>>>> 03d20231
            null;

         else
            Errint
              ("types of intrinsic operator operands do not match", E, N);
         end if;

      --  Comparison operators

      elsif Nam = Name_Op_Eq
              or else
            Nam = Name_Op_Ge
              or else
            Nam = Name_Op_Gt
              or else
            Nam = Name_Op_Le
              or else
            Nam = Name_Op_Lt
              or else
            Nam = Name_Op_Ne
      then
         T1 := Etype (First_Formal (E));

         --  Return if previous error in declaration, otherwise get T2 type

         if No (Next_Formal (First_Formal (E))) then
            return;
         else
            T2 := Etype (Next_Formal (First_Formal (E)));
         end if;

         if Root_Type (T1) /= Root_Type (T2) then
            Errint
              ("types of intrinsic operator must have the same size", E, N);
         end if;

         if Root_Type (Ret) /= Standard_Boolean then
            Errint
              ("result type of intrinsic comparison must be boolean", E, N);
         end if;

      --  Exponentiation

      elsif Nam = Name_Op_Expon then
         T1 := Etype (First_Formal (E));

         if No (Next_Formal (First_Formal (E))) then

            --  Previous error in declaration

            return;

         else
            T2 := Etype (Next_Formal (First_Formal (E)));
         end if;

         if not (Is_Integer_Type (T1)
                   or else
                 Is_Floating_Point_Type (T1))
           or else Root_Type (T1) /= Root_Type (Ret)
           or else Root_Type (T2) /= Root_Type (Standard_Integer)
         then
            Errint ("incorrect operands for intrinsic operator", N, E);
         end if;

      --  All other operators (are there any?) are not handled

      else
         Errint ("incorrect context for ""Intrinsic"" convention", E, N);
         return;
      end if;

      if not Is_Numeric_Type (Underlying_Type (T1)) then
         Errint ("intrinsic operator can only apply to numeric types", E, N);
      end if;
   end Check_Intrinsic_Operator;

   --------------------------------
   -- Check_Intrinsic_Subprogram --
   --------------------------------

   procedure Check_Intrinsic_Subprogram (E : Entity_Id; N : Node_Id) is
      Spec : constant Node_Id := Specification (Unit_Declaration_Node (E));
      Nam  : Name_Id;

   begin
      if Present (Spec)
        and then Present (Generic_Parent (Spec))
      then
         Nam := Chars (Generic_Parent (Spec));
      else
         Nam := Chars (E);
      end if;

      --  Check name is valid intrinsic name

      Get_Name_String (Nam);

      if Name_Buffer (1) /= 'O'
        and then Nam /= Name_Asm
        and then Nam /= Name_To_Address
        and then Nam not in First_Intrinsic_Name .. Last_Intrinsic_Name
      then
         Errint ("unrecognized intrinsic subprogram", E, N);

      --  We always allow intrinsic specifications in language defined units
      --  and in expanded code. We assume that the GNAT implementors know what
      --  they are doing, and do not write or generate junk use of intrinsic!

      elsif not Comes_From_Source (E)
        or else not Comes_From_Source (N)
        or else Is_Predefined_File_Name
                  (Unit_File_Name (Get_Source_Unit (N)))
      then
         null;

      --  Shift cases. We allow user specification of intrinsic shift
      --  operators for any numeric types.

      elsif
        Nam = Name_Rotate_Left
          or else
        Nam = Name_Rotate_Right
          or else
        Nam = Name_Shift_Left
          or else
        Nam = Name_Shift_Right
          or else
        Nam = Name_Shift_Right_Arithmetic
      then
         Check_Shift (E, N);

      elsif
        Nam = Name_Exception_Information
          or else
        Nam = Name_Exception_Message
          or else
        Nam = Name_Exception_Name
      then
         Check_Exception_Function (E, N);

      elsif Nkind (E) = N_Defining_Operator_Symbol then
         Check_Intrinsic_Operator (E, N);

      elsif Nam = Name_File
        or else Nam = Name_Line
        or else Nam = Name_Source_Location
        or else Nam = Name_Enclosing_Entity
      then
         null;

      --  For now, no other intrinsic subprograms are recognized in user code

      else
         Errint ("incorrect context for ""Intrinsic"" convention", E, N);
      end if;
   end Check_Intrinsic_Subprogram;

   -----------------
   -- Check_Shift --
   -----------------

   procedure Check_Shift (E : Entity_Id; N : Node_Id) is
      Arg1  : Node_Id;
      Arg2  : Node_Id;
      Size  : Nat;
      Typ1  : Entity_Id;
      Typ2  : Entity_Id;
      Ptyp1 : Node_Id;
      Ptyp2 : Node_Id;

   begin
      if not Ekind_In (E, E_Function, E_Generic_Function) then
         Errint ("intrinsic shift subprogram must be a function", E, N);
         return;
      end if;

      Arg1 := First_Formal (E);

      if Present (Arg1) then
         Arg2 := Next_Formal (Arg1);
      else
         Arg2 := Empty;
      end if;

      if Arg1 = Empty or else Arg2 = Empty then
         Errint ("intrinsic shift function must have two arguments", E, N);
         return;
      end if;

      Typ1 := Etype (Arg1);
      Typ2 := Etype (Arg2);

      Ptyp1 := Parameter_Type (Parent (Arg1));
      Ptyp2 := Parameter_Type (Parent (Arg2));

      if not Is_Integer_Type (Typ1) then
         Errint ("first argument to shift must be integer type", Ptyp1, N);
         return;
      end if;

      if Typ2 /= Standard_Natural then
         Errint ("second argument to shift must be type Natural", Ptyp2, N);
         return;
      end if;

      Size := UI_To_Int (Esize (Typ1));

      if Size /= 8
        and then Size /= 16
        and then Size /= 32
        and then Size /= 64
      then
         Errint
           ("first argument for shift must have size 8, 16, 32 or 64",
             Ptyp1, N);
         return;

      elsif Non_Binary_Modulus (Typ1) then
         Errint
           ("shifts not allowed for non-binary modular types",
            Ptyp1, N);

      elsif Etype (Arg1) /= Etype (E) then
         Errint
           ("first argument of shift must match return type", Ptyp1, N);
         return;
      end if;
   end Check_Shift;

   ------------
   -- Errint --
   ------------

   procedure Errint (Msg : String; S : Node_Id; N : Node_Id) is
   begin
      Error_Msg_N (Msg, S);
      Error_Msg_N ("incorrect intrinsic subprogram, see spec", N);
   end Errint;

end Sem_Intr;<|MERGE_RESOLUTION|>--- conflicted
+++ resolved
@@ -104,8 +104,6 @@
       Unam : Node_Id;
 
    begin
-<<<<<<< HEAD
-=======
       --  Set argument type if argument present
 
       if Present (Arg1) then
@@ -125,7 +123,6 @@
          Cnam := Chars (Nam);
       end if;
 
->>>>>>> 03d20231
       --  For Import_xxx calls, argument must be static string. A string
       --  literal is legal even in Ada83 mode, where such literals are
       --  not static.
@@ -235,35 +232,19 @@
             T2 := Etype (Next_Formal (First_Formal (E)));
          end if;
 
-<<<<<<< HEAD
+         --  Same types, predefined operator will apply
+
          if Root_Type (T1) = Root_Type (T2)
            or else Root_Type (T1) = Root_Type (Ret)
          then
-            --  Same types, predefined operator will apply
-
             null;
+
+         --  Expansion will introduce conversions if sizes are not equal
 
          elsif Is_Integer_Type (Underlying_Type (T1))
            and then Is_Integer_Type (Underlying_Type (T2))
            and then Is_Integer_Type (Underlying_Type (Ret))
          then
-            --  Expansion will introduce conversions if sizes are not equal
-
-=======
-         --  Same types, predefined operator will apply
-
-         if Root_Type (T1) = Root_Type (T2)
-           or else Root_Type (T1) = Root_Type (Ret)
-         then
-            null;
-
-         --  Expansion will introduce conversions if sizes are not equal
-
-         elsif Is_Integer_Type (Underlying_Type (T1))
-           and then Is_Integer_Type (Underlying_Type (T2))
-           and then Is_Integer_Type (Underlying_Type (Ret))
-         then
->>>>>>> 03d20231
             null;
 
          else
