------------------------------------------------------------------------------
--                                                                          --
--                         GNAT COMPILER COMPONENTS                         --
--                                                                          --
--                             S E M _ I N T R                              --
--                                                                          --
--                                 B o d y                                  --
--                                                                          --
--          Copyright (C) 1992-2010, Free Software Foundation, Inc.         --
--                                                                          --
-- GNAT is free software;  you can  redistribute it  and/or modify it under --
-- terms of the  GNU General Public License as published  by the Free Soft- --
-- ware  Foundation;  either version 3,  or (at your option) any later ver- --
-- sion.  GNAT is distributed in the hope that it will be useful, but WITH- --
-- OUT ANY WARRANTY;  without even the  implied warranty of MERCHANTABILITY --
-- or FITNESS FOR A PARTICULAR PURPOSE.  See the GNU General Public License --
-- for  more details.  You should have  received  a copy of the GNU General --
-- Public License  distributed with GNAT; see file COPYING3.  If not, go to --
-- http://www.gnu.org/licenses for a complete copy of the license.          --
--                                                                          --
-- GNAT was originally developed  by the GNAT team at  New York University. --
-- Extensive contributions were provided by Ada Core Technologies Inc.      --
--                                                                          --
------------------------------------------------------------------------------

--  Processing for intrinsic subprogram declarations

with Atree;    use Atree;
with Einfo;    use Einfo;
with Errout;   use Errout;
with Fname;    use Fname;
with Lib;      use Lib;
with Namet;    use Namet;
with Sem_Aux;  use Sem_Aux;
with Sem_Eval; use Sem_Eval;
with Sem_Util; use Sem_Util;
with Sinfo;    use Sinfo;
with Snames;   use Snames;
with Stand;    use Stand;
with Stringt;  use Stringt;
with Targparm; use Targparm;
with Uintp;    use Uintp;

package body Sem_Intr is

   -----------------------
   -- Local Subprograms --
   -----------------------

   procedure Check_Exception_Function (E : Entity_Id; N : Node_Id);
   --  Check use of intrinsic Exception_Message, Exception_Info or
   --  Exception_Name, as used in the DEC compatible Current_Exceptions
   --  package. In each case we must have a parameterless function that
   --  returns type String.

   procedure Check_Intrinsic_Operator (E : Entity_Id; N : Node_Id);
   --  Check that operator is one of the binary arithmetic operators, and that
   --  the types involved both have underlying integer types.

   procedure Check_Shift (E : Entity_Id; N : Node_Id);
   --  Check intrinsic shift subprogram, the two arguments are the same
   --  as for Check_Intrinsic_Subprogram (i.e. the entity of the subprogram
   --  declaration, and the node for the pragma argument, used for messages)

   procedure Errint (Msg : String; S : Node_Id; N : Node_Id);
   --  Post error message for bad intrinsic, the message itself is posted
   --  on the appropriate spec node and another message is placed on the
   --  pragma itself, referring to the spec. S is the node in the spec on
   --  which the message is to be placed, and N is the pragma argument node.

   ------------------------------
   -- Check_Exception_Function --
   ------------------------------

   procedure Check_Exception_Function (E : Entity_Id; N : Node_Id) is
   begin
      if not Ekind_In (E, E_Function, E_Generic_Function) then
         Errint
           ("intrinsic exception subprogram must be a function", E, N);

      elsif Present (First_Formal (E)) then
         Errint
           ("intrinsic exception subprogram may not have parameters",
            E, First_Formal (E));
         return;

      elsif Etype (E) /= Standard_String then
         Errint
           ("return type of exception subprogram must be String", E, N);
         return;
      end if;
   end Check_Exception_Function;

   --------------------------
   -- Check_Intrinsic_Call --
   --------------------------

   procedure Check_Intrinsic_Call (N : Node_Id) is
      Nam  : constant Entity_Id := Entity (Name (N));
      Arg1 : constant Node_Id   := First_Actual (N);
      Typ  : Entity_Id;
      Rtyp : Entity_Id;
      Cnam : Name_Id;
      Unam : Node_Id;

   begin
      --  Set argument type if argument present

      if Present (Arg1) then
         Typ := Etype (Arg1);
         Rtyp := Underlying_Type (Root_Type (Typ));
      end if;

      --  Set intrinsic name (getting original name in the generic case)

      Unam := Ultimate_Alias (Nam);

      if Present (Parent (Unam))
        and then Present (Generic_Parent (Parent (Unam)))
      then
         Cnam := Chars (Generic_Parent (Parent (Unam)));
      else
         Cnam := Chars (Nam);
      end if;

      --  For Import_xxx calls, argument must be static string. A string
      --  literal is legal even in Ada83 mode, where such literals are
      --  not static.

      if Cnam = Name_Import_Address
           or else
         Cnam = Name_Import_Largest_Value
           or else
         Cnam = Name_Import_Value
      then
         if Etype (Arg1) = Any_Type
           or else Raises_Constraint_Error (Arg1)
         then
            null;

         elsif Nkind (Arg1) /= N_String_Literal
           and then not Is_Static_Expression (Arg1)
         then
            Error_Msg_FE
              ("call to & requires static string argument!", N, Nam);
            Why_Not_Static (Arg1);

         elsif String_Length (Strval (Expr_Value_S (Arg1))) = 0 then
            Error_Msg_NE
              ("call to & does not permit null string", N, Nam);

         elsif OpenVMS_On_Target
           and then String_Length (Strval (Expr_Value_S (Arg1))) > 31
         then
            Error_Msg_NE
              ("argument in call to & must be 31 characters or less", N, Nam);
         end if;

      --  Check for the case of freeing a non-null object which will raise
      --  Constraint_Error. Issue warning here, do the expansion in Exp_Intr.

      elsif Cnam = Name_Unchecked_Deallocation
        and then Can_Never_Be_Null (Etype (Arg1))
      then
         Error_Msg_N
           ("freeing `NOT NULL` object will raise Constraint_Error?", N);

      --  For unchecked deallocation, error to deallocate from empty pool.
      --  Note: this test used to be in Exp_Intr as a warning, but AI 157
      --  issues a binding intepretation that this should be an error, and
      --  consequently it needs to be done in the semantic analysis so that
      --  the error is issued even in semantics only mode.

      elsif Cnam = Name_Unchecked_Deallocation
        and then No_Pool_Assigned (Rtyp)
      then
         Error_Msg_N ("deallocation from empty storage pool!", N);

      --  For now, no other special checks are required

      else
         return;
      end if;
   end Check_Intrinsic_Call;

   ------------------------------
   -- Check_Intrinsic_Operator --
   ------------------------------

   procedure Check_Intrinsic_Operator (E : Entity_Id; N : Node_Id) is
      Ret : constant Entity_Id := Etype (E);
      Nam : constant Name_Id   := Chars (E);
      T1  : Entity_Id;
      T2  : Entity_Id;

   begin
      --  Arithmetic operators

      if Nam = Name_Op_Add
           or else
         Nam = Name_Op_Subtract
           or else
         Nam = Name_Op_Multiply
           or else
         Nam = Name_Op_Divide
           or else
         Nam = Name_Op_Rem
           or else
         Nam = Name_Op_Mod
           or else
         Nam = Name_Op_Abs
      then
         T1 := Etype (First_Formal (E));

         if No (Next_Formal (First_Formal (E))) then

            if Nam = Name_Op_Add
                 or else
               Nam = Name_Op_Subtract
                 or else
               Nam = Name_Op_Abs
            then
               T2 := T1;

            --  Previous error in declaration

            else
               return;
            end if;

         else
            T2 := Etype (Next_Formal (First_Formal (E)));
         end if;

<<<<<<< HEAD
         if Root_Type (T1) = Root_Type (T2)
           or else Root_Type (T1) = Root_Type (Ret)
         then
            --  Same types, predefined operator will apply

            null;

=======
         --  Same types, predefined operator will apply

         if Root_Type (T1) = Root_Type (T2)
           or else Root_Type (T1) = Root_Type (Ret)
         then
            null;

         --  Expansion will introduce conversions if sizes are not equal

>>>>>>> 155d23aa
         elsif Is_Integer_Type (Underlying_Type (T1))
           and then Is_Integer_Type (Underlying_Type (T2))
           and then Is_Integer_Type (Underlying_Type (Ret))
         then
<<<<<<< HEAD
            --  Expansion will introduce conversions if sizes are not equal

=======
>>>>>>> 155d23aa
            null;

         else
            Errint
              ("types of intrinsic operator operands do not match", E, N);
         end if;

      --  Comparison operators

      elsif Nam = Name_Op_Eq
              or else
            Nam = Name_Op_Ge
              or else
            Nam = Name_Op_Gt
              or else
            Nam = Name_Op_Le
              or else
            Nam = Name_Op_Lt
              or else
            Nam = Name_Op_Ne
      then
         T1 := Etype (First_Formal (E));

         --  Return if previous error in declaration, otherwise get T2 type

         if No (Next_Formal (First_Formal (E))) then
            return;
         else
            T2 := Etype (Next_Formal (First_Formal (E)));
         end if;

         if Root_Type (T1) /= Root_Type (T2) then
            Errint
              ("types of intrinsic operator must have the same size", E, N);
         end if;

         if Root_Type (Ret) /= Standard_Boolean then
            Errint
              ("result type of intrinsic comparison must be boolean", E, N);
         end if;

      --  Exponentiation

      elsif Nam = Name_Op_Expon then
         T1 := Etype (First_Formal (E));

         if No (Next_Formal (First_Formal (E))) then

            --  Previous error in declaration

            return;

         else
            T2 := Etype (Next_Formal (First_Formal (E)));
         end if;

         if not (Is_Integer_Type (T1)
                   or else
                 Is_Floating_Point_Type (T1))
           or else Root_Type (T1) /= Root_Type (Ret)
           or else Root_Type (T2) /= Root_Type (Standard_Integer)
         then
            Errint ("incorrect operands for intrinsic operator", N, E);
         end if;

      --  All other operators (are there any?) are not handled

      else
         Errint ("incorrect context for ""Intrinsic"" convention", E, N);
         return;
      end if;

      if not Is_Numeric_Type (Underlying_Type (T1)) then
         Errint ("intrinsic operator can only apply to numeric types", E, N);
      end if;
   end Check_Intrinsic_Operator;

   --------------------------------
   -- Check_Intrinsic_Subprogram --
   --------------------------------

   procedure Check_Intrinsic_Subprogram (E : Entity_Id; N : Node_Id) is
      Spec : constant Node_Id := Specification (Unit_Declaration_Node (E));
      Nam  : Name_Id;

   begin
      if Present (Spec)
        and then Present (Generic_Parent (Spec))
      then
         Nam := Chars (Generic_Parent (Spec));
      else
         Nam := Chars (E);
      end if;

      --  Check name is valid intrinsic name

      Get_Name_String (Nam);

      if Name_Buffer (1) /= 'O'
        and then Nam /= Name_Asm
        and then Nam /= Name_To_Address
        and then Nam not in First_Intrinsic_Name .. Last_Intrinsic_Name
      then
         Errint ("unrecognized intrinsic subprogram", E, N);

      --  We always allow intrinsic specifications in language defined units
      --  and in expanded code. We assume that the GNAT implementors know what
      --  they are doing, and do not write or generate junk use of intrinsic!

      elsif not Comes_From_Source (E)
        or else not Comes_From_Source (N)
        or else Is_Predefined_File_Name
                  (Unit_File_Name (Get_Source_Unit (N)))
      then
         null;

      --  Shift cases. We allow user specification of intrinsic shift
      --  operators for any numeric types.

      elsif
        Nam = Name_Rotate_Left
          or else
        Nam = Name_Rotate_Right
          or else
        Nam = Name_Shift_Left
          or else
        Nam = Name_Shift_Right
          or else
        Nam = Name_Shift_Right_Arithmetic
      then
         Check_Shift (E, N);

      elsif
        Nam = Name_Exception_Information
          or else
        Nam = Name_Exception_Message
          or else
        Nam = Name_Exception_Name
      then
         Check_Exception_Function (E, N);

      elsif Nkind (E) = N_Defining_Operator_Symbol then
         Check_Intrinsic_Operator (E, N);

      elsif Nam = Name_File
        or else Nam = Name_Line
        or else Nam = Name_Source_Location
        or else Nam = Name_Enclosing_Entity
      then
         null;

      --  For now, no other intrinsic subprograms are recognized in user code

      else
         Errint ("incorrect context for ""Intrinsic"" convention", E, N);
      end if;
   end Check_Intrinsic_Subprogram;

   -----------------
   -- Check_Shift --
   -----------------

   procedure Check_Shift (E : Entity_Id; N : Node_Id) is
      Arg1  : Node_Id;
      Arg2  : Node_Id;
      Size  : Nat;
      Typ1  : Entity_Id;
      Typ2  : Entity_Id;
      Ptyp1 : Node_Id;
      Ptyp2 : Node_Id;

   begin
      if not Ekind_In (E, E_Function, E_Generic_Function) then
         Errint ("intrinsic shift subprogram must be a function", E, N);
         return;
      end if;

      Arg1 := First_Formal (E);

      if Present (Arg1) then
         Arg2 := Next_Formal (Arg1);
      else
         Arg2 := Empty;
      end if;

      if Arg1 = Empty or else Arg2 = Empty then
         Errint ("intrinsic shift function must have two arguments", E, N);
         return;
      end if;

      Typ1 := Etype (Arg1);
      Typ2 := Etype (Arg2);

      Ptyp1 := Parameter_Type (Parent (Arg1));
      Ptyp2 := Parameter_Type (Parent (Arg2));

      if not Is_Integer_Type (Typ1) then
         Errint ("first argument to shift must be integer type", Ptyp1, N);
         return;
      end if;

      if Typ2 /= Standard_Natural then
         Errint ("second argument to shift must be type Natural", Ptyp2, N);
         return;
      end if;

      Size := UI_To_Int (Esize (Typ1));

      if Size /= 8
        and then Size /= 16
        and then Size /= 32
        and then Size /= 64
      then
         Errint
           ("first argument for shift must have size 8, 16, 32 or 64",
             Ptyp1, N);
         return;

      elsif Non_Binary_Modulus (Typ1) then
         Errint
           ("shifts not allowed for non-binary modular types",
            Ptyp1, N);

      elsif Etype (Arg1) /= Etype (E) then
         Errint
           ("first argument of shift must match return type", Ptyp1, N);
         return;
      end if;
   end Check_Shift;

   ------------
   -- Errint --
   ------------

   procedure Errint (Msg : String; S : Node_Id; N : Node_Id) is
   begin
      Error_Msg_N (Msg, S);
      Error_Msg_N ("incorrect intrinsic subprogram, see spec", N);
   end Errint;

end Sem_Intr;<|MERGE_RESOLUTION|>--- conflicted
+++ resolved
@@ -232,34 +232,19 @@
             T2 := Etype (Next_Formal (First_Formal (E)));
          end if;
 
-<<<<<<< HEAD
+         --  Same types, predefined operator will apply
+
          if Root_Type (T1) = Root_Type (T2)
            or else Root_Type (T1) = Root_Type (Ret)
          then
-            --  Same types, predefined operator will apply
-
             null;
 
-=======
-         --  Same types, predefined operator will apply
-
-         if Root_Type (T1) = Root_Type (T2)
-           or else Root_Type (T1) = Root_Type (Ret)
-         then
-            null;
-
          --  Expansion will introduce conversions if sizes are not equal
 
->>>>>>> 155d23aa
          elsif Is_Integer_Type (Underlying_Type (T1))
            and then Is_Integer_Type (Underlying_Type (T2))
            and then Is_Integer_Type (Underlying_Type (Ret))
          then
-<<<<<<< HEAD
-            --  Expansion will introduce conversions if sizes are not equal
-
-=======
->>>>>>> 155d23aa
             null;
 
          else
