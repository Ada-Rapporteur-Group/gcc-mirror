------------------------------------------------------------------------------
--                                                                          --
--                         GNAT COMPILER COMPONENTS                         --
--                                                                          --
--                              B I N D G E N                               --
--                                                                          --
--                                 B o d y                                  --
--                                                                          --
--          Copyright (C) 1992-2006, Free Software Foundation, Inc.         --
--                                                                          --
-- GNAT is free software;  you can  redistribute it  and/or modify it under --
-- terms of the  GNU General Public License as published  by the Free Soft- --
-- ware  Foundation;  either version 2,  or (at your option) any later ver- --
-- sion.  GNAT is distributed in the hope that it will be useful, but WITH- --
-- OUT ANY WARRANTY;  without even the  implied warranty of MERCHANTABILITY --
-- or FITNESS FOR A PARTICULAR PURPOSE.  See the GNU General Public License --
-- for  more details.  You should have  received  a copy of the GNU General --
-- Public License  distributed with GNAT;  see file COPYING.  If not, write --
-- to  the  Free Software Foundation,  51  Franklin  Street,  Fifth  Floor, --
-- Boston, MA 02110-1301, USA.                                              --
--                                                                          --
-- GNAT was originally developed  by the GNAT team at  New York University. --
-- Extensive contributions were provided by Ada Core Technologies Inc.      --
--                                                                          --
------------------------------------------------------------------------------

with ALI;      use ALI;
with Binde;    use Binde;
with Casing;   use Casing;
with Fname;    use Fname;
with Gnatvsn;  use Gnatvsn;
with Hostparm;
with Namet;    use Namet;
with Opt;      use Opt;
with Osint;    use Osint;
with Osint.B;  use Osint.B;
with Output;   use Output;
with Rident;   use Rident;
with Table;    use Table;
with Targparm; use Targparm;
with Types;    use Types;

with GNAT.OS_Lib;      use GNAT.OS_Lib;
with GNAT.Heap_Sort_A; use GNAT.Heap_Sort_A;

package body Bindgen is

   Statement_Buffer : String (1 .. 1000);
   --  Buffer used for constructing output statements

   Last : Natural := 0;
   --  Last location in Statement_Buffer currently set

   With_DECGNAT : Boolean := False;
   --  Flag which indicates whether the program uses the DECGNAT library
   --  (presence of the unit DEC).

   With_GNARL : Boolean := False;
   --  Flag which indicates whether the program uses the GNARL library
   --  (presence of the unit System.OS_Interface)

   Num_Elab_Calls : Nat := 0;
   --  Number of generated calls to elaboration routines

   ----------------------------------
   -- Interface_State Pragma Table --
   ----------------------------------

   --  This table assembles the interface state pragma information from
   --  all the units in the partition. Note that Bcheck has already checked
   --  that the information is consistent across partitions. The entries
   --  in this table are n/u/r/s for not set/user/runtime/system.

   package IS_Pragma_Settings is new Table.Table (
     Table_Component_Type => Character,
     Table_Index_Type     => Int,
     Table_Low_Bound      => 0,
     Table_Initial        => 100,
     Table_Increment      => 200,
     Table_Name           => "IS_Pragma_Settings");

   --  This table assembles the Priority_Specific_Dispatching pragma
   --  information from all the units in the partition. Note that Bcheck has
   --  already checked that the information is consistent across partitions.
   --  The entries in this table are the upper case first character of the
   --  policy name, e.g. 'F' for FIFO_Within_Priorities.

   package PSD_Pragma_Settings is new Table.Table (
     Table_Component_Type => Character,
     Table_Index_Type     => Int,
     Table_Low_Bound      => 0,
     Table_Initial        => 100,
     Table_Increment      => 200,
     Table_Name           => "PSD_Pragma_Settings");

   ----------------------
   -- Run-Time Globals --
   ----------------------

   --  This section documents the global variables that set from the
   --  generated binder file.

   --     Main_Priority                 : Integer;
   --     Time_Slice_Value              : Integer;
   --     WC_Encoding                   : Character;
   --     Locking_Policy                : Character;
   --     Queuing_Policy                : Character;
   --     Task_Dispatching_Policy       : Character;
   --     Priority_Specific_Dispatching : System.Address;
   --     Num_Specific_Dispatching      : Integer;
   --     Restrictions                  : System.Address;
   --     Interrupt_States              : System.Address;
   --     Num_Interrupt_States          : Integer;
   --     Unreserve_All_Interrupts      : Integer;
   --     Exception_Tracebacks          : Integer;
   --     Zero_Cost_Exceptions          : Integer;
   --     Detect_Blocking               : Integer;
   --     Default_Stack_Size            : Integer;

   --  Main_Priority is the priority value set by pragma Priority in the
   --  main program. If no such pragma is present, the value is -1.

   --  Time_Slice_Value is the time slice value set by pragma Time_Slice
   --  in the main program, or by the use of a -Tnnn parameter for the
   --  binder (if both are present, the binder value overrides). The
   --  value is in milliseconds. A value of zero indicates that time
   --  slicing should be suppressed. If no pragma is present, and no
   --  -T switch was used, the value is -1.

   --  WC_Encoding shows the wide character encoding method used for
   --  the main program. This is one of the encoding letters defined
   --  in System.WCh_Con.WC_Encoding_Letters.

   --  Locking_Policy is a space if no locking policy was specified
   --  for the partition. If a locking policy was specified, the value
   --  is the upper case first character of the locking policy name,
   --  for example, 'C' for Ceiling_Locking.

   --  Queuing_Policy is a space if no queuing policy was specified
   --  for the partition. If a queuing policy was specified, the value
   --  is the upper case first character of the queuing policy name
   --  for example, 'F' for FIFO_Queuing.

   --  Task_Dispatching_Policy is a space if no task dispatching policy
   --  was specified for the partition. If a task dispatching policy
   --  was specified, the value is the upper case first character of
   --  the policy name, e.g. 'F' for FIFO_Within_Priorities.

   --  Priority_Specific_Dispatching is the address of a string used to
   --  store the task dispatching policy specified for the different priorities
   --  in the partition. The length of this string is determined by the last
   --  priority for which such a pragma applies (the string will be a null
   --  string if no specific dispatching policies were used). If pragma were
   --  present, the entries apply to the priorities in sequence from the first
   --  priority. The value stored is the upper case first character of the
   --  policy name, or 'F' (for FIFO_Within_Priorities) as the default value
   --  for those priority ranges not specified.

   --  Num_Specific_Dispatching is the length of the
   --  Priority_Specific_Dispatching string. It will be set to zero if no
   --  Priority_Specific_Dispatching pragmas are present.

   --  Restrictions is the address of a null-terminated string specifying the
   --  restrictions information for the partition. The format is identical to
   --  that of the parameter string found on R lines in ali files (see Lib.Writ
   --  spec in lib-writ.ads for full details). The difference is that in this
   --  context the values are the cumulative ones for the entire partition.

   --  Interrupt_States is the address of a string used to specify the
   --  cumulative results of Interrupt_State pragmas used in the partition.
   --  The length of this string is determined by the last interrupt for which
   --  such a pragma is given (the string will be a null string if no pragmas
   --  were used). If pragma were present the entries apply to the interrupts
   --  in sequence from the first interrupt, and are set to one of four
   --  possible settings: 'n' for not specified, 'u' for user, 'r' for
   --  run time, 's' for system, see description of Interrupt_State pragma
   --  for further details.

   --  Num_Interrupt_States is the length of the Interrupt_States string.
   --  It will be set to zero if no Interrupt_State pragmas are present.

   --  Unreserve_All_Interrupts is set to one if at least one unit in the
   --  partition had a pragma Unreserve_All_Interrupts, and zero otherwise.

   --  Exception_Tracebacks is set to one if the -E parameter was present
   --  in the bind and to zero otherwise. Note that on some targets exception
   --  tracebacks are provided by default, so a value of zero for this
   --  parameter does not necessarily mean no trace backs are available.

   --  Zero_Cost_Exceptions is set to one if zero cost exceptions are used for
   --  this partition, and to zero if longjmp/setjmp exceptions are used.
   --  the use of zero

   --  Detect_Blocking indicates whether pragma Detect_Blocking is
   --  active or not. A value of zero indicates that the pragma is not
   --  present, while a value of 1 signals its presence in the
   --  partition.

   --  Default_Stack_Size is the default stack size used when creating an
   --  Ada task with no explicit Storize_Size clause.

   -----------------------
   -- Local Subprograms --
   -----------------------

   procedure WBI (Info : String) renames Osint.B.Write_Binder_Info;
   --  Convenient shorthand used throughout

   procedure Gen_Adainit_Ada;
   --  Generates the Adainit procedure (Ada code case)

   procedure Gen_Adainit_C;
   --  Generates the Adainit procedure (C code case)

   procedure Gen_Adafinal_Ada;
   --  Generate the Adafinal procedure (Ada code case)

   procedure Gen_Adafinal_C;
   --  Generate the Adafinal procedure (C code case)

   procedure Gen_Elab_Calls_Ada;
   --  Generate sequence of elaboration calls (Ada code case)

   procedure Gen_Elab_Calls_C;
   --  Generate sequence of elaboration calls (C code case)

   procedure Gen_Elab_Order_Ada;
   --  Generate comments showing elaboration order chosen (Ada case)

   procedure Gen_Elab_Order_C;
   --  Generate comments showing elaboration order chosen (C case)

   procedure Gen_Elab_Defs_C;
   --  Generate sequence of definitions for elaboration routines (C code case)

   procedure Gen_Main_Ada;
   --  Generate procedure main (Ada code case)

   procedure Gen_Main_C;
   --  Generate main() procedure (C code case)

   procedure Gen_Object_Files_Options;
   --  Output comments containing a list of the full names of the object
   --  files to be linked and the list of linker options supplied by
   --  Linker_Options pragmas in the source. (C and Ada code case)

   procedure Gen_Output_File_Ada (Filename : String);
   --  Generate output file (Ada code case)

   procedure Gen_Output_File_C (Filename : String);
   --  Generate output file (C code case)

   procedure Gen_Restrictions_Ada;
   --  Generate initialization of restrictions variable (Ada code case)

   procedure Gen_Restrictions_C;
   --  Generate initialization of restrictions variable (C code case)

   procedure Gen_Versions_Ada;
   --  Output series of definitions for unit versions (Ada code case)

   procedure Gen_Versions_C;
   --  Output series of definitions for unit versions (C code case)

   function Get_Ada_Main_Name return String;
   --  This function is used in the Ada main output case to compute a usable
   --  name for the generated main program. The normal main program name is
   --  Ada_Main, but this won't work if the user has a unit with this name.
   --  This function tries Ada_Main first, and if there is such a clash, then
   --  it tries Ada_Name_01, Ada_Name_02 ... Ada_Name_99 in sequence.

   function Get_Main_Name return String;
   --  This function is used in the Ada main output case to compute the
   --  correct external main program. It is "main" by default, unless the
   --  flag Use_Ada_Main_Program_Name_On_Target is set, in which case it
   --  is the name of the Ada main name without the "_ada". This default
   --  can be overridden explicitly using the -Mname binder switch.

   function Lt_Linker_Option (Op1, Op2 : Natural) return Boolean;
   --  Compare linker options, when sorting, first according to
   --  Is_Internal_File (internal files come later) and then by
   --  elaboration order position (latest to earliest).

   procedure Move_Linker_Option (From : Natural; To : Natural);
   --  Move routine for sorting linker options

   procedure Resolve_Binder_Options;
   --  Set the value of With_GNARL and With_DECGNAT. The latter only on VMS
   --  since it tests for a package named "dec" which might cause a conflict
   --  on non-VMS systems.

   procedure Set_Char (C : Character);
   --  Set given character in Statement_Buffer at the Last + 1 position
   --  and increment Last by one to reflect the stored character.

   procedure Set_Int (N : Int);
   --  Set given value in decimal in Statement_Buffer with no spaces
   --  starting at the Last + 1 position, and updating Last past the value.
   --  A minus sign is output for a negative value.

   procedure Set_Boolean (B : Boolean);
   --  Set given boolean value in Statement_Buffer at the Last + 1 position
   --  and update Last past the value.

   procedure Set_IS_Pragma_Table;
   --  Initializes contents of IS_Pragma_Settings table from ALI table

   procedure Set_Main_Program_Name;
   --  Given the main program name in Name_Buffer (length in Name_Len)
   --  generate the name of the routine to be used in the call. The name
   --  is generated starting at Last + 1, and Last is updated past it.

   procedure Set_Name_Buffer;
   --  Set the value stored in positions 1 .. Name_Len of the Name_Buffer

   procedure Set_PSD_Pragma_Table;
   --  Initializes contents of PSD_Pragma_Settings table from ALI table

   procedure Set_String (S : String);
   --  Sets characters of given string in Statement_Buffer, starting at the
   --  Last + 1 position, and updating last past the string value.

   procedure Set_Unit_Name;
   --  Given a unit name in the Name_Buffer, copies it to Statement_Buffer,
   --  starting at the Last + 1 position, and updating last past the value.
   --  changing periods to double underscores, and updating Last appropriately.

   procedure Set_Unit_Number (U : Unit_Id);
   --  Sets unit number (first unit is 1, leading zeroes output to line
   --  up all output unit numbers nicely as required by the value, and
   --  by the total number of units.

   procedure Write_Info_Ada_C (Ada : String; C : String; Common : String);
   --  For C code case, write C & Common, for Ada case write Ada & Common
   --  to current binder output file using Write_Binder_Info.

   procedure Write_Statement_Buffer;
   --  Write out contents of statement buffer up to Last, and reset Last to 0

   procedure Write_Statement_Buffer (S : String);
   --  First writes its argument (using Set_String (S)), then writes out the
   --  contents of statement buffer up to Last, and reset Last to 0

   ----------------------
   -- Gen_Adafinal_Ada --
   ----------------------

   procedure Gen_Adafinal_Ada is
   begin
      WBI ("");
      WBI ("   procedure " & Ada_Final_Name.all & " is");
      WBI ("   begin");

      --  If compiling for the JVM, we directly call Adafinal because
      --  we don't import it via Do_Finalize (see Gen_Output_File_Ada).

      if Hostparm.Java_VM then
         WBI ("      System.Standard_Library.Adafinal;");

      --  If there is no finalization, there is nothing to do

      elsif Cumulative_Restrictions.Set (No_Finalization) then
         WBI ("      null;");
      else
         WBI ("      Do_Finalize;");
      end if;

      WBI ("   end " & Ada_Final_Name.all & ";");
   end Gen_Adafinal_Ada;

   --------------------
   -- Gen_Adafinal_C --
   --------------------

   procedure Gen_Adafinal_C is
   begin
      WBI ("void " & Ada_Final_Name.all & " (void) {");
      WBI ("   system__standard_library__adafinal ();");
      WBI ("}");
      WBI ("");
   end Gen_Adafinal_C;

   ---------------------
   -- Gen_Adainit_Ada --
   ---------------------

   procedure Gen_Adainit_Ada is
      Main_Priority : Int renames ALIs.Table (ALIs.First).Main_Priority;

   begin
      WBI ("   procedure " & Ada_Init_Name.all & " is");

      --  Generate externals for elaboration entities

      for E in Elab_Order.First .. Elab_Order.Last loop
         declare
            Unum : constant Unit_Id := Elab_Order.Table (E);
            U    : Unit_Record renames Units.Table (Unum);

         begin
            --  Check for Elab_Entity to be set for this unit

            if U.Set_Elab_Entity

            --  Don't generate reference for stand alone library

              and then not U.SAL_Interface

            --  Don't generate reference for predefined file in No_Run_Time
            --  mode, since we don't include the object files in this case

              and then not
                (No_Run_Time_Mode
                   and then Is_Predefined_File_Name (U.Sfile))
            then
               Set_String ("      ");
               Set_String ("E");
               Set_Unit_Number (Unum);
               Set_String (" : Boolean; pragma Import (Ada, ");
               Set_String ("E");
               Set_Unit_Number (Unum);
               Set_String (", """);
               Get_Name_String (U.Uname);

               --  In the case of JGNAT we need to emit an Import name
               --  that includes the class name (using '$' separators
               --  in the case of a child unit name).

               if Hostparm.Java_VM then
                  for J in 1 .. Name_Len - 2 loop
                     if Name_Buffer (J) /= '.' then
                        Set_Char (Name_Buffer (J));
                     else
                        Set_String ("$");
                     end if;
                  end loop;

                  Set_String (".");

                  --  If the unit name is very long, then split the
                  --  Import link name across lines using "&" (occurs
                  --  in some C2 tests).

                  if 2 * Name_Len + 60 > Hostparm.Max_Line_Length then
                     Set_String (""" &");
                     Write_Statement_Buffer;
                     Set_String ("         """);
                  end if;
               end if;

               Set_Unit_Name;
               Set_String ("_E"");");
               Write_Statement_Buffer;
            end if;
         end;
      end loop;

      Write_Statement_Buffer;

      --  If the standard library is suppressed, then the only global variable
      --  that might be needed (by the Ravenscar profile) is the priority of
      --  the environment.

      if Suppress_Standard_Library_On_Target then
         if Main_Priority /= No_Main_Priority then
            WBI ("      Main_Priority : Integer;");
            WBI ("      pragma Import (C, Main_Priority," &
                 " ""__gl_main_priority"");");
            WBI ("");
         end if;

         WBI ("   begin");

         if Main_Priority /= No_Main_Priority then
            Set_String ("      Main_Priority := ");
            Set_Int    (Main_Priority);
            Set_Char   (';');
            Write_Statement_Buffer;

         else
            WBI ("      null;");
         end if;

      --  Normal case (standard library not suppressed). Set all global values
      --  used by the run time.

      else
         WBI ("      Main_Priority : Integer;");
         WBI ("      pragma Import (C, Main_Priority, " &
              """__gl_main_priority"");");
         WBI ("      Time_Slice_Value : Integer;");
         WBI ("      pragma Import (C, Time_Slice_Value, " &
              """__gl_time_slice_val"");");
         WBI ("      WC_Encoding : Character;");
         WBI ("      pragma Import (C, WC_Encoding, ""__gl_wc_encoding"");");
         WBI ("      Locking_Policy : Character;");
         WBI ("      pragma Import (C, Locking_Policy, " &
              """__gl_locking_policy"");");
         WBI ("      Queuing_Policy : Character;");
         WBI ("      pragma Import (C, Queuing_Policy, " &
              """__gl_queuing_policy"");");
         WBI ("      Task_Dispatching_Policy : Character;");
         WBI ("      pragma Import (C, Task_Dispatching_Policy, " &
              """__gl_task_dispatching_policy"");");
         WBI ("      Priority_Specific_Dispatching : System.Address;");
         WBI ("      pragma Import (C, Priority_Specific_Dispatching, " &
              """__gl_priority_specific_dispatching"");");
         WBI ("      Num_Specific_Dispatching : Integer;");
         WBI ("      pragma Import (C, Num_Specific_Dispatching, " &
              """__gl_num_specific_dispatching"");");

         WBI ("      Interrupt_States : System.Address;");
         WBI ("      pragma Import (C, Interrupt_States, " &
              """__gl_interrupt_states"");");
         WBI ("      Num_Interrupt_States : Integer;");
         WBI ("      pragma Import (C, Num_Interrupt_States, " &
              """__gl_num_interrupt_states"");");
         WBI ("      Unreserve_All_Interrupts : Integer;");
         WBI ("      pragma Import (C, Unreserve_All_Interrupts, " &
              """__gl_unreserve_all_interrupts"");");

         if Exception_Tracebacks then
            WBI ("      Exception_Tracebacks : Integer;");
            WBI ("      pragma Import (C, Exception_Tracebacks, " &
                 """__gl_exception_tracebacks"");");
         end if;

         WBI ("      Zero_Cost_Exceptions : Integer;");
         WBI ("      pragma Import (C, Zero_Cost_Exceptions, " &
              """__gl_zero_cost_exceptions"");");
         WBI ("      Detect_Blocking : Integer;");
         WBI ("      pragma Import (C, Detect_Blocking, " &
              """__gl_detect_blocking"");");
         WBI ("      Default_Stack_Size : Integer;");
         WBI ("      pragma Import (C, Default_Stack_Size, " &
              """__gl_default_stack_size"");");

         --  Import entry point for elaboration time signal handler
         --  installation, and indication of if it's been called previously.

         WBI ("");
         WBI ("      procedure Install_Handler;");
         WBI ("      pragma Import (C, Install_Handler, " &
              """__gnat_install_handler"");");
         WBI ("");
         WBI ("      Handler_Installed : Integer;");
         WBI ("      pragma Import (C, Handler_Installed, " &
              """__gnat_handler_installed"");");
         WBI ("   begin");

         Set_String ("      Main_Priority := ");
         Set_Int    (Main_Priority);
         Set_Char   (';');
         Write_Statement_Buffer;

         Set_String ("      Time_Slice_Value := ");

         if Task_Dispatching_Policy_Specified = 'F'
           and then ALIs.Table (ALIs.First).Time_Slice_Value = -1
         then
            Set_Int (0);
         else
            Set_Int (ALIs.Table (ALIs.First).Time_Slice_Value);
         end if;

         Set_Char   (';');
         Write_Statement_Buffer;

         Set_String ("      WC_Encoding := '");
         Set_Char   (ALIs.Table (ALIs.First).WC_Encoding);
         Set_String ("';");
         Write_Statement_Buffer;

         Set_String ("      Locking_Policy := '");
         Set_Char   (Locking_Policy_Specified);
         Set_String ("';");
         Write_Statement_Buffer;

         Set_String ("      Queuing_Policy := '");
         Set_Char   (Queuing_Policy_Specified);
         Set_String ("';");
         Write_Statement_Buffer;

         Set_String ("      Task_Dispatching_Policy := '");
         Set_Char   (Task_Dispatching_Policy_Specified);
         Set_String ("';");
         Write_Statement_Buffer;

         Gen_Restrictions_Ada;

         WBI ("      Priority_Specific_Dispatching :=");
         WBI ("        Local_Priority_Specific_Dispatching'Address;");
<<<<<<< HEAD

         Set_String ("      Num_Specific_Dispatching := ");
         Set_Int (PSD_Pragma_Settings.Last + 1);
         Set_Char (';');
         Write_Statement_Buffer;

         WBI ("      Interrupt_States := Local_Interrupt_States'Address;");

=======

         Set_String ("      Num_Specific_Dispatching := ");
         Set_Int (PSD_Pragma_Settings.Last + 1);
         Set_Char (';');
         Write_Statement_Buffer;

         WBI ("      Interrupt_States := Local_Interrupt_States'Address;");

>>>>>>> 1177f497
         Set_String ("      Num_Interrupt_States := ");
         Set_Int (IS_Pragma_Settings.Last + 1);
         Set_Char (';');
         Write_Statement_Buffer;

         Set_String ("      Unreserve_All_Interrupts := ");

         if Unreserve_All_Interrupts_Specified then
            Set_String ("1");
         else
            Set_String ("0");
         end if;

         Set_Char (';');
         Write_Statement_Buffer;

         if Exception_Tracebacks then
            WBI ("      Exception_Tracebacks := 1;");
         end if;

         Set_String ("      Zero_Cost_Exceptions := ");

         if Zero_Cost_Exceptions_Specified then
            Set_String ("1");
         else
            Set_String ("0");
         end if;

         Set_String (";");
         Write_Statement_Buffer;

         Set_String ("      Detect_Blocking := ");

         if Detect_Blocking then
            Set_Int (1);
         else
            Set_Int (0);
         end if;

         Set_String (";");
         Write_Statement_Buffer;

         Set_String ("      Default_Stack_Size := ");
         Set_Int (Default_Stack_Size);
         Set_String (";");
         Write_Statement_Buffer;

         --  Generate call to Install_Handler

         WBI ("");
         WBI ("      if Handler_Installed = 0 then");
         WBI ("         Install_Handler;");
         WBI ("      end if;");
      end if;

      --  Generate call to set Initialize_Scalar values if active

      if Initialize_Scalars_Used then
         WBI ("");
         Set_String ("      System.Scalar_Values.Initialize ('");
         Set_Char (Initialize_Scalars_Mode1);
         Set_String ("', '");
         Set_Char (Initialize_Scalars_Mode2);
         Set_String ("');");
         Write_Statement_Buffer;
      end if;

      --  Generate assignment of default secondary stack size if set

      if Sec_Stack_Used and then Default_Sec_Stack_Size /= -1 then
         WBI ("");
         Set_String ("      System.Secondary_Stack.");
         Set_String ("Default_Secondary_Stack_Size := ");
         Set_Int (Opt.Default_Sec_Stack_Size);
         Set_Char (';');
         Write_Statement_Buffer;
      end if;

      --  Generate elaboration calls

      WBI ("");
      Gen_Elab_Calls_Ada;

      WBI ("   end " & Ada_Init_Name.all & ";");
   end Gen_Adainit_Ada;

   -------------------
   -- Gen_Adainit_C --
   --------------------

   procedure Gen_Adainit_C is
      Main_Priority : Int renames ALIs.Table (ALIs.First).Main_Priority;

   begin
      WBI ("void " & Ada_Init_Name.all & " (void)");
      WBI ("{");

      --  Generate externals for elaboration entities

      for E in Elab_Order.First .. Elab_Order.Last loop
         declare
            Unum : constant Unit_Id := Elab_Order.Table (E);
            U    : Unit_Record renames Units.Table (Unum);

         begin
            --  Check for Elab entity to be set for this unit

            if U.Set_Elab_Entity

            --  Don't generate reference for stand alone library

              and then not U.SAL_Interface

            --  Don't generate reference for predefined file in No_Run_Time
            --  mode, since we don't include the object files in this case

              and then not
                (No_Run_Time_Mode
                   and then Is_Predefined_File_Name (U.Sfile))
            then
               Set_String ("   extern char ");
               Get_Name_String (U.Uname);
               Set_Unit_Name;
               Set_String ("_E;");
               Write_Statement_Buffer;
            end if;
         end;
      end loop;

      Write_Statement_Buffer;

      --  Standard library suppressed

      if Suppress_Standard_Library_On_Target then

         --  Case of High_Integrity_Mode mode. Set __gl_main_priority if needed
         --  for the Ravenscar profile.

         if Main_Priority /= No_Main_Priority then
            WBI ("   extern int __gl_main_priority;");
            Set_String ("   __gl_main_priority = ");
            Set_Int    (Main_Priority);
            Set_Char   (';');
            Write_Statement_Buffer;
         end if;

      --  Normal case (standard library not suppressed)

      else
         --  Generate definition for interrupt states string

         Set_String ("   static const char *local_interrupt_states = """);

         for J in 0 .. IS_Pragma_Settings.Last loop
            Set_Char (IS_Pragma_Settings.Table (J));
         end loop;

         Set_String (""";");
         Write_Statement_Buffer;

         --  Generate definition for priority specific dispatching string

         Set_String
           ("   static const char *local_priority_specific_dispatching = """);

         for J in 0 .. PSD_Pragma_Settings.Last loop
            Set_Char (PSD_Pragma_Settings.Table (J));
         end loop;

         Set_String (""";");
         Write_Statement_Buffer;

         --  Generate declaration for secondary stack default if needed

         if Sec_Stack_Used and then Default_Sec_Stack_Size /= -1 then
            WBI ("   extern int system__secondary_stack__" &
                 "default_secondary_stack_size;");
         end if;

         WBI ("");

         --  Code for normal case (standard library not suppressed)

         --  We call the routine from inside adainit() because this works for
         --  both programs with and without binder generated "main" functions.

         WBI ("   extern int __gl_main_priority;");
         Set_String ("   __gl_main_priority = ");
         Set_Int (Main_Priority);
         Set_Char (';');
         Write_Statement_Buffer;

         WBI ("   extern int __gl_time_slice_val;");
         Set_String ("   __gl_time_slice_val = ");

         if Task_Dispatching_Policy = 'F'
           and then ALIs.Table (ALIs.First).Time_Slice_Value = -1
         then
            Set_Int (0);
         else
            Set_Int (ALIs.Table (ALIs.First).Time_Slice_Value);
         end if;

         Set_Char   (';');
         Write_Statement_Buffer;

         WBI ("   extern char __gl_wc_encoding;");
         Set_String ("   __gl_wc_encoding = '");
         Set_Char   (ALIs.Table (ALIs.First).WC_Encoding);
         Set_String ("';");
         Write_Statement_Buffer;

         WBI ("   extern char __gl_locking_policy;");
         Set_String ("   __gl_locking_policy = '");
         Set_Char (Locking_Policy_Specified);
         Set_String ("';");
         Write_Statement_Buffer;

         WBI ("   extern char __gl_queuing_policy;");
         Set_String ("   __gl_queuing_policy = '");
         Set_Char (Queuing_Policy_Specified);
         Set_String ("';");
         Write_Statement_Buffer;

         WBI ("   extern char __gl_task_dispatching_policy;");
         Set_String ("   __gl_task_dispatching_policy = '");
         Set_Char (Task_Dispatching_Policy_Specified);
         Set_String ("';");
         Write_Statement_Buffer;

         --  Generate definition for restrictions string

         Gen_Restrictions_C;
<<<<<<< HEAD

         WBI ("   extern const void *__gl_interrupt_states;");
         WBI ("   __gl_interrupt_states = local_interrupt_states;");

=======

         WBI ("   extern const void *__gl_interrupt_states;");
         WBI ("   __gl_interrupt_states = local_interrupt_states;");

>>>>>>> 1177f497
         WBI ("   extern int __gl_num_interrupt_states;");
         Set_String ("   __gl_num_interrupt_states = ");
         Set_Int (IS_Pragma_Settings.Last + 1);
         Set_String (";");
         Write_Statement_Buffer;

         WBI ("   extern const void *__gl_priority_specific_dispatching;");
         WBI ("   __gl_priority_specific_dispatching =" &
              " local_priority_specific_dispatching;");

         WBI ("   extern int __gl_num_specific_dispatching;");
         Set_String ("   __gl_num_specific_dispatching = ");
         Set_Int (PSD_Pragma_Settings.Last + 1);
         Set_String (";");
         Write_Statement_Buffer;

         WBI ("   extern int __gl_unreserve_all_interrupts;");
         Set_String ("   __gl_unreserve_all_interrupts = ");
         Set_Int    (Boolean'Pos (Unreserve_All_Interrupts_Specified));
         Set_String (";");
         Write_Statement_Buffer;

         if Exception_Tracebacks then
            WBI ("   extern int __gl_exception_tracebacks;");
            WBI ("   __gl_exception_tracebacks = 1;");
         end if;

         WBI ("   extern int __gl_zero_cost_exceptions;");
         Set_String ("   __gl_zero_cost_exceptions = ");
         Set_Int    (Boolean'Pos (Zero_Cost_Exceptions_Specified));
         Set_String (";");
         Write_Statement_Buffer;

         WBI ("   extern int __gl_detect_blocking;");
         Set_String ("   __gl_detect_blocking = ");

         if Detect_Blocking then
            Set_Int (1);
         else
            Set_Int (0);
         end if;

         Set_String (";");
         Write_Statement_Buffer;

         WBI ("   extern int __gl_default_stack_size;");
         Set_String ("   __gl_default_stack_size = ");
         Set_Int    (Default_Stack_Size);
         Set_String (";");
         Write_Statement_Buffer;

         WBI ("");

         --  Install elaboration time signal handler

         WBI ("   if (__gnat_handler_installed == 0)");
         WBI ("     {");
         WBI ("        __gnat_install_handler ();");
         WBI ("     }");
      end if;

      --  Generate call to set Initialize_Scalar values if needed

      if Initialize_Scalars_Used then
         WBI ("");
         Set_String ("      system__scalar_values__initialize('");
         Set_Char (Initialize_Scalars_Mode1);
         Set_String ("', '");
         Set_Char (Initialize_Scalars_Mode2);
         Set_String ("');");
         Write_Statement_Buffer;
      end if;

      --  Generate assignment of default secondary stack size if set

      if Sec_Stack_Used and then Default_Sec_Stack_Size /= -1 then
         WBI ("");
         Set_String ("   system__secondary_stack__");
         Set_String ("default_secondary_stack_size = ");
         Set_Int (Opt.Default_Sec_Stack_Size);
         Set_Char (';');
         Write_Statement_Buffer;
      end if;

      --  Generate elaboration calls

      WBI ("");
      Gen_Elab_Calls_C;
      WBI ("}");
   end Gen_Adainit_C;

   ------------------------
   -- Gen_Elab_Calls_Ada --
   ------------------------

   procedure Gen_Elab_Calls_Ada is
   begin
      for E in Elab_Order.First .. Elab_Order.Last loop
         declare
            Unum : constant Unit_Id := Elab_Order.Table (E);
            U    : Unit_Record renames Units.Table (Unum);

            Unum_Spec : Unit_Id;
            --  This is the unit number of the spec that corresponds to
            --  this entry. It is the same as Unum except when the body
            --  and spec are different and we are currently processing
            --  the body, in which case it is the spec (Unum + 1).

         begin
            if U.Utype = Is_Body then
               Unum_Spec := Unum + 1;
            else
               Unum_Spec := Unum;
            end if;

            --  Nothing to do if predefined unit in no run time mode

            if No_Run_Time_Mode and then Is_Predefined_File_Name (U.Sfile) then
               null;

            --  Case of no elaboration code

            elsif U.No_Elab then

               --  The only case in which we have to do something is if
               --  this is a body, with a separate spec, where the separate
               --  spec has an elaboration entity defined.

               --  In that case, this is where we set the elaboration entity
               --  to True, we do not need to test if this has already been
               --  done, since it is quicker to set the flag than to test it.

               if not U.SAL_Interface and then U.Utype = Is_Body
                 and then Units.Table (Unum_Spec).Set_Elab_Entity
               then
                  Set_String ("      E");
                  Set_Unit_Number (Unum_Spec);
                  Set_String (" := True;");
                  Write_Statement_Buffer;
               end if;

            --  Here if elaboration code is present. If binding a library
            --  or if there is a non-Ada main subprogram then we generate:

            --    if not uname_E then
            --       uname'elab_[spec|body];
            --       uname_E := True;
            --    end if;

            --  Otherwise, elaboration routines are called unconditionally:

            --    uname'elab_[spec|body];
            --    uname_E := True;

            --  The uname_E assignment is skipped if this is a separate spec,
            --  since the assignment will be done when we process the body.

            elsif not U.SAL_Interface then
               if Force_Checking_Of_Elaboration_Flags or
                  Interface_Library_Unit or
                  (not Bind_Main_Program)
               then
                  Set_String ("      if not E");
                  Set_Unit_Number (Unum_Spec);
                  Set_String (" then");
                  Write_Statement_Buffer;
                  Set_String ("   ");
               end if;

               Set_String ("      ");
               Get_Decoded_Name_String_With_Brackets (U.Uname);

               if Name_Buffer (Name_Len) = 's' then
                  Name_Buffer (Name_Len - 1 .. Name_Len + 8) := "'elab_spec";
               else
                  Name_Buffer (Name_Len - 1 .. Name_Len + 8) := "'elab_body";
               end if;

               Name_Len := Name_Len + 8;
               Set_Casing (U.Icasing);
               Set_Name_Buffer;
               Set_Char (';');
               Write_Statement_Buffer;

               if U.Utype /= Is_Spec then
                  if Force_Checking_Of_Elaboration_Flags or
                     Interface_Library_Unit or
                     (not Bind_Main_Program)
                  then
                     Set_String ("   ");
                  end if;

                  Set_String ("      E");
                  Set_Unit_Number (Unum_Spec);
                  Set_String (" := True;");
                  Write_Statement_Buffer;
               end if;

               if Force_Checking_Of_Elaboration_Flags or
                  Interface_Library_Unit or
                  (not Bind_Main_Program)
               then
                  WBI ("      end if;");
               end if;
            end if;
         end;
      end loop;
   end Gen_Elab_Calls_Ada;

   ----------------------
   -- Gen_Elab_Calls_C --
   ----------------------

   procedure Gen_Elab_Calls_C is
   begin
      for E in Elab_Order.First .. Elab_Order.Last loop
         declare
            Unum : constant Unit_Id := Elab_Order.Table (E);
            U    : Unit_Record renames Units.Table (Unum);

            Unum_Spec : Unit_Id;
            --  This is the unit number of the spec that corresponds to
            --  this entry. It is the same as Unum except when the body
            --  and spec are different and we are currently processing
            --  the body, in which case it is the spec (Unum + 1).

         begin
            if U.Utype = Is_Body then
               Unum_Spec := Unum + 1;
            else
               Unum_Spec := Unum;
            end if;

            --  Nothing to do if predefined unit in no run time mode

            if No_Run_Time_Mode and then Is_Predefined_File_Name (U.Sfile) then
               null;

            --  Case of no elaboration code

            elsif U.No_Elab then

               --  The only case in which we have to do something is if
               --  this is a body, with a separate spec, where the separate
               --  spec has an elaboration entity defined.

               --  In that case, this is where we set the elaboration entity
               --  to True, we do not need to test if this has already been
               --  done, since it is quicker to set the flag than to test it.

               if not U.SAL_Interface and then U.Utype = Is_Body
                 and then Units.Table (Unum_Spec).Set_Elab_Entity
               then
                  Set_String ("   ");
                  Get_Name_String (U.Uname);
                  Set_Unit_Name;
                  Set_String ("_E = 1;");
                  Write_Statement_Buffer;
               end if;

            --  Here if elaboration code is present. If binding a library
            --  or if there is a non-Ada main subprogram then we generate:

            --    if (uname_E == 0) {
            --       uname__elab[s|b] ();
            --       uname_E++;
            --    }

            --  The uname_E assignment is skipped if this is a separate spec,
            --  since the assignment will be done when we process the body.

            elsif not U.SAL_Interface then
               Get_Name_String (U.Uname);

               if Force_Checking_Of_Elaboration_Flags or
                  Interface_Library_Unit or
                  (not Bind_Main_Program)
               then
                  Set_String ("   if (");
                  Set_Unit_Name;
                  Set_String ("_E == 0) {");
                  Write_Statement_Buffer;
                  Set_String ("   ");
               end if;

               Set_String ("   ");
               Set_Unit_Name;
               Set_String ("___elab");
               Set_Char (Name_Buffer (Name_Len)); -- 's' or 'b' for spec/body
               Set_String (" ();");
               Write_Statement_Buffer;

               if U.Utype /= Is_Spec then
                  if Force_Checking_Of_Elaboration_Flags or
                     Interface_Library_Unit or
                     (not Bind_Main_Program)
                  then
                     Set_String ("   ");
                  end if;

                  Set_String ("   ");
                  Set_Unit_Name;
                  Set_String ("_E++;");
                  Write_Statement_Buffer;
               end if;

               if Force_Checking_Of_Elaboration_Flags or
                  Interface_Library_Unit or
                  (not Bind_Main_Program)
               then
                  WBI ("   }");
               end if;
            end if;
         end;
      end loop;

   end Gen_Elab_Calls_C;

   ----------------------
   -- Gen_Elab_Defs_C --
   ----------------------

   procedure Gen_Elab_Defs_C is
   begin
      for E in Elab_Order.First .. Elab_Order.Last loop

         --  Generate declaration of elaboration procedure if elaboration
         --  needed. Note that passive units are always excluded.

         if not Units.Table (Elab_Order.Table (E)).No_Elab then
            Get_Name_String (Units.Table (Elab_Order.Table (E)).Uname);
            Set_String ("extern void ");
            Set_Unit_Name;
            Set_String ("___elab");
            Set_Char (Name_Buffer (Name_Len)); -- 's' or 'b' for spec/body
            Set_String (" (void);");
            Write_Statement_Buffer;
         end if;

      end loop;

      WBI ("");
   end Gen_Elab_Defs_C;

   ------------------------
   -- Gen_Elab_Order_Ada --
   ------------------------

   procedure Gen_Elab_Order_Ada is
   begin
      WBI ("");
      WBI ("   --  BEGIN ELABORATION ORDER");

      for J in Elab_Order.First .. Elab_Order.Last loop
         Set_String ("   --  ");
         Get_Name_String (Units.Table (Elab_Order.Table (J)).Uname);
         Set_Name_Buffer;
         Write_Statement_Buffer;
      end loop;

      WBI ("   --  END ELABORATION ORDER");
   end Gen_Elab_Order_Ada;

   ----------------------
   -- Gen_Elab_Order_C --
   ----------------------

   procedure Gen_Elab_Order_C is
   begin
      WBI ("");
      WBI ("/* BEGIN ELABORATION ORDER");

      for J in Elab_Order.First .. Elab_Order.Last loop
         Get_Name_String (Units.Table (Elab_Order.Table (J)).Uname);
         Set_Name_Buffer;
         Write_Statement_Buffer;
      end loop;

      WBI ("   END ELABORATION ORDER */");
   end Gen_Elab_Order_C;

   ------------------
   -- Gen_Main_Ada --
   ------------------

   procedure Gen_Main_Ada is
   begin
      WBI ("");

      if Exit_Status_Supported_On_Target then
         Set_String ("   function ");
      else
         Set_String ("   procedure ");
      end if;

      Set_String (Get_Main_Name);

      if Command_Line_Args_On_Target then
         Write_Statement_Buffer;
         WBI ("     (argc : Integer;");
         WBI ("      argv : System.Address;");
         WBI ("      envp : System.Address)");

         if Exit_Status_Supported_On_Target then
            WBI ("      return Integer");
         end if;

         WBI ("   is");

      else
         if Exit_Status_Supported_On_Target then
            Set_String (" return Integer is");
         else
            Set_String (" is");
         end if;

         Write_Statement_Buffer;
      end if;

      if Opt.Default_Exit_Status /= 0
        and then Bind_Main_Program
        and then not Configurable_Run_Time_Mode
      then
         WBI ("      procedure Set_Exit_Status (Status : Integer);");
         WBI ("      pragma Import (C, Set_Exit_Status, " &
                     """__gnat_set_exit_status"");");
         WBI ("");
      end if;

      --  Initialize and Finalize

      if not Cumulative_Restrictions.Set (No_Finalization) then
         WBI ("      procedure initialize (Addr : System.Address);");
         WBI ("      pragma Import (C, initialize, ""__gnat_initialize"");");
         WBI ("");
         WBI ("      procedure finalize;");
         WBI ("      pragma Import (C, finalize, ""__gnat_finalize"");");
      end if;

      --  If we want to analyze the stack, we have to import corresponding
      --  symbols

      if Dynamic_Stack_Measurement then
         WBI ("");
         WBI ("      procedure Output_Results;");
         WBI ("      pragma Import (C, Output_Results, " &
              """__gnat_stack_usage_output_results"");");

         WBI ("");
         WBI ("      " &
              "procedure Initialize_Stack_Analysis (Buffer_Size : Natural);");
         WBI ("      pragma Import (C, Initialize_Stack_Analysis, " &
              """__gnat_stack_usage_initialize"");");
      end if;

      --  Deal with declarations for main program case

      if not No_Main_Subprogram then

         --  To call the main program, we declare it using a pragma Import
         --  Ada with the right link name.

         --  It might seem more obvious to "with" the main program, and call
         --  it in the normal Ada manner. We do not do this for three reasons:

         --    1. It is more efficient not to recompile the main program
         --    2. We are not entitled to assume the source is accessible
         --    3. We don't know what options to use to compile it

         --  It is really reason 3 that is most critical (indeed we used
         --  to generate the "with", but several regression tests failed).

         WBI ("");

         if ALIs.Table (ALIs.First).Main_Program = Func then
            WBI ("      Result : Integer;");
            WBI ("");
            WBI ("      function Ada_Main_Program return Integer;");

         else
            WBI ("      procedure Ada_Main_Program;");
         end if;

         Set_String ("      pragma Import (Ada, Ada_Main_Program, """);
         Get_Name_String (Units.Table (First_Unit_Entry).Uname);
         Set_Main_Program_Name;
         Set_String (""");");

         Write_Statement_Buffer;
         WBI ("");

         if Bind_Main_Program
           and then not Suppress_Standard_Library_On_Target
         then
            WBI ("      SEH : aliased array (1 .. 2) of Integer;");
            WBI ("");
         end if;
      end if;

      --  Generate a reference to Ada_Main_Program_Name. This symbol is
      --  not referenced elsewhere in the generated program, but is needed
      --  by the debugger (that's why it is generated in the first place).
      --  The reference stops Ada_Main_Program_Name from being optimized
      --  away by smart linkers, such as the AiX linker.

      --  Because this variable is unused, we make this variable "aliased"
      --  with a pragma Volatile in order to tell the compiler to preserve
      --  this variable at any level of optimization.

      if Bind_Main_Program then
         WBI
           ("      Ensure_Reference : aliased System.Address := " &
            "Ada_Main_Program_Name'Address;");
         WBI ("      pragma Volatile (Ensure_Reference);");
         WBI ("");
      end if;

      WBI ("   begin");

      --  Acquire command line arguments if present on target

      if Command_Line_Args_On_Target then
         WBI ("      gnat_argc := argc;");
         WBI ("      gnat_argv := argv;");
         WBI ("      gnat_envp := envp;");
         WBI ("");

      --  If configurable run time and no command line args, then nothing
      --  needs to be done since the gnat_argc/argv/envp variables are
      --  suppressed in this case.

      elsif Configurable_Run_Time_On_Target then
         null;

      --  Otherwise set dummy values (to be filled in by some other unit?)

      else
         WBI ("      gnat_argc := 0;");
         WBI ("      gnat_argv := System.Null_Address;");
         WBI ("      gnat_envp := System.Null_Address;");
      end if;

      if Opt.Default_Exit_Status /= 0
        and then Bind_Main_Program
        and then not Configurable_Run_Time_Mode
      then
         Set_String ("      Set_Exit_Status (");
         Set_Int (Opt.Default_Exit_Status);
         Set_String (");");
         Write_Statement_Buffer;
      end if;

      if Dynamic_Stack_Measurement then
         Set_String ("      Initialize_Stack_Analysis (");
         Set_Int (Dynamic_Stack_Measurement_Array_Size);
         Set_String (");");
         Write_Statement_Buffer;
      end if;

      if not Cumulative_Restrictions.Set (No_Finalization) then

         if not No_Main_Subprogram
           and then Bind_Main_Program
           and then not Suppress_Standard_Library_On_Target
         then
            WBI ("      Initialize (SEH'Address);");
         else
            WBI ("      Initialize (System.Null_Address);");
         end if;
      end if;

      WBI ("      " & Ada_Init_Name.all & ";");

      if not No_Main_Subprogram then
         WBI ("      Break_Start;");

         if ALIs.Table (ALIs.First).Main_Program = Proc then
            WBI ("      Ada_Main_Program;");
         else
            WBI ("      Result := Ada_Main_Program;");
         end if;
      end if;

      --  Adafinal call is skipped if no finalization

      if not Cumulative_Restrictions.Set (No_Finalization) then

         --  If compiling for the JVM, we directly call Adafinal because
         --  we don't import it via Do_Finalize (see Gen_Output_File_Ada).

         if Hostparm.Java_VM then
            WBI ("      System.Standard_Library.Adafinal;");
         else
            WBI ("      Do_Finalize;");
         end if;
      end if;

      --  Prints the result of static stack analysis

      if Dynamic_Stack_Measurement then
         WBI ("      Output_Results;");
      end if;

      --  Finalize is only called if we have a run time

      if not Cumulative_Restrictions.Set (No_Finalization) then
         WBI ("      Finalize;");
      end if;

      --  Return result

      if Exit_Status_Supported_On_Target then
         if No_Main_Subprogram
           or else ALIs.Table (ALIs.First).Main_Program = Proc
         then
            WBI ("      return (gnat_exit_status);");
         else
            WBI ("      return (Result);");
         end if;
      end if;

      WBI ("   end;");
   end Gen_Main_Ada;

   ----------------
   -- Gen_Main_C --
   ----------------

   procedure Gen_Main_C is
   begin
      if Exit_Status_Supported_On_Target then
         WBI ("#include <stdlib.h>");
         Set_String ("int ");
      else
         Set_String ("void ");
      end if;

      Set_String (Get_Main_Name);

      --  Generate command line args in prototype if present on target

      if Command_Line_Args_On_Target then
         Write_Statement_Buffer (" (int argc, char **argv, char **envp)");

      --  Case of no command line arguments on target

      else
         Write_Statement_Buffer (" (void)");
      end if;

      WBI ("{");

      --  Generate a reference to __gnat_ada_main_program_name. This symbol
      --  is  not referenced elsewhere in the generated program, but is
      --  needed by the debugger (that's why it is generated in the first
      --  place). The reference stops Ada_Main_Program_Name from being
      --  optimized away by smart linkers, such as the AiX linker.

      --  Because this variable is unused, we declare this variable as
      --  volatile in order to tell the compiler to preserve it at any
      --  level of optimization.

      if Bind_Main_Program then
         WBI ("   char * volatile ensure_reference " &
              "__attribute__ ((__unused__)) = " &
              "__gnat_ada_main_program_name;");
         WBI ("");

         if not Suppress_Standard_Library_On_Target
           and then not No_Main_Subprogram
         then
            WBI ("   int SEH [2];");
            WBI ("");
         end if;
      end if;

      --  If main program is a function, generate result variable

      if ALIs.Table (ALIs.First).Main_Program = Func then
         WBI ("   int result;");
      end if;

      --  Set command line argument values from parameters if command line
      --  arguments are present on target

      if Command_Line_Args_On_Target then
         WBI ("   gnat_argc = argc;");
         WBI ("   gnat_argv = argv;");
         WBI ("   gnat_envp = envp;");
         WBI (" ");

      --  If configurable run-time, then nothing to do, since in this case
      --  the gnat_argc/argv/envp variables are entirely suppressed.

      elsif Configurable_Run_Time_On_Target then
         null;

      --  if no command line arguments on target, set dummy values

      else
         WBI ("   int result;");
         WBI ("   gnat_argc = 0;");
         WBI ("   gnat_argv = 0;");
         WBI ("   gnat_envp = 0;");
      end if;

      if Opt.Default_Exit_Status /= 0
        and then Bind_Main_Program
        and then not Configurable_Run_Time_Mode
      then
         Set_String ("   __gnat_set_exit_status (");
         Set_Int (Opt.Default_Exit_Status);
         Set_String (");");
         Write_Statement_Buffer;
      end if;

      --  Initializes dynamic stack measurement if needed

      if Dynamic_Stack_Measurement then
         Set_String ("   __gnat_stack_usage_initialize (");
         Set_Int (Dynamic_Stack_Measurement_Array_Size);
         Set_String (");");
         Write_Statement_Buffer;
      end if;

      --  The __gnat_initialize routine is used only if we have a run-time

      if not Suppress_Standard_Library_On_Target then
         if not No_Main_Subprogram and then Bind_Main_Program then
            WBI ("   __gnat_initialize ((void *)SEH);");
         else
            WBI ("   __gnat_initialize ((void *)0);");
         end if;
      end if;

      WBI ("   " & Ada_Init_Name.all & " ();");

      if not No_Main_Subprogram then
         WBI ("   __gnat_break_start ();");
         WBI (" ");

         --  Output main program name

         Get_Name_String (Units.Table (First_Unit_Entry).Uname);

         --  Main program is procedure case

         if ALIs.Table (ALIs.First).Main_Program = Proc then
            Set_String ("   ");
            Set_Main_Program_Name;
            Set_String (" ();");
            Write_Statement_Buffer;

         --  Main program is function case

         else -- ALIs.Table (ALIs_First).Main_Program = Func
            Set_String ("   result = ");
            Set_Main_Program_Name;
            Set_String (" ();");
            Write_Statement_Buffer;
         end if;

      end if;

      --  Call adafinal if finalization active

      if not Cumulative_Restrictions.Set (No_Finalization) then
         WBI (" ");
         WBI ("   system__standard_library__adafinal ();");
      end if;

      --  Outputs the dynamic stack measurement if needed

      if Dynamic_Stack_Measurement then
         WBI ("   __gnat_stack_usage_output_results ();");
      end if;

      --  The finalize routine is used only if we have a run-time

      if not Suppress_Standard_Library_On_Target then
         WBI ("   __gnat_finalize ();");
      end if;

      --  Case of main program is a function, so the value it returns
      --  is the exit status in this case.

      if ALIs.Table (ALIs.First).Main_Program = Func then
         if Exit_Status_Supported_On_Target then

            --  VMS must use Posix exit routine in order to get the effect
            --  of a Unix compatible setting of the program exit status.
            --  For all other systems, we use the standard exit routine.

            if OpenVMS_On_Target then
               WBI ("   decc$__posix_exit (result);");
            else
               WBI ("   exit (result);");
            end if;
         end if;

      --  Case of main program is a procedure, in which case the exit
      --  status is whatever was set by a Set_Exit call most recently

      else
         if Exit_Status_Supported_On_Target then

            --  VMS must use Posix exit routine in order to get the effect
            --  of a Unix compatible setting of the program exit status.
            --  For all other systems, we use the standard exit routine.

            if OpenVMS_On_Target then
               WBI ("   decc$__posix_exit (gnat_exit_status);");
            else
               WBI ("   exit (gnat_exit_status);");
            end if;
         end if;
      end if;

      WBI ("}");
   end Gen_Main_C;

   ------------------------------
   -- Gen_Object_Files_Options --
   ------------------------------

   procedure Gen_Object_Files_Options is
      Lgnat : Natural;
      --  This keeps track of the position in the sorted set of entries
      --  in the Linker_Options table of where the first entry from an
      --  internal file appears.

      procedure Write_Linker_Option;
      --  Write binder info linker option

      -------------------------
      -- Write_Linker_Option --
      -------------------------

      procedure Write_Linker_Option is
         Start : Natural;
         Stop  : Natural;

      begin
         --  Loop through string, breaking at null's

         Start := 1;
         while Start < Name_Len loop

            --  Find null ending this section

            Stop := Start + 1;
            while Name_Buffer (Stop) /= ASCII.NUL
              and then Stop <= Name_Len loop
               Stop := Stop + 1;
            end loop;

            --  Process section if non-null

            if Stop > Start then
                  if Output_Linker_Option_List then
                     Write_Str (Name_Buffer (Start .. Stop - 1));
                     Write_Eol;
                  end if;
                  Write_Info_Ada_C
                    ("   --   ", "", Name_Buffer (Start .. Stop - 1));
            end if;

            Start := Stop + 1;
         end loop;
      end Write_Linker_Option;

   --  Start of processing for Gen_Object_Files_Options

   begin
      WBI ("");
      Write_Info_Ada_C ("-- ", "/* ", " BEGIN Object file/option list");

      for E in Elab_Order.First .. Elab_Order.Last loop

         --  If not spec that has an associated body, then generate a
         --  comment giving the name of the corresponding object file.

         if (not Units.Table (Elab_Order.Table (E)).SAL_Interface)
           and then Units.Table (Elab_Order.Table (E)).Utype /= Is_Spec
         then
            Get_Name_String
              (ALIs.Table
                (Units.Table (Elab_Order.Table (E)).My_ALI).Ofile_Full_Name);

            --  If the presence of an object file is necessary or if it
            --  exists, then use it.

            if not Hostparm.Exclude_Missing_Objects
              or else GNAT.OS_Lib.Is_Regular_File (Name_Buffer (1 .. Name_Len))
            then
               Write_Info_Ada_C ("   --   ", "", Name_Buffer (1 .. Name_Len));

               if Output_Object_List then
                  Write_Str (Name_Buffer (1 .. Name_Len));
                  Write_Eol;
               end if;

               --  Don't link with the shared library on VMS if an internal
               --  filename object is seen. Multiply defined symbols will
               --  result.

               if OpenVMS_On_Target
                 and then Is_Internal_File_Name
                  (ALIs.Table
                   (Units.Table (Elab_Order.Table (E)).My_ALI).Sfile)
               then
                  --  Special case for g-trasym.obj, which is not included
                  --  in libgnat.

                  Get_Name_String (ALIs.Table
                            (Units.Table (Elab_Order.Table (E)).My_ALI).Sfile);

                  if Name_Buffer (1 .. 8) /= "g-trasym" then
                     Opt.Shared_Libgnat := False;
                  end if;
               end if;
            end if;
         end if;
      end loop;

      --  Add a "-Ldir" for each directory in the object path

      for J in 1 .. Nb_Dir_In_Obj_Search_Path loop
         declare
            Dir : constant String_Ptr := Dir_In_Obj_Search_Path (J);
         begin
            Name_Len := 0;
            Add_Str_To_Name_Buffer ("-L");
            Add_Str_To_Name_Buffer (Dir.all);
            Write_Linker_Option;
         end;
      end loop;

      --  Sort linker options

      --  This sort accomplishes two important purposes:

      --    a) All application files are sorted to the front, and all
      --       GNAT internal files are sorted to the end. This results
      --       in a well defined dividing line between the two sets of
      --       files, for the purpose of inserting certain standard
      --       library references into the linker arguments list.

      --    b) Given two different units, we sort the linker options so
      --       that those from a unit earlier in the elaboration order
      --       comes later in the list. This is a heuristic designed
      --       to create a more friendly order of linker options when
      --       the operations appear in separate units. The idea is that
      --       if unit A must be elaborated before unit B, then it is
      --       more likely that B references libraries included by A,
      --       than vice versa, so we want the libraries included by
      --       A to come after the libraries included by B.

      --  These two criteria are implemented by function Lt_Linker_Option.
      --  Note that a special case of b) is that specs are elaborated before
      --  bodies, so linker options from specs come after linker options
      --  for bodies, and again, the assumption is that libraries used by
      --  the body are more likely to reference libraries used by the spec,
      --  than vice versa.

      Sort
        (Linker_Options.Last,
         Move_Linker_Option'Access,
         Lt_Linker_Option'Access);

      --  Write user linker options, i.e. the set of linker options that
      --  come from all files other than GNAT internal files, Lgnat is
      --  left set to point to the first entry from a GNAT internal file,
      --  or past the end of the entriers if there are no internal files.

      Lgnat := Linker_Options.Last + 1;

      for J in 1 .. Linker_Options.Last loop
         if not Linker_Options.Table (J).Internal_File then
            Get_Name_String (Linker_Options.Table (J).Name);
            Write_Linker_Option;
         else
            Lgnat := J;
            exit;
         end if;
      end loop;

      --  Now we insert standard linker options that must appear after the
      --  entries from user files, and before the entries from GNAT run-time
      --  files. The reason for this decision is that libraries referenced
      --  by internal routines may reference these standard library entries.

      --  Note that we do not insert anything when pragma No_Run_Time has been
      --  specified or when the standard libraries are not to be used,
      --  otherwise on some platforms, such as VMS, we may get duplicate
      --  symbols when linking.

      if not (Opt.No_Run_Time_Mode or else Opt.No_Stdlib) then
         Name_Len := 0;

         if Opt.Shared_Libgnat then
            Add_Str_To_Name_Buffer ("-shared");
         else
            Add_Str_To_Name_Buffer ("-static");
         end if;

         --  Write directly to avoid -K output (why???)

         Write_Info_Ada_C ("   --   ", "", Name_Buffer (1 .. Name_Len));

         if With_DECGNAT then
            Name_Len := 0;

            if Opt.Shared_Libgnat then
               Add_Str_To_Name_Buffer (Shared_Lib ("decgnat"));
            else
               Add_Str_To_Name_Buffer ("-ldecgnat");
            end if;

            Write_Linker_Option;
         end if;

         if With_GNARL then
            Name_Len := 0;

            if Opt.Shared_Libgnat then
               Add_Str_To_Name_Buffer (Shared_Lib ("gnarl"));
            else
               Add_Str_To_Name_Buffer ("-lgnarl");
            end if;

            Write_Linker_Option;
         end if;

         Name_Len := 0;

         if Opt.Shared_Libgnat then
            Add_Str_To_Name_Buffer (Shared_Lib ("gnat"));
         else
            Add_Str_To_Name_Buffer ("-lgnat");
         end if;

         Write_Linker_Option;
      end if;

      --  Write linker options from all internal files

      for J in Lgnat .. Linker_Options.Last loop
         Get_Name_String (Linker_Options.Table (J).Name);
         Write_Linker_Option;
      end loop;

      if Ada_Bind_File then
         WBI ("--  END Object file/option list   ");
      else
         WBI ("    END Object file/option list */");
      end if;
   end Gen_Object_Files_Options;

   ---------------------
   -- Gen_Output_File --
   ---------------------

   procedure Gen_Output_File (Filename : String) is
   begin
      --  Acquire settings for Interrupt_State pragmas

      Set_IS_Pragma_Table;

      --  Acquire settings for Priority_Specific_Dispatching pragma

      Set_PSD_Pragma_Table;

      --  Override Ada_Bind_File and Bind_Main_Program for Java since
      --  JGNAT only supports Ada code, and the main program is already
      --  generated by the compiler.

      if Hostparm.Java_VM then
         Ada_Bind_File := True;
         Bind_Main_Program := False;
      end if;

      --  Override time slice value if -T switch is set

      if Time_Slice_Set then
         ALIs.Table (ALIs.First).Time_Slice_Value := Opt.Time_Slice_Value;
      end if;

      --  Count number of elaboration calls

      for E in Elab_Order.First .. Elab_Order.Last loop
         if Units.Table (Elab_Order.Table (E)).No_Elab then
            null;
         else
            Num_Elab_Calls := Num_Elab_Calls + 1;
         end if;
      end loop;

      --  Generate output file in appropriate language

      if Ada_Bind_File then
         Gen_Output_File_Ada (Filename);
      else
         Gen_Output_File_C (Filename);
      end if;

   end Gen_Output_File;

   -------------------------
   -- Gen_Output_File_Ada --
   -------------------------

   procedure Gen_Output_File_Ada (Filename : String) is

      Bfiles : Name_Id;
      --  Name of generated bind file (spec)

      Bfileb : Name_Id;
      --  Name of generated bind file (body)

      Ada_Main : constant String := Get_Ada_Main_Name;
      --  Name to be used for generated Ada main program. See the body of
      --  function Get_Ada_Main_Name for details on the form of the name.

   begin
      --  Create spec first

      Create_Binder_Output (Filename, 's', Bfiles);

      --  We always compile the binder file in Ada 95 mode so that we properly
      --  handle use of Ada 2005 keywords as identifiers in Ada 95 mode. None
      --  of the Ada 2005 constructs are needed by the binder file.

      WBI ("pragma Ada_95;");

      --  If we are operating in Restrictions (No_Exception_Handlers) mode,
      --  then we need to make sure that the binder program is compiled with
      --  the same restriction, so that no exception tables are generated.

      if Cumulative_Restrictions.Set (No_Exception_Handlers) then
         WBI ("pragma Restrictions (No_Exception_Handlers);");
      end if;

      --  Generate with of System so we can reference System.Address

      WBI ("with System;");

      --  Generate with of System.Initialize_Scalars if active

      if Initialize_Scalars_Used then
         WBI ("with System.Scalar_Values;");
      end if;

      --  Generate with of System.Secondary_Stack if active

      if Sec_Stack_Used and then Default_Sec_Stack_Size /= -1 then
         WBI ("with System.Secondary_Stack;");
      end if;

      Resolve_Binder_Options;

      if not Suppress_Standard_Library_On_Target then
         --  Usually, adafinal is called using a pragma Import C. Since
         --  Import C doesn't have the same semantics for JGNAT, we use
         --  standard Ada.

         if Hostparm.Java_VM then
            WBI ("with System.Standard_Library;");
         end if;
      end if;

      WBI ("package " & Ada_Main & " is");
      WBI ("   pragma Warnings (Off);");

      --  Main program case

      if Bind_Main_Program then

         --  Generate argc/argv stuff unless suppressed

         if Command_Line_Args_On_Target
           or not Configurable_Run_Time_On_Target
         then
            WBI ("");
            WBI ("   gnat_argc : Integer;");
            WBI ("   gnat_argv : System.Address;");
            WBI ("   gnat_envp : System.Address;");

            --  If the standard library is not suppressed, these variables are
            --  in the runtime data area for easy access from the runtime

            if not Suppress_Standard_Library_On_Target then
               WBI ("");
               WBI ("   pragma Import (C, gnat_argc);");
               WBI ("   pragma Import (C, gnat_argv);");
               WBI ("   pragma Import (C, gnat_envp);");
            end if;
         end if;

         --  Define exit status. Again in normal mode, this is in the
         --  run-time library, and is initialized there, but in the
         --  configurable runtime case, the variable is declared and
         --  initialized in this file.

         WBI ("");

         if Configurable_Run_Time_Mode then
            if Exit_Status_Supported_On_Target then
               WBI ("   gnat_exit_status : Integer := 0;");
            end if;
         else
            WBI ("   gnat_exit_status : Integer;");
            WBI ("   pragma Import (C, gnat_exit_status);");
         end if;
      end if;

      --  Generate the GNAT_Version and Ada_Main_Program_Name info only for
      --  the main program. Otherwise, it can lead under some circumstances
      --  to a symbol duplication during the link (for instance when a
      --  C program uses 2 Ada libraries)

      if Bind_Main_Program then
         WBI ("");
         WBI ("   GNAT_Version : constant String :=");
         WBI ("                    ""GNAT Version: " &
                                   Gnat_Version_String & """;");
         WBI ("   pragma Export (C, GNAT_Version, ""__gnat_version"");");

         WBI ("");
         Set_String ("   Ada_Main_Program_Name : constant String := """);
         Get_Name_String (Units.Table (First_Unit_Entry).Uname);
         Set_Main_Program_Name;
         Set_String (""" & Ascii.NUL;");
         Write_Statement_Buffer;

         WBI
           ("   pragma Export (C, Ada_Main_Program_Name, " &
            """__gnat_ada_main_program_name"");");
      end if;

      WBI ("");
      WBI ("   procedure " & Ada_Final_Name.all & ";");
      WBI ("   pragma Export (C, " & Ada_Final_Name.all & ", """ &
           Ada_Final_Name.all & """);");

      if Use_Pragma_Linker_Constructor then
         WBI ("   pragma Linker_Destructor (" & Ada_Final_Name.all & ");");
      end if;

      WBI ("");
      WBI ("   procedure " & Ada_Init_Name.all & ";");
      WBI ("   pragma Export (C, " & Ada_Init_Name.all & ", """ &
           Ada_Init_Name.all & """);");

      if Use_Pragma_Linker_Constructor then
         WBI ("   pragma Linker_Constructor (" & Ada_Init_Name.all & ");");
      end if;

      if Bind_Main_Program then

         --  If we have the standard library, then Break_Start is defined
         --  there, but when the standard library is suppressed, Break_Start
         --  is defined here.

         WBI ("");
         WBI ("   procedure Break_Start;");

         if Suppress_Standard_Library_On_Target then
            WBI ("   pragma Export (C, Break_Start, ""__gnat_break_start"");");
         else
            WBI ("   pragma Import (C, Break_Start, ""__gnat_break_start"");");
         end if;

         WBI ("");

         if Exit_Status_Supported_On_Target then
            Set_String ("   function ");
         else
            Set_String ("   procedure ");
         end if;

         Set_String (Get_Main_Name);

         --  Generate argument list if present

         if Command_Line_Args_On_Target then
            Write_Statement_Buffer;
            WBI ("     (argc : Integer;");
            WBI ("      argv : System.Address;");
            Set_String
                ("      envp : System.Address)");

            if Exit_Status_Supported_On_Target then
               Write_Statement_Buffer;
               WBI ("      return Integer;");
            else
               Write_Statement_Buffer (";");
            end if;

         else
            if Exit_Status_Supported_On_Target then
               Write_Statement_Buffer (" return Integer;");
            else
               Write_Statement_Buffer (";");
            end if;
         end if;

         WBI ("   pragma Export (C, " & Get_Main_Name & ", """ &
           Get_Main_Name & """);");
      end if;

      Gen_Versions_Ada;
      Gen_Elab_Order_Ada;

      --  Spec is complete

      WBI ("");
      WBI ("end " & Ada_Main & ";");
      Close_Binder_Output;

      --  Prepare to write body

      Create_Binder_Output (Filename, 'b', Bfileb);

      --  We always compile the binder file in Ada 95 mode so that we properly
      --  handle use of Ada 2005 keywords as identifiers in Ada 95 mode. None
      --  of the Ada 2005 constructs are needed by the binder file.

      WBI ("pragma Ada_95;");

      --  Output Source_File_Name pragmas which look like

      --    pragma Source_File_Name (Ada_Main, Spec_File_Name => "sss");
      --    pragma Source_File_Name (Ada_Main, Body_File_Name => "bbb");

      --  where sss/bbb are the spec/body file names respectively

      Get_Name_String (Bfiles);
      Name_Buffer (Name_Len + 1 .. Name_Len + 3) := """);";

      WBI ("pragma Source_File_Name (" &
           Ada_Main &
           ", Spec_File_Name => """ &
           Name_Buffer (1 .. Name_Len + 3));

      Get_Name_String (Bfileb);
      Name_Buffer (Name_Len + 1 .. Name_Len + 3) := """);";

      WBI ("pragma Source_File_Name (" &
           Ada_Main &
           ", Body_File_Name => """ &
           Name_Buffer (1 .. Name_Len + 3));

      --  Generate with of System.Restrictions to initialize
      --  Run_Time_Restrictions.

      if not Suppress_Standard_Library_On_Target then
         WBI ("");
         WBI ("with System.Restrictions;");
      end if;

      WBI ("");
      WBI ("package body " & Ada_Main & " is");
      WBI ("   pragma Warnings (Off);");

      --  Import the finalization procedure only if finalization active

      if not Cumulative_Restrictions.Set (No_Finalization) then

         --  In the Java case, pragma Import C cannot be used, so the
         --  standard Ada constructs will be used instead.

         if not Hostparm.Java_VM then
            WBI ("");
            WBI ("   procedure Do_Finalize;");
            WBI
              ("   pragma Import (C, Do_Finalize, " &
               """system__standard_library__adafinal"");");
            WBI ("");
         end if;
      end if;

      if not Suppress_Standard_Library_On_Target then

         --  Generate Priority_Specific_Dispatching pragma string

         Set_String
           ("   Local_Priority_Specific_Dispatching : constant String := """);

         for J in 0 .. PSD_Pragma_Settings.Last loop
            Set_Char (PSD_Pragma_Settings.Table (J));
         end loop;

         Set_String (""";");
         Write_Statement_Buffer;

         --  Generate Interrupt_State pragma string

         Set_String ("   Local_Interrupt_States : constant String := """);

         for J in 0 .. IS_Pragma_Settings.Last loop
            Set_Char (IS_Pragma_Settings.Table (J));
         end loop;

         Set_String (""";");
         Write_Statement_Buffer;
         WBI ("");
      end if;

      Gen_Adainit_Ada;

      Gen_Adafinal_Ada;

      if Bind_Main_Program then

         --  When suppressing the standard library then generate dummy body
         --  for Break_Start

         if Suppress_Standard_Library_On_Target then
            WBI ("");
            WBI ("   procedure Break_Start is");
            WBI ("   begin");
            WBI ("      null;");
            WBI ("   end;");
         end if;

         Gen_Main_Ada;
      end if;

      --  Output object file list and the Ada body is complete

      Gen_Object_Files_Options;

      WBI ("");
      WBI ("end " & Ada_Main & ";");

      Close_Binder_Output;
   end Gen_Output_File_Ada;

   -----------------------
   -- Gen_Output_File_C --
   -----------------------

   procedure Gen_Output_File_C (Filename : String) is

      Bfile : Name_Id;
      --  Name of generated bind file

   begin
      Create_Binder_Output (Filename, 'c', Bfile);

      Resolve_Binder_Options;

      if Use_Pragma_Linker_Constructor then
         WBI ("extern void " & Ada_Final_Name.all &
              " (void) __attribute__((destructor));");
         WBI ("extern void " & Ada_Init_Name.all &
              " (void) __attribute__((constructor));");

      else
         WBI ("extern void " & Ada_Final_Name.all & " (void);");
         WBI ("extern void " & Ada_Init_Name.all & " (void);");
      end if;

      WBI ("extern void system__standard_library__adafinal (void);");

      if not No_Main_Subprogram then
         Set_String ("extern ");

         if Exit_Status_Supported_On_Target then
            Set_String ("int");
         else
            Set_String ("void");
         end if;

         Set_String (" main ");

         if Command_Line_Args_On_Target then
            Write_Statement_Buffer ("(int, char **, char **);");
         else
            Write_Statement_Buffer ("(void);");
         end if;

         if OpenVMS_On_Target then
            WBI ("extern void decc$__posix_exit (int);");
         else
            WBI ("extern void exit (int);");
         end if;

         WBI ("extern void __gnat_break_start (void);");
         Set_String ("extern ");

         if ALIs.Table (ALIs.First).Main_Program = Proc then
            Set_String ("void ");
         else
            Set_String ("int ");
         end if;

         Get_Name_String (Units.Table (First_Unit_Entry).Uname);
         Set_Main_Program_Name;
         Set_String (" (void);");
         Write_Statement_Buffer;
      end if;

      if not Suppress_Standard_Library_On_Target then
         WBI ("extern void __gnat_initialize (void *);");
         WBI ("extern void __gnat_finalize (void);");
         WBI ("extern void __gnat_install_handler (void);");
      end if;

      if Dynamic_Stack_Measurement then
         WBI ("");
         WBI ("extern void __gnat_stack_usage_output_results (void);");
         WBI ("extern void __gnat_stack_usage_initialize (int size);");
      end if;

      WBI ("");

      Gen_Elab_Defs_C;

      --  Imported variable used to track elaboration/finalization phase.
      --  Used only when we have a runtime.

      if not Suppress_Standard_Library_On_Target then
         WBI ("extern int  __gnat_handler_installed;");
         WBI ("");
      end if;

      --  Write argv/argc exit status stuff if main program case

      if Bind_Main_Program then

         --  First deal with argc/argv/envp. In the normal case they
         --  are in the run-time library.

         if not Configurable_Run_Time_On_Target then
            WBI ("extern int gnat_argc;");
            WBI ("extern char **gnat_argv;");
            WBI ("extern char **gnat_envp;");

         --  If configurable run time and no command line args, then the
         --  generation of these variables is entirely suppressed.

         elsif not Command_Line_Args_On_Target then
            null;

         --  Otherwise, in the configurable run-time case they are right in
         --  the binder file.

         else
            WBI ("int gnat_argc;");
            WBI ("char **gnat_argv;");
            WBI ("char **gnat_envp;");
         end if;

         --  Similarly deal with exit status
         --  are in the run-time library.

         if not Configurable_Run_Time_On_Target then
            WBI ("extern int gnat_exit_status;");

         --  If configurable run time and no exit status on target, then
         --  the generation of this variables is entirely suppressed.

         elsif not Exit_Status_Supported_On_Target then
            null;

         --  Otherwise, in the configurable run-time case this variable is
         --  right in the binder file, and initialized to zero there.

         else
            WBI ("int gnat_exit_status = 0;");
         end if;

         WBI ("");
      end if;

      --  When suppressing the standard library, the __gnat_break_start
      --  routine (for the debugger to get initial control) is defined in
      --  this file.

      if Suppress_Standard_Library_On_Target then
         WBI ("");
         WBI ("void __gnat_break_start (void) {}");
      end if;

      --  Generate the __gnat_version and __gnat_ada_main_program_name info
      --  only for the main program. Otherwise, it can lead under some
      --  circumstances to a symbol duplication during the link (for instance
      --  when a C program uses 2 Ada libraries)

      if Bind_Main_Program then
         WBI ("");
         WBI ("char __gnat_version[] = ""GNAT Version: " &
                                   Gnat_Version_String & """;");

         Set_String ("char __gnat_ada_main_program_name[] = """);
         Get_Name_String (Units.Table (First_Unit_Entry).Uname);
         Set_Main_Program_Name;
         Set_String (""";");
         Write_Statement_Buffer;
      end if;

      --  Generate the adafinal routine. In no runtime mode, this is
      --  not needed, since there is no finalization to do.

      if not Cumulative_Restrictions.Set (No_Finalization) then
         Gen_Adafinal_C;
      end if;

      Gen_Adainit_C;

      --  Main is only present for Ada main case

      if Bind_Main_Program then
         Gen_Main_C;
      end if;

      --  Generate versions, elaboration order, list of object files

      Gen_Versions_C;
      Gen_Elab_Order_C;
      Gen_Object_Files_Options;

      --  C binder output is complete

      Close_Binder_Output;
   end Gen_Output_File_C;

   --------------------------
   -- Gen_Restrictions_Ada --
   --------------------------

   procedure Gen_Restrictions_Ada is
      Count : Integer;
   begin
      if Suppress_Standard_Library_On_Target then
         return;
      end if;

      WBI ("      System.Restrictions.Run_Time_Restrictions :=");
      WBI ("        (Set =>");
      Set_String      ("          (");

      Count := 0;

      for J in Cumulative_Restrictions.Set'First ..
        Restriction_Id'Pred (Cumulative_Restrictions.Set'Last)
      loop
         Set_Boolean (Cumulative_Restrictions.Set (J));
         Set_String (", ");
         Count := Count + 1;

         if Count = 8 then
            Write_Statement_Buffer;
            Set_String ("           ");
            Count := 0;
         end if;
      end loop;

      Set_Boolean
        (Cumulative_Restrictions.Set (Cumulative_Restrictions.Set'Last));
      Set_String ("),");
      Write_Statement_Buffer;
      Set_String ("         Value => (");

      for J in Cumulative_Restrictions.Value'First ..
        Restriction_Id'Pred (Cumulative_Restrictions.Value'Last)
      loop
         Set_Int (Int (Cumulative_Restrictions.Value (J)));
         Set_String (", ");
      end loop;

      Set_Int (Int (Cumulative_Restrictions.Value
        (Cumulative_Restrictions.Value'Last)));
      Set_String ("),");
      Write_Statement_Buffer;
      WBI ("         Violated =>");
      Set_String ("          (");
      Count := 0;

      for J in Cumulative_Restrictions.Violated'First ..
        Restriction_Id'Pred (Cumulative_Restrictions.Violated'Last)
      loop
         Set_Boolean (Cumulative_Restrictions.Violated (J));
         Set_String (", ");
         Count := Count + 1;

         if Count = 8 then
            Write_Statement_Buffer;
            Set_String ("           ");
            Count := 0;
         end if;
      end loop;

      Set_Boolean (Cumulative_Restrictions.Violated
        (Cumulative_Restrictions.Violated'Last));
      Set_String ("),");
      Write_Statement_Buffer;
      Set_String ("         Count => (");

      for J in Cumulative_Restrictions.Count'First ..
        Restriction_Id'Pred (Cumulative_Restrictions.Count'Last)
      loop
         Set_Int (Int (Cumulative_Restrictions.Count (J)));
         Set_String (", ");
      end loop;

      Set_Int (Int (Cumulative_Restrictions.Count
        (Cumulative_Restrictions.Count'Last)));
      Set_String ("),");
      Write_Statement_Buffer;
      Set_String ("         Unknown => (");

      for J in Cumulative_Restrictions.Unknown'First ..
        Restriction_Id'Pred (Cumulative_Restrictions.Unknown'Last)
      loop
         Set_Boolean (Cumulative_Restrictions.Unknown (J));
         Set_String (", ");
      end loop;

      Set_Boolean
        (Cumulative_Restrictions.Unknown
          (Cumulative_Restrictions.Unknown'Last));
      Set_String ("));");
      Write_Statement_Buffer;
   end Gen_Restrictions_Ada;

   ------------------------
   -- Gen_Restrictions_C --
   ------------------------

   procedure Gen_Restrictions_C is
   begin
      if Suppress_Standard_Library_On_Target then
         return;
      end if;

      WBI ("   typedef struct {");
      Set_String ("     char set [");
      Set_Int (Cumulative_Restrictions.Set'Length);
      Set_String ("];");
      Write_Statement_Buffer;

      Set_String ("     int value [");
      Set_Int (Cumulative_Restrictions.Value'Length);
      Set_String ("];");
      Write_Statement_Buffer;

      Set_String ("     char violated [");
      Set_Int (Cumulative_Restrictions.Violated'Length);
      Set_String ("];");
      Write_Statement_Buffer;

      Set_String ("     int count [");
      Set_Int (Cumulative_Restrictions.Count'Length);
      Set_String ("];");
      Write_Statement_Buffer;

      Set_String ("     char unknown [");
      Set_Int (Cumulative_Restrictions.Unknown'Length);
      Set_String ("];");
      Write_Statement_Buffer;
      WBI ("   } restrictions;");
      WBI ("   extern restrictions " &
           "system__restrictions__run_time_restrictions;");
      WBI ("   restrictions r = {");
      Set_String ("     {");

      for J in Cumulative_Restrictions.Set'First ..
        Restriction_Id'Pred (Cumulative_Restrictions.Set'Last)
      loop
         Set_Int (Boolean'Pos (Cumulative_Restrictions.Set (J)));
         Set_String (", ");
      end loop;

      Set_Int (Boolean'Pos
        (Cumulative_Restrictions.Set (Cumulative_Restrictions.Set'Last)));
      Set_String ("},");
      Write_Statement_Buffer;
      Set_String ("     {");

      for J in Cumulative_Restrictions.Value'First ..
        Restriction_Id'Pred (Cumulative_Restrictions.Value'Last)
      loop
         Set_Int (Int (Cumulative_Restrictions.Value (J)));
         Set_String (", ");
      end loop;

      Set_Int (Int (Cumulative_Restrictions.Value
        (Cumulative_Restrictions.Value'Last)));
      Set_String ("},");
      Write_Statement_Buffer;
      Set_String ("     {");

      for J in Cumulative_Restrictions.Violated'First ..
        Restriction_Id'Pred (Cumulative_Restrictions.Violated'Last)
      loop
         Set_Int (Boolean'Pos (Cumulative_Restrictions.Violated (J)));
         Set_String (", ");
<<<<<<< HEAD
      end loop;

      Set_Int (Boolean'Pos (Cumulative_Restrictions.Violated
        (Cumulative_Restrictions.Violated'Last)));
      Set_String ("},");
      Write_Statement_Buffer;
      Set_String ("     {");

      for J in Cumulative_Restrictions.Count'First ..
        Restriction_Id'Pred (Cumulative_Restrictions.Count'Last)
      loop
         Set_Int (Int (Cumulative_Restrictions.Count (J)));
         Set_String (", ");
      end loop;

=======
      end loop;

      Set_Int (Boolean'Pos (Cumulative_Restrictions.Violated
        (Cumulative_Restrictions.Violated'Last)));
      Set_String ("},");
      Write_Statement_Buffer;
      Set_String ("     {");

      for J in Cumulative_Restrictions.Count'First ..
        Restriction_Id'Pred (Cumulative_Restrictions.Count'Last)
      loop
         Set_Int (Int (Cumulative_Restrictions.Count (J)));
         Set_String (", ");
      end loop;

>>>>>>> 1177f497
      Set_Int (Int (Cumulative_Restrictions.Count
        (Cumulative_Restrictions.Count'Last)));
      Set_String ("},");
      Write_Statement_Buffer;
      Set_String ("     {");

      for J in Cumulative_Restrictions.Unknown'First ..
        Restriction_Id'Pred (Cumulative_Restrictions.Unknown'Last)
      loop
         Set_Int (Boolean'Pos (Cumulative_Restrictions.Unknown (J)));
         Set_String (", ");
      end loop;

      Set_Int (Boolean'Pos (Cumulative_Restrictions.Unknown
          (Cumulative_Restrictions.Unknown'Last)));
      Set_String ("}};");
      Write_Statement_Buffer;
      WBI ("   system__restrictions__run_time_restrictions = r;");
   end Gen_Restrictions_C;

   ----------------------
   -- Gen_Versions_Ada --
   ----------------------

   --  This routine generates two sets of lines. The first set has the form:

   --    unnnnn : constant Integer := 16#hhhhhhhh#;

   --  The second set has the form

   --    pragma Export (C, unnnnn, unam);

   --  for each unit, where unam is the unit name suffixed by either B or
   --  S for body or spec, with dots replaced by double underscores, and
   --  hhhhhhhh is the version number, and nnnnn is a 5-digits serial number.

   procedure Gen_Versions_Ada is
      Ubuf : String (1 .. 6) := "u00000";

      procedure Increment_Ubuf;
      --  Little procedure to increment the serial number

      procedure Increment_Ubuf is
      begin
         for J in reverse Ubuf'Range loop
            Ubuf (J) := Character'Succ (Ubuf (J));
            exit when Ubuf (J) <= '9';
            Ubuf (J) := '0';
         end loop;
      end Increment_Ubuf;

   --  Start of processing for Gen_Versions_Ada

   begin
      if Bind_For_Library then

         --  When building libraries, the version number of each unit can
         --  not be computed, since the binder does not know the full list
         --  of units. Therefore, the 'Version and 'Body_Version
         --  attributes cannot supported in this case.

         return;
      end if;

      WBI ("");

      WBI ("   type Version_32 is mod 2 ** 32;");
      for U in Units.First .. Units.Last loop
         Increment_Ubuf;
         WBI ("   " & Ubuf & " : constant Version_32 := 16#" &
              Units.Table (U).Version & "#;");
      end loop;

      WBI ("");
      Ubuf := "u00000";

      for U in Units.First .. Units.Last loop
         Increment_Ubuf;
         Set_String ("   pragma Export (C, ");
         Set_String (Ubuf);
         Set_String (", """);

         Get_Name_String (Units.Table (U).Uname);

         for K in 1 .. Name_Len loop
            if Name_Buffer (K) = '.' then
               Set_Char ('_');
               Set_Char ('_');

            elsif Name_Buffer (K) = '%' then
               exit;

            else
               Set_Char (Name_Buffer (K));
            end if;
         end loop;

         if Name_Buffer (Name_Len) = 's' then
            Set_Char ('S');
         else
            Set_Char ('B');
         end if;

         Set_String (""");");
         Write_Statement_Buffer;
      end loop;

   end Gen_Versions_Ada;

   --------------------
   -- Gen_Versions_C --
   --------------------

   --  This routine generates a line of the form:

   --    unsigned unam = 0xhhhhhhhh;

   --  for each unit, where unam is the unit name suffixed by either B or
   --  S for body or spec, with dots replaced by double underscores.

   procedure Gen_Versions_C is
   begin
      if Bind_For_Library then

         --  When building libraries, the version number of each unit can
         --  not be computed, since the binder does not know the full list
         --  of units. Therefore, the 'Version and 'Body_Version
         --  attributes cannot supported.

         return;
      end if;

      for U in Units.First .. Units.Last loop
         Set_String ("unsigned ");

         Get_Name_String (Units.Table (U).Uname);

         for K in 1 .. Name_Len loop
            if Name_Buffer (K) = '.' then
               Set_String ("__");

            elsif Name_Buffer (K) = '%' then
               exit;

            else
               Set_Char (Name_Buffer (K));
            end if;
         end loop;

         if Name_Buffer (Name_Len) = 's' then
            Set_Char ('S');
         else
            Set_Char ('B');
         end if;

         Set_String (" = 0x");
         Set_String (Units.Table (U).Version);
         Set_Char   (';');
         Write_Statement_Buffer;
      end loop;

   end Gen_Versions_C;

   -----------------------
   -- Get_Ada_Main_Name --
   -----------------------

   function Get_Ada_Main_Name return String is
      Suffix : constant String := "_00";
      Name   : String (1 .. Opt.Ada_Main_Name.all'Length + Suffix'Length) :=
                 Opt.Ada_Main_Name.all & Suffix;
      Nlen   : Natural;

   begin
      --  The main program generated by JGNAT expects a package called
      --  ada_<main procedure>.

      if Hostparm.Java_VM then
         --  Get main program name

         Get_Name_String (Units.Table (First_Unit_Entry).Uname);

         --  Remove the %b

         return "ada_" & Name_Buffer (1 .. Name_Len - 2);
      end if;

      --  This loop tries the following possibilities in order
      --    <Ada_Main>
      --    <Ada_Main>_01
      --    <Ada_Main>_02
      --    ..
      --    <Ada_Main>_99
      --  where <Ada_Main> is equal to Opt.Ada_Main_Name. By default,
      --  it is set to 'ada_main'.

      for J in 0 .. 99 loop
         if J = 0 then
            Nlen := Name'Length - Suffix'Length;
         else
            Nlen := Name'Length;
            Name (Name'Last) := Character'Val (J mod 10 + Character'Pos ('0'));
            Name (Name'Last - 1) :=
              Character'Val (J /   10 + Character'Pos ('0'));
         end if;

         for K in ALIs.First .. ALIs.Last loop
            for L in ALIs.Table (K).First_Unit .. ALIs.Table (K).Last_Unit loop

               --  Get unit name, removing %b or %e at end

               Get_Name_String (Units.Table (L).Uname);
               Name_Len := Name_Len - 2;

               if Name_Buffer (1 .. Name_Len) = Name (1 .. Nlen) then
                  goto Continue;
               end if;
            end loop;
         end loop;

         return Name (1 .. Nlen);

      <<Continue>>
         null;
      end loop;

      --  If we fall through, just use a peculiar unlikely name

      return ("Qwertyuiop");
   end Get_Ada_Main_Name;

   -------------------
   -- Get_Main_Name --
   -------------------

   function Get_Main_Name return String is
   begin
      --  Explicit name given with -M switch

      if Bind_Alternate_Main_Name then
         return Alternate_Main_Name.all;

      --  Case of main program name to be used directly

      elsif Use_Ada_Main_Program_Name_On_Target then

         --  Get main program name

         Get_Name_String (Units.Table (First_Unit_Entry).Uname);

         --  If this is a child name, return only the name of the child,
         --  since we can't have dots in a nested program name. Note that
         --  we do not include the %b at the end of the unit name.

         for J in reverse 1 .. Name_Len - 2 loop
            if J = 1 or else Name_Buffer (J - 1) = '.' then
               return Name_Buffer (J .. Name_Len - 2);
            end if;
         end loop;

         raise Program_Error; -- impossible exit

      --  Case where "main" is to be used as default

      else
         return "main";
      end if;
   end Get_Main_Name;

   ----------------------
   -- Lt_Linker_Option --
   ----------------------

   function Lt_Linker_Option (Op1, Op2 : Natural) return Boolean is
   begin
      --  Sort internal files last

      if Linker_Options.Table (Op1).Internal_File
           /=
         Linker_Options.Table (Op2).Internal_File
      then
         --  Note: following test uses False < True

         return Linker_Options.Table (Op1).Internal_File
                  <
                Linker_Options.Table (Op2).Internal_File;

      --  If both internal or both non-internal, sort according to the
      --  elaboration position. A unit that is elaborated later should
      --  come earlier in the linker options list.

      else
         return Units.Table (Linker_Options.Table (Op1).Unit).Elab_Position
                  >
                Units.Table (Linker_Options.Table (Op2).Unit).Elab_Position;

      end if;
   end Lt_Linker_Option;

   ------------------------
   -- Move_Linker_Option --
   ------------------------

   procedure Move_Linker_Option (From : Natural; To : Natural) is
   begin
      Linker_Options.Table (To) := Linker_Options.Table (From);
   end Move_Linker_Option;

   ----------------------------
   -- Resolve_Binder_Options --
   ----------------------------

   procedure Resolve_Binder_Options is
   begin
      for E in Elab_Order.First .. Elab_Order.Last loop
         Get_Name_String (Units.Table (Elab_Order.Table (E)).Uname);

         --  The procedure of looking for specific packages and setting
         --  flags is somewhat dubious, but there isn't a good alternative
         --  at the current time ???

         if Name_Buffer (1 .. 19) = "system.os_interface" then
            With_GNARL := True;
         end if;

         if OpenVMS_On_Target and then Name_Buffer (1 .. 5) = "dec%s" then
            With_DECGNAT := True;
         end if;
      end loop;
   end Resolve_Binder_Options;

   -----------------
   -- Set_Boolean --
   -----------------

   procedure Set_Boolean (B : Boolean) is
      True_Str  : constant String := "True";
      False_Str : constant String := "False";
   begin
      if B then
         Statement_Buffer (Last + 1 .. Last + True_Str'Length) := True_Str;
         Last := Last + True_Str'Length;
      else
         Statement_Buffer (Last + 1 .. Last + False_Str'Length) := False_Str;
         Last := Last + False_Str'Length;
      end if;
   end Set_Boolean;

   --------------
   -- Set_Char --
   --------------

   procedure Set_Char (C : Character) is
   begin
      Last := Last + 1;
      Statement_Buffer (Last) := C;
   end Set_Char;

   -------------
   -- Set_Int --
   -------------

   procedure Set_Int (N : Int) is
   begin
      if N < 0 then
         Set_String ("-");
         Set_Int (-N);

      else
         if N > 9 then
            Set_Int (N / 10);
         end if;

         Last := Last + 1;
         Statement_Buffer (Last) :=
           Character'Val (N mod 10 + Character'Pos ('0'));
      end if;
   end Set_Int;

   -------------------------
   -- Set_IS_Pragma_Table --
   -------------------------

   procedure Set_IS_Pragma_Table is
   begin
      for F in ALIs.First .. ALIs.Last loop
         for K in ALIs.Table (F).First_Interrupt_State ..
                  ALIs.Table (F).Last_Interrupt_State
         loop
            declare
               Inum : constant Int :=
                        Interrupt_States.Table (K).Interrupt_Id;
               Stat : constant Character :=
                        Interrupt_States.Table (K).Interrupt_State;

            begin
               while IS_Pragma_Settings.Last < Inum loop
                  IS_Pragma_Settings.Append ('n');
               end loop;

               IS_Pragma_Settings.Table (Inum) := Stat;
            end;
         end loop;
      end loop;
   end Set_IS_Pragma_Table;

   ---------------------------
   -- Set_Main_Program_Name --
   ---------------------------

   procedure Set_Main_Program_Name is
   begin
      --  Note that name has %b on the end which we ignore

      --  First we output the initial _ada_ since we know that the main
      --  program is a library level subprogram.

      Set_String ("_ada_");

      --  Copy name, changing dots to double underscores

      for J in 1 .. Name_Len - 2 loop
         if Name_Buffer (J) = '.' then
            Set_String ("__");
         else
            Set_Char (Name_Buffer (J));
         end if;
      end loop;
   end Set_Main_Program_Name;

   ---------------------
   -- Set_Name_Buffer --
   ---------------------

   procedure Set_Name_Buffer is
   begin
      for J in 1 .. Name_Len loop
         Set_Char (Name_Buffer (J));
      end loop;
   end Set_Name_Buffer;

   -------------------------
   -- Set_PSD_Pragma_Table --
   -------------------------

   procedure Set_PSD_Pragma_Table is
   begin
      for F in ALIs.First .. ALIs.Last loop
         for K in ALIs.Table (F).First_Specific_Dispatching ..
                  ALIs.Table (F).Last_Specific_Dispatching
         loop
            declare
               DTK : Specific_Dispatching_Record
                       renames Specific_Dispatching.Table (K);

            begin
               while PSD_Pragma_Settings.Last < DTK.Last_Priority loop
                  PSD_Pragma_Settings.Append ('F');
               end loop;

               for Prio in DTK.First_Priority .. DTK.Last_Priority loop
                  PSD_Pragma_Settings.Table (Prio) := DTK.Dispatching_Policy;
               end loop;
            end;
         end loop;
      end loop;
   end Set_PSD_Pragma_Table;

   ----------------
   -- Set_String --
   ----------------

   procedure Set_String (S : String) is
   begin
      Statement_Buffer (Last + 1 .. Last + S'Length) := S;
      Last := Last + S'Length;
   end Set_String;

   -------------------
   -- Set_Unit_Name --
   -------------------

   procedure Set_Unit_Name is
   begin
      for J in 1 .. Name_Len - 2 loop
         if Name_Buffer (J) /= '.' then
            Set_Char (Name_Buffer (J));
         else
            Set_String ("__");
         end if;
      end loop;
   end Set_Unit_Name;

   ---------------------
   -- Set_Unit_Number --
   ---------------------

   procedure Set_Unit_Number (U : Unit_Id) is
      Num_Units : constant Nat := Nat (Units.Last) - Nat (Unit_Id'First);
      Unum      : constant Nat := Nat (U) - Nat (Unit_Id'First);

   begin
      if Num_Units >= 10 and then Unum < 10 then
         Set_Char ('0');
      end if;

      if Num_Units >= 100 and then Unum < 100 then
         Set_Char ('0');
      end if;

      Set_Int (Unum);
   end Set_Unit_Number;

   ----------------------
   -- Write_Info_Ada_C --
   ----------------------

   procedure Write_Info_Ada_C (Ada : String; C : String; Common : String) is
   begin
      if Ada_Bind_File then
         declare
            S : String (1 .. Ada'Length + Common'Length);
         begin
            S (1 .. Ada'Length) := Ada;
            S (Ada'Length + 1 .. S'Length) := Common;
            WBI (S);
         end;

      else
         declare
            S : String (1 .. C'Length + Common'Length);
         begin
            S (1 .. C'Length) := C;
            S (C'Length + 1 .. S'Length) := Common;
            WBI (S);
         end;
      end if;
   end Write_Info_Ada_C;

   ----------------------------
   -- Write_Statement_Buffer --
   ----------------------------

   procedure Write_Statement_Buffer is
   begin
      WBI (Statement_Buffer (1 .. Last));
      Last := 0;
   end Write_Statement_Buffer;

   procedure Write_Statement_Buffer (S : String) is
   begin
      Set_String (S);
      Write_Statement_Buffer;
   end Write_Statement_Buffer;

end Bindgen;<|MERGE_RESOLUTION|>--- conflicted
+++ resolved
@@ -590,7 +590,6 @@
 
          WBI ("      Priority_Specific_Dispatching :=");
          WBI ("        Local_Priority_Specific_Dispatching'Address;");
-<<<<<<< HEAD
 
          Set_String ("      Num_Specific_Dispatching := ");
          Set_Int (PSD_Pragma_Settings.Last + 1);
@@ -599,16 +598,6 @@
 
          WBI ("      Interrupt_States := Local_Interrupt_States'Address;");
 
-=======
-
-         Set_String ("      Num_Specific_Dispatching := ");
-         Set_Int (PSD_Pragma_Settings.Last + 1);
-         Set_Char (';');
-         Write_Statement_Buffer;
-
-         WBI ("      Interrupt_States := Local_Interrupt_States'Address;");
-
->>>>>>> 1177f497
          Set_String ("      Num_Interrupt_States := ");
          Set_Int (IS_Pragma_Settings.Last + 1);
          Set_Char (';');
@@ -842,17 +831,10 @@
          --  Generate definition for restrictions string
 
          Gen_Restrictions_C;
-<<<<<<< HEAD
 
          WBI ("   extern const void *__gl_interrupt_states;");
          WBI ("   __gl_interrupt_states = local_interrupt_states;");
 
-=======
-
-         WBI ("   extern const void *__gl_interrupt_states;");
-         WBI ("   __gl_interrupt_states = local_interrupt_states;");
-
->>>>>>> 1177f497
          WBI ("   extern int __gl_num_interrupt_states;");
          Set_String ("   __gl_num_interrupt_states = ");
          Set_Int (IS_Pragma_Settings.Last + 1);
@@ -2653,7 +2635,6 @@
       loop
          Set_Int (Boolean'Pos (Cumulative_Restrictions.Violated (J)));
          Set_String (", ");
-<<<<<<< HEAD
       end loop;
 
       Set_Int (Boolean'Pos (Cumulative_Restrictions.Violated
@@ -2669,23 +2650,6 @@
          Set_String (", ");
       end loop;
 
-=======
-      end loop;
-
-      Set_Int (Boolean'Pos (Cumulative_Restrictions.Violated
-        (Cumulative_Restrictions.Violated'Last)));
-      Set_String ("},");
-      Write_Statement_Buffer;
-      Set_String ("     {");
-
-      for J in Cumulative_Restrictions.Count'First ..
-        Restriction_Id'Pred (Cumulative_Restrictions.Count'Last)
-      loop
-         Set_Int (Int (Cumulative_Restrictions.Count (J)));
-         Set_String (", ");
-      end loop;
-
->>>>>>> 1177f497
       Set_Int (Int (Cumulative_Restrictions.Count
         (Cumulative_Restrictions.Count'Last)));
       Set_String ("},");
