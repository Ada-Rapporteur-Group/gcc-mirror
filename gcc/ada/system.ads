--- conflicted
+++ resolved
@@ -7,11 +7,7 @@
 --                                 S p e c                                  --
 --                            (Compiler Version)                            --
 --                                                                          --
-<<<<<<< HEAD
---          Copyright (C) 1992-2006, Free Software Foundation, Inc.         --
-=======
 --          Copyright (C) 1992-2007, Free Software Foundation, Inc.         --
->>>>>>> 751ff693
 --                                                                          --
 -- This specification is derived from the Ada Reference Manual for use with --
 -- GNAT. The copyright notice above, and the license provisions that follow --
@@ -152,10 +148,6 @@
    Exit_Status_Supported     : constant Boolean := True;
    Fractional_Fixed_Ops      : constant Boolean := False;
    Frontend_Layout           : constant Boolean := False;
-<<<<<<< HEAD
-   Functions_Return_By_DSP   : constant Boolean := False;
-=======
->>>>>>> 751ff693
    Machine_Overflows         : constant Boolean := False;
    Machine_Rounds            : constant Boolean := True;
    OpenVMS                   : constant Boolean := False;
@@ -163,19 +155,13 @@
    Signed_Zeros              : constant Boolean := True;
    Stack_Check_Default       : constant Boolean := False;
    Stack_Check_Probes        : constant Boolean := False;
-<<<<<<< HEAD
-=======
    Stack_Check_Limits        : constant Boolean := False;
->>>>>>> 751ff693
    Support_64_Bit_Divides    : constant Boolean := True;
    Support_Aggregates        : constant Boolean := True;
    Support_Composite_Assign  : constant Boolean := True;
    Support_Composite_Compare : constant Boolean := True;
    Support_Long_Shifts       : constant Boolean := True;
-<<<<<<< HEAD
-=======
    Always_Compatible_Rep     : constant Boolean := True;
->>>>>>> 751ff693
    Suppress_Standard_Library : constant Boolean := False;
    Use_Ada_Main_Program_Name : constant Boolean := False;
    ZCX_By_Default            : constant Boolean := False;
@@ -188,9 +174,4 @@
    Long_Shifts_Inlined       : constant Boolean := True;
    Functions_Return_By_DSP   : constant Boolean := False;
 
-   --  Obsolete entries, to be removed eventually (bootstrap issues!)
-
-   High_Integrity_Mode       : constant Boolean := False;
-   Long_Shifts_Inlined       : constant Boolean := True;
-
 end System;