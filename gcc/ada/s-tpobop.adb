------------------------------------------------------------------------------
--                                                                          --
--                 GNAT RUN-TIME LIBRARY (GNARL) COMPONENTS                 --
--                                                                          --
--     S Y S T E M . T A S K I N G . P R O T E C T E D _ O B J E C T S .    --
--                             O P E R A T I O N S                          --
--                                                                          --
--                                  B o d y                                 --
--                                                                          --
<<<<<<< HEAD
--         Copyright (C) 1998-2006, Free Software Foundation, Inc.          --
=======
--         Copyright (C) 1998-2007, Free Software Foundation, Inc.          --
>>>>>>> 60a98cce
--                                                                          --
-- GNARL is free software; you can  redistribute it  and/or modify it under --
-- terms of the  GNU General Public License as published  by the Free Soft- --
-- ware  Foundation;  either version 2,  or (at your option) any later ver- --
-- sion. GNARL is distributed in the hope that it will be useful, but WITH- --
-- OUT ANY WARRANTY;  without even the  implied warranty of MERCHANTABILITY --
-- or FITNESS FOR A PARTICULAR PURPOSE.  See the GNU General Public License --
-- for  more details.  You should have  received  a copy of the GNU General --
-- Public License  distributed with GNARL; see file COPYING.  If not, write --
-- to  the  Free Software Foundation,  51  Franklin  Street,  Fifth  Floor, --
-- Boston, MA 02110-1301, USA.                                              --
--                                                                          --
-- As a special exception,  if other files  instantiate  generics from this --
-- unit, or you link  this unit with other files  to produce an executable, --
-- this  unit  does not  by itself cause  the resulting  executable  to  be --
-- covered  by the  GNU  General  Public  License.  This exception does not --
-- however invalidate  any other reasons why  the executable file  might be --
-- covered by the  GNU Public License.                                      --
--                                                                          --
-- GNARL was developed by the GNARL team at Florida State University.       --
-- Extensive contributions were provided by Ada Core Technologies, Inc.     --
--                                                                          --
------------------------------------------------------------------------------

--  This package contains all the extended primitives related to
--  Protected_Objects with entries.

--  The handling of protected objects with no entries is done in
--  System.Tasking.Protected_Objects, the simple routines for protected
--  objects with entries in System.Tasking.Protected_Objects.Entries.

--  The split between Entries and Operations is needed to break circular
--  dependencies inside the run time.

--  This package contains all primitives related to Protected_Objects.
--  Note: the compiler generates direct calls to this interface, via Rtsfind.

with System.Task_Primitives.Operations;
--  used for Initialize_Lock
--           Write_Lock
--           Unlock
--           Get_Priority
--           Wakeup

with System.Tasking.Entry_Calls;
--  used for Wait_For_Completion
--           Wait_Until_Abortable
--           Wait_For_Completion_With_Timeout

with System.Tasking.Initialization;
--  Used for Defer_Abort,
--           Undefer_Abort,
--           Change_Base_Priority

pragma Elaborate_All (System.Tasking.Initialization);
--  This insures that tasking is initialized if any protected objects are
--  created.

with System.Tasking.Queuing;
--  used for Enqueue
--           Broadcast_Program_Error
--           Select_Protected_Entry_Call
--           Onqueue
--           Count_Waiting

with System.Tasking.Rendezvous;
--  used for Task_Do_Or_Queue

with System.Tasking.Utilities;
--  used for Exit_One_ATC_Level

with System.Tasking.Debug;
--  used for Trace

with System.Parameters;
--  used for Single_Lock
--           Runtime_Traces

with System.Traces.Tasking;
--  used for Send_Trace_Info

with System.Restrictions;
--  used for Run_Time_Restrictions

package body System.Tasking.Protected_Objects.Operations is

   package STPO renames System.Task_Primitives.Operations;

   use Parameters;
   use Task_Primitives;
   use Ada.Exceptions;
   use Entries;

   use System.Restrictions;
   use System.Restrictions.Rident;
   use System.Traces;
   use System.Traces.Tasking;

   -----------------------
   -- Local Subprograms --
   -----------------------

   procedure Update_For_Queue_To_PO
     (Entry_Call : Entry_Call_Link;
      With_Abort : Boolean);
   pragma Inline (Update_For_Queue_To_PO);
   --  Update the state of an existing entry call to reflect
   --  the fact that it is being enqueued, based on
   --  whether the current queuing action is with or without abort.
   --  Call this only while holding the PO's lock.
   --  It returns with the PO's lock still held.

   procedure Requeue_Call
     (Self_Id    : Task_Id;
      Object     : Protection_Entries_Access;
      Entry_Call : Entry_Call_Link);
   --  Handle requeue of Entry_Call.
   --  In particular, queue the call if needed, or service it immediately
   --  if possible.

   ---------------------------------
   -- Cancel_Protected_Entry_Call --
   ---------------------------------

   --  Compiler interface only.  Do not call from within the RTS.
   --  This should have analogous effect to Cancel_Task_Entry_Call,
   --  setting the value of Block.Cancelled instead of returning
   --  the parameter value Cancelled.

   --  The effect should be idempotent, since the call may already
   --  have been dequeued.

   --  source code:

   --      select r.e;
   --         ...A...
   --      then abort
   --         ...B...
   --      end select;

   --  expanded code:

   --      declare
   --         X : protected_entry_index := 1;
   --         B80b : communication_block;
   --         communication_blockIP (B80b);
   --      begin
   --         begin
   --            A79b : label
   --            A79b : declare
   --               procedure _clean is
   --               begin
   --                  if enqueued (B80b) then
   --                     cancel_protected_entry_call (B80b);
   --                  end if;
   --                  return;
   --               end _clean;
   --            begin
   --               protected_entry_call (rTV!(r)._object'unchecked_access, X,
   --                 null_address, asynchronous_call, B80b, objectF => 0);
   --               if enqueued (B80b) then
   --                  ...B...
   --               end if;
   --            at end
   --               _clean;
   --            end A79b;
   --         exception
   --            when _abort_signal =>
   --               abort_undefer.all;
   --               null;
   --         end;
   --         if not cancelled (B80b) then
   --            x := ...A...
   --         end if;
   --      end;

   --  If the entry call completes after we get into the abortable part,
   --  Abort_Signal should be raised and ATC will take us to the at-end
   --  handler, which will call _clean.

   --  If the entry call returns with the call already completed,
   --  we can skip this, and use the "if enqueued()" to go past
   --  the at-end handler, but we will still call _clean.

   --  If the abortable part completes before the entry call is Done,
   --  it will call _clean.

   --  If the entry call or the abortable part raises an exception,
   --  we will still call _clean, but the value of Cancelled should not matter.

   --  Whoever calls _clean first gets to decide whether the call
   --  has been "cancelled".

   --  Enqueued should be true if there is any chance that the call
   --  is still on a queue. It seems to be safe to make it True if
   --  the call was Onqueue at some point before return from
   --  Protected_Entry_Call.

   --  Cancelled should be true iff the abortable part completed
   --  and succeeded in cancelling the entry call before it completed.

   --  ?????
   --  The need for Enqueued is less obvious.
   --  The "if enqueued ()" tests are not necessary, since both
   --  Cancel_Protected_Entry_Call and Protected_Entry_Call must
   --  do the same test internally, with locking. The one that
   --  makes cancellation conditional may be a useful heuristic
   --  since at least 1/2 the time the call should be off-queue
   --  by that point. The other one seems totally useless, since
   --  Protected_Entry_Call must do the same check and then
   --  possibly wait for the call to be abortable, internally.

   --  We can check Call.State here without locking the caller's mutex,
   --  since the call must be over after returning from Wait_For_Completion.
   --  No other task can access the call record at this point.

   procedure Cancel_Protected_Entry_Call
     (Block : in out Communication_Block) is
   begin
      Entry_Calls.Try_To_Cancel_Entry_Call (Block.Cancelled);
   end Cancel_Protected_Entry_Call;

   ---------------
   -- Cancelled --
   ---------------

   function Cancelled (Block : Communication_Block) return Boolean is
   begin
      return Block.Cancelled;
   end Cancelled;

   -------------------------
   -- Complete_Entry_Body --
   -------------------------

   procedure Complete_Entry_Body (Object : Protection_Entries_Access) is
   begin
      Exceptional_Complete_Entry_Body (Object, Ada.Exceptions.Null_Id);
   end Complete_Entry_Body;

   --------------
   -- Enqueued --
   --------------

   function Enqueued (Block : Communication_Block) return Boolean is
   begin
      return Block.Enqueued;
   end Enqueued;

   -------------------------------------
   -- Exceptional_Complete_Entry_Body --
   -------------------------------------

   procedure Exceptional_Complete_Entry_Body
     (Object : Protection_Entries_Access;
      Ex     : Ada.Exceptions.Exception_Id)
   is
      procedure Transfer_Occurrence
        (Target : Ada.Exceptions.Exception_Occurrence_Access;
         Source : Ada.Exceptions.Exception_Occurrence);
      pragma Import (C, Transfer_Occurrence, "__gnat_transfer_occurrence");

      Entry_Call : constant Entry_Call_Link := Object.Call_In_Progress;
      Self_Id    : Task_Id;

   begin
      pragma Debug
       (Debug.Trace (STPO.Self, "Exceptional_Complete_Entry_Body", 'P'));

      --  We must have abort deferred, since we are inside
      --  a protected operation.

      if Entry_Call /= null then
         --  The call was not requeued.

         Entry_Call.Exception_To_Raise := Ex;

         if Ex /= Ada.Exceptions.Null_Id then
            --  An exception was raised and abort was deferred, so adjust
            --  before propagating, otherwise the task will stay with deferral
            --  enabled for its remaining life.

            Self_Id := STPO.Self;
            Initialization.Undefer_Abort_Nestable (Self_Id);
            Transfer_Occurrence
              (Entry_Call.Self.Common.Compiler_Data.Current_Excep'Access,
               Self_Id.Common.Compiler_Data.Current_Excep);
         end if;

         --  Wakeup_Entry_Caller will be called from PO_Do_Or_Queue or
         --  PO_Service_Entries on return.
      end if;

      if Runtime_Traces then
         Send_Trace_Info (PO_Done, Entry_Call.Self);
      end if;
   end Exceptional_Complete_Entry_Body;

   --------------------
   -- PO_Do_Or_Queue --
   --------------------

   procedure PO_Do_Or_Queue
     (Self_ID    : Task_Id;
      Object     : Protection_Entries_Access;
      Entry_Call : Entry_Call_Link)
   is
      E             : constant Protected_Entry_Index :=
                        Protected_Entry_Index (Entry_Call.E);
      Barrier_Value : Boolean;

   begin
      --  When the Action procedure for an entry body returns, it is either
      --  completed (having called [Exceptional_]Complete_Entry_Body) or it
      --  is queued, having executed a requeue statement.

      Barrier_Value :=
        Object.Entry_Bodies (
          Object.Find_Body_Index (Object.Compiler_Info, E)).
            Barrier (Object.Compiler_Info, E);

      if Barrier_Value then

         --  Not abortable while service is in progress.

         if Entry_Call.State = Now_Abortable then
            Entry_Call.State := Was_Abortable;
         end if;

         Object.Call_In_Progress := Entry_Call;

         pragma Debug
          (Debug.Trace (Self_ID, "PODOQ: start entry body", 'P'));
         Object.Entry_Bodies (
           Object.Find_Body_Index (Object.Compiler_Info, E)).Action (
             Object.Compiler_Info, Entry_Call.Uninterpreted_Data, E);

         if Object.Call_In_Progress /= null then

            --  Body of current entry served call to completion

            Object.Call_In_Progress := null;

            if Single_Lock then
               STPO.Lock_RTS;
            end if;

            STPO.Write_Lock (Entry_Call.Self);
            Initialization.Wakeup_Entry_Caller (Self_ID, Entry_Call, Done);
            STPO.Unlock (Entry_Call.Self);

            if Single_Lock then
               STPO.Unlock_RTS;
            end if;

         else
            Requeue_Call (Self_ID, Object, Entry_Call);
         end if;

      elsif Entry_Call.Mode /= Conditional_Call
        or else not Entry_Call.With_Abort
      then

         if Run_Time_Restrictions.Set (Max_Entry_Queue_Length)
              and then
            Run_Time_Restrictions.Value (Max_Entry_Queue_Length) <=
              Queuing.Count_Waiting (Object.Entry_Queues (E))
         then
            --  This violates the Max_Entry_Queue_Length restriction,
            --  raise Program_Error.

            Entry_Call.Exception_To_Raise := Program_Error'Identity;

            if Single_Lock then
               STPO.Lock_RTS;
            end if;

            STPO.Write_Lock (Entry_Call.Self);
            Initialization.Wakeup_Entry_Caller (Self_ID, Entry_Call, Done);
            STPO.Unlock (Entry_Call.Self);

            if Single_Lock then
               STPO.Unlock_RTS;
            end if;
         else
            Queuing.Enqueue (Object.Entry_Queues (E), Entry_Call);
            Update_For_Queue_To_PO (Entry_Call, Entry_Call.With_Abort);
         end if;
      else
         --  Conditional_Call and With_Abort

         if Single_Lock then
            STPO.Lock_RTS;
         end if;

         STPO.Write_Lock (Entry_Call.Self);
         pragma Assert (Entry_Call.State >= Was_Abortable);
         Initialization.Wakeup_Entry_Caller (Self_ID, Entry_Call, Cancelled);
         STPO.Unlock (Entry_Call.Self);

         if Single_Lock then
            STPO.Unlock_RTS;
         end if;
      end if;

   exception
      when others =>
         Queuing.Broadcast_Program_Error (Self_ID, Object, Entry_Call);
   end PO_Do_Or_Queue;

   ------------------------
   -- PO_Service_Entries --
   ------------------------

   procedure PO_Service_Entries
     (Self_ID       : Task_Id;
      Object        : Entries.Protection_Entries_Access;
      Unlock_Object : Boolean := True)
   is
      E          : Protected_Entry_Index;
      Caller     : Task_Id;
      Entry_Call : Entry_Call_Link;

   begin
      loop
         Queuing.Select_Protected_Entry_Call (Self_ID, Object, Entry_Call);

         exit when Entry_Call = null;

         E := Protected_Entry_Index (Entry_Call.E);

         --  Not abortable while service is in progress.

         if Entry_Call.State = Now_Abortable then
            Entry_Call.State := Was_Abortable;
         end if;

         Object.Call_In_Progress := Entry_Call;

         begin
            if Runtime_Traces then
               Send_Trace_Info (PO_Run, Self_ID,
                                Entry_Call.Self, Entry_Index (E));
            end if;

            pragma Debug
             (Debug.Trace (Self_ID, "POSE: start entry body", 'P'));
            Object.Entry_Bodies (
              Object.Find_Body_Index (Object.Compiler_Info, E)).Action (
                Object.Compiler_Info, Entry_Call.Uninterpreted_Data, E);
         exception
            when others =>
               Queuing.Broadcast_Program_Error
                 (Self_ID, Object, Entry_Call);
         end;

         if Object.Call_In_Progress = null then
            Requeue_Call (Self_ID, Object, Entry_Call);
            exit when Entry_Call.State = Cancelled;

         else
            Object.Call_In_Progress := null;
            Caller := Entry_Call.Self;

            if Single_Lock then
               STPO.Lock_RTS;
            end if;

            STPO.Write_Lock (Caller);
            Initialization.Wakeup_Entry_Caller (Self_ID, Entry_Call, Done);
            STPO.Unlock (Caller);

            if Single_Lock then
               STPO.Unlock_RTS;
            end if;
         end if;
      end loop;

      if Unlock_Object then
         Unlock_Entries (Object);
      end if;
   end PO_Service_Entries;

   ---------------------
   -- Protected_Count --
   ---------------------

   function Protected_Count
     (Object : Protection_Entries'Class;
      E      : Protected_Entry_Index)
      return   Natural
   is
   begin
      return Queuing.Count_Waiting (Object.Entry_Queues (E));
   end Protected_Count;

   --------------------------
   -- Protected_Entry_Call --
   --------------------------

   --  Compiler interface only.  Do not call from within the RTS.

   --  select r.e;
   --     ...A...
   --  else
   --     ...B...
   --  end select;

   --  declare
   --     X : protected_entry_index := 1;
   --     B85b : communication_block;
   --     communication_blockIP (B85b);
   --  begin
   --     protected_entry_call (rTV!(r)._object'unchecked_access, X,
   --       null_address, conditional_call, B85b, objectF => 0);
   --     if cancelled (B85b) then
   --        ...B...
   --     else
   --        ...A...
   --     end if;
   --  end;

   --  See also Cancel_Protected_Entry_Call for code expansion of asynchronous
   --  entry call.

   --  The initial part of this procedure does not need to lock the the calling
   --  task's ATCB, up to the point where the call record first may be queued
   --  (PO_Do_Or_Queue), since before that no other task will have access to
   --  the record.

   --  If this is a call made inside of an abort deferred region, the call
   --  should be never abortable.

   --  If the call was not queued abortably, we need to wait until it is before
   --  proceeding with the abortable part.

   --  There are some heuristics here, just to save time for frequently
   --  occurring cases. For example, we check Initially_Abortable to try to
   --  avoid calling the procedure Wait_Until_Abortable, since the normal case
   --  for async.  entry calls is to be queued abortably.

   --  Another heuristic uses the Block.Enqueued to try to avoid calling
   --  Cancel_Protected_Entry_Call if the call can be served immediately.

   procedure Protected_Entry_Call
     (Object              : Protection_Entries_Access;
      E                   : Protected_Entry_Index;
      Uninterpreted_Data  : System.Address;
      Mode                : Call_Modes;
      Block               : out Communication_Block)
   is
      Self_ID             : constant Task_Id := STPO.Self;
      Entry_Call          : Entry_Call_Link;
      Initially_Abortable : Boolean;
      Ceiling_Violation   : Boolean;

   begin
      pragma Debug
        (Debug.Trace (Self_ID, "Protected_Entry_Call", 'P'));

      if Runtime_Traces then
         Send_Trace_Info (PO_Call, Entry_Index (E));
      end if;

      if Self_ID.ATC_Nesting_Level = ATC_Level'Last then
         Raise_Exception
           (Storage_Error'Identity, "not enough ATC nesting levels");
      end if;

      --  If pragma Detect_Blocking is active then Program_Error must be
      --  raised if this potentially blocking operation is called from a
      --  protected action.

      if Detect_Blocking
        and then Self_ID.Common.Protected_Action_Nesting > 0
      then
         Ada.Exceptions.Raise_Exception
           (Program_Error'Identity, "potentially blocking operation");
      end if;

      --  Self_ID.Deferral_Level should be 0, except when called from Finalize,
      --  where abort is already deferred.

      Initialization.Defer_Abort_Nestable (Self_ID);
      Lock_Entries (Object, Ceiling_Violation);

      if Ceiling_Violation then

         --  Failed ceiling check

         Initialization.Undefer_Abort_Nestable (Self_ID);
         raise Program_Error;
      end if;

      Block.Self := Self_ID;
      Self_ID.ATC_Nesting_Level := Self_ID.ATC_Nesting_Level + 1;
      pragma Debug
        (Debug.Trace (Self_ID, "PEC: entered ATC level: " &
         ATC_Level'Image (Self_ID.ATC_Nesting_Level), 'A'));
      Entry_Call :=
         Self_ID.Entry_Calls (Self_ID.ATC_Nesting_Level)'Access;
      Entry_Call.Next := null;
      Entry_Call.Mode := Mode;
      Entry_Call.Cancellation_Attempted := False;

      if Self_ID.Deferral_Level > 1 then
         Entry_Call.State := Never_Abortable;
      else
         Entry_Call.State := Now_Abortable;
      end if;

      Entry_Call.E := Entry_Index (E);
      Entry_Call.Prio := STPO.Get_Priority (Self_ID);
      Entry_Call.Uninterpreted_Data := Uninterpreted_Data;
      Entry_Call.Called_PO := To_Address (Object);
      Entry_Call.Called_Task := null;
      Entry_Call.Exception_To_Raise := Ada.Exceptions.Null_Id;
      Entry_Call.With_Abort := True;

      PO_Do_Or_Queue (Self_ID, Object, Entry_Call);
      Initially_Abortable := Entry_Call.State = Now_Abortable;
      PO_Service_Entries (Self_ID, Object);

      --  Try to prevent waiting later (in Try_To_Cancel_Protected_Entry_Call)
      --  for completed or cancelled calls.  (This is a heuristic, only.)

      if Entry_Call.State >= Done then

         --  Once State >= Done it will not change any more.

         if Single_Lock then
            STPO.Lock_RTS;
         end if;

         STPO.Write_Lock (Self_ID);
         Utilities.Exit_One_ATC_Level (Self_ID);
         STPO.Unlock (Self_ID);

         if Single_Lock then
            STPO.Unlock_RTS;
         end if;

         Block.Enqueued := False;
         Block.Cancelled := Entry_Call.State = Cancelled;
         Initialization.Undefer_Abort_Nestable (Self_ID);
         Entry_Calls.Check_Exception (Self_ID, Entry_Call);
         return;

      else
         --  In this case we cannot conclude anything,
         --  since State can change concurrently.
         null;
      end if;

      --  Now for the general case.

      if Mode = Asynchronous_Call then

         --  Try to avoid an expensive call.

         if not Initially_Abortable then
            if Single_Lock then
               STPO.Lock_RTS;
               Entry_Calls.Wait_Until_Abortable (Self_ID, Entry_Call);
               STPO.Unlock_RTS;
            else
               Entry_Calls.Wait_Until_Abortable (Self_ID, Entry_Call);
            end if;
         end if;

      elsif Mode < Asynchronous_Call then

         --  Simple_Call or Conditional_Call

         if Single_Lock then
            STPO.Lock_RTS;
            Entry_Calls.Wait_For_Completion (Entry_Call);
            STPO.Unlock_RTS;
         else
            STPO.Write_Lock (Self_ID);
            Entry_Calls.Wait_For_Completion (Entry_Call);
            STPO.Unlock (Self_ID);
         end if;

         Block.Cancelled := Entry_Call.State = Cancelled;

      else
         pragma Assert (False);
         null;
      end if;

      Initialization.Undefer_Abort_Nestable (Self_ID);
      Entry_Calls.Check_Exception (Self_ID, Entry_Call);
   end Protected_Entry_Call;

   ------------------
   -- Requeue_Call --
   ------------------

   procedure Requeue_Call
     (Self_Id    : Task_Id;
      Object     : Protection_Entries_Access;
      Entry_Call : Entry_Call_Link)
   is
      New_Object        : Protection_Entries_Access;
      Ceiling_Violation : Boolean;
      Result            : Boolean;
      E                 : Protected_Entry_Index;

   begin
      New_Object := To_Protection (Entry_Call.Called_PO);

      if New_Object = null then

         --  Call is to be requeued to a task entry

         if Single_Lock then
            STPO.Lock_RTS;
         end if;

         Result := Rendezvous.Task_Do_Or_Queue (Self_Id, Entry_Call);

         if not Result then
            Queuing.Broadcast_Program_Error
              (Self_Id, Object, Entry_Call, RTS_Locked => True);
         end if;

         if Single_Lock then
            STPO.Unlock_RTS;
         end if;

      else
         --  Call should be requeued to a PO

         if Object /= New_Object then

            --  Requeue is to different PO

            Lock_Entries (New_Object, Ceiling_Violation);

            if Ceiling_Violation then
               Object.Call_In_Progress := null;
               Queuing.Broadcast_Program_Error
                 (Self_Id, Object, Entry_Call);

            else
               PO_Do_Or_Queue (Self_Id, New_Object, Entry_Call);
               PO_Service_Entries (Self_Id, New_Object);
            end if;

         else
            --  Requeue is to same protected object

            --  ??? Try to compensate apparent failure of the
            --  scheduler on some OS (e.g VxWorks) to give higher
            --  priority tasks a chance to run (see CXD6002).

            STPO.Yield (False);

<<<<<<< HEAD
            if Entry_Call.Requeue_With_Abort
=======
            if Entry_Call.With_Abort
>>>>>>> 60a98cce
              and then Entry_Call.Cancellation_Attempted
            then
               --  If this is a requeue with abort and someone tried
               --  to cancel this call, cancel it at this point.

               Entry_Call.State := Cancelled;
               return;
            end if;

            if not Entry_Call.With_Abort
              or else Entry_Call.Mode /= Conditional_Call
            then
               E := Protected_Entry_Index (Entry_Call.E);

               if Run_Time_Restrictions.Set (Max_Entry_Queue_Length)
                    and then
                  Run_Time_Restrictions.Value (Max_Entry_Queue_Length) <=
                    Queuing.Count_Waiting (Object.Entry_Queues (E))
               then
                  --  This violates the Max_Entry_Queue_Length restriction,
                  --  raise Program_Error.

                  Entry_Call.Exception_To_Raise := Program_Error'Identity;

                  if Single_Lock then
                     STPO.Lock_RTS;
                  end if;

                  STPO.Write_Lock (Entry_Call.Self);
                  Initialization.Wakeup_Entry_Caller
                    (Self_Id, Entry_Call, Done);
                  STPO.Unlock (Entry_Call.Self);

                  if Single_Lock then
                     STPO.Unlock_RTS;
                  end if;
               else
                  Queuing.Enqueue
                    (New_Object.Entry_Queues (E), Entry_Call);
                  Update_For_Queue_To_PO (Entry_Call, Entry_Call.With_Abort);
               end if;

            else
               PO_Do_Or_Queue (Self_Id, New_Object, Entry_Call);
            end if;
         end if;
      end if;
   end Requeue_Call;

   ----------------------------
   -- Protected_Entry_Caller --
   ----------------------------

   function Protected_Entry_Caller
     (Object : Protection_Entries'Class) return Task_Id is
   begin
      return Object.Call_In_Progress.Self;
   end Protected_Entry_Caller;

   -----------------------------
   -- Requeue_Protected_Entry --
   -----------------------------

   --  Compiler interface only.  Do not call from within the RTS.

   --  entry e when b is
   --  begin
   --     b := false;
   --     ...A...
   --     requeue e2;
   --  end e;

   --  procedure rPT__E10b (O : address; P : address; E :
   --    protected_entry_index) is
   --     type rTVP is access rTV;
   --     freeze rTVP []
   --     _object : rTVP := rTVP!(O);
   --  begin
   --     declare
   --        rR : protection renames _object._object;
   --        vP : integer renames _object.v;
   --        bP : boolean renames _object.b;
   --     begin
   --        b := false;
   --        ...A...
   --        requeue_protected_entry (rR'unchecked_access, rR'
   --          unchecked_access, 2, false, objectF => 0, new_objectF =>
   --          0);
   --        return;
   --     end;
   --     complete_entry_body (_object._object'unchecked_access, objectF =>
   --       0);
   --     return;
   --  exception
   --     when others =>
   --        abort_undefer.all;
   --        exceptional_complete_entry_body (_object._object'
   --          unchecked_access, current_exception, objectF => 0);
   --        return;
   --  end rPT__E10b;

   procedure Requeue_Protected_Entry
     (Object     : Protection_Entries_Access;
      New_Object : Protection_Entries_Access;
      E          : Protected_Entry_Index;
      With_Abort : Boolean)
   is
      Entry_Call : constant Entry_Call_Link := Object.Call_In_Progress;

   begin
      pragma Debug
        (Debug.Trace (STPO.Self, "Requeue_Protected_Entry", 'P'));
      pragma Assert (STPO.Self.Deferral_Level > 0);

      Entry_Call.E := Entry_Index (E);
      Entry_Call.Called_PO := To_Address (New_Object);
      Entry_Call.Called_Task := null;
      Entry_Call.With_Abort := With_Abort;
      Object.Call_In_Progress := null;
   end Requeue_Protected_Entry;

   -------------------------------------
   -- Requeue_Task_To_Protected_Entry --
   -------------------------------------

   --  Compiler interface only.

   --    accept e1 do
   --      ...A...
   --      requeue r.e2;
   --    end e1;

   --    A79b : address;
   --    L78b : label
   --    begin
   --       accept_call (1, A79b);
   --       ...A...
   --       requeue_task_to_protected_entry (rTV!(r)._object'
   --         unchecked_access, 2, false, new_objectF => 0);
   --       goto L78b;
   --       <<L78b>>
   --       complete_rendezvous;
   --    exception
   --       when all others =>
   --          exceptional_complete_rendezvous (get_gnat_exception);
   --    end;

   procedure Requeue_Task_To_Protected_Entry
     (New_Object : Protection_Entries_Access;
      E          : Protected_Entry_Index;
      With_Abort : Boolean)
   is
      Self_ID    : constant Task_Id := STPO.Self;
      Entry_Call : constant Entry_Call_Link := Self_ID.Common.Call;

   begin
      Initialization.Defer_Abort (Self_ID);

      --  We do not need to lock Self_ID here since the call is not abortable
      --  at this point, and therefore, the caller cannot cancel the call.

      Entry_Call.Needs_Requeue := True;
      Entry_Call.With_Abort := With_Abort;
      Entry_Call.Called_PO := To_Address (New_Object);
      Entry_Call.Called_Task := null;
      Entry_Call.E := Entry_Index (E);
      Initialization.Undefer_Abort (Self_ID);
   end Requeue_Task_To_Protected_Entry;

   ---------------------
   -- Service_Entries --
   ---------------------

   procedure Service_Entries (Object : Protection_Entries_Access) is
      Self_ID : constant Task_Id := STPO.Self;
   begin
      PO_Service_Entries (Self_ID, Object);
   end Service_Entries;

   --------------------------------
   -- Timed_Protected_Entry_Call --
   --------------------------------

   --  Compiler interface only.  Do not call from within the RTS.

   procedure Timed_Protected_Entry_Call
     (Object                : Protection_Entries_Access;
      E                     : Protected_Entry_Index;
      Uninterpreted_Data    : System.Address;
      Timeout               : Duration;
      Mode                  : Delay_Modes;
      Entry_Call_Successful : out Boolean)
   is
      Self_Id           : constant Task_Id  := STPO.Self;
      Entry_Call        : Entry_Call_Link;
      Ceiling_Violation : Boolean;
      Yielded           : Boolean;

   begin
      if Self_Id.ATC_Nesting_Level = ATC_Level'Last then
         Raise_Exception (Storage_Error'Identity,
           "not enough ATC nesting levels");
      end if;

      --  If pragma Detect_Blocking is active then Program_Error must be
      --  raised if this potentially blocking operation is called from a
      --  protected action.

      if Detect_Blocking
        and then Self_Id.Common.Protected_Action_Nesting > 0
      then
         Ada.Exceptions.Raise_Exception
           (Program_Error'Identity, "potentially blocking operation");
      end if;

      if Runtime_Traces then
         Send_Trace_Info (POT_Call, Entry_Index (E), Timeout);
      end if;

      Initialization.Defer_Abort (Self_Id);
      Lock_Entries (Object, Ceiling_Violation);

      if Ceiling_Violation then
         Initialization.Undefer_Abort (Self_Id);
         raise Program_Error;
      end if;

      Self_Id.ATC_Nesting_Level := Self_Id.ATC_Nesting_Level + 1;
      pragma Debug
        (Debug.Trace (Self_Id, "TPEC: exited to ATC level: " &
         ATC_Level'Image (Self_Id.ATC_Nesting_Level), 'A'));
      Entry_Call :=
        Self_Id.Entry_Calls (Self_Id.ATC_Nesting_Level)'Access;
      Entry_Call.Next := null;
      Entry_Call.Mode := Timed_Call;
      Entry_Call.Cancellation_Attempted := False;

      if Self_Id.Deferral_Level > 1 then
         Entry_Call.State := Never_Abortable;
      else
         Entry_Call.State := Now_Abortable;
      end if;

      Entry_Call.E := Entry_Index (E);
      Entry_Call.Prio := STPO.Get_Priority (Self_Id);
      Entry_Call.Uninterpreted_Data := Uninterpreted_Data;
      Entry_Call.Called_PO := To_Address (Object);
      Entry_Call.Called_Task := null;
      Entry_Call.Exception_To_Raise := Ada.Exceptions.Null_Id;
      Entry_Call.With_Abort := True;

      PO_Do_Or_Queue (Self_Id, Object, Entry_Call);
      PO_Service_Entries (Self_Id, Object);

      if Single_Lock then
         STPO.Lock_RTS;
      else
         STPO.Write_Lock (Self_Id);
      end if;

      --  Try to avoid waiting for completed or cancelled calls.

      if Entry_Call.State >= Done then
         Utilities.Exit_One_ATC_Level (Self_Id);

         if Single_Lock then
            STPO.Unlock_RTS;
         else
            STPO.Unlock (Self_Id);
         end if;

         Entry_Call_Successful := Entry_Call.State = Done;
         Initialization.Undefer_Abort (Self_Id);
         Entry_Calls.Check_Exception (Self_Id, Entry_Call);
         return;
      end if;

      Entry_Calls.Wait_For_Completion_With_Timeout
        (Entry_Call, Timeout, Mode, Yielded);

      if Single_Lock then
         STPO.Unlock_RTS;
      else
         STPO.Unlock (Self_Id);
      end if;

      --  ??? Do we need to yield in case Yielded is False

      Initialization.Undefer_Abort (Self_Id);
      Entry_Call_Successful := Entry_Call.State = Done;
      Entry_Calls.Check_Exception (Self_Id, Entry_Call);
   end Timed_Protected_Entry_Call;

   ----------------------------
   -- Update_For_Queue_To_PO --
   ----------------------------

   --  Update the state of an existing entry call, based on
   --  whether the current queuing action is with or without abort.
   --  Call this only while holding the server's lock.
   --  It returns with the server's lock released.

   New_State : constant array (Boolean, Entry_Call_State)
     of Entry_Call_State :=
       (True =>
         (Never_Abortable   => Never_Abortable,
          Not_Yet_Abortable => Now_Abortable,
          Was_Abortable     => Now_Abortable,
          Now_Abortable     => Now_Abortable,
          Done              => Done,
          Cancelled         => Cancelled),
        False =>
         (Never_Abortable   => Never_Abortable,
          Not_Yet_Abortable => Not_Yet_Abortable,
          Was_Abortable     => Was_Abortable,
          Now_Abortable     => Now_Abortable,
          Done              => Done,
          Cancelled         => Cancelled)
       );

   procedure Update_For_Queue_To_PO
     (Entry_Call : Entry_Call_Link;
      With_Abort : Boolean)
   is
      Old : constant Entry_Call_State := Entry_Call.State;

   begin
      pragma Assert (Old < Done);

      Entry_Call.State := New_State (With_Abort, Entry_Call.State);

      if Entry_Call.Mode = Asynchronous_Call then
         if Old < Was_Abortable and then
           Entry_Call.State = Now_Abortable
         then
            if Single_Lock then
               STPO.Lock_RTS;
            end if;

            STPO.Write_Lock (Entry_Call.Self);

            if Entry_Call.Self.Common.State = Async_Select_Sleep then
               STPO.Wakeup (Entry_Call.Self, Async_Select_Sleep);
            end if;

            STPO.Unlock (Entry_Call.Self);

            if Single_Lock then
               STPO.Unlock_RTS;
            end if;

         end if;

      elsif Entry_Call.Mode = Conditional_Call then
         pragma Assert (Entry_Call.State < Was_Abortable);
         null;
      end if;
   end Update_For_Queue_To_PO;

end System.Tasking.Protected_Objects.Operations;<|MERGE_RESOLUTION|>--- conflicted
+++ resolved
@@ -7,11 +7,7 @@
 --                                                                          --
 --                                  B o d y                                 --
 --                                                                          --
-<<<<<<< HEAD
---         Copyright (C) 1998-2006, Free Software Foundation, Inc.          --
-=======
 --         Copyright (C) 1998-2007, Free Software Foundation, Inc.          --
->>>>>>> 60a98cce
 --                                                                          --
 -- GNARL is free software; you can  redistribute it  and/or modify it under --
 -- terms of the  GNU General Public License as published  by the Free Soft- --
@@ -771,11 +767,7 @@
 
             STPO.Yield (False);
 
-<<<<<<< HEAD
-            if Entry_Call.Requeue_With_Abort
-=======
             if Entry_Call.With_Abort
->>>>>>> 60a98cce
               and then Entry_Call.Cancellation_Attempted
             then
                --  If this is a requeue with abort and someone tried
