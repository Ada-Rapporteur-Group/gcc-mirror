------------------------------------------------------------------------------
--                                                                          --
--                         GNAT COMPILER COMPONENTS                         --
--                                                                          --
--                              E X P _ C H 9                               --
--                                                                          --
--                                 B o d y                                  --
--                                                                          --
--          Copyright (C) 1992-2010, Free Software Foundation, Inc.         --
--                                                                          --
-- GNAT is free software;  you can  redistribute it  and/or modify it under --
-- terms of the  GNU General Public License as published  by the Free Soft- --
-- ware  Foundation;  either version 3,  or (at your option) any later ver- --
-- sion.  GNAT is distributed in the hope that it will be useful, but WITH- --
-- OUT ANY WARRANTY;  without even the  implied warranty of MERCHANTABILITY --
-- or FITNESS FOR A PARTICULAR PURPOSE.  See the GNU General Public License --
-- for  more details.  You should have  received  a copy of the GNU General --
-- Public License  distributed with GNAT; see file COPYING3.  If not, go to --
-- http://www.gnu.org/licenses for a complete copy of the license.          --
--                                                                          --
-- GNAT was originally developed  by the GNAT team at  New York University. --
-- Extensive contributions were provided by Ada Core Technologies Inc.      --
--                                                                          --
------------------------------------------------------------------------------

with Atree;    use Atree;
with Checks;   use Checks;
with Einfo;    use Einfo;
with Elists;   use Elists;
with Errout;   use Errout;
with Exp_Ch3;  use Exp_Ch3;
with Exp_Ch6;  use Exp_Ch6;
with Exp_Ch11; use Exp_Ch11;
with Exp_Dbug; use Exp_Dbug;
with Exp_Disp; use Exp_Disp;
with Exp_Sel;  use Exp_Sel;
with Exp_Smem; use Exp_Smem;
with Exp_Tss;  use Exp_Tss;
with Exp_Util; use Exp_Util;
with Freeze;   use Freeze;
with Hostparm;
with Itypes;   use Itypes;
with Namet;    use Namet;
with Nlists;   use Nlists;
with Nmake;    use Nmake;
with Opt;      use Opt;
with Restrict; use Restrict;
with Rident;   use Rident;
with Rtsfind;  use Rtsfind;
with Sem;      use Sem;
with Sem_Aux;  use Sem_Aux;
with Sem_Ch6;  use Sem_Ch6;
with Sem_Ch8;  use Sem_Ch8;
with Sem_Ch11; use Sem_Ch11;
with Sem_Elab; use Sem_Elab;
with Sem_Eval; use Sem_Eval;
with Sem_Res;  use Sem_Res;
with Sem_Util; use Sem_Util;
with Sinfo;    use Sinfo;
with Snames;   use Snames;
with Stand;    use Stand;
with Stringt;  use Stringt;
with Targparm; use Targparm;
with Tbuild;   use Tbuild;
with Uintp;    use Uintp;

package body Exp_Ch9 is

   --  The following constant establishes the upper bound for the index of
   --  an entry family. It is used to limit the allocated size of protected
   --  types with defaulted discriminant of an integer type, when the bound
   --  of some entry family depends on a discriminant. The limitation to
   --  entry families of 128K should be reasonable in all cases, and is a
   --  documented implementation restriction. It will be lifted when protected
   --  entry families are re-implemented as a single ordered queue.

   Entry_Family_Bound : constant Int := 2**16;

   -----------------------
   -- Local Subprograms --
   -----------------------

   function Actual_Index_Expression
     (Sloc  : Source_Ptr;
      Ent   : Entity_Id;
      Index : Node_Id;
      Tsk   : Entity_Id) return Node_Id;
   --  Compute the index position for an entry call. Tsk is the target task. If
   --  the bounds of some entry family depend on discriminants, the expression
   --  computed by this function uses the discriminants of the target task.

   procedure Add_Object_Pointer
     (Loc      : Source_Ptr;
      Conc_Typ : Entity_Id;
      Decls    : List_Id);
   --  Prepend an object pointer declaration to the declaration list Decls.
   --  This object pointer is initialized to a type conversion of the System.
   --  Address pointer passed to entry barrier functions and entry body
   --  procedures.

   procedure Add_Formal_Renamings
     (Spec  : Node_Id;
      Decls : List_Id;
      Ent   : Entity_Id;
      Loc   : Source_Ptr);
   --  Create renaming declarations for the formals, inside the procedure that
   --  implements an entry body. The renamings make the original names of the
   --  formals accessible to gdb, and serve no other purpose.
   --    Spec is the specification of the procedure being built.
   --    Decls is the list of declarations to be enhanced.
   --    Ent is the entity for the original entry body.

   function Build_Accept_Body (Astat : Node_Id) return Node_Id;
   --  Transform accept statement into a block with added exception handler.
   --  Used both for simple accept statements and for accept alternatives in
   --  select statements. Astat is the accept statement.

   function Build_Barrier_Function
     (N   : Node_Id;
      Ent : Entity_Id;
      Pid : Node_Id) return Node_Id;
   --  Build the function body returning the value of the barrier expression
   --  for the specified entry body.

   function Build_Barrier_Function_Specification
     (Loc    : Source_Ptr;
      Def_Id : Entity_Id) return Node_Id;
   --  Build a specification for a function implementing the protected entry
   --  barrier of the specified entry body.

   function Build_Corresponding_Record
     (N    : Node_Id;
      Ctyp : Node_Id;
      Loc  : Source_Ptr) return Node_Id;
   --  Common to tasks and protected types. Copy discriminant specifications,
   --  build record declaration. N is the type declaration, Ctyp is the
   --  concurrent entity (task type or protected type).

   function Build_Entry_Count_Expression
     (Concurrent_Type : Node_Id;
      Component_List  : List_Id;
      Loc             : Source_Ptr) return Node_Id;
   --  Compute number of entries for concurrent object. This is a count of
   --  simple entries, followed by an expression that computes the length
   --  of the range of each entry family. A single array with that size is
   --  allocated for each concurrent object of the type.

   function Build_Parameter_Block
     (Loc     : Source_Ptr;
      Actuals : List_Id;
      Formals : List_Id;
      Decls   : List_Id) return Entity_Id;
   --  Generate an access type for each actual parameter in the list Actuals.
   --  Create an encapsulating record that contains all the actuals and return
   --  its type. Generate:
   --    type Ann1 is access all <actual1-type>
   --    ...
   --    type AnnN is access all <actualN-type>
   --    type Pnn is record
   --       <formal1> : Ann1;
   --       ...
   --       <formalN> : AnnN;
   --    end record;

   procedure Build_PPC_Wrapper (E : Entity_Id; Decl : Node_Id);
   --  Build body of wrapper procedure for an entry or entry family that has
   --  pre/postconditions. The body gathers the PPC's and expands them in the
   --  usual way, and performs the entry call itself. This way preconditions
   --  are evaluated before the call is queued. E is the entry in question,
   --  and Decl is the enclosing synchronized type declaration at whose
   --  freeze point the generated body is analyzed.

   procedure Build_Wrapper_Bodies
     (Loc : Source_Ptr;
      Typ : Entity_Id;
      N   : Node_Id);
   --  Ada 2005 (AI-345): Typ is either a concurrent type or the corresponding
   --  record of a concurrent type. N is the insertion node where all bodies
   --  will be placed. This routine builds the bodies of the subprograms which
   --  serve as an indirection mechanism to overriding primitives of concurrent
   --  types, entries and protected procedures. Any new body is analyzed.

   procedure Build_Wrapper_Specs
     (Loc : Source_Ptr;
      Typ : Entity_Id;
      N   : in out Node_Id);
   --  Ada 2005 (AI-345): Typ is either a concurrent type or the corresponding
   --  record of a concurrent type. N is the insertion node where all specs
   --  will be placed. This routine builds the specs of the subprograms which
   --  serve as an indirection mechanism to overriding primitives of concurrent
   --  types, entries and protected procedures. Any new spec is analyzed.

   function Build_Find_Body_Index (Typ : Entity_Id) return Node_Id;
   --  Build the function that translates the entry index in the call
   --  (which depends on the size of entry families) into an index into the
   --  Entry_Bodies_Array, to determine the body and barrier function used
   --  in a protected entry call. A pointer to this function appears in every
   --  protected object.

   function Build_Find_Body_Index_Spec (Typ : Entity_Id) return Node_Id;
   --  Build subprogram declaration for previous one

   function Build_Protected_Entry
     (N   : Node_Id;
      Ent : Entity_Id;
      Pid : Node_Id) return Node_Id;
   --  Build the procedure implementing the statement sequence of the specified
   --  entry body.

   function Build_Protected_Entry_Specification
     (Loc    : Source_Ptr;
      Def_Id : Entity_Id;
      Ent_Id : Entity_Id) return Node_Id;
   --  Build a specification for the procedure implementing the statements of
   --  the specified entry body. Add attributes associating it with the entry
   --  defining identifier Ent_Id.

   function Build_Protected_Spec
     (N           : Node_Id;
      Obj_Type    : Entity_Id;
      Ident       : Entity_Id;
      Unprotected : Boolean := False) return List_Id;
   --  Utility shared by Build_Protected_Sub_Spec and Expand_Access_Protected_
   --  Subprogram_Type. Builds signature of protected subprogram, adding the
   --  formal that corresponds to the object itself. For an access to protected
   --  subprogram, there is no object type to specify, so the parameter has
   --  type Address and mode In. An indirect call through such a pointer will
   --  convert the address to a reference to the actual object. The object is
   --  a limited record and therefore a by_reference type.

   function Build_Protected_Subprogram_Body
     (N         : Node_Id;
      Pid       : Node_Id;
      N_Op_Spec : Node_Id) return Node_Id;
   --  This function is used to construct the protected version of a protected
   --  subprogram. Its statement sequence first defers abort, then locks
   --  the associated protected object, and then enters a block that contains
   --  a call to the unprotected version of the subprogram (for details, see
   --  Build_Unprotected_Subprogram_Body). This block statement requires
   --  a cleanup handler that unlocks the object in all cases.
   --  (see Exp_Ch7.Expand_Cleanup_Actions).

   function Build_Selected_Name
     (Prefix      : Entity_Id;
      Selector    : Entity_Id;
      Append_Char : Character := ' ') return Name_Id;
   --  Build a name in the form of Prefix__Selector, with an optional
   --  character appended. This is used for internal subprograms generated
   --  for operations of protected types, including barrier functions.
   --  For the subprograms generated for entry bodies and entry barriers,
   --  the generated name includes a sequence number that makes names
   --  unique in the presence of entry overloading. This is necessary
   --  because entry body procedures and barrier functions all have the
   --  same signature.

   procedure Build_Simple_Entry_Call
     (N       : Node_Id;
      Concval : Node_Id;
      Ename   : Node_Id;
      Index   : Node_Id);
   --  Some comments here would be useful ???

   function Build_Task_Proc_Specification (T : Entity_Id) return Node_Id;
   --  This routine constructs a specification for the procedure that we will
   --  build for the task body for task type T. The spec has the form:
   --
   --    procedure tnameB (_Task : access tnameV);
   --
   --  where name is the character name taken from the task type entity that
   --  is passed as the argument to the procedure, and tnameV is the task
   --  value type that is associated with the task type.

   function Build_Unprotected_Subprogram_Body
     (N   : Node_Id;
      Pid : Node_Id) return Node_Id;
   --  This routine constructs the unprotected version of a protected
   --  subprogram body, which is contains all of the code in the
   --  original, unexpanded body. This is the version of the protected
   --  subprogram that is called from all protected operations on the same
   --  object, including the protected version of the same subprogram.

   procedure Collect_Entry_Families
     (Loc          : Source_Ptr;
      Cdecls       : List_Id;
      Current_Node : in out Node_Id;
      Conctyp      : Entity_Id);
   --  For each entry family in a concurrent type, create an anonymous array
   --  type of the right size, and add a component to the corresponding_record.

   function Concurrent_Object
     (Spec_Id  : Entity_Id;
      Conc_Typ : Entity_Id) return Entity_Id;
   --  Given a subprogram entity Spec_Id and concurrent type Conc_Typ, return
   --  the entity associated with the concurrent object in the Protected_Body_
   --  Subprogram or the Task_Body_Procedure of Spec_Id. The returned entity
   --  denotes formal parameter _O, _object or _task.

   function Copy_Result_Type (Res : Node_Id) return Node_Id;
   --  Copy the result type of a function specification, when building the
   --  internal operation corresponding to a protected function, or when
   --  expanding an access to protected function. If the result is an anonymous
   --  access to subprogram itself, we need to create a new signature with the
   --  same parameter names and the same resolved types, but with new entities
   --  for the formals.

   procedure Debug_Private_Data_Declarations (Decls : List_Id);
   --  Decls is a list which may contain the declarations created by Install_
   --  Private_Data_Declarations. All generated entities are marked as needing
   --  debug info and debug nodes are manually generation where necessary. This
   --  step of the expansion must to be done after private data has been moved
   --  to its final resting scope to ensure proper visibility of debug objects.

   function Family_Offset
     (Loc  : Source_Ptr;
      Hi   : Node_Id;
      Lo   : Node_Id;
      Ttyp : Entity_Id;
      Cap  : Boolean) return Node_Id;
   --  Compute (Hi - Lo) for two entry family indexes. Hi is the index in
   --  an accept statement, or the upper bound in the discrete subtype of
   --  an entry declaration. Lo is the corresponding lower bound. Ttyp is
   --  the concurrent type of the entry. If Cap is true, the result is
   --  capped according to Entry_Family_Bound.

   function Family_Size
     (Loc  : Source_Ptr;
      Hi   : Node_Id;
      Lo   : Node_Id;
      Ttyp : Entity_Id;
      Cap  : Boolean) return Node_Id;
   --  Compute (Hi - Lo) + 1 Max 0, to determine the number of entries in
   --  a family, and handle properly the superflat case. This is equivalent
   --  to the use of 'Length on the index type, but must use Family_Offset
   --  to handle properly the case of bounds that depend on discriminants.
   --  If Cap is true, the result is capped according to Entry_Family_Bound.

   procedure Extract_Dispatching_Call
     (N        : Node_Id;
      Call_Ent : out Entity_Id;
      Object   : out Entity_Id;
      Actuals  : out List_Id;
      Formals  : out List_Id);
   --  Given a dispatching call, extract the entity of the name of the call,
   --  its object parameter, its actual parameters and the formal parameters
   --  of the overridden interface-level version.

   procedure Extract_Entry
     (N       : Node_Id;
      Concval : out Node_Id;
      Ename   : out Node_Id;
      Index   : out Node_Id);
   --  Given an entry call, returns the associated concurrent object,
   --  the entry name, and the entry family index.

   function Find_Task_Or_Protected_Pragma
     (T : Node_Id;
      P : Name_Id) return Node_Id;
   --  Searches the task or protected definition T for the first occurrence
   --  of the pragma whose name is given by P. The caller has ensured that
   --  the pragma is present in the task definition. A special case is that
   --  when P is Name_uPriority, the call will also find Interrupt_Priority.
   --  ??? Should be implemented with the rep item chain mechanism.

   function Index_Object (Spec_Id : Entity_Id) return Entity_Id;
   --  Given a subprogram identifier, return the entity which is associated
   --  with the protection entry index in the Protected_Body_Subprogram or the
   --  Task_Body_Procedure of Spec_Id. The returned entity denotes formal
   --  parameter _E.

   function Is_Potentially_Large_Family
     (Base_Index : Entity_Id;
      Conctyp    : Entity_Id;
      Lo         : Node_Id;
      Hi         : Node_Id) return Boolean;

   function Is_Private_Primitive_Subprogram (Id : Entity_Id) return Boolean;
   --  Determine whether Id is a function or a procedure and is marked as a
   --  private primitive.

   function Null_Statements (Stats : List_Id) return Boolean;
   --  Used to check DO-END sequence. Checks for equivalent of DO NULL; END.
   --  Allows labels, and pragma Warnings/Unreferenced in the sequence as
   --  well to still count as null. Returns True for a null sequence. The
   --  argument is the list of statements from the DO-END sequence.

   function Parameter_Block_Pack
     (Loc     : Source_Ptr;
      Blk_Typ : Entity_Id;
      Actuals : List_Id;
      Formals : List_Id;
      Decls   : List_Id;
      Stmts   : List_Id) return Entity_Id;
   --  Set the components of the generated parameter block with the values of
   --  the actual parameters. Generate aliased temporaries to capture the
   --  values for types that are passed by copy. Otherwise generate a reference
   --  to the actual's value. Return the address of the aggregate block.
   --  Generate:
   --    Jnn1 : alias <formal-type1>;
   --    Jnn1 := <actual1>;
   --    ...
   --    P : Blk_Typ := (
   --      Jnn1'unchecked_access;
   --      <actual2>'reference;
   --      ...);

   function Parameter_Block_Unpack
     (Loc     : Source_Ptr;
      P       : Entity_Id;
      Actuals : List_Id;
      Formals : List_Id) return List_Id;
   --  Retrieve the values of the components from the parameter block and
   --  assign then to the original actual parameters. Generate:
   --    <actual1> := P.<formal1>;
   --    ...
   --    <actualN> := P.<formalN>;

   function Trivial_Accept_OK return Boolean;
   --  If there is no DO-END block for an accept, or if the DO-END block has
   --  only null statements, then it is possible to do the Rendezvous with much
   --  less overhead using the Accept_Trivial routine in the run-time library.
   --  However, this is not always a valid optimization. Whether it is valid or
   --  not depends on the Task_Dispatching_Policy. The issue is whether a full
   --  rescheduling action is required or not. In FIFO_Within_Priorities, such
   --  a rescheduling is required, so this optimization is not allowed. This
   --  function returns True if the optimization is permitted.

   -----------------------------
   -- Actual_Index_Expression --
   -----------------------------

   function Actual_Index_Expression
     (Sloc  : Source_Ptr;
      Ent   : Entity_Id;
      Index : Node_Id;
      Tsk   : Entity_Id) return Node_Id
   is
      Ttyp : constant Entity_Id := Etype (Tsk);
      Expr : Node_Id;
      Num  : Node_Id;
      Lo   : Node_Id;
      Hi   : Node_Id;
      Prev : Entity_Id;
      S    : Node_Id;

      function Actual_Family_Offset (Hi, Lo : Node_Id) return Node_Id;
      --  Compute difference between bounds of entry family

      --------------------------
      -- Actual_Family_Offset --
      --------------------------

      function Actual_Family_Offset (Hi, Lo : Node_Id) return Node_Id is

         function Actual_Discriminant_Ref (Bound : Node_Id) return Node_Id;
         --  Replace a reference to a discriminant with a selected component
         --  denoting the discriminant of the target task.

         -----------------------------
         -- Actual_Discriminant_Ref --
         -----------------------------

         function Actual_Discriminant_Ref (Bound : Node_Id) return Node_Id is
            Typ : constant Entity_Id := Etype (Bound);
            B   : Node_Id;

         begin
            if not Is_Entity_Name (Bound)
              or else Ekind (Entity (Bound)) /= E_Discriminant
            then
               if Nkind (Bound) = N_Attribute_Reference then
                  return Bound;
               else
                  B := New_Copy_Tree (Bound);
               end if;

            else
               B :=
                 Make_Selected_Component (Sloc,
                   Prefix => New_Copy_Tree (Tsk),
                   Selector_Name => New_Occurrence_Of (Entity (Bound), Sloc));

               Analyze_And_Resolve (B, Typ);
            end if;

            return
              Make_Attribute_Reference (Sloc,
                Attribute_Name => Name_Pos,
                Prefix => New_Occurrence_Of (Etype (Bound), Sloc),
                Expressions => New_List (B));
         end Actual_Discriminant_Ref;

      --  Start of processing for Actual_Family_Offset

      begin
         return
           Make_Op_Subtract (Sloc,
             Left_Opnd  => Actual_Discriminant_Ref (Hi),
             Right_Opnd => Actual_Discriminant_Ref (Lo));
      end Actual_Family_Offset;

   --  Start of processing for Actual_Index_Expression

   begin
      --  The queues of entries and entry families appear in textual order in
      --  the associated record. The entry index is computed as the sum of the
      --  number of queues for all entries that precede the designated one, to
      --  which is added the index expression, if this expression denotes a
      --  member of a family.

      --  The following is a place holder for the count of simple entries

      Num := Make_Integer_Literal (Sloc, 1);

      --  We construct an expression which is a series of addition operations.
      --  See comments in Entry_Index_Expression, which is identical in
      --  structure.

      if Present (Index) then
         S := Etype (Discrete_Subtype_Definition (Declaration_Node (Ent)));

         Expr :=
           Make_Op_Add (Sloc,
             Left_Opnd  => Num,

             Right_Opnd =>
               Actual_Family_Offset (
                 Make_Attribute_Reference (Sloc,
                   Attribute_Name => Name_Pos,
                   Prefix => New_Reference_To (Base_Type (S), Sloc),
                   Expressions => New_List (Relocate_Node (Index))),
                 Type_Low_Bound (S)));
      else
         Expr := Num;
      end if;

      --  Now add lengths of preceding entries and entry families

      Prev := First_Entity (Ttyp);

      while Chars (Prev) /= Chars (Ent)
        or else (Ekind (Prev) /= Ekind (Ent))
        or else not Sem_Ch6.Type_Conformant (Ent, Prev)
      loop
         if Ekind (Prev) = E_Entry then
            Set_Intval (Num, Intval (Num) + 1);

         elsif Ekind (Prev) = E_Entry_Family then
            S :=
              Etype (Discrete_Subtype_Definition (Declaration_Node (Prev)));

            --  The need for the following full view retrieval stems from
            --  this complex case of nested generics and tasking:

            --     generic
            --        type Formal_Index is range <>;
            --        ...
            --     package Outer is
            --        type Index is private;
            --        generic
            --           ...
            --        package Inner is
            --           procedure P;
            --        end Inner;
            --     private
            --        type Index is new Formal_Index range 1 .. 10;
            --     end Outer;

            --     package body Outer is
            --        task type T is
            --           entry Fam (Index);  --  (2)
            --           entry E;
            --        end T;
            --        package body Inner is  --  (3)
            --           procedure P is
            --           begin
            --              T.E;             --  (1)
            --           end P;
            --       end Inner;
            --       ...

            --  We are currently building the index expression for the entry
            --  call "T.E" (1). Part of the expansion must mention the range
            --  of the discrete type "Index" (2) of entry family "Fam".
            --  However only the private view of type "Index" is available to
            --  the inner generic (3) because there was no prior mention of
            --  the type inside "Inner". This visibility requirement is
            --  implicit and cannot be detected during the construction of
            --  the generic trees and needs special handling.

            if In_Instance_Body
              and then Is_Private_Type (S)
              and then Present (Full_View (S))
            then
               S := Full_View (S);
            end if;

            Lo := Type_Low_Bound  (S);
            Hi := Type_High_Bound (S);

            Expr :=
              Make_Op_Add (Sloc,
              Left_Opnd  => Expr,
              Right_Opnd =>
                Make_Op_Add (Sloc,
                  Left_Opnd =>
                    Actual_Family_Offset (Hi, Lo),
                  Right_Opnd =>
                    Make_Integer_Literal (Sloc, 1)));

         --  Other components are anonymous types to be ignored

         else
            null;
         end if;

         Next_Entity (Prev);
      end loop;

      return Expr;
   end Actual_Index_Expression;

   --------------------------
   -- Add_Formal_Renamings --
   --------------------------

   procedure Add_Formal_Renamings
     (Spec  : Node_Id;
      Decls : List_Id;
      Ent   : Entity_Id;
      Loc   : Source_Ptr)
   is
      Ptr : constant Entity_Id :=
              Defining_Identifier
                (Next (First (Parameter_Specifications (Spec))));
      --  The name of the formal that holds the address of the parameter block
      --  for the call.

      Comp   : Entity_Id;
      Decl   : Node_Id;
      Formal : Entity_Id;
      New_F  : Entity_Id;

   begin
      Formal := First_Formal (Ent);
      while Present (Formal) loop
         Comp := Entry_Component (Formal);
         New_F :=
           Make_Defining_Identifier (Sloc (Formal),
             Chars => Chars (Formal));
         Set_Etype (New_F, Etype (Formal));
         Set_Scope (New_F, Ent);

         --  Now we set debug info needed on New_F even though it does not
         --  come from source, so that the debugger will get the right
         --  information for these generated names.

         Set_Debug_Info_Needed (New_F);

         if Ekind (Formal) = E_In_Parameter then
            Set_Ekind (New_F, E_Constant);
         else
            Set_Ekind (New_F, E_Variable);
            Set_Extra_Constrained (New_F, Extra_Constrained (Formal));
         end if;

         Set_Actual_Subtype (New_F, Actual_Subtype (Formal));

         Decl :=
           Make_Object_Renaming_Declaration (Loc,
           Defining_Identifier => New_F,
           Subtype_Mark =>
             New_Reference_To (Etype (Formal), Loc),
           Name =>
             Make_Explicit_Dereference (Loc,
               Make_Selected_Component (Loc,
                 Prefix        =>
                   Unchecked_Convert_To (Entry_Parameters_Type (Ent),
                     Make_Identifier (Loc, Chars (Ptr))),
                 Selector_Name => New_Reference_To (Comp, Loc))));

         Append (Decl, Decls);
         Set_Renamed_Object (Formal, New_F);
         Next_Formal (Formal);
      end loop;
   end Add_Formal_Renamings;

   ------------------------
   -- Add_Object_Pointer --
   ------------------------

   procedure Add_Object_Pointer
     (Loc      : Source_Ptr;
      Conc_Typ : Entity_Id;
      Decls    : List_Id)
   is
      Rec_Typ : constant Entity_Id := Corresponding_Record_Type (Conc_Typ);
      Decl    : Node_Id;
      Obj_Ptr : Node_Id;

   begin
      --  Create the renaming declaration for the Protection object of a
      --  protected type. _Object is used by Complete_Entry_Body.
      --  ??? An attempt to make this a renaming was unsuccessful.

      --  Build the entity for the access type

      Obj_Ptr :=
        Make_Defining_Identifier (Loc,
          New_External_Name (Chars (Rec_Typ), 'P'));

      --  Generate:
      --    _object : poVP := poVP!O;

      Decl :=
        Make_Object_Declaration (Loc,
          Defining_Identifier =>
            Make_Defining_Identifier (Loc, Name_uObject),
          Object_Definition =>
            New_Reference_To (Obj_Ptr, Loc),
          Expression =>
            Unchecked_Convert_To (Obj_Ptr, Make_Identifier (Loc, Name_uO)));
      Set_Debug_Info_Needed (Defining_Identifier (Decl));
      Prepend_To (Decls, Decl);

      --  Generate:
      --    type poVP is access poV;

      Decl :=
        Make_Full_Type_Declaration (Loc,
          Defining_Identifier =>
            Obj_Ptr,
          Type_Definition =>
            Make_Access_To_Object_Definition (Loc,
          Subtype_Indication =>
            New_Reference_To (Rec_Typ, Loc)));
      Set_Debug_Info_Needed (Defining_Identifier (Decl));
      Prepend_To (Decls, Decl);
   end Add_Object_Pointer;

   -----------------------
   -- Build_Accept_Body --
   -----------------------

   function Build_Accept_Body (Astat : Node_Id) return  Node_Id is
      Loc     : constant Source_Ptr := Sloc (Astat);
      Stats   : constant Node_Id    := Handled_Statement_Sequence (Astat);
      New_S   : Node_Id;
      Hand    : Node_Id;
      Call    : Node_Id;
      Ohandle : Node_Id;

   begin
      --  At the end of the statement sequence, Complete_Rendezvous is called.
      --  A label skipping the Complete_Rendezvous, and all other accept
      --  processing, has already been added for the expansion of requeue
      --  statements. The Sloc is copied from the last statement since it
      --  is really part of this last statement.

      Call :=
        Build_Runtime_Call
          (Sloc (Last (Statements (Stats))), RE_Complete_Rendezvous);
      Insert_Before (Last (Statements (Stats)), Call);
      Analyze (Call);

      --  If exception handlers are present, then append Complete_Rendezvous
      --  calls to the handlers, and construct the required outer block. As
      --  above, the Sloc is copied from the last statement in the sequence.

      if Present (Exception_Handlers (Stats)) then
         Hand := First (Exception_Handlers (Stats));
         while Present (Hand) loop
            Call :=
              Build_Runtime_Call
                (Sloc (Last (Statements (Hand))), RE_Complete_Rendezvous);
            Append (Call, Statements (Hand));
            Analyze (Call);
            Next (Hand);
         end loop;

         New_S :=
           Make_Handled_Sequence_Of_Statements (Loc,
             Statements => New_List (
               Make_Block_Statement (Loc,
                 Handled_Statement_Sequence => Stats)));

      else
         New_S := Stats;
      end if;

      --  At this stage we know that the new statement sequence does not
      --  have an exception handler part, so we supply one to call
      --  Exceptional_Complete_Rendezvous. This handler is

      --    when all others =>
      --       Exceptional_Complete_Rendezvous (Get_GNAT_Exception);

      --  We handle Abort_Signal to make sure that we properly catch the abort
      --  case and wake up the caller.

      Ohandle := Make_Others_Choice (Loc);
      Set_All_Others (Ohandle);

      Set_Exception_Handlers (New_S,
        New_List (
          Make_Implicit_Exception_Handler (Loc,
            Exception_Choices => New_List (Ohandle),

            Statements =>  New_List (
              Make_Procedure_Call_Statement (Sloc (Stats),
                Name => New_Reference_To (
                  RTE (RE_Exceptional_Complete_Rendezvous), Sloc (Stats)),
                Parameter_Associations => New_List (
                  Make_Function_Call (Sloc (Stats),
                    Name => New_Reference_To (
                      RTE (RE_Get_GNAT_Exception), Sloc (Stats)))))))));

      Set_Parent (New_S, Astat); -- temp parent for Analyze call
      Analyze_Exception_Handlers (Exception_Handlers (New_S));
      Expand_Exception_Handlers (New_S);

      --  Exceptional_Complete_Rendezvous must be called with abort
      --  still deferred, which is the case for a "when all others" handler.

      return New_S;
   end Build_Accept_Body;

   -----------------------------------
   -- Build_Activation_Chain_Entity --
   -----------------------------------

   procedure Build_Activation_Chain_Entity (N : Node_Id) is
      P     : Node_Id;
      Decls : List_Id;
      Chain : Entity_Id;

   begin
      --  Loop to find enclosing construct containing activation chain variable
      --  The construct is a body, a block, or an extended return.

      P := Parent (N);

      while not Nkind_In (P, N_Subprogram_Body,
                             N_Entry_Body,
                             N_Package_Declaration,
                             N_Package_Body,
                             N_Block_Statement,
                             N_Task_Body,
                             N_Extended_Return_Statement)
      loop
         P := Parent (P);
      end loop;

      --  If we are in a package body, the activation chain variable is
      --  declared in the body, but the Activation_Chain_Entity is attached
      --  to the spec.

      if Nkind (P) = N_Package_Body then
         Decls := Declarations (P);
         P := Unit_Declaration_Node (Corresponding_Spec (P));

      elsif Nkind (P) = N_Package_Declaration then
         Decls := Visible_Declarations (Specification (P));

      elsif Nkind (P) = N_Extended_Return_Statement then
         Decls := Return_Object_Declarations (P);

      else
         Decls := Declarations (P);
      end if;

      --  If activation chain entity not already declared, declare it

      if Nkind (P) = N_Extended_Return_Statement
        or else No (Activation_Chain_Entity (P))
      then
         Chain := Make_Defining_Identifier (Sloc (N), Name_uChain);

         --  Note: An extended return statement is not really a task activator,
         --  but it does have an activation chain on which to store the tasks
         --  temporarily. On successful return, the tasks on this chain are
         --  moved to the chain passed in by the caller. We do not build an
         --  Activation_Chain_Entity for an N_Extended_Return_Statement,
         --  because we do not want to build a call to Activate_Tasks. Task
         --  activation is the responsibility of the caller.

         if Nkind (P) /= N_Extended_Return_Statement then
            Set_Activation_Chain_Entity (P, Chain);
         end if;

         Prepend_To (Decls,
           Make_Object_Declaration (Sloc (P),
             Defining_Identifier => Chain,
             Aliased_Present => True,
             Object_Definition =>
               New_Reference_To (RTE (RE_Activation_Chain), Sloc (P))));

         Analyze (First (Decls));
      end if;
   end Build_Activation_Chain_Entity;

   ----------------------------
   -- Build_Barrier_Function --
   ----------------------------

   function Build_Barrier_Function
     (N   : Node_Id;
      Ent : Entity_Id;
      Pid : Node_Id) return Node_Id
   is
      Loc         : constant Source_Ptr := Sloc (N);
      Func_Id     : constant Entity_Id  := Barrier_Function (Ent);
      Ent_Formals : constant Node_Id    := Entry_Body_Formal_Part (N);
      Op_Decls    : constant List_Id    := New_List;
      Func_Body   : Node_Id;

   begin
      --  Add a declaration for the Protection object, renaming declarations
      --  for the discriminals and privals and finally a declaration for the
      --  entry family index (if applicable).

      Install_Private_Data_Declarations
        (Loc, Func_Id, Pid, N, Op_Decls, True, Ekind (Ent) = E_Entry_Family);

      --  Note: the condition in the barrier function needs to be properly
      --  processed for the C/Fortran boolean possibility, but this happens
      --  automatically since the return statement does this normalization.

      Func_Body :=
        Make_Subprogram_Body (Loc,
          Specification =>
            Build_Barrier_Function_Specification (Loc,
              Make_Defining_Identifier (Loc, Chars (Func_Id))),
          Declarations => Op_Decls,
          Handled_Statement_Sequence =>
            Make_Handled_Sequence_Of_Statements (Loc,
              Statements => New_List (
                Make_Simple_Return_Statement (Loc,
                  Expression => Condition (Ent_Formals)))));
      Set_Is_Entry_Barrier_Function (Func_Body);

      return Func_Body;
   end Build_Barrier_Function;

   ------------------------------------------
   -- Build_Barrier_Function_Specification --
   ------------------------------------------

   function Build_Barrier_Function_Specification
     (Loc    : Source_Ptr;
      Def_Id : Entity_Id) return Node_Id
   is
   begin
      Set_Debug_Info_Needed (Def_Id);

      return Make_Function_Specification (Loc,
        Defining_Unit_Name => Def_Id,
        Parameter_Specifications => New_List (
          Make_Parameter_Specification (Loc,
            Defining_Identifier =>
              Make_Defining_Identifier (Loc, Name_uO),
            Parameter_Type =>
              New_Reference_To (RTE (RE_Address), Loc)),

          Make_Parameter_Specification (Loc,
            Defining_Identifier =>
              Make_Defining_Identifier (Loc, Name_uE),
            Parameter_Type =>
              New_Reference_To (RTE (RE_Protected_Entry_Index), Loc))),

        Result_Definition =>
          New_Reference_To (Standard_Boolean, Loc));
   end Build_Barrier_Function_Specification;

   --------------------------
   -- Build_Call_With_Task --
   --------------------------

   function Build_Call_With_Task
     (N : Node_Id;
      E : Entity_Id) return Node_Id
   is
      Loc : constant Source_Ptr := Sloc (N);
   begin
      return
        Make_Function_Call (Loc,
          Name => New_Reference_To (E, Loc),
          Parameter_Associations => New_List (Concurrent_Ref (N)));
   end Build_Call_With_Task;

   --------------------------------
   -- Build_Corresponding_Record --
   --------------------------------

   function Build_Corresponding_Record
    (N    : Node_Id;
     Ctyp : Entity_Id;
     Loc  : Source_Ptr) return Node_Id
   is
      Rec_Ent  : constant Entity_Id :=
                   Make_Defining_Identifier
                     (Loc, New_External_Name (Chars (Ctyp), 'V'));
      Disc     : Entity_Id;
      Dlist    : List_Id;
      New_Disc : Entity_Id;
      Cdecls   : List_Id;

   begin
      Set_Corresponding_Record_Type     (Ctyp, Rec_Ent);
      Set_Ekind                         (Rec_Ent, E_Record_Type);
      Set_Has_Delayed_Freeze            (Rec_Ent, Has_Delayed_Freeze (Ctyp));
      Set_Is_Concurrent_Record_Type     (Rec_Ent, True);
      Set_Corresponding_Concurrent_Type (Rec_Ent, Ctyp);
      Set_Stored_Constraint             (Rec_Ent, No_Elist);
      Cdecls := New_List;

      --  Use discriminals to create list of discriminants for record, and
      --  create new discriminals for use in default expressions, etc. It is
      --  worth noting that a task discriminant gives rise to 5 entities;

      --  a) The original discriminant.
      --  b) The discriminal for use in the task.
      --  c) The discriminant of the corresponding record.
      --  d) The discriminal for the init proc of the corresponding record.
      --  e) The local variable that renames the discriminant in the procedure
      --     for the task body.

      --  In fact the discriminals b) are used in the renaming declarations
      --  for e). See details in  einfo (Handling of Discriminants).

      if Present (Discriminant_Specifications (N)) then
         Dlist := New_List;
         Disc := First_Discriminant (Ctyp);

         while Present (Disc) loop
            New_Disc := CR_Discriminant (Disc);

            Append_To (Dlist,
              Make_Discriminant_Specification (Loc,
                Defining_Identifier => New_Disc,
                Discriminant_Type =>
                  New_Occurrence_Of (Etype (Disc), Loc),
                Expression =>
                  New_Copy (Discriminant_Default_Value (Disc))));

            Next_Discriminant (Disc);
         end loop;

      else
         Dlist := No_List;
      end if;

      --  Now we can construct the record type declaration. Note that this
      --  record is "limited tagged". It is "limited" to reflect the underlying
      --  limitedness of the task or protected object that it represents, and
      --  ensuring for example that it is properly passed by reference. It is
      --  "tagged" to give support to dispatching calls through interfaces. We
      --  propagate here the list of interfaces covered by the concurrent type
      --  (Ada 2005: AI-345).

      return
        Make_Full_Type_Declaration (Loc,
          Defining_Identifier => Rec_Ent,
          Discriminant_Specifications => Dlist,
          Type_Definition =>
            Make_Record_Definition (Loc,
              Component_List =>
                Make_Component_List (Loc,
                  Component_Items => Cdecls),
              Tagged_Present  =>
<<<<<<< HEAD
                 Ada_Version >= Ada_05 and then Is_Tagged_Type (Ctyp),
=======
                 Ada_Version >= Ada_2005 and then Is_Tagged_Type (Ctyp),
>>>>>>> 155d23aa
              Interface_List  => Interface_List (N),
              Limited_Present => True));
   end Build_Corresponding_Record;

   ----------------------------------
   -- Build_Entry_Count_Expression --
   ----------------------------------

   function Build_Entry_Count_Expression
     (Concurrent_Type : Node_Id;
      Component_List  : List_Id;
      Loc             : Source_Ptr) return Node_Id
   is
      Eindx  : Nat;
      Ent    : Entity_Id;
      Ecount : Node_Id;
      Comp   : Node_Id;
      Lo     : Node_Id;
      Hi     : Node_Id;
      Typ    : Entity_Id;
      Large  : Boolean;

   begin
      --  Count number of non-family entries

      Eindx := 0;
      Ent := First_Entity (Concurrent_Type);
      while Present (Ent) loop
         if Ekind (Ent) = E_Entry then
            Eindx := Eindx + 1;
         end if;

         Next_Entity (Ent);
      end loop;

      Ecount := Make_Integer_Literal (Loc, Eindx);

      --  Loop through entry families building the addition nodes

      Ent := First_Entity (Concurrent_Type);
      Comp := First (Component_List);
      while Present (Ent) loop
         if Ekind (Ent) = E_Entry_Family then
            while Chars (Ent) /= Chars (Defining_Identifier (Comp)) loop
               Next (Comp);
            end loop;

            Typ := Etype (Discrete_Subtype_Definition (Parent (Ent)));
            Hi := Type_High_Bound (Typ);
            Lo := Type_Low_Bound  (Typ);
            Large := Is_Potentially_Large_Family
                       (Base_Type (Typ), Concurrent_Type, Lo, Hi);
            Ecount :=
              Make_Op_Add (Loc,
                Left_Opnd  => Ecount,
                Right_Opnd => Family_Size
                                (Loc, Hi, Lo, Concurrent_Type, Large));
         end if;

         Next_Entity (Ent);
      end loop;

      return Ecount;
   end Build_Entry_Count_Expression;

   -----------------------
   -- Build_Entry_Names --
   -----------------------

   function Build_Entry_Names (Conc_Typ : Entity_Id) return Node_Id is
      Loc       : constant Source_Ptr := Sloc (Conc_Typ);
      B_Decls   : List_Id;
      B_Stmts   : List_Id;
      Comp      : Node_Id;
      Index     : Entity_Id;
      Index_Typ : RE_Id;
      Typ       : Entity_Id := Conc_Typ;

      procedure Build_Entry_Family_Name (Id : Entity_Id);
      --  Generate:
      --    for Lnn in Family_Low .. Family_High loop
      --       Inn := Inn + 1;
      --       Set_Entry_Name
      --         (_init._object <or> _init._task_id,
      --          Inn,
      --          new String ("<Entry name>(" & Lnn'Img & ")"));
      --    end loop;
      --  Note that the bounds of the range may reference discriminants. The
      --  above construct is added directly to the statements of the block.

      procedure Build_Entry_Name (Id : Entity_Id);
      --  Generate:
      --    Inn := Inn + 1;
      --    Set_Entry_Name
      --      (_init._object <or>_init._task_id,
      --       Inn,
      --       new String ("<Entry name>");
      --  The above construct is added directly to the statements of the block.

      function Build_Set_Entry_Name_Call (Arg3 : Node_Id) return Node_Id;
      --  Generate the call to the runtime routine Set_Entry_Name with actuals
      --  _init._task_id or _init._object, Inn and Arg3.

      function Find_Protection_Type (Conc_Typ : Entity_Id) return Entity_Id;
      --  Given a protected type or its corresponding record, find the type of
      --  field _object.

      procedure Increment_Index (Stmts : List_Id);
      --  Generate the following and add it to Stmts
      --    Inn := Inn + 1;

      -----------------------------
      -- Build_Entry_Family_Name --
      -----------------------------

      procedure Build_Entry_Family_Name (Id : Entity_Id) is
         Def     : constant Node_Id :=
                     Discrete_Subtype_Definition (Parent (Id));
         L_Id    : constant Entity_Id := Make_Temporary (Loc, 'L');
         L_Stmts : constant List_Id := New_List;
         Val     : Node_Id;

         function Build_Range (Def : Node_Id) return Node_Id;
         --  Given a discrete subtype definition of an entry family, generate a
         --  range node which covers the range of Def's type.

         -----------------
         -- Build_Range --
         -----------------

         function Build_Range (Def : Node_Id) return Node_Id is
            High : Node_Id := Type_High_Bound (Etype (Def));
            Low  : Node_Id := Type_Low_Bound  (Etype (Def));

         begin
            --  If a bound references a discriminant, generate an identifier
            --  with the same name. Resolution will map it to the formals of
            --  the init proc.

            if Is_Entity_Name (Low)
              and then Ekind (Entity (Low)) = E_Discriminant
            then
               Low := Make_Identifier (Loc, Chars (Low));
            else
               Low := New_Copy_Tree (Low);
            end if;

            if Is_Entity_Name (High)
              and then Ekind (Entity (High)) = E_Discriminant
            then
               High := Make_Identifier (Loc, Chars (High));
            else
               High := New_Copy_Tree (High);
            end if;

            return
              Make_Range (Loc,
                Low_Bound  => Low,
                High_Bound => High);
         end Build_Range;

      --  Start of processing for Build_Entry_Family_Name

      begin
         Get_Name_String (Chars (Id));

         --  Add a leading '('

         Add_Char_To_Name_Buffer ('(');

         --  Generate:
         --    new String'("<Entry name>(" & Lnn'Img & ")");

         --  This is an implicit heap allocation, and Comes_From_Source is
         --  False, which ensures that it will get flagged as a violation of
         --  No_Implicit_Heap_Allocations when that restriction applies.

         Val :=
           Make_Allocator (Loc,
             Make_Qualified_Expression (Loc,
               Subtype_Mark =>
                 New_Reference_To (Standard_String, Loc),
               Expression =>
                 Make_Op_Concat (Loc,
                   Left_Opnd =>
                     Make_Op_Concat (Loc,
                       Left_Opnd =>
                         Make_String_Literal (Loc,
                           Strval => String_From_Name_Buffer),
                       Right_Opnd =>
                         Make_Attribute_Reference (Loc,
                           Prefix =>
                             New_Reference_To (L_Id, Loc),
                               Attribute_Name => Name_Img)),
                   Right_Opnd =>
                     Make_String_Literal (Loc,
                       Strval => ")"))));

         Increment_Index (L_Stmts);
         Append_To (L_Stmts, Build_Set_Entry_Name_Call (Val));

         --  Generate:
         --    for Lnn in Family_Low .. Family_High loop
         --       Inn := Inn + 1;
         --       Set_Entry_Name
         --         (_init._object <or> _init._task_id, Inn, <Val>);
         --    end loop;

         Append_To (B_Stmts,
           Make_Loop_Statement (Loc,
             Iteration_Scheme =>
               Make_Iteration_Scheme (Loc,
                 Loop_Parameter_Specification =>
                   Make_Loop_Parameter_Specification (Loc,
                    Defining_Identifier         => L_Id,
                    Discrete_Subtype_Definition => Build_Range (Def))),
             Statements => L_Stmts,
             End_Label => Empty));
      end Build_Entry_Family_Name;

      ----------------------
      -- Build_Entry_Name --
      ----------------------

      procedure Build_Entry_Name (Id : Entity_Id) is
         Val : Node_Id;

      begin
         Get_Name_String (Chars (Id));

         --  This is an implicit heap allocation, and Comes_From_Source is
         --  False, which ensures that it will get flagged as a violation of
         --  No_Implicit_Heap_Allocations when that restriction applies.

         Val :=
           Make_Allocator (Loc,
             Make_Qualified_Expression (Loc,
               Subtype_Mark =>
                 New_Reference_To (Standard_String, Loc),
               Expression =>
                 Make_String_Literal (Loc,
                   String_From_Name_Buffer)));

         Increment_Index (B_Stmts);
         Append_To (B_Stmts, Build_Set_Entry_Name_Call (Val));
      end Build_Entry_Name;

      -------------------------------
      -- Build_Set_Entry_Name_Call --
      -------------------------------

      function Build_Set_Entry_Name_Call (Arg3 : Node_Id) return Node_Id is
         Arg1 : Name_Id;
         Proc : RE_Id;

      begin
         --  Determine the proper name for the first argument and the RTS
         --  routine to call.

         if Is_Protected_Type (Typ) then
            Arg1 := Name_uObject;
            Proc := RO_PE_Set_Entry_Name;

         else pragma Assert (Is_Task_Type (Typ));
            Arg1 := Name_uTask_Id;
            Proc := RO_TS_Set_Entry_Name;
         end if;

         --  Generate:
         --    Set_Entry_Name (_init.Arg1, Inn, Arg3);

         return
           Make_Procedure_Call_Statement (Loc,
             Name =>
               New_Reference_To (RTE (Proc), Loc),
             Parameter_Associations => New_List (
               Make_Selected_Component (Loc,              --  _init._object
                 Prefix =>                                --  _init._task_id
                   Make_Identifier (Loc, Name_uInit),
                 Selector_Name =>
                   Make_Identifier (Loc, Arg1)),
               New_Reference_To (Index, Loc),             --  Inn
               Arg3));                                    --  Val
      end Build_Set_Entry_Name_Call;

      --------------------------
      -- Find_Protection_Type --
      --------------------------

      function Find_Protection_Type (Conc_Typ : Entity_Id) return Entity_Id is
         Comp : Entity_Id;
         Typ  : Entity_Id := Conc_Typ;

      begin
         if Is_Concurrent_Type (Typ) then
            Typ := Corresponding_Record_Type (Typ);
         end if;

         Comp := First_Component (Typ);
         while Present (Comp) loop
            if Chars (Comp) = Name_uObject then
               return Base_Type (Etype (Comp));
            end if;

            Next_Component (Comp);
         end loop;

         --  The corresponding record of a protected type should always have an
         --  _object field.

         raise Program_Error;
      end Find_Protection_Type;

      ---------------------
      -- Increment_Index --
      ---------------------

      procedure Increment_Index (Stmts : List_Id) is
      begin
         --  Generate:
         --    Inn := Inn + 1;

         Append_To (Stmts,
           Make_Assignment_Statement (Loc,
             Name =>
               New_Reference_To (Index, Loc),
             Expression =>
               Make_Op_Add (Loc,
                 Left_Opnd =>
                   New_Reference_To (Index, Loc),
                 Right_Opnd =>
                   Make_Integer_Literal (Loc, 1))));
      end Increment_Index;

   --  Start of processing for Build_Entry_Names

   begin
      --  Retrieve the original concurrent type

      if Is_Concurrent_Record_Type (Typ) then
         Typ := Corresponding_Concurrent_Type (Typ);
      end if;

      pragma Assert (Is_Protected_Type (Typ) or else Is_Task_Type (Typ));

      --  Nothing to do if the type has no entries

      if not Has_Entries (Typ) then
         return Empty;
      end if;

      --  Avoid generating entry names for a protected type with only one entry

      if Is_Protected_Type (Typ)
        and then Find_Protection_Type (Typ) /= RTE (RE_Protection_Entries)
      then
         return Empty;
      end if;

      Index := Make_Temporary (Loc, 'I');

      --  Step 1: Generate the declaration of the index variable:
      --    Inn : Protected_Entry_Index := 0;
      --      or
      --    Inn : Task_Entry_Index := 0;

      if Is_Protected_Type (Typ) then
         Index_Typ := RE_Protected_Entry_Index;
      else
         Index_Typ := RE_Task_Entry_Index;
      end if;

      B_Decls := New_List;
      Append_To (B_Decls,
        Make_Object_Declaration (Loc,
          Defining_Identifier => Index,
          Object_Definition   => New_Reference_To (RTE (Index_Typ), Loc),
          Expression          => Make_Integer_Literal (Loc, 0)));

      B_Stmts := New_List;

      --  Step 2: Generate a call to Set_Entry_Name for each entry and entry
      --  family member.

      Comp := First_Entity (Typ);
      while Present (Comp) loop
         if Ekind (Comp) = E_Entry then
            Build_Entry_Name (Comp);

         elsif Ekind (Comp) = E_Entry_Family then
            Build_Entry_Family_Name (Comp);
         end if;

         Next_Entity (Comp);
      end loop;

      --  Step 3: Wrap the statements in a block

      return
        Make_Block_Statement (Loc,
          Declarations => B_Decls,
          Handled_Statement_Sequence =>
            Make_Handled_Sequence_Of_Statements (Loc,
              Statements => B_Stmts));
   end Build_Entry_Names;

   ---------------------------
   -- Build_Parameter_Block --
   ---------------------------

   function Build_Parameter_Block
     (Loc     : Source_Ptr;
      Actuals : List_Id;
      Formals : List_Id;
      Decls   : List_Id) return Entity_Id
   is
      Actual   : Entity_Id;
      Comp_Nam : Node_Id;
      Comps    : List_Id;
      Formal   : Entity_Id;
      Has_Comp : Boolean := False;
      Rec_Nam  : Node_Id;

   begin
      Actual := First (Actuals);
      Comps  := New_List;
      Formal := Defining_Identifier (First (Formals));

      while Present (Actual) loop
         if not Is_Controlling_Actual (Actual) then

            --  Generate:
            --    type Ann is access all <actual-type>

            Comp_Nam := Make_Temporary (Loc, 'A');

            Append_To (Decls,
              Make_Full_Type_Declaration (Loc,
                Defining_Identifier => Comp_Nam,
                Type_Definition     =>
                  Make_Access_To_Object_Definition (Loc,
                    All_Present        => True,
                    Constant_Present   => Ekind (Formal) = E_In_Parameter,
                    Subtype_Indication =>
                      New_Reference_To (Etype (Actual), Loc))));

            --  Generate:
            --    Param : Ann;

            Append_To (Comps,
              Make_Component_Declaration (Loc,
                Defining_Identifier =>
                  Make_Defining_Identifier (Loc, Chars (Formal)),
                Component_Definition =>
                  Make_Component_Definition (Loc,
                    Aliased_Present =>
                      False,
                    Subtype_Indication =>
                      New_Reference_To (Comp_Nam, Loc))));

            Has_Comp := True;
         end if;

         Next_Actual (Actual);
         Next_Formal_With_Extras (Formal);
      end loop;

      Rec_Nam := Make_Temporary (Loc, 'P');

      if Has_Comp then

         --  Generate:
         --    type Pnn is record
         --       Param1 : Ann1;
         --       ...
         --       ParamN : AnnN;

         --  where Pnn is a parameter wrapping record, Param1 .. ParamN are
         --  the original parameter names and Ann1 .. AnnN are the access to
         --  actual types.

         Append_To (Decls,
           Make_Full_Type_Declaration (Loc,
             Defining_Identifier =>
               Rec_Nam,
             Type_Definition =>
               Make_Record_Definition (Loc,
                 Component_List =>
                   Make_Component_List (Loc, Comps))));
      else
         --  Generate:
         --    type Pnn is null record;

         Append_To (Decls,
           Make_Full_Type_Declaration (Loc,
             Defining_Identifier =>
               Rec_Nam,
             Type_Definition =>
               Make_Record_Definition (Loc,
                 Null_Present   => True,
                 Component_List => Empty)));
      end if;

      return Rec_Nam;
   end Build_Parameter_Block;

   -----------------------
   -- Build_PPC_Wrapper --
   -----------------------

   procedure Build_PPC_Wrapper (E : Entity_Id; Decl : Node_Id) is
      Loc        : constant Source_Ptr := Sloc (E);
      Synch_Type : constant Entity_Id := Scope (E);

      Wrapper_Id : constant Entity_Id :=
                     Make_Defining_Identifier (Loc,
                       Chars => New_External_Name (Chars (E), 'E'));
      --  the wrapper procedure name

      Wrapper_Body : Node_Id;

      Synch_Id : constant Entity_Id :=
                   Make_Defining_Identifier (Loc,
                     Chars => New_External_Name (Chars (Scope (E)), 'A'));
      --  The parameter that designates the synchronized object in the call

      Actuals : constant List_Id := New_List;
      --  the actuals in the entry call.

      Decls : constant List_Id := New_List;

      Entry_Call : Node_Id;
      Entry_Name : Node_Id;

      Specs : List_Id;
      --  The specification of the wrapper procedure

   begin

      --  Only build the wrapper if entry has pre/postconditions.
      --  Should this be done unconditionally instead ???

      declare
         P : Node_Id;

      begin
         P := Spec_PPC_List (E);
         if No (P) then
            return;
         end if;

         --  Transfer ppc pragmas to the declarations of the wrapper

         while Present (P) loop
            if Pragma_Name (P) = Name_Precondition
              or else Pragma_Name (P) = Name_Postcondition
            then
               Append (Relocate_Node (P), Decls);
               Set_Analyzed (Last (Decls), False);
            end if;

            P := Next_Pragma (P);
         end loop;
      end;

      --  First formal is synchronized object

      Specs := New_List (
        Make_Parameter_Specification (Loc,
          Defining_Identifier => Synch_Id,
          Out_Present         =>  True,
          In_Present          =>  True,
          Parameter_Type      => New_Occurrence_Of (Scope (E), Loc)));

      Entry_Name :=
        Make_Selected_Component (Loc,
          Prefix        => New_Occurrence_Of (Synch_Id, Loc),
          Selector_Name => New_Occurrence_Of (E, Loc));

      --  If entity is entry family, second formal is the corresponding index,
      --  and entry name is an indexed component.

      if Ekind (E) = E_Entry_Family then
         declare
            Index : constant Entity_Id :=
                      Make_Defining_Identifier (Loc, Name_I);
         begin
            Append_To (Specs,
              Make_Parameter_Specification (Loc,
                Defining_Identifier => Index,
                Parameter_Type      =>
                  New_Occurrence_Of (Entry_Index_Type (E), Loc)));

            Entry_Name :=
              Make_Indexed_Component (Loc,
                Prefix      => Entry_Name,
                Expressions => New_List (New_Occurrence_Of (Index, Loc)));
         end;
      end if;

      Entry_Call :=
        Make_Procedure_Call_Statement (Loc,
          Name                   => Entry_Name,
          Parameter_Associations => Actuals);

      --  Now add formals that match those of the entry, and build actuals for
      --  the nested entry call.

      declare
         Form      : Entity_Id;
         New_Form  : Entity_Id;
         Parm_Spec : Node_Id;

      begin
         Form := First_Formal (E);
         while Present (Form) loop
            New_Form := Make_Defining_Identifier (Loc, Chars (Form));
            Parm_Spec :=
              Make_Parameter_Specification (Loc,
                Defining_Identifier => New_Form,
                Out_Present         => Out_Present (Parent (Form)),
                In_Present          => In_Present  (Parent (Form)),
                Parameter_Type      => New_Occurrence_Of (Etype (Form), Loc));

            Append (Parm_Spec, Specs);
            Append (New_Occurrence_Of (New_Form, Loc), Actuals);
            Next_Formal (Form);
         end loop;
      end;

      --  Add renaming declarations for the discriminants of the enclosing
      --  type, which may be visible in the preconditions.

      if Has_Discriminants (Synch_Type) then
         declare
            D : Entity_Id;
            Decl : Node_Id;

         begin
            D := First_Discriminant (Synch_Type);
            while Present (D) loop
               Decl :=
                 Make_Object_Renaming_Declaration (Loc,
                   Defining_Identifier =>
                     Make_Defining_Identifier (Loc, Chars (D)),
                   Subtype_Mark        => New_Reference_To (Etype (D), Loc),
                   Name                =>
                     Make_Selected_Component (Loc,
                       Prefix        => New_Reference_To (Synch_Id, Loc),
                       Selector_Name => Make_Identifier (Loc, Chars (D))));
               Prepend (Decl, Decls);
               Next_Discriminant (D);
            end loop;
         end;
      end if;

      Set_PPC_Wrapper (E, Wrapper_Id);
      Wrapper_Body :=
        Make_Subprogram_Body (Loc,
          Specification              =>
            Make_Procedure_Specification (Loc,
              Defining_Unit_Name       => Wrapper_Id,
              Parameter_Specifications => Specs),
          Declarations               => Decls,
          Handled_Statement_Sequence =>
            Make_Handled_Sequence_Of_Statements (Loc,
              Statements => New_List (Entry_Call)));

      --  The wrapper body is analyzed when the enclosing type is frozen

      Append_Freeze_Action (Defining_Entity (Decl), Wrapper_Body);
   end Build_PPC_Wrapper;

   --------------------------
   -- Build_Wrapper_Bodies --
   --------------------------

   procedure Build_Wrapper_Bodies
     (Loc : Source_Ptr;
      Typ : Entity_Id;
      N   : Node_Id)
   is
      Rec_Typ : Entity_Id;

      function Build_Wrapper_Body
        (Loc     : Source_Ptr;
         Subp_Id : Entity_Id;
         Obj_Typ : Entity_Id;
         Formals : List_Id) return Node_Id;
      --  Ada 2005 (AI-345): Build the body that wraps a primitive operation
      --  associated with a protected or task type. Subp_Id is the subprogram
      --  name which will be wrapped. Obj_Typ is the type of the new formal
      --  parameter which handles dispatching and object notation. Formals are
      --  the original formals of Subp_Id which will be explicitly replicated.

      ------------------------
      -- Build_Wrapper_Body --
      ------------------------

      function Build_Wrapper_Body
        (Loc     : Source_Ptr;
         Subp_Id : Entity_Id;
         Obj_Typ : Entity_Id;
         Formals : List_Id) return Node_Id
      is
         Body_Spec : Node_Id;

      begin
         Body_Spec := Build_Wrapper_Spec (Subp_Id, Obj_Typ, Formals);

         --  The subprogram is not overriding or is not a primitive declared
         --  between two views.

         if No (Body_Spec) then
            return Empty;
         end if;

         declare
            Actuals    : List_Id := No_List;
            Conv_Id    : Node_Id;
            First_Form : Node_Id;
            Formal     : Node_Id;
            Nam        : Node_Id;

         begin
            --  Map formals to actuals. Use the list built for the wrapper
            --  spec, skipping the object notation parameter.

            First_Form := First (Parameter_Specifications (Body_Spec));

            Formal := First_Form;
            Next (Formal);

            if Present (Formal) then
               Actuals := New_List;
               while Present (Formal) loop
                  Append_To (Actuals,
                    Make_Identifier (Loc,
                      Chars => Chars (Defining_Identifier (Formal))));
                  Next (Formal);
               end loop;
            end if;

            --  Special processing for primitives declared between a private
            --  type and its completion: the wrapper needs a properly typed
            --  parameter if the wrapped operation has a controlling first
            --  parameter. Note that this might not be the case for a function
            --  with a controlling result.

            if Is_Private_Primitive_Subprogram (Subp_Id) then
               if No (Actuals) then
                  Actuals := New_List;
               end if;

               if Is_Controlling_Formal (First_Formal (Subp_Id)) then
                  Prepend_To (Actuals,
                    Unchecked_Convert_To
                      (Corresponding_Concurrent_Type (Obj_Typ),
                       Make_Identifier (Loc, Name_uO)));

               else
                  Prepend_To (Actuals,
                    Make_Identifier (Loc,
                      Chars => Chars (Defining_Identifier (First_Form))));
               end if;

               Nam := New_Reference_To (Subp_Id, Loc);
            else
               --  An access-to-variable object parameter requires an explicit
               --  dereference in the unchecked conversion. This case occurs
               --  when a protected entry wrapper must override an interface
               --  level procedure with interface access as first parameter.

               --     O.all.Subp_Id (Formal_1, ..., Formal_N)

               if Nkind (Parameter_Type (First_Form)) =
                    N_Access_Definition
               then
                  Conv_Id :=
                    Make_Explicit_Dereference (Loc,
                      Prefix => Make_Identifier (Loc, Name_uO));
               else
                  Conv_Id := Make_Identifier (Loc, Name_uO);
               end if;

               Nam :=
                 Make_Selected_Component (Loc,
                   Prefix        =>
                     Unchecked_Convert_To
                       (Corresponding_Concurrent_Type (Obj_Typ), Conv_Id),
                   Selector_Name => New_Reference_To (Subp_Id, Loc));
            end if;

            --  Create the subprogram body. For a function, the call to the
            --  actual subprogram has to be converted to the corresponding
            --  record if it is a controlling result.

            if Ekind (Subp_Id) = E_Function then
               declare
                  Res : Node_Id;

               begin
                  Res :=
                     Make_Function_Call (Loc,
                       Name                   => Nam,
                       Parameter_Associations => Actuals);

                  if Has_Controlling_Result (Subp_Id) then
                     Res :=
                       Unchecked_Convert_To
                         (Corresponding_Record_Type (Etype (Subp_Id)), Res);
                  end if;

                  return
                    Make_Subprogram_Body (Loc,
                      Specification              => Body_Spec,
                      Declarations               => Empty_List,
                      Handled_Statement_Sequence =>
                        Make_Handled_Sequence_Of_Statements (Loc,
                          Statements => New_List (
                            Make_Simple_Return_Statement (Loc, Res))));
               end;

            else
               return
                 Make_Subprogram_Body (Loc,
                   Specification              => Body_Spec,
                   Declarations               => Empty_List,
                   Handled_Statement_Sequence =>
                     Make_Handled_Sequence_Of_Statements (Loc,
                       Statements => New_List (
                         Make_Procedure_Call_Statement (Loc,
                           Name                   => Nam,
                           Parameter_Associations => Actuals))));
            end if;
         end;
      end Build_Wrapper_Body;

   --  Start of processing for Build_Wrapper_Bodies

   begin
      if Is_Concurrent_Type (Typ) then
         Rec_Typ := Corresponding_Record_Type (Typ);
      else
         Rec_Typ := Typ;
      end if;

      --  Generate wrapper bodies for a concurrent type which implements an
      --  interface.

      if Present (Interfaces (Rec_Typ)) then
         declare
            Insert_Nod : Node_Id;
            Prim       : Entity_Id;
            Prim_Elmt  : Elmt_Id;
            Prim_Decl  : Node_Id;
            Subp       : Entity_Id;
            Wrap_Body  : Node_Id;
            Wrap_Id    : Entity_Id;

         begin
            Insert_Nod := N;

            --  Examine all primitive operations of the corresponding record
            --  type, looking for wrapper specs. Generate bodies in order to
            --  complete them.

            Prim_Elmt := First_Elmt (Primitive_Operations (Rec_Typ));
            while Present (Prim_Elmt) loop
               Prim := Node (Prim_Elmt);

               if (Ekind (Prim) = E_Function
                     or else Ekind (Prim) = E_Procedure)
                 and then Is_Primitive_Wrapper (Prim)
               then
                  Subp := Wrapped_Entity (Prim);
                  Prim_Decl := Parent (Parent (Prim));

                  Wrap_Body :=
                    Build_Wrapper_Body (Loc,
                      Subp_Id => Subp,
                      Obj_Typ => Rec_Typ,
                      Formals => Parameter_Specifications (Parent (Subp)));
                  Wrap_Id := Defining_Unit_Name (Specification (Wrap_Body));

                  Set_Corresponding_Spec (Wrap_Body, Prim);
                  Set_Corresponding_Body (Prim_Decl, Wrap_Id);

                  Insert_After (Insert_Nod, Wrap_Body);
                  Insert_Nod := Wrap_Body;

                  Analyze (Wrap_Body);
               end if;

               Next_Elmt (Prim_Elmt);
            end loop;
         end;
      end if;
   end Build_Wrapper_Bodies;

   ------------------------
   -- Build_Wrapper_Spec --
   ------------------------

   function Build_Wrapper_Spec
     (Subp_Id : Entity_Id;
      Obj_Typ : Entity_Id;
      Formals : List_Id) return Node_Id
   is
      Loc           : constant Source_Ptr := Sloc (Subp_Id);
      First_Param   : Node_Id;
      Iface         : Entity_Id;
      Iface_Elmt    : Elmt_Id;
      Iface_Op      : Entity_Id;
      Iface_Op_Elmt : Elmt_Id;

      function Overriding_Possible
        (Iface_Op : Entity_Id;
         Wrapper  : Entity_Id) return Boolean;
      --  Determine whether a primitive operation can be overridden by Wrapper.
      --  Iface_Op is the candidate primitive operation of an interface type,
      --  Wrapper is the generated entry wrapper.

      function Replicate_Formals
        (Loc     : Source_Ptr;
         Formals : List_Id) return List_Id;
      --  An explicit parameter replication is required due to the Is_Entry_
      --  Formal flag being set for all the formals of an entry. The explicit
      --  replication removes the flag that would otherwise cause a different
      --  path of analysis.

      -------------------------
      -- Overriding_Possible --
      -------------------------

      function Overriding_Possible
        (Iface_Op : Entity_Id;
         Wrapper  : Entity_Id) return Boolean
      is
         Iface_Op_Spec : constant Node_Id := Parent (Iface_Op);
         Wrapper_Spec  : constant Node_Id := Parent (Wrapper);

         function Type_Conformant_Parameters
           (Iface_Op_Params : List_Id;
            Wrapper_Params  : List_Id) return Boolean;
         --  Determine whether the parameters of the generated entry wrapper
         --  and those of a primitive operation are type conformant. During
         --  this check, the first parameter of the primitive operation is
         --  skipped if it is a controlling argument: protected functions
         --  may have a controlling result.

         --------------------------------
         -- Type_Conformant_Parameters --
         --------------------------------

         function Type_Conformant_Parameters
           (Iface_Op_Params : List_Id;
            Wrapper_Params  : List_Id) return Boolean
         is
            Iface_Op_Param : Node_Id;
            Iface_Op_Typ   : Entity_Id;
            Wrapper_Param  : Node_Id;
            Wrapper_Typ    : Entity_Id;

         begin
            --  Skip the first (controlling) parameter of primitive operation

            Iface_Op_Param := First (Iface_Op_Params);

            if Present (First_Formal (Iface_Op))
              and then Is_Controlling_Formal (First_Formal (Iface_Op))
            then
               Iface_Op_Param := Next (Iface_Op_Param);
            end if;

            Wrapper_Param  := First (Wrapper_Params);
            while Present (Iface_Op_Param)
              and then Present (Wrapper_Param)
            loop
               Iface_Op_Typ := Find_Parameter_Type (Iface_Op_Param);
               Wrapper_Typ  := Find_Parameter_Type (Wrapper_Param);

               --  The two parameters must be mode conformant

               if not Conforming_Types
                        (Iface_Op_Typ, Wrapper_Typ, Mode_Conformant)
               then
                  return False;
               end if;

               Next (Iface_Op_Param);
               Next (Wrapper_Param);
            end loop;

            --  One of the lists is longer than the other

            if Present (Iface_Op_Param) or else Present (Wrapper_Param) then
               return False;
            end if;

            return True;
         end Type_Conformant_Parameters;

      --  Start of processing for Overriding_Possible

      begin
         if Chars (Iface_Op) /= Chars (Wrapper) then
            return False;
         end if;

         --  If an inherited subprogram is implemented by a protected procedure
         --  or an entry, then the first parameter of the inherited subprogram
         --  shall be of mode OUT or IN OUT, or access-to-variable parameter.

         if Ekind (Iface_Op) = E_Procedure
           and then Present (Parameter_Specifications (Iface_Op_Spec))
         then
            declare
               Obj_Param : constant Node_Id :=
                             First (Parameter_Specifications (Iface_Op_Spec));
            begin
               if not Out_Present (Obj_Param)
                 and then Nkind (Parameter_Type (Obj_Param)) /=
                                                         N_Access_Definition
               then
                  return False;
               end if;
            end;
         end if;

         return
           Type_Conformant_Parameters (
             Parameter_Specifications (Iface_Op_Spec),
             Parameter_Specifications (Wrapper_Spec));
      end Overriding_Possible;

      -----------------------
      -- Replicate_Formals --
      -----------------------

      function Replicate_Formals
        (Loc     : Source_Ptr;
         Formals : List_Id) return List_Id
      is
         New_Formals : constant List_Id := New_List;
         Formal      : Node_Id;
         Param_Type  : Node_Id;

      begin
         Formal := First (Formals);

         --  Skip the object parameter when dealing with primitives declared
         --  between two views.

         if Is_Private_Primitive_Subprogram (Subp_Id)
           and then not Has_Controlling_Result (Subp_Id)
         then
            Formal := Next (Formal);
         end if;

         while Present (Formal) loop

            --  Create an explicit copy of the entry parameter

            --  When creating the wrapper subprogram for a primitive operation
            --  of a protected interface we must construct an equivalent
            --  signature to that of the overriding operation. For regular
            --  parameters we can just use the type of the formal, but for
            --  access to subprogram parameters we need to reanalyze the
            --  parameter type to create local entities for the signature of
            --  the subprogram type. Using the entities of the overriding
            --  subprogram will result in out-of-scope errors in the back-end.

            if Nkind (Parameter_Type (Formal)) = N_Access_Definition then
               Param_Type := Copy_Separate_Tree (Parameter_Type (Formal));
            else
               Param_Type :=
                 New_Reference_To (Etype (Parameter_Type (Formal)), Loc);
            end if;

            Append_To (New_Formals,
              Make_Parameter_Specification (Loc,
                Defining_Identifier =>
                  Make_Defining_Identifier (Loc,
                    Chars          => Chars (Defining_Identifier (Formal))),
                    In_Present     => In_Present  (Formal),
                    Out_Present    => Out_Present (Formal),
                    Parameter_Type => Param_Type));

            Next (Formal);
         end loop;

         return New_Formals;
      end Replicate_Formals;

   --  Start of processing for Build_Wrapper_Spec

   begin
      --  There is no point in building wrappers for non-tagged concurrent
      --  types.

      pragma Assert (Is_Tagged_Type (Obj_Typ));

      --  An entry or a protected procedure can override a routine where the
      --  controlling formal is either IN OUT, OUT or is of access-to-variable
      --  type. Since the wrapper must have the exact same signature as that of
      --  the overridden subprogram, we try to find the overriding candidate
      --  and use its controlling formal.

      First_Param := Empty;

      --  Check every implemented interface

      if Present (Interfaces (Obj_Typ)) then
         Iface_Elmt := First_Elmt (Interfaces (Obj_Typ));
         Search : while Present (Iface_Elmt) loop
            Iface := Node (Iface_Elmt);

            --  Check every interface primitive

            if Present (Primitive_Operations (Iface)) then
               Iface_Op_Elmt := First_Elmt (Primitive_Operations (Iface));
               while Present (Iface_Op_Elmt) loop
                  Iface_Op := Node (Iface_Op_Elmt);

                  --  Ignore predefined primitives

                  if not Is_Predefined_Dispatching_Operation (Iface_Op) then
                     Iface_Op := Ultimate_Alias (Iface_Op);

                     --  The current primitive operation can be overridden by
                     --  the generated entry wrapper.

                     if Overriding_Possible (Iface_Op, Subp_Id) then
                        First_Param :=
                          First (Parameter_Specifications (Parent (Iface_Op)));

                        exit Search;
                     end if;
                  end if;

                  Next_Elmt (Iface_Op_Elmt);
               end loop;
            end if;

            Next_Elmt (Iface_Elmt);
         end loop Search;
      end if;

      --  If the subprogram to be wrapped is not overriding anything or is not
      --  a primitive declared between two views, do not produce anything. This
      --  avoids spurious errors involving overriding.

      if No (First_Param)
        and then not Is_Private_Primitive_Subprogram (Subp_Id)
      then
         return Empty;
      end if;

      declare
         Wrapper_Id    : constant Entity_Id :=
                           Make_Defining_Identifier (Loc, Chars (Subp_Id));
         New_Formals   : List_Id;
         Obj_Param     : Node_Id;
         Obj_Param_Typ : Entity_Id;

      begin
         --  Minimum decoration is needed to catch the entity in
         --  Sem_Ch6.Override_Dispatching_Operation.

         if Ekind (Subp_Id) = E_Function then
            Set_Ekind (Wrapper_Id, E_Function);
         else
            Set_Ekind (Wrapper_Id, E_Procedure);
         end if;

         Set_Is_Primitive_Wrapper (Wrapper_Id);
         Set_Wrapped_Entity       (Wrapper_Id, Subp_Id);
         Set_Is_Private_Primitive (Wrapper_Id,
           Is_Private_Primitive_Subprogram (Subp_Id));

         --  Process the formals

         New_Formals := Replicate_Formals (Loc, Formals);

         --  A function with a controlling result and no first controlling
         --  formal needs no additional parameter.

         if Has_Controlling_Result (Subp_Id)
           and then
             (No (First_Formal (Subp_Id))
               or else not Is_Controlling_Formal (First_Formal (Subp_Id)))
         then
            null;

         --  Routine Subp_Id has been found to override an interface primitive.
         --  If the interface operation has an access parameter, create a copy
         --  of it, with the same null exclusion indicator if present.

         elsif Present (First_Param) then
            if Nkind (Parameter_Type (First_Param)) = N_Access_Definition then
               Obj_Param_Typ :=
                 Make_Access_Definition (Loc,
                   Subtype_Mark =>
                     New_Reference_To (Obj_Typ, Loc));
               Set_Null_Exclusion_Present (Obj_Param_Typ,
                 Null_Exclusion_Present (Parameter_Type (First_Param)));

            else
               Obj_Param_Typ := New_Reference_To (Obj_Typ, Loc);
            end if;

            Obj_Param :=
              Make_Parameter_Specification (Loc,
                Defining_Identifier =>
                  Make_Defining_Identifier (Loc,
                    Chars => Name_uO),
                In_Present          => In_Present  (First_Param),
                Out_Present         => Out_Present (First_Param),
                Parameter_Type      => Obj_Param_Typ);

            Prepend_To (New_Formals, Obj_Param);

         --  If we are dealing with a primitive declared between two views,
         --  implemented by a synchronized operation, we need to create
         --  a default parameter. The mode of the parameter must match that
         --  of the primitive operation.

         else
            pragma Assert (Is_Private_Primitive_Subprogram (Subp_Id));
            Obj_Param :=
              Make_Parameter_Specification (Loc,
                Defining_Identifier =>
                  Make_Defining_Identifier (Loc, Name_uO),
                In_Present  => In_Present (Parent (First_Entity (Subp_Id))),
                Out_Present => Ekind (Subp_Id) /= E_Function,
                  Parameter_Type => New_Reference_To (Obj_Typ, Loc));
            Prepend_To (New_Formals, Obj_Param);
         end if;

         --  Build the final spec. If it is a function with a controlling
         --  result, it is a primitive operation of the corresponding
         --  record type, so mark the spec accordingly.

         if Ekind (Subp_Id) = E_Function then
            declare
               Res_Def : Node_Id;

            begin
               if Has_Controlling_Result (Subp_Id) then
                  Res_Def :=
                    New_Occurrence_Of
                      (Corresponding_Record_Type (Etype (Subp_Id)), Loc);
               else
                  Res_Def := New_Copy (Result_Definition (Parent (Subp_Id)));
               end if;

               return
                 Make_Function_Specification (Loc,
                   Defining_Unit_Name       => Wrapper_Id,
                   Parameter_Specifications => New_Formals,
                   Result_Definition        => Res_Def);
            end;
         else
            return
              Make_Procedure_Specification (Loc,
                Defining_Unit_Name       => Wrapper_Id,
                Parameter_Specifications => New_Formals);
         end if;
      end;
   end Build_Wrapper_Spec;

   -------------------------
   -- Build_Wrapper_Specs --
   -------------------------

   procedure Build_Wrapper_Specs
     (Loc : Source_Ptr;
      Typ : Entity_Id;
      N   : in out Node_Id)
   is
      Def     : Node_Id;
      Rec_Typ : Entity_Id;
      procedure Scan_Declarations (L : List_Id);
      --  Common processing for visible and private declarations
      --  of a protected type.

      procedure Scan_Declarations (L : List_Id) is
         Decl      : Node_Id;
         Wrap_Decl : Node_Id;
         Wrap_Spec : Node_Id;

      begin
         if No (L) then
            return;
         end if;

         Decl := First (L);
         while Present (Decl) loop
            Wrap_Spec := Empty;

            if Nkind (Decl) = N_Entry_Declaration
              and then Ekind (Defining_Identifier (Decl)) = E_Entry
            then
               Wrap_Spec :=
                 Build_Wrapper_Spec
                   (Subp_Id => Defining_Identifier (Decl),
                    Obj_Typ => Rec_Typ,
                    Formals => Parameter_Specifications (Decl));

            elsif Nkind (Decl) = N_Subprogram_Declaration then
               Wrap_Spec :=
                 Build_Wrapper_Spec
                   (Subp_Id => Defining_Unit_Name (Specification (Decl)),
                    Obj_Typ => Rec_Typ,
                    Formals =>
                      Parameter_Specifications (Specification (Decl)));
            end if;

            if Present (Wrap_Spec) then
               Wrap_Decl :=
                 Make_Subprogram_Declaration (Loc,
                   Specification => Wrap_Spec);

               Insert_After (N, Wrap_Decl);
               N := Wrap_Decl;

               Analyze (Wrap_Decl);
            end if;

            Next (Decl);
         end loop;
      end Scan_Declarations;

      --  start of processing for Build_Wrapper_Specs

   begin
      if Is_Protected_Type (Typ) then
         Def := Protected_Definition (Parent (Typ));
      else pragma Assert (Is_Task_Type (Typ));
         Def := Task_Definition (Parent (Typ));
      end if;

      Rec_Typ := Corresponding_Record_Type (Typ);

      --  Generate wrapper specs for a concurrent type which implements an
      --  interface. Operations in both the visible and private parts may
      --  implement progenitor operations.

      if Present (Interfaces (Rec_Typ))
        and then Present (Def)
      then
         Scan_Declarations (Visible_Declarations (Def));
         Scan_Declarations (Private_Declarations (Def));
      end if;
   end Build_Wrapper_Specs;

   ---------------------------
   -- Build_Find_Body_Index --
   ---------------------------

   function Build_Find_Body_Index (Typ : Entity_Id) return Node_Id is
      Loc   : constant Source_Ptr := Sloc (Typ);
      Ent   : Entity_Id;
      E_Typ : Entity_Id;
      Has_F : Boolean := False;
      Index : Nat;
      If_St : Node_Id := Empty;
      Lo    : Node_Id;
      Hi    : Node_Id;
      Decls : List_Id := New_List;
      Ret   : Node_Id;
      Spec  : Node_Id;
      Siz   : Node_Id := Empty;

      procedure Add_If_Clause (Expr : Node_Id);
      --  Add test for range of current entry

      function Convert_Discriminant_Ref (Bound : Node_Id) return Node_Id;
      --  If a bound of an entry is given by a discriminant, retrieve the
      --  actual value of the discriminant from the enclosing object.

      -------------------
      -- Add_If_Clause --
      -------------------

      procedure Add_If_Clause (Expr : Node_Id) is
         Cond  : Node_Id;
         Stats : constant List_Id :=
                   New_List (
                     Make_Simple_Return_Statement (Loc,
                       Expression => Make_Integer_Literal (Loc, Index + 1)));

      begin
         --  Index for current entry body

         Index := Index + 1;

         --  Compute total length of entry queues so far

         if No (Siz) then
            Siz := Expr;
         else
            Siz :=
              Make_Op_Add (Loc,
                Left_Opnd => Siz,
                Right_Opnd => Expr);
         end if;

         Cond :=
           Make_Op_Le (Loc,
             Left_Opnd  => Make_Identifier (Loc, Name_uE),
             Right_Opnd => Siz);

         --  Map entry queue indexes in the range of the current family
         --  into the current index, that designates the entry body.

         if No (If_St) then
            If_St :=
              Make_Implicit_If_Statement (Typ,
                Condition => Cond,
                Then_Statements => Stats,
                Elsif_Parts   => New_List);

            Ret := If_St;

         else
            Append (
              Make_Elsif_Part (Loc,
                Condition => Cond,
                Then_Statements => Stats),
              Elsif_Parts (If_St));
         end if;
      end Add_If_Clause;

      ------------------------------
      -- Convert_Discriminant_Ref --
      ------------------------------

      function Convert_Discriminant_Ref (Bound : Node_Id) return Node_Id is
         B   : Node_Id;

      begin
         if Is_Entity_Name (Bound)
           and then Ekind (Entity (Bound)) = E_Discriminant
         then
            B :=
              Make_Selected_Component (Loc,
               Prefix =>
                 Unchecked_Convert_To (Corresponding_Record_Type (Typ),
                   Make_Explicit_Dereference (Loc,
                     Make_Identifier (Loc, Name_uObject))),
               Selector_Name => Make_Identifier (Loc, Chars (Bound)));
            Set_Etype (B, Etype (Entity (Bound)));
         else
            B := New_Copy_Tree (Bound);
         end if;

         return B;
      end Convert_Discriminant_Ref;

   --  Start of processing for Build_Find_Body_Index

   begin
      Spec := Build_Find_Body_Index_Spec (Typ);

      Ent := First_Entity (Typ);
      while Present (Ent) loop
         if Ekind (Ent) = E_Entry_Family then
            Has_F := True;
            exit;
         end if;

         Next_Entity (Ent);
      end loop;

      if not Has_F then

         --  If the protected type has no entry families, there is a one-one
         --  correspondence between entry queue and entry body.

         Ret :=
           Make_Simple_Return_Statement (Loc,
             Expression => Make_Identifier (Loc, Name_uE));

      else
         --  Suppose entries e1, e2, ... have size l1, l2, ... we generate
         --  the following:
         --
         --  if E <= l1 then return 1;
         --  elsif E <= l1 + l2 then return 2;
         --  ...

         Index := 0;
         Siz   := Empty;
         Ent   := First_Entity (Typ);

         Add_Object_Pointer (Loc, Typ, Decls);

         while Present (Ent) loop
            if Ekind (Ent) = E_Entry then
               Add_If_Clause (Make_Integer_Literal (Loc, 1));

            elsif Ekind (Ent) = E_Entry_Family then
               E_Typ := Etype (Discrete_Subtype_Definition (Parent (Ent)));
               Hi := Convert_Discriminant_Ref (Type_High_Bound (E_Typ));
               Lo := Convert_Discriminant_Ref (Type_Low_Bound  (E_Typ));
               Add_If_Clause (Family_Size (Loc, Hi, Lo, Typ, False));
            end if;

            Next_Entity (Ent);
         end loop;

         if Index = 1 then
            Decls := New_List;
            Ret :=
              Make_Simple_Return_Statement (Loc,
                Expression => Make_Integer_Literal (Loc, 1));

         elsif Nkind (Ret) = N_If_Statement then

            --  Ranges are in increasing order, so last one doesn't need guard

            declare
               Nod : constant Node_Id := Last (Elsif_Parts (Ret));
            begin
               Remove (Nod);
               Set_Else_Statements (Ret, Then_Statements (Nod));
            end;
         end if;
      end if;

      return
        Make_Subprogram_Body (Loc,
          Specification => Spec,
          Declarations  => Decls,
          Handled_Statement_Sequence =>
            Make_Handled_Sequence_Of_Statements (Loc,
              Statements => New_List (Ret)));
   end Build_Find_Body_Index;

   --------------------------------
   -- Build_Find_Body_Index_Spec --
   --------------------------------

   function Build_Find_Body_Index_Spec (Typ : Entity_Id) return Node_Id is
      Loc   : constant Source_Ptr := Sloc (Typ);
      Id    : constant Entity_Id :=
               Make_Defining_Identifier (Loc,
                 Chars => New_External_Name (Chars (Typ), 'F'));
      Parm1 : constant Entity_Id := Make_Defining_Identifier (Loc, Name_uO);
      Parm2 : constant Entity_Id := Make_Defining_Identifier (Loc, Name_uE);

   begin
      return
        Make_Function_Specification (Loc,
          Defining_Unit_Name => Id,
          Parameter_Specifications => New_List (
            Make_Parameter_Specification (Loc,
              Defining_Identifier => Parm1,
              Parameter_Type =>
                New_Reference_To (RTE (RE_Address), Loc)),

            Make_Parameter_Specification (Loc,
              Defining_Identifier => Parm2,
              Parameter_Type =>
                New_Reference_To (RTE (RE_Protected_Entry_Index), Loc))),
          Result_Definition => New_Occurrence_Of (
            RTE (RE_Protected_Entry_Index), Loc));
   end Build_Find_Body_Index_Spec;

   -------------------------
   -- Build_Master_Entity --
   -------------------------

   procedure Build_Master_Entity (E : Entity_Id) is
      Loc  : constant Source_Ptr := Sloc (E);
      P    : Node_Id;
      Decl : Node_Id;
      S    : Entity_Id;

   begin
      S := Find_Master_Scope (E);

      --  Nothing to do if we already built a master entity for this scope
      --  or if there is no task hierarchy.

      if Has_Master_Entity (S)
        or else Restriction_Active (No_Task_Hierarchy)
      then
         return;
      end if;

      --  Otherwise first build the master entity
      --    _Master : constant Master_Id := Current_Master.all;
      --  and insert it just before the current declaration

      Decl :=
        Make_Object_Declaration (Loc,
          Defining_Identifier =>
            Make_Defining_Identifier (Loc, Name_uMaster),
          Constant_Present => True,
          Object_Definition => New_Reference_To (RTE (RE_Master_Id), Loc),
          Expression =>
            Make_Explicit_Dereference (Loc,
              New_Reference_To (RTE (RE_Current_Master), Loc)));

      P := Parent (E);
      Insert_Before (P, Decl);
      Analyze (Decl);

      Set_Has_Master_Entity (S);

      --  Now mark the containing scope as a task master

      while Nkind (P) /= N_Compilation_Unit loop
         P := Parent (P);

         --  If we fall off the top, we are at the outer level, and the
         --  environment task is our effective master, so nothing to mark.

         if Nkind_In
              (P, N_Task_Body, N_Block_Statement, N_Subprogram_Body)
         then
            Set_Is_Task_Master (P, True);
            return;

         elsif Nkind (Parent (P)) = N_Subunit then
            P := Corresponding_Stub (Parent (P));
         end if;
      end loop;
   end Build_Master_Entity;

   -----------------------------------------
   -- Build_Private_Protected_Declaration --
   -----------------------------------------

   function Build_Private_Protected_Declaration
     (N : Node_Id) return Entity_Id
   is
      Loc      : constant Source_Ptr := Sloc (N);
      Body_Id  : constant Entity_Id := Defining_Entity (N);
      Decl     : Node_Id;
      Plist    : List_Id;
      Formal   : Entity_Id;
      New_Spec : Node_Id;
      Spec_Id  : Entity_Id;

   begin
      Formal := First_Formal (Body_Id);

      --  The protected operation always has at least one formal, namely the
      --  object itself, but it is only placed in the parameter list if
      --  expansion is enabled.

      if Present (Formal) or else Expander_Active then
         Plist := Copy_Parameter_List (Body_Id);
      else
         Plist := No_List;
      end if;

      if Nkind (Specification (N)) = N_Procedure_Specification then
         New_Spec :=
           Make_Procedure_Specification (Loc,
              Defining_Unit_Name       =>
                Make_Defining_Identifier (Sloc (Body_Id),
                  Chars => Chars (Body_Id)),
              Parameter_Specifications =>
                Plist);
      else
         New_Spec :=
           Make_Function_Specification (Loc,
             Defining_Unit_Name       =>
               Make_Defining_Identifier (Sloc (Body_Id),
                 Chars => Chars (Body_Id)),
             Parameter_Specifications => Plist,
             Result_Definition        =>
               New_Occurrence_Of (Etype (Body_Id), Loc));
      end if;

      Decl := Make_Subprogram_Declaration (Loc, Specification => New_Spec);
      Insert_Before (N, Decl);
      Spec_Id := Defining_Unit_Name (New_Spec);

      --  Indicate that the entity comes from source, to ensure that cross-
      --  reference information is properly generated. The body itself is
      --  rewritten during expansion, and the body entity will not appear in
      --  calls to the operation.

      Set_Comes_From_Source (Spec_Id, True);
      Analyze (Decl);
      Set_Has_Completion (Spec_Id);
      Set_Convention (Spec_Id, Convention_Protected);
      return Spec_Id;
   end Build_Private_Protected_Declaration;

   ---------------------------
   -- Build_Protected_Entry --
   ---------------------------

   function Build_Protected_Entry
     (N   : Node_Id;
      Ent : Entity_Id;
      Pid : Node_Id) return Node_Id
   is
      Loc : constant Source_Ptr := Sloc (N);

      Decls   : constant List_Id := Declarations (N);
      End_Lab : constant Node_Id :=
                  End_Label (Handled_Statement_Sequence (N));
      End_Loc : constant Source_Ptr :=
                  Sloc (Last (Statements (Handled_Statement_Sequence (N))));
      --  Used for the generated call to Complete_Entry_Body

      Han_Loc : Source_Ptr;
      --  Used for the exception handler, inserted at end of the body

      Op_Decls : constant List_Id := New_List;
      Complete : Node_Id;
      Edef     : Entity_Id;
      Espec    : Node_Id;
      Ohandle  : Node_Id;
      Op_Stats : List_Id;

   begin
      --  Set the source location on the exception handler only when debugging
      --  the expanded code (see Make_Implicit_Exception_Handler).

      if Debug_Generated_Code then
         Han_Loc := End_Loc;

      --  Otherwise the inserted code should not be visible to the debugger

      else
         Han_Loc := No_Location;
      end if;

      Edef :=
        Make_Defining_Identifier (Loc,
          Chars => Chars (Protected_Body_Subprogram (Ent)));
      Espec :=
        Build_Protected_Entry_Specification (Loc, Edef, Empty);

      --  Add the following declarations:
      --    type poVP is access poV;
      --    _object : poVP := poVP (_O);
      --
      --  where _O is the formal parameter associated with the concurrent
      --  object. These declarations are needed for Complete_Entry_Body.

      Add_Object_Pointer (Loc, Pid, Op_Decls);

      --  Add renamings for all formals, the Protection object, discriminals,
      --  privals and the entry index constant for use by debugger.

      Add_Formal_Renamings (Espec, Op_Decls, Ent, Loc);
      Debug_Private_Data_Declarations (Decls);

      case Corresponding_Runtime_Package (Pid) is
         when System_Tasking_Protected_Objects_Entries =>
            Complete :=
              New_Reference_To (RTE (RE_Complete_Entry_Body), Loc);

         when System_Tasking_Protected_Objects_Single_Entry =>
            Complete :=
              New_Reference_To (RTE (RE_Complete_Single_Entry_Body), Loc);

         when others =>
            raise Program_Error;
      end case;

      Op_Stats := New_List (
        Make_Block_Statement (Loc,
          Declarations => Decls,
          Handled_Statement_Sequence =>
            Handled_Statement_Sequence (N)),

        Make_Procedure_Call_Statement (End_Loc,
          Name => Complete,
          Parameter_Associations => New_List (
            Make_Attribute_Reference (End_Loc,
              Prefix =>
                Make_Selected_Component (End_Loc,
                  Prefix        => Make_Identifier (End_Loc, Name_uObject),
                  Selector_Name => Make_Identifier (End_Loc, Name_uObject)),
              Attribute_Name => Name_Unchecked_Access))));

      --  When exceptions can not be propagated, we never need to call
      --  Exception_Complete_Entry_Body

      if No_Exception_Handlers_Set then
         return
           Make_Subprogram_Body (Loc,
             Specification => Espec,
             Declarations => Op_Decls,
             Handled_Statement_Sequence =>
               Make_Handled_Sequence_Of_Statements (Loc,
                 Statements => Op_Stats,
                 End_Label  => End_Lab));

      else
         Ohandle := Make_Others_Choice (Loc);
         Set_All_Others (Ohandle);

         case Corresponding_Runtime_Package (Pid) is
            when System_Tasking_Protected_Objects_Entries =>
               Complete :=
                 New_Reference_To
                   (RTE (RE_Exceptional_Complete_Entry_Body), Loc);

            when System_Tasking_Protected_Objects_Single_Entry =>
               Complete :=
                 New_Reference_To
                   (RTE (RE_Exceptional_Complete_Single_Entry_Body), Loc);

            when others =>
               raise Program_Error;
         end case;

         --  Establish link between subprogram body entity and source entry.

         Set_Corresponding_Protected_Entry (Edef, Ent);

         --  Create body of entry procedure. The renaming declarations are
         --  placed ahead of the block that contains the actual entry body.

         return
           Make_Subprogram_Body (Loc,
             Specification => Espec,
             Declarations => Op_Decls,
             Handled_Statement_Sequence =>
               Make_Handled_Sequence_Of_Statements (Loc,
                 Statements => Op_Stats,
                 End_Label  => End_Lab,
                 Exception_Handlers => New_List (
                   Make_Implicit_Exception_Handler (Han_Loc,
                     Exception_Choices => New_List (Ohandle),

                     Statements =>  New_List (
                       Make_Procedure_Call_Statement (Han_Loc,
                         Name => Complete,
                         Parameter_Associations => New_List (
                           Make_Attribute_Reference (Han_Loc,
                             Prefix =>
                               Make_Selected_Component (Han_Loc,
                                 Prefix        =>
                                   Make_Identifier (Han_Loc, Name_uObject),
                                 Selector_Name =>
                                   Make_Identifier (Han_Loc, Name_uObject)),
                               Attribute_Name => Name_Unchecked_Access),

                           Make_Function_Call (Han_Loc,
                             Name => New_Reference_To (
                               RTE (RE_Get_GNAT_Exception), Loc)))))))));
      end if;
   end Build_Protected_Entry;

   -----------------------------------------
   -- Build_Protected_Entry_Specification --
   -----------------------------------------

   function Build_Protected_Entry_Specification
     (Loc    : Source_Ptr;
      Def_Id : Entity_Id;
      Ent_Id : Entity_Id) return Node_Id
   is
      P : constant Entity_Id := Make_Defining_Identifier (Loc, Name_uP);

   begin
      Set_Debug_Info_Needed (Def_Id);

      if Present (Ent_Id) then
         Append_Elmt (P, Accept_Address (Ent_Id));
      end if;

      return
        Make_Procedure_Specification (Loc,
          Defining_Unit_Name => Def_Id,
          Parameter_Specifications => New_List (
            Make_Parameter_Specification (Loc,
              Defining_Identifier =>
                Make_Defining_Identifier (Loc, Name_uO),
              Parameter_Type =>
                New_Reference_To (RTE (RE_Address), Loc)),

            Make_Parameter_Specification (Loc,
              Defining_Identifier => P,
              Parameter_Type =>
                New_Reference_To (RTE (RE_Address), Loc)),

            Make_Parameter_Specification (Loc,
              Defining_Identifier =>
                Make_Defining_Identifier (Loc, Name_uE),
              Parameter_Type =>
                New_Reference_To (RTE (RE_Protected_Entry_Index), Loc))));
   end Build_Protected_Entry_Specification;

   --------------------------
   -- Build_Protected_Spec --
   --------------------------

   function Build_Protected_Spec
     (N           : Node_Id;
      Obj_Type    : Entity_Id;
      Ident       : Entity_Id;
      Unprotected : Boolean := False) return List_Id
   is
      Loc       : constant Source_Ptr := Sloc (N);
      Decl      : Node_Id;
      Formal    : Entity_Id;
      New_Plist : List_Id;
      New_Param : Node_Id;

   begin
      New_Plist := New_List;

      Formal := First_Formal (Ident);
      while Present (Formal) loop
         New_Param :=
           Make_Parameter_Specification (Loc,
             Defining_Identifier =>
               Make_Defining_Identifier (Sloc (Formal), Chars (Formal)),
             In_Present          => In_Present (Parent (Formal)),
             Out_Present         => Out_Present (Parent (Formal)),
             Parameter_Type      => New_Reference_To (Etype (Formal), Loc));

         if Unprotected then
            Set_Protected_Formal (Formal, Defining_Identifier (New_Param));
         end if;

         Append (New_Param, New_Plist);
         Next_Formal (Formal);
      end loop;

      --  If the subprogram is a procedure and the context is not an access
      --  to protected subprogram, the parameter is in-out. Otherwise it is
      --  an in parameter.

      Decl :=
        Make_Parameter_Specification (Loc,
          Defining_Identifier =>
            Make_Defining_Identifier (Loc, Name_uObject),
          In_Present => True,
          Out_Present =>
            (Etype (Ident) = Standard_Void_Type
               and then not Is_RTE (Obj_Type, RE_Address)),
          Parameter_Type =>
            New_Reference_To (Obj_Type, Loc));
      Set_Debug_Info_Needed (Defining_Identifier (Decl));
      Prepend_To (New_Plist, Decl);

      return New_Plist;
   end Build_Protected_Spec;

   ---------------------------------------
   -- Build_Protected_Sub_Specification --
   ---------------------------------------

   function Build_Protected_Sub_Specification
     (N        : Node_Id;
      Prot_Typ : Entity_Id;
      Mode     : Subprogram_Protection_Mode) return Node_Id
   is
      Loc       : constant Source_Ptr := Sloc (N);
      Decl      : Node_Id;
      Def_Id    : Entity_Id;
      New_Id    : Entity_Id;
      New_Plist : List_Id;
      New_Spec  : Node_Id;

      Append_Chr : constant array (Subprogram_Protection_Mode) of Character :=
                     (Dispatching_Mode => ' ',
                      Protected_Mode   => 'P',
                      Unprotected_Mode => 'N');

   begin
      if Ekind (Defining_Unit_Name (Specification (N))) =
           E_Subprogram_Body
      then
         Decl := Unit_Declaration_Node (Corresponding_Spec (N));
      else
         Decl := N;
      end if;

      Def_Id := Defining_Unit_Name (Specification (Decl));

      New_Plist :=
        Build_Protected_Spec
          (Decl, Corresponding_Record_Type (Prot_Typ), Def_Id,
           Mode = Unprotected_Mode);
      New_Id :=
        Make_Defining_Identifier (Loc,
          Chars => Build_Selected_Name (Prot_Typ, Def_Id, Append_Chr (Mode)));

      --  The unprotected operation carries the user code, and debugging
      --  information must be generated for it, even though this spec does
      --  not come from source. It is also convenient to allow gdb to step
      --  into the protected operation, even though it only contains lock/
      --  unlock calls.

      Set_Debug_Info_Needed (New_Id);

      --  If a pragma Eliminate applies to the source entity, the internal
      --  subprograms will be eliminated as well.

      Set_Is_Eliminated (New_Id, Is_Eliminated (Def_Id));

      if Nkind (Specification (Decl)) = N_Procedure_Specification then
         New_Spec :=
           Make_Procedure_Specification (Loc,
             Defining_Unit_Name => New_Id,
             Parameter_Specifications => New_Plist);

      --  Create a new specification for the anonymous subprogram type

      else
         New_Spec :=
           Make_Function_Specification (Loc,
             Defining_Unit_Name => New_Id,
             Parameter_Specifications => New_Plist,
             Result_Definition =>
               Copy_Result_Type (Result_Definition (Specification (Decl))));

         Set_Return_Present (Defining_Unit_Name (New_Spec));
      end if;

      return New_Spec;
   end Build_Protected_Sub_Specification;

   -------------------------------------
   -- Build_Protected_Subprogram_Body --
   -------------------------------------

   function Build_Protected_Subprogram_Body
     (N         : Node_Id;
      Pid       : Node_Id;
      N_Op_Spec : Node_Id) return Node_Id
   is
      Loc          : constant Source_Ptr := Sloc (N);
      Op_Spec      : Node_Id;
      P_Op_Spec    : Node_Id;
      Uactuals     : List_Id;
      Pformal      : Node_Id;
      Unprot_Call  : Node_Id;
      Sub_Body     : Node_Id;
      Lock_Name    : Node_Id;
      Lock_Stmt    : Node_Id;
      Service_Name : Node_Id;
      R            : Node_Id;
      Return_Stmt  : Node_Id := Empty;    -- init to avoid gcc 3 warning
      Pre_Stmts    : List_Id := No_List;  -- init to avoid gcc 3 warning
      Stmts        : List_Id;
      Object_Parm  : Node_Id;
      Exc_Safe     : Boolean;

      function Is_Exception_Safe (Subprogram : Node_Id) return Boolean;
      --  Tell whether a given subprogram cannot raise an exception

      -----------------------
      -- Is_Exception_Safe --
      -----------------------

      function Is_Exception_Safe (Subprogram : Node_Id) return Boolean is

         function Has_Side_Effect (N : Node_Id) return Boolean;
         --  Return True whenever encountering a subprogram call or raise
         --  statement of any kind in the sequence of statements

         ---------------------
         -- Has_Side_Effect --
         ---------------------

         --  What is this doing buried two levels down in exp_ch9. It seems
         --  like a generally useful function, and indeed there may be code
         --  duplication going on here ???

         function Has_Side_Effect (N : Node_Id) return Boolean is
            Stmt : Node_Id;
            Expr : Node_Id;

            function Is_Call_Or_Raise (N : Node_Id) return Boolean;
            --  Indicate whether N is a subprogram call or a raise statement

            ----------------------
            -- Is_Call_Or_Raise --
            ----------------------

            function Is_Call_Or_Raise (N : Node_Id) return Boolean is
            begin
               return Nkind_In (N, N_Procedure_Call_Statement,
                                   N_Function_Call,
                                   N_Raise_Statement,
                                   N_Raise_Constraint_Error,
                                   N_Raise_Program_Error,
                                   N_Raise_Storage_Error);
            end Is_Call_Or_Raise;

         --  Start of processing for Has_Side_Effect

         begin
            Stmt := N;
            while Present (Stmt) loop
               if Is_Call_Or_Raise (Stmt) then
                  return True;
               end if;

               --  An object declaration can also contain a function call
               --  or a raise statement

               if Nkind (Stmt) = N_Object_Declaration then
                  Expr := Expression (Stmt);

                  if Present (Expr) and then Is_Call_Or_Raise (Expr) then
                     return True;
                  end if;
               end if;

               Next (Stmt);
            end loop;

            return False;
         end Has_Side_Effect;

      --  Start of processing for Is_Exception_Safe

      begin
         --  If the checks handled by the back end are not disabled, we cannot
         --  ensure that no exception will be raised.

         if not Access_Checks_Suppressed (Empty)
           or else not Discriminant_Checks_Suppressed (Empty)
           or else not Range_Checks_Suppressed (Empty)
           or else not Index_Checks_Suppressed (Empty)
           or else Opt.Stack_Checking_Enabled
         then
            return False;
         end if;

         if Has_Side_Effect (First (Declarations (Subprogram)))
           or else
              Has_Side_Effect (
                First (Statements (Handled_Statement_Sequence (Subprogram))))
         then
            return False;
         else
            return True;
         end if;
      end Is_Exception_Safe;

   --  Start of processing for Build_Protected_Subprogram_Body

   begin
      Op_Spec := Specification (N);
      Exc_Safe := Is_Exception_Safe (N);

      P_Op_Spec :=
        Build_Protected_Sub_Specification (N, Pid, Protected_Mode);

      --  Build a list of the formal parameters of the protected version of
      --  the subprogram to use as the actual parameters of the unprotected
      --  version.

      Uactuals := New_List;
      Pformal := First (Parameter_Specifications (P_Op_Spec));
      while Present (Pformal) loop
         Append_To (Uactuals,
           Make_Identifier (Loc, Chars (Defining_Identifier (Pformal))));
         Next (Pformal);
      end loop;

      --  Make a call to the unprotected version of the subprogram built above
      --  for use by the protected version built below.

      if Nkind (Op_Spec) = N_Function_Specification then
         if Exc_Safe then
            R := Make_Temporary (Loc, 'R');
            Unprot_Call :=
              Make_Object_Declaration (Loc,
                Defining_Identifier => R,
                Constant_Present => True,
                Object_Definition => New_Copy (Result_Definition (N_Op_Spec)),
                Expression =>
                  Make_Function_Call (Loc,
                    Name => Make_Identifier (Loc,
                      Chars => Chars (Defining_Unit_Name (N_Op_Spec))),
                    Parameter_Associations => Uactuals));

            Return_Stmt :=
              Make_Simple_Return_Statement (Loc,
                Expression => New_Reference_To (R, Loc));

         else
            Unprot_Call := Make_Simple_Return_Statement (Loc,
              Expression => Make_Function_Call (Loc,
                Name =>
                  Make_Identifier (Loc,
                    Chars => Chars (Defining_Unit_Name (N_Op_Spec))),
                Parameter_Associations => Uactuals));
         end if;

      else
         Unprot_Call :=
           Make_Procedure_Call_Statement (Loc,
             Name =>
               Make_Identifier (Loc, Chars (Defining_Unit_Name (N_Op_Spec))),
             Parameter_Associations => Uactuals);
      end if;

      --  Wrap call in block that will be covered by an at_end handler

      if not Exc_Safe then
         Unprot_Call := Make_Block_Statement (Loc,
           Handled_Statement_Sequence =>
             Make_Handled_Sequence_Of_Statements (Loc,
               Statements => New_List (Unprot_Call)));
      end if;

      --  Make the protected subprogram body. This locks the protected
      --  object and calls the unprotected version of the subprogram.

      case Corresponding_Runtime_Package (Pid) is
         when System_Tasking_Protected_Objects_Entries =>
            Lock_Name := New_Reference_To (RTE (RE_Lock_Entries), Loc);
            Service_Name := New_Reference_To (RTE (RE_Service_Entries), Loc);

         when System_Tasking_Protected_Objects_Single_Entry =>
            Lock_Name := New_Reference_To (RTE (RE_Lock_Entry), Loc);
            Service_Name := New_Reference_To (RTE (RE_Service_Entry), Loc);

         when System_Tasking_Protected_Objects =>
            Lock_Name := New_Reference_To (RTE (RE_Lock), Loc);
            Service_Name := New_Reference_To (RTE (RE_Unlock), Loc);

         when others =>
            raise Program_Error;
      end case;

      Object_Parm :=
        Make_Attribute_Reference (Loc,
           Prefix =>
             Make_Selected_Component (Loc,
               Prefix        => Make_Identifier (Loc, Name_uObject),
               Selector_Name => Make_Identifier (Loc, Name_uObject)),
           Attribute_Name => Name_Unchecked_Access);

      Lock_Stmt := Make_Procedure_Call_Statement (Loc,
        Name => Lock_Name,
        Parameter_Associations => New_List (Object_Parm));

      if Abort_Allowed then
         Stmts := New_List (
           Make_Procedure_Call_Statement (Loc,
             Name => New_Reference_To (RTE (RE_Abort_Defer), Loc),
             Parameter_Associations => Empty_List),
           Lock_Stmt);

      else
         Stmts := New_List (Lock_Stmt);
      end if;

      if not Exc_Safe then
         Append (Unprot_Call, Stmts);
      else
         if Nkind (Op_Spec) = N_Function_Specification then
            Pre_Stmts := Stmts;
            Stmts     := Empty_List;
         else
            Append (Unprot_Call, Stmts);
         end if;

         Append (
           Make_Procedure_Call_Statement (Loc,
             Name => Service_Name,
             Parameter_Associations =>
               New_List (New_Copy_Tree (Object_Parm))),
           Stmts);

         if Abort_Allowed then
            Append (
              Make_Procedure_Call_Statement (Loc,
                Name => New_Reference_To (RTE (RE_Abort_Undefer), Loc),
                Parameter_Associations => Empty_List),
              Stmts);
         end if;

         if Nkind (Op_Spec) = N_Function_Specification then
            Append (Return_Stmt, Stmts);
            Append (Make_Block_Statement (Loc,
              Declarations => New_List (Unprot_Call),
              Handled_Statement_Sequence =>
                Make_Handled_Sequence_Of_Statements (Loc,
                  Statements => Stmts)), Pre_Stmts);
            Stmts := Pre_Stmts;
         end if;
      end if;

      Sub_Body :=
        Make_Subprogram_Body (Loc,
          Declarations => Empty_List,
          Specification => P_Op_Spec,
          Handled_Statement_Sequence =>
            Make_Handled_Sequence_Of_Statements (Loc, Statements => Stmts));

      if not Exc_Safe then
         Set_Is_Protected_Subprogram_Body (Sub_Body);
      end if;

      return Sub_Body;
   end Build_Protected_Subprogram_Body;

   -------------------------------------
   -- Build_Protected_Subprogram_Call --
   -------------------------------------

   procedure Build_Protected_Subprogram_Call
     (N        : Node_Id;
      Name     : Node_Id;
      Rec      : Node_Id;
      External : Boolean := True)
   is
      Loc     : constant Source_Ptr := Sloc (N);
      Sub     : constant Entity_Id  := Entity (Name);
      New_Sub : Node_Id;
      Params  : List_Id;

   begin
      if External then
         New_Sub := New_Occurrence_Of (External_Subprogram (Sub), Loc);
      else
         New_Sub :=
           New_Occurrence_Of (Protected_Body_Subprogram (Sub), Loc);
      end if;

      if Present (Parameter_Associations (N)) then
         Params := New_Copy_List_Tree (Parameter_Associations (N));
      else
         Params := New_List;
      end if;

      --  If the type is an untagged derived type, convert to the root type,
      --  which is the one on which the operations are defined.

      if Nkind (Rec) = N_Unchecked_Type_Conversion
        and then not Is_Tagged_Type (Etype (Rec))
        and then Is_Derived_Type (Etype (Rec))
      then
         Set_Etype (Rec, Root_Type (Etype (Rec)));
         Set_Subtype_Mark (Rec,
           New_Occurrence_Of (Root_Type (Etype (Rec)), Sloc (N)));
      end if;

      Prepend (Rec, Params);

      if Ekind (Sub) = E_Procedure then
         Rewrite (N,
           Make_Procedure_Call_Statement (Loc,
             Name => New_Sub,
             Parameter_Associations => Params));

      else
         pragma Assert (Ekind (Sub) = E_Function);
         Rewrite (N,
           Make_Function_Call (Loc,
             Name => New_Sub,
             Parameter_Associations => Params));
      end if;

      if External
        and then Nkind (Rec) = N_Unchecked_Type_Conversion
        and then Is_Entity_Name (Expression (Rec))
        and then Is_Shared_Passive (Entity (Expression (Rec)))
      then
         Add_Shared_Var_Lock_Procs (N);
      end if;
   end Build_Protected_Subprogram_Call;

   -------------------------
   -- Build_Selected_Name --
   -------------------------

   function Build_Selected_Name
     (Prefix      : Entity_Id;
      Selector    : Entity_Id;
      Append_Char : Character := ' ') return Name_Id
   is
      Select_Buffer : String (1 .. Hostparm.Max_Name_Length);
      Select_Len    : Natural;

   begin
      Get_Name_String (Chars (Selector));
      Select_Len := Name_Len;
      Select_Buffer (1 .. Select_Len) := Name_Buffer (1 .. Name_Len);
      Get_Name_String (Chars (Prefix));

      --  If scope is anonymous type, discard suffix to recover name of
      --  single protected object. Otherwise use protected type name.

      if Name_Buffer (Name_Len) = 'T' then
         Name_Len := Name_Len - 1;
      end if;

      Add_Str_To_Name_Buffer ("__");
      for J in 1 .. Select_Len loop
         Add_Char_To_Name_Buffer (Select_Buffer (J));
      end loop;

      --  Now add the Append_Char if specified. The encoding to follow
      --  depends on the type of entity. If Append_Char is either 'N' or 'P',
      --  then the entity is associated to a protected type subprogram.
      --  Otherwise, it is a protected type entry. For each case, the
      --  encoding to follow for the suffix is documented in exp_dbug.ads.

      --  It would be better to encapsulate this as a routine in Exp_Dbug ???

      if Append_Char /= ' ' then
         if Append_Char = 'P' or Append_Char = 'N' then
            Add_Char_To_Name_Buffer (Append_Char);
            return Name_Find;
         else
            Add_Str_To_Name_Buffer ((1 => '_', 2 => Append_Char));
            return New_External_Name (Name_Find, ' ', -1);
         end if;
      else
         return Name_Find;
      end if;
   end Build_Selected_Name;

   -----------------------------
   -- Build_Simple_Entry_Call --
   -----------------------------

   --  A task entry call is converted to a call to Call_Simple

   --    declare
   --       P : parms := (parm, parm, parm);
   --    begin
   --       Call_Simple (acceptor-task, entry-index, P'Address);
   --       parm := P.param;
   --       parm := P.param;
   --       ...
   --    end;

   --  Here Pnn is an aggregate of the type constructed for the entry to hold
   --  the parameters, and the constructed aggregate value contains either the
   --  parameters or, in the case of non-elementary types, references to these
   --  parameters. Then the address of this aggregate is passed to the runtime
   --  routine, along with the task id value and the task entry index value.
   --  Pnn is only required if parameters are present.

   --  The assignments after the call are present only in the case of in-out
   --  or out parameters for elementary types, and are used to assign back the
   --  resulting values of such parameters.

   --  Note: the reason that we insert a block here is that in the context
   --  of selects, conditional entry calls etc. the entry call statement
   --  appears on its own, not as an element of a list.

   --  A protected entry call is converted to a Protected_Entry_Call:

   --  declare
   --     P   : E1_Params := (param, param, param);
   --     Pnn : Boolean;
   --     Bnn : Communications_Block;

   --  declare
   --     P   : E1_Params := (param, param, param);
   --     Bnn : Communications_Block;

   --  begin
   --     Protected_Entry_Call (
   --       Object => po._object'Access,
   --       E => <entry index>;
   --       Uninterpreted_Data => P'Address;
   --       Mode => Simple_Call;
   --       Block => Bnn);
   --     parm := P.param;
   --     parm := P.param;
   --       ...
   --  end;

   procedure Build_Simple_Entry_Call
     (N       : Node_Id;
      Concval : Node_Id;
      Ename   : Node_Id;
      Index   : Node_Id)
   is
   begin
      Expand_Call (N);

      --  If call has been inlined, nothing left to do

      if Nkind (N) = N_Block_Statement then
         return;
      end if;

      --  Convert entry call to Call_Simple call

      declare
         Loc       : constant Source_Ptr := Sloc (N);
         Parms     : constant List_Id    := Parameter_Associations (N);
         Stats     : constant List_Id    := New_List;
         Actual    : Node_Id;
         Call      : Node_Id;
         Comm_Name : Entity_Id;
         Conctyp   : Node_Id;
         Decls     : List_Id;
         Ent       : Entity_Id;
         Ent_Acc   : Entity_Id;
         Formal    : Node_Id;
         Iface_Tag : Entity_Id;
         Iface_Typ : Entity_Id;
         N_Node    : Node_Id;
         N_Var     : Node_Id;
         P         : Entity_Id;
         Parm1     : Node_Id;
         Parm2     : Node_Id;
         Parm3     : Node_Id;
         Pdecl     : Node_Id;
         Plist     : List_Id;
         X         : Entity_Id;
         Xdecl     : Node_Id;

      begin
         --  Simple entry and entry family cases merge here

         Ent     := Entity (Ename);
         Ent_Acc := Entry_Parameters_Type (Ent);
         Conctyp := Etype (Concval);

         --  If prefix is an access type, dereference to obtain the task type

         if Is_Access_Type (Conctyp) then
            Conctyp := Designated_Type (Conctyp);
         end if;

         --  Special case for protected subprogram calls

         if Is_Protected_Type (Conctyp)
           and then Is_Subprogram (Entity (Ename))
         then
            if not Is_Eliminated (Entity (Ename)) then
               Build_Protected_Subprogram_Call
                 (N, Ename, Convert_Concurrent (Concval, Conctyp));
               Analyze (N);
            end if;

            return;
         end if;

         --  First parameter is the Task_Id value from the task value or the
         --  Object from the protected object value, obtained by selecting
         --  the _Task_Id or _Object from the result of doing an unchecked
         --  conversion to convert the value to the corresponding record type.

         if Nkind (Concval) = N_Function_Call
           and then Is_Task_Type (Conctyp)
           and then Ada_Version >= Ada_2005
         then
            declare
               ExpR : constant Node_Id   := Relocate_Node (Concval);
               Obj  : constant Entity_Id := Make_Temporary (Loc, 'F', ExpR);
               Decl : Node_Id;

            begin
               Decl :=
                 Make_Object_Declaration (Loc,
                   Defining_Identifier => Obj,
                   Object_Definition   => New_Occurrence_Of (Conctyp, Loc),
                   Expression          => ExpR);
               Set_Etype (Obj, Conctyp);
               Decls := New_List (Decl);
               Rewrite (Concval, New_Occurrence_Of (Obj, Loc));
            end;

         else
            Decls := New_List;
         end if;

         Parm1 := Concurrent_Ref (Concval);

         --  Second parameter is the entry index, computed by the routine
         --  provided for this purpose. The value of this expression is
         --  assigned to an intermediate variable to assure that any entry
         --  family index expressions are evaluated before the entry
         --  parameters.

         if Abort_Allowed
           or else Restriction_Active (No_Entry_Queue) = False
           or else not Is_Protected_Type (Conctyp)
           or else Number_Entries (Conctyp) > 1
           or else (Has_Attach_Handler (Conctyp)
                     and then not Restricted_Profile)
         then
            X := Make_Defining_Identifier (Loc, Name_uX);

            Xdecl :=
              Make_Object_Declaration (Loc,
                Defining_Identifier => X,
                Object_Definition =>
                  New_Reference_To (RTE (RE_Task_Entry_Index), Loc),
                Expression => Actual_Index_Expression (
                  Loc, Entity (Ename), Index, Concval));

            Append_To (Decls, Xdecl);
            Parm2 := New_Reference_To (X, Loc);

         else
            Xdecl := Empty;
            Parm2 := Empty;
         end if;

         --  The third parameter is the packaged parameters. If there are
         --  none, then it is just the null address, since nothing is passed.

         if No (Parms) then
            Parm3 := New_Reference_To (RTE (RE_Null_Address), Loc);
            P := Empty;

         --  Case of parameters present, where third argument is the address
         --  of a packaged record containing the required parameter values.

         else
            --  First build a list of parameter values, which are references to
            --  objects of the parameter types.

            Plist := New_List;

            Actual := First_Actual (N);
            Formal := First_Formal (Ent);

            while Present (Actual) loop

               --  If it is a by_copy_type, copy it to a new variable. The
               --  packaged record has a field that points to this variable.

               if Is_By_Copy_Type (Etype (Actual)) then
                  N_Node :=
                    Make_Object_Declaration (Loc,
                      Defining_Identifier => Make_Temporary (Loc, 'J'),
                      Aliased_Present     => True,
                      Object_Definition   =>
                        New_Reference_To (Etype (Formal), Loc));

                  --  Mark the object as not needing initialization since the
                  --  initialization is performed separately, avoiding errors
                  --  on cases such as formals of null-excluding access types.

                  Set_No_Initialization (N_Node);

                  --  We must make an assignment statement separate for the
                  --  case of limited type. We cannot assign it unless the
                  --  Assignment_OK flag is set first. An out formal of an
                  --  access type must also be initialized from the actual,
                  --  as stated in RM 6.4.1 (13).

                  if Ekind (Formal) /= E_Out_Parameter
                    or else Is_Access_Type (Etype (Formal))
                  then
                     N_Var :=
                       New_Reference_To (Defining_Identifier (N_Node), Loc);
                     Set_Assignment_OK (N_Var);
                     Append_To (Stats,
                       Make_Assignment_Statement (Loc,
                         Name => N_Var,
                         Expression => Relocate_Node (Actual)));
                  end if;

                  Append (N_Node, Decls);

                  Append_To (Plist,
                    Make_Attribute_Reference (Loc,
                      Attribute_Name => Name_Unchecked_Access,
                    Prefix =>
                      New_Reference_To (Defining_Identifier (N_Node), Loc)));
               else
                  --  Interface class-wide formal

                  if Ada_Version >= Ada_2005
                    and then Ekind (Etype (Formal)) = E_Class_Wide_Type
                    and then Is_Interface (Etype (Formal))
                  then
                     Iface_Typ := Etype (Etype (Formal));

                     --  Generate:
                     --    formal_iface_type! (actual.iface_tag)'reference

                     Iface_Tag :=
                       Find_Interface_Tag (Etype (Actual), Iface_Typ);
                     pragma Assert (Present (Iface_Tag));

                     Append_To (Plist,
                       Make_Reference (Loc,
                         Unchecked_Convert_To (Iface_Typ,
                           Make_Selected_Component (Loc,
                             Prefix =>
                               Relocate_Node (Actual),
                             Selector_Name =>
                               New_Reference_To (Iface_Tag, Loc)))));
                  else
                     --  Generate:
                     --    actual'reference

                     Append_To (Plist,
                       Make_Reference (Loc, Relocate_Node (Actual)));
                  end if;
               end if;

               Next_Actual (Actual);
               Next_Formal_With_Extras (Formal);
            end loop;

            --  Now build the declaration of parameters initialized with the
            --  aggregate containing this constructed parameter list.

            P := Make_Defining_Identifier (Loc, Name_uP);

            Pdecl :=
              Make_Object_Declaration (Loc,
                Defining_Identifier => P,
                Object_Definition =>
                  New_Reference_To (Designated_Type (Ent_Acc), Loc),
                Expression =>
                  Make_Aggregate (Loc, Expressions => Plist));

            Parm3 :=
              Make_Attribute_Reference (Loc,
                Prefix => New_Reference_To (P, Loc),
                Attribute_Name => Name_Address);

            Append (Pdecl, Decls);
         end if;

         --  Now we can create the call, case of protected type

         if Is_Protected_Type (Conctyp) then
            case Corresponding_Runtime_Package (Conctyp) is
               when System_Tasking_Protected_Objects_Entries =>

                  --  Change the type of the index declaration

                  Set_Object_Definition (Xdecl,
                    New_Reference_To (RTE (RE_Protected_Entry_Index), Loc));

                  --  Some additional declarations for protected entry calls

                  if No (Decls) then
                     Decls := New_List;
                  end if;

                  --  Bnn : Communications_Block;

                  Comm_Name := Make_Temporary (Loc, 'B');

                  Append_To (Decls,
                    Make_Object_Declaration (Loc,
                      Defining_Identifier => Comm_Name,
                      Object_Definition   =>
                        New_Reference_To (RTE (RE_Communication_Block), Loc)));

                  --  Some additional statements for protected entry calls

                  --     Protected_Entry_Call (
                  --       Object => po._object'Access,
                  --       E => <entry index>;
                  --       Uninterpreted_Data => P'Address;
                  --       Mode => Simple_Call;
                  --       Block => Bnn);

                  Call :=
                    Make_Procedure_Call_Statement (Loc,
                      Name =>
                        New_Reference_To (RTE (RE_Protected_Entry_Call), Loc),

                      Parameter_Associations => New_List (
                        Make_Attribute_Reference (Loc,
                          Attribute_Name => Name_Unchecked_Access,
                          Prefix         => Parm1),
                        Parm2,
                        Parm3,
                        New_Reference_To (RTE (RE_Simple_Call), Loc),
                        New_Occurrence_Of (Comm_Name, Loc)));

               when System_Tasking_Protected_Objects_Single_Entry =>
                  --     Protected_Single_Entry_Call (
                  --       Object => po._object'Access,
                  --       Uninterpreted_Data => P'Address;
                  --       Mode => Simple_Call);

                  Call :=
                    Make_Procedure_Call_Statement (Loc,
                      Name => New_Reference_To (
                        RTE (RE_Protected_Single_Entry_Call), Loc),

                      Parameter_Associations => New_List (
                        Make_Attribute_Reference (Loc,
                          Attribute_Name => Name_Unchecked_Access,
                          Prefix         => Parm1),
                        Parm3,
                        New_Reference_To (RTE (RE_Simple_Call), Loc)));

               when others =>
                  raise Program_Error;
            end case;

         --  Case of task type

         else
            Call :=
              Make_Procedure_Call_Statement (Loc,
                Name => New_Reference_To (RTE (RE_Call_Simple), Loc),
                Parameter_Associations => New_List (Parm1, Parm2, Parm3));

         end if;

         Append_To (Stats, Call);

         --  If there are out or in/out parameters by copy add assignment
         --  statements for the result values.

         if Present (Parms) then
            Actual := First_Actual (N);
            Formal := First_Formal (Ent);

            Set_Assignment_OK (Actual);
            while Present (Actual) loop
               if Is_By_Copy_Type (Etype (Actual))
                 and then Ekind (Formal) /= E_In_Parameter
               then
                  N_Node :=
                    Make_Assignment_Statement (Loc,
                      Name => New_Copy (Actual),
                      Expression =>
                        Make_Explicit_Dereference (Loc,
                          Make_Selected_Component (Loc,
                            Prefix => New_Reference_To (P, Loc),
                            Selector_Name =>
                              Make_Identifier (Loc, Chars (Formal)))));

                  --  In all cases (including limited private types) we want
                  --  the assignment to be valid.

                  Set_Assignment_OK (Name (N_Node));

                  --  If the call is the triggering alternative in an
                  --  asynchronous select, or the entry_call alternative of a
                  --  conditional entry call, the assignments for in-out
                  --  parameters are incorporated into the statement list that
                  --  follows, so that there are executed only if the entry
                  --  call succeeds.

                  if (Nkind (Parent (N)) = N_Triggering_Alternative
                       and then N = Triggering_Statement (Parent (N)))
                    or else
                     (Nkind (Parent (N)) = N_Entry_Call_Alternative
                       and then N = Entry_Call_Statement (Parent (N)))
                  then
                     if No (Statements (Parent (N))) then
                        Set_Statements (Parent (N), New_List);
                     end if;

                     Prepend (N_Node, Statements (Parent (N)));

                  else
                     Insert_After (Call, N_Node);
                  end if;
               end if;

               Next_Actual (Actual);
               Next_Formal_With_Extras (Formal);
            end loop;
         end if;

         --  Finally, create block and analyze it

         Rewrite (N,
           Make_Block_Statement (Loc,
             Declarations => Decls,
             Handled_Statement_Sequence =>
               Make_Handled_Sequence_Of_Statements (Loc,
                 Statements => Stats)));

         Analyze (N);
      end;
   end Build_Simple_Entry_Call;

   --------------------------------
   -- Build_Task_Activation_Call --
   --------------------------------

   procedure Build_Task_Activation_Call (N : Node_Id) is
      Loc   : constant Source_Ptr := Sloc (N);
      Chain : Entity_Id;
      Call  : Node_Id;
      Name  : Node_Id;
      P     : Node_Id;

   begin
      --  Get the activation chain entity. Except in the case of a package
      --  body, this is in the node that was passed. For a package body, we
      --  have to find the corresponding package declaration node.

      if Nkind (N) = N_Package_Body then
         P := Corresponding_Spec (N);
         loop
            P := Parent (P);
            exit when Nkind (P) = N_Package_Declaration;
         end loop;

         Chain := Activation_Chain_Entity (P);

      else
         Chain := Activation_Chain_Entity (N);
      end if;

      if Present (Chain) then
         if Restricted_Profile then
            Name := New_Reference_To (RTE (RE_Activate_Restricted_Tasks), Loc);
         else
            Name := New_Reference_To (RTE (RE_Activate_Tasks), Loc);
         end if;

         Call :=
           Make_Procedure_Call_Statement (Loc,
             Name => Name,
             Parameter_Associations =>
               New_List (Make_Attribute_Reference (Loc,
                 Prefix => New_Occurrence_Of (Chain, Loc),
                 Attribute_Name => Name_Unchecked_Access)));

         if Nkind (N) = N_Package_Declaration then
            if Present (Corresponding_Body (N)) then
               null;

            elsif Present (Private_Declarations (Specification (N))) then
               Append (Call, Private_Declarations (Specification (N)));

            else
               Append (Call, Visible_Declarations (Specification (N)));
            end if;

         else
            if Present (Handled_Statement_Sequence (N)) then

               --  The call goes at the start of the statement sequence
               --  after the start of exception range label if one is present.

               declare
                  Stm : Node_Id;

               begin
                  Stm := First (Statements (Handled_Statement_Sequence (N)));

                  --  A special case, skip exception range label if one is
                  --  present (from front end zcx processing).

                  if Nkind (Stm) = N_Label and then Exception_Junk (Stm) then
                     Next (Stm);
                  end if;

                  --  Another special case, if the first statement is a block
                  --  from optimization of a local raise to a goto, then the
                  --  call goes inside this block.

                  if Nkind (Stm) = N_Block_Statement
                    and then Exception_Junk (Stm)
                  then
                     Stm :=
                       First (Statements (Handled_Statement_Sequence (Stm)));
                  end if;

                  --  Insertion point is after any exception label pushes,
                  --  since we want it covered by any local handlers.

                  while Nkind (Stm) in N_Push_xxx_Label loop
                     Next (Stm);
                  end loop;

                  --  Now we have the proper insertion point

                  Insert_Before (Stm, Call);
               end;

            else
               Set_Handled_Statement_Sequence (N,
                  Make_Handled_Sequence_Of_Statements (Loc,
                     Statements => New_List (Call)));
            end if;
         end if;

         Analyze (Call);
         Check_Task_Activation (N);
      end if;
   end Build_Task_Activation_Call;

   -------------------------------
   -- Build_Task_Allocate_Block --
   -------------------------------

   procedure Build_Task_Allocate_Block
     (Actions : List_Id;
      N       : Node_Id;
      Args    : List_Id)
   is
      T      : constant Entity_Id  := Entity (Expression (N));
      Init   : constant Entity_Id  := Base_Init_Proc (T);
      Loc    : constant Source_Ptr := Sloc (N);
      Chain  : constant Entity_Id  :=
                 Make_Defining_Identifier (Loc, Name_uChain);
      Blkent : constant Entity_Id  := Make_Temporary (Loc, 'A');
      Block  : Node_Id;

   begin
      Block :=
        Make_Block_Statement (Loc,
          Identifier   => New_Reference_To (Blkent, Loc),
          Declarations => New_List (

            --  _Chain  : Activation_Chain;

            Make_Object_Declaration (Loc,
              Defining_Identifier => Chain,
              Aliased_Present => True,
              Object_Definition   =>
                New_Reference_To (RTE (RE_Activation_Chain), Loc))),

          Handled_Statement_Sequence =>
            Make_Handled_Sequence_Of_Statements (Loc,

              Statements => New_List (

               --  Init (Args);

                Make_Procedure_Call_Statement (Loc,
                  Name => New_Reference_To (Init, Loc),
                  Parameter_Associations => Args),

               --  Activate_Tasks (_Chain);

                Make_Procedure_Call_Statement (Loc,
                  Name => New_Reference_To (RTE (RE_Activate_Tasks), Loc),
                  Parameter_Associations => New_List (
                    Make_Attribute_Reference (Loc,
                      Prefix => New_Reference_To (Chain, Loc),
                      Attribute_Name => Name_Unchecked_Access))))),

          Has_Created_Identifier => True,
          Is_Task_Allocation_Block => True);

      Append_To (Actions,
        Make_Implicit_Label_Declaration (Loc,
          Defining_Identifier => Blkent,
          Label_Construct     => Block));

      Append_To (Actions, Block);

      Set_Activation_Chain_Entity (Block, Chain);
   end Build_Task_Allocate_Block;

   -----------------------------------------------
   -- Build_Task_Allocate_Block_With_Init_Stmts --
   -----------------------------------------------

   procedure Build_Task_Allocate_Block_With_Init_Stmts
     (Actions    : List_Id;
      N          : Node_Id;
      Init_Stmts : List_Id)
   is
      Loc    : constant Source_Ptr := Sloc (N);
      Chain  : constant Entity_Id  :=
                 Make_Defining_Identifier (Loc, Name_uChain);
      Blkent : constant Entity_Id  := Make_Temporary (Loc, 'A');
      Block  : Node_Id;

   begin
      Append_To (Init_Stmts,
        Make_Procedure_Call_Statement (Loc,
          Name => New_Reference_To (RTE (RE_Activate_Tasks), Loc),
          Parameter_Associations => New_List (
            Make_Attribute_Reference (Loc,
              Prefix => New_Reference_To (Chain, Loc),
              Attribute_Name => Name_Unchecked_Access))));

      Block :=
        Make_Block_Statement (Loc,
          Identifier => New_Reference_To (Blkent, Loc),
          Declarations => New_List (

            --  _Chain  : Activation_Chain;

            Make_Object_Declaration (Loc,
              Defining_Identifier => Chain,
              Aliased_Present => True,
              Object_Definition   =>
                New_Reference_To (RTE (RE_Activation_Chain), Loc))),

          Handled_Statement_Sequence =>
            Make_Handled_Sequence_Of_Statements (Loc, Init_Stmts),

          Has_Created_Identifier => True,
          Is_Task_Allocation_Block => True);

      Append_To (Actions,
        Make_Implicit_Label_Declaration (Loc,
          Defining_Identifier => Blkent,
          Label_Construct     => Block));

      Append_To (Actions, Block);

      Set_Activation_Chain_Entity (Block, Chain);
   end Build_Task_Allocate_Block_With_Init_Stmts;

   -----------------------------------
   -- Build_Task_Proc_Specification --
   -----------------------------------

   function Build_Task_Proc_Specification (T : Entity_Id) return Node_Id is
      Loc     : constant Source_Ptr := Sloc (T);
      Spec_Id : Entity_Id;

   begin
      --  Case of explicit task type, suffix TB

      if Comes_From_Source (T) then
         Spec_Id :=
           Make_Defining_Identifier (Loc,
             Chars => New_External_Name (Chars (T), "TB"));

      --  Case of anonymous task type, suffix B

      else
         Spec_Id :=
           Make_Defining_Identifier (Loc,
             Chars => New_External_Name (Chars (T), 'B'));
      end if;

      Set_Is_Internal (Spec_Id);

      --  Associate the procedure with the task, if this is the declaration
      --  (and not the body) of the procedure.

      if No (Task_Body_Procedure (T)) then
         Set_Task_Body_Procedure (T, Spec_Id);
      end if;

      return
        Make_Procedure_Specification (Loc,
          Defining_Unit_Name       => Spec_Id,
          Parameter_Specifications => New_List (
            Make_Parameter_Specification (Loc,
              Defining_Identifier =>
                Make_Defining_Identifier (Loc, Name_uTask),
              Parameter_Type      =>
                Make_Access_Definition (Loc,
                  Subtype_Mark =>
                    New_Reference_To (Corresponding_Record_Type (T), Loc)))));
   end Build_Task_Proc_Specification;

   ---------------------------------------
   -- Build_Unprotected_Subprogram_Body --
   ---------------------------------------

   function Build_Unprotected_Subprogram_Body
     (N   : Node_Id;
      Pid : Node_Id) return Node_Id
   is
      Decls : constant List_Id := Declarations (N);

   begin
      --  Add renamings for the Protection object, discriminals, privals and
      --  the entry index constant for use by debugger.

      Debug_Private_Data_Declarations (Decls);

      --  Make an unprotected version of the subprogram for use within the same
      --  object, with a new name and an additional parameter representing the
      --  object.

      return
        Make_Subprogram_Body (Sloc (N),
          Specification              =>
            Build_Protected_Sub_Specification (N, Pid, Unprotected_Mode),
          Declarations               => Decls,
          Handled_Statement_Sequence => Handled_Statement_Sequence (N));
   end Build_Unprotected_Subprogram_Body;

   ----------------------------
   -- Collect_Entry_Families --
   ----------------------------

   procedure Collect_Entry_Families
     (Loc          : Source_Ptr;
      Cdecls       : List_Id;
      Current_Node : in out Node_Id;
      Conctyp      : Entity_Id)
   is
      Efam      : Entity_Id;
      Efam_Decl : Node_Id;
      Efam_Type : Entity_Id;

   begin
      Efam := First_Entity (Conctyp);
      while Present (Efam) loop
         if Ekind (Efam) = E_Entry_Family then
            Efam_Type := Make_Temporary (Loc, 'F');

            declare
               Bas : Entity_Id :=
                       Base_Type
                        (Etype (Discrete_Subtype_Definition (Parent (Efam))));

               Bas_Decl : Node_Id := Empty;
               Lo, Hi   : Node_Id;

            begin
               Get_Index_Bounds
                 (Discrete_Subtype_Definition (Parent (Efam)), Lo, Hi);

               if Is_Potentially_Large_Family (Bas, Conctyp, Lo, Hi) then
                  Bas := Make_Temporary (Loc, 'B');

                  Bas_Decl :=
                    Make_Subtype_Declaration (Loc,
                       Defining_Identifier => Bas,
                       Subtype_Indication  =>
                         Make_Subtype_Indication (Loc,
                           Subtype_Mark =>
                             New_Occurrence_Of (Standard_Integer, Loc),
                           Constraint   =>
                             Make_Range_Constraint (Loc,
                               Range_Expression => Make_Range (Loc,
                                 Make_Integer_Literal
                                   (Loc, -Entry_Family_Bound),
                                 Make_Integer_Literal
                                   (Loc, Entry_Family_Bound - 1)))));

                  Insert_After (Current_Node, Bas_Decl);
                  Current_Node := Bas_Decl;
                  Analyze (Bas_Decl);
               end if;

               Efam_Decl :=
                 Make_Full_Type_Declaration (Loc,
                   Defining_Identifier => Efam_Type,
                   Type_Definition =>
                     Make_Unconstrained_Array_Definition (Loc,
                       Subtype_Marks =>
                         (New_List (New_Occurrence_Of (Bas, Loc))),

                    Component_Definition =>
                      Make_Component_Definition (Loc,
                        Aliased_Present    => False,
                        Subtype_Indication =>
                          New_Reference_To (Standard_Character, Loc))));
            end;

            Insert_After (Current_Node, Efam_Decl);
            Current_Node := Efam_Decl;
            Analyze (Efam_Decl);

            Append_To (Cdecls,
              Make_Component_Declaration (Loc,
                Defining_Identifier =>
                  Make_Defining_Identifier (Loc, Chars (Efam)),

                Component_Definition =>
                  Make_Component_Definition (Loc,
                    Aliased_Present    => False,
                    Subtype_Indication =>
                      Make_Subtype_Indication (Loc,
                        Subtype_Mark =>
                          New_Occurrence_Of (Efam_Type, Loc),

                        Constraint  =>
                          Make_Index_Or_Discriminant_Constraint (Loc,
                            Constraints => New_List (
                              New_Occurrence_Of
                                (Etype (Discrete_Subtype_Definition
                                  (Parent (Efam))), Loc)))))));

         end if;

         Next_Entity (Efam);
      end loop;
   end Collect_Entry_Families;

   -----------------------
   -- Concurrent_Object --
   -----------------------

   function Concurrent_Object
     (Spec_Id  : Entity_Id;
      Conc_Typ : Entity_Id) return Entity_Id
   is
   begin
      --  Parameter _O or _object

      if Is_Protected_Type (Conc_Typ) then
         return First_Formal (Protected_Body_Subprogram (Spec_Id));

      --  Parameter _task

      else
         pragma Assert (Is_Task_Type (Conc_Typ));
         return First_Formal (Task_Body_Procedure (Conc_Typ));
      end if;
   end Concurrent_Object;

   ----------------------
   -- Copy_Result_Type --
   ----------------------

   function Copy_Result_Type (Res : Node_Id) return Node_Id is
      New_Res  : constant Node_Id := New_Copy_Tree (Res);
      Par_Spec : Node_Id;
      Formal   : Entity_Id;

   begin
      --  If the result type is an access_to_subprogram, we must create
      --  new entities for its spec.

      if Nkind (New_Res) = N_Access_Definition
        and then Present (Access_To_Subprogram_Definition (New_Res))
      then
         --  Provide new entities for the formals

         Par_Spec := First (Parameter_Specifications
                              (Access_To_Subprogram_Definition (New_Res)));
         while Present (Par_Spec) loop
            Formal := Defining_Identifier (Par_Spec);
            Set_Defining_Identifier (Par_Spec,
              Make_Defining_Identifier (Sloc (Formal), Chars (Formal)));
            Next (Par_Spec);
         end loop;
      end if;

      return New_Res;
   end Copy_Result_Type;

   --------------------
   -- Concurrent_Ref --
   --------------------

   --  The expression returned for a reference to a concurrent object has the
   --  form:

   --    taskV!(name)._Task_Id

   --  for a task, and

   --    objectV!(name)._Object

   --  for a protected object. For the case of an access to a concurrent
   --  object, there is an extra explicit dereference:

   --    taskV!(name.all)._Task_Id
   --    objectV!(name.all)._Object

   --  here taskV and objectV are the types for the associated records, which
   --  contain the required _Task_Id and _Object fields for tasks and protected
   --  objects, respectively.

   --  For the case of a task type name, the expression is

   --    Self;

   --  i.e. a call to the Self function which returns precisely this Task_Id

   --  For the case of a protected type name, the expression is

   --    objectR

   --  which is a renaming of the _object field of the current object
   --  record, passed into protected operations as a parameter.

   function Concurrent_Ref (N : Node_Id) return Node_Id is
      Loc  : constant Source_Ptr := Sloc (N);
      Ntyp : constant Entity_Id  := Etype (N);
      Dtyp : Entity_Id;
      Sel  : Name_Id;

      function Is_Current_Task (T : Entity_Id) return Boolean;
      --  Check whether the reference is to the immediately enclosing task
      --  type, or to an outer one (rare but legal).

      ---------------------
      -- Is_Current_Task --
      ---------------------

      function Is_Current_Task (T : Entity_Id) return Boolean is
         Scop : Entity_Id;

      begin
         Scop := Current_Scope;
         while Present (Scop)
           and then Scop /= Standard_Standard
         loop

            if Scop = T then
               return True;

            elsif Is_Task_Type (Scop) then
               return False;

            --  If this is a procedure nested within the task type, we must
            --  assume that it can be called from an inner task, and therefore
            --  cannot treat it as a local reference.

            elsif Is_Overloadable (Scop)
              and then In_Open_Scopes (T)
            then
               return False;

            else
               Scop := Scope (Scop);
            end if;
         end loop;

         --  We know that we are within the task body, so should have found it
         --  in scope.

         raise Program_Error;
      end Is_Current_Task;

   --  Start of processing for Concurrent_Ref

   begin
      if Is_Access_Type (Ntyp) then
         Dtyp := Designated_Type (Ntyp);

         if Is_Protected_Type (Dtyp) then
            Sel := Name_uObject;
         else
            Sel := Name_uTask_Id;
         end if;

         return
           Make_Selected_Component (Loc,
             Prefix =>
               Unchecked_Convert_To (Corresponding_Record_Type (Dtyp),
                 Make_Explicit_Dereference (Loc, N)),
             Selector_Name => Make_Identifier (Loc, Sel));

      elsif Is_Entity_Name (N)
        and then Is_Concurrent_Type (Entity (N))
      then
         if Is_Task_Type (Entity (N)) then

            if Is_Current_Task (Entity (N)) then
               return
                 Make_Function_Call (Loc,
                   Name => New_Reference_To (RTE (RE_Self), Loc));

            else
               declare
                  Decl   : Node_Id;
                  T_Self : constant Entity_Id := Make_Temporary (Loc, 'T');
                  T_Body : constant Node_Id :=
                             Parent (Corresponding_Body (Parent (Entity (N))));

               begin
                  Decl :=
                    Make_Object_Declaration (Loc,
                      Defining_Identifier => T_Self,
                      Object_Definition   =>
                        New_Occurrence_Of (RTE (RO_ST_Task_Id), Loc),
                      Expression          =>
                        Make_Function_Call (Loc,
                          Name => New_Reference_To (RTE (RE_Self), Loc)));
                  Prepend (Decl, Declarations (T_Body));
                  Analyze (Decl);
                  Set_Scope (T_Self, Entity (N));
                  return New_Occurrence_Of (T_Self,  Loc);
               end;
            end if;

         else
            pragma Assert (Is_Protected_Type (Entity (N)));

            return
              New_Reference_To (Find_Protection_Object (Current_Scope), Loc);
         end if;

      else
         if Is_Protected_Type (Ntyp) then
            Sel := Name_uObject;

         elsif Is_Task_Type (Ntyp) then
            Sel := Name_uTask_Id;

         else
            raise Program_Error;
         end if;

         return
           Make_Selected_Component (Loc,
             Prefix        =>
               Unchecked_Convert_To (Corresponding_Record_Type (Ntyp),
                 New_Copy_Tree (N)),
             Selector_Name => Make_Identifier (Loc, Sel));
      end if;
   end Concurrent_Ref;

   ------------------------
   -- Convert_Concurrent --
   ------------------------

   function Convert_Concurrent
     (N   : Node_Id;
      Typ : Entity_Id) return Node_Id
   is
   begin
      if not Is_Concurrent_Type (Typ) then
         return N;
      else
         return
           Unchecked_Convert_To
             (Corresponding_Record_Type (Typ), New_Copy_Tree (N));
      end if;
   end Convert_Concurrent;

   -------------------------------------
   -- Debug_Private_Data_Declarations --
   -------------------------------------

   procedure Debug_Private_Data_Declarations (Decls : List_Id) is
      Debug_Nod : Node_Id;
      Decl      : Node_Id;

   begin
      Decl := First (Decls);
      while Present (Decl)
        and then not Comes_From_Source (Decl)
      loop
         --  Declaration for concurrent entity _object and its access type,
         --  along with the entry index subtype:
         --    type prot_typVP is access prot_typV;
         --    _object : prot_typVP := prot_typV (_O);
         --    subtype Jnn is <Type of Index> range Low .. High;

         if Nkind_In (Decl, N_Full_Type_Declaration, N_Object_Declaration) then
            Set_Debug_Info_Needed (Defining_Identifier (Decl));

         --  Declaration for the Protection object, discriminals, privals and
         --  entry index constant:
         --    conc_typR   : protection_typ renames _object._object;
         --    discr_nameD : discr_typ renames _object.discr_name;
         --    discr_nameD : discr_typ renames _task.discr_name;
         --    prival_name : comp_typ  renames _object.comp_name;
         --    J : constant Jnn :=
         --          Jnn'Val (_E - <Index expression> + Jnn'Pos (Jnn'First));

         elsif Nkind (Decl) = N_Object_Renaming_Declaration then
            Set_Debug_Info_Needed (Defining_Identifier (Decl));
            Debug_Nod := Debug_Renaming_Declaration (Decl);

            if Present (Debug_Nod) then
               Insert_After (Decl, Debug_Nod);
            end if;
         end if;

         Next (Decl);
      end loop;
   end Debug_Private_Data_Declarations;

   ----------------------------
   -- Entry_Index_Expression --
   ----------------------------

   function Entry_Index_Expression
     (Sloc  : Source_Ptr;
      Ent   : Entity_Id;
      Index : Node_Id;
      Ttyp  : Entity_Id) return Node_Id
   is
      Expr : Node_Id;
      Num  : Node_Id;
      Lo   : Node_Id;
      Hi   : Node_Id;
      Prev : Entity_Id;
      S    : Node_Id;

   begin
      --  The queues of entries and entry families appear in textual order in
      --  the associated record. The entry index is computed as the sum of the
      --  number of queues for all entries that precede the designated one, to
      --  which is added the index expression, if this expression denotes a
      --  member of a family.

      --  The following is a place holder for the count of simple entries

      Num := Make_Integer_Literal (Sloc, 1);

      --  We construct an expression which is a series of addition operations.
      --  The first operand is the number of single entries that precede this
      --  one, the second operand is the index value relative to the start of
      --  the referenced family, and the remaining operands are the lengths of
      --  the entry families that precede this entry, i.e. the constructed
      --  expression is:

      --    number_simple_entries +
      --      (s'pos (index-value) - s'pos (family'first)) + 1 +
      --      family'length + ...

      --  where index-value is the given index value, and s is the index
      --  subtype (we have to use pos because the subtype might be an
      --  enumeration type preventing direct subtraction). Note that the task
      --  entry array is one-indexed.

      --  The upper bound of the entry family may be a discriminant, so we
      --  retrieve the lower bound explicitly to compute offset, rather than
      --  using the index subtype which may mention a discriminant.

      if Present (Index) then
         S := Etype (Discrete_Subtype_Definition (Declaration_Node (Ent)));

         Expr :=
           Make_Op_Add (Sloc,
             Left_Opnd  => Num,

             Right_Opnd =>
               Family_Offset (
                 Sloc,
                 Make_Attribute_Reference (Sloc,
                   Attribute_Name => Name_Pos,
                   Prefix => New_Reference_To (Base_Type (S), Sloc),
                   Expressions => New_List (Relocate_Node (Index))),
                 Type_Low_Bound (S),
                 Ttyp,
                 False));
      else
         Expr := Num;
      end if;

      --  Now add lengths of preceding entries and entry families

      Prev := First_Entity (Ttyp);

      while Chars (Prev) /= Chars (Ent)
        or else (Ekind (Prev) /= Ekind (Ent))
        or else not Sem_Ch6.Type_Conformant (Ent, Prev)
      loop
         if Ekind (Prev) = E_Entry then
            Set_Intval (Num, Intval (Num) + 1);

         elsif Ekind (Prev) = E_Entry_Family then
            S :=
              Etype (Discrete_Subtype_Definition (Declaration_Node (Prev)));
            Lo := Type_Low_Bound  (S);
            Hi := Type_High_Bound (S);

            Expr :=
              Make_Op_Add (Sloc,
              Left_Opnd  => Expr,
              Right_Opnd => Family_Size (Sloc, Hi, Lo, Ttyp, False));

         --  Other components are anonymous types to be ignored

         else
            null;
         end if;

         Next_Entity (Prev);
      end loop;

      return Expr;
   end Entry_Index_Expression;

   ---------------------------
   -- Establish_Task_Master --
   ---------------------------

   procedure Establish_Task_Master (N : Node_Id) is
      Call : Node_Id;
   begin
      if Restriction_Active (No_Task_Hierarchy) = False then
         Call := Build_Runtime_Call (Sloc (N), RE_Enter_Master);
         Prepend_To (Declarations (N), Call);
         Analyze (Call);
      end if;
   end Establish_Task_Master;

   --------------------------------
   -- Expand_Accept_Declarations --
   --------------------------------

   --  Part of the expansion of an accept statement involves the creation of
   --  a declaration that can be referenced from the statement sequence of
   --  the accept:

   --    Ann : Address;

   --  This declaration is inserted immediately before the accept statement
   --  and it is important that it be inserted before the statements of the
   --  statement sequence are analyzed. Thus it would be too late to create
   --  this declaration in the Expand_N_Accept_Statement routine, which is
   --  why there is a separate procedure to be called directly from Sem_Ch9.

   --  Ann is used to hold the address of the record containing the parameters
   --  (see Expand_N_Entry_Call for more details on how this record is built).
   --  References to the parameters do an unchecked conversion of this address
   --  to a pointer to the required record type, and then access the field that
   --  holds the value of the required parameter. The entity for the address
   --  variable is held as the top stack element (i.e. the last element) of the
   --  Accept_Address stack in the corresponding entry entity, and this element
   --  must be set in place  before the statements are processed.

   --  The above description applies to the case of a stand alone accept
   --  statement, i.e. one not appearing as part of a select alternative.

   --  For the case of an accept that appears as part of a select alternative
   --  of a selective accept, we must still create the declaration right away,
   --  since Ann is needed immediately, but there is an important difference:

   --    The declaration is inserted before the selective accept, not before
   --    the accept statement (which is not part of a list anyway, and so would
   --    not accommodate inserted declarations)

   --    We only need one address variable for the entire selective accept. So
   --    the Ann declaration is created only for the first accept alternative,
   --    and subsequent accept alternatives reference the same Ann variable.

   --  We can distinguish the two cases by seeing whether the accept statement
   --  is part of a list. If not, then it must be in an accept alternative.

   --  To expand the requeue statement, a label is provided at the end of the
   --  accept statement or alternative of which it is a part, so that the
   --  statement can be skipped after the requeue is complete. This label is
   --  created here rather than during the expansion of the accept statement,
   --  because it will be needed by any requeue statements within the accept,
   --  which are expanded before the accept.

   procedure Expand_Accept_Declarations (N : Node_Id; Ent : Entity_Id) is
      Loc    : constant Source_Ptr := Sloc (N);
      Stats  : constant Node_Id    := Handled_Statement_Sequence (N);
      Ann    : Entity_Id           := Empty;
      Adecl  : Node_Id;
      Lab_Id : Node_Id;
      Lab    : Node_Id;
      Ldecl  : Node_Id;
      Ldecl2 : Node_Id;

   begin
      if Expander_Active then

         --  If we have no handled statement sequence, we may need to build
         --  a dummy sequence consisting of a null statement. This can be
         --  skipped if the trivial accept optimization is permitted.

         if not Trivial_Accept_OK
           and then
             (No (Stats) or else Null_Statements (Statements (Stats)))
         then
            Set_Handled_Statement_Sequence (N,
              Make_Handled_Sequence_Of_Statements (Loc,
                New_List (Make_Null_Statement (Loc))));
         end if;

         --  Create and declare two labels to be placed at the end of the
         --  accept statement. The first label is used to allow requeues to
         --  skip the remainder of entry processing. The second label is used
         --  to skip the remainder of entry processing if the rendezvous
         --  completes in the middle of the accept body.

         if Present (Handled_Statement_Sequence (N)) then
            declare
               Ent : Entity_Id;

            begin
               Ent := Make_Temporary (Loc, 'L');
               Lab_Id := New_Reference_To (Ent, Loc);
               Lab := Make_Label (Loc, Lab_Id);
               Ldecl :=
                 Make_Implicit_Label_Declaration (Loc,
                   Defining_Identifier  => Ent,
                   Label_Construct      => Lab);
               Append (Lab, Statements (Handled_Statement_Sequence (N)));

               Ent := Make_Temporary (Loc, 'L');
               Lab_Id := New_Reference_To (Ent, Loc);
               Lab := Make_Label (Loc, Lab_Id);
               Ldecl2 :=
                 Make_Implicit_Label_Declaration (Loc,
                   Defining_Identifier  => Ent,
                   Label_Construct      => Lab);
               Append (Lab, Statements (Handled_Statement_Sequence (N)));
            end;

         else
            Ldecl := Empty;
            Ldecl2 := Empty;
         end if;

         --  Case of stand alone accept statement

         if Is_List_Member (N) then

            if Present (Handled_Statement_Sequence (N)) then
               Ann := Make_Temporary (Loc, 'A');

               Adecl :=
                 Make_Object_Declaration (Loc,
                   Defining_Identifier => Ann,
                   Object_Definition =>
                     New_Reference_To (RTE (RE_Address), Loc));

               Insert_Before (N, Adecl);
               Analyze (Adecl);

               Insert_Before (N, Ldecl);
               Analyze (Ldecl);

               Insert_Before (N, Ldecl2);
               Analyze (Ldecl2);
            end if;

         --  Case of accept statement which is in an accept alternative

         else
            declare
               Acc_Alt : constant Node_Id := Parent (N);
               Sel_Acc : constant Node_Id := Parent (Acc_Alt);
               Alt     : Node_Id;

            begin
               pragma Assert (Nkind (Acc_Alt) = N_Accept_Alternative);
               pragma Assert (Nkind (Sel_Acc) = N_Selective_Accept);

               --  ??? Consider a single label for select statements

               if Present (Handled_Statement_Sequence (N)) then
                  Prepend (Ldecl2,
                     Statements (Handled_Statement_Sequence (N)));
                  Analyze (Ldecl2);

                  Prepend (Ldecl,
                     Statements (Handled_Statement_Sequence (N)));
                  Analyze (Ldecl);
               end if;

               --  Find first accept alternative of the selective accept. A
               --  valid selective accept must have at least one accept in it.

               Alt := First (Select_Alternatives (Sel_Acc));

               while Nkind (Alt) /= N_Accept_Alternative loop
                  Next (Alt);
               end loop;

               --  If we are the first accept statement, then we have to create
               --  the Ann variable, as for the stand alone case, except that
               --  it is inserted before the selective accept. Similarly, a
               --  label for requeue expansion must be declared.

               if N = Accept_Statement (Alt) then
                  Ann := Make_Temporary (Loc, 'A');
                  Adecl :=
                    Make_Object_Declaration (Loc,
                      Defining_Identifier => Ann,
                      Object_Definition =>
                        New_Reference_To (RTE (RE_Address), Loc));

                  Insert_Before (Sel_Acc, Adecl);
                  Analyze (Adecl);

               --  If we are not the first accept statement, then find the Ann
               --  variable allocated by the first accept and use it.

               else
                  Ann :=
                    Node (Last_Elmt (Accept_Address
                      (Entity (Entry_Direct_Name (Accept_Statement (Alt))))));
               end if;
            end;
         end if;

         --  Merge here with Ann either created or referenced, and Adecl
         --  pointing to the corresponding declaration. Remaining processing
         --  is the same for the two cases.

         if Present (Ann) then
            Append_Elmt (Ann, Accept_Address (Ent));
            Set_Debug_Info_Needed (Ann);
         end if;

         --  Create renaming declarations for the entry formals. Each reference
         --  to a formal becomes a dereference of a component of the parameter
         --  block, whose address is held in Ann. These declarations are
         --  eventually inserted into the accept block, and analyzed there so
         --  that they have the proper scope for gdb and do not conflict with
         --  other declarations.

         if Present (Parameter_Specifications (N))
           and then Present (Handled_Statement_Sequence (N))
         then
            declare
               Comp   : Entity_Id;
               Decl   : Node_Id;
               Formal : Entity_Id;
               New_F  : Entity_Id;

            begin
               Push_Scope (Ent);
               Formal := First_Formal (Ent);

               while Present (Formal) loop
                  Comp  := Entry_Component (Formal);
                  New_F :=
                    Make_Defining_Identifier (Loc, Chars (Formal));

                  Set_Etype (New_F, Etype (Formal));
                  Set_Scope (New_F, Ent);

                  --  Now we set debug info needed on New_F even though it does
                  --  not come from source, so that the debugger will get the
                  --  right information for these generated names.

                  Set_Debug_Info_Needed (New_F);

                  if Ekind (Formal) = E_In_Parameter then
                     Set_Ekind (New_F, E_Constant);
                  else
                     Set_Ekind (New_F, E_Variable);
                     Set_Extra_Constrained (New_F, Extra_Constrained (Formal));
                  end if;

                  Set_Actual_Subtype (New_F, Actual_Subtype (Formal));

                  Decl :=
                    Make_Object_Renaming_Declaration (Loc,
                      Defining_Identifier =>
                        New_F,
                      Subtype_Mark =>
                        New_Reference_To (Etype (Formal), Loc),
                      Name =>
                        Make_Explicit_Dereference (Loc,
                          Make_Selected_Component (Loc,
                            Prefix =>
                              Unchecked_Convert_To (
                                Entry_Parameters_Type (Ent),
                                New_Reference_To (Ann, Loc)),
                            Selector_Name =>
                              New_Reference_To (Comp, Loc))));

                  if No (Declarations (N)) then
                     Set_Declarations (N, New_List);
                  end if;

                  Append (Decl, Declarations (N));
                  Set_Renamed_Object (Formal, New_F);
                  Next_Formal (Formal);
               end loop;

               End_Scope;
            end;
         end if;
      end if;
   end Expand_Accept_Declarations;

   ---------------------------------------------
   -- Expand_Access_Protected_Subprogram_Type --
   ---------------------------------------------

   procedure Expand_Access_Protected_Subprogram_Type (N : Node_Id) is
      Loc    : constant Source_Ptr := Sloc (N);
      Comps  : List_Id;
      T      : constant Entity_Id  := Defining_Identifier (N);
      D_T    : constant Entity_Id  := Designated_Type (T);
      D_T2   : constant Entity_Id  := Make_Temporary (Loc, 'D');
      E_T    : constant Entity_Id  := Make_Temporary (Loc, 'E');
      P_List : constant List_Id    := Build_Protected_Spec
                                        (N, RTE (RE_Address), D_T, False);
      Decl1  : Node_Id;
      Decl2  : Node_Id;
      Def1   : Node_Id;

   begin
      --  Create access to subprogram with full signature

      if Etype (D_T) /= Standard_Void_Type then
         Def1 :=
           Make_Access_Function_Definition (Loc,
             Parameter_Specifications => P_List,
             Result_Definition =>
               Copy_Result_Type (Result_Definition (Type_Definition (N))));

      else
         Def1 :=
           Make_Access_Procedure_Definition (Loc,
             Parameter_Specifications => P_List);
      end if;

      Decl1 :=
        Make_Full_Type_Declaration (Loc,
          Defining_Identifier => D_T2,
          Type_Definition => Def1);

      Insert_After (N, Decl1);
      Analyze (Decl1);

      --  Create Equivalent_Type, a record with two components for an access to
      --  object and an access to subprogram.

      Comps := New_List (
        Make_Component_Declaration (Loc,
          Defining_Identifier => Make_Temporary (Loc, 'P'),
          Component_Definition =>
            Make_Component_Definition (Loc,
              Aliased_Present => False,
              Subtype_Indication =>
                New_Occurrence_Of (RTE (RE_Address), Loc))),

        Make_Component_Declaration (Loc,
          Defining_Identifier  => Make_Temporary (Loc, 'S'),
          Component_Definition =>
            Make_Component_Definition (Loc,
              Aliased_Present    => False,
              Subtype_Indication => New_Occurrence_Of (D_T2, Loc))));

      Decl2 :=
        Make_Full_Type_Declaration (Loc,
          Defining_Identifier => E_T,
          Type_Definition =>
            Make_Record_Definition (Loc,
              Component_List =>
                Make_Component_List (Loc,
                  Component_Items => Comps)));

      Insert_After (Decl1, Decl2);
      Analyze (Decl2);
      Set_Equivalent_Type (T, E_T);
   end Expand_Access_Protected_Subprogram_Type;

   --------------------------
   -- Expand_Entry_Barrier --
   --------------------------

   procedure Expand_Entry_Barrier (N : Node_Id; Ent : Entity_Id) is
      Cond      : constant Node_Id   :=
                    Condition (Entry_Body_Formal_Part (N));
      Prot      : constant Entity_Id := Scope (Ent);
      Spec_Decl : constant Node_Id   := Parent (Prot);
      Func      : Node_Id;
      B_F       : Node_Id;
      Body_Decl : Node_Id;

   begin
      if No_Run_Time_Mode then
         Error_Msg_CRT ("entry barrier", N);
         return;
      end if;

      --  The body of the entry barrier must be analyzed in the context of the
      --  protected object, but its scope is external to it, just as any other
      --  unprotected version of a protected operation. The specification has
      --  been produced when the protected type declaration was elaborated. We
      --  build the body, insert it in the enclosing scope, but analyze it in
      --  the current context. A more uniform approach would be to treat the
      --  barrier just as a protected function, and discard the protected
      --  version of it because it is never called.

      if Expander_Active then
         B_F := Build_Barrier_Function (N, Ent, Prot);
         Func := Barrier_Function (Ent);
         Set_Corresponding_Spec (B_F, Func);

         Body_Decl := Parent (Corresponding_Body (Spec_Decl));

         if Nkind (Parent (Body_Decl)) = N_Subunit then
            Body_Decl := Corresponding_Stub (Parent (Body_Decl));
         end if;

         Insert_Before_And_Analyze (Body_Decl, B_F);

         Set_Discriminals (Spec_Decl);
         Set_Scope (Func, Scope (Prot));

      else
         Analyze_And_Resolve (Cond, Any_Boolean);
      end if;

      --  The Ravenscar profile restricts barriers to simple variables declared
      --  within the protected object. We also allow Boolean constants, since
      --  these appear in several published examples and are also allowed by
      --  the Aonix compiler.

      --  Note that after analysis variables in this context will be replaced
      --  by the corresponding prival, that is to say a renaming of a selected
      --  component of the form _Object.Var. If expansion is disabled, as
      --  within a generic, we check that the entity appears in the current
      --  scope.

      if Is_Entity_Name (Cond) then

         --  A small optimization of useless renamings. If the scope of the
         --  entity of the condition is not the barrier function, then the
         --  condition does not reference any of the generated renamings
         --  within the function.

         if Expander_Active
           and then Scope (Entity (Cond)) /= Func
         then
            Set_Declarations (B_F, Empty_List);
         end if;

         if Entity (Cond) = Standard_False
              or else
            Entity (Cond) = Standard_True
         then
            return;

         elsif not Expander_Active
           and then Scope (Entity (Cond)) = Current_Scope
         then
            return;

         --  Check for case of _object.all.field (note that the explicit
         --  dereference gets inserted by analyze/expand of _object.field)

         elsif Present (Renamed_Object (Entity (Cond)))
           and then
             Nkind (Renamed_Object (Entity (Cond))) = N_Selected_Component
           and then
             Chars
               (Prefix
                 (Prefix (Renamed_Object (Entity (Cond))))) = Name_uObject
         then
            return;
         end if;
      end if;

      --  It is not a boolean variable or literal, so check the restriction

      Check_Restriction (Simple_Barriers, Cond);
   end Expand_Entry_Barrier;

   ------------------------------
   -- Expand_N_Abort_Statement --
   ------------------------------

   --  Expand abort T1, T2, .. Tn; into:
   --    Abort_Tasks (Task_List'(1 => T1.Task_Id, 2 => T2.Task_Id ...))

   procedure Expand_N_Abort_Statement (N : Node_Id) is
      Loc    : constant Source_Ptr := Sloc (N);
      Tlist  : constant List_Id    := Names (N);
      Count  : Nat;
      Aggr   : Node_Id;
      Tasknm : Node_Id;

   begin
      Aggr := Make_Aggregate (Loc, Component_Associations => New_List);
      Count := 0;

      Tasknm := First (Tlist);

      while Present (Tasknm) loop
         Count := Count + 1;

         --  A task interface class-wide type object is being aborted.
         --  Retrieve its _task_id by calling a dispatching routine.

         if Ada_Version >= Ada_2005
           and then Ekind (Etype (Tasknm)) = E_Class_Wide_Type
           and then Is_Interface (Etype (Tasknm))
           and then Is_Task_Interface (Etype (Tasknm))
         then
            Append_To (Component_Associations (Aggr),
              Make_Component_Association (Loc,
                Choices => New_List (
                  Make_Integer_Literal (Loc, Count)),
                Expression =>

                  --  Task_Id (Tasknm._disp_get_task_id)

                  Make_Unchecked_Type_Conversion (Loc,
                    Subtype_Mark =>
                      New_Reference_To (RTE (RO_ST_Task_Id), Loc),
                    Expression =>
                      Make_Selected_Component (Loc,
                        Prefix        => New_Copy_Tree (Tasknm),
                        Selector_Name =>
                          Make_Identifier (Loc, Name_uDisp_Get_Task_Id)))));

         else
            Append_To (Component_Associations (Aggr),
              Make_Component_Association (Loc,
                Choices => New_List (
                  Make_Integer_Literal (Loc, Count)),
                Expression => Concurrent_Ref (Tasknm)));
         end if;

         Next (Tasknm);
      end loop;

      Rewrite (N,
        Make_Procedure_Call_Statement (Loc,
          Name => New_Reference_To (RTE (RE_Abort_Tasks), Loc),
          Parameter_Associations => New_List (
            Make_Qualified_Expression (Loc,
              Subtype_Mark => New_Reference_To (RTE (RE_Task_List), Loc),
              Expression => Aggr))));

      Analyze (N);
   end Expand_N_Abort_Statement;

   -------------------------------
   -- Expand_N_Accept_Statement --
   -------------------------------

   --  This procedure handles expansion of accept statements that stand
   --  alone, i.e. they are not part of an accept alternative. The expansion
   --  of accept statement in accept alternatives is handled by the routines
   --  Expand_N_Accept_Alternative and Expand_N_Selective_Accept. The
   --  following description applies only to stand alone accept statements.

   --  If there is no handled statement sequence, or only null statements,
   --  then this is called a trivial accept, and the expansion is:

   --    Accept_Trivial (entry-index)

   --  If there is a handled statement sequence, then the expansion is:

   --    Ann : Address;
   --    {Lnn : Label}

   --    begin
   --       begin
   --          Accept_Call (entry-index, Ann);
   --          Renaming_Declarations for formals
   --          <statement sequence from N_Accept_Statement node>
   --          Complete_Rendezvous;
   --          <<Lnn>>
   --
   --       exception
   --          when ... =>
   --             <exception handler from N_Accept_Statement node>
   --             Complete_Rendezvous;
   --          when ... =>
   --             <exception handler from N_Accept_Statement node>
   --             Complete_Rendezvous;
   --          ...
   --       end;

   --    exception
   --       when all others =>
   --          Exceptional_Complete_Rendezvous (Get_GNAT_Exception);
   --    end;

   --  The first three declarations were already inserted ahead of the accept
   --  statement by the Expand_Accept_Declarations procedure, which was called
   --  directly from the semantics during analysis of the accept statement,
   --  before analyzing its contained statements.

   --  The declarations from the N_Accept_Statement, as noted in Sinfo, come
   --  from possible expansion activity (the original source of course does
   --  not have any declarations associated with the accept statement, since
   --  an accept statement has no declarative part). In particular, if the
   --  expander is active, the first such declaration is the declaration of
   --  the Accept_Params_Ptr entity (see Sem_Ch9.Analyze_Accept_Statement).
   --
   --  The two blocks are merged into a single block if the inner block has
   --  no exception handlers, but otherwise two blocks are required, since
   --  exceptions might be raised in the exception handlers of the inner
   --  block, and Exceptional_Complete_Rendezvous must be called.

   procedure Expand_N_Accept_Statement (N : Node_Id) is
      Loc     : constant Source_Ptr := Sloc (N);
      Stats   : constant Node_Id    := Handled_Statement_Sequence (N);
      Ename   : constant Node_Id    := Entry_Direct_Name (N);
      Eindx   : constant Node_Id    := Entry_Index (N);
      Eent    : constant Entity_Id  := Entity (Ename);
      Acstack : constant Elist_Id   := Accept_Address (Eent);
      Ann     : constant Entity_Id  := Node (Last_Elmt (Acstack));
      Ttyp    : constant Entity_Id  := Etype (Scope (Eent));
      Blkent  : Entity_Id;
      Call    : Node_Id;
      Block   : Node_Id;

   --  Start of processing for Expand_N_Accept_Statement

   begin
      --  If accept statement is not part of a list, then its parent must be
      --  an accept alternative, and, as described above, we do not do any
      --  expansion for such accept statements at this level.

      if not Is_List_Member (N) then
         pragma Assert (Nkind (Parent (N)) = N_Accept_Alternative);
         return;

      --  Trivial accept case (no statement sequence, or null statements).
      --  If the accept statement has declarations, then just insert them
      --  before the procedure call.

      elsif Trivial_Accept_OK
        and then (No (Stats) or else Null_Statements (Statements (Stats)))
      then
         --  Remove declarations for renamings, because the parameter block
         --  will not be assigned.

         declare
            D      : Node_Id;
            Next_D : Node_Id;

         begin
            D := First (Declarations (N));

            while Present (D) loop
               Next_D := Next (D);
               if Nkind (D) = N_Object_Renaming_Declaration then
                  Remove (D);
               end if;

               D := Next_D;
            end loop;
         end;

         if Present (Declarations (N)) then
            Insert_Actions (N, Declarations (N));
         end if;

         Rewrite (N,
           Make_Procedure_Call_Statement (Loc,
             Name => New_Reference_To (RTE (RE_Accept_Trivial), Loc),
             Parameter_Associations => New_List (
               Entry_Index_Expression (Loc, Entity (Ename), Eindx, Ttyp))));

         Analyze (N);

         --  Discard Entry_Address that was created for it, so it will not be
         --  emitted if this accept statement is in the statement part of a
         --  delay alternative.

         if Present (Stats) then
            Remove_Last_Elmt (Acstack);
         end if;

      --  Case of statement sequence present

      else
         --  Construct the block, using the declarations from the accept
         --  statement if any to initialize the declarations of the block.

         Blkent := Make_Temporary (Loc, 'A');
         Set_Ekind (Blkent, E_Block);
         Set_Etype (Blkent, Standard_Void_Type);
         Set_Scope (Blkent, Current_Scope);

         Block :=
           Make_Block_Statement (Loc,
             Identifier                 => New_Reference_To (Blkent, Loc),
             Declarations               => Declarations (N),
             Handled_Statement_Sequence => Build_Accept_Body (N));

         --  For the analysis of the generated declarations, the parent node
         --  must be properly set.

         Set_Parent (Block, Parent (N));

         --  Prepend call to Accept_Call to main statement sequence If the
         --  accept has exception handlers, the statement sequence is wrapped
         --  in a block. Insert call and renaming declarations in the
         --  declarations of the block, so they are elaborated before the
         --  handlers.

         Call :=
           Make_Procedure_Call_Statement (Loc,
             Name => New_Reference_To (RTE (RE_Accept_Call), Loc),
             Parameter_Associations => New_List (
               Entry_Index_Expression (Loc, Entity (Ename), Eindx, Ttyp),
               New_Reference_To (Ann, Loc)));

         if Parent (Stats) = N then
            Prepend (Call, Statements (Stats));
         else
            Set_Declarations
              (Parent (Stats),
                New_List (Call));
         end if;

         Analyze (Call);

         Push_Scope (Blkent);

         declare
            D      : Node_Id;
            Next_D : Node_Id;
            Typ    : Entity_Id;

         begin
            D := First (Declarations (N));
            while Present (D) loop
               Next_D := Next (D);

               if Nkind (D) = N_Object_Renaming_Declaration then

                  --  The renaming declarations for the formals were created
                  --  during analysis of the accept statement, and attached to
                  --  the list of declarations. Place them now in the context
                  --  of the accept block or subprogram.

                  Remove (D);
                  Typ := Entity (Subtype_Mark (D));
                  Insert_After (Call, D);
                  Analyze (D);

                  --  If the formal is class_wide, it does not have an actual
                  --  subtype. The analysis of the renaming declaration creates
                  --  one, but we need to retain the class-wide nature of the
                  --  entity.

                  if Is_Class_Wide_Type (Typ) then
                     Set_Etype (Defining_Identifier (D), Typ);
                  end if;

               end if;

               D := Next_D;
            end loop;
         end;

         End_Scope;

         --  Replace the accept statement by the new block

         Rewrite (N, Block);
         Analyze (N);

         --  Last step is to unstack the Accept_Address value

         Remove_Last_Elmt (Acstack);
      end if;
   end Expand_N_Accept_Statement;

   ----------------------------------
   -- Expand_N_Asynchronous_Select --
   ----------------------------------

   --  This procedure assumes that the trigger statement is an entry call or
   --  a dispatching procedure call. A delay alternative should already have
   --  been expanded into an entry call to the appropriate delay object Wait
   --  entry.

   --  If the trigger is a task entry call, the select is implemented with
   --  a Task_Entry_Call:

   --    declare
   --       B : Boolean;
   --       C : Boolean;
   --       P : parms := (parm, parm, parm);

   --        --  Clean is added by Exp_Ch7.Expand_Cleanup_Actions

   --       procedure _clean is
   --       begin
   --          ...
   --          Cancel_Task_Entry_Call (C);
   --          ...
   --       end _clean;

   --    begin
   --       Abort_Defer;
   --       Task_Entry_Call
   --         (<acceptor-task>,    --  Acceptor
   --          <entry-index>,      --  E
   --          P'Address,          --  Uninterpreted_Data
   --          Asynchronous_Call,  --  Mode
   --          B);                 --  Rendezvous_Successful

   --       begin
   --          begin
   --             Abort_Undefer;
   --             <abortable-part>
   --          at end
   --             _clean;  --  Added by Exp_Ch7.Expand_Cleanup_Actions
   --          end;
   --       exception
   --          when Abort_Signal => Abort_Undefer;
   --       end;

   --       parm := P.param;
   --       parm := P.param;
   --       ...
   --       if not C then
   --          <triggered-statements>
   --       end if;
   --    end;

   --  Note that Build_Simple_Entry_Call is used to expand the entry of the
   --  asynchronous entry call (by Expand_N_Entry_Call_Statement procedure)
   --  as follows:

   --    declare
   --       P : parms := (parm, parm, parm);
   --    begin
   --       Call_Simple (acceptor-task, entry-index, P'Address);
   --       parm := P.param;
   --       parm := P.param;
   --       ...
   --    end;

   --  so the task at hand is to convert the latter expansion into the former

   --  If the trigger is a protected entry call, the select is implemented
   --  with Protected_Entry_Call:

   --  declare
   --     P   : E1_Params := (param, param, param);
   --     Bnn : Communications_Block;

   --  begin
   --     declare

   --        --  Clean is added by Exp_Ch7.Expand_Cleanup_Actions

   --        procedure _clean is
   --        begin
   --           ...
   --           if Enqueued (Bnn) then
   --              Cancel_Protected_Entry_Call (Bnn);
   --           end if;
   --           ...
   --        end _clean;

   --     begin
   --        begin
   --           Protected_Entry_Call
   --             (po._object'Access,  --  Object
   --              <entry index>,      --  E
   --              P'Address,          --  Uninterpreted_Data
   --              Asynchronous_Call,  --  Mode
   --              Bnn);               --  Block

   --           if Enqueued (Bnn) then
   --              <abortable-part>
   --           end if;
   --        at end
   --           _clean;  --  Added by Exp_Ch7.Expand_Cleanup_Actions
   --        end;
   --     exception
   --        when Abort_Signal => Abort_Undefer;
   --     end;

   --     if not Cancelled (Bnn) then
   --        <triggered-statements>
   --     end if;
   --  end;

   --  Build_Simple_Entry_Call is used to expand the all to a simple protected
   --  entry call:

   --  declare
   --     P   : E1_Params := (param, param, param);
   --     Bnn : Communications_Block;

   --  begin
   --     Protected_Entry_Call
   --       (po._object'Access,  --  Object
   --        <entry index>,      --  E
   --        P'Address,          --  Uninterpreted_Data
   --        Simple_Call,        --  Mode
   --        Bnn);               --  Block
   --     parm := P.param;
   --     parm := P.param;
   --       ...
   --  end;

   --  Ada 2005 (AI-345): If the trigger is a dispatching call, the select is
   --  expanded into:

   --    declare
   --       B   : Boolean := False;
   --       Bnn : Communication_Block;
   --       C   : Ada.Tags.Prim_Op_Kind;
   --       D   : System.Storage_Elements.Dummy_Communication_Block;
   --       K   : Ada.Tags.Tagged_Kind :=
   --               Ada.Tags.Get_Tagged_Kind (Ada.Tags.Tag (<object>));
   --       P   : Parameters := (Param1 .. ParamN);
   --       S   : Integer;
   --       U   : Boolean;

   --    begin
   --       if K = Ada.Tags.TK_Limited_Tagged then
   --          <dispatching-call>;
   --          <triggering-statements>;

   --       else
   --          S :=
   --            Ada.Tags.Get_Offset_Index
   --              (Ada.Tags.Tag (<object>), DT_Position (<dispatching-call>));

   --          _Disp_Get_Prim_Op_Kind (<object>, S, C);

   --          if C = POK_Protected_Entry then
   --             declare
   --                procedure _clean is
   --                begin
   --                   if Enqueued (Bnn) then
   --                      Cancel_Protected_Entry_Call (Bnn);
   --                   end if;
   --                end _clean;

   --             begin
   --                begin
   --                   _Disp_Asynchronous_Select
   --                     (<object>, S, P'Address, D, B);
   --                   Bnn := Communication_Block (D);

   --                   Param1 := P.Param1;
   --                   ...
   --                   ParamN := P.ParamN;

   --                   if Enqueued (Bnn) then
   --                      <abortable-statements>
   --                   end if;
   --                at end
   --                   _clean;  --  Added by Exp_Ch7.Expand_Cleanup_Actions
   --                end;
   --             exception
   --                when Abort_Signal => Abort_Undefer;
   --             end;

   --             if not Cancelled (Bnn) then
   --                <triggering-statements>
   --             end if;

   --          elsif C = POK_Task_Entry then
   --             declare
   --                procedure _clean is
   --                begin
   --                   Cancel_Task_Entry_Call (U);
   --                end _clean;

   --             begin
   --                Abort_Defer;

   --                _Disp_Asynchronous_Select
   --                  (<object>, S, P'Address, D, B);
   --                Bnn := Communication_Bloc (D);

   --                Param1 := P.Param1;
   --                ...
   --                ParamN := P.ParamN;

   --                begin
   --                   begin
   --                      Abort_Undefer;
   --                      <abortable-statements>
   --                   at end
   --                      _clean;  --  Added by Exp_Ch7.Expand_Cleanup_Actions
   --                   end;
   --                exception
   --                   when Abort_Signal => Abort_Undefer;
   --                end;

   --                if not U then
   --                   <triggering-statements>
   --                end if;
   --             end;

   --          else
   --             <dispatching-call>;
   --             <triggering-statements>
   --          end if;
   --       end if;
   --    end;

   --  The job is to convert this to the asynchronous form

   --  If the trigger is a delay statement, it will have been expanded into a
   --  call to one of the GNARL delay procedures. This routine will convert
   --  this into a protected entry call on a delay object and then continue
   --  processing as for a protected entry call trigger. This requires
   --  declaring a Delay_Block object and adding a pointer to this object to
   --  the parameter list of the delay procedure to form the parameter list of
   --  the entry call. This object is used by the runtime to queue the delay
   --  request.

   --  For a description of the use of P and the assignments after the call,
   --  see Expand_N_Entry_Call_Statement.

   procedure Expand_N_Asynchronous_Select (N : Node_Id) is
      Loc    : constant Source_Ptr := Sloc (N);
      Abrt   : constant Node_Id    := Abortable_Part (N);
      Astats : constant List_Id    := Statements (Abrt);
      Trig   : constant Node_Id    := Triggering_Alternative (N);
      Tstats : constant List_Id    := Statements (Trig);

      Abort_Block_Ent   : Entity_Id;
      Abortable_Block   : Node_Id;
      Actuals           : List_Id;
      Blk_Ent           : Entity_Id;
      Blk_Typ           : Entity_Id;
      Call              : Node_Id;
      Call_Ent          : Entity_Id;
      Cancel_Param      : Entity_Id;
      Cleanup_Block     : Node_Id;
      Cleanup_Block_Ent : Entity_Id;
      Cleanup_Stmts     : List_Id;
      Conc_Typ_Stmts    : List_Id;
      Concval           : Node_Id;
      Dblock_Ent        : Entity_Id;
      Decl              : Node_Id;
      Decls             : List_Id;
      Ecall             : Node_Id;
      Ename             : Node_Id;
      Enqueue_Call      : Node_Id;
      Formals           : List_Id;
      Hdle              : List_Id;
      Index             : Node_Id;
      Lim_Typ_Stmts     : List_Id;
      N_Orig            : Node_Id;
      Obj               : Entity_Id;
      Param             : Node_Id;
      Params            : List_Id;
      Pdef              : Entity_Id;
      ProtE_Stmts       : List_Id;
      ProtP_Stmts       : List_Id;
      Stmt              : Node_Id;
      Stmts             : List_Id;
      Target_Undefer    : RE_Id;
      TaskE_Stmts       : List_Id;
      Undefer_Args      : List_Id := No_List;

      B   : Entity_Id;  --  Call status flag
      Bnn : Entity_Id;  --  Communication block
      C   : Entity_Id;  --  Call kind
      K   : Entity_Id;  --  Tagged kind
      P   : Entity_Id;  --  Parameter block
      S   : Entity_Id;  --  Primitive operation slot
      T   : Entity_Id;  --  Additional status flag

   begin
      Blk_Ent := Make_Temporary (Loc, 'A');
      Ecall   := Triggering_Statement (Trig);

      --  The arguments in the call may require dynamic allocation, and the
      --  call statement may have been transformed into a block. The block
      --  may contain additional declarations for internal entities, and the
      --  original call is found by sequential search.

      if Nkind (Ecall) = N_Block_Statement then
         Ecall := First (Statements (Handled_Statement_Sequence (Ecall)));
         while not Nkind_In (Ecall, N_Procedure_Call_Statement,
                                    N_Entry_Call_Statement)
         loop
            Next (Ecall);
         end loop;
      end if;

      --  This is either a dispatching call or a delay statement used as a
      --  trigger which was expanded into a procedure call.

      if Nkind (Ecall) = N_Procedure_Call_Statement then
         if Ada_Version >= Ada_2005
           and then
             (No (Original_Node (Ecall))
                or else not Nkind_In (Original_Node (Ecall),
                                        N_Delay_Relative_Statement,
                                        N_Delay_Until_Statement))
         then
            Extract_Dispatching_Call (Ecall, Call_Ent, Obj, Actuals, Formals);

            Decls := New_List;
            Stmts := New_List;

            --  Call status flag processing, generate:
            --    B : Boolean := False;

            B := Build_B (Loc, Decls);

            --  Communication block processing, generate:
            --    Bnn : Communication_Block;

            Bnn := Make_Temporary (Loc, 'B');
            Append_To (Decls,
              Make_Object_Declaration (Loc,
                Defining_Identifier => Bnn,
                Object_Definition   =>
                  New_Reference_To (RTE (RE_Communication_Block), Loc)));

            --  Call kind processing, generate:
            --    C : Ada.Tags.Prim_Op_Kind;

            C := Build_C (Loc, Decls);

            --  Tagged kind processing, generate:
            --    K : Ada.Tags.Tagged_Kind :=
            --          Ada.Tags.Get_Tagged_Kind (Ada.Tags.Tag (<object>));

            --  Dummy communication block, generate:
            --    D : Dummy_Communication_Block;

            Append_To (Decls,
              Make_Object_Declaration (Loc,
                Defining_Identifier =>
                  Make_Defining_Identifier (Loc, Name_uD),
                Object_Definition =>
                  New_Reference_To (
                    RTE (RE_Dummy_Communication_Block), Loc)));

            K := Build_K (Loc, Decls, Obj);

            --  Parameter block processing

            Blk_Typ := Build_Parameter_Block
                         (Loc, Actuals, Formals, Decls);
            P       := Parameter_Block_Pack
                         (Loc, Blk_Typ, Actuals, Formals, Decls, Stmts);

            --  Dispatch table slot processing, generate:
            --    S : Integer;

            S := Build_S (Loc, Decls);

            --  Additional status flag processing, generate:
            --    Tnn : Boolean;

            T := Make_Temporary (Loc, 'T');
            Append_To (Decls,
              Make_Object_Declaration (Loc,
                Defining_Identifier => T,
                Object_Definition   =>
                  New_Reference_To (Standard_Boolean, Loc)));

            ------------------------------
            -- Protected entry handling --
            ------------------------------

            --  Generate:
            --    Param1 := P.Param1;
            --    ...
            --    ParamN := P.ParamN;

            Cleanup_Stmts := Parameter_Block_Unpack (Loc, P, Actuals, Formals);

            --  Generate:
            --    Bnn := Communication_Block (D);

            Prepend_To (Cleanup_Stmts,
              Make_Assignment_Statement (Loc,
                Name =>
                  New_Reference_To (Bnn, Loc),
                Expression =>
                  Make_Unchecked_Type_Conversion (Loc,
                    Subtype_Mark =>
                      New_Reference_To (RTE (RE_Communication_Block), Loc),
                    Expression   => Make_Identifier (Loc, Name_uD))));

            --  Generate:
            --    _Disp_Asynchronous_Select (<object>, S, P'Address, D, B);

            Prepend_To (Cleanup_Stmts,
              Make_Procedure_Call_Statement (Loc,
                Name =>
                  New_Reference_To (
                    Find_Prim_Op (Etype (Etype (Obj)),
                      Name_uDisp_Asynchronous_Select),
                    Loc),
                Parameter_Associations =>
                  New_List (
                    New_Copy_Tree (Obj),             --  <object>
                    New_Reference_To (S, Loc),       --  S
                    Make_Attribute_Reference (Loc,   --  P'Address
                      Prefix =>
                        New_Reference_To (P, Loc),
                      Attribute_Name =>
                        Name_Address),
                    Make_Identifier (Loc, Name_uD),  --  D
                    New_Reference_To (B, Loc))));    --  B

            --  Generate:
            --    if Enqueued (Bnn) then
            --       <abortable-statements>
            --    end if;

            Append_To (Cleanup_Stmts,
              Make_If_Statement (Loc,
                Condition =>
                  Make_Function_Call (Loc,
                    Name =>
                      New_Reference_To (RTE (RE_Enqueued), Loc),
                    Parameter_Associations =>
                      New_List (
                        New_Reference_To (Bnn, Loc))),

                Then_Statements =>
                  New_Copy_List_Tree (Astats)));

            --  Wrap the statements in a block. Exp_Ch7.Expand_Cleanup_Actions
            --  will then generate a _clean for the communication block Bnn.

            --  Generate:
            --    declare
            --       procedure _clean is
            --       begin
            --          if Enqueued (Bnn) then
            --             Cancel_Protected_Entry_Call (Bnn);
            --          end if;
            --       end _clean;
            --    begin
            --       Cleanup_Stmts
            --    at end
            --       _clean;
            --    end;

            Cleanup_Block_Ent := Make_Temporary (Loc, 'C');
            Cleanup_Block :=
              Build_Cleanup_Block (Loc, Cleanup_Block_Ent, Cleanup_Stmts, Bnn);

            --  Wrap the cleanup block in an exception handling block

            --  Generate:
            --    begin
            --       Cleanup_Block
            --    exception
            --       when Abort_Signal => Abort_Undefer;
            --    end;

            Abort_Block_Ent := Make_Temporary (Loc, 'A');
            ProtE_Stmts :=
              New_List (
                Make_Implicit_Label_Declaration (Loc,
                  Defining_Identifier =>
                    Abort_Block_Ent),

                Build_Abort_Block
                  (Loc, Abort_Block_Ent, Cleanup_Block_Ent, Cleanup_Block));

            --  Generate:
            --    if not Cancelled (Bnn) then
            --       <triggering-statements>
            --    end if;

            Append_To (ProtE_Stmts,
              Make_If_Statement (Loc,
                Condition =>
                  Make_Op_Not (Loc,
                    Right_Opnd =>
                      Make_Function_Call (Loc,
                        Name =>
                          New_Reference_To (RTE (RE_Cancelled), Loc),
                        Parameter_Associations =>
                          New_List (
                            New_Reference_To (Bnn, Loc)))),

                Then_Statements =>
                  New_Copy_List_Tree (Tstats)));

            -------------------------
            -- Task entry handling --
            -------------------------

            --  Generate:
            --    Param1 := P.Param1;
            --    ...
            --    ParamN := P.ParamN;

            TaskE_Stmts := Parameter_Block_Unpack (Loc, P, Actuals, Formals);

            --  Generate:
            --    Bnn := Communication_Block (D);

            Append_To (TaskE_Stmts,
              Make_Assignment_Statement (Loc,
                Name =>
                  New_Reference_To (Bnn, Loc),
                Expression =>
                  Make_Unchecked_Type_Conversion (Loc,
                    Subtype_Mark =>
                      New_Reference_To (RTE (RE_Communication_Block), Loc),
                    Expression   => Make_Identifier (Loc, Name_uD))));

            --  Generate:
            --    _Disp_Asynchronous_Select (<object>, S, P'Address, D, B);

            Prepend_To (TaskE_Stmts,
              Make_Procedure_Call_Statement (Loc,
                Name =>
                  New_Reference_To (
                    Find_Prim_Op (Etype (Etype (Obj)),
                      Name_uDisp_Asynchronous_Select),
                    Loc),
                Parameter_Associations =>
                  New_List (
                    New_Copy_Tree (Obj),             --  <object>
                    New_Reference_To (S, Loc),       --  S
                    Make_Attribute_Reference (Loc,   --  P'Address
                      Prefix =>
                        New_Reference_To (P, Loc),
                      Attribute_Name =>
                        Name_Address),
                    Make_Identifier (Loc, Name_uD),  --  D
                    New_Reference_To (B, Loc))));    --  B

            --  Generate:
            --    Abort_Defer;

            Prepend_To (TaskE_Stmts,
              Make_Procedure_Call_Statement (Loc,
                Name =>
                  New_Reference_To (RTE (RE_Abort_Defer), Loc),
                Parameter_Associations =>
                  No_List));

            --  Generate:
            --    Abort_Undefer;
            --    <abortable-statements>

            Cleanup_Stmts := New_Copy_List_Tree (Astats);

            Prepend_To (Cleanup_Stmts,
              Make_Procedure_Call_Statement (Loc,
                Name =>
                  New_Reference_To (RTE (RE_Abort_Undefer), Loc),
                Parameter_Associations =>
                  No_List));

            --  Wrap the statements in a block. Exp_Ch7.Expand_Cleanup_Actions
            --  will generate a _clean for the additional status flag.

            --  Generate:
            --    declare
            --       procedure _clean is
            --       begin
            --          Cancel_Task_Entry_Call (U);
            --       end _clean;
            --    begin
            --       Cleanup_Stmts
            --    at end
            --       _clean;
            --    end;

            Cleanup_Block_Ent := Make_Temporary (Loc, 'C');
            Cleanup_Block :=
              Build_Cleanup_Block (Loc, Cleanup_Block_Ent, Cleanup_Stmts, T);

            --  Wrap the cleanup block in an exception handling block

            --  Generate:
            --    begin
            --       Cleanup_Block
            --    exception
            --       when Abort_Signal => Abort_Undefer;
            --    end;

            Abort_Block_Ent := Make_Temporary (Loc, 'A');

            Append_To (TaskE_Stmts,
              Make_Implicit_Label_Declaration (Loc,
                Defining_Identifier => Abort_Block_Ent));

            Append_To (TaskE_Stmts,
              Build_Abort_Block
                (Loc, Abort_Block_Ent, Cleanup_Block_Ent, Cleanup_Block));

            --  Generate:
            --    if not T then
            --       <triggering-statements>
            --    end if;

            Append_To (TaskE_Stmts,
              Make_If_Statement (Loc,
                Condition =>
                  Make_Op_Not (Loc,
                    Right_Opnd =>
                      New_Reference_To (T, Loc)),

                Then_Statements =>
                  New_Copy_List_Tree (Tstats)));

            ----------------------------------
            -- Protected procedure handling --
            ----------------------------------

            --  Generate:
            --    <dispatching-call>;
            --    <triggering-statements>

            ProtP_Stmts := New_Copy_List_Tree (Tstats);
            Prepend_To (ProtP_Stmts, New_Copy_Tree (Ecall));

            --  Generate:
            --    S := Ada.Tags.Get_Offset_Index
            --           (Ada.Tags.Tag (<object>), DT_Position (Call_Ent));

            Conc_Typ_Stmts :=
              New_List (Build_S_Assignment (Loc, S, Obj, Call_Ent));

            --  Generate:
            --    _Disp_Get_Prim_Op_Kind (<object>, S, C);

            Append_To (Conc_Typ_Stmts,
              Make_Procedure_Call_Statement (Loc,
                Name =>
                  New_Reference_To (
                    Find_Prim_Op (Etype (Etype (Obj)),
                      Name_uDisp_Get_Prim_Op_Kind),
                    Loc),
                Parameter_Associations =>
                  New_List (
                    New_Copy_Tree (Obj),
                    New_Reference_To (S, Loc),
                    New_Reference_To (C, Loc))));

            --  Generate:
            --    if C = POK_Procedure_Entry then
            --       ProtE_Stmts
            --    elsif C = POK_Task_Entry then
            --       TaskE_Stmts
            --    else
            --       ProtP_Stmts
            --    end if;

            Append_To (Conc_Typ_Stmts,
              Make_If_Statement (Loc,
                Condition =>
                  Make_Op_Eq (Loc,
                    Left_Opnd =>
                      New_Reference_To (C, Loc),
                    Right_Opnd =>
                      New_Reference_To (RTE (RE_POK_Protected_Entry), Loc)),

                Then_Statements =>
                  ProtE_Stmts,

                Elsif_Parts =>
                  New_List (
                    Make_Elsif_Part (Loc,
                      Condition =>
                        Make_Op_Eq (Loc,
                          Left_Opnd =>
                            New_Reference_To (C, Loc),
                          Right_Opnd =>
                            New_Reference_To (RTE (RE_POK_Task_Entry), Loc)),

                      Then_Statements =>
                        TaskE_Stmts)),

                Else_Statements =>
                  ProtP_Stmts));

            --  Generate:
            --    <dispatching-call>;
            --    <triggering-statements>

            Lim_Typ_Stmts := New_Copy_List_Tree (Tstats);
            Prepend_To (Lim_Typ_Stmts, New_Copy_Tree (Ecall));

            --  Generate:
            --    if K = Ada.Tags.TK_Limited_Tagged then
            --       Lim_Typ_Stmts
            --    else
            --       Conc_Typ_Stmts
            --    end if;

            Append_To (Stmts,
              Make_If_Statement (Loc,
                Condition =>
                   Make_Op_Eq (Loc,
                     Left_Opnd =>
                       New_Reference_To (K, Loc),
                     Right_Opnd =>
                       New_Reference_To (RTE (RE_TK_Limited_Tagged), Loc)),

                Then_Statements =>
                  Lim_Typ_Stmts,

                Else_Statements =>
                  Conc_Typ_Stmts));

            Rewrite (N,
              Make_Block_Statement (Loc,
                Declarations =>
                  Decls,
                Handled_Statement_Sequence =>
                  Make_Handled_Sequence_Of_Statements (Loc, Stmts)));

            Analyze (N);
            return;

         --  Delay triggering statement processing

         else
            --  Add a Delay_Block object to the parameter list of the delay
            --  procedure to form the parameter list of the Wait entry call.

            Dblock_Ent := Make_Temporary (Loc, 'D');

            Pdef := Entity (Name (Ecall));

            if Is_RTE (Pdef, RO_CA_Delay_For) then
               Enqueue_Call :=
                 New_Reference_To (RTE (RE_Enqueue_Duration), Loc);

            elsif Is_RTE (Pdef, RO_CA_Delay_Until) then
               Enqueue_Call :=
                 New_Reference_To (RTE (RE_Enqueue_Calendar), Loc);

            else pragma Assert (Is_RTE (Pdef, RO_RT_Delay_Until));
               Enqueue_Call := New_Reference_To (RTE (RE_Enqueue_RT), Loc);
            end if;

            Append_To (Parameter_Associations (Ecall),
              Make_Attribute_Reference (Loc,
                Prefix => New_Reference_To (Dblock_Ent, Loc),
                Attribute_Name => Name_Unchecked_Access));

            --  Create the inner block to protect the abortable part

            Hdle := New_List (
              Make_Implicit_Exception_Handler (Loc,
                Exception_Choices =>
                  New_List (New_Reference_To (Stand.Abort_Signal, Loc)),
                Statements => New_List (
                  Make_Procedure_Call_Statement (Loc,
                    Name => New_Reference_To (RTE (RE_Abort_Undefer), Loc)))));

            Prepend_To (Astats,
              Make_Procedure_Call_Statement (Loc,
                Name => New_Reference_To (RTE (RE_Abort_Undefer), Loc)));

            Abortable_Block :=
              Make_Block_Statement (Loc,
                Identifier => New_Reference_To (Blk_Ent, Loc),
                Handled_Statement_Sequence =>
                  Make_Handled_Sequence_Of_Statements (Loc,
                    Statements => Astats),
                Has_Created_Identifier => True,
                Is_Asynchronous_Call_Block => True);

            --  Append call to if Enqueue (When, DB'Unchecked_Access) then

            Rewrite (Ecall,
              Make_Implicit_If_Statement (N,
                Condition => Make_Function_Call (Loc,
                  Name => Enqueue_Call,
                  Parameter_Associations => Parameter_Associations (Ecall)),
                Then_Statements =>
                  New_List (Make_Block_Statement (Loc,
                    Handled_Statement_Sequence =>
                      Make_Handled_Sequence_Of_Statements (Loc,
                        Statements => New_List (
                          Make_Implicit_Label_Declaration (Loc,
                            Defining_Identifier => Blk_Ent,
                            Label_Construct     => Abortable_Block),
                          Abortable_Block),
                        Exception_Handlers => Hdle)))));

            Stmts := New_List (Ecall);

            --  Construct statement sequence for new block

            Append_To (Stmts,
              Make_Implicit_If_Statement (N,
                Condition => Make_Function_Call (Loc,
                  Name => New_Reference_To (
                    RTE (RE_Timed_Out), Loc),
                  Parameter_Associations => New_List (
                    Make_Attribute_Reference (Loc,
                      Prefix => New_Reference_To (Dblock_Ent, Loc),
                      Attribute_Name => Name_Unchecked_Access))),
                Then_Statements => Tstats));

            --  The result is the new block

            Set_Entry_Cancel_Parameter (Blk_Ent, Dblock_Ent);

            Rewrite (N,
              Make_Block_Statement (Loc,
                Declarations => New_List (
                  Make_Object_Declaration (Loc,
                    Defining_Identifier => Dblock_Ent,
                    Aliased_Present => True,
                    Object_Definition => New_Reference_To (
                      RTE (RE_Delay_Block), Loc))),

                Handled_Statement_Sequence =>
                  Make_Handled_Sequence_Of_Statements (Loc, Stmts)));

            Analyze (N);
            return;
         end if;

      else
         N_Orig := N;
      end if;

      Extract_Entry (Ecall, Concval, Ename, Index);
      Build_Simple_Entry_Call (Ecall, Concval, Ename, Index);

      Stmts := Statements (Handled_Statement_Sequence (Ecall));
      Decls := Declarations (Ecall);

      if Is_Protected_Type (Etype (Concval)) then

         --  Get the declarations of the block expanded from the entry call

         Decl := First (Decls);
         while Present (Decl)
           and then
             (Nkind (Decl) /= N_Object_Declaration
               or else not Is_RTE (Etype (Object_Definition (Decl)),
                                   RE_Communication_Block))
         loop
            Next (Decl);
         end loop;

         pragma Assert (Present (Decl));
         Cancel_Param := Defining_Identifier (Decl);

         --  Change the mode of the Protected_Entry_Call call

         --  Protected_Entry_Call (
         --    Object => po._object'Access,
         --    E => <entry index>;
         --    Uninterpreted_Data => P'Address;
         --    Mode => Asynchronous_Call;
         --    Block => Bnn);

         Stmt := First (Stmts);

         --  Skip assignments to temporaries created for in-out parameters

         --  This makes unwarranted assumptions about the shape of the expanded
         --  tree for the call, and should be cleaned up ???

         while Nkind (Stmt) /= N_Procedure_Call_Statement loop
            Next (Stmt);
         end loop;

         Call := Stmt;

         Param := First (Parameter_Associations (Call));
         while Present (Param)
           and then not Is_RTE (Etype (Param), RE_Call_Modes)
         loop
            Next (Param);
         end loop;

         pragma Assert (Present (Param));
         Rewrite (Param, New_Reference_To (RTE (RE_Asynchronous_Call), Loc));
         Analyze (Param);

         --  Append an if statement to execute the abortable part

         --  Generate:
         --    if Enqueued (Bnn) then

         Append_To (Stmts,
           Make_Implicit_If_Statement (N,
             Condition => Make_Function_Call (Loc,
               Name => New_Reference_To (
                 RTE (RE_Enqueued), Loc),
               Parameter_Associations => New_List (
                 New_Reference_To (Cancel_Param, Loc))),
             Then_Statements => Astats));

         Abortable_Block :=
           Make_Block_Statement (Loc,
             Identifier => New_Reference_To (Blk_Ent, Loc),
             Handled_Statement_Sequence =>
               Make_Handled_Sequence_Of_Statements (Loc,
                 Statements => Stmts),
             Has_Created_Identifier => True,
             Is_Asynchronous_Call_Block => True);

         --  For the VM call Update_Exception instead of Abort_Undefer.
         --  See 4jexcept.ads for an explanation.

         if VM_Target = No_VM then
            Target_Undefer := RE_Abort_Undefer;
         else
            Target_Undefer := RE_Update_Exception;
            Undefer_Args :=
              New_List (Make_Function_Call (Loc,
                          Name => New_Occurrence_Of
                                    (RTE (RE_Current_Target_Exception), Loc)));
         end if;

         Stmts := New_List (
           Make_Block_Statement (Loc,
             Handled_Statement_Sequence =>
               Make_Handled_Sequence_Of_Statements (Loc,
                 Statements => New_List (
                   Make_Implicit_Label_Declaration (Loc,
                     Defining_Identifier => Blk_Ent,
                     Label_Construct     => Abortable_Block),
                   Abortable_Block),

               --  exception

                 Exception_Handlers => New_List (
                   Make_Implicit_Exception_Handler (Loc,

               --  when Abort_Signal =>
               --     Abort_Undefer.all;

                     Exception_Choices =>
                       New_List (New_Reference_To (Stand.Abort_Signal, Loc)),
                     Statements => New_List (
                       Make_Procedure_Call_Statement (Loc,
                         Name => New_Reference_To (
                           RTE (Target_Undefer), Loc),
                         Parameter_Associations => Undefer_Args)))))),

         --  if not Cancelled (Bnn) then
         --     triggered statements
         --  end if;

           Make_Implicit_If_Statement (N,
             Condition => Make_Op_Not (Loc,
               Right_Opnd =>
                 Make_Function_Call (Loc,
                   Name => New_Occurrence_Of (RTE (RE_Cancelled), Loc),
                   Parameter_Associations => New_List (
                     New_Occurrence_Of (Cancel_Param, Loc)))),
             Then_Statements => Tstats));

      --  Asynchronous task entry call

      else
         if No (Decls) then
            Decls := New_List;
         end if;

         B := Make_Defining_Identifier (Loc, Name_uB);

         --  Insert declaration of B in declarations of existing block

         Prepend_To (Decls,
           Make_Object_Declaration (Loc,
             Defining_Identifier => B,
             Object_Definition => New_Reference_To (Standard_Boolean, Loc)));

         Cancel_Param := Make_Defining_Identifier (Loc, Name_uC);

         --  Insert declaration of C in declarations of existing block

         Prepend_To (Decls,
           Make_Object_Declaration (Loc,
             Defining_Identifier => Cancel_Param,
             Object_Definition => New_Reference_To (Standard_Boolean, Loc)));

         --  Remove and save the call to Call_Simple

         Stmt := First (Stmts);

         --  Skip assignments to temporaries created for in-out parameters.
         --  This makes unwarranted assumptions about the shape of the expanded
         --  tree for the call, and should be cleaned up ???

         while Nkind (Stmt) /= N_Procedure_Call_Statement loop
            Next (Stmt);
         end loop;

         Call := Stmt;

         --  Create the inner block to protect the abortable part

         Hdle :=  New_List (
           Make_Implicit_Exception_Handler (Loc,
             Exception_Choices =>
               New_List (New_Reference_To (Stand.Abort_Signal, Loc)),
             Statements =>
               New_List (
                 Make_Procedure_Call_Statement (Loc,
                   Name => New_Reference_To (RTE (RE_Abort_Undefer), Loc)))));

         Prepend_To (Astats,
           Make_Procedure_Call_Statement (Loc,
             Name => New_Reference_To (RTE (RE_Abort_Undefer), Loc)));

         Abortable_Block :=
           Make_Block_Statement (Loc,
             Identifier => New_Reference_To (Blk_Ent, Loc),
             Handled_Statement_Sequence =>
               Make_Handled_Sequence_Of_Statements (Loc,
                 Statements => Astats),
             Has_Created_Identifier => True,
             Is_Asynchronous_Call_Block => True);

         Insert_After (Call,
           Make_Block_Statement (Loc,
             Handled_Statement_Sequence =>
               Make_Handled_Sequence_Of_Statements (Loc,
                 Statements => New_List (
                   Make_Implicit_Label_Declaration (Loc,
                     Defining_Identifier =>
                       Blk_Ent,
                     Label_Construct =>
                       Abortable_Block),
                   Abortable_Block),
                 Exception_Handlers => Hdle)));

         --  Create new call statement

         Params := Parameter_Associations (Call);

         Append_To (Params,
           New_Reference_To (RTE (RE_Asynchronous_Call), Loc));
         Append_To (Params,
           New_Reference_To (B, Loc));

         Rewrite (Call,
           Make_Procedure_Call_Statement (Loc,
             Name =>
               New_Reference_To (RTE (RE_Task_Entry_Call), Loc),
             Parameter_Associations => Params));

         --  Construct statement sequence for new block

         Append_To (Stmts,
           Make_Implicit_If_Statement (N,
             Condition =>
               Make_Op_Not (Loc,
                 New_Reference_To (Cancel_Param, Loc)),
             Then_Statements => Tstats));

         --  Protected the call against abort

         Prepend_To (Stmts,
           Make_Procedure_Call_Statement (Loc,
             Name => New_Reference_To (RTE (RE_Abort_Defer), Loc),
             Parameter_Associations => Empty_List));
      end if;

      Set_Entry_Cancel_Parameter (Blk_Ent, Cancel_Param);

      --  The result is the new block

      Rewrite (N_Orig,
        Make_Block_Statement (Loc,
          Declarations => Decls,
          Handled_Statement_Sequence =>
            Make_Handled_Sequence_Of_Statements (Loc, Stmts)));

      Analyze (N_Orig);
   end Expand_N_Asynchronous_Select;

   -------------------------------------
   -- Expand_N_Conditional_Entry_Call --
   -------------------------------------

   --  The conditional task entry call is converted to a call to
   --  Task_Entry_Call:

   --    declare
   --       B : Boolean;
   --       P : parms := (parm, parm, parm);

   --    begin
   --       Task_Entry_Call
   --         (<acceptor-task>,   --  Acceptor
   --          <entry-index>,     --  E
   --          P'Address,         --  Uninterpreted_Data
   --          Conditional_Call,  --  Mode
   --          B);                --  Rendezvous_Successful
   --       parm := P.param;
   --       parm := P.param;
   --       ...
   --       if B then
   --          normal-statements
   --       else
   --          else-statements
   --       end if;
   --    end;

   --  For a description of the use of P and the assignments after the call,
   --  see Expand_N_Entry_Call_Statement. Note that the entry call of the
   --  conditional entry call has already been expanded (by the Expand_N_Entry
   --  _Call_Statement procedure) as follows:

   --    declare
   --       P : parms := (parm, parm, parm);
   --    begin
   --       ... info for in-out parameters
   --       Call_Simple (acceptor-task, entry-index, P'Address);
   --       parm := P.param;
   --       parm := P.param;
   --       ...
   --    end;

   --  so the task at hand is to convert the latter expansion into the former

   --  The conditional protected entry call is converted to a call to
   --  Protected_Entry_Call:

   --    declare
   --       P : parms := (parm, parm, parm);
   --       Bnn : Communications_Block;

   --    begin
   --       Protected_Entry_Call
   --         (po._object'Access,  --  Object
   --          <entry index>,      --  E
   --          P'Address,          --  Uninterpreted_Data
   --          Conditional_Call,   --  Mode
   --          Bnn);               --  Block
   --       parm := P.param;
   --       parm := P.param;
   --       ...
   --       if Cancelled (Bnn) then
   --          else-statements
   --       else
   --          normal-statements
   --       end if;
   --    end;

   --  Ada 2005 (AI-345): A dispatching conditional entry call is converted
   --  into:

   --    declare
   --       B : Boolean := False;
   --       C : Ada.Tags.Prim_Op_Kind;
   --       K : Ada.Tags.Tagged_Kind :=
   --             Ada.Tags.Get_Tagged_Kind (Ada.Tags.Tag (<object>));
   --       P : Parameters := (Param1 .. ParamN);
   --       S : Integer;

   --    begin
   --       if K = Ada.Tags.TK_Limited_Tagged then
   --          <dispatching-call>;
   --          <triggering-statements>

   --       else
   --          S :=
   --            Ada.Tags.Get_Offset_Index
   --              (Ada.Tags.Tag (<object>), DT_Position (<dispatching-call>));

   --          _Disp_Conditional_Select (<object>, S, P'Address, C, B);

   --          if C = POK_Protected_Entry
   --            or else C = POK_Task_Entry
   --          then
   --             Param1 := P.Param1;
   --             ...
   --             ParamN := P.ParamN;
   --          end if;

   --          if B then
   --             if C = POK_Procedure
   --               or else C = POK_Protected_Procedure
   --               or else C = POK_Task_Procedure
   --             then
   --                <dispatching-call>;
   --             end if;

   --             <triggering-statements>
   --          else
   --             <else-statements>
   --          end if;
   --       end if;
   --    end;

   procedure Expand_N_Conditional_Entry_Call (N : Node_Id) is
      Loc : constant Source_Ptr := Sloc (N);
      Alt : constant Node_Id    := Entry_Call_Alternative (N);
      Blk : Node_Id             := Entry_Call_Statement (Alt);

      Actuals        : List_Id;
      Blk_Typ        : Entity_Id;
      Call           : Node_Id;
      Call_Ent       : Entity_Id;
      Conc_Typ_Stmts : List_Id;
      Decl           : Node_Id;
      Decls          : List_Id;
      Formals        : List_Id;
      Lim_Typ_Stmts  : List_Id;
      N_Stats        : List_Id;
      Obj            : Entity_Id;
      Param          : Node_Id;
      Params         : List_Id;
      Stmt           : Node_Id;
      Stmts          : List_Id;
      Transient_Blk  : Node_Id;
      Unpack         : List_Id;

      B : Entity_Id;  --  Call status flag
      C : Entity_Id;  --  Call kind
      K : Entity_Id;  --  Tagged kind
      P : Entity_Id;  --  Parameter block
      S : Entity_Id;  --  Primitive operation slot

   begin
      if Ada_Version >= Ada_2005
        and then Nkind (Blk) = N_Procedure_Call_Statement
      then
         Extract_Dispatching_Call (Blk, Call_Ent, Obj, Actuals, Formals);

         Decls := New_List;
         Stmts := New_List;

         --  Call status flag processing, generate:
         --    B : Boolean := False;

         B := Build_B (Loc, Decls);

         --  Call kind processing, generate:
         --    C : Ada.Tags.Prim_Op_Kind;

         C := Build_C (Loc, Decls);

         --  Tagged kind processing, generate:
         --    K : Ada.Tags.Tagged_Kind :=
         --          Ada.Tags.Get_Tagged_Kind (Ada.Tags.Tag (<object>));

         K := Build_K (Loc, Decls, Obj);

         --  Parameter block processing

         Blk_Typ := Build_Parameter_Block (Loc, Actuals, Formals, Decls);
         P       := Parameter_Block_Pack
                      (Loc, Blk_Typ, Actuals, Formals, Decls, Stmts);

         --  Dispatch table slot processing, generate:
         --    S : Integer;

         S := Build_S (Loc, Decls);

         --  Generate:
         --    S := Ada.Tags.Get_Offset_Index
         --           (Ada.Tags.Tag (<object>), DT_Position (Call_Ent));

         Conc_Typ_Stmts :=
           New_List (Build_S_Assignment (Loc, S, Obj, Call_Ent));

         --  Generate:
         --    _Disp_Conditional_Select (<object>, S, P'Address, C, B);

         Append_To (Conc_Typ_Stmts,
           Make_Procedure_Call_Statement (Loc,
             Name =>
               New_Reference_To (
                 Find_Prim_Op (Etype (Etype (Obj)),
                   Name_uDisp_Conditional_Select),
                 Loc),
             Parameter_Associations =>
               New_List (
                 New_Copy_Tree (Obj),            --  <object>
                 New_Reference_To (S, Loc),      --  S
                 Make_Attribute_Reference (Loc,  --  P'Address
                   Prefix =>
                     New_Reference_To (P, Loc),
                   Attribute_Name =>
                     Name_Address),
                 New_Reference_To (C, Loc),      --  C
                 New_Reference_To (B, Loc))));   --  B

         --  Generate:
         --    if C = POK_Protected_Entry
         --      or else C = POK_Task_Entry
         --    then
         --       Param1 := P.Param1;
         --       ...
         --       ParamN := P.ParamN;
         --    end if;

         Unpack := Parameter_Block_Unpack (Loc, P, Actuals, Formals);

         --  Generate the if statement only when the packed parameters need
         --  explicit assignments to their corresponding actuals.

         if Present (Unpack) then
            Append_To (Conc_Typ_Stmts,
              Make_If_Statement (Loc,

                Condition =>
                  Make_Or_Else (Loc,
                    Left_Opnd =>
                      Make_Op_Eq (Loc,
                        Left_Opnd =>
                          New_Reference_To (C, Loc),
                        Right_Opnd =>
                          New_Reference_To (RTE (
                            RE_POK_Protected_Entry), Loc)),
                    Right_Opnd =>
                      Make_Op_Eq (Loc,
                        Left_Opnd =>
                          New_Reference_To (C, Loc),
                        Right_Opnd =>
                          New_Reference_To (RTE (RE_POK_Task_Entry), Loc))),

                 Then_Statements =>
                   Unpack));
         end if;

         --  Generate:
         --    if B then
         --       if C = POK_Procedure
         --         or else C = POK_Protected_Procedure
         --         or else C = POK_Task_Procedure
         --       then
         --          <dispatching-call>
         --       end if;
         --       <normal-statements>
         --    else
         --       <else-statements>
         --    end if;

         N_Stats := New_Copy_List_Tree (Statements (Alt));

         Prepend_To (N_Stats,
           Make_If_Statement (Loc,
             Condition =>
               Make_Or_Else (Loc,
                 Left_Opnd =>
                   Make_Op_Eq (Loc,
                     Left_Opnd =>
                       New_Reference_To (C, Loc),
                     Right_Opnd =>
                       New_Reference_To (RTE (RE_POK_Procedure), Loc)),

                 Right_Opnd =>
                   Make_Or_Else (Loc,
                     Left_Opnd =>
                       Make_Op_Eq (Loc,
                         Left_Opnd =>
                           New_Reference_To (C, Loc),
                         Right_Opnd =>
                           New_Reference_To (RTE (
                             RE_POK_Protected_Procedure), Loc)),

                     Right_Opnd =>
                       Make_Op_Eq (Loc,
                         Left_Opnd =>
                           New_Reference_To (C, Loc),
                         Right_Opnd =>
                           New_Reference_To (RTE (
                             RE_POK_Task_Procedure), Loc)))),

             Then_Statements =>
               New_List (Blk)));

         Append_To (Conc_Typ_Stmts,
           Make_If_Statement (Loc,
             Condition => New_Reference_To (B, Loc),
             Then_Statements => N_Stats,
             Else_Statements => Else_Statements (N)));

         --  Generate:
         --    <dispatching-call>;
         --    <triggering-statements>

         Lim_Typ_Stmts := New_Copy_List_Tree (Statements (Alt));
         Prepend_To (Lim_Typ_Stmts, New_Copy_Tree (Blk));

         --  Generate:
         --    if K = Ada.Tags.TK_Limited_Tagged then
         --       Lim_Typ_Stmts
         --    else
         --       Conc_Typ_Stmts
         --    end if;

         Append_To (Stmts,
           Make_If_Statement (Loc,
             Condition =>
               Make_Op_Eq (Loc,
                 Left_Opnd =>
                   New_Reference_To (K, Loc),
                 Right_Opnd =>
                   New_Reference_To (RTE (RE_TK_Limited_Tagged), Loc)),

             Then_Statements =>
               Lim_Typ_Stmts,

             Else_Statements =>
               Conc_Typ_Stmts));

         Rewrite (N,
           Make_Block_Statement (Loc,
             Declarations =>
               Decls,
             Handled_Statement_Sequence =>
               Make_Handled_Sequence_Of_Statements (Loc, Stmts)));

      --  As described above, The entry alternative is transformed into a
      --  block that contains the gnulli call, and possibly assignment
      --  statements for in-out parameters. The gnulli call may itself be
      --  rewritten into a transient block if some unconstrained parameters
      --  require it. We need to retrieve the call to complete its parameter
      --  list.

      else
         Transient_Blk :=
           First_Real_Statement (Handled_Statement_Sequence (Blk));

         if Present (Transient_Blk)
           and then Nkind (Transient_Blk) = N_Block_Statement
         then
            Blk := Transient_Blk;
         end if;

         Stmts := Statements (Handled_Statement_Sequence (Blk));
         Stmt  := First (Stmts);
         while Nkind (Stmt) /= N_Procedure_Call_Statement loop
            Next (Stmt);
         end loop;

         Call   := Stmt;
         Params := Parameter_Associations (Call);

         if Is_RTE (Entity (Name (Call)), RE_Protected_Entry_Call) then

            --  Substitute Conditional_Entry_Call for Simple_Call parameter

            Param := First (Params);
            while Present (Param)
              and then not Is_RTE (Etype (Param), RE_Call_Modes)
            loop
               Next (Param);
            end loop;

            pragma Assert (Present (Param));
            Rewrite (Param, New_Reference_To (RTE (RE_Conditional_Call), Loc));

            Analyze (Param);

            --  Find the Communication_Block parameter for the call to the
            --  Cancelled function.

            Decl := First (Declarations (Blk));
            while Present (Decl)
              and then not Is_RTE (Etype (Object_Definition (Decl)),
                             RE_Communication_Block)
            loop
               Next (Decl);
            end loop;

            --  Add an if statement to execute the else part if the call
            --  does not succeed (as indicated by the Cancelled predicate).

            Append_To (Stmts,
              Make_Implicit_If_Statement (N,
                Condition => Make_Function_Call (Loc,
                  Name => New_Reference_To (RTE (RE_Cancelled), Loc),
                  Parameter_Associations => New_List (
                    New_Reference_To (Defining_Identifier (Decl), Loc))),
                Then_Statements => Else_Statements (N),
                Else_Statements => Statements (Alt)));

         else
            B := Make_Defining_Identifier (Loc, Name_uB);

            --  Insert declaration of B in declarations of existing block

            if No (Declarations (Blk)) then
               Set_Declarations (Blk, New_List);
            end if;

            Prepend_To (Declarations (Blk),
              Make_Object_Declaration (Loc,
                Defining_Identifier => B,
                Object_Definition =>
                  New_Reference_To (Standard_Boolean, Loc)));

            --  Create new call statement

            Append_To (Params,
              New_Reference_To (RTE (RE_Conditional_Call), Loc));
            Append_To (Params, New_Reference_To (B, Loc));

            Rewrite (Call,
              Make_Procedure_Call_Statement (Loc,
                Name => New_Reference_To (RTE (RE_Task_Entry_Call), Loc),
                Parameter_Associations => Params));

            --  Construct statement sequence for new block

            Append_To (Stmts,
              Make_Implicit_If_Statement (N,
                Condition => New_Reference_To (B, Loc),
                Then_Statements => Statements (Alt),
                Else_Statements => Else_Statements (N)));
         end if;

         --  The result is the new block

         Rewrite (N,
           Make_Block_Statement (Loc,
             Declarations => Declarations (Blk),
             Handled_Statement_Sequence =>
               Make_Handled_Sequence_Of_Statements (Loc, Stmts)));
      end if;

      Analyze (N);
   end Expand_N_Conditional_Entry_Call;

   ---------------------------------------
   -- Expand_N_Delay_Relative_Statement --
   ---------------------------------------

   --  Delay statement is implemented as a procedure call to Delay_For
   --  defined in Ada.Calendar.Delays in order to reduce the overhead of
   --  simple delays imposed by the use of Protected Objects.

   procedure Expand_N_Delay_Relative_Statement (N : Node_Id) is
      Loc : constant Source_Ptr := Sloc (N);
   begin
      Rewrite (N,
        Make_Procedure_Call_Statement (Loc,
          Name => New_Reference_To (RTE (RO_CA_Delay_For), Loc),
          Parameter_Associations => New_List (Expression (N))));
      Analyze (N);
   end Expand_N_Delay_Relative_Statement;

   ------------------------------------
   -- Expand_N_Delay_Until_Statement --
   ------------------------------------

   --  Delay Until statement is implemented as a procedure call to
   --  Delay_Until defined in Ada.Calendar.Delays and Ada.Real_Time.Delays.

   procedure Expand_N_Delay_Until_Statement (N : Node_Id) is
      Loc : constant Source_Ptr := Sloc (N);
      Typ : Entity_Id;

   begin
      if Is_RTE (Base_Type (Etype (Expression (N))), RO_CA_Time) then
         Typ := RTE (RO_CA_Delay_Until);
      else
         Typ := RTE (RO_RT_Delay_Until);
      end if;

      Rewrite (N,
        Make_Procedure_Call_Statement (Loc,
          Name => New_Reference_To (Typ, Loc),
          Parameter_Associations => New_List (Expression (N))));

      Analyze (N);
   end Expand_N_Delay_Until_Statement;

   -------------------------
   -- Expand_N_Entry_Body --
   -------------------------

   procedure Expand_N_Entry_Body (N : Node_Id) is
   begin
      --  Associate discriminals with the next protected operation body to be
      --  expanded.

      if Present (Next_Protected_Operation (N)) then
         Set_Discriminals (Parent (Current_Scope));
      end if;
   end Expand_N_Entry_Body;

   -----------------------------------
   -- Expand_N_Entry_Call_Statement --
   -----------------------------------

   --  An entry call is expanded into GNARLI calls to implement a simple entry
   --  call (see Build_Simple_Entry_Call).

   procedure Expand_N_Entry_Call_Statement (N : Node_Id) is
      Concval : Node_Id;
      Ename   : Node_Id;
      Index   : Node_Id;

   begin
      if No_Run_Time_Mode then
         Error_Msg_CRT ("entry call", N);
         return;
      end if;

      --  If this entry call is part of an asynchronous select, don't expand it
      --  here; it will be expanded with the select statement. Don't expand
      --  timed entry calls either, as they are translated into asynchronous
      --  entry calls.

      --  ??? This whole approach is questionable; it may be better to go back
      --  to allowing the expansion to take place and then attempting to fix it
      --  up in Expand_N_Asynchronous_Select. The tricky part is figuring out
      --  whether the expanded call is on a task or protected entry.

      if (Nkind (Parent (N)) /= N_Triggering_Alternative
           or else N /= Triggering_Statement (Parent (N)))
        and then (Nkind (Parent (N)) /= N_Entry_Call_Alternative
                   or else N /= Entry_Call_Statement (Parent (N))
                   or else Nkind (Parent (Parent (N))) /= N_Timed_Entry_Call)
      then
         Extract_Entry (N, Concval, Ename, Index);
         Build_Simple_Entry_Call (N, Concval, Ename, Index);
      end if;
   end Expand_N_Entry_Call_Statement;

   --------------------------------
   -- Expand_N_Entry_Declaration --
   --------------------------------

   --  If there are parameters, then first, each of the formals is marked by
   --  setting Is_Entry_Formal. Next a record type is built which is used to
   --  hold the parameter values. The name of this record type is entryP where
   --  entry is the name of the entry, with an additional corresponding access
   --  type called entryPA. The record type has matching components for each
   --  formal (the component names are the same as the formal names). For
   --  elementary types, the component type matches the formal type. For
   --  composite types, an access type is declared (with the name formalA)
   --  which designates the formal type, and the type of the component is this
   --  access type. Finally the Entry_Component of each formal is set to
   --  reference the corresponding record component.

   procedure Expand_N_Entry_Declaration (N : Node_Id) is
      Loc        : constant Source_Ptr := Sloc (N);
      Entry_Ent  : constant Entity_Id  := Defining_Identifier (N);
      Components : List_Id;
      Formal     : Node_Id;
      Ftype      : Entity_Id;
      Last_Decl  : Node_Id;
      Component  : Entity_Id;
      Ctype      : Entity_Id;
      Decl       : Node_Id;
      Rec_Ent    : Entity_Id;
      Acc_Ent    : Entity_Id;

   begin
      Formal := First_Formal (Entry_Ent);
      Last_Decl := N;

      --  Most processing is done only if parameters are present

      if Present (Formal) then
         Components := New_List;

         --  Loop through formals

         while Present (Formal) loop
            Set_Is_Entry_Formal (Formal);
            Component :=
              Make_Defining_Identifier (Sloc (Formal), Chars (Formal));
            Set_Entry_Component (Formal, Component);
            Set_Entry_Formal (Component, Formal);
            Ftype := Etype (Formal);

            --  Declare new access type and then append

            Ctype := Make_Temporary (Loc, 'A');

            Decl :=
              Make_Full_Type_Declaration (Loc,
                Defining_Identifier => Ctype,
                Type_Definition     =>
                  Make_Access_To_Object_Definition (Loc,
                    All_Present        => True,
                    Constant_Present   => Ekind (Formal) = E_In_Parameter,
                    Subtype_Indication => New_Reference_To (Ftype, Loc)));

            Insert_After (Last_Decl, Decl);
            Last_Decl := Decl;

            Append_To (Components,
              Make_Component_Declaration (Loc,
                Defining_Identifier => Component,
                Component_Definition =>
                  Make_Component_Definition (Loc,
                    Aliased_Present    => False,
                    Subtype_Indication => New_Reference_To (Ctype, Loc))));

            Next_Formal_With_Extras (Formal);
         end loop;

         --  Create the Entry_Parameter_Record declaration

         Rec_Ent := Make_Temporary (Loc, 'P');

         Decl :=
           Make_Full_Type_Declaration (Loc,
             Defining_Identifier => Rec_Ent,
             Type_Definition     =>
               Make_Record_Definition (Loc,
                 Component_List =>
                   Make_Component_List (Loc,
                     Component_Items => Components)));

         Insert_After (Last_Decl, Decl);
         Last_Decl := Decl;

         --  Construct and link in the corresponding access type

         Acc_Ent := Make_Temporary (Loc, 'A');

         Set_Entry_Parameters_Type (Entry_Ent, Acc_Ent);

         Decl :=
           Make_Full_Type_Declaration (Loc,
             Defining_Identifier => Acc_Ent,
             Type_Definition     =>
               Make_Access_To_Object_Definition (Loc,
                 All_Present        => True,
                 Subtype_Indication => New_Reference_To (Rec_Ent, Loc)));

         Insert_After (Last_Decl, Decl);
         Last_Decl := Decl;
      end if;
   end Expand_N_Entry_Declaration;

   -----------------------------
   -- Expand_N_Protected_Body --
   -----------------------------

   --  Protected bodies are expanded to the completion of the subprograms
   --  created for the corresponding protected type. These are a protected and
   --  unprotected version of each protected subprogram in the object, a
   --  function to calculate each entry barrier, and a procedure to execute the
   --  sequence of statements of each protected entry body. For example, for
   --  protected type ptype:

   --  function entB
   --    (O : System.Address;
   --     E : Protected_Entry_Index)
   --     return Boolean
   --  is
   --     <discriminant renamings>
   --     <private object renamings>
   --  begin
   --     return <barrier expression>;
   --  end entB;

   --  procedure pprocN (_object : in out poV;...) is
   --     <discriminant renamings>
   --     <private object renamings>
   --  begin
   --     <sequence of statements>
   --  end pprocN;

   --  procedure pprocP (_object : in out poV;...) is
   --     procedure _clean is
   --       Pn : Boolean;
   --     begin
   --       ptypeS (_object, Pn);
   --       Unlock (_object._object'Access);
   --       Abort_Undefer.all;
   --     end _clean;

   --  begin
   --     Abort_Defer.all;
   --     Lock (_object._object'Access);
   --     pprocN (_object;...);
   --  at end
   --     _clean;
   --  end pproc;

   --  function pfuncN (_object : poV;...) return Return_Type is
   --     <discriminant renamings>
   --     <private object renamings>
   --  begin
   --     <sequence of statements>
   --  end pfuncN;

   --  function pfuncP (_object : poV) return Return_Type is
   --     procedure _clean is
   --     begin
   --        Unlock (_object._object'Access);
   --        Abort_Undefer.all;
   --     end _clean;

   --  begin
   --     Abort_Defer.all;
   --     Lock (_object._object'Access);
   --     return pfuncN (_object);

   --  at end
   --     _clean;
   --  end pfunc;

   --  procedure entE
   --    (O : System.Address;
   --     P : System.Address;
   --     E : Protected_Entry_Index)
   --  is
   --     <discriminant renamings>
   --     <private object renamings>
   --     type poVP is access poV;
   --     _Object : ptVP := ptVP!(O);

   --  begin
   --     begin
   --        <statement sequence>
   --        Complete_Entry_Body (_Object._Object);
   --     exception
   --        when all others =>
   --           Exceptional_Complete_Entry_Body (
   --             _Object._Object, Get_GNAT_Exception);
   --     end;
   --  end entE;

   --  The type poV is the record created for the protected type to hold
   --  the state of the protected object.

   procedure Expand_N_Protected_Body (N : Node_Id) is
      Loc          : constant Source_Ptr := Sloc (N);
      Pid          : constant Entity_Id  := Corresponding_Spec (N);

      Current_Node : Node_Id;
      Disp_Op_Body : Node_Id;
      New_Op_Body  : Node_Id;
      Num_Entries  : Natural := 0;
      Op_Body      : Node_Id;
      Op_Id        : Entity_Id;

      Chain        : Entity_Id := Empty;
      --  Finalization chain that may be attached to new body

      function Build_Dispatching_Subprogram_Body
        (N        : Node_Id;
         Pid      : Node_Id;
         Prot_Bod : Node_Id) return Node_Id;
      --  Build a dispatching version of the protected subprogram body. The
      --  newly generated subprogram contains a call to the original protected
      --  body. The following code is generated:
      --
      --  function <protected-function-name> (Param1 .. ParamN) return
      --    <return-type> is
      --  begin
      --     return <protected-function-name>P (Param1 .. ParamN);
      --  end <protected-function-name>;
      --
      --  or
      --
      --  procedure <protected-procedure-name> (Param1 .. ParamN) is
      --  begin
      --     <protected-procedure-name>P (Param1 .. ParamN);
      --  end <protected-procedure-name>

      ---------------------------------------
      -- Build_Dispatching_Subprogram_Body --
      ---------------------------------------

      function Build_Dispatching_Subprogram_Body
        (N        : Node_Id;
         Pid      : Node_Id;
         Prot_Bod : Node_Id) return Node_Id
      is
         Loc     : constant Source_Ptr := Sloc (N);
         Actuals : List_Id;
         Formal  : Node_Id;
         Spec    : Node_Id;
         Stmts   : List_Id;

      begin
         --  Generate a specification without a letter suffix in order to
         --  override an interface function or procedure.

         Spec := Build_Protected_Sub_Specification (N, Pid, Dispatching_Mode);

         --  The formal parameters become the actuals of the protected function
         --  or procedure call.

         Actuals := New_List;
         Formal  := First (Parameter_Specifications (Spec));
         while Present (Formal) loop
            Append_To (Actuals,
              Make_Identifier (Loc, Chars (Defining_Identifier (Formal))));

            Next (Formal);
         end loop;

         if Nkind (Spec) = N_Procedure_Specification then
            Stmts :=
              New_List (
                Make_Procedure_Call_Statement (Loc,
                  Name =>
                    New_Reference_To (Corresponding_Spec (Prot_Bod), Loc),
                  Parameter_Associations => Actuals));
         else
            pragma Assert (Nkind (Spec) = N_Function_Specification);

            Stmts :=
              New_List (
                Make_Simple_Return_Statement (Loc,
                  Expression =>
                    Make_Function_Call (Loc,
                      Name =>
                        New_Reference_To (Corresponding_Spec (Prot_Bod), Loc),
                      Parameter_Associations => Actuals)));
         end if;

         return
           Make_Subprogram_Body (Loc,
             Declarations               => Empty_List,
             Specification              => Spec,
             Handled_Statement_Sequence =>
               Make_Handled_Sequence_Of_Statements (Loc, Stmts));
      end Build_Dispatching_Subprogram_Body;

   --  Start of processing for Expand_N_Protected_Body

   begin
      if No_Run_Time_Mode then
         Error_Msg_CRT ("protected body", N);
         return;
      end if;

      --  This is the proper body corresponding to a stub. The declarations
      --  must be inserted at the point of the stub, which in turn is in the
      --  declarative part of the parent unit.

      if Nkind (Parent (N)) = N_Subunit then
         Current_Node := Corresponding_Stub (Parent (N));
      else
         Current_Node := N;
      end if;

      Op_Body := First (Declarations (N));

      --  The protected body is replaced with the bodies of its
      --  protected operations, and the declarations for internal objects
      --  that may have been created for entry family bounds.

      Rewrite (N, Make_Null_Statement (Sloc (N)));
      Analyze (N);

      while Present (Op_Body) loop
         case Nkind (Op_Body) is
            when N_Subprogram_Declaration =>
               null;

            when N_Subprogram_Body =>

               --  Do not create bodies for eliminated operations

               if not Is_Eliminated (Defining_Entity (Op_Body))
                 and then not Is_Eliminated (Corresponding_Spec (Op_Body))
               then
                  New_Op_Body :=
                    Build_Unprotected_Subprogram_Body (Op_Body, Pid);

                  --  Propagate the finalization chain to the new body. In the
                  --  unlikely event that the subprogram contains a declaration
                  --  or allocator for an object that requires finalization,
                  --  the corresponding chain is created when analyzing the
                  --  body, and attached to its entity. This entity is not
                  --  further elaborated, and so the chain properly belongs to
                  --  the newly created subprogram body.

                  Chain :=
                    Finalization_Chain_Entity (Defining_Entity (Op_Body));

                  if Present (Chain) then
                     Set_Finalization_Chain_Entity
                       (Protected_Body_Subprogram
                         (Corresponding_Spec (Op_Body)), Chain);
                     Set_Analyzed
                         (Handled_Statement_Sequence (New_Op_Body), False);
                  end if;

                  Insert_After (Current_Node, New_Op_Body);
                  Current_Node := New_Op_Body;
                  Analyze (New_Op_Body);

                  --  Build the corresponding protected operation. It may
                  --  appear that this is needed only if this is a visible
                  --  operation of the type, or if it is an interrupt handler,
                  --  and this was the strategy used previously in GNAT.
                  --  However, the operation may be exported through a 'Access
                  --  to an external caller. This is the common idiom in code
                  --  that uses the Ada 2005 Timing_Events package. As a result
                  --  we need to produce the protected body for both visible
                  --  and private operations, as well as operations that only
                  --  have a body in the source, and for which we create a
                  --  declaration in the protected body itself.

                  if Present (Corresponding_Spec (Op_Body)) then
                     New_Op_Body :=
                       Build_Protected_Subprogram_Body (
                         Op_Body, Pid, Specification (New_Op_Body));

                     Insert_After (Current_Node, New_Op_Body);
                     Analyze (New_Op_Body);

                     Current_Node := New_Op_Body;

                     --  Generate an overriding primitive operation body for
                     --  this subprogram if the protected type implements an
                     --  interface.

                     if Ada_Version >= Ada_2005
                          and then
                        Present (Interfaces (Corresponding_Record_Type (Pid)))
                     then
                        Disp_Op_Body :=
                          Build_Dispatching_Subprogram_Body
                            (Op_Body, Pid, New_Op_Body);

                        Insert_After (Current_Node, Disp_Op_Body);
                        Analyze (Disp_Op_Body);

                        Current_Node := Disp_Op_Body;
                     end if;
                  end if;
               end if;

            when N_Entry_Body =>
               Op_Id := Defining_Identifier (Op_Body);
               Num_Entries := Num_Entries + 1;

               New_Op_Body := Build_Protected_Entry (Op_Body, Op_Id, Pid);

               Insert_After (Current_Node, New_Op_Body);
               Current_Node := New_Op_Body;
               Analyze (New_Op_Body);

            when N_Implicit_Label_Declaration =>
               null;

            when N_Itype_Reference =>
               Insert_After (Current_Node, New_Copy (Op_Body));

            when N_Freeze_Entity =>
               New_Op_Body := New_Copy (Op_Body);

               if Present (Entity (Op_Body))
                 and then Freeze_Node (Entity (Op_Body)) = Op_Body
               then
                  Set_Freeze_Node (Entity (Op_Body), New_Op_Body);
               end if;

               Insert_After (Current_Node, New_Op_Body);
               Current_Node := New_Op_Body;
               Analyze (New_Op_Body);

            when N_Pragma =>
               New_Op_Body := New_Copy (Op_Body);
               Insert_After (Current_Node, New_Op_Body);
               Current_Node := New_Op_Body;
               Analyze (New_Op_Body);

            when N_Object_Declaration =>
               pragma Assert (not Comes_From_Source (Op_Body));
               New_Op_Body := New_Copy (Op_Body);
               Insert_After (Current_Node, New_Op_Body);
               Current_Node := New_Op_Body;
               Analyze (New_Op_Body);

            when others =>
               raise Program_Error;

         end case;

         Next (Op_Body);
      end loop;

      --  Finally, create the body of the function that maps an entry index
      --  into the corresponding body index, except when there is no entry, or
      --  in a Ravenscar-like profile.

      if Corresponding_Runtime_Package (Pid) =
           System_Tasking_Protected_Objects_Entries
      then
         New_Op_Body := Build_Find_Body_Index (Pid);
         Insert_After (Current_Node, New_Op_Body);
         Current_Node := New_Op_Body;
         Analyze (New_Op_Body);
      end if;

      --  Ada 2005 (AI-345): Construct the primitive wrapper bodies after the
      --  protected body. At this point all wrapper specs have been created,
      --  frozen and included in the dispatch table for the protected type.

      if Ada_Version >= Ada_2005 then
         Build_Wrapper_Bodies (Loc, Pid, Current_Node);
      end if;
   end Expand_N_Protected_Body;

   -----------------------------------------
   -- Expand_N_Protected_Type_Declaration --
   -----------------------------------------

   --  First we create a corresponding record type declaration used to
   --  represent values of this protected type.
   --  The general form of this type declaration is

   --    type poV (discriminants) is record
   --      _Object       : aliased <kind>Protection
   --         [(<entry count> [, <handler count>])];
   --      [entry_family  : array (bounds) of Void;]
   --      <private data fields>
   --    end record;

   --  The discriminants are present only if the corresponding protected type
   --  has discriminants, and they exactly mirror the protected type
   --  discriminants. The private data fields similarly mirror the private
   --  declarations of the protected type.

   --  The Object field is always present. It contains RTS specific data used
   --  to control the protected object. It is declared as Aliased so that it
   --  can be passed as a pointer to the RTS. This allows the protected record
   --  to be referenced within RTS data structures. An appropriate Protection
   --  type and discriminant are generated.

   --  The Service field is present for protected objects with entries. It
   --  contains sufficient information to allow the entry service procedure for
   --  this object to be called when the object is not known till runtime.

   --  One entry_family component is present for each entry family in the
   --  task definition (see Expand_N_Task_Type_Declaration).

   --  When a protected object is declared, an instance of the protected type
   --  value record is created. The elaboration of this declaration creates the
   --  correct bounds for the entry families, and also evaluates the priority
   --  expression if needed. The initialization routine for the protected type
   --  itself then calls Initialize_Protection with appropriate parameters to
   --  initialize the value of the Task_Id field. Install_Handlers may be also
   --  called if a pragma Attach_Handler applies.

   --  Note: this record is passed to the subprograms created by the expansion
   --  of protected subprograms and entries. It is an in parameter to protected
   --  functions and an in out parameter to procedures and entry bodies. The
   --  Entity_Id for this created record type is placed in the
   --  Corresponding_Record_Type field of the associated protected type entity.

   --  Next we create a procedure specifications for protected subprograms and
   --  entry bodies. For each protected subprograms two subprograms are
   --  created, an unprotected and a protected version. The unprotected version
   --  is called from within other operations of the same protected object.

   --  We also build the call to register the procedure if a pragma
   --  Interrupt_Handler applies.

   --  A single subprogram is created to service all entry bodies; it has an
   --  additional boolean out parameter indicating that the previous entry call
   --  made by the current task was serviced immediately, i.e. not by proxy.
   --  The O parameter contains a pointer to a record object of the type
   --  described above. An untyped interface is used here to allow this
   --  procedure to be called in places where the type of the object to be
   --  serviced is not known. This must be done, for example, when a call that
   --  may have been requeued is cancelled; the corresponding object must be
   --  serviced, but which object that is not known till runtime.

   --  procedure ptypeS
   --    (O : System.Address; P : out Boolean);
   --  procedure pprocN (_object : in out poV);
   --  procedure pproc (_object : in out poV);
   --  function pfuncN (_object : poV);
   --  function pfunc (_object : poV);
   --  ...

   --  Note that this must come after the record type declaration, since
   --  the specs refer to this type.

   procedure Expand_N_Protected_Type_Declaration (N : Node_Id) is
      Loc      : constant Source_Ptr := Sloc (N);
      Prot_Typ : constant Entity_Id  := Defining_Identifier (N);

      Pdef : constant Node_Id := Protected_Definition (N);
      --  This contains two lists; one for visible and one for private decls

      Rec_Decl     : Node_Id;
      Cdecls       : List_Id;
      Discr_Map    : constant Elist_Id := New_Elmt_List;
      Priv         : Node_Id;
      New_Priv     : Node_Id;
      Comp         : Node_Id;
      Comp_Id      : Entity_Id;
      Sub          : Node_Id;
      Current_Node : Node_Id := N;
      Bdef         : Entity_Id := Empty; -- avoid uninit warning
      Edef         : Entity_Id := Empty; -- avoid uninit warning
      Entries_Aggr : Node_Id;
      Body_Id      : Entity_Id;
      Body_Arr     : Node_Id;
      E_Count      : Int;
      Object_Comp  : Node_Id;

      procedure Check_Inlining (Subp : Entity_Id);
      --  If the original operation has a pragma Inline, propagate the flag
      --  to the internal body, for possible inlining later on. The source
      --  operation is invisible to the back-end and is never actually called.

      function Static_Component_Size (Comp : Entity_Id) return Boolean;
      --  When compiling under the Ravenscar profile, private components must
      --  have a static size, or else a protected object  will require heap
      --  allocation, violating the corresponding restriction. It is preferable
      --  to make this check here, because it provides a better error message
      --  than the back-end, which refers to the object as a whole.

      procedure Register_Handler;
      --  For a protected operation that is an interrupt handler, add the
      --  freeze action that will register it as such.

      --------------------
      -- Check_Inlining --
      --------------------

      procedure Check_Inlining (Subp : Entity_Id) is
      begin
         if Is_Inlined (Subp) then
            Set_Is_Inlined (Protected_Body_Subprogram (Subp));
            Set_Is_Inlined (Subp, False);
         end if;
      end Check_Inlining;

      ---------------------------------
      -- Check_Static_Component_Size --
      ---------------------------------

      function Static_Component_Size (Comp : Entity_Id) return Boolean is
         Typ : constant Entity_Id := Etype (Comp);
         C   : Entity_Id;

      begin
         if Is_Scalar_Type (Typ) then
            return True;

         elsif Is_Array_Type (Typ) then
            return Compile_Time_Known_Bounds (Typ);

         elsif Is_Record_Type (Typ) then
            C := First_Component (Typ);
            while Present (C) loop
               if not Static_Component_Size (C) then
                  return False;
               end if;

               Next_Component (C);
            end loop;

            return True;

         --  Any other types will be checked by the back-end

         else
            return True;
         end if;
      end Static_Component_Size;

      ----------------------
      -- Register_Handler --
      ----------------------

      procedure Register_Handler is

         --  All semantic checks already done in Sem_Prag

         Prot_Proc    : constant Entity_Id :=
                       Defining_Unit_Name
                         (Specification (Current_Node));

         Proc_Address : constant Node_Id :=
                          Make_Attribute_Reference (Loc,
                          Prefix => New_Reference_To (Prot_Proc, Loc),
                          Attribute_Name => Name_Address);

         RTS_Call     : constant Entity_Id :=
                          Make_Procedure_Call_Statement (Loc,
                            Name =>
                              New_Reference_To (
                                RTE (RE_Register_Interrupt_Handler), Loc),
                            Parameter_Associations =>
                              New_List (Proc_Address));
      begin
         Append_Freeze_Action (Prot_Proc, RTS_Call);
      end Register_Handler;

   --  Start of processing for Expand_N_Protected_Type_Declaration

   begin
      if Present (Corresponding_Record_Type (Prot_Typ)) then
         return;
      else
         Rec_Decl := Build_Corresponding_Record (N, Prot_Typ, Loc);
      end if;

      Cdecls := Component_Items (Component_List (Type_Definition (Rec_Decl)));

      Qualify_Entity_Names (N);

      --  If the type has discriminants, their occurrences in the declaration
      --  have been replaced by the corresponding discriminals. For components
      --  that are constrained by discriminants, their homologues in the
      --  corresponding record type must refer to the discriminants of that
      --  record, so we must apply a new renaming to subtypes_indications:

      --     protected discriminant => discriminal => record discriminant

      --  This replacement is not applied to default expressions, for which
      --  the discriminal is correct.

      if Has_Discriminants (Prot_Typ) then
         declare
            Disc : Entity_Id;
            Decl : Node_Id;

         begin
            Disc := First_Discriminant (Prot_Typ);
            Decl := First (Discriminant_Specifications (Rec_Decl));
            while Present (Disc) loop
               Append_Elmt (Discriminal (Disc), Discr_Map);
               Append_Elmt (Defining_Identifier (Decl), Discr_Map);
               Next_Discriminant (Disc);
               Next (Decl);
            end loop;
         end;
      end if;

      --  Fill in the component declarations

      --  Add components for entry families. For each entry family, create an
      --  anonymous type declaration with the same size, and analyze the type.

      Collect_Entry_Families (Loc, Cdecls, Current_Node, Prot_Typ);

      --  Prepend the _Object field with the right type to the component list.
      --  We need to compute the number of entries, and in some cases the
      --  number of Attach_Handler pragmas.

      declare
         Ritem              : Node_Id;
         Num_Attach_Handler : Int := 0;
         Protection_Subtype : Node_Id;
         Entry_Count_Expr   : constant Node_Id :=
                                Build_Entry_Count_Expression
                                  (Prot_Typ, Cdecls, Loc);

      begin
         --  Could this be simplified using Corresponding_Runtime_Package???

         if Has_Attach_Handler (Prot_Typ) then
            Ritem := First_Rep_Item (Prot_Typ);
            while Present (Ritem) loop
               if Nkind (Ritem) = N_Pragma
                 and then Pragma_Name (Ritem) = Name_Attach_Handler
               then
                  Num_Attach_Handler := Num_Attach_Handler + 1;
               end if;

               Next_Rep_Item (Ritem);
            end loop;

            if Restricted_Profile then
               if Has_Entries (Prot_Typ) then
                  Protection_Subtype :=
                    New_Reference_To (RTE (RE_Protection_Entry), Loc);
               else
                  Protection_Subtype :=
                    New_Reference_To (RTE (RE_Protection), Loc);
               end if;
            else
               Protection_Subtype :=
                 Make_Subtype_Indication
                   (Sloc => Loc,
                    Subtype_Mark =>
                      New_Reference_To
                        (RTE (RE_Static_Interrupt_Protection), Loc),
                    Constraint =>
                      Make_Index_Or_Discriminant_Constraint (
                        Sloc => Loc,
                        Constraints => New_List (
                          Entry_Count_Expr,
                          Make_Integer_Literal (Loc, Num_Attach_Handler))));
            end if;

         elsif Has_Interrupt_Handler (Prot_Typ) then
            Protection_Subtype :=
               Make_Subtype_Indication (
                 Sloc => Loc,
                 Subtype_Mark => New_Reference_To
                   (RTE (RE_Dynamic_Interrupt_Protection), Loc),
                 Constraint =>
                   Make_Index_Or_Discriminant_Constraint (
                     Sloc => Loc,
                     Constraints => New_List (Entry_Count_Expr)));

         --  Type has explicit entries or generated primitive entry wrappers

         elsif Has_Entries (Prot_Typ)
           or else (Ada_Version >= Ada_2005
                      and then Present (Interface_List (N)))
         then
            case Corresponding_Runtime_Package (Prot_Typ) is
               when System_Tasking_Protected_Objects_Entries =>
                  Protection_Subtype :=
                     Make_Subtype_Indication (Loc,
                       Subtype_Mark =>
                         New_Reference_To (RTE (RE_Protection_Entries), Loc),
                       Constraint =>
                         Make_Index_Or_Discriminant_Constraint (
                           Sloc => Loc,
                           Constraints => New_List (Entry_Count_Expr)));

               when System_Tasking_Protected_Objects_Single_Entry =>
                  Protection_Subtype :=
                    New_Reference_To (RTE (RE_Protection_Entry), Loc);

               when others =>
                  raise Program_Error;
            end case;

         else
            Protection_Subtype := New_Reference_To (RTE (RE_Protection), Loc);
         end if;

         Object_Comp :=
           Make_Component_Declaration (Loc,
             Defining_Identifier =>
               Make_Defining_Identifier (Loc, Name_uObject),
             Component_Definition =>
               Make_Component_Definition (Loc,
                 Aliased_Present    => True,
                 Subtype_Indication => Protection_Subtype));
      end;

      pragma Assert (Present (Pdef));

      --  Add private field components

      if Present (Private_Declarations (Pdef)) then
         Priv := First (Private_Declarations (Pdef));

         while Present (Priv) loop

            if Nkind (Priv) = N_Component_Declaration then
               if not Static_Component_Size (Defining_Identifier (Priv)) then

                  --  When compiling for a restricted profile, the private
                  --  components must have a static size. If not, this is an
                  --  error for a single protected declaration, and rates a
                  --  warning on a protected type declaration.

                  if not Comes_From_Source (Prot_Typ) then
                     Check_Restriction (No_Implicit_Heap_Allocations, Priv);

                  elsif Restriction_Active (No_Implicit_Heap_Allocations) then
                     Error_Msg_N ("component has non-static size?", Priv);
                     Error_Msg_NE
                       ("\creation of protected object of type& will violate"
                        & " restriction No_Implicit_Heap_Allocations?",
                        Priv, Prot_Typ);
                  end if;
               end if;

               --  The component definition consists of a subtype indication,
               --  or (in Ada 2005) an access definition. Make a copy of the
               --  proper definition.

               declare
                  Old_Comp : constant Node_Id   := Component_Definition (Priv);
                  Oent     : constant Entity_Id := Defining_Identifier (Priv);
                  New_Comp : Node_Id;
                  Nent     : constant Entity_Id :=
                               Make_Defining_Identifier (Sloc (Oent),
                                 Chars => Chars (Oent));

               begin
                  if Present (Subtype_Indication (Old_Comp)) then
                     New_Comp :=
                       Make_Component_Definition (Sloc (Oent),
                         Aliased_Present    => False,
                         Subtype_Indication =>
                           New_Copy_Tree (Subtype_Indication (Old_Comp),
                                           Discr_Map));
                  else
                     New_Comp :=
                       Make_Component_Definition (Sloc (Oent),
                         Aliased_Present    => False,
                         Access_Definition  =>
                           New_Copy_Tree (Access_Definition (Old_Comp),
                                           Discr_Map));
                  end if;

                  New_Priv :=
                    Make_Component_Declaration (Loc,
                      Defining_Identifier  => Nent,
                      Component_Definition => New_Comp,
                      Expression           => Expression (Priv));

                  Set_Has_Per_Object_Constraint (Nent,
                    Has_Per_Object_Constraint (Oent));

                  Append_To (Cdecls, New_Priv);
               end;

            elsif Nkind (Priv) = N_Subprogram_Declaration then

               --  Make the unprotected version of the subprogram available
               --  for expansion of intra object calls. There is need for
               --  a protected version only if the subprogram is an interrupt
               --  handler, otherwise  this operation can only be called from
               --  within the body.

               Sub :=
                 Make_Subprogram_Declaration (Loc,
                   Specification =>
                     Build_Protected_Sub_Specification
                       (Priv, Prot_Typ, Unprotected_Mode));

               Insert_After (Current_Node, Sub);
               Analyze (Sub);

               Set_Protected_Body_Subprogram
                 (Defining_Unit_Name (Specification (Priv)),
                  Defining_Unit_Name (Specification (Sub)));
               Check_Inlining (Defining_Unit_Name (Specification (Priv)));
               Current_Node := Sub;

               Sub :=
                 Make_Subprogram_Declaration (Loc,
                   Specification =>
                     Build_Protected_Sub_Specification
                       (Priv, Prot_Typ, Protected_Mode));

               Insert_After (Current_Node, Sub);
               Analyze (Sub);
               Current_Node := Sub;

               if Is_Interrupt_Handler
                 (Defining_Unit_Name (Specification (Priv)))
               then
                  if not Restricted_Profile then
                     Register_Handler;
                  end if;
               end if;
            end if;

            Next (Priv);
         end loop;
      end if;

      --  Put the _Object component after the private component so that it
      --  be finalized early as required by 9.4 (20)

      Append_To (Cdecls, Object_Comp);

      Insert_After (Current_Node, Rec_Decl);
      Current_Node := Rec_Decl;

      --  Analyze the record declaration immediately after construction,
      --  because the initialization procedure is needed for single object
      --  declarations before the next entity is analyzed (the freeze call
      --  that generates this initialization procedure is found below).

      Analyze (Rec_Decl, Suppress => All_Checks);

      --  Ada 2005 (AI-345): Construct the primitive entry wrappers before
      --  the corresponding record is frozen. If any wrappers are generated,
      --  Current_Node is updated accordingly.

      if Ada_Version >= Ada_2005 then
         Build_Wrapper_Specs (Loc, Prot_Typ, Current_Node);
      end if;

      --  Collect pointers to entry bodies and their barriers, to be placed
      --  in the Entry_Bodies_Array for the type. For each entry/family we
      --  add an expression to the aggregate which is the initial value of
      --  this array. The array is declared after all protected subprograms.

      if Has_Entries (Prot_Typ) then
         Entries_Aggr := Make_Aggregate (Loc, Expressions => New_List);
      else
         Entries_Aggr := Empty;
      end if;

      --  Build two new procedure specifications for each protected subprogram;
      --  one to call from outside the object and one to call from inside.
      --  Build a barrier function and an entry body action procedure
      --  specification for each protected entry. Initialize the entry body
      --  array. If subprogram is flagged as eliminated, do not generate any
      --  internal operations.

      E_Count := 0;

      Comp := First (Visible_Declarations (Pdef));

      while Present (Comp) loop
         if Nkind (Comp) = N_Subprogram_Declaration then
            Sub :=
              Make_Subprogram_Declaration (Loc,
                Specification =>
                  Build_Protected_Sub_Specification
                    (Comp, Prot_Typ, Unprotected_Mode));

            Insert_After (Current_Node, Sub);
            Analyze (Sub);

            Set_Protected_Body_Subprogram
              (Defining_Unit_Name (Specification (Comp)),
               Defining_Unit_Name (Specification (Sub)));
               Check_Inlining (Defining_Unit_Name (Specification (Comp)));

            --  Make the protected version of the subprogram available for
            --  expansion of external calls.

            Current_Node := Sub;

            Sub :=
              Make_Subprogram_Declaration (Loc,
                Specification =>
                  Build_Protected_Sub_Specification
                    (Comp, Prot_Typ, Protected_Mode));

            Insert_After (Current_Node, Sub);
            Analyze (Sub);

            Current_Node := Sub;

            --  Generate an overriding primitive operation specification for
            --  this subprogram if the protected type implements an interface.

            if Ada_Version >= Ada_2005
              and then
                Present (Interfaces (Corresponding_Record_Type (Prot_Typ)))
            then
               Sub :=
                 Make_Subprogram_Declaration (Loc,
                   Specification =>
                     Build_Protected_Sub_Specification
                       (Comp, Prot_Typ, Dispatching_Mode));

               Insert_After (Current_Node, Sub);
               Analyze (Sub);

               Current_Node := Sub;
            end if;

            --  If a pragma Interrupt_Handler applies, build and add a call to
            --  Register_Interrupt_Handler to the freezing actions of the
            --  protected version (Current_Node) of the subprogram:

            --    system.interrupts.register_interrupt_handler
            --       (prot_procP'address);

            if not Restricted_Profile
              and then Is_Interrupt_Handler
                         (Defining_Unit_Name (Specification (Comp)))
            then
               Register_Handler;
            end if;

         elsif Nkind (Comp) = N_Entry_Declaration then
            E_Count := E_Count + 1;
            Comp_Id := Defining_Identifier (Comp);

            Edef :=
              Make_Defining_Identifier (Loc,
                Build_Selected_Name (Prot_Typ, Comp_Id, 'E'));
            Sub :=
              Make_Subprogram_Declaration (Loc,
                Specification =>
                  Build_Protected_Entry_Specification (Loc, Edef, Comp_Id));

            Insert_After (Current_Node, Sub);
            Analyze (Sub);

            --  build wrapper procedure for pre/postconditions.

            Build_PPC_Wrapper (Comp_Id, N);

            Set_Protected_Body_Subprogram
              (Defining_Identifier (Comp),
               Defining_Unit_Name (Specification (Sub)));

            Current_Node := Sub;

            Bdef :=
              Make_Defining_Identifier (Loc,
                Chars => Build_Selected_Name (Prot_Typ, Comp_Id, 'B'));
            Sub :=
              Make_Subprogram_Declaration (Loc,
                Specification =>
                  Build_Barrier_Function_Specification (Loc, Bdef));

            Insert_After (Current_Node, Sub);
            Analyze (Sub);
            Set_Protected_Body_Subprogram (Bdef, Bdef);
            Set_Barrier_Function (Comp_Id, Bdef);
            Set_Scope (Bdef, Scope (Comp_Id));
            Current_Node := Sub;

            --  Collect pointers to the protected subprogram and the barrier
            --  of the current entry, for insertion into Entry_Bodies_Array.

            Append (
              Make_Aggregate (Loc,
                Expressions => New_List (
                  Make_Attribute_Reference (Loc,
                    Prefix => New_Reference_To (Bdef, Loc),
                    Attribute_Name => Name_Unrestricted_Access),
                  Make_Attribute_Reference (Loc,
                    Prefix => New_Reference_To (Edef, Loc),
                    Attribute_Name => Name_Unrestricted_Access))),
              Expressions (Entries_Aggr));

         end if;

         Next (Comp);
      end loop;

      --  If there are some private entry declarations, expand it as if they
      --  were visible entries.

      if Present (Private_Declarations (Pdef)) then
         Comp := First (Private_Declarations (Pdef));
         while Present (Comp) loop
            if Nkind (Comp) = N_Entry_Declaration then
               E_Count := E_Count + 1;
               Comp_Id := Defining_Identifier (Comp);

               Edef :=
                 Make_Defining_Identifier (Loc,
                  Build_Selected_Name (Prot_Typ, Comp_Id, 'E'));
               Sub :=
                 Make_Subprogram_Declaration (Loc,
                   Specification =>
                     Build_Protected_Entry_Specification (Loc, Edef, Comp_Id));

               Insert_After (Current_Node, Sub);
               Analyze (Sub);

               Set_Protected_Body_Subprogram
                 (Defining_Identifier (Comp),
                  Defining_Unit_Name (Specification (Sub)));

               Current_Node := Sub;

               Bdef :=
                 Make_Defining_Identifier (Loc,
                   Chars => Build_Selected_Name (Prot_Typ, Comp_Id, 'E'));

               Sub :=
                 Make_Subprogram_Declaration (Loc,
                   Specification =>
                     Build_Barrier_Function_Specification (Loc, Bdef));

               Insert_After (Current_Node, Sub);
               Analyze (Sub);
               Set_Protected_Body_Subprogram (Bdef, Bdef);
               Set_Barrier_Function (Comp_Id, Bdef);
               Set_Scope (Bdef, Scope (Comp_Id));
               Current_Node := Sub;

               --  Collect pointers to the protected subprogram and the barrier
               --  of the current entry, for insertion into Entry_Bodies_Array.

               Append_To (Expressions (Entries_Aggr),
                 Make_Aggregate (Loc,
                   Expressions => New_List (
                     Make_Attribute_Reference (Loc,
                       Prefix => New_Reference_To (Bdef, Loc),
                       Attribute_Name => Name_Unrestricted_Access),
                     Make_Attribute_Reference (Loc,
                       Prefix => New_Reference_To (Edef, Loc),
                       Attribute_Name => Name_Unrestricted_Access))));
            end if;

            Next (Comp);
         end loop;
      end if;

      --  Emit declaration for Entry_Bodies_Array, now that the addresses of
      --  all protected subprograms have been collected.

      if Has_Entries (Prot_Typ) then
         Body_Id :=
           Make_Defining_Identifier (Sloc (Prot_Typ),
             Chars => New_External_Name (Chars (Prot_Typ), 'A'));

         case Corresponding_Runtime_Package (Prot_Typ) is
            when System_Tasking_Protected_Objects_Entries =>
               Body_Arr := Make_Object_Declaration (Loc,
                 Defining_Identifier => Body_Id,
                 Aliased_Present => True,
                 Object_Definition =>
                   Make_Subtype_Indication (Loc,
                     Subtype_Mark => New_Reference_To (
                       RTE (RE_Protected_Entry_Body_Array), Loc),
                     Constraint =>
                       Make_Index_Or_Discriminant_Constraint (Loc,
                         Constraints => New_List (
                            Make_Range (Loc,
                              Make_Integer_Literal (Loc, 1),
                              Make_Integer_Literal (Loc, E_Count))))),
                 Expression => Entries_Aggr);

            when System_Tasking_Protected_Objects_Single_Entry =>
               Body_Arr := Make_Object_Declaration (Loc,
                 Defining_Identifier => Body_Id,
                 Aliased_Present => True,
                 Object_Definition => New_Reference_To
                                        (RTE (RE_Entry_Body), Loc),
                 Expression =>
                   Make_Aggregate (Loc,
                     Expressions => New_List (
                       Make_Attribute_Reference (Loc,
                         Prefix => New_Reference_To (Bdef, Loc),
                         Attribute_Name => Name_Unrestricted_Access),
                       Make_Attribute_Reference (Loc,
                         Prefix => New_Reference_To (Edef, Loc),
                         Attribute_Name => Name_Unrestricted_Access))));

            when others =>
               raise Program_Error;
         end case;

         --  A pointer to this array will be placed in the corresponding record
         --  by its initialization procedure so this needs to be analyzed here.

         Insert_After (Current_Node, Body_Arr);
         Current_Node := Body_Arr;
         Analyze (Body_Arr);

         Set_Entry_Bodies_Array (Prot_Typ, Body_Id);

         --  Finally, build the function that maps an entry index into the
         --  corresponding body. A pointer to this function is placed in each
         --  object of the type. Except for a ravenscar-like profile (no abort,
         --  no entry queue, 1 entry)

         if Corresponding_Runtime_Package (Prot_Typ) =
              System_Tasking_Protected_Objects_Entries
         then
            Sub :=
              Make_Subprogram_Declaration (Loc,
                Specification => Build_Find_Body_Index_Spec (Prot_Typ));
            Insert_After (Current_Node, Sub);
            Analyze (Sub);
         end if;
      end if;
   end Expand_N_Protected_Type_Declaration;

   --------------------------------
   -- Expand_N_Requeue_Statement --
   --------------------------------

   --  A non-dispatching requeue statement is expanded into one of four GNARLI
   --  operations, depending on the source and destination (task or protected
   --  object). A dispatching requeue statement is expanded into a call to the
   --  predefined primitive _Disp_Requeue. In addition, code is generated to
   --  jump around the remainder of processing for the original entry and, if
   --  the destination is (different) protected object, to attempt to service
   --  it. The following illustrates the various cases:

   --  procedure entE
   --    (O : System.Address;
   --     P : System.Address;
   --     E : Protected_Entry_Index)
   --  is
   --     <discriminant renamings>
   --     <private object renamings>
   --     type poVP is access poV;
   --     _object : ptVP := ptVP!(O);

   --  begin
   --     begin
   --        <start of statement sequence for entry>

   --        -- Requeue from one protected entry body to another protected
   --        -- entry.

   --        Requeue_Protected_Entry (
   --          _object._object'Access,
   --          new._object'Access,
   --          E,
   --          Abort_Present);
   --        return;

   --        <some more of the statement sequence for entry>

   --        --  Requeue from an entry body to a task entry

   --        Requeue_Protected_To_Task_Entry (
   --          New._task_id,
   --          E,
   --          Abort_Present);
   --        return;

   --        <rest of statement sequence for entry>
   --        Complete_Entry_Body (_object._object);

   --     exception
   --        when all others =>
   --           Exceptional_Complete_Entry_Body (
   --             _object._object, Get_GNAT_Exception);
   --     end;
   --  end entE;

   --  Requeue of a task entry call to a task entry

   --  Accept_Call (E, Ann);
   --     <start of statement sequence for accept statement>
   --     Requeue_Task_Entry (New._task_id, E, Abort_Present);
   --     goto Lnn;
   --     <rest of statement sequence for accept statement>
   --     <<Lnn>>
   --     Complete_Rendezvous;

   --  exception
   --     when all others =>
   --        Exceptional_Complete_Rendezvous (Get_GNAT_Exception);

   --  Requeue of a task entry call to a protected entry

   --  Accept_Call (E, Ann);
   --     <start of statement sequence for accept statement>
   --     Requeue_Task_To_Protected_Entry (
   --       new._object'Access,
   --       E,
   --       Abort_Present);
   --     newS (new, Pnn);
   --     goto Lnn;
   --     <rest of statement sequence for accept statement>
   --     <<Lnn>>
   --     Complete_Rendezvous;

   --  exception
   --     when all others =>
   --        Exceptional_Complete_Rendezvous (Get_GNAT_Exception);

   --  Ada 2012 (AI05-0030): Dispatching requeue to an interface primitive
   --  marked by pragma Implemented (XXX, By_Entry).

   --  The requeue is inside a protected entry:

   --  procedure entE
   --    (O : System.Address;
   --     P : System.Address;
   --     E : Protected_Entry_Index)
   --  is
   --     <discriminant renamings>
   --     <private object renamings>
   --     type poVP is access poV;
   --     _object : ptVP := ptVP!(O);

   --  begin
   --     begin
   --        <start of statement sequence for entry>

   --        _Disp_Requeue
   --          (<interface class-wide object>,
   --           True,
   --           _object'Address,
   --           Ada.Tags.Get_Offset_Index
   --             (Tag (_object),
   --              <interface dispatch table index of target entry>),
   --           Abort_Present);
   --        return;

   --        <rest of statement sequence for entry>
   --        Complete_Entry_Body (_object._object);

   --     exception
   --        when all others =>
   --           Exceptional_Complete_Entry_Body (
   --             _object._object, Get_GNAT_Exception);
   --     end;
   --  end entE;

   --  The requeue is inside a task entry:

   --    Accept_Call (E, Ann);
   --     <start of statement sequence for accept statement>
   --     _Disp_Requeue
   --       (<interface class-wide object>,
   --        False,
   --        null,
   --        Ada.Tags.Get_Offset_Index
   --          (Tag (_object),
   --           <interface dispatch table index of target entrt>),
   --        Abort_Present);
   --     newS (new, Pnn);
   --     goto Lnn;
   --     <rest of statement sequence for accept statement>
   --     <<Lnn>>
   --     Complete_Rendezvous;

   --  exception
   --     when all others =>
   --        Exceptional_Complete_Rendezvous (Get_GNAT_Exception);

   --  Ada 2012 (AI05-0030): Dispatching requeue to an interface primitive
   --  marked by pragma Implemented (XXX, By_Protected_Procedure). The requeue
   --  statement is replaced by a dispatching call with actual parameters taken
   --  from the inner-most accept statement or entry body.

   --    Target.Primitive (Param1, ..., ParamN);

   --  Ada 2012 (AI05-0030): Dispatching requeue to an interface primitive
   --  marked by pragma Implemented (XXX, By_Any) or not marked at all.

   --    declare
   --       S : constant Offset_Index :=
   --             Get_Offset_Index (Tag (Concval), DT_Position (Ename));
   --       C : constant Prim_Op_Kind := Get_Prim_Op_Kind (Tag (Concval), S);

   --    begin
   --       if C = POK_Protected_Entry
   --         or else C = POK_Task_Entry
   --       then
   --          <statements for dispatching requeue>

   --       elsif C = POK_Protected_Procedure then
   --          <dispatching call equivalent>

   --       else
   --          raise Program_Error;
   --       end if;
   --    end;

   procedure Expand_N_Requeue_Statement (N : Node_Id) is
      Loc      : constant Source_Ptr := Sloc (N);
      Conc_Typ : Entity_Id;
      Concval  : Node_Id;
      Ename    : Node_Id;
      Index    : Node_Id;
      Old_Typ  : Entity_Id;

      function Build_Dispatching_Call_Equivalent return Node_Id;
      --  Ada 2012 (AI05-0030): N denotes a dispatching requeue statement of
      --  the form Concval.Ename. It is statically known that Ename is allowed
      --  to be implemented by a protected procedure. Create a dispatching call
      --  equivalent of Concval.Ename taking the actual parameters from the
      --  inner-most accept statement or entry body.

      function Build_Dispatching_Requeue return Node_Id;
      --  Ada 2012 (AI05-0030): N denotes a dispatching requeue statement of
      --  the form Concval.Ename. It is statically known that Ename is allowed
      --  to be implemented by a protected or a task entry. Create a call to
      --  primitive _Disp_Requeue which handles the low-level actions.

      function Build_Dispatching_Requeue_To_Any return Node_Id;
      --  Ada 2012 (AI05-0030): N denotes a dispatching requeue statement of
      --  the form Concval.Ename. Ename is either marked by pragma Implemented
      --  (XXX, By_Any) or not marked at all. Create a block which determines
      --  at runtime whether Ename denotes an entry or a procedure and perform
      --  the appropriate kind of dispatching select.

      function Build_Normal_Requeue return Node_Id;
      --  N denotes a non-dispatching requeue statement to either a task or a
      --  protected entry. Build the appropriate runtime call to perform the
      --  action.

      function Build_Skip_Statement (Search : Node_Id) return Node_Id;
      --  For a protected entry, create a return statement to skip the rest of
      --  the entry body. Otherwise, create a goto statement to skip the rest
      --  of a task accept statement. The lookup for the enclosing entry body
      --  or accept statement starts from Search.

      ---------------------------------------
      -- Build_Dispatching_Call_Equivalent --
      ---------------------------------------

      function Build_Dispatching_Call_Equivalent return Node_Id is
         Call_Ent : constant Entity_Id := Entity (Ename);
         Obj      : constant Node_Id   := Original_Node (Concval);
         Acc_Ent  : Node_Id;
         Actuals  : List_Id;
         Formal   : Node_Id;
         Formals  : List_Id;

      begin
         --  Climb the parent chain looking for the inner-most entry body or
         --  accept statement.

         Acc_Ent := N;
         while Present (Acc_Ent)
           and then not Nkind_In (Acc_Ent, N_Accept_Statement,
                                           N_Entry_Body)
         loop
            Acc_Ent := Parent (Acc_Ent);
         end loop;

         --  A requeue statement should be housed inside an entry body or an
         --  accept statement at some level. If this is not the case, then the
         --  tree is malformed.

         pragma Assert (Present (Acc_Ent));

         --  Recover the list of formal parameters

         if Nkind (Acc_Ent) = N_Entry_Body then
            Acc_Ent := Entry_Body_Formal_Part (Acc_Ent);
         end if;

         Formals := Parameter_Specifications (Acc_Ent);

         --  Create the actual parameters for the dispatching call. These are
         --  simply copies of the entry body or accept statement formals in the
         --  same order as they appear.

         Actuals := No_List;

         if Present (Formals) then
            Actuals := New_List;
            Formal  := First (Formals);
            while Present (Formal) loop
               Append_To (Actuals,
                 Make_Identifier (Loc, Chars (Defining_Identifier (Formal))));
               Next (Formal);
            end loop;
         end if;

         --  Generate:
         --    Obj.Call_Ent (Actuals);

         return
           Make_Procedure_Call_Statement (Loc,
             Name =>
               Make_Selected_Component (Loc,
                 Prefix        => Make_Identifier (Loc, Chars (Obj)),
                 Selector_Name => Make_Identifier (Loc, Chars (Call_Ent))),

             Parameter_Associations => Actuals);
      end Build_Dispatching_Call_Equivalent;

      -------------------------------
      -- Build_Dispatching_Requeue --
      -------------------------------

      function Build_Dispatching_Requeue return Node_Id is
         Params : constant List_Id := New_List;

      begin
         --  Process the "with abort" parameter

         Prepend_To (Params,
           New_Reference_To (Boolean_Literals (Abort_Present (N)), Loc));

         --  Process the entry wrapper's position in the primary dispatch
         --  table parameter. Generate:

         --    Ada.Tags.Get_Offset_Index
         --      (Ada.Tags.Tag (Concval),
         --       <interface dispatch table position of Ename>)

         Prepend_To (Params,
           Make_Function_Call (Loc,
             Name =>
               New_Reference_To (RTE (RE_Get_Offset_Index), Loc),

             Parameter_Associations => New_List (
               Unchecked_Convert_To (RTE (RE_Tag), Concval),
               Make_Integer_Literal (Loc, DT_Position (Entity (Ename))))));

         --  Specific actuals for protected to XXX requeue

         if Is_Protected_Type (Old_Typ) then
            Prepend_To (Params,
              Make_Attribute_Reference (Loc,        --  _object'Address
                Prefix =>
                  Concurrent_Ref (New_Occurrence_Of (Old_Typ, Loc)),
                Attribute_Name => Name_Address));

            Prepend_To (Params,                     --  True
              New_Reference_To (Standard_True, Loc));

         --  Specific actuals for task to XXX requeue

         else
            pragma Assert (Is_Task_Type (Old_Typ));

            Prepend_To (Params,                     --  null
              New_Reference_To (RTE (RE_Null_Address), Loc));

            Prepend_To (Params,                     --  False
              New_Reference_To (Standard_False, Loc));
         end if;

         --  Add the object parameter

         Prepend_To (Params, New_Copy_Tree (Concval));

         --  Generate:
         --    _Disp_Requeue (<Params>);

         return
           Make_Procedure_Call_Statement (Loc,
             Name => Make_Identifier (Loc, Name_uDisp_Requeue),
             Parameter_Associations => Params);
      end Build_Dispatching_Requeue;

      --------------------------------------
      -- Build_Dispatching_Requeue_To_Any --
      --------------------------------------

      function Build_Dispatching_Requeue_To_Any return Node_Id is
         Call_Ent : constant Entity_Id := Entity (Ename);
         Obj      : constant Node_Id   := Original_Node (Concval);
         Skip     : constant Node_Id   := Build_Skip_Statement (N);
         C        : Entity_Id;
         Decls    : List_Id;
         S        : Entity_Id;
         Stmts    : List_Id;

      begin
         Decls := New_List;
         Stmts := New_List;

         --  Dispatch table slot processing, generate:
         --    S : Integer;

         S := Build_S (Loc, Decls);

         --  Call kind processing, generate:
         --    C : Ada.Tags.Prim_Op_Kind;

         C := Build_C (Loc, Decls);

         --  Generate:
         --    S := Ada.Tags.Get_Offset_Index
         --           (Ada.Tags.Tag (Obj), DT_Position (Call_Ent));

         Append_To (Stmts, Build_S_Assignment (Loc, S, Obj, Call_Ent));

         --  Generate:
         --    _Disp_Get_Prim_Op_Kind (Obj, S, C);

         Append_To (Stmts,
           Make_Procedure_Call_Statement (Loc,
             Name =>
               New_Reference_To (
                 Find_Prim_Op (Etype (Etype (Obj)),
                   Name_uDisp_Get_Prim_Op_Kind),
                 Loc),
             Parameter_Associations => New_List (
               New_Copy_Tree (Obj),
               New_Reference_To (S, Loc),
               New_Reference_To (C, Loc))));

         Append_To (Stmts,

            --  if C = POK_Protected_Entry
            --    or else C = POK_Task_Entry
            --  then

           Make_If_Statement (Loc,
             Condition =>
               Make_Op_Or (Loc,
                 Left_Opnd =>
                   Make_Op_Eq (Loc,
                     Left_Opnd =>
                       New_Reference_To (C, Loc),
                     Right_Opnd =>
                       New_Reference_To (RTE (RE_POK_Protected_Entry), Loc)),

                 Right_Opnd =>
                   Make_Op_Eq (Loc,
                     Left_Opnd =>
                       New_Reference_To (C, Loc),
                     Right_Opnd =>
                       New_Reference_To (RTE (RE_POK_Task_Entry), Loc))),

               --  Dispatching requeue equivalent

             Then_Statements => New_List (
               Build_Dispatching_Requeue,
               Skip),

               --  elsif C = POK_Protected_Procedure then

             Elsif_Parts => New_List (
               Make_Elsif_Part (Loc,
                 Condition =>
                   Make_Op_Eq (Loc,
                     Left_Opnd =>
                       New_Reference_To (C, Loc),
                     Right_Opnd =>
                       New_Reference_To (
                         RTE (RE_POK_Protected_Procedure), Loc)),

                  --  Dispatching call equivalent

                 Then_Statements => New_List (
                   Build_Dispatching_Call_Equivalent))),

            --  else
            --     raise Program_Error;
            --  end if;

             Else_Statements => New_List (
               Make_Raise_Program_Error (Loc,
                 Reason => PE_Explicit_Raise))));

         --  Wrap everything into a block

         return
           Make_Block_Statement (Loc,
             Declarations => Decls,
             Handled_Statement_Sequence =>
               Make_Handled_Sequence_Of_Statements (Loc,
                 Statements => Stmts));
      end Build_Dispatching_Requeue_To_Any;

      --------------------------
      -- Build_Normal_Requeue --
      --------------------------

      function Build_Normal_Requeue return Node_Id is
         Params  : constant List_Id := New_List;
         Param   : Node_Id;
         RT_Call : Node_Id;

      begin
         --  Process the "with abort" parameter

         Prepend_To (Params,
           New_Reference_To (Boolean_Literals (Abort_Present (N)), Loc));

         --  Add the index expression to the parameters. It is common among all
         --  four cases.

         Prepend_To (Params,
           Entry_Index_Expression (Loc, Entity (Ename), Index, Conc_Typ));

         if Is_Protected_Type (Old_Typ) then
            declare
               Self_Param : Node_Id;

            begin
               Self_Param :=
                 Make_Attribute_Reference (Loc,
                   Prefix =>
                     Concurrent_Ref (New_Occurrence_Of (Old_Typ, Loc)),
                   Attribute_Name =>
                     Name_Unchecked_Access);

               --  Protected to protected requeue

               if Is_Protected_Type (Conc_Typ) then
                  RT_Call :=
                    New_Reference_To (
                      RTE (RE_Requeue_Protected_Entry), Loc);

                  Param :=
                    Make_Attribute_Reference (Loc,
                      Prefix =>
                        Concurrent_Ref (Concval),
                      Attribute_Name =>
                        Name_Unchecked_Access);

               --  Protected to task requeue

               else pragma Assert (Is_Task_Type (Conc_Typ));
                  RT_Call :=
                    New_Reference_To (
                      RTE (RE_Requeue_Protected_To_Task_Entry), Loc);

                  Param := Concurrent_Ref (Concval);
               end if;

               Prepend_To (Params, Param);
               Prepend_To (Params, Self_Param);
            end;

         else pragma Assert (Is_Task_Type (Old_Typ));

            --  Task to protected requeue

            if Is_Protected_Type (Conc_Typ) then
               RT_Call :=
                 New_Reference_To (
                   RTE (RE_Requeue_Task_To_Protected_Entry), Loc);

               Param :=
                 Make_Attribute_Reference (Loc,
                   Prefix =>
                     Concurrent_Ref (Concval),
                   Attribute_Name =>
                     Name_Unchecked_Access);

            --  Task to task requeue

            else pragma Assert (Is_Task_Type (Conc_Typ));
               RT_Call :=
                 New_Reference_To (RTE (RE_Requeue_Task_Entry), Loc);

               Param := Concurrent_Ref (Concval);
            end if;

            Prepend_To (Params, Param);
         end if;

         return
            Make_Procedure_Call_Statement (Loc,
              Name => RT_Call,
              Parameter_Associations => Params);
      end Build_Normal_Requeue;

      --------------------------
      -- Build_Skip_Statement --
      --------------------------

      function Build_Skip_Statement (Search : Node_Id) return Node_Id is
         Skip_Stmt : Node_Id;

      begin
         --  Build a return statement to skip the rest of the entire body

         if Is_Protected_Type (Old_Typ) then
            Skip_Stmt := Make_Simple_Return_Statement (Loc);

         --  If the requeue is within a task, find the end label of the
         --  enclosing accept statement and create a goto statement to it.

         else
            declare
               Acc   : Node_Id;
               Label : Node_Id;

            begin
               --  Climb the parent chain looking for the enclosing accept
               --  statement.

               Acc := Parent (Search);
               while Present (Acc)
                 and then Nkind (Acc) /= N_Accept_Statement
               loop
                  Acc := Parent (Acc);
               end loop;

               --  The last statement is the second label used for completing
               --  the rendezvous the usual way. The label we are looking for
               --  is right before it.

               Label :=
                 Prev (Last (Statements (Handled_Statement_Sequence (Acc))));

               pragma Assert (Nkind (Label) = N_Label);

               --  Generate a goto statement to skip the rest of the accept

               Skip_Stmt :=
                 Make_Goto_Statement (Loc,
                   Name =>
                     New_Occurrence_Of (Entity (Identifier (Label)), Loc));
            end;
         end if;

         Set_Analyzed (Skip_Stmt);

         return Skip_Stmt;
      end Build_Skip_Statement;

   --  Start of processing for Expand_N_Requeue_Statement

   begin
      --  Extract the components of the entry call

      Extract_Entry (N, Concval, Ename, Index);
      Conc_Typ := Etype (Concval);

      --  Examine the scope stack in order to find nearest enclosing protected
      --  or task type. This will constitute our invocation source.

      Old_Typ := Current_Scope;
      while Present (Old_Typ)
        and then not Is_Protected_Type (Old_Typ)
        and then not Is_Task_Type (Old_Typ)
      loop
         Old_Typ := Scope (Old_Typ);
      end loop;

      --  Ada 2012 (AI05-0030): We have a dispatching requeue of the form
      --  Concval.Ename where the type of Concval is class-wide concurrent
      --  interface.

      if Ada_Version >= Ada_2012
        and then Present (Concval)
        and then Is_Class_Wide_Type (Conc_Typ)
        and then Is_Concurrent_Interface (Conc_Typ)
      then
         declare
            Has_Impl  : Boolean := False;
            Impl_Kind : Name_Id := No_Name;

         begin
            --  Check whether the Ename is flagged by pragma Implemented

            if Has_Rep_Pragma (Entity (Ename), Name_Implemented) then
               Has_Impl  := True;
               Impl_Kind := Implementation_Kind (Entity (Ename));
            end if;

            --  The procedure_or_entry_NAME is guaranteed to be overridden by
            --  an entry. Create a call to predefined primitive _Disp_Requeue.

            if Has_Impl
              and then Impl_Kind = Name_By_Entry
            then
               Rewrite (N, Build_Dispatching_Requeue);
               Analyze (N);
               Insert_After (N, Build_Skip_Statement (N));

            --  The procedure_or_entry_NAME is guaranteed to be overridden by
            --  a protected procedure. In this case the requeue is transformed
            --  into a dispatching call.

            elsif Has_Impl
              and then Impl_Kind = Name_By_Protected_Procedure
            then
               Rewrite (N, Build_Dispatching_Call_Equivalent);
               Analyze (N);

            --  The procedure_or_entry_NAME's implementation kind is either
            --  By_Any or pragma Implemented was not applied at all. In this
            --  case a runtime test determines whether Ename denotes an entry
            --  or a protected procedure and performs the appropriate call.

            else
               Rewrite (N, Build_Dispatching_Requeue_To_Any);
               Analyze (N);
            end if;
         end;

      --  Processing for regular (non-dispatching) requeues

      else
         Rewrite (N, Build_Normal_Requeue);
         Analyze (N);
         Insert_After (N, Build_Skip_Statement (N));
      end if;
   end Expand_N_Requeue_Statement;

   -------------------------------
   -- Expand_N_Selective_Accept --
   -------------------------------

   procedure Expand_N_Selective_Accept (N : Node_Id) is
      Loc            : constant Source_Ptr := Sloc (N);
      Alts           : constant List_Id    := Select_Alternatives (N);

      --  Note: in the below declarations a lot of new lists are allocated
      --  unconditionally which may well not end up being used. That's
      --  not a good idea since it wastes space gratuitously ???

      Accept_Case    : List_Id;
      Accept_List    : constant List_Id := New_List;

      Alt            : Node_Id;
      Alt_List       : constant List_Id := New_List;
      Alt_Stats      : List_Id;
      Ann            : Entity_Id := Empty;

      Block          : Node_Id;
      Check_Guard    : Boolean := True;

      Decls          : constant List_Id := New_List;
      Stats          : constant List_Id := New_List;
      Body_List      : constant List_Id := New_List;
      Trailing_List  : constant List_Id := New_List;

      Choices        : List_Id;
      Else_Present   : Boolean := False;
      Terminate_Alt  : Node_Id := Empty;
      Select_Mode    : Node_Id;

      Delay_Case     : List_Id;
      Delay_Count    : Integer := 0;
      Delay_Val      : Entity_Id;
      Delay_Index    : Entity_Id;
      Delay_Min      : Entity_Id;
      Delay_Num      : Int := 1;
      Delay_Alt_List : List_Id := New_List;
      Delay_List     : constant List_Id := New_List;
      D              : Entity_Id;
      M              : Entity_Id;

      First_Delay    : Boolean := True;
      Guard_Open     : Entity_Id;

      End_Lab        : Node_Id;
      Index          : Int := 1;
      Lab            : Node_Id;
      Num_Alts       : Int;
      Num_Accept     : Nat := 0;
      Proc           : Node_Id;
      Q              : Node_Id;
      Time_Type      : Entity_Id;
      X              : Node_Id;
      Select_Call    : Node_Id;

      Qnam : constant Entity_Id :=
               Make_Defining_Identifier (Loc, New_External_Name ('S', 0));

      Xnam : constant Entity_Id :=
               Make_Defining_Identifier (Loc, New_External_Name ('J', 1));

      -----------------------
      -- Local subprograms --
      -----------------------

      function Accept_Or_Raise return List_Id;
      --  For the rare case where delay alternatives all have guards, and
      --  all of them are closed, it is still possible that there were open
      --  accept alternatives with no callers. We must reexamine the
      --  Accept_List, and execute a selective wait with no else if some
      --  accept is open. If none, we raise program_error.

      procedure Add_Accept (Alt : Node_Id);
      --  Process a single accept statement in a select alternative. Build
      --  procedure for body of accept, and add entry to dispatch table with
      --  expression for guard, in preparation for call to run time select.

      function Make_And_Declare_Label (Num : Int) return Node_Id;
      --  Manufacture a label using Num as a serial number and declare it.
      --  The declaration is appended to Decls. The label marks the trailing
      --  statements of an accept or delay alternative.

      function Make_Select_Call (Select_Mode : Entity_Id) return Node_Id;
      --  Build call to Selective_Wait runtime routine

      procedure Process_Delay_Alternative (Alt : Node_Id; Index : Int);
      --  Add code to compare value of delay with previous values, and
      --  generate case entry for trailing statements.

      procedure Process_Accept_Alternative
        (Alt   : Node_Id;
         Index : Int;
         Proc  : Node_Id);
      --  Add code to call corresponding procedure, and branch to
      --  trailing statements, if any.

      ---------------------
      -- Accept_Or_Raise --
      ---------------------

      function Accept_Or_Raise return List_Id is
         Cond  : Node_Id;
         Stats : List_Id;
         J     : constant Entity_Id := Make_Temporary (Loc, 'J');

      begin
         --  We generate the following:

         --    for J in q'range loop
         --       if q(J).S /=null_task_entry then
         --          selective_wait (simple_mode,...);
         --          done := True;
         --          exit;
         --       end if;
         --    end loop;
         --
         --    if no rendez_vous then
         --       raise program_error;
         --    end if;

         --    Note that the code needs to know that the selector name
         --    in an Accept_Alternative is named S.

         Cond := Make_Op_Ne (Loc,
           Left_Opnd =>
             Make_Selected_Component (Loc,
               Prefix        =>
                 Make_Indexed_Component (Loc,
                   Prefix => New_Reference_To (Qnam, Loc),
                     Expressions => New_List (New_Reference_To (J, Loc))),
               Selector_Name => Make_Identifier (Loc, Name_S)),
           Right_Opnd =>
             New_Reference_To (RTE (RE_Null_Task_Entry), Loc));

         Stats := New_List (
           Make_Implicit_Loop_Statement (N,
             Identifier => Empty,
             Iteration_Scheme =>
               Make_Iteration_Scheme (Loc,
                 Loop_Parameter_Specification =>
                   Make_Loop_Parameter_Specification (Loc,
                     Defining_Identifier => J,
                     Discrete_Subtype_Definition =>
                       Make_Attribute_Reference (Loc,
                         Prefix => New_Reference_To (Qnam, Loc),
                         Attribute_Name => Name_Range,
                         Expressions => New_List (
                           Make_Integer_Literal (Loc, 1))))),

             Statements => New_List (
               Make_Implicit_If_Statement (N,
                 Condition =>  Cond,
                 Then_Statements => New_List (
                   Make_Select_Call (
                    New_Reference_To (RTE (RE_Simple_Mode), Loc)),
                   Make_Exit_Statement (Loc))))));

         Append_To (Stats,
           Make_Raise_Program_Error (Loc,
             Condition => Make_Op_Eq (Loc,
               Left_Opnd  => New_Reference_To (Xnam, Loc),
               Right_Opnd =>
                 New_Reference_To (RTE (RE_No_Rendezvous), Loc)),
             Reason => PE_All_Guards_Closed));

         return Stats;
      end Accept_Or_Raise;

      ----------------
      -- Add_Accept --
      ----------------

      procedure Add_Accept (Alt : Node_Id) is
         Acc_Stm   : constant Node_Id    := Accept_Statement (Alt);
         Ename     : constant Node_Id    := Entry_Direct_Name (Acc_Stm);
         Eloc      : constant Source_Ptr := Sloc (Ename);
         Eent      : constant Entity_Id  := Entity (Ename);
         Index     : constant Node_Id    := Entry_Index (Acc_Stm);
         Null_Body : Node_Id;
         Proc_Body : Node_Id;
         PB_Ent    : Entity_Id;
         Expr      : Node_Id;
         Call      : Node_Id;

      begin
         if No (Ann) then
            Ann := Node (Last_Elmt (Accept_Address (Eent)));
         end if;

         if Present (Condition (Alt)) then
            Expr :=
              Make_Conditional_Expression (Eloc, New_List (
                Condition (Alt),
                Entry_Index_Expression (Eloc, Eent, Index, Scope (Eent)),
                New_Reference_To (RTE (RE_Null_Task_Entry), Eloc)));
         else
            Expr :=
              Entry_Index_Expression
                (Eloc, Eent, Index, Scope (Eent));
         end if;

         if Present (Handled_Statement_Sequence (Accept_Statement (Alt))) then
            Null_Body := New_Reference_To (Standard_False, Eloc);

            if Abort_Allowed then
               Call := Make_Procedure_Call_Statement (Eloc,
                 Name => New_Reference_To (RTE (RE_Abort_Undefer), Eloc));
               Insert_Before (First (Statements (Handled_Statement_Sequence (
                 Accept_Statement (Alt)))), Call);
               Analyze (Call);
            end if;

            PB_Ent :=
              Make_Defining_Identifier (Eloc,
                New_External_Name (Chars (Ename), 'A', Num_Accept));

            if Comes_From_Source (Alt) then
               Set_Debug_Info_Needed (PB_Ent);
            end if;

            Proc_Body :=
              Make_Subprogram_Body (Eloc,
                Specification =>
                  Make_Procedure_Specification (Eloc,
                    Defining_Unit_Name => PB_Ent),
               Declarations => Declarations (Acc_Stm),
               Handled_Statement_Sequence =>
                 Build_Accept_Body (Accept_Statement (Alt)));

            --  During the analysis of the body of the accept statement, any
            --  zero cost exception handler records were collected in the
            --  Accept_Handler_Records field of the N_Accept_Alternative node.
            --  This is where we move them to where they belong, namely the
            --  newly created procedure.

            Set_Handler_Records (PB_Ent, Accept_Handler_Records (Alt));
            Append (Proc_Body, Body_List);

         else
            Null_Body := New_Reference_To (Standard_True,  Eloc);

            --  if accept statement has declarations, insert above, given that
            --  we are not creating a body for the accept.

            if Present (Declarations (Acc_Stm)) then
               Insert_Actions (N, Declarations (Acc_Stm));
            end if;
         end if;

         Append_To (Accept_List,
           Make_Aggregate (Eloc, Expressions => New_List (Null_Body, Expr)));

         Num_Accept := Num_Accept + 1;
      end Add_Accept;

      ----------------------------
      -- Make_And_Declare_Label --
      ----------------------------

      function Make_And_Declare_Label (Num : Int) return Node_Id is
         Lab_Id : Node_Id;

      begin
         Lab_Id := Make_Identifier (Loc, New_External_Name ('L', Num));
         Lab :=
           Make_Label (Loc, Lab_Id);

         Append_To (Decls,
           Make_Implicit_Label_Declaration (Loc,
             Defining_Identifier  =>
               Make_Defining_Identifier (Loc, Chars (Lab_Id)),
             Label_Construct => Lab));

         return Lab;
      end Make_And_Declare_Label;

      ----------------------
      -- Make_Select_Call --
      ----------------------

      function Make_Select_Call (Select_Mode : Entity_Id) return Node_Id is
         Params : constant List_Id := New_List;

      begin
         Append (
           Make_Attribute_Reference (Loc,
             Prefix => New_Reference_To (Qnam, Loc),
             Attribute_Name => Name_Unchecked_Access),
           Params);
         Append (Select_Mode, Params);
         Append (New_Reference_To (Ann, Loc), Params);
         Append (New_Reference_To (Xnam, Loc), Params);

         return
           Make_Procedure_Call_Statement (Loc,
             Name => New_Reference_To (RTE (RE_Selective_Wait), Loc),
             Parameter_Associations => Params);
      end Make_Select_Call;

      --------------------------------
      -- Process_Accept_Alternative --
      --------------------------------

      procedure Process_Accept_Alternative
        (Alt   : Node_Id;
         Index : Int;
         Proc  : Node_Id)
      is
         Choices   : List_Id := No_List;
         Alt_Stats : List_Id;

      begin
         Adjust_Condition (Condition (Alt));
         Alt_Stats := No_List;

         if Present (Handled_Statement_Sequence (Accept_Statement (Alt))) then
            Choices := New_List (
              Make_Integer_Literal (Loc, Index));

            Alt_Stats := New_List (
              Make_Procedure_Call_Statement (Sloc (Proc),
                Name => New_Reference_To (
                  Defining_Unit_Name (Specification (Proc)), Sloc (Proc))));
         end if;

         if Statements (Alt) /= Empty_List then

            if No (Alt_Stats) then

               --  Accept with no body, followed by trailing statements

               Choices := New_List (
                 Make_Integer_Literal (Loc, Index));

               Alt_Stats := New_List;
            end if;

            --  After the call, if any, branch to trailing statements. We
            --  create a label for each, as well as the corresponding label
            --  declaration.

            Lab := Make_And_Declare_Label (Index);
            Append_To (Alt_Stats,
              Make_Goto_Statement (Loc,
                Name => New_Copy (Identifier (Lab))));

            Append (Lab, Trailing_List);
            Append_List (Statements (Alt), Trailing_List);
            Append_To (Trailing_List,
              Make_Goto_Statement (Loc,
                Name => New_Copy (Identifier (End_Lab))));
         end if;

         if Present (Alt_Stats) then

            --  Procedure call. and/or trailing statements

            Append_To (Alt_List,
              Make_Case_Statement_Alternative (Loc,
                Discrete_Choices => Choices,
                Statements => Alt_Stats));
         end if;
      end Process_Accept_Alternative;

      -------------------------------
      -- Process_Delay_Alternative --
      -------------------------------

      procedure Process_Delay_Alternative (Alt : Node_Id; Index : Int) is
         Choices   : List_Id;
         Cond      : Node_Id;
         Delay_Alt : List_Id;

      begin
         --  Deal with C/Fortran boolean as delay condition

         Adjust_Condition (Condition (Alt));

         --  Determine the smallest specified delay

         --  for each delay alternative generate:

         --    if guard-expression then
         --       Delay_Val  := delay-expression;
         --       Guard_Open := True;
         --       if Delay_Val < Delay_Min then
         --          Delay_Min   := Delay_Val;
         --          Delay_Index := Index;
         --       end if;
         --    end if;

         --  The enclosing if-statement is omitted if there is no guard

         if Delay_Count = 1
           or else First_Delay
         then
            First_Delay := False;

            Delay_Alt := New_List (
              Make_Assignment_Statement (Loc,
                Name => New_Reference_To (Delay_Min, Loc),
                Expression => Expression (Delay_Statement (Alt))));

            if Delay_Count > 1 then
               Append_To (Delay_Alt,
                 Make_Assignment_Statement (Loc,
                   Name       => New_Reference_To (Delay_Index, Loc),
                   Expression => Make_Integer_Literal (Loc, Index)));
            end if;

         else
            Delay_Alt := New_List (
              Make_Assignment_Statement (Loc,
                Name => New_Reference_To (Delay_Val, Loc),
                Expression => Expression (Delay_Statement (Alt))));

            if Time_Type = Standard_Duration then
               Cond :=
                  Make_Op_Lt (Loc,
                    Left_Opnd  => New_Reference_To (Delay_Val, Loc),
                    Right_Opnd => New_Reference_To (Delay_Min, Loc));

            else
               --  The scope of the time type must define a comparison
               --  operator. The scope itself may not be visible, so we
               --  construct a node with entity information to insure that
               --  semantic analysis can find the proper operator.

               Cond :=
                 Make_Function_Call (Loc,
                   Name => Make_Selected_Component (Loc,
                     Prefix => New_Reference_To (Scope (Time_Type), Loc),
                     Selector_Name =>
                       Make_Operator_Symbol (Loc,
                         Chars => Name_Op_Lt,
                         Strval => No_String)),
                    Parameter_Associations =>
                      New_List (
                        New_Reference_To (Delay_Val, Loc),
                        New_Reference_To (Delay_Min, Loc)));

               Set_Entity (Prefix (Name (Cond)), Scope (Time_Type));
            end if;

            Append_To (Delay_Alt,
              Make_Implicit_If_Statement (N,
                Condition => Cond,
                Then_Statements => New_List (
                  Make_Assignment_Statement (Loc,
                    Name       => New_Reference_To (Delay_Min, Loc),
                    Expression => New_Reference_To (Delay_Val, Loc)),

                  Make_Assignment_Statement (Loc,
                    Name       => New_Reference_To (Delay_Index, Loc),
                    Expression => Make_Integer_Literal (Loc, Index)))));
         end if;

         if Check_Guard then
            Append_To (Delay_Alt,
              Make_Assignment_Statement (Loc,
                Name => New_Reference_To (Guard_Open, Loc),
                Expression => New_Reference_To (Standard_True, Loc)));
         end if;

         if Present (Condition (Alt)) then
            Delay_Alt := New_List (
              Make_Implicit_If_Statement (N,
                Condition => Condition (Alt),
                Then_Statements => Delay_Alt));
         end if;

         Append_List (Delay_Alt, Delay_List);

         --  If the delay alternative has a statement part, add choice to the
         --  case statements for delays.

         if Present (Statements (Alt)) then

            if Delay_Count = 1 then
               Append_List (Statements (Alt), Delay_Alt_List);

            else
               Choices := New_List (
                 Make_Integer_Literal (Loc, Index));

               Append_To (Delay_Alt_List,
                 Make_Case_Statement_Alternative (Loc,
                   Discrete_Choices => Choices,
                   Statements => Statements (Alt)));
            end if;

         elsif Delay_Count = 1 then

            --  If the single delay has no trailing statements, add a branch
            --  to the exit label to the selective wait.

            Delay_Alt_List := New_List (
              Make_Goto_Statement (Loc,
                Name => New_Copy (Identifier (End_Lab))));

         end if;
      end Process_Delay_Alternative;

   --  Start of processing for Expand_N_Selective_Accept

   begin
      --  First insert some declarations before the select. The first is:

      --    Ann : Address

      --  This variable holds the parameters passed to the accept body. This
      --  declaration has already been inserted by the time we get here by
      --  a call to Expand_Accept_Declarations made from the semantics when
      --  processing the first accept statement contained in the select. We
      --  can find this entity as Accept_Address (E), where E is any of the
      --  entries references by contained accept statements.

      --  The first step is to scan the list of Selective_Accept_Statements
      --  to find this entity, and also count the number of accepts, and
      --  determine if terminated, delay or else is present:

      Num_Alts := 0;

      Alt := First (Alts);
      while Present (Alt) loop

         if Nkind (Alt) = N_Accept_Alternative then
            Add_Accept (Alt);

         elsif Nkind (Alt) = N_Delay_Alternative then
            Delay_Count := Delay_Count + 1;

            --  If the delays are relative delays, the delay expressions have
            --  type Standard_Duration. Otherwise they must have some time type
            --  recognized by GNAT.

            if Nkind (Delay_Statement (Alt)) = N_Delay_Relative_Statement then
               Time_Type := Standard_Duration;
            else
               Time_Type := Etype (Expression (Delay_Statement (Alt)));

               if Is_RTE (Base_Type (Etype (Time_Type)), RO_CA_Time)
                 or else Is_RTE (Base_Type (Etype (Time_Type)), RO_RT_Time)
               then
                  null;
               else
                  Error_Msg_NE (
                    "& is not a time type (RM 9.6(6))",
                       Expression (Delay_Statement (Alt)), Time_Type);
                  Time_Type := Standard_Duration;
                  Set_Etype (Expression (Delay_Statement (Alt)), Any_Type);
               end if;
            end if;

            if No (Condition (Alt)) then

               --  This guard will always be open

               Check_Guard := False;
            end if;

         elsif Nkind (Alt) = N_Terminate_Alternative then
            Adjust_Condition (Condition (Alt));
            Terminate_Alt := Alt;
         end if;

         Num_Alts := Num_Alts + 1;
         Next (Alt);
      end loop;

      Else_Present := Present (Else_Statements (N));

      --  At the same time (see procedure Add_Accept) we build the accept list:

      --    Qnn : Accept_List (1 .. num-select) := (
      --          (null-body, entry-index),
      --          (null-body, entry-index),
      --          ..
      --          (null_body, entry-index));

      --  In the above declaration, null-body is True if the corresponding
      --  accept has no body, and false otherwise. The entry is either the
      --  entry index expression if there is no guard, or if a guard is
      --  present, then a conditional expression of the form:

      --    (if guard then entry-index else Null_Task_Entry)

      --  If a guard is statically known to be false, the entry can simply
      --  be omitted from the accept list.

      Q :=
        Make_Object_Declaration (Loc,
          Defining_Identifier => Qnam,
          Object_Definition =>
            New_Reference_To (RTE (RE_Accept_List), Loc),
          Aliased_Present => True,

          Expression =>
             Make_Qualified_Expression (Loc,
               Subtype_Mark =>
                 New_Reference_To (RTE (RE_Accept_List), Loc),
               Expression =>
                 Make_Aggregate (Loc, Expressions => Accept_List)));

      Append (Q, Decls);

      --  Then we declare the variable that holds the index for the accept
      --  that will be selected for service:

      --    Xnn : Select_Index;

      X :=
        Make_Object_Declaration (Loc,
          Defining_Identifier => Xnam,
          Object_Definition =>
            New_Reference_To (RTE (RE_Select_Index), Loc),
          Expression =>
            New_Reference_To (RTE (RE_No_Rendezvous), Loc));

      Append (X, Decls);

      --  After this follow procedure declarations for each accept body

      --    procedure Pnn is
      --    begin
      --       ...
      --    end;

      --  where the ... are statements from the corresponding procedure body.
      --  No parameters are involved, since the parameters are passed via Ann
      --  and the parameter references have already been expanded to be direct
      --  references to Ann (see Exp_Ch2.Expand_Entry_Parameter). Furthermore,
      --  any embedded tasking statements (which would normally be illegal in
      --  procedures), have been converted to calls to the tasking runtime so
      --  there is no problem in putting them into procedures.

      --  The original accept statement has been expanded into a block in
      --  the same fashion as for simple accepts (see Build_Accept_Body).

      --  Note: we don't really need to build these procedures for the case
      --  where no delay statement is present, but it is just as easy to
      --  build them unconditionally, and not significantly inefficient,
      --  since if they are short they will be inlined anyway.

      --  The procedure declarations have been assembled in Body_List

      --  If delays are present, we must compute the required delay.
      --  We first generate the declarations:

      --    Delay_Index : Boolean := 0;
      --    Delay_Min   : Some_Time_Type.Time;
      --    Delay_Val   : Some_Time_Type.Time;

      --  Delay_Index will be set to the index of the minimum delay, i.e. the
      --  active delay that is actually chosen as the basis for the possible
      --  delay if an immediate rendez-vous is not possible.

      --  In the most common case there is a single delay statement, and this
      --  is handled specially.

      if Delay_Count > 0 then

         --  Generate the required declarations

         Delay_Val :=
           Make_Defining_Identifier (Loc, New_External_Name ('D', 1));
         Delay_Index :=
           Make_Defining_Identifier (Loc, New_External_Name ('D', 2));
         Delay_Min :=
           Make_Defining_Identifier (Loc, New_External_Name ('D', 3));

         Append_To (Decls,
           Make_Object_Declaration (Loc,
             Defining_Identifier => Delay_Val,
             Object_Definition   => New_Reference_To (Time_Type, Loc)));

         Append_To (Decls,
           Make_Object_Declaration (Loc,
             Defining_Identifier => Delay_Index,
             Object_Definition   => New_Reference_To (Standard_Integer, Loc),
             Expression          => Make_Integer_Literal (Loc, 0)));

         Append_To (Decls,
           Make_Object_Declaration (Loc,
             Defining_Identifier => Delay_Min,
             Object_Definition   => New_Reference_To (Time_Type, Loc),
             Expression          =>
               Unchecked_Convert_To (Time_Type,
                 Make_Attribute_Reference (Loc,
                   Prefix =>
                     New_Occurrence_Of (Underlying_Type (Time_Type), Loc),
                   Attribute_Name => Name_Last))));

         --  Create Duration and Delay_Mode objects used for passing a delay
         --  value to RTS

         D := Make_Temporary (Loc, 'D');
         M := Make_Temporary (Loc, 'M');

         declare
            Discr : Entity_Id;

         begin
            --  Note that these values are defined in s-osprim.ads and must
            --  be kept in sync:
            --
            --     Relative          : constant := 0;
            --     Absolute_Calendar : constant := 1;
            --     Absolute_RT       : constant := 2;

            if Time_Type = Standard_Duration then
               Discr := Make_Integer_Literal (Loc, 0);

            elsif Is_RTE (Base_Type (Etype (Time_Type)), RO_CA_Time) then
               Discr := Make_Integer_Literal (Loc, 1);

            else
               pragma Assert
                 (Is_RTE (Base_Type (Etype (Time_Type)), RO_RT_Time));
               Discr := Make_Integer_Literal (Loc, 2);
            end if;

            Append_To (Decls,
              Make_Object_Declaration (Loc,
                Defining_Identifier => D,
                Object_Definition =>
                  New_Reference_To (Standard_Duration, Loc)));

            Append_To (Decls,
              Make_Object_Declaration (Loc,
                Defining_Identifier => M,
                Object_Definition   =>
                  New_Reference_To (Standard_Integer, Loc),
                Expression          => Discr));
         end;

         if Check_Guard then
            Guard_Open :=
              Make_Defining_Identifier (Loc, New_External_Name ('G', 1));

            Append_To (Decls,
              Make_Object_Declaration (Loc,
                 Defining_Identifier => Guard_Open,
                 Object_Definition => New_Reference_To (Standard_Boolean, Loc),
                 Expression        => New_Reference_To (Standard_False, Loc)));
         end if;

      --  Delay_Count is zero, don't need M and D set (suppress warning)

      else
         M := Empty;
         D := Empty;
      end if;

      if Present (Terminate_Alt) then

         --  If the terminate alternative guard is False, use
         --  Simple_Mode; otherwise use Terminate_Mode.

         if Present (Condition (Terminate_Alt)) then
            Select_Mode := Make_Conditional_Expression (Loc,
              New_List (Condition (Terminate_Alt),
                        New_Reference_To (RTE (RE_Terminate_Mode), Loc),
                        New_Reference_To (RTE (RE_Simple_Mode), Loc)));
         else
            Select_Mode := New_Reference_To (RTE (RE_Terminate_Mode), Loc);
         end if;

      elsif Else_Present or Delay_Count > 0 then
         Select_Mode := New_Reference_To (RTE (RE_Else_Mode), Loc);

      else
         Select_Mode := New_Reference_To (RTE (RE_Simple_Mode), Loc);
      end if;

      Select_Call := Make_Select_Call (Select_Mode);
      Append (Select_Call, Stats);

      --  Now generate code to act on the result. There is an entry
      --  in this case for each accept statement with a non-null body,
      --  followed by a branch to the statements that follow the Accept.
      --  In the absence of delay alternatives, we generate:

      --    case X is
      --      when No_Rendezvous =>  --  omitted if simple mode
      --         goto Lab0;

      --      when 1 =>
      --         P1n;
      --         goto Lab1;

      --      when 2 =>
      --         P2n;
      --         goto Lab2;

      --      when others =>
      --         goto Exit;
      --    end case;
      --
      --    Lab0: Else_Statements;
      --    goto exit;

      --    Lab1:  Trailing_Statements1;
      --    goto Exit;
      --
      --    Lab2:  Trailing_Statements2;
      --    goto Exit;
      --    ...
      --    Exit:

      --  Generate label for common exit

      End_Lab := Make_And_Declare_Label (Num_Alts + 1);

      --  First entry is the default case, when no rendezvous is possible

      Choices := New_List (New_Reference_To (RTE (RE_No_Rendezvous), Loc));

      if Else_Present then

         --  If no rendezvous is possible, the else part is executed

         Lab := Make_And_Declare_Label (0);
         Alt_Stats := New_List (
           Make_Goto_Statement (Loc,
             Name => New_Copy (Identifier (Lab))));

         Append (Lab, Trailing_List);
         Append_List (Else_Statements (N), Trailing_List);
         Append_To (Trailing_List,
           Make_Goto_Statement (Loc,
             Name => New_Copy (Identifier (End_Lab))));
      else
         Alt_Stats := New_List (
           Make_Goto_Statement (Loc,
             Name => New_Copy (Identifier (End_Lab))));
      end if;

      Append_To (Alt_List,
        Make_Case_Statement_Alternative (Loc,
          Discrete_Choices => Choices,
          Statements => Alt_Stats));

      --  We make use of the fact that Accept_Index is an integer type, and
      --  generate successive literals for entries for each accept. Only those
      --  for which there is a body or trailing statements get a case entry.

      Alt := First (Select_Alternatives (N));
      Proc := First (Body_List);
      while Present (Alt) loop

         if Nkind (Alt) = N_Accept_Alternative then
            Process_Accept_Alternative (Alt, Index, Proc);
            Index := Index + 1;

            if Present
              (Handled_Statement_Sequence (Accept_Statement (Alt)))
            then
               Next (Proc);
            end if;

         elsif Nkind (Alt) = N_Delay_Alternative then
            Process_Delay_Alternative (Alt, Delay_Num);
            Delay_Num := Delay_Num + 1;
         end if;

         Next (Alt);
      end loop;

      --  An others choice is always added to the main case, as well
      --  as the delay case (to satisfy the compiler).

      Append_To (Alt_List,
        Make_Case_Statement_Alternative (Loc,
          Discrete_Choices =>
            New_List (Make_Others_Choice (Loc)),
          Statements       =>
            New_List (Make_Goto_Statement (Loc,
              Name => New_Copy (Identifier (End_Lab))))));

      Accept_Case := New_List (
        Make_Case_Statement (Loc,
          Expression   => New_Reference_To (Xnam, Loc),
          Alternatives => Alt_List));

      Append_List (Trailing_List, Accept_Case);
      Append (End_Lab, Accept_Case);
      Append_List (Body_List, Decls);

      --  Construct case statement for trailing statements of delay
      --  alternatives, if there are several of them.

      if Delay_Count > 1 then
         Append_To (Delay_Alt_List,
           Make_Case_Statement_Alternative (Loc,
             Discrete_Choices =>
               New_List (Make_Others_Choice (Loc)),
             Statements       =>
               New_List (Make_Null_Statement (Loc))));

         Delay_Case := New_List (
           Make_Case_Statement (Loc,
             Expression   => New_Reference_To (Delay_Index, Loc),
             Alternatives => Delay_Alt_List));
      else
         Delay_Case := Delay_Alt_List;
      end if;

      --  If there are no delay alternatives, we append the case statement
      --  to the statement list.

      if Delay_Count = 0 then
         Append_List (Accept_Case, Stats);

      --  Delay alternatives present

      else
         --  If delay alternatives are present we generate:

         --    find minimum delay.
         --    DX := minimum delay;
         --    M := <delay mode>;
         --    Timed_Selective_Wait (Q'Unchecked_Access, Delay_Mode, P,
         --      DX, MX, X);
         --
         --    if X = No_Rendezvous then
         --      case statement for delay statements.
         --    else
         --      case statement for accept alternatives.
         --    end if;

         declare
            Cases : Node_Id;
            Stmt  : Node_Id;
            Parms : List_Id;
            Parm  : Node_Id;
            Conv  : Node_Id;

         begin
            --  The type of the delay expression is known to be legal

            if Time_Type = Standard_Duration then
               Conv := New_Reference_To (Delay_Min, Loc);

            elsif Is_RTE (Base_Type (Etype (Time_Type)), RO_CA_Time) then
               Conv := Make_Function_Call (Loc,
                 New_Reference_To (RTE (RO_CA_To_Duration), Loc),
                 New_List (New_Reference_To (Delay_Min, Loc)));

            else
               pragma Assert
                 (Is_RTE (Base_Type (Etype (Time_Type)), RO_RT_Time));

               Conv := Make_Function_Call (Loc,
                 New_Reference_To (RTE (RO_RT_To_Duration), Loc),
                 New_List (New_Reference_To (Delay_Min, Loc)));
            end if;

            Stmt := Make_Assignment_Statement (Loc,
              Name => New_Reference_To (D, Loc),
              Expression => Conv);

            --  Change the value for Accept_Modes. (Else_Mode -> Delay_Mode)

            Parms := Parameter_Associations (Select_Call);
            Parm := First (Parms);

            while Present (Parm)
              and then Parm /= Select_Mode
            loop
               Next (Parm);
            end loop;

            pragma Assert (Present (Parm));
            Rewrite (Parm, New_Reference_To (RTE (RE_Delay_Mode), Loc));
            Analyze (Parm);

            --  Prepare two new parameters of Duration and Delay_Mode type
            --  which represent the value and the mode of the minimum delay.

            Next (Parm);
            Insert_After (Parm, New_Reference_To (M, Loc));
            Insert_After (Parm, New_Reference_To (D, Loc));

            --  Create a call to RTS

            Rewrite (Select_Call,
              Make_Procedure_Call_Statement (Loc,
                Name => New_Reference_To (RTE (RE_Timed_Selective_Wait), Loc),
                Parameter_Associations => Parms));

            --  This new call should follow the calculation of the minimum
            --  delay.

            Insert_List_Before (Select_Call, Delay_List);

            if Check_Guard then
               Stmt :=
                 Make_Implicit_If_Statement (N,
                   Condition => New_Reference_To (Guard_Open, Loc),
                   Then_Statements =>
                     New_List (New_Copy_Tree (Stmt),
                       New_Copy_Tree (Select_Call)),
                   Else_Statements => Accept_Or_Raise);
               Rewrite (Select_Call, Stmt);
            else
               Insert_Before (Select_Call, Stmt);
            end if;

            Cases :=
              Make_Implicit_If_Statement (N,
                Condition => Make_Op_Eq (Loc,
                  Left_Opnd  => New_Reference_To (Xnam, Loc),
                  Right_Opnd =>
                    New_Reference_To (RTE (RE_No_Rendezvous), Loc)),

                Then_Statements => Delay_Case,
                Else_Statements => Accept_Case);

            Append (Cases, Stats);
         end;
      end if;

      --  Replace accept statement with appropriate block

      Block :=
        Make_Block_Statement (Loc,
          Declarations => Decls,
          Handled_Statement_Sequence =>
            Make_Handled_Sequence_Of_Statements (Loc,
              Statements => Stats));

      Rewrite (N, Block);
      Analyze (N);

      --  Note: have to worry more about abort deferral in above code ???

      --  Final step is to unstack the Accept_Address entries for all accept
      --  statements appearing in accept alternatives in the select statement

      Alt := First (Alts);
      while Present (Alt) loop
         if Nkind (Alt) = N_Accept_Alternative then
            Remove_Last_Elmt (Accept_Address
              (Entity (Entry_Direct_Name (Accept_Statement (Alt)))));
         end if;

         Next (Alt);
      end loop;
   end Expand_N_Selective_Accept;

   --------------------------------------
   -- Expand_N_Single_Task_Declaration --
   --------------------------------------

   --  Single task declarations should never be present after semantic
   --  analysis, since we expect them to be replaced by a declaration of an
   --  anonymous task type, followed by a declaration of the task object. We
   --  include this routine to make sure that is happening!

   procedure Expand_N_Single_Task_Declaration (N : Node_Id) is
   begin
      raise Program_Error;
   end Expand_N_Single_Task_Declaration;

   ------------------------
   -- Expand_N_Task_Body --
   ------------------------

   --  Given a task body

   --    task body tname is
   --       <declarations>
   --    begin
   --       <statements>
   --    end x;

   --  This expansion routine converts it into a procedure and sets the
   --  elaboration flag for the procedure to true, to represent the fact
   --  that the task body is now elaborated:

   --    procedure tnameB (_Task : access tnameV) is
   --       discriminal : dtype renames _Task.discriminant;

   --       procedure _clean is
   --       begin
   --          Abort_Defer.all;
   --          Complete_Task;
   --          Abort_Undefer.all;
   --          return;
   --       end _clean;

   --    begin
   --       Abort_Undefer.all;
   --       <declarations>
   --       System.Task_Stages.Complete_Activation;
   --       <statements>
   --    at end
   --       _clean;
   --    end tnameB;

   --    tnameE := True;

   --  In addition, if the task body is an activator, then a call to activate
   --  tasks is added at the start of the statements, before the call to
   --  Complete_Activation, and if in addition the task is a master then it
   --  must be established as a master. These calls are inserted and analyzed
   --  in Expand_Cleanup_Actions, when the Handled_Sequence_Of_Statements is
   --  expanded.

   --  There is one discriminal declaration line generated for each
   --  discriminant that is present to provide an easy reference point for
   --  discriminant references inside the body (see Exp_Ch2.Expand_Name).

   --  Note on relationship to GNARLI definition. In the GNARLI definition,
   --  task body procedures have a profile (Arg : System.Address). That is
   --  needed because GNARLI has to use the same access-to-subprogram type
   --  for all task types. We depend here on knowing that in GNAT, passing
   --  an address argument by value is identical to passing a record value
   --  by access (in either case a single pointer is passed), so even though
   --  this procedure has the wrong profile. In fact it's all OK, since the
   --  callings sequence is identical.

   procedure Expand_N_Task_Body (N : Node_Id) is
      Loc   : constant Source_Ptr := Sloc (N);
      Ttyp  : constant Entity_Id  := Corresponding_Spec (N);
      Call  : Node_Id;
      New_N : Node_Id;

      Insert_Nod : Node_Id;
      --  Used to determine the proper location of wrapper body insertions

   begin
      --  Add renaming declarations for discriminals and a declaration for the
      --  entry family index (if applicable).

      Install_Private_Data_Declarations
        (Loc, Task_Body_Procedure (Ttyp), Ttyp, N, Declarations (N));

      --  Add a call to Abort_Undefer at the very beginning of the task
      --  body since this body is called with abort still deferred.

      if Abort_Allowed then
         Call := Build_Runtime_Call (Loc, RE_Abort_Undefer);
         Insert_Before
           (First (Statements (Handled_Statement_Sequence (N))), Call);
         Analyze (Call);
      end if;

      --  The statement part has already been protected with an at_end and
      --  cleanup actions. The call to Complete_Activation must be placed
      --  at the head of the sequence of statements of that block. The
      --  declarations have been merged in this sequence of statements but
      --  the first real statement is accessible from the First_Real_Statement
      --  field (which was set for exactly this purpose).

      if Restricted_Profile then
         Call := Build_Runtime_Call (Loc, RE_Complete_Restricted_Activation);
      else
         Call := Build_Runtime_Call (Loc, RE_Complete_Activation);
      end if;

      Insert_Before
        (First_Real_Statement (Handled_Statement_Sequence (N)), Call);
      Analyze (Call);

      New_N :=
        Make_Subprogram_Body (Loc,
          Specification              => Build_Task_Proc_Specification (Ttyp),
          Declarations               => Declarations (N),
          Handled_Statement_Sequence => Handled_Statement_Sequence (N));

      --  If the task contains generic instantiations, cleanup actions are
      --  delayed until after instantiation. Transfer the activation chain to
      --  the subprogram, to insure that the activation call is properly
      --  generated. It the task body contains inner tasks, indicate that the
      --  subprogram is a task master.

      if Delay_Cleanups (Ttyp) then
         Set_Activation_Chain_Entity (New_N, Activation_Chain_Entity (N));
         Set_Is_Task_Master  (New_N, Is_Task_Master (N));
      end if;

      Rewrite (N, New_N);
      Analyze (N);

      --  Set elaboration flag immediately after task body. If the body is a
      --  subunit, the flag is set in the declarative part containing the stub.

      if Nkind (Parent (N)) /= N_Subunit then
         Insert_After (N,
           Make_Assignment_Statement (Loc,
             Name =>
               Make_Identifier (Loc, New_External_Name (Chars (Ttyp), 'E')),
             Expression => New_Reference_To (Standard_True, Loc)));
      end if;

      --  Ada 2005 (AI-345): Construct the primitive entry wrapper bodies after
      --  the task body. At this point all wrapper specs have been created,
      --  frozen and included in the dispatch table for the task type.

      if Ada_Version >= Ada_2005 then
         if Nkind (Parent (N)) = N_Subunit then
            Insert_Nod := Corresponding_Stub (Parent (N));
         else
            Insert_Nod := N;
         end if;

         Build_Wrapper_Bodies (Loc, Ttyp, Insert_Nod);
      end if;
   end Expand_N_Task_Body;

   ------------------------------------
   -- Expand_N_Task_Type_Declaration --
   ------------------------------------

   --  We have several things to do. First we must create a Boolean flag used
   --  to mark if the body is elaborated yet. This variable gets set to True
   --  when the body of the task is elaborated (we can't rely on the normal
   --  ABE mechanism for the task body, since we need to pass an access to
   --  this elaboration boolean to the runtime routines).

   --    taskE : aliased Boolean := False;

   --  Next a variable is declared to hold the task stack size (either the
   --  default : Unspecified_Size, or a value that is set by a pragma
   --  Storage_Size). If the value of the pragma Storage_Size is static, then
   --  the variable is initialized with this value:

   --    taskZ : Size_Type := Unspecified_Size;
   --  or
   --    taskZ : Size_Type := Size_Type (size_expression);

   --  Note: No variable is needed to hold the task relative deadline since
   --  its value would never be static because the parameter is of a private
   --  type (Ada.Real_Time.Time_Span).

   --  Next we create a corresponding record type declaration used to represent
   --  values of this task. The general form of this type declaration is

   --    type taskV (discriminants) is record
   --      _Task_Id     : Task_Id;
   --      entry_family : array (bounds) of Void;
   --      _Priority    : Integer         := priority_expression;
   --      _Size        : Size_Type       := Size_Type (size_expression);
   --      _Task_Info   : Task_Info_Type  := task_info_expression;
   --      _CPU         : Integer         := cpu_range_expression;
   --    end record;

   --  The discriminants are present only if the corresponding task type has
   --  discriminants, and they exactly mirror the task type discriminants.

   --  The Id field is always present. It contains the Task_Id value, as set by
   --  the call to Create_Task. Note that although the task is limited, the
   --  task value record type is not limited, so there is no problem in passing
   --  this field as an out parameter to Create_Task.

   --  One entry_family component is present for each entry family in the task
   --  definition. The bounds correspond to the bounds of the entry family
   --  (which may depend on discriminants). The element type is void, since we
   --  only need the bounds information for determining the entry index. Note
   --  that the use of an anonymous array would normally be illegal in this
   --  context, but this is a parser check, and the semantics is quite prepared
   --  to handle such a case.

   --  The _Size field is present only if a Storage_Size pragma appears in the
   --  task definition. The expression captures the argument that was present
   --  in the pragma, and is used to override the task stack size otherwise
   --  associated with the task type.

   --  The _Priority field is present only if a Priority or Interrupt_Priority
   --  pragma appears in the task definition. The expression captures the
   --  argument that was present in the pragma, and is used to provide the Size
   --  parameter to the call to Create_Task.

   --  The _Task_Info field is present only if a Task_Info pragma appears in
   --  the task definition. The expression captures the argument that was
   --  present in the pragma, and is used to provide the Task_Image parameter
   --  to the call to Create_Task.

   --  The _CPU field is present only if a CPU pragma appears in the task
   --  definition. The expression captures the argument that was present in
   --  the pragma, and is used to provide the CPU parameter to the call to
   --  Create_Task.

   --  The _Relative_Deadline field is present only if a Relative_Deadline
   --  pragma appears in the task definition. The expression captures the
   --  argument that was present in the pragma, and is used to provide the
   --  Relative_Deadline parameter to the call to Create_Task.

   --  When a task is declared, an instance of the task value record is
   --  created. The elaboration of this declaration creates the correct bounds
   --  for the entry families, and also evaluates the size, priority, and
   --  task_Info expressions if needed. The initialization routine for the task
   --  type itself then calls Create_Task with appropriate parameters to
   --  initialize the value of the Task_Id field.

   --  Note: the address of this record is passed as the "Discriminants"
   --  parameter for Create_Task. Since Create_Task merely passes this onto the
   --  body procedure, it does not matter that it does not quite match the
   --  GNARLI model of what is being passed (the record contains more than just
   --  the discriminants, but the discriminants can be found from the record
   --  value).

   --  The Entity_Id for this created record type is placed in the
   --  Corresponding_Record_Type field of the associated task type entity.

   --  Next we create a procedure specification for the task body procedure:

   --    procedure taskB (_Task : access taskV);

   --  Note that this must come after the record type declaration, since
   --  the spec refers to this type. It turns out that the initialization
   --  procedure for the value type references the task body spec, but that's
   --  fine, since it won't be generated till the freeze point for the type,
   --  which is certainly after the task body spec declaration.

   --  Finally, we set the task index value field of the entry attribute in
   --  the case of a simple entry.

   procedure Expand_N_Task_Type_Declaration (N : Node_Id) is
      Loc     : constant Source_Ptr := Sloc (N);
      Tasktyp : constant Entity_Id  := Etype (Defining_Identifier (N));
      Tasknm  : constant Name_Id    := Chars (Tasktyp);
      Taskdef : constant Node_Id    := Task_Definition (N);

      Proc_Spec  : Node_Id;
      Rec_Decl   : Node_Id;
      Rec_Ent    : Entity_Id;
      Cdecls     : List_Id;
      Elab_Decl  : Node_Id;
      Size_Decl  : Node_Id;
      Body_Decl  : Node_Id;
      Task_Size  : Node_Id;
      Ent_Stack  : Entity_Id;
      Decl_Stack : Node_Id;

   begin
      --  If already expanded, nothing to do

      if Present (Corresponding_Record_Type (Tasktyp)) then
         return;
      end if;

      --  Here we will do the expansion

      Rec_Decl := Build_Corresponding_Record (N, Tasktyp, Loc);

      Rec_Ent  := Defining_Identifier (Rec_Decl);
      Cdecls   := Component_Items (Component_List
                                     (Type_Definition (Rec_Decl)));

      Qualify_Entity_Names (N);

      --  First create the elaboration variable

      Elab_Decl :=
        Make_Object_Declaration (Loc,
          Defining_Identifier =>
            Make_Defining_Identifier (Sloc (Tasktyp),
              Chars => New_External_Name (Tasknm, 'E')),
          Aliased_Present      => True,
          Object_Definition    => New_Reference_To (Standard_Boolean, Loc),
          Expression           => New_Reference_To (Standard_False, Loc));
      Insert_After (N, Elab_Decl);

      --  Next create the declaration of the size variable (tasknmZ)

      Set_Storage_Size_Variable (Tasktyp,
        Make_Defining_Identifier (Sloc (Tasktyp),
          Chars => New_External_Name (Tasknm, 'Z')));

      if Present (Taskdef) and then Has_Storage_Size_Pragma (Taskdef) and then
        Is_Static_Expression (Expression (First (
          Pragma_Argument_Associations (Find_Task_Or_Protected_Pragma (
            Taskdef, Name_Storage_Size)))))
      then
         Size_Decl :=
           Make_Object_Declaration (Loc,
             Defining_Identifier => Storage_Size_Variable (Tasktyp),
             Object_Definition => New_Reference_To (RTE (RE_Size_Type), Loc),
             Expression =>
               Convert_To (RTE (RE_Size_Type),
                 Relocate_Node (
                   Expression (First (
                     Pragma_Argument_Associations (
                       Find_Task_Or_Protected_Pragma
                         (Taskdef, Name_Storage_Size)))))));

      else
         Size_Decl :=
           Make_Object_Declaration (Loc,
             Defining_Identifier => Storage_Size_Variable (Tasktyp),
             Object_Definition => New_Reference_To (RTE (RE_Size_Type), Loc),
             Expression => New_Reference_To (RTE (RE_Unspecified_Size), Loc));
      end if;

      Insert_After (Elab_Decl, Size_Decl);

      --  Next build the rest of the corresponding record declaration. This is
      --  done last, since the corresponding record initialization procedure
      --  will reference the previously created entities.

      --  Fill in the component declarations -- first the _Task_Id field

      Append_To (Cdecls,
        Make_Component_Declaration (Loc,
          Defining_Identifier =>
            Make_Defining_Identifier (Loc, Name_uTask_Id),
          Component_Definition =>
            Make_Component_Definition (Loc,
              Aliased_Present    => False,
              Subtype_Indication => New_Reference_To (RTE (RO_ST_Task_Id),
                                    Loc))));

      --  Declare static ATCB (that is, created by the expander) if we are
      --  using the Restricted run time.

      if Restricted_Profile then
         Append_To (Cdecls,
           Make_Component_Declaration (Loc,
             Defining_Identifier  =>
               Make_Defining_Identifier (Loc, Name_uATCB),

             Component_Definition =>
               Make_Component_Definition (Loc,
                 Aliased_Present     => True,
                 Subtype_Indication  => Make_Subtype_Indication (Loc,
                   Subtype_Mark => New_Occurrence_Of
                     (RTE (RE_Ada_Task_Control_Block), Loc),

                   Constraint   =>
                     Make_Index_Or_Discriminant_Constraint (Loc,
                       Constraints =>
                         New_List (Make_Integer_Literal (Loc, 0)))))));

      end if;

      --  Declare static stack (that is, created by the expander) if we are
      --  using the Restricted run time on a bare board configuration.

      if Restricted_Profile
        and then Preallocated_Stacks_On_Target
      then
         --  First we need to extract the appropriate stack size

         Ent_Stack := Make_Defining_Identifier (Loc, Name_uStack);

         if Present (Taskdef) and then Has_Storage_Size_Pragma (Taskdef) then
            declare
               Expr_N : constant Node_Id :=
                          Expression (First (
                            Pragma_Argument_Associations (
                              Find_Task_Or_Protected_Pragma
                                (Taskdef, Name_Storage_Size))));
               Etyp   : constant Entity_Id := Etype (Expr_N);
               P      : constant Node_Id   := Parent (Expr_N);

            begin
               --  The stack is defined inside the corresponding record.
               --  Therefore if the size of the stack is set by means of
               --  a discriminant, we must reference the discriminant of the
               --  corresponding record type.

               if Nkind (Expr_N) in N_Has_Entity
                 and then Present (Discriminal_Link (Entity (Expr_N)))
               then
                  Task_Size :=
                    New_Reference_To
                      (CR_Discriminant (Discriminal_Link (Entity (Expr_N))),
                       Loc);
                  Set_Parent   (Task_Size, P);
                  Set_Etype    (Task_Size, Etyp);
                  Set_Analyzed (Task_Size);

               else
                  Task_Size := Relocate_Node (Expr_N);
               end if;
            end;

         else
            Task_Size :=
              New_Reference_To (RTE (RE_Default_Stack_Size), Loc);
         end if;

         Decl_Stack := Make_Component_Declaration (Loc,
           Defining_Identifier  => Ent_Stack,

           Component_Definition =>
             Make_Component_Definition (Loc,
               Aliased_Present     => True,
               Subtype_Indication  => Make_Subtype_Indication (Loc,
                 Subtype_Mark =>
                   New_Occurrence_Of (RTE (RE_Storage_Array), Loc),

                 Constraint   =>
                   Make_Index_Or_Discriminant_Constraint (Loc,
                     Constraints  => New_List (Make_Range (Loc,
                       Low_Bound  => Make_Integer_Literal (Loc, 1),
                       High_Bound => Convert_To (RTE (RE_Storage_Offset),
                         Task_Size)))))));

         Append_To (Cdecls, Decl_Stack);

         --  The appropriate alignment for the stack is ensured by the run-time
         --  code in charge of task creation.

      end if;

      --  Add components for entry families

      Collect_Entry_Families (Loc, Cdecls, Size_Decl, Tasktyp);

      --  Add the _Priority component if a Priority pragma is present

      if Present (Taskdef) and then Has_Pragma_Priority (Taskdef) then
         declare
            Prag : constant Node_Id :=
                     Find_Task_Or_Protected_Pragma (Taskdef, Name_Priority);
            Expr : Node_Id;

         begin
            Expr := First (Pragma_Argument_Associations (Prag));

            if Nkind (Expr) = N_Pragma_Argument_Association then
               Expr := Expression (Expr);
            end if;

            Expr := New_Copy_Tree (Expr);

            --  Add conversion to proper type to do range check if required
            --  Note that for runtime units, we allow out of range interrupt
            --  priority values to be used in a priority pragma. This is for
            --  the benefit of some versions of System.Interrupts which use
            --  a special server task with maximum interrupt priority.

            if Pragma_Name (Prag) = Name_Priority
              and then not GNAT_Mode
            then
               Rewrite (Expr, Convert_To (RTE (RE_Priority), Expr));
            else
               Rewrite (Expr, Convert_To (RTE (RE_Any_Priority), Expr));
            end if;

            Append_To (Cdecls,
              Make_Component_Declaration (Loc,
                Defining_Identifier =>
                  Make_Defining_Identifier (Loc, Name_uPriority),
                Component_Definition =>
                  Make_Component_Definition (Loc,
                    Aliased_Present    => False,
                    Subtype_Indication => New_Reference_To (Standard_Integer,
                                                            Loc)),
                Expression => Expr));
         end;
      end if;

      --  Add the _Task_Size component if a Storage_Size pragma is present

      if Present (Taskdef)
        and then Has_Storage_Size_Pragma (Taskdef)
      then
         Append_To (Cdecls,
           Make_Component_Declaration (Loc,
             Defining_Identifier =>
               Make_Defining_Identifier (Loc, Name_uSize),

             Component_Definition =>
               Make_Component_Definition (Loc,
                 Aliased_Present    => False,
                 Subtype_Indication => New_Reference_To (RTE (RE_Size_Type),
                                                         Loc)),

             Expression =>
               Convert_To (RTE (RE_Size_Type),
                 Relocate_Node (
                   Expression (First (
                     Pragma_Argument_Associations (
                       Find_Task_Or_Protected_Pragma
                         (Taskdef, Name_Storage_Size))))))));
      end if;

      --  Add the _Task_Info component if a Task_Info pragma is present

      if Present (Taskdef) and then Has_Task_Info_Pragma (Taskdef) then
         Append_To (Cdecls,
           Make_Component_Declaration (Loc,
             Defining_Identifier =>
               Make_Defining_Identifier (Loc, Name_uTask_Info),

             Component_Definition =>
               Make_Component_Definition (Loc,
                 Aliased_Present    => False,
                 Subtype_Indication =>
                   New_Reference_To (RTE (RE_Task_Info_Type), Loc)),

             Expression => New_Copy (
               Expression (First (
                 Pragma_Argument_Associations (
                   Find_Task_Or_Protected_Pragma
                     (Taskdef, Name_Task_Info)))))));
      end if;

      --  Add the _CPU component if a CPU pragma is present

      if Present (Taskdef) and then Has_Pragma_CPU (Taskdef) then
         Append_To (Cdecls,
           Make_Component_Declaration (Loc,
             Defining_Identifier =>
               Make_Defining_Identifier (Loc, Name_uCPU),

             Component_Definition =>
               Make_Component_Definition (Loc,
                 Aliased_Present    => False,
                 Subtype_Indication =>
                   New_Reference_To (RTE (RE_CPU_Range), Loc)),

             Expression => New_Copy (
               Expression (First (
                 Pragma_Argument_Associations (
                   Find_Task_Or_Protected_Pragma
                     (Taskdef, Name_CPU)))))));
      end if;

      --  Add the _Relative_Deadline component if a Relative_Deadline pragma is
      --  present. If we are using a restricted run time this component will
      --  not be added (deadlines are not allowed by the Ravenscar profile).

      if not Restricted_Profile
        and then Present (Taskdef)
        and then Has_Relative_Deadline_Pragma (Taskdef)
      then
         Append_To (Cdecls,
           Make_Component_Declaration (Loc,
             Defining_Identifier =>
               Make_Defining_Identifier (Loc, Name_uRelative_Deadline),

             Component_Definition =>
               Make_Component_Definition (Loc,
                 Aliased_Present    => False,
                 Subtype_Indication =>
                   New_Reference_To (RTE (RE_Time_Span), Loc)),

             Expression =>
               Convert_To (RTE (RE_Time_Span),
                 Relocate_Node (
                   Expression (First (
                     Pragma_Argument_Associations (
                       Find_Task_Or_Protected_Pragma
                         (Taskdef, Name_Relative_Deadline))))))));
      end if;

      Insert_After (Size_Decl, Rec_Decl);

      --  Analyze the record declaration immediately after construction,
      --  because the initialization procedure is needed for single task
      --  declarations before the next entity is analyzed.

      Analyze (Rec_Decl);

      --  Create the declaration of the task body procedure

      Proc_Spec := Build_Task_Proc_Specification (Tasktyp);
      Body_Decl :=
        Make_Subprogram_Declaration (Loc,
          Specification => Proc_Spec);

      Insert_After (Rec_Decl, Body_Decl);

      --  The subprogram does not comes from source, so we have to indicate the
      --  need for debugging information explicitly.

      if Comes_From_Source (Original_Node (N)) then
         Set_Debug_Info_Needed (Defining_Entity (Proc_Spec));
      end if;

      --  Ada 2005 (AI-345): Construct the primitive entry wrapper specs before
      --  the corresponding record has been frozen.

      if Ada_Version >= Ada_2005 then
         Build_Wrapper_Specs (Loc, Tasktyp, Rec_Decl);
      end if;

      --  Ada 2005 (AI-345): We must defer freezing to allow further
      --  declaration of primitive subprograms covering task interfaces

      if Ada_Version <= Ada_95 then

         --  Now we can freeze the corresponding record. This needs manually
         --  freezing, since it is really part of the task type, and the task
         --  type is frozen at this stage. We of course need the initialization
         --  procedure for this corresponding record type and we won't get it
         --  in time if we don't freeze now.

         declare
            L : constant List_Id := Freeze_Entity (Rec_Ent, N);
         begin
            if Is_Non_Empty_List (L) then
               Insert_List_After (Body_Decl, L);
            end if;
         end;
      end if;

      --  Complete the expansion of access types to the current task type, if
      --  any were declared.

      Expand_Previous_Access_Type (Tasktyp);

      --  Create wrappers for entries that have pre/postconditions

      declare
         Ent : Entity_Id;

      begin
         Ent := First_Entity (Tasktyp);
         while Present (Ent) loop
            if Ekind_In (Ent, E_Entry, E_Entry_Family)
              and then Present (Spec_PPC_List (Ent))
            then
               Build_PPC_Wrapper (Ent, N);
            end if;

            Next_Entity (Ent);
         end loop;
      end;
   end Expand_N_Task_Type_Declaration;

   -------------------------------
   -- Expand_N_Timed_Entry_Call --
   -------------------------------

   --  A timed entry call in normal case is not implemented using ATC mechanism
   --  anymore for efficiency reason.

   --     select
   --        T.E;
   --        S1;
   --     or
   --        Delay D;
   --        S2;
   --     end select;

   --  is expanded as follow:

   --  1) When T.E is a task entry_call;

   --    declare
   --       B  : Boolean;
   --       X  : Task_Entry_Index := <entry index>;
   --       DX : Duration := To_Duration (D);
   --       M  : Delay_Mode := <discriminant>;
   --       P  : parms := (parm, parm, parm);

   --    begin
   --       Timed_Protected_Entry_Call
   --         (<acceptor-task>, X, P'Address, DX, M, B);
   --       if B then
   --          S1;
   --       else
   --          S2;
   --       end if;
   --    end;

   --  2) When T.E is a protected entry_call;

   --    declare
   --       B  : Boolean;
   --       X  : Protected_Entry_Index := <entry index>;
   --       DX : Duration := To_Duration (D);
   --       M  : Delay_Mode := <discriminant>;
   --       P  : parms := (parm, parm, parm);

   --    begin
   --       Timed_Protected_Entry_Call
   --         (<object>'unchecked_access, X, P'Address, DX, M, B);
   --       if B then
   --          S1;
   --       else
   --          S2;
   --       end if;
   --    end;

   --  3) Ada 2005 (AI-345): When T.E is a dispatching procedure call;

   --    declare
   --       B  : Boolean := False;
   --       C  : Ada.Tags.Prim_Op_Kind;
   --       DX : Duration := To_Duration (D)
   --       K  : Ada.Tags.Tagged_Kind :=
   --              Ada.Tags.Get_Tagged_Kind (Ada.Tags.Tag (<object>));
   --       M  : Integer :=...;
   --       P  : Parameters := (Param1 .. ParamN);
   --       S  : Iteger;

   --    begin
   --       if K = Ada.Tags.TK_Limited_Tagged then
   --          <dispatching-call>;
   --          <triggering-statements>

   --       else
   --          S :=
   --            Ada.Tags.Get_Offset_Index
   --              (Ada.Tags.Tag (<object>), DT_Position (<dispatching-call>));

   --          _Disp_Timed_Select (<object>, S, P'Address, DX, M, C, B);

   --          if C = POK_Protected_Entry
   --            or else C = POK_Task_Entry
   --          then
   --             Param1 := P.Param1;
   --             ...
   --             ParamN := P.ParamN;
   --          end if;

   --          if B then
   --             if C = POK_Procedure
   --               or else C = POK_Protected_Procedure
   --               or else C = POK_Task_Procedure
   --             then
   --                <dispatching-call>;
   --             end if;

   --             <triggering-statements>
   --          else
   --             <timed-statements>
   --          end if;
   --       end if;
   --    end;

   procedure Expand_N_Timed_Entry_Call (N : Node_Id) is
      Loc : constant Source_Ptr := Sloc (N);

      E_Call  : Node_Id :=
                  Entry_Call_Statement (Entry_Call_Alternative (N));
      E_Stats : constant List_Id :=
                  Statements (Entry_Call_Alternative (N));
      D_Stat  : Node_Id :=
                  Delay_Statement (Delay_Alternative (N));
      D_Stats : constant List_Id :=
                  Statements (Delay_Alternative (N));

      Actuals        : List_Id;
      Blk_Typ        : Entity_Id;
      Call           : Node_Id;
      Call_Ent       : Entity_Id;
      Conc_Typ_Stmts : List_Id;
      Concval        : Node_Id;
      D_Conv         : Node_Id;
      D_Disc         : Node_Id;
      D_Type         : Entity_Id;
      Decls          : List_Id;
      Dummy          : Node_Id;
      Ename          : Node_Id;
      Formals        : List_Id;
      Index          : Node_Id;
      Is_Disp_Select : Boolean;
      Lim_Typ_Stmts  : List_Id;
      N_Stats        : List_Id;
      Obj            : Entity_Id;
      Param          : Node_Id;
      Params         : List_Id;
      Stmt           : Node_Id;
      Stmts          : List_Id;
      Unpack         : List_Id;

      B : Entity_Id;  --  Call status flag
      C : Entity_Id;  --  Call kind
      D : Entity_Id;  --  Delay
      K : Entity_Id;  --  Tagged kind
      M : Entity_Id;  --  Delay mode
      P : Entity_Id;  --  Parameter block
      S : Entity_Id;  --  Primitive operation slot

   begin
      --  Under the Ravenscar profile, timed entry calls are excluded. An error
      --  was already reported on spec, so do not attempt to expand the call.

      if Restriction_Active (No_Select_Statements) then
         return;
      end if;

      --  The arguments in the call may require dynamic allocation, and the
      --  call statement may have been transformed into a block. The block
      --  may contain additional declarations for internal entities, and the
      --  original call is found by sequential search.

      if Nkind (E_Call) = N_Block_Statement then
         E_Call := First (Statements (Handled_Statement_Sequence (E_Call)));
         while not Nkind_In (E_Call, N_Procedure_Call_Statement,
                                     N_Entry_Call_Statement)
         loop
            Next (E_Call);
         end loop;
      end if;

      Is_Disp_Select :=
        Ada_Version >= Ada_2005
          and then Nkind (E_Call) = N_Procedure_Call_Statement;

      if Is_Disp_Select then
         Extract_Dispatching_Call (E_Call, Call_Ent, Obj, Actuals, Formals);

         Decls := New_List;
         Stmts := New_List;

         --  Generate:
         --    B : Boolean := False;

         B := Build_B (Loc, Decls);

         --  Generate:
         --    C : Ada.Tags.Prim_Op_Kind;

         C := Build_C (Loc, Decls);

         --  Because the analysis of all statements was disabled, manually
         --  analyze the delay statement.

         Analyze (D_Stat);
         D_Stat := Original_Node (D_Stat);

      else
         --  Build an entry call using Simple_Entry_Call

         Extract_Entry (E_Call, Concval, Ename, Index);
         Build_Simple_Entry_Call (E_Call, Concval, Ename, Index);

         Decls := Declarations (E_Call);
         Stmts := Statements (Handled_Statement_Sequence (E_Call));

         if No (Decls) then
            Decls := New_List;
         end if;

         --  Generate:
         --    B : Boolean;

         B := Make_Defining_Identifier (Loc, Name_uB);

         Prepend_To (Decls,
           Make_Object_Declaration (Loc,
             Defining_Identifier =>
               B,
             Object_Definition =>
               New_Reference_To (Standard_Boolean, Loc)));
      end if;

      --  Duration and mode processing

      D_Type := Base_Type (Etype (Expression (D_Stat)));

      --  Use the type of the delay expression (Calendar or Real_Time) to
      --  generate the appropriate conversion.

      if Nkind (D_Stat) = N_Delay_Relative_Statement then
         D_Disc := Make_Integer_Literal (Loc, 0);
         D_Conv := Relocate_Node (Expression (D_Stat));

      elsif Is_RTE (D_Type, RO_CA_Time) then
         D_Disc := Make_Integer_Literal (Loc, 1);
         D_Conv := Make_Function_Call (Loc,
           New_Reference_To (RTE (RO_CA_To_Duration), Loc),
           New_List (New_Copy (Expression (D_Stat))));

      else pragma Assert (Is_RTE (D_Type, RO_RT_Time));
         D_Disc := Make_Integer_Literal (Loc, 2);
         D_Conv := Make_Function_Call (Loc,
           New_Reference_To (RTE (RO_RT_To_Duration), Loc),
           New_List (New_Copy (Expression (D_Stat))));
      end if;

      D := Make_Temporary (Loc, 'D');

      --  Generate:
      --    D : Duration;

      Append_To (Decls,
        Make_Object_Declaration (Loc,
          Defining_Identifier =>
            D,
          Object_Definition =>
            New_Reference_To (Standard_Duration, Loc)));

      M := Make_Temporary (Loc, 'M');

      --  Generate:
      --    M : Integer := (0 | 1 | 2);

      Append_To (Decls,
        Make_Object_Declaration (Loc,
          Defining_Identifier =>
            M,
          Object_Definition =>
            New_Reference_To (Standard_Integer, Loc),
          Expression =>
            D_Disc));

      --  Do the assignment at this stage only because the evaluation of the
      --  expression must not occur before (see ACVC C97302A).

      Append_To (Stmts,
        Make_Assignment_Statement (Loc,
          Name =>
            New_Reference_To (D, Loc),
          Expression =>
            D_Conv));

      --  Parameter block processing

      --  Manually create the parameter block for dispatching calls. In the
      --  case of entries, the block has already been created during the call
      --  to Build_Simple_Entry_Call.

      if Is_Disp_Select then

         --  Tagged kind processing, generate:
         --    K : Ada.Tags.Tagged_Kind :=
         --          Ada.Tags.Get_Tagged_Kind (Ada.Tags.Tag <object>));

         K := Build_K (Loc, Decls, Obj);

         Blk_Typ := Build_Parameter_Block (Loc, Actuals, Formals, Decls);
         P := Parameter_Block_Pack
                (Loc, Blk_Typ, Actuals, Formals, Decls, Stmts);

         --  Dispatch table slot processing, generate:
         --    S : Integer;

         S := Build_S (Loc, Decls);

         --  Generate:
         --    S := Ada.Tags.Get_Offset_Index
         --           (Ada.Tags.Tag (<object>), DT_Position (Call_Ent));

         Conc_Typ_Stmts :=
           New_List (Build_S_Assignment (Loc, S, Obj, Call_Ent));

         --  Generate:
         --    _Disp_Timed_Select (<object>, S, P'Address, D, M, C, B);

         --  where Obj is the controlling formal parameter, S is the dispatch
         --  table slot number of the dispatching operation, P is the wrapped
         --  parameter block, D is the duration, M is the duration mode, C is
         --  the call kind and B is the call status.

         Params := New_List;

         Append_To (Params, New_Copy_Tree (Obj));
         Append_To (Params, New_Reference_To (S, Loc));
         Append_To (Params, Make_Attribute_Reference (Loc,
                              Prefix => New_Reference_To (P, Loc),
                              Attribute_Name => Name_Address));
         Append_To (Params, New_Reference_To (D, Loc));
         Append_To (Params, New_Reference_To (M, Loc));
         Append_To (Params, New_Reference_To (C, Loc));
         Append_To (Params, New_Reference_To (B, Loc));

         Append_To (Conc_Typ_Stmts,
           Make_Procedure_Call_Statement (Loc,
             Name =>
               New_Reference_To (
                 Find_Prim_Op (Etype (Etype (Obj)),
                   Name_uDisp_Timed_Select),
                 Loc),
             Parameter_Associations =>
               Params));

         --  Generate:
         --    if C = POK_Protected_Entry
         --      or else C = POK_Task_Entry
         --    then
         --       Param1 := P.Param1;
         --       ...
         --       ParamN := P.ParamN;
         --    end if;

         Unpack := Parameter_Block_Unpack (Loc, P, Actuals, Formals);

         --  Generate the if statement only when the packed parameters need
         --  explicit assignments to their corresponding actuals.

         if Present (Unpack) then
            Append_To (Conc_Typ_Stmts,
              Make_If_Statement (Loc,

                Condition =>
                  Make_Or_Else (Loc,
                    Left_Opnd =>
                      Make_Op_Eq (Loc,
                        Left_Opnd =>
                          New_Reference_To (C, Loc),
                        Right_Opnd =>
                          New_Reference_To (RTE (
                            RE_POK_Protected_Entry), Loc)),
                    Right_Opnd =>
                      Make_Op_Eq (Loc,
                        Left_Opnd =>
                          New_Reference_To (C, Loc),
                        Right_Opnd =>
                          New_Reference_To (RTE (RE_POK_Task_Entry), Loc))),

                Then_Statements =>
                  Unpack));
         end if;

         --  Generate:

         --    if B then
         --       if C = POK_Procedure
         --         or else C = POK_Protected_Procedure
         --         or else C = POK_Task_Procedure
         --       then
         --          <dispatching-call>
         --       end if;
         --       <triggering-statements>
         --    else
         --       <timed-statements>
         --    end if;

         N_Stats := New_Copy_List_Tree (E_Stats);

         Prepend_To (N_Stats,
           Make_If_Statement (Loc,

             Condition =>
               Make_Or_Else (Loc,
                 Left_Opnd =>
                   Make_Op_Eq (Loc,
                     Left_Opnd =>
                       New_Reference_To (C, Loc),
                     Right_Opnd =>
                       New_Reference_To (RTE (RE_POK_Procedure), Loc)),
                 Right_Opnd =>
                   Make_Or_Else (Loc,
                     Left_Opnd =>
                       Make_Op_Eq (Loc,
                         Left_Opnd =>
                           New_Reference_To (C, Loc),
                         Right_Opnd =>
                           New_Reference_To (RTE (
                             RE_POK_Protected_Procedure), Loc)),
                     Right_Opnd =>
                       Make_Op_Eq (Loc,
                         Left_Opnd =>
                           New_Reference_To (C, Loc),
                         Right_Opnd =>
                           New_Reference_To (RTE (
                             RE_POK_Task_Procedure), Loc)))),

             Then_Statements =>
               New_List (E_Call)));

         Append_To (Conc_Typ_Stmts,
           Make_If_Statement (Loc,
             Condition => New_Reference_To (B, Loc),
             Then_Statements => N_Stats,
             Else_Statements => D_Stats));

         --  Generate:
         --    <dispatching-call>;
         --    <triggering-statements>

         Lim_Typ_Stmts := New_Copy_List_Tree (E_Stats);
         Prepend_To (Lim_Typ_Stmts, New_Copy_Tree (E_Call));

         --  Generate:
         --    if K = Ada.Tags.TK_Limited_Tagged then
         --       Lim_Typ_Stmts
         --    else
         --       Conc_Typ_Stmts
         --    end if;

         Append_To (Stmts,
           Make_If_Statement (Loc,
             Condition =>
               Make_Op_Eq (Loc,
                 Left_Opnd =>
                   New_Reference_To (K, Loc),
                 Right_Opnd =>
                   New_Reference_To (RTE (RE_TK_Limited_Tagged), Loc)),

             Then_Statements =>
               Lim_Typ_Stmts,

             Else_Statements =>
               Conc_Typ_Stmts));

      else
         --  Skip assignments to temporaries created for in-out parameters.
         --  This makes unwarranted assumptions about the shape of the expanded
         --  tree for the call, and should be cleaned up ???

         Stmt := First (Stmts);
         while Nkind (Stmt) /= N_Procedure_Call_Statement loop
            Next (Stmt);
         end loop;

         --  Do the assignment at this stage only because the evaluation
         --  of the expression must not occur before (see ACVC C97302A).

         Insert_Before (Stmt,
           Make_Assignment_Statement (Loc,
             Name => New_Reference_To (D, Loc),
             Expression => D_Conv));

         Call   := Stmt;
         Params := Parameter_Associations (Call);

         --  For a protected type, we build a Timed_Protected_Entry_Call

         if Is_Protected_Type (Etype (Concval)) then

            --  Create a new call statement

            Param := First (Params);
            while Present (Param)
              and then not Is_RTE (Etype (Param), RE_Call_Modes)
            loop
               Next (Param);
            end loop;

            Dummy := Remove_Next (Next (Param));

            --  Remove garbage is following the Cancel_Param if present

            Dummy := Next (Param);

            --  Remove the mode of the Protected_Entry_Call call, then remove
            --  the Communication_Block of the Protected_Entry_Call call, and
            --  finally add Duration and a Delay_Mode parameter

            pragma Assert (Present (Param));
            Rewrite (Param, New_Reference_To (D, Loc));

            Rewrite (Dummy, New_Reference_To (M, Loc));

            --  Add a Boolean flag for successful entry call

            Append_To (Params, New_Reference_To (B, Loc));

            case Corresponding_Runtime_Package (Etype (Concval)) is
               when System_Tasking_Protected_Objects_Entries =>
                  Rewrite (Call,
                    Make_Procedure_Call_Statement (Loc,
                      Name =>
                        New_Reference_To
                          (RTE (RE_Timed_Protected_Entry_Call), Loc),
                      Parameter_Associations => Params));

               when System_Tasking_Protected_Objects_Single_Entry =>
                  Param := First (Params);
                  while Present (Param)
                    and then not
                      Is_RTE (Etype (Param), RE_Protected_Entry_Index)
                  loop
                     Next (Param);
                  end loop;

                  Remove (Param);

                  Rewrite (Call,
                    Make_Procedure_Call_Statement (Loc,
                      Name => New_Reference_To (
                        RTE (RE_Timed_Protected_Single_Entry_Call), Loc),
                      Parameter_Associations => Params));

               when others =>
                  raise Program_Error;
            end case;

         --  For the task case, build a Timed_Task_Entry_Call

         else
            --  Create a new call statement

            Append_To (Params, New_Reference_To (D, Loc));
            Append_To (Params, New_Reference_To (M, Loc));
            Append_To (Params, New_Reference_To (B, Loc));

            Rewrite (Call,
              Make_Procedure_Call_Statement (Loc,
                Name =>
                  New_Reference_To (RTE (RE_Timed_Task_Entry_Call), Loc),
                Parameter_Associations => Params));
         end if;

         Append_To (Stmts,
           Make_Implicit_If_Statement (N,
             Condition => New_Reference_To (B, Loc),
             Then_Statements => E_Stats,
             Else_Statements => D_Stats));
      end if;

      Rewrite (N,
        Make_Block_Statement (Loc,
          Declarations => Decls,
          Handled_Statement_Sequence =>
            Make_Handled_Sequence_Of_Statements (Loc, Stmts)));

      Analyze (N);
   end Expand_N_Timed_Entry_Call;

   ----------------------------------------
   -- Expand_Protected_Body_Declarations --
   ----------------------------------------

   procedure Expand_Protected_Body_Declarations
     (N       : Node_Id;
      Spec_Id : Entity_Id)
   is
   begin
      if No_Run_Time_Mode then
         Error_Msg_CRT ("protected body", N);
         return;

      elsif Expander_Active then

         --  Associate discriminals with the first subprogram or entry body to
         --  be expanded.

         if Present (First_Protected_Operation (Declarations (N))) then
            Set_Discriminals (Parent (Spec_Id));
         end if;
      end if;
   end Expand_Protected_Body_Declarations;

   -------------------------
   -- External_Subprogram --
   -------------------------

   function External_Subprogram (E : Entity_Id) return Entity_Id is
      Subp : constant Entity_Id := Protected_Body_Subprogram (E);

   begin
      --  The internal and external subprograms follow each other on the entity
      --  chain. Note that previously private operations had no separate
      --  external subprogram. We now create one in all cases, because a
      --  private operation may actually appear in an external call, through
      --  a 'Access reference used for a callback.

      --  If the operation is a function that returns an anonymous access type,
      --  the corresponding itype appears before the operation, and must be
      --  skipped.

      --  This mechanism is fragile, there should be a real link between the
      --  two versions of the operation, but there is no place to put it ???

      if Is_Access_Type (Next_Entity (Subp)) then
         return Next_Entity (Next_Entity (Subp));
      else
         return Next_Entity (Subp);
      end if;
   end External_Subprogram;

   ------------------------------
   -- Extract_Dispatching_Call --
   ------------------------------

   procedure Extract_Dispatching_Call
     (N        : Node_Id;
      Call_Ent : out Entity_Id;
      Object   : out Entity_Id;
      Actuals  : out List_Id;
      Formals  : out List_Id)
   is
      Call_Nam : Node_Id;

   begin
      pragma Assert (Nkind (N) = N_Procedure_Call_Statement);

      if Present (Original_Node (N)) then
         Call_Nam := Name (Original_Node (N));
      else
         Call_Nam := Name (N);
      end if;

      --  Retrieve the name of the dispatching procedure. It contains the
      --  dispatch table slot number.

      loop
         case Nkind (Call_Nam) is
            when N_Identifier =>
               exit;

            when N_Selected_Component =>
               Call_Nam := Selector_Name (Call_Nam);

            when others =>
               raise Program_Error;

         end case;
      end loop;

      Actuals  := Parameter_Associations (N);
      Call_Ent := Entity (Call_Nam);
      Formals  := Parameter_Specifications (Parent (Call_Ent));
      Object   := First (Actuals);

      if Present (Original_Node (Object)) then
         Object := Original_Node (Object);
      end if;
   end Extract_Dispatching_Call;

   -------------------
   -- Extract_Entry --
   -------------------

   procedure Extract_Entry
     (N       : Node_Id;
      Concval : out Node_Id;
      Ename   : out Node_Id;
      Index   : out Node_Id)
   is
      Nam : constant Node_Id := Name (N);

   begin
      --  For a simple entry, the name is a selected component, with the
      --  prefix being the task value, and the selector being the entry.

      if Nkind (Nam) = N_Selected_Component then
         Concval := Prefix (Nam);
         Ename   := Selector_Name (Nam);
         Index   := Empty;

      --  For a member of an entry family, the name is an indexed component
      --  where the prefix is a selected component, whose prefix in turn is
      --  the task value, and whose selector is the entry family. The single
      --  expression in the expressions list of the indexed component is the
      --  subscript for the family.

      else pragma Assert (Nkind (Nam) = N_Indexed_Component);
         Concval := Prefix (Prefix (Nam));
         Ename   := Selector_Name (Prefix (Nam));
         Index   := First (Expressions (Nam));
      end if;
   end Extract_Entry;

   -------------------
   -- Family_Offset --
   -------------------

   function Family_Offset
     (Loc  : Source_Ptr;
      Hi   : Node_Id;
      Lo   : Node_Id;
      Ttyp : Entity_Id;
      Cap  : Boolean) return Node_Id
   is
      Ityp : Entity_Id;
      Real_Hi : Node_Id;
      Real_Lo : Node_Id;

      function Convert_Discriminant_Ref (Bound : Node_Id) return Node_Id;
      --  If one of the bounds is a reference to a discriminant, replace with
      --  corresponding discriminal of type. Within the body of a task retrieve
      --  the renamed discriminant by simple visibility, using its generated
      --  name. Within a protected object, find the original discriminant and
      --  replace it with the discriminal of the current protected operation.

      ------------------------------
      -- Convert_Discriminant_Ref --
      ------------------------------

      function Convert_Discriminant_Ref (Bound : Node_Id) return Node_Id is
         Loc : constant Source_Ptr := Sloc (Bound);
         B   : Node_Id;
         D   : Entity_Id;

      begin
         if Is_Entity_Name (Bound)
           and then Ekind (Entity (Bound)) = E_Discriminant
         then
            if Is_Task_Type (Ttyp)
              and then Has_Completion (Ttyp)
            then
               B := Make_Identifier (Loc, Chars (Entity (Bound)));
               Find_Direct_Name (B);

            elsif Is_Protected_Type (Ttyp) then
               D := First_Discriminant (Ttyp);
               while Chars (D) /= Chars (Entity (Bound)) loop
                  Next_Discriminant (D);
               end loop;

               B := New_Reference_To  (Discriminal (D), Loc);

            else
               B := New_Reference_To (Discriminal (Entity (Bound)), Loc);
            end if;

         elsif Nkind (Bound) = N_Attribute_Reference then
            return Bound;

         else
            B := New_Copy_Tree (Bound);
         end if;

         return
           Make_Attribute_Reference (Loc,
             Attribute_Name => Name_Pos,
             Prefix => New_Occurrence_Of (Etype (Bound), Loc),
             Expressions    => New_List (B));
      end Convert_Discriminant_Ref;

   --  Start of processing for Family_Offset

   begin
      Real_Hi := Convert_Discriminant_Ref (Hi);
      Real_Lo := Convert_Discriminant_Ref (Lo);

      if Cap then
         if Is_Task_Type (Ttyp) then
            Ityp := RTE (RE_Task_Entry_Index);
         else
            Ityp := RTE (RE_Protected_Entry_Index);
         end if;

         Real_Hi :=
           Make_Attribute_Reference (Loc,
             Prefix         => New_Reference_To (Ityp, Loc),
             Attribute_Name => Name_Min,
             Expressions    => New_List (
               Real_Hi,
               Make_Integer_Literal (Loc, Entry_Family_Bound - 1)));

         Real_Lo :=
           Make_Attribute_Reference (Loc,
             Prefix         => New_Reference_To (Ityp, Loc),
             Attribute_Name => Name_Max,
             Expressions    => New_List (
               Real_Lo,
               Make_Integer_Literal (Loc, -Entry_Family_Bound)));
      end if;

      return Make_Op_Subtract (Loc, Real_Hi, Real_Lo);
   end Family_Offset;

   -----------------
   -- Family_Size --
   -----------------

   function Family_Size
     (Loc  : Source_Ptr;
      Hi   : Node_Id;
      Lo   : Node_Id;
      Ttyp : Entity_Id;
      Cap  : Boolean) return Node_Id
   is
      Ityp : Entity_Id;

   begin
      if Is_Task_Type (Ttyp) then
         Ityp := RTE (RE_Task_Entry_Index);
      else
         Ityp := RTE (RE_Protected_Entry_Index);
      end if;

      return
        Make_Attribute_Reference (Loc,
          Prefix         => New_Reference_To (Ityp, Loc),
          Attribute_Name => Name_Max,
          Expressions    => New_List (
            Make_Op_Add (Loc,
              Left_Opnd  =>
                Family_Offset (Loc, Hi, Lo, Ttyp, Cap),
              Right_Opnd =>
                Make_Integer_Literal (Loc, 1)),
            Make_Integer_Literal (Loc, 0)));
   end Family_Size;

   -----------------------
   -- Find_Master_Scope --
   -----------------------

   function Find_Master_Scope (E : Entity_Id) return Entity_Id is
      S : Entity_Id;

   begin
      --  In Ada2005, the master is the innermost enclosing scope that is not
      --  transient. If the enclosing block is the rewriting of a call or the
      --  scope is an extended return statement this is valid master. The
      --  master in an extended return is only used within the return, and is
      --  subsequently overwritten in Move_Activation_Chain, but it must exist
      --  now before that overwriting occurs.

      S := Scope (E);

      if Ada_Version >= Ada_2005 then
         while Is_Internal (S) loop
            if Nkind (Parent (S)) = N_Block_Statement
              and then
                Nkind (Original_Node (Parent (S))) = N_Procedure_Call_Statement
            then
               exit;

            elsif Ekind (S) = E_Return_Statement then
               exit;

            else
               S := Scope (S);
            end if;
         end loop;
      end if;

      return S;
   end Find_Master_Scope;

   -----------------------------------
   -- Find_Task_Or_Protected_Pragma --
   -----------------------------------

   function Find_Task_Or_Protected_Pragma
     (T : Node_Id;
      P : Name_Id) return Node_Id
   is
      N : Node_Id;

   begin
      N := First (Visible_Declarations (T));
      while Present (N) loop
         if Nkind (N) = N_Pragma then
            if Pragma_Name (N) = P then
               return N;

            elsif P = Name_Priority
              and then Pragma_Name (N) = Name_Interrupt_Priority
            then
               return N;

            else
               Next (N);
            end if;

         else
            Next (N);
         end if;
      end loop;

      N := First (Private_Declarations (T));
      while Present (N) loop
         if Nkind (N) = N_Pragma then
            if Pragma_Name (N) = P then
               return N;

            elsif P = Name_Priority
              and then Pragma_Name (N) = Name_Interrupt_Priority
            then
               return N;

            else
               Next (N);
            end if;

         else
            Next (N);
         end if;
      end loop;

      raise Program_Error;
   end Find_Task_Or_Protected_Pragma;

   -------------------------------
   -- First_Protected_Operation --
   -------------------------------

   function First_Protected_Operation (D : List_Id) return Node_Id is
      First_Op : Node_Id;

   begin
      First_Op := First (D);
      while Present (First_Op)
        and then not Nkind_In (First_Op, N_Subprogram_Body, N_Entry_Body)
      loop
         Next (First_Op);
      end loop;

      return First_Op;
   end First_Protected_Operation;

   ---------------------------------------
   -- Install_Private_Data_Declarations --
   ---------------------------------------

   procedure Install_Private_Data_Declarations
     (Loc      : Source_Ptr;
      Spec_Id  : Entity_Id;
      Conc_Typ : Entity_Id;
      Body_Nod : Node_Id;
      Decls    : List_Id;
      Barrier  : Boolean := False;
      Family   : Boolean := False)
   is
      Is_Protected : constant Boolean := Is_Protected_Type (Conc_Typ);
      Decl         : Node_Id;
      Def          : Node_Id;
      Insert_Node  : Node_Id := Empty;
      Obj_Ent      : Entity_Id;

      procedure Add (Decl : Node_Id);
      --  Add a single declaration after Insert_Node. If this is the first
      --  addition, Decl is added to the front of Decls and it becomes the
      --  insertion node.

      function Replace_Bound (Bound : Node_Id) return Node_Id;
      --  The bounds of an entry index may depend on discriminants, create a
      --  reference to the corresponding prival. Otherwise return a duplicate
      --  of the original bound.

      ---------
      -- Add --
      ---------

      procedure Add (Decl : Node_Id) is
      begin
         if No (Insert_Node) then
            Prepend_To (Decls, Decl);
         else
            Insert_After (Insert_Node, Decl);
         end if;

         Insert_Node := Decl;
      end Add;

      --------------------------
      -- Replace_Discriminant --
      --------------------------

      function Replace_Bound (Bound : Node_Id) return Node_Id is
      begin
         if Nkind (Bound) = N_Identifier
           and then Is_Discriminal (Entity (Bound))
         then
            return Make_Identifier (Loc, Chars (Entity (Bound)));
         else
            return Duplicate_Subexpr (Bound);
         end if;
      end Replace_Bound;

   --  Start of processing for Install_Private_Data_Declarations

   begin
      --  Step 1: Retrieve the concurrent object entity. Obj_Ent can denote
      --  formal parameter _O, _object or _task depending on the context.

      Obj_Ent := Concurrent_Object (Spec_Id, Conc_Typ);

      --  Special processing of _O for barrier functions, protected entries
      --  and families.

      if Barrier
        or else
          (Is_Protected
             and then
               (Ekind (Spec_Id) = E_Entry
                  or else Ekind (Spec_Id) = E_Entry_Family))
      then
         declare
            Conc_Rec : constant Entity_Id :=
                         Corresponding_Record_Type (Conc_Typ);
            Typ_Id   : constant Entity_Id :=
                         Make_Defining_Identifier (Loc,
                           New_External_Name (Chars (Conc_Rec), 'P'));
         begin
            --  Generate:
            --    type prot_typVP is access prot_typV;

            Decl :=
              Make_Full_Type_Declaration (Loc,
                Defining_Identifier => Typ_Id,
                Type_Definition     =>
                  Make_Access_To_Object_Definition (Loc,
                    Subtype_Indication =>
                      New_Reference_To (Conc_Rec, Loc)));
            Add (Decl);

            --  Generate:
            --    _object : prot_typVP := prot_typV (_O);

            Decl :=
              Make_Object_Declaration (Loc,
                Defining_Identifier =>
                  Make_Defining_Identifier (Loc, Name_uObject),
                Object_Definition   => New_Reference_To (Typ_Id, Loc),
                Expression          =>
                  Unchecked_Convert_To (Typ_Id,
                    New_Reference_To (Obj_Ent, Loc)));
            Add (Decl);

            --  Set the reference to the concurrent object

            Obj_Ent := Defining_Identifier (Decl);
         end;
      end if;

      --  Step 2: Create the Protection object and build its declaration for
      --  any protected entry (family) of subprogram.

      if Is_Protected then
         declare
            Prot_Ent : constant Entity_Id := Make_Temporary (Loc, 'R');
            Prot_Typ : RE_Id;

         begin
            Set_Protection_Object (Spec_Id, Prot_Ent);

            --  Determine the proper protection type

            if Has_Attach_Handler (Conc_Typ)
              and then not Restricted_Profile
            then
               Prot_Typ := RE_Static_Interrupt_Protection;

            elsif Has_Interrupt_Handler (Conc_Typ) then
               Prot_Typ := RE_Dynamic_Interrupt_Protection;

            --  The type has explicit entries or generated primitive entry
            --  wrappers.

            elsif Has_Entries (Conc_Typ)
              or else
                (Ada_Version >= Ada_2005
                   and then Present (Interface_List (Parent (Conc_Typ))))
            then
               case Corresponding_Runtime_Package (Conc_Typ) is
                  when System_Tasking_Protected_Objects_Entries =>
                     Prot_Typ := RE_Protection_Entries;

                  when System_Tasking_Protected_Objects_Single_Entry =>
                     Prot_Typ := RE_Protection_Entry;

                  when others =>
                     raise Program_Error;
               end case;

            else
               Prot_Typ := RE_Protection;
            end if;

            --  Generate:
            --    conc_typR : protection_typ renames _object._object;

            Decl :=
              Make_Object_Renaming_Declaration (Loc,
                Defining_Identifier => Prot_Ent,
                Subtype_Mark =>
                  New_Reference_To (RTE (Prot_Typ), Loc),
                Name =>
                  Make_Selected_Component (Loc,
                    Prefix        => New_Reference_To (Obj_Ent, Loc),
                    Selector_Name => Make_Identifier (Loc, Name_uObject)));
            Add (Decl);
         end;
      end if;

      --  Step 3: Add discriminant renamings (if any)

      if Has_Discriminants (Conc_Typ) then
         declare
            D : Entity_Id;

         begin
            D := First_Discriminant (Conc_Typ);
            while Present (D) loop

               --  Adjust the source location

               Set_Sloc (Discriminal (D), Loc);

               --  Generate:
               --    discr_name : discr_typ renames _object.discr_name;
               --      or
               --    discr_name : discr_typ renames _task.discr_name;

               Decl :=
                 Make_Object_Renaming_Declaration (Loc,
                   Defining_Identifier => Discriminal (D),
                   Subtype_Mark        => New_Reference_To (Etype (D), Loc),
                   Name                =>
                     Make_Selected_Component (Loc,
                       Prefix        => New_Reference_To (Obj_Ent, Loc),
                       Selector_Name => Make_Identifier (Loc, Chars (D))));
               Add (Decl);

               Next_Discriminant (D);
            end loop;
         end;
      end if;

      --  Step 4: Add private component renamings (if any)

      if Is_Protected then
         Def := Protected_Definition (Parent (Conc_Typ));

         if Present (Private_Declarations (Def)) then
            declare
               Comp    : Node_Id;
               Comp_Id : Entity_Id;
               Decl_Id : Entity_Id;

            begin
               Comp := First (Private_Declarations (Def));
               while Present (Comp) loop
                  if Nkind (Comp) = N_Component_Declaration then
                     Comp_Id := Defining_Identifier (Comp);
                     Decl_Id :=
                       Make_Defining_Identifier (Loc, Chars (Comp_Id));

                     --  Minimal decoration

                     if Ekind (Spec_Id) = E_Function then
                        Set_Ekind (Decl_Id, E_Constant);
                     else
                        Set_Ekind (Decl_Id, E_Variable);
                     end if;

                     Set_Prival      (Comp_Id, Decl_Id);
                     Set_Prival_Link (Decl_Id, Comp_Id);
                     Set_Is_Aliased  (Decl_Id, Is_Aliased (Comp_Id));

                     --  Generate:
                     --    comp_name : comp_typ renames _object.comp_name;

                     Decl :=
                       Make_Object_Renaming_Declaration (Loc,
                         Defining_Identifier => Decl_Id,
                         Subtype_Mark =>
                           New_Reference_To (Etype (Comp_Id), Loc),
                         Name =>
                           Make_Selected_Component (Loc,
                             Prefix =>
                               New_Reference_To (Obj_Ent, Loc),
                             Selector_Name =>
                               Make_Identifier (Loc, Chars (Comp_Id))));
                     Add (Decl);
                  end if;

                  Next (Comp);
               end loop;
            end;
         end if;
      end if;

      --  Step 5: Add the declaration of the entry index and the associated
      --  type for barrier functions and entry families.

      if (Barrier and then Family)
        or else Ekind (Spec_Id) = E_Entry_Family
      then
         declare
            E         : constant Entity_Id := Index_Object (Spec_Id);
            Index     : constant Entity_Id :=
                          Defining_Identifier (
                            Entry_Index_Specification (
                              Entry_Body_Formal_Part (Body_Nod)));
            Index_Con : constant Entity_Id :=
                          Make_Defining_Identifier (Loc, Chars (Index));
            High      : Node_Id;
            Index_Typ : Entity_Id;
            Low       : Node_Id;

         begin
            --  Minimal decoration

            Set_Ekind                (Index_Con, E_Constant);
            Set_Entry_Index_Constant (Index, Index_Con);
            Set_Discriminal_Link     (Index_Con, Index);

            --  Retrieve the bounds of the entry family

            High := Type_High_Bound (Etype (Index));
            Low  := Type_Low_Bound  (Etype (Index));

            --  In the simple case the entry family is given by a subtype
            --  mark and the index constant has the same type.

            if Is_Entity_Name (Original_Node (
                 Discrete_Subtype_Definition (Parent (Index))))
            then
               Index_Typ := Etype (Index);

            --  Otherwise a new subtype declaration is required

            else
               High := Replace_Bound (High);
               Low  := Replace_Bound (Low);

               Index_Typ := Make_Temporary (Loc, 'J');

               --  Generate:
               --    subtype Jnn is <Etype of Index> range Low .. High;

               Decl :=
                 Make_Subtype_Declaration (Loc,
                   Defining_Identifier => Index_Typ,
                   Subtype_Indication =>
                     Make_Subtype_Indication (Loc,
                       Subtype_Mark =>
                         New_Reference_To (Base_Type (Etype (Index)), Loc),
                       Constraint =>
                         Make_Range_Constraint (Loc,
                           Range_Expression =>
                             Make_Range (Loc, Low, High))));
               Add (Decl);
            end if;

            Set_Etype (Index_Con, Index_Typ);

            --  Create the object which designates the index:
            --    J : constant Jnn :=
            --          Jnn'Val (_E - <index expr> + Jnn'Pos (Jnn'First));
            --
            --  where Jnn is the subtype created above or the original type of
            --  the index, _E is a formal of the protected body subprogram and
            --  <index expr> is the index of the first family member.

            Decl :=
              Make_Object_Declaration (Loc,
                Defining_Identifier => Index_Con,
                Constant_Present => True,
                Object_Definition =>
                  New_Reference_To (Index_Typ, Loc),

                Expression =>
                  Make_Attribute_Reference (Loc,
                    Prefix =>
                      New_Reference_To (Index_Typ, Loc),
                    Attribute_Name => Name_Val,

                    Expressions => New_List (

                      Make_Op_Add (Loc,
                        Left_Opnd =>
                          Make_Op_Subtract (Loc,
                            Left_Opnd =>
                              New_Reference_To (E, Loc),
                            Right_Opnd =>
                              Entry_Index_Expression (Loc,
                                Defining_Identifier (Body_Nod),
                                Empty, Conc_Typ)),

                        Right_Opnd =>
                          Make_Attribute_Reference (Loc,
                            Prefix =>
                              New_Reference_To (Index_Typ, Loc),
                            Attribute_Name => Name_Pos,
                            Expressions => New_List (
                              Make_Attribute_Reference (Loc,
                                Prefix =>
                                  New_Reference_To (Index_Typ, Loc),
                                Attribute_Name => Name_First)))))));
            Add (Decl);
         end;
      end if;
   end Install_Private_Data_Declarations;

   ---------------------------------
   -- Is_Potentially_Large_Family --
   ---------------------------------

   function Is_Potentially_Large_Family
     (Base_Index : Entity_Id;
      Conctyp    : Entity_Id;
      Lo         : Node_Id;
      Hi         : Node_Id) return Boolean
   is
   begin
      return Scope (Base_Index) = Standard_Standard
        and then Base_Index = Base_Type (Standard_Integer)
        and then Has_Discriminants (Conctyp)
        and then Present
          (Discriminant_Default_Value (First_Discriminant (Conctyp)))
        and then
          (Denotes_Discriminant (Lo, True)
            or else Denotes_Discriminant (Hi, True));
   end Is_Potentially_Large_Family;

   -------------------------------------
   -- Is_Private_Primitive_Subprogram --
   -------------------------------------

   function Is_Private_Primitive_Subprogram (Id : Entity_Id) return Boolean is
   begin
      return
        (Ekind (Id) = E_Function or else Ekind (Id) = E_Procedure)
          and then Is_Private_Primitive (Id);
   end Is_Private_Primitive_Subprogram;

   ------------------
   -- Index_Object --
   ------------------

   function Index_Object (Spec_Id : Entity_Id) return Entity_Id is
      Bod_Subp : constant Entity_Id := Protected_Body_Subprogram (Spec_Id);
      Formal   : Entity_Id;

   begin
      Formal := First_Formal (Bod_Subp);
      while Present (Formal) loop

         --  Look for formal parameter _E

         if Chars (Formal) = Name_uE then
            return Formal;
         end if;

         Next_Formal (Formal);
      end loop;

      --  A protected body subprogram should always have the parameter in
      --  question.

      raise Program_Error;
   end Index_Object;

   --------------------------------
   -- Make_Initialize_Protection --
   --------------------------------

   function Make_Initialize_Protection
     (Protect_Rec : Entity_Id) return List_Id
   is
      Loc         : constant Source_Ptr := Sloc (Protect_Rec);
      P_Arr       : Entity_Id;
      Pdef        : Node_Id;
      Pdec        : Node_Id;
      Ptyp        : constant Node_Id :=
                      Corresponding_Concurrent_Type (Protect_Rec);
      Args        : List_Id;
      L           : constant List_Id := New_List;
      Has_Entry   : constant Boolean := Has_Entries (Ptyp);
      Restricted  : constant Boolean := Restricted_Profile;

   begin
      --  We may need two calls to properly initialize the object, one to
      --  Initialize_Protection, and possibly one to Install_Handlers if we
      --  have a pragma Attach_Handler.

      --  Get protected declaration. In the case of a task type declaration,
      --  this is simply the parent of the protected type entity. In the single
      --  protected object declaration, this parent will be the implicit type,
      --  and we can find the corresponding single protected object declaration
      --  by searching forward in the declaration list in the tree.

      --  Is the test for N_Single_Protected_Declaration needed here??? Nodes
      --  of this type should have been removed during semantic analysis.

      Pdec := Parent (Ptyp);
      while not Nkind_In (Pdec, N_Protected_Type_Declaration,
                                N_Single_Protected_Declaration)
      loop
         Next (Pdec);
      end loop;

      --  Now we can find the object definition from this declaration

      Pdef := Protected_Definition (Pdec);

      --  Build the parameter list for the call. Note that _Init is the name
      --  of the formal for the object to be initialized, which is the task
      --  value record itself.

      Args := New_List;

      --  Object parameter. This is a pointer to the object of type
      --  Protection used by the GNARL to control the protected object.

      Append_To (Args,
        Make_Attribute_Reference (Loc,
          Prefix =>
            Make_Selected_Component (Loc,
              Prefix        => Make_Identifier (Loc, Name_uInit),
              Selector_Name => Make_Identifier (Loc, Name_uObject)),
          Attribute_Name => Name_Unchecked_Access));

      --  Priority parameter. Set to Unspecified_Priority unless there is a
      --  priority pragma, in which case we take the value from the pragma,
      --  or there is an interrupt pragma and no priority pragma, and we
      --  set the ceiling to Interrupt_Priority'Last, an implementation-
      --  defined value, see D.3(10).

      if Present (Pdef)
        and then Has_Pragma_Priority (Pdef)
      then
         declare
            Prio : constant Node_Id :=
                     Expression
                       (First
                          (Pragma_Argument_Associations
                             (Find_Task_Or_Protected_Pragma
                                (Pdef, Name_Priority))));
            Temp : Entity_Id;

         begin
            --  If priority is a static expression, then we can duplicate it
            --  with no problem and simply append it to the argument list.

            if Is_Static_Expression (Prio) then
               Append_To (Args,
                          Duplicate_Subexpr_No_Checks (Prio));

            --  Otherwise, the priority may be a per-object expression, if it
            --  depends on a discriminant of the type. In this case, create
            --  local variable to capture the expression. Note that it is
            --  really necessary to create this variable explicitly. It might
            --  be thought that removing side effects would the appropriate
            --  approach, but that could generate declarations improperly
            --  placed in the enclosing scope.

            --  Note: Use System.Any_Priority as the expected type for the
            --  non-static priority expression, in case the expression has not
            --  been analyzed yet (as occurs for example with pragma
            --  Interrupt_Priority).

            else
               Temp := Make_Temporary (Loc, 'R', Prio);
               Append_To (L,
                  Make_Object_Declaration (Loc,
                     Defining_Identifier => Temp,
                     Object_Definition   =>
                       New_Occurrence_Of (RTE (RE_Any_Priority), Loc),
                     Expression          => Relocate_Node (Prio)));

               Append_To (Args, New_Occurrence_Of (Temp, Loc));
            end if;
         end;

      --  When no priority is specified but an xx_Handler pragma is, we default
      --  to System.Interrupts.Default_Interrupt_Priority, see D.3(10).

      elsif Has_Interrupt_Handler (Ptyp)
        or else Has_Attach_Handler (Ptyp)
      then
         Append_To (Args,
           New_Reference_To (RTE (RE_Default_Interrupt_Priority), Loc));

      --  Normal case, no priority or xx_Handler specified, default priority

      else
         Append_To (Args,
           New_Reference_To (RTE (RE_Unspecified_Priority), Loc));
      end if;

      --  Test for Compiler_Info parameter. This parameter allows entry body
      --  procedures and barrier functions to be called from the runtime. It
      --  is a pointer to the record generated by the compiler to represent
      --  the protected object.

      --  A protected type without entries that covers an interface and
      --  overrides the abstract routines with protected procedures is
      --  considered equivalent to a protected type with entries in the
      --  context of dispatching select statements.

      if Has_Entry
        or else Has_Interrupt_Handler (Ptyp)
        or else Has_Attach_Handler (Ptyp)
        or else Has_Interfaces (Protect_Rec)
      then
         declare
            Pkg_Id      : constant RTU_Id  :=
                            Corresponding_Runtime_Package (Ptyp);
            Called_Subp : RE_Id;

         begin
            case Pkg_Id is
               when System_Tasking_Protected_Objects_Entries =>
                  Called_Subp := RE_Initialize_Protection_Entries;

               when System_Tasking_Protected_Objects =>
                  Called_Subp := RE_Initialize_Protection;

               when System_Tasking_Protected_Objects_Single_Entry =>
                  Called_Subp := RE_Initialize_Protection_Entry;

               when others =>
                  raise Program_Error;
            end case;

            if Has_Entry
              or else not Restricted
              or else Has_Interfaces (Protect_Rec)
            then
               Append_To (Args,
                 Make_Attribute_Reference (Loc,
                   Prefix         => Make_Identifier (Loc, Name_uInit),
                   Attribute_Name => Name_Address));
            end if;

            --  Entry_Bodies parameter. This is a pointer to an array of
            --  pointers to the entry body procedures and barrier functions of
            --  the object. If the protected type has no entries this object
            --  will not exist, in this case, pass a null.

            if Has_Entry then
               P_Arr := Entry_Bodies_Array (Ptyp);

               Append_To (Args,
                 Make_Attribute_Reference (Loc,
                   Prefix => New_Reference_To (P_Arr, Loc),
                   Attribute_Name => Name_Unrestricted_Access));

               if Pkg_Id = System_Tasking_Protected_Objects_Entries then

                  --  Find index mapping function (clumsy but ok for now)

                  while Ekind (P_Arr) /= E_Function loop
                     Next_Entity (P_Arr);
                  end loop;

                  Append_To (Args,
                    Make_Attribute_Reference (Loc,
                      Prefix =>
                        New_Reference_To (P_Arr, Loc),
                      Attribute_Name => Name_Unrestricted_Access));

                  --  Build_Entry_Names generation flag. When set to true, the
                  --  runtime will allocate an array to hold the string names
                  --  of protected entries.

                  if not Restricted_Profile then
                     if Entry_Names_OK then
                        Append_To (Args,
                          New_Reference_To (Standard_True, Loc));
                     else
                        Append_To (Args,
                          New_Reference_To (Standard_False, Loc));
                     end if;
                  end if;
               end if;

            elsif Pkg_Id = System_Tasking_Protected_Objects_Single_Entry then
               Append_To (Args, Make_Null (Loc));

            elsif Pkg_Id = System_Tasking_Protected_Objects_Entries then
               Append_To (Args, Make_Null (Loc));
               Append_To (Args, Make_Null (Loc));
               Append_To (Args, New_Reference_To (Standard_False, Loc));
            end if;

            Append_To (L,
              Make_Procedure_Call_Statement (Loc,
                Name => New_Reference_To (RTE (Called_Subp), Loc),
                Parameter_Associations => Args));
         end;
      else
         Append_To (L,
           Make_Procedure_Call_Statement (Loc,
             Name => New_Reference_To (RTE (RE_Initialize_Protection), Loc),
             Parameter_Associations => Args));
      end if;

      if Has_Attach_Handler (Ptyp) then

         --  We have a list of N Attach_Handler (ProcI, ExprI), and we have to
         --  make the following call:

         --  Install_Handlers (_object,
         --    ((Expr1, Proc1'access), ...., (ExprN, ProcN'access));

         --  or, in the case of Ravenscar:

         --  Install_Restricted_Handlers
         --    ((Expr1, Proc1'access), ...., (ExprN, ProcN'access));

         declare
            Args  : constant List_Id := New_List;
            Table : constant List_Id := New_List;
            Ritem : Node_Id          := First_Rep_Item (Ptyp);

         begin
            --  Build the Attach_Handler table argument

            while Present (Ritem) loop
               if Nkind (Ritem) = N_Pragma
                 and then Pragma_Name (Ritem) = Name_Attach_Handler
               then
                  declare
                     Handler : constant Node_Id :=
                                 First (Pragma_Argument_Associations (Ritem));

                     Interrupt : constant Node_Id := Next (Handler);
                     Expr      : constant Node_Id := Expression (Interrupt);

                  begin
                     Append_To (Table,
                       Make_Aggregate (Loc, Expressions => New_List (
                         Unchecked_Convert_To
                          (RTE (RE_System_Interrupt_Id), Expr),
                         Make_Attribute_Reference (Loc,
                           Prefix => Make_Selected_Component (Loc,
                              Make_Identifier (Loc, Name_uInit),
                              Duplicate_Subexpr_No_Checks
                                (Expression (Handler))),
                           Attribute_Name => Name_Access))));
                  end;
               end if;

               Next_Rep_Item (Ritem);
            end loop;

            --  Append the table argument we just built

            Append_To (Args, Make_Aggregate (Loc, Table));

            --  Append the Install_Handlers (or Install_Restricted_Handlers)
            --  call to the statements.

            if Restricted then
               --  Call a simplified version of Install_Handlers to be used
               --  when the Ravenscar restrictions are in effect
               --  (Install_Restricted_Handlers).

               Append_To (L,
                 Make_Procedure_Call_Statement (Loc,
                   Name =>
                     New_Reference_To
                        (RTE (RE_Install_Restricted_Handlers), Loc),
                   Parameter_Associations => Args));

            else
               --  First, prepends the _object argument

               Prepend_To (Args,
                 Make_Attribute_Reference (Loc,
                   Prefix =>
                     Make_Selected_Component (Loc,
                       Prefix        => Make_Identifier (Loc, Name_uInit),
                       Selector_Name => Make_Identifier (Loc, Name_uObject)),
                   Attribute_Name => Name_Unchecked_Access));

               --  Then, insert call to Install_Handlers

               Append_To (L,
                 Make_Procedure_Call_Statement (Loc,
                   Name => New_Reference_To (RTE (RE_Install_Handlers), Loc),
                   Parameter_Associations => Args));
            end if;
         end;
      end if;

      return L;
   end Make_Initialize_Protection;

   ---------------------------
   -- Make_Task_Create_Call --
   ---------------------------

   function Make_Task_Create_Call (Task_Rec : Entity_Id) return Node_Id is
      Loc    : constant Source_Ptr := Sloc (Task_Rec);
      Args   : List_Id;
      Ecount : Node_Id;
      Name   : Node_Id;
      Tdec   : Node_Id;
      Tdef   : Node_Id;
      Tnam   : Name_Id;
      Ttyp   : Node_Id;

   begin
      Ttyp := Corresponding_Concurrent_Type (Task_Rec);
      Tnam := Chars (Ttyp);

      --  Get task declaration. In the case of a task type declaration, this is
      --  simply the parent of the task type entity. In the single task
      --  declaration, this parent will be the implicit type, and we can find
      --  the corresponding single task declaration by searching forward in the
      --  declaration list in the tree.

      --  Is the test for N_Single_Task_Declaration needed here??? Nodes of
      --  this type should have been removed during semantic analysis.

      Tdec := Parent (Ttyp);
      while not Nkind_In (Tdec, N_Task_Type_Declaration,
                                N_Single_Task_Declaration)
      loop
         Next (Tdec);
      end loop;

      --  Now we can find the task definition from this declaration

      Tdef := Task_Definition (Tdec);

      --  Build the parameter list for the call. Note that _Init is the name
      --  of the formal for the object to be initialized, which is the task
      --  value record itself.

      Args := New_List;

      --  Priority parameter. Set to Unspecified_Priority unless there is a
      --  priority pragma, in which case we take the value from the pragma.

      if Present (Tdef) and then Has_Pragma_Priority (Tdef) then
         Append_To (Args,
           Make_Selected_Component (Loc,
             Prefix        => Make_Identifier (Loc, Name_uInit),
             Selector_Name => Make_Identifier (Loc, Name_uPriority)));
      else
         Append_To (Args,
           New_Reference_To (RTE (RE_Unspecified_Priority), Loc));
      end if;

      --  Optional Stack parameter

      if Restricted_Profile then

         --  If the stack has been preallocated by the expander then
         --  pass its address. Otherwise, pass a null address.

         if Preallocated_Stacks_On_Target then
            Append_To (Args,
              Make_Attribute_Reference (Loc,
                Prefix         =>
                  Make_Selected_Component (Loc,
                    Prefix        => Make_Identifier (Loc, Name_uInit),
                    Selector_Name => Make_Identifier (Loc, Name_uStack)),
                Attribute_Name => Name_Address));

         else
            Append_To (Args,
              New_Reference_To (RTE (RE_Null_Address), Loc));
         end if;
      end if;

      --  Size parameter. If no Storage_Size pragma is present, then
      --  the size is taken from the taskZ variable for the type, which
      --  is either Unspecified_Size, or has been reset by the use of
      --  a Storage_Size attribute definition clause. If a pragma is
      --  present, then the size is taken from the _Size field of the
      --  task value record, which was set from the pragma value.

      if Present (Tdef)
        and then Has_Storage_Size_Pragma (Tdef)
      then
         Append_To (Args,
           Make_Selected_Component (Loc,
             Prefix        => Make_Identifier (Loc, Name_uInit),
             Selector_Name => Make_Identifier (Loc, Name_uSize)));

      else
         Append_To (Args,
           New_Reference_To (Storage_Size_Variable (Ttyp), Loc));
      end if;

      --  Task_Info parameter. Set to Unspecified_Task_Info unless there is a
      --  Task_Info pragma, in which case we take the value from the pragma.

      if Present (Tdef)
        and then Has_Task_Info_Pragma (Tdef)
      then
         Append_To (Args,
           Make_Selected_Component (Loc,
             Prefix        => Make_Identifier (Loc, Name_uInit),
             Selector_Name => Make_Identifier (Loc, Name_uTask_Info)));

      else
         Append_To (Args,
           New_Reference_To (RTE (RE_Unspecified_Task_Info), Loc));
      end if;

      --  CPU parameter. Set to Unspecified_CPU unless there is a CPU pragma,
      --  in which case we take the value from the pragma. The parameter is
      --  passed as an Integer because in the case of unspecified CPU the
      --  value is not in the range of CPU_Range.

      if Present (Tdef) and then Has_Pragma_CPU (Tdef) then
         Append_To (Args,
           Convert_To (Standard_Integer,
             Make_Selected_Component (Loc,
               Prefix        => Make_Identifier (Loc, Name_uInit),
               Selector_Name => Make_Identifier (Loc, Name_uCPU))));

      else
         Append_To (Args,
           New_Reference_To (RTE (RE_Unspecified_CPU), Loc));
      end if;

      if not Restricted_Profile then

         --  Deadline parameter. If no Relative_Deadline pragma is present,
         --  then the deadline is Time_Span_Zero. If a pragma is present, then
         --  the deadline is taken from the _Relative_Deadline field of the
         --  task value record, which was set from the pragma value. Note that
         --  this parameter must not be generated for the restricted profiles
         --  since Ravenscar does not allow deadlines.

         --  Case where pragma Relative_Deadline applies: use given value

         if Present (Tdef) and then Has_Relative_Deadline_Pragma (Tdef) then
            Append_To (Args,
              Make_Selected_Component (Loc,
                Prefix        =>
                  Make_Identifier (Loc, Name_uInit),
                Selector_Name =>
                  Make_Identifier (Loc, Name_uRelative_Deadline)));

         --  No pragma Relative_Deadline apply to the task

         else
            Append_To (Args,
              New_Reference_To (RTE (RE_Time_Span_Zero), Loc));
         end if;

         --  Number of entries. This is an expression of the form:

         --    n + _Init.a'Length + _Init.a'B'Length + ...

         --  where a,b... are the entry family names for the task definition

         Ecount :=
           Build_Entry_Count_Expression
             (Ttyp,
              Component_Items
                (Component_List
                   (Type_Definition
                      (Parent (Corresponding_Record_Type (Ttyp))))),
              Loc);
         Append_To (Args, Ecount);

         --  Master parameter. This is a reference to the _Master parameter of
         --  the initialization procedure, except in the case of the pragma
<<<<<<< HEAD
         --  Restrictions (No_Task_Hierarchy) where the value is fixed to 3
         --  (3 is System.Tasking.Library_Task_Level).
=======
         --  Restrictions (No_Task_Hierarchy) where the value is fixed to
         --  System.Tasking.Library_Task_Level.
>>>>>>> 155d23aa

         if Restriction_Active (No_Task_Hierarchy) = False then
            Append_To (Args, Make_Identifier (Loc, Name_uMaster));
         else
            Append_To (Args,
              New_Occurrence_Of (RTE (RE_Library_Task_Level), Loc));
         end if;
      end if;

      --  State parameter. This is a pointer to the task body procedure. The
      --  required value is obtained by taking 'Unrestricted_Access of the task
      --  body procedure and converting it (with an unchecked conversion) to
      --  the type required by the task kernel. For further details, see the
      --  description of Expand_N_Task_Body. We use 'Unrestricted_Access rather
      --  than 'Address in order to avoid creating trampolines.

      declare
         Body_Proc    : constant Node_Id := Get_Task_Body_Procedure (Ttyp);
         Subp_Ptr_Typ : constant Node_Id :=
                          Create_Itype (E_Access_Subprogram_Type, Tdec);
         Ref          : constant Node_Id := Make_Itype_Reference (Loc);

      begin
         Set_Directly_Designated_Type (Subp_Ptr_Typ, Body_Proc);
         Set_Etype (Subp_Ptr_Typ, Subp_Ptr_Typ);

         --  Be sure to freeze a reference to the access-to-subprogram type,
         --  otherwise gigi will complain that it's in the wrong scope, because
         --  it's actually inside the init procedure for the record type that
         --  corresponds to the task type.

         --  This processing is causing a crash in the .NET/JVM back ends that
         --  is not yet understood, so skip it in these cases ???

         if VM_Target = No_VM then
            Set_Itype (Ref, Subp_Ptr_Typ);
            Append_Freeze_Action (Task_Rec, Ref);

            Append_To (Args,
              Unchecked_Convert_To (RTE (RE_Task_Procedure_Access),
                Make_Qualified_Expression (Loc,
                  Subtype_Mark => New_Reference_To (Subp_Ptr_Typ, Loc),
                  Expression   =>
                    Make_Attribute_Reference (Loc,
                      Prefix =>
                        New_Occurrence_Of (Body_Proc, Loc),
                      Attribute_Name => Name_Unrestricted_Access))));

         --  For the .NET/JVM cases revert to the original code below ???

         else
            Append_To (Args,
              Unchecked_Convert_To (RTE (RE_Task_Procedure_Access),
                Make_Attribute_Reference (Loc,
                  Prefix =>
                    New_Occurrence_Of (Body_Proc, Loc),
                  Attribute_Name => Name_Address)));
         end if;
      end;

      --  Discriminants parameter. This is just the address of the task
      --  value record itself (which contains the discriminant values

      Append_To (Args,
        Make_Attribute_Reference (Loc,
          Prefix => Make_Identifier (Loc, Name_uInit),
          Attribute_Name => Name_Address));

      --  Elaborated parameter. This is an access to the elaboration Boolean

      Append_To (Args,
        Make_Attribute_Reference (Loc,
          Prefix => Make_Identifier (Loc, New_External_Name (Tnam, 'E')),
          Attribute_Name => Name_Unchecked_Access));

      --  Chain parameter. This is a reference to the _Chain parameter of
      --  the initialization procedure.

      Append_To (Args, Make_Identifier (Loc, Name_uChain));

      --  Task name parameter. Take this from the _Task_Id parameter to the
      --  init call unless there is a Task_Name pragma, in which case we take
      --  the value from the pragma.

      if Present (Tdef)
        and then Has_Task_Name_Pragma (Tdef)
      then
         --  Copy expression in full, because it may be dynamic and have
         --  side effects.

         Append_To (Args,
           New_Copy_Tree
             (Expression (First
                           (Pragma_Argument_Associations
                             (Find_Task_Or_Protected_Pragma
                               (Tdef, Name_Task_Name))))));

      else
         Append_To (Args, Make_Identifier (Loc, Name_uTask_Name));
      end if;

      --  Created_Task parameter. This is the _Task_Id field of the task
      --  record value

      Append_To (Args,
        Make_Selected_Component (Loc,
          Prefix        => Make_Identifier (Loc, Name_uInit),
          Selector_Name => Make_Identifier (Loc, Name_uTask_Id)));

      --  Build_Entry_Names generation flag. When set to true, the runtime
      --  will allocate an array to hold the string names of task entries.

      if not Restricted_Profile then
         if Has_Entries (Ttyp)
           and then Entry_Names_OK
         then
            Append_To (Args, New_Reference_To (Standard_True, Loc));
         else
            Append_To (Args, New_Reference_To (Standard_False, Loc));
         end if;
      end if;

      if Restricted_Profile then
         Name := New_Reference_To (RTE (RE_Create_Restricted_Task), Loc);
      else
         Name := New_Reference_To (RTE (RE_Create_Task), Loc);
      end if;

      return
        Make_Procedure_Call_Statement (Loc,
          Name => Name,
          Parameter_Associations => Args);
   end Make_Task_Create_Call;

   ------------------------------
   -- Next_Protected_Operation --
   ------------------------------

   function Next_Protected_Operation (N : Node_Id) return Node_Id is
      Next_Op : Node_Id;

   begin
      Next_Op := Next (N);
      while Present (Next_Op)
        and then not Nkind_In (Next_Op, N_Subprogram_Body, N_Entry_Body)
      loop
         Next (Next_Op);
      end loop;

      return Next_Op;
   end Next_Protected_Operation;

   ---------------------
   -- Null_Statements --
   ---------------------

   function Null_Statements (Stats : List_Id) return Boolean is
      Stmt : Node_Id;

   begin
      Stmt := First (Stats);
      while Nkind (Stmt) /= N_Empty
        and then (Nkind_In (Stmt, N_Null_Statement, N_Label)
                    or else
                      (Nkind (Stmt) = N_Pragma
                         and then (Pragma_Name (Stmt) = Name_Unreferenced
                                     or else
                                   Pragma_Name (Stmt) = Name_Unmodified
                                     or else
                                   Pragma_Name (Stmt) = Name_Warnings)))
      loop
         Next (Stmt);
      end loop;

      return Nkind (Stmt) = N_Empty;
   end Null_Statements;

   --------------------------
   -- Parameter_Block_Pack --
   --------------------------

   function Parameter_Block_Pack
     (Loc     : Source_Ptr;
      Blk_Typ : Entity_Id;
      Actuals : List_Id;
      Formals : List_Id;
      Decls   : List_Id;
      Stmts   : List_Id) return Node_Id
   is
      Actual    : Entity_Id;
      Expr      : Node_Id := Empty;
      Formal    : Entity_Id;
      Has_Param : Boolean := False;
      P         : Entity_Id;
      Params    : List_Id;
      Temp_Asn  : Node_Id;
      Temp_Nam  : Node_Id;

   begin
      Actual := First (Actuals);
      Formal := Defining_Identifier (First (Formals));
      Params := New_List;

      while Present (Actual) loop
         if Is_By_Copy_Type (Etype (Actual)) then
            --  Generate:
            --    Jnn : aliased <formal-type>

            Temp_Nam := Make_Temporary (Loc, 'J');

            Append_To (Decls,
              Make_Object_Declaration (Loc,
                Aliased_Present =>
                  True,
                Defining_Identifier =>
                  Temp_Nam,
                Object_Definition =>
                  New_Reference_To (Etype (Formal), Loc)));

            if Ekind (Formal) /= E_Out_Parameter then

               --  Generate:
               --    Jnn := <actual>

               Temp_Asn :=
                 New_Reference_To (Temp_Nam, Loc);

               Set_Assignment_OK (Temp_Asn);

               Append_To (Stmts,
                 Make_Assignment_Statement (Loc,
                   Name =>
                     Temp_Asn,
                   Expression =>
                     New_Copy_Tree (Actual)));
            end if;

            --  Generate:
            --    Jnn'unchecked_access

            Append_To (Params,
              Make_Attribute_Reference (Loc,
                Attribute_Name =>
                  Name_Unchecked_Access,
                Prefix =>
                  New_Reference_To (Temp_Nam, Loc)));

            Has_Param := True;

         --  The controlling parameter is omitted

         else
            if not Is_Controlling_Actual (Actual) then
               Append_To (Params,
                 Make_Reference (Loc, New_Copy_Tree (Actual)));

               Has_Param := True;
            end if;
         end if;

         Next_Actual (Actual);
         Next_Formal_With_Extras (Formal);
      end loop;

      if Has_Param then
         Expr := Make_Aggregate (Loc, Params);
      end if;

      --  Generate:
      --    P : Ann := (
      --      J1'unchecked_access;
      --      <actual2>'reference;
      --      ...);

      P := Make_Temporary (Loc, 'P');

      Append_To (Decls,
        Make_Object_Declaration (Loc,
          Defining_Identifier =>
            P,
          Object_Definition =>
            New_Reference_To (Blk_Typ, Loc),
          Expression =>
            Expr));

      return P;
   end Parameter_Block_Pack;

   ----------------------------
   -- Parameter_Block_Unpack --
   ----------------------------

   function Parameter_Block_Unpack
     (Loc     : Source_Ptr;
      P       : Entity_Id;
      Actuals : List_Id;
      Formals : List_Id) return List_Id
   is
      Actual    : Entity_Id;
      Asnmt     : Node_Id;
      Formal    : Entity_Id;
      Has_Asnmt : Boolean := False;
      Result    : constant List_Id := New_List;

   begin
      Actual := First (Actuals);
      Formal := Defining_Identifier (First (Formals));
      while Present (Actual) loop
         if Is_By_Copy_Type (Etype (Actual))
           and then Ekind (Formal) /= E_In_Parameter
         then
            --  Generate:
            --    <actual> := P.<formal>;

            Asnmt :=
              Make_Assignment_Statement (Loc,
                Name =>
                  New_Copy (Actual),
                Expression =>
                  Make_Explicit_Dereference (Loc,
                    Make_Selected_Component (Loc,
                      Prefix        =>
                        New_Reference_To (P, Loc),
                      Selector_Name =>
                        Make_Identifier (Loc, Chars (Formal)))));

            Set_Assignment_OK (Name (Asnmt));
            Append_To (Result, Asnmt);

            Has_Asnmt := True;
         end if;

         Next_Actual (Actual);
         Next_Formal_With_Extras (Formal);
      end loop;

      if Has_Asnmt then
         return Result;
      else
         return New_List (Make_Null_Statement (Loc));
      end if;
   end Parameter_Block_Unpack;

   ----------------------
   -- Set_Discriminals --
   ----------------------

   procedure Set_Discriminals (Dec : Node_Id) is
      D       : Entity_Id;
      Pdef    : Entity_Id;
      D_Minal : Entity_Id;

   begin
      pragma Assert (Nkind (Dec) = N_Protected_Type_Declaration);
      Pdef := Defining_Identifier (Dec);

      if Has_Discriminants (Pdef) then
         D := First_Discriminant (Pdef);
         while Present (D) loop
            D_Minal :=
              Make_Defining_Identifier (Sloc (D),
                Chars => New_External_Name (Chars (D), 'D'));

            Set_Ekind (D_Minal, E_Constant);
            Set_Etype (D_Minal, Etype (D));
            Set_Scope (D_Minal, Pdef);
            Set_Discriminal (D, D_Minal);
            Set_Discriminal_Link (D_Minal, D);

            Next_Discriminant (D);
         end loop;
      end if;
   end Set_Discriminals;

   -----------------------
   -- Trivial_Accept_OK --
   -----------------------

   function Trivial_Accept_OK return Boolean is
   begin
      case Opt.Task_Dispatching_Policy is

         --  If we have the default task dispatching policy in effect, we can
         --  definitely do the optimization (one way of looking at this is to
         --  think of the formal definition of the default policy being allowed
         --  to run any task it likes after a rendezvous, so even if notionally
         --  a full rescheduling occurs, we can say that our dispatching policy
         --  (i.e. the default dispatching policy) reorders the queue to be the
         --  same as just before the call.

         when ' ' =>
            return True;

         --  FIFO_Within_Priorities certainly does not permit this
         --  optimization since the Rendezvous is a scheduling action that may
         --  require some other task to be run.

         when 'F' =>
            return False;

         --  For now, disallow the optimization for all other policies. This
         --  may be over-conservative, but it is certainly not incorrect.

         when others =>
            return False;

      end case;
   end Trivial_Accept_OK;

end Exp_Ch9;<|MERGE_RESOLUTION|>--- conflicted
+++ resolved
@@ -1067,11 +1067,7 @@
                 Make_Component_List (Loc,
                   Component_Items => Cdecls),
               Tagged_Present  =>
-<<<<<<< HEAD
-                 Ada_Version >= Ada_05 and then Is_Tagged_Type (Ctyp),
-=======
                  Ada_Version >= Ada_2005 and then Is_Tagged_Type (Ctyp),
->>>>>>> 155d23aa
               Interface_List  => Interface_List (N),
               Limited_Present => True));
    end Build_Corresponding_Record;
@@ -12702,13 +12698,8 @@
 
          --  Master parameter. This is a reference to the _Master parameter of
          --  the initialization procedure, except in the case of the pragma
-<<<<<<< HEAD
-         --  Restrictions (No_Task_Hierarchy) where the value is fixed to 3
-         --  (3 is System.Tasking.Library_Task_Level).
-=======
          --  Restrictions (No_Task_Hierarchy) where the value is fixed to
          --  System.Tasking.Library_Task_Level.
->>>>>>> 155d23aa
 
          if Restriction_Active (No_Task_Hierarchy) = False then
             Append_To (Args, Make_Identifier (Loc, Name_uMaster));
