------------------------------------------------------------------------------
--                                                                          --
--                         GNAT COMPILER COMPONENTS                         --
--                                                                          --
--                              E X P _ C H 9                               --
--                                                                          --
--                                 B o d y                                  --
--                                                                          --
<<<<<<< HEAD
--          Copyright (C) 1992-2005, Free Software Foundation, Inc.         --
=======
--          Copyright (C) 1992-2006, Free Software Foundation, Inc.         --
>>>>>>> c355071f
--                                                                          --
-- GNAT is free software;  you can  redistribute it  and/or modify it under --
-- terms of the  GNU General Public License as published  by the Free Soft- --
-- ware  Foundation;  either version 2,  or (at your option) any later ver- --
-- sion.  GNAT is distributed in the hope that it will be useful, but WITH- --
-- OUT ANY WARRANTY;  without even the  implied warranty of MERCHANTABILITY --
-- or FITNESS FOR A PARTICULAR PURPOSE.  See the GNU General Public License --
-- for  more details.  You should have  received  a copy of the GNU General --
-- Public License  distributed with GNAT;  see file COPYING.  If not, write --
-- to  the  Free Software Foundation,  51  Franklin  Street,  Fifth  Floor, --
-- Boston, MA 02110-1301, USA.                                              --
--                                                                          --
-- GNAT was originally developed  by the GNAT team at  New York University. --
-- Extensive contributions were provided by Ada Core Technologies Inc.      --
--                                                                          --
------------------------------------------------------------------------------

with Atree;    use Atree;
with Checks;   use Checks;
with Einfo;    use Einfo;
with Elists;   use Elists;
with Errout;   use Errout;
with Exp_Ch3;  use Exp_Ch3;
with Exp_Ch11; use Exp_Ch11;
with Exp_Ch6;  use Exp_Ch6;
with Exp_Dbug; use Exp_Dbug;
with Exp_Sel;  use Exp_Sel;
with Exp_Smem; use Exp_Smem;
with Exp_Tss;  use Exp_Tss;
with Exp_Util; use Exp_Util;
with Freeze;   use Freeze;
with Hostparm;
with Namet;    use Namet;
with Nlists;   use Nlists;
with Nmake;    use Nmake;
with Opt;      use Opt;
with Restrict; use Restrict;
with Rident;   use Rident;
with Rtsfind;  use Rtsfind;
with Sem;      use Sem;
with Sem_Ch6;  use Sem_Ch6;
with Sem_Ch8;  use Sem_Ch8;
with Sem_Ch11; use Sem_Ch11;
with Sem_Elab; use Sem_Elab;
with Sem_Res;  use Sem_Res;
with Sem_Util; use Sem_Util;
with Sinfo;    use Sinfo;
with Snames;   use Snames;
with Stand;    use Stand;
with Targparm; use Targparm;
with Tbuild;   use Tbuild;
with Uintp;    use Uintp;

package body Exp_Ch9 is

   --  The following constant establishes the upper bound for the index of
   --  an entry family. It is used to limit the allocated size of protected
   --  types with defaulted discriminant of an integer type, when the bound
   --  of some entry family depends on a discriminant. The limitation to
   --  entry families of 128K should be reasonable in all cases, and is a
   --  documented implementation restriction. It will be lifted when protected
   --  entry families are re-implemented as a single ordered queue.

   Entry_Family_Bound : constant Int := 2**16;

   -----------------------
   -- Local Subprograms --
   -----------------------

   function Actual_Index_Expression
     (Sloc  : Source_Ptr;
      Ent   : Entity_Id;
      Index : Node_Id;
      Tsk   : Entity_Id) return Node_Id;
   --  Compute the index position for an entry call. Tsk is the target
   --  task. If the bounds of some entry family depend on discriminants,
   --  the expression computed by this function uses the discriminants
   --  of the target task.

   procedure Add_Object_Pointer
     (Decls : List_Id;
      Pid   : Entity_Id;
      Loc   : Source_Ptr);
   --  Prepend an object pointer declaration to the declaration list
   --  Decls. This object pointer is initialized to a type conversion
   --  of the System.Address pointer passed to entry barrier functions
   --  and entry body procedures.

   procedure Add_Formal_Renamings
     (Spec  : Node_Id;
      Decls : List_Id;
      Ent   : Entity_Id;
      Loc   : Source_Ptr);
   --  Create renaming declarations for the formals, inside the procedure
   --  that implements an entry body. The renamings make the original names
   --  of the formals accessible to gdb, and serve no other purpose.
   --    Spec is the specification of the procedure being built.
   --    Decls is the list of declarations to be enhanced.
   --    Ent is the entity for the original entry body.

   function Build_Accept_Body (Astat : Node_Id) return Node_Id;
   --  Transform accept statement into a block with added exception handler.
   --  Used both for simple accept statements and for accept alternatives in
   --  select statements. Astat is the accept statement.

   function Build_Barrier_Function
     (N   : Node_Id;
      Ent : Entity_Id;
      Pid : Node_Id) return Node_Id;
   --  Build the function body returning the value of the barrier expression
   --  for the specified entry body.

   function Build_Barrier_Function_Specification
     (Def_Id : Entity_Id;
      Loc    : Source_Ptr) return Node_Id;
   --  Build a specification for a function implementing
   --  the protected entry barrier of the specified entry body.

   function Build_Corresponding_Record
     (N    : Node_Id;
      Ctyp : Node_Id;
      Loc  : Source_Ptr) return Node_Id;
   --  Common to tasks and protected types. Copy discriminant specifications,
   --  build record declaration. N is the type declaration, Ctyp is the
   --  concurrent entity (task type or protected type).

   function Build_Entry_Count_Expression
     (Concurrent_Type : Node_Id;
      Component_List  : List_Id;
      Loc             : Source_Ptr) return Node_Id;
   --  Compute number of entries for concurrent object. This is a count of
   --  simple entries, followed by an expression that computes the length
   --  of the range of each entry family. A single array with that size is
   --  allocated for each concurrent object of the type.

   function Build_Parameter_Block
     (Loc     : Source_Ptr;
      Actuals : List_Id;
      Formals : List_Id;
      Decls   : List_Id) return Entity_Id;
   --  Generate an access type for each actual parameter in the list Actuals.
   --  Cleate an encapsulating record that contains all the actuals and return
   --  its type. Generate:
   --    type Ann1 is access all <actual1-type>
   --    ...
   --    type AnnN is access all <actualN-type>
   --    type Pnn is record
   --       <formal1> : Ann1;
   --       ...
   --       <formalN> : AnnN;
   --    end record;

   function Build_Wrapper_Body
     (Loc      : Source_Ptr;
      Proc_Nam : Entity_Id;
      Obj_Typ  : Entity_Id;
      Formals  : List_Id) return Node_Id;
   --  Ada 2005 (AI-345): Build the body that wraps a primitive operation
   --  associated with a protected or task type. This is required to implement
   --  dispatching calls through interfaces. Proc_Nam is the entry name to be
   --  wrapped, Obj_Typ is the type of the newly added formal parameter to
   --  handle object notation, Formals are the original entry formals that will
   --  be explicitly replicated.

   function Build_Wrapper_Spec
     (Loc      : Source_Ptr;
      Proc_Nam : Entity_Id;
      Obj_Typ  : Entity_Id;
      Formals  : List_Id) return Node_Id;
   --  Ada 2005 (AI-345): Build the specification of a primitive operation
   --  associated with a protected or task type. This is required implement
   --  dispatching calls through interfaces. Proc_Nam is the entry name to be
   --  wrapped, Obj_Typ is the type of the newly added formal parameter to
   --  handle object notation, Formals are the original entry formals that will
   --  be explicitly replicated.

   function Build_Find_Body_Index (Typ : Entity_Id) return Node_Id;
   --  Build the function that translates the entry index in the call
   --  (which depends on the size of entry families) into an index into the
   --  Entry_Bodies_Array, to determine the body and barrier function used
   --  in a protected entry call. A pointer to this function appears in every
   --  protected object.

   function Build_Find_Body_Index_Spec (Typ : Entity_Id) return Node_Id;
   --  Build subprogram declaration for previous one

   function Build_Protected_Entry
     (N   : Node_Id;
      Ent : Entity_Id;
      Pid : Node_Id) return Node_Id;
   --  Build the procedure implementing the statement sequence of
   --  the specified entry body.

   function Build_Protected_Entry_Specification
     (Def_Id : Entity_Id;
      Ent_Id : Entity_Id;
      Loc    : Source_Ptr) return Node_Id;
   --  Build a specification for a procedure implementing
   --  the statement sequence of the specified entry body.
   --  Add attributes associating it with the entry defining identifier
   --  Ent_Id.

   function Build_Protected_Subprogram_Body
     (N         : Node_Id;
      Pid       : Node_Id;
      N_Op_Spec : Node_Id) return Node_Id;
   --  This function is used to construct the protected version of a protected
   --  subprogram. Its statement sequence first defers abort, then locks
   --  the associated protected object, and then enters a block that contains
   --  a call to the unprotected version of the subprogram (for details, see
   --  Build_Unprotected_Subprogram_Body). This block statement requires
   --  a cleanup handler that unlocks the object in all cases.
   --  (see Exp_Ch7.Expand_Cleanup_Actions).

   function Build_Protected_Spec
     (N           : Node_Id;
      Obj_Type    : Entity_Id;
      Unprotected : Boolean := False;
      Ident       : Entity_Id) return List_Id;
   --  Utility shared by Build_Protected_Sub_Spec and Expand_Access_Protected_
   --  Subprogram_Type. Builds signature of protected subprogram, adding the
   --  formal that corresponds to the object itself. For an access to protected
   --  subprogram, there is no object type to specify, so the additional
   --  parameter has type Address and mode In. An indirect call through such
   --  a pointer converts the address to a reference to the actual object.
   --  The object is a limited record and therefore a by_reference type.

   function Build_Selected_Name
     (Prefix      : Entity_Id;
      Selector    : Entity_Id;
      Append_Char : Character := ' ') return Name_Id;
   --  Build a name in the form of Prefix__Selector, with an optional
   --  character appended. This is used for internal subprograms generated
   --  for operations of protected types, including barrier functions.
   --  For the subprograms generated for entry bodies and entry barriers,
   --  the generated name includes a sequence number that makes names
   --  unique in the presence of entry overloading. This is necessary
   --  because entry body procedures and barrier functions all have the
   --  same signature.

   procedure Build_Simple_Entry_Call
     (N       : Node_Id;
      Concval : Node_Id;
      Ename   : Node_Id;
      Index   : Node_Id);
   --  Some comments here would be useful ???

   function Build_Task_Proc_Specification (T : Entity_Id) return Node_Id;
   --  This routine constructs a specification for the procedure that we will
   --  build for the task body for task type T. The spec has the form:
   --
   --    procedure tnameB (_Task : access tnameV);
   --
   --  where name is the character name taken from the task type entity that
   --  is passed as the argument to the procedure, and tnameV is the task
   --  value type that is associated with the task type.

   function Build_Unprotected_Subprogram_Body
     (N   : Node_Id;
      Pid : Node_Id) return Node_Id;
   --  This routine constructs the unprotected version of a protected
   --  subprogram body, which is contains all of the code in the
   --  original, unexpanded body. This is the version of the protected
   --  subprogram that is called from all protected operations on the same
   --  object, including the protected version of the same subprogram.

   procedure Collect_Entry_Families
     (Loc          : Source_Ptr;
      Cdecls       : List_Id;
      Current_Node : in out Node_Id;
      Conctyp      : Entity_Id);
   --  For each entry family in a concurrent type, create an anonymous array
   --  type of the right size, and add a component to the corresponding_record.

   function Family_Offset
     (Loc  : Source_Ptr;
      Hi   : Node_Id;
      Lo   : Node_Id;
      Ttyp : Entity_Id) return Node_Id;
   --  Compute (Hi - Lo) for two entry family indices. Hi is the index in
   --  an accept statement, or the upper bound in the discrete subtype of
   --  an entry declaration. Lo is the corresponding lower bound. Ttyp is
   --  the concurrent type of the entry.

   function Family_Size
     (Loc  : Source_Ptr;
      Hi   : Node_Id;
      Lo   : Node_Id;
      Ttyp : Entity_Id) return Node_Id;
   --  Compute (Hi - Lo) + 1 Max 0, to determine the number of entries in
   --  a family, and handle properly the superflat case. This is equivalent
   --  to the use of 'Length on the index type, but must use Family_Offset
   --  to handle properly the case of bounds that depend on discriminants.

   procedure Extract_Dispatching_Call
     (N        : Node_Id;
      Call_Ent : out Entity_Id;
      Object   : out Entity_Id;
      Actuals  : out List_Id;
      Formals  : out List_Id);
   --  Given a dispatching call, extract the entity of the name of the call,
   --  its object parameter, its actual parameters and the formal parameters
   --  of the overriden interface-level version.

   procedure Extract_Entry
     (N       : Node_Id;
      Concval : out Node_Id;
      Ename   : out Node_Id;
      Index   : out Node_Id);
   --  Given an entry call, returns the associated concurrent object,
   --  the entry name, and the entry family index.

   function Find_Task_Or_Protected_Pragma
     (T : Node_Id;
      P : Name_Id) return Node_Id;
   --  Searches the task or protected definition T for the first occurrence
   --  of the pragma whose name is given by P. The caller has ensured that
   --  the pragma is present in the task definition. A special case is that
   --  when P is Name_uPriority, the call will also find Interrupt_Priority.
   --  ??? Should be implemented with the rep item chain mechanism.

   function Index_Constant_Declaration
     (N        : Node_Id;
      Index_Id : Entity_Id;
      Prot     : Entity_Id) return List_Id;
   --  For an entry family and its barrier function, we define a local entity
   --  that maps the index in the call into the entry index into the object:
   --
   --     I : constant Index_Type := Index_Type'Val (
   --       E - <<index of first family member>> +
   --       Protected_Entry_Index (Index_Type'Pos (Index_Type'First)));

   function Parameter_Block_Pack
     (Loc     : Source_Ptr;
      Blk_Typ : Entity_Id;
      Actuals : List_Id;
      Formals : List_Id;
      Decls   : List_Id;
      Stmts   : List_Id) return Entity_Id;
   --  Set the components of the generated parameter block with the values of
   --  the actual parameters. Generate aliased temporaries to capture the
   --  values for types that are passed by copy. Otherwise generate a reference
   --  to the actual's value. Return the address of the aggregate block.
   --  Generate:
   --    Jnn1 : alias <formal-type1>;
   --    Jnn1 := <actual1>;
   --    ...
   --    P : Blk_Typ := (
   --      Jnn1'unchecked_access;
   --      <actual2>'reference;
   --      ...);

   function Parameter_Block_Unpack
     (Loc     : Source_Ptr;
      P       : Entity_Id;
      Actuals : List_Id;
      Formals : List_Id) return List_Id;
   --  Retrieve the values of the components from the parameter block and
   --  assign then to the original actual parameters. Generate:
   --    <actual1> := P.<formal1>;
   --    ...
   --    <actualN> := P.<formalN>;

   procedure Update_Prival_Subtypes (N : Node_Id);
   --  The actual subtypes of the privals will differ from the type of the
   --  private declaration in the original protected type, if the protected
   --  type has discriminants or if the prival has constrained components.
   --  This is because the privals are generated out of sequence w.r.t. the
   --  analysis of a protected body. After generating the bodies for protected
   --  operations, we set correctly the type of all references to privals, by
   --  means of a recursive tree traversal, which is heavy-handed but
   --  correct.

   -----------------------------
   -- Actual_Index_Expression --
   -----------------------------

   function Actual_Index_Expression
     (Sloc  : Source_Ptr;
      Ent   : Entity_Id;
      Index : Node_Id;
      Tsk   : Entity_Id) return Node_Id
   is
      Ttyp : constant Entity_Id := Etype (Tsk);
      Expr : Node_Id;
      Num  : Node_Id;
      Lo   : Node_Id;
      Hi   : Node_Id;
      Prev : Entity_Id;
      S    : Node_Id;

      function Actual_Family_Offset (Hi, Lo : Node_Id) return Node_Id;
      --  Compute difference between bounds of entry family

      --------------------------
      -- Actual_Family_Offset --
      --------------------------

      function Actual_Family_Offset (Hi, Lo : Node_Id) return Node_Id is

         function Actual_Discriminant_Ref (Bound : Node_Id) return Node_Id;
         --  Replace a reference to a discriminant with a selected component
         --  denoting the discriminant of the target task.

         -----------------------------
         -- Actual_Discriminant_Ref --
         -----------------------------

         function Actual_Discriminant_Ref (Bound : Node_Id) return Node_Id is
            Typ : constant Entity_Id := Etype (Bound);
            B   : Node_Id;

         begin
            if not Is_Entity_Name (Bound)
              or else Ekind (Entity (Bound)) /= E_Discriminant
            then
               if Nkind (Bound) = N_Attribute_Reference then
                  return Bound;
               else
                  B := New_Copy_Tree (Bound);
               end if;

            else
               B :=
                 Make_Selected_Component (Sloc,
                   Prefix => New_Copy_Tree (Tsk),
                   Selector_Name => New_Occurrence_Of (Entity (Bound), Sloc));

               Analyze_And_Resolve (B, Typ);
            end if;

            return
              Make_Attribute_Reference (Sloc,
                Attribute_Name => Name_Pos,
                Prefix => New_Occurrence_Of (Etype (Bound), Sloc),
                Expressions => New_List (B));
         end Actual_Discriminant_Ref;

      --  Start of processing for Actual_Family_Offset

      begin
         return
           Make_Op_Subtract (Sloc,
             Left_Opnd  => Actual_Discriminant_Ref (Hi),
             Right_Opnd => Actual_Discriminant_Ref (Lo));
      end Actual_Family_Offset;

   --  Start of processing for Actual_Index_Expression

   begin
      --  The queues of entries and entry families appear in  textual
      --  order in the associated record. The entry index is computed as
      --  the sum of the number of queues for all entries that precede the
      --  designated one, to which is added the index expression, if this
      --  expression denotes a member of a family.

      --  The following is a place holder for the count of simple entries

      Num := Make_Integer_Literal (Sloc, 1);

      --  We construct an expression which is a series of addition
      --  operations. See comments in Entry_Index_Expression, which is
      --  identical in structure.

      if Present (Index) then
         S := Etype (Discrete_Subtype_Definition (Declaration_Node (Ent)));

         Expr :=
           Make_Op_Add (Sloc,
             Left_Opnd  => Num,

             Right_Opnd =>
               Actual_Family_Offset (
                 Make_Attribute_Reference (Sloc,
                   Attribute_Name => Name_Pos,
                   Prefix => New_Reference_To (Base_Type (S), Sloc),
                   Expressions => New_List (Relocate_Node (Index))),
                 Type_Low_Bound (S)));
      else
         Expr := Num;
      end if;

      --  Now add lengths of preceding entries and entry families

      Prev := First_Entity (Ttyp);

      while Chars (Prev) /= Chars (Ent)
        or else (Ekind (Prev) /= Ekind (Ent))
        or else not Sem_Ch6.Type_Conformant (Ent, Prev)
      loop
         if Ekind (Prev) = E_Entry then
            Set_Intval (Num, Intval (Num) + 1);

         elsif Ekind (Prev) = E_Entry_Family then
            S :=
              Etype (Discrete_Subtype_Definition (Declaration_Node (Prev)));
            Lo := Type_Low_Bound  (S);
            Hi := Type_High_Bound (S);

            Expr :=
              Make_Op_Add (Sloc,
              Left_Opnd  => Expr,
              Right_Opnd =>
                Make_Op_Add (Sloc,
                  Left_Opnd =>
                    Actual_Family_Offset (Hi, Lo),
                  Right_Opnd =>
                    Make_Integer_Literal (Sloc, 1)));

         --  Other components are anonymous types to be ignored

         else
            null;
         end if;

         Next_Entity (Prev);
      end loop;

      return Expr;
   end Actual_Index_Expression;

   ----------------------------------
   -- Add_Discriminal_Declarations --
   ----------------------------------

   procedure Add_Discriminal_Declarations
     (Decls : List_Id;
      Typ   : Entity_Id;
      Name  : Name_Id;
      Loc   : Source_Ptr)
   is
      D     : Entity_Id;

   begin
      if Has_Discriminants (Typ) then
         D := First_Discriminant (Typ);

         while Present (D) loop

            Prepend_To (Decls,
              Make_Object_Renaming_Declaration (Loc,
                Defining_Identifier => Discriminal (D),
                Subtype_Mark => New_Reference_To (Etype (D), Loc),
                Name =>
                  Make_Selected_Component (Loc,
                    Prefix        => Make_Identifier (Loc, Name),
                    Selector_Name => Make_Identifier (Loc, Chars (D)))));

            Next_Discriminant (D);
         end loop;
      end if;
   end Add_Discriminal_Declarations;

   ------------------------
   -- Add_Object_Pointer --
   ------------------------

   procedure Add_Object_Pointer
     (Decls : List_Id;
      Pid   : Entity_Id;
      Loc   : Source_Ptr)
   is
      Decl    : Node_Id;
      Obj_Ptr : Node_Id;

   begin
      --  Prepend the declaration of _object. This must be first in the
      --  declaration list, since it is used by the discriminal and
      --  prival declarations.
      --  ??? An attempt to make this a renaming was unsuccessful.
      --
      --     type poVP is access poV;
      --     _object : poVP := poVP!O;

      Obj_Ptr :=
        Make_Defining_Identifier (Loc,
          Chars =>
            New_External_Name
              (Chars (Corresponding_Record_Type (Pid)), 'P'));

      Decl :=
        Make_Object_Declaration (Loc,
          Defining_Identifier =>
            Make_Defining_Identifier (Loc, Name_uObject),
          Object_Definition => New_Reference_To (Obj_Ptr, Loc),
          Expression =>
            Unchecked_Convert_To (Obj_Ptr,
              Make_Identifier (Loc, Name_uO)));
      Set_Needs_Debug_Info (Defining_Identifier (Decl));
      Prepend_To (Decls, Decl);

      Prepend_To (Decls,
        Make_Full_Type_Declaration (Loc,
          Defining_Identifier => Obj_Ptr,
          Type_Definition => Make_Access_To_Object_Definition (Loc,
            Subtype_Indication =>
              New_Reference_To (Corresponding_Record_Type (Pid), Loc))));
   end Add_Object_Pointer;

   --------------------------
   -- Add_Formal_Renamings --
   --------------------------

   procedure Add_Formal_Renamings
     (Spec  : Node_Id;
      Decls : List_Id;
      Ent   : Entity_Id;
      Loc   : Source_Ptr)
   is
      Ptr : constant Entity_Id :=
              Defining_Identifier
                (Next (First (Parameter_Specifications (Spec))));
      --  The name of the formal that holds the address of the parameter block
      --  for the call.

      Comp   : Entity_Id;
      Decl   : Node_Id;
      Formal : Entity_Id;
      New_F  : Entity_Id;

   begin
      Formal := First_Formal (Ent);
      while Present (Formal) loop
         Comp   := Entry_Component (Formal);
         New_F  :=
           Make_Defining_Identifier (Sloc (Formal), Chars (Formal));
         Set_Etype (New_F, Etype (Formal));
         Set_Scope (New_F, Ent);
         Set_Needs_Debug_Info (New_F);   --  That's the whole point.

         if Ekind (Formal) = E_In_Parameter then
            Set_Ekind (New_F, E_Constant);
         else
            Set_Ekind (New_F, E_Variable);
            Set_Extra_Constrained (New_F, Extra_Constrained (Formal));
         end if;

         Set_Actual_Subtype (New_F, Actual_Subtype (Formal));

         Decl :=
           Make_Object_Renaming_Declaration (Loc,
           Defining_Identifier => New_F,
           Subtype_Mark => New_Reference_To (Etype (Formal), Loc),
           Name =>
             Make_Explicit_Dereference (Loc,
               Make_Selected_Component (Loc,
                 Prefix =>
                   Unchecked_Convert_To (Entry_Parameters_Type (Ent),
                     Make_Identifier (Loc, Chars (Ptr))),
                 Selector_Name =>
                   New_Reference_To (Comp, Loc))));

         Append (Decl, Decls);
         Set_Renamed_Object (Formal, New_F);
         Next_Formal (Formal);
      end loop;
   end Add_Formal_Renamings;

   ------------------------------
   -- Add_Private_Declarations --
   ------------------------------

   procedure Add_Private_Declarations
     (Decls : List_Id;
      Typ   : Entity_Id;
      Name  : Name_Id;
      Loc   : Source_Ptr)
   is
      Def      : constant Node_Id   := Protected_Definition (Parent (Typ));
      Decl     : Node_Id;
      Body_Ent : constant Entity_Id := Corresponding_Body   (Parent (Typ));
      P        : Node_Id;
      Pdef     : Entity_Id;

   begin
      pragma Assert (Nkind (Def) = N_Protected_Definition);

      if Present (Private_Declarations (Def)) then
         P := First (Private_Declarations (Def));
         while Present (P) loop
            if Nkind (P) = N_Component_Declaration then
               Pdef := Defining_Identifier (P);
               Decl :=
                 Make_Object_Renaming_Declaration (Loc,
                   Defining_Identifier => Prival (Pdef),
                   Subtype_Mark => New_Reference_To (Etype (Pdef), Loc),
                   Name =>
                     Make_Selected_Component (Loc,
                       Prefix        => Make_Identifier (Loc, Name),
                       Selector_Name => Make_Identifier (Loc, Chars (Pdef))));
               Set_Needs_Debug_Info (Defining_Identifier (Decl));
               Prepend_To (Decls, Decl);
            end if;

            Next (P);
         end loop;
      end if;

      --  One more "prival" for object itself, with the right protection type

      declare
         Protection_Type : RE_Id;

      begin
         if Has_Attach_Handler (Typ) then
            if Restricted_Profile then
               if Has_Entries (Typ) then
                  Protection_Type := RE_Protection_Entry;
               else
                  Protection_Type := RE_Protection;
               end if;
            else
               Protection_Type := RE_Static_Interrupt_Protection;
            end if;

         elsif Has_Interrupt_Handler (Typ) then
            Protection_Type := RE_Dynamic_Interrupt_Protection;

         --  The type has explicit entries or generated primitive entry
         --  wrappers.

         elsif Has_Entries (Typ)
            or else (Ada_Version >= Ada_05
                       and then Present (Interface_List (Parent (Typ))))
         then
            if Abort_Allowed
              or else Restriction_Active (No_Entry_Queue) = False
              or else Number_Entries (Typ) > 1
            then
               Protection_Type := RE_Protection_Entries;
            else
               Protection_Type := RE_Protection_Entry;
            end if;

         else
            Protection_Type := RE_Protection;
         end if;

         Decl :=
           Make_Object_Renaming_Declaration (Loc,
             Defining_Identifier => Object_Ref (Body_Ent),
             Subtype_Mark => New_Reference_To (RTE (Protection_Type), Loc),
             Name =>
               Make_Selected_Component (Loc,
                 Prefix        => Make_Identifier (Loc, Name),
                 Selector_Name => Make_Identifier (Loc, Name_uObject)));
         Set_Needs_Debug_Info (Defining_Identifier (Decl));
         Prepend_To (Decls, Decl);
      end;
   end Add_Private_Declarations;

   -----------------------
   -- Build_Accept_Body --
   -----------------------

   function Build_Accept_Body (Astat : Node_Id) return  Node_Id is
      Loc     : constant Source_Ptr := Sloc (Astat);
      Stats   : constant Node_Id    := Handled_Statement_Sequence (Astat);
      New_S   : Node_Id;
      Hand    : Node_Id;
      Call    : Node_Id;
      Ohandle : Node_Id;

   begin
      --  At the end of the statement sequence, Complete_Rendezvous is called.
      --  A label skipping the Complete_Rendezvous, and all other accept
      --  processing, has already been added for the expansion of requeue
      --  statements.

      Call := Build_Runtime_Call (Loc, RE_Complete_Rendezvous);
      Insert_Before (Last (Statements (Stats)), Call);
      Analyze (Call);

      --  If exception handlers are present, then append Complete_Rendezvous
      --  calls to the handlers, and construct the required outer block.

      if Present (Exception_Handlers (Stats)) then
         Hand := First (Exception_Handlers (Stats));

         while Present (Hand) loop
            Call := Build_Runtime_Call (Loc, RE_Complete_Rendezvous);
            Append (Call, Statements (Hand));
            Analyze (Call);
            Next (Hand);
         end loop;

         New_S :=
           Make_Handled_Sequence_Of_Statements (Loc,
             Statements => New_List (
               Make_Block_Statement (Loc,
                 Handled_Statement_Sequence => Stats)));

      else
         New_S := Stats;
      end if;

      --  At this stage we know that the new statement sequence does not
      --  have an exception handler part, so we supply one to call
      --  Exceptional_Complete_Rendezvous. This handler is

      --    when all others =>
      --       Exceptional_Complete_Rendezvous (Get_GNAT_Exception);

      --  We handle Abort_Signal to make sure that we properly catch the abort
      --  case and wake up the caller.

      Ohandle := Make_Others_Choice (Loc);
      Set_All_Others (Ohandle);

      Set_Exception_Handlers (New_S,
        New_List (
          Make_Exception_Handler (Loc,
            Exception_Choices => New_List (Ohandle),

            Statements =>  New_List (
              Make_Procedure_Call_Statement (Loc,
                Name => New_Reference_To (
                  RTE (RE_Exceptional_Complete_Rendezvous), Loc),
                Parameter_Associations => New_List (
                  Make_Function_Call (Loc,
                    Name => New_Reference_To (
                      RTE (RE_Get_GNAT_Exception), Loc))))))));

      Set_Parent (New_S, Astat); -- temp parent for Analyze call
      Analyze_Exception_Handlers (Exception_Handlers (New_S));
      Expand_Exception_Handlers (New_S);

      --  Exceptional_Complete_Rendezvous must be called with abort
      --  still deferred, which is the case for a "when all others" handler.

      return New_S;
   end Build_Accept_Body;

   -----------------------------------
   -- Build_Activation_Chain_Entity --
   -----------------------------------

   procedure Build_Activation_Chain_Entity (N : Node_Id) is
      P     : Node_Id;
      B     : Node_Id;
      Decls : List_Id;

   begin
      --  Loop to find enclosing construct containing activation chain variable

      P := Parent (N);

      while Nkind (P) /= N_Subprogram_Body
        and then Nkind (P) /= N_Package_Declaration
        and then Nkind (P) /= N_Package_Body
        and then Nkind (P) /= N_Block_Statement
        and then Nkind (P) /= N_Task_Body
      loop
         P := Parent (P);
      end loop;

      --  If we are in a package body, the activation chain variable is
      --  allocated in the corresponding spec. First, we save the package
      --  body node because we enter the new entity in its Declarations list.

      B := P;

      if Nkind (P) = N_Package_Body then
         P := Unit_Declaration_Node (Corresponding_Spec (P));
         Decls := Declarations (B);

      elsif Nkind (P) = N_Package_Declaration then
         Decls := Visible_Declarations (Specification (B));

      else
         Decls := Declarations (B);
      end if;

      --  If activation chain entity not already declared, declare it

      if No (Activation_Chain_Entity (P)) then
         Set_Activation_Chain_Entity
           (P, Make_Defining_Identifier (Sloc (N), Name_uChain));

         Prepend_To (Decls,
           Make_Object_Declaration (Sloc (P),
             Defining_Identifier => Activation_Chain_Entity (P),
             Aliased_Present => True,
             Object_Definition   =>
               New_Reference_To (RTE (RE_Activation_Chain), Sloc (P))));

         Analyze (First (Decls));
      end if;
   end Build_Activation_Chain_Entity;

   ----------------------------
   -- Build_Barrier_Function --
   ----------------------------

   function Build_Barrier_Function
     (N   : Node_Id;
      Ent : Entity_Id;
      Pid : Node_Id) return Node_Id
   is
      Loc         : constant Source_Ptr := Sloc (N);
      Ent_Formals : constant Node_Id    := Entry_Body_Formal_Part (N);
      Index_Spec  : constant Node_Id    := Entry_Index_Specification
                                                           (Ent_Formals);
      Op_Decls : constant List_Id := New_List;
      Bdef     : Entity_Id;
      Bspec    : Node_Id;
      EBF      : Node_Id;

   begin
      Bdef :=
        Make_Defining_Identifier (Loc,
          Chars => Chars (Barrier_Function (Ent)));
      Bspec := Build_Barrier_Function_Specification (Bdef, Loc);

      --  <object pointer declaration>
      --  <discriminant renamings>
      --  <private object renamings>
      --  Add discriminal and private renamings. These names have
      --  already been used to expand references to discriminants
      --  and private data.

      Add_Discriminal_Declarations (Op_Decls, Pid, Name_uObject, Loc);
      Add_Private_Declarations (Op_Decls, Pid, Name_uObject, Loc);
      Add_Object_Pointer (Op_Decls, Pid, Loc);

      --  If this is the barrier for an entry family, the entry index is
      --  visible in the body of the barrier. Create a local variable that
      --  converts the entry index (which is the last formal of the barrier
      --  function) into the appropriate offset into the entry array. The
      --  entry index constant must be set, as for the entry body, so that
      --  local references to the entry index are correctly replaced with
      --  the local variable. This parallels what is done for entry bodies.

      if Present (Index_Spec) then
         declare
            Index_Id  : constant Entity_Id := Defining_Identifier (Index_Spec);
            Index_Con : constant Entity_Id :=
                          Make_Defining_Identifier (Loc,
                            Chars => New_Internal_Name ('J'));
         begin
            Set_Entry_Index_Constant (Index_Id, Index_Con);
            Append_List_To (Op_Decls,
              Index_Constant_Declaration (N, Index_Id, Pid));
         end;
      end if;

      --  Note: the condition in the barrier function needs to be properly
      --  processed for the C/Fortran boolean possibility, but this happens
      --  automatically since the return statement does this normalization.

      EBF :=
        Make_Subprogram_Body (Loc,
          Specification => Bspec,
          Declarations => Op_Decls,
          Handled_Statement_Sequence =>
            Make_Handled_Sequence_Of_Statements (Loc,
              Statements => New_List (
                Make_Return_Statement (Loc,
                  Expression => Condition (Ent_Formals)))));
      Set_Is_Entry_Barrier_Function (EBF);
      return EBF;
   end Build_Barrier_Function;

   ------------------------------------------
   -- Build_Barrier_Function_Specification --
   ------------------------------------------

   function Build_Barrier_Function_Specification
     (Def_Id : Entity_Id;
      Loc    : Source_Ptr) return Node_Id
   is
   begin
      Set_Needs_Debug_Info (Def_Id);
      return Make_Function_Specification (Loc,
        Defining_Unit_Name => Def_Id,
        Parameter_Specifications => New_List (
          Make_Parameter_Specification (Loc,
            Defining_Identifier => Make_Defining_Identifier (Loc, Name_uO),
            Parameter_Type =>
              New_Reference_To (RTE (RE_Address), Loc)),

          Make_Parameter_Specification (Loc,
            Defining_Identifier => Make_Defining_Identifier (Loc, Name_uE),
            Parameter_Type =>
              New_Reference_To (RTE (RE_Protected_Entry_Index), Loc))),

        Result_Definition => New_Reference_To (Standard_Boolean, Loc));
   end Build_Barrier_Function_Specification;

   --------------------------
   -- Build_Call_With_Task --
   --------------------------

   function Build_Call_With_Task
     (N : Node_Id;
      E : Entity_Id) return Node_Id
   is
      Loc : constant Source_Ptr := Sloc (N);
   begin
      return
        Make_Function_Call (Loc,
          Name => New_Reference_To (E, Loc),
          Parameter_Associations => New_List (Concurrent_Ref (N)));
   end Build_Call_With_Task;

   --------------------------------
   -- Build_Corresponding_Record --
   --------------------------------

   function Build_Corresponding_Record
    (N    : Node_Id;
     Ctyp : Entity_Id;
     Loc  : Source_Ptr) return Node_Id
   is
      Rec_Ent  : constant Entity_Id :=
                   Make_Defining_Identifier
                     (Loc, New_External_Name (Chars (Ctyp), 'V'));
      Disc     : Entity_Id;
      Dlist    : List_Id;
      New_Disc : Entity_Id;
      Cdecls   : List_Id;

   begin
      Set_Corresponding_Record_Type     (Ctyp, Rec_Ent);
      Set_Ekind                         (Rec_Ent, E_Record_Type);
      Set_Has_Delayed_Freeze            (Rec_Ent, Has_Delayed_Freeze (Ctyp));
      Set_Is_Concurrent_Record_Type     (Rec_Ent, True);
      Set_Corresponding_Concurrent_Type (Rec_Ent, Ctyp);
      Set_Stored_Constraint             (Rec_Ent, No_Elist);
      Cdecls := New_List;

      --  Use discriminals to create list of discriminants for record, and
      --  create new discriminals for use in default expressions, etc. It is
      --  worth noting that a task discriminant gives rise to 5 entities;

      --  a) The original discriminant.
      --  b) The discriminal for use in the task.
      --  c) The discriminant of the corresponding record.
      --  d) The discriminal for the init proc of the corresponding record.
      --  e) The local variable that renames the discriminant in the procedure
      --     for the task body.

      --  In fact the discriminals b) are used in the renaming declarations
      --  for e). See details in  einfo (Handling of Discriminants).

      if Present (Discriminant_Specifications (N)) then
         Dlist := New_List;
         Disc := First_Discriminant (Ctyp);

         while Present (Disc) loop
            New_Disc := CR_Discriminant (Disc);

            Append_To (Dlist,
              Make_Discriminant_Specification (Loc,
                Defining_Identifier => New_Disc,
                Discriminant_Type =>
                  New_Occurrence_Of (Etype (Disc), Loc),
                Expression =>
                  New_Copy (Discriminant_Default_Value (Disc))));

            Next_Discriminant (Disc);
         end loop;

      else
         Dlist := No_List;
      end if;

      --  Now we can construct the record type declaration. Note that this
      --  record is "limited tagged". It is "limited" to reflect the underlying
      --  limitedness of the task or protected object that it represents, and
      --  ensuring for example that it is properly passed by reference. It is
      --  "tagged" to give support to dispatching calls through interfaces (Ada
      --  2005: AI-345)

      return
        Make_Full_Type_Declaration (Loc,
          Defining_Identifier => Rec_Ent,
          Discriminant_Specifications => Dlist,
          Type_Definition =>
            Make_Record_Definition (Loc,
              Component_List =>
                Make_Component_List (Loc,
                  Component_Items => Cdecls),
              Tagged_Present  =>
                 Ada_Version >= Ada_05 and then Is_Tagged_Type (Ctyp),
              Limited_Present => True));
   end Build_Corresponding_Record;

   ----------------------------------
   -- Build_Entry_Count_Expression --
   ----------------------------------

   function Build_Entry_Count_Expression
     (Concurrent_Type : Node_Id;
      Component_List  : List_Id;
      Loc             : Source_Ptr) return Node_Id
   is
      Eindx  : Nat;
      Ent    : Entity_Id;
      Ecount : Node_Id;
      Comp   : Node_Id;
      Lo     : Node_Id;
      Hi     : Node_Id;
      Typ    : Entity_Id;

   begin
      --  Count number of non-family entries

      Eindx := 0;
      Ent := First_Entity (Concurrent_Type);
      while Present (Ent) loop
         if Ekind (Ent) = E_Entry then
            Eindx := Eindx + 1;
         end if;

         Next_Entity (Ent);
      end loop;

      Ecount := Make_Integer_Literal (Loc, Eindx);

      --  Loop through entry families building the addition nodes

      Ent := First_Entity (Concurrent_Type);
      Comp := First (Component_List);
      while Present (Ent) loop
         if Ekind (Ent) = E_Entry_Family then
            while Chars (Ent) /= Chars (Defining_Identifier (Comp)) loop
               Next (Comp);
            end loop;

            Typ := Etype (Discrete_Subtype_Definition (Parent (Ent)));
            Hi := Type_High_Bound (Typ);
            Lo := Type_Low_Bound  (Typ);

            Ecount :=
              Make_Op_Add (Loc,
                Left_Opnd  => Ecount,
                Right_Opnd => Family_Size (Loc, Hi, Lo, Concurrent_Type));
         end if;

         Next_Entity (Ent);
      end loop;

      return Ecount;
   end Build_Entry_Count_Expression;

   ---------------------------
   -- Build_Parameter_Block --
   ---------------------------

   function Build_Parameter_Block
     (Loc     : Source_Ptr;
      Actuals : List_Id;
      Formals : List_Id;
      Decls   : List_Id) return Entity_Id
   is
      Actual   : Entity_Id;
      Comp_Nam : Node_Id;
      Comps    : List_Id;
      Formal   : Entity_Id;
      Has_Comp : Boolean := False;
      Rec_Nam  : Node_Id;

   begin
      Actual := First (Actuals);
      Comps  := New_List;
      Formal := Defining_Identifier (First (Formals));

      while Present (Actual) loop
         if not Is_Controlling_Actual (Actual) then

            --  Generate:
            --    type Ann is access all <actual-type>

            Comp_Nam :=
              Make_Defining_Identifier (Loc, New_Internal_Name ('A'));

            Append_To (Decls,
              Make_Full_Type_Declaration (Loc,
                Defining_Identifier =>
                  Comp_Nam,
                Type_Definition =>
                  Make_Access_To_Object_Definition (Loc,
                    All_Present =>
                      True,
                    Constant_Present =>
                      Ekind (Formal) = E_In_Parameter,
                    Subtype_Indication =>
                      New_Reference_To (Etype (Actual), Loc))));

            --  Generate:
            --    Param : Ann;

            Append_To (Comps,
              Make_Component_Declaration (Loc,
                Defining_Identifier =>
                  Make_Defining_Identifier (Loc, Chars (Formal)),
                Component_Definition =>
                  Make_Component_Definition (Loc,
                    Aliased_Present =>
                      False,
                    Subtype_Indication =>
                      New_Reference_To (Comp_Nam, Loc))));

            Has_Comp := True;
         end if;

         Next_Actual (Actual);
         Next_Formal_With_Extras (Formal);
      end loop;

      Rec_Nam :=
        Make_Defining_Identifier (Loc, New_Internal_Name ('P'));

      if Has_Comp then

         --  Generate:
         --    type Pnn is record
         --       Param1 : Ann1;
         --       ...
         --       ParamN : AnnN;

         --  where Pnn is a parameter wrapping record, Param1 .. ParamN are
         --  the original parameter names and Ann1 .. AnnN are the access to
         --  actual types.

         Append_To (Decls,
           Make_Full_Type_Declaration (Loc,
             Defining_Identifier =>
               Rec_Nam,
             Type_Definition =>
               Make_Record_Definition (Loc,
                 Component_List =>
                   Make_Component_List (Loc, Comps))));
      else
         --  Generate:
         --    type Pnn is null record;

         Append_To (Decls,
           Make_Full_Type_Declaration (Loc,
             Defining_Identifier =>
               Rec_Nam,
             Type_Definition =>
               Make_Record_Definition (Loc,
                 Null_Present   => True,
                 Component_List => Empty)));
      end if;

      return Rec_Nam;
   end Build_Parameter_Block;

   ------------------------
   -- Build_Wrapper_Body --
   ------------------------

   function Build_Wrapper_Body
     (Loc      : Source_Ptr;
      Proc_Nam : Entity_Id;
      Obj_Typ  : Entity_Id;
      Formals  : List_Id) return Node_Id
   is
      Actuals      : List_Id := No_List;
      Body_Spec    : Node_Id;
      Conv_Id      : Node_Id;
      First_Formal : Node_Id;
      Formal       : Node_Id;

   begin
      Body_Spec := Build_Wrapper_Spec (Loc, Proc_Nam, Obj_Typ, Formals);

      --  If we did not generate the specification do have nothing else to do

      if Body_Spec = Empty then
         return Empty;
      end if;

      --  Map formals to actuals. Use the list built for the wrapper spec,
      --  skipping the object notation parameter.

      First_Formal := First (Parameter_Specifications (Body_Spec));

      Formal := First_Formal;
      Next (Formal);

      if Present (Formal) then
         Actuals := New_List;

         while Present (Formal) loop
            Append_To (Actuals,
              Make_Identifier (Loc, Chars =>
                Chars (Defining_Identifier (Formal))));

            Next (Formal);
         end loop;
      end if;

      --  An access-to-variable first parameter will require an explicit
      --  dereference in the unchecked conversion. This case occurs when
      --  a protected entry wrapper must override an interface-level
      --  procedure with interface access as first parameter.

      --     SubprgName (O.all).Proc_Nam (Formal_1 .. Formal_N)

      if Nkind (Parameter_Type (First_Formal)) = N_Access_Definition then
         Conv_Id :=
           Make_Explicit_Dereference (Loc,
             Prefix =>
               Make_Identifier (Loc, Chars => Name_uO));
      else
         Conv_Id :=
           Make_Identifier (Loc, Chars => Name_uO);
      end if;

      if Ekind (Proc_Nam) = E_Function then
         return
           Make_Subprogram_Body (Loc,
             Specification => Body_Spec,
             Declarations  => Empty_List,
             Handled_Statement_Sequence =>
               Make_Handled_Sequence_Of_Statements (Loc,
                 Statements =>
                   New_List (
                     Make_Return_Statement (Loc,
                        Make_Function_Call (Loc,
                          Name =>
                            Make_Selected_Component (Loc,
                              Prefix =>
                                Unchecked_Convert_To (
                                  Corresponding_Concurrent_Type (Obj_Typ),
                                  Conv_Id),
                              Selector_Name =>
                                New_Reference_To (Proc_Nam, Loc)),
                          Parameter_Associations => Actuals)))));
      else
         return
           Make_Subprogram_Body (Loc,
             Specification => Body_Spec,
             Declarations  => Empty_List,
             Handled_Statement_Sequence =>
               Make_Handled_Sequence_Of_Statements (Loc,
                 Statements =>
                   New_List (
                     Make_Procedure_Call_Statement (Loc,
                       Name =>
                         Make_Selected_Component (Loc,
                           Prefix =>
                             Unchecked_Convert_To (
                               Corresponding_Concurrent_Type (Obj_Typ),
                               Conv_Id),
                           Selector_Name =>
                             New_Reference_To (Proc_Nam, Loc)),
                       Parameter_Associations => Actuals))));
      end if;
   end Build_Wrapper_Body;

   ------------------------
   -- Build_Wrapper_Spec --
   ------------------------

   function Build_Wrapper_Spec
     (Loc      : Source_Ptr;
      Proc_Nam : Entity_Id;
      Obj_Typ  : Entity_Id;
      Formals  : List_Id) return Node_Id
   is
      New_Name_Id : constant Entity_Id :=
                      Make_Defining_Identifier (Loc, Chars (Proc_Nam));

      First_Param        : Node_Id := Empty;
      Iface              : Entity_Id;
      Iface_Elmt         : Elmt_Id := No_Elmt;
      New_Formals        : List_Id;
      Obj_Param          : Node_Id;
      Obj_Param_Typ      : Node_Id;
      Iface_Prim_Op      : Entity_Id;
      Iface_Prim_Op_Elmt : Elmt_Id;

      function Overriding_Possible
        (Iface_Prim_Op : Entity_Id;
         Proc_Nam      : Entity_Id) return Boolean;
      --  Determine whether a primitive operation can be overriden by the
      --  wrapper. Iface_Prim_Op is the candidate primitive operation of an
      --  abstract interface type, Proc_Nam is the generated entry wrapper.

      function Replicate_Entry_Formals
        (Loc     : Source_Ptr;
         Formals : List_Id) return List_Id;
      --  An explicit parameter replication is required due to the
      --  Is_Entry_Formal flag being set for all the formals. The explicit
      --  replication removes the flag that would otherwise cause a different
      --  path of analysis.

      -------------------------
      -- Overriding_Possible --
      -------------------------

      function Overriding_Possible
        (Iface_Prim_Op : Entity_Id;
         Proc_Nam      : Entity_Id) return Boolean
      is
         Prim_Op_Spec  : constant Node_Id := Parent (Iface_Prim_Op);
         Proc_Spec     : constant Node_Id := Parent (Proc_Nam);

         Is_Access_To_Variable : Boolean;
         Is_Out_Present        : Boolean;

         function Type_Conformant_Parameters
           (Prim_Op_Param_Specs : List_Id;
            Proc_Param_Specs    : List_Id) return Boolean;
         --  Determine whether the parameters of the generated entry wrapper
         --  and those of a primitive operation are type conformant. During
         --  this check, the first parameter of the primitive operation is
         --  always skipped.

         --------------------------------
         -- Type_Conformant_Parameters --
         --------------------------------

         function Type_Conformant_Parameters
           (Prim_Op_Param_Specs : List_Id;
            Proc_Param_Specs    : List_Id) return Boolean
         is
            Prim_Op_Param : Node_Id;
            Proc_Param    : Node_Id;

         begin
            --  Skip the first parameter of the primitive operation

            Prim_Op_Param := Next (First (Prim_Op_Param_Specs));
            Proc_Param    := First (Proc_Param_Specs);
            while Present (Prim_Op_Param)
              and then Present (Proc_Param)
            loop
               --  The two parameters must be mode conformant and have
               --  the exact same types.

               if Ekind (Defining_Identifier (Prim_Op_Param)) /=
                  Ekind (Defining_Identifier (Proc_Param))
                 or else Etype (Parameter_Type (Prim_Op_Param)) /=
                         Etype (Parameter_Type (Proc_Param))
               then
                  return False;
               end if;

               Next (Prim_Op_Param);
               Next (Proc_Param);
            end loop;

            --  One of the lists is longer than the other

            if Present (Prim_Op_Param) or else Present (Proc_Param) then
               return False;
            end if;

            return True;
         end Type_Conformant_Parameters;

      --  Start of processing for Overriding_Possible

      begin
         if Chars (Iface_Prim_Op) /= Chars (Proc_Nam) then
            return False;
         end if;

         --  Special check for protected procedures: If an inherited subprogram
         --  is implemented by a protected procedure or an entry, then the
         --  first parameter of the inherited subprogram shall be of mode OUT
         --  or IN OUT, or an access-to-variable parameter.

         if Ekind (Iface_Prim_Op) = E_Procedure then

            Is_Out_Present :=
              Present (Parameter_Specifications (Prim_Op_Spec))
                and then
              Out_Present (First (Parameter_Specifications (Prim_Op_Spec)));

            Is_Access_To_Variable :=
              Present (Parameter_Specifications (Prim_Op_Spec))
                and then
              Nkind (Parameter_Type
                     (First
                      (Parameter_Specifications (Prim_Op_Spec))))
                        = N_Access_Definition;

            if not Is_Out_Present
              and then not Is_Access_To_Variable
            then
               return False;
            end if;
         end if;

         return Type_Conformant_Parameters (
           Parameter_Specifications (Prim_Op_Spec),
           Parameter_Specifications (Proc_Spec));
      end Overriding_Possible;

      -----------------------------
      -- Replicate_Entry_Formals --
      -----------------------------

      function Replicate_Entry_Formals
        (Loc     : Source_Ptr;
         Formals : List_Id) return List_Id
      is
         New_Formals : constant List_Id := New_List;
         Formal      : Node_Id;

      begin
         Formal := First (Formals);
         while Present (Formal) loop

            --  Create an explicit copy of the entry parameter

            Append_To (New_Formals,
              Make_Parameter_Specification (Loc,
                Defining_Identifier =>
                  Make_Defining_Identifier (Loc,
                    Chars          => Chars (Defining_Identifier (Formal))),
                    In_Present     => In_Present  (Formal),
                    Out_Present    => Out_Present (Formal),
                    Parameter_Type => New_Reference_To (Etype (
                                        Parameter_Type (Formal)), Loc)));

            Next (Formal);
         end loop;

         return New_Formals;
      end Replicate_Entry_Formals;

   --  Start of processing for Build_Wrapper_Spec

   begin
      --  The mode is determined by the first parameter of the interface-level
      --  procedure that the current entry is trying to override.

      pragma Assert (Present (Abstract_Interfaces
                     (Corresponding_Record_Type (Scope (Proc_Nam)))));

      Iface_Elmt :=
        First_Elmt (Abstract_Interfaces
                    (Corresponding_Record_Type (Scope (Proc_Nam))));

      --  We must examine all the protected operations of the implemented
      --  interfaces in order to discover a possible overriding candidate.

      Examine_Interfaces : while Present (Iface_Elmt) loop
         Iface := Node (Iface_Elmt);

         if Present (Primitive_Operations (Iface)) then
            Iface_Prim_Op_Elmt := First_Elmt (Primitive_Operations (Iface));
            while Present (Iface_Prim_Op_Elmt) loop
               Iface_Prim_Op := Node (Iface_Prim_Op_Elmt);

               while Present (Alias (Iface_Prim_Op)) loop
                  Iface_Prim_Op := Alias (Iface_Prim_Op);
               end loop;

               --  The current primitive operation can be overriden by the
               --  generated entry wrapper.

               if Overriding_Possible (Iface_Prim_Op, Proc_Nam) then
                  First_Param :=
                    First (Parameter_Specifications (Parent (Iface_Prim_Op)));

                  exit Examine_Interfaces;
               end if;

               Next_Elmt (Iface_Prim_Op_Elmt);
            end loop;
         end if;

         Next_Elmt (Iface_Elmt);
      end loop Examine_Interfaces;

      --  Return if no interface primitive can be overriden

<<<<<<< HEAD
      if not Present (First_Param) then
=======
      if No (First_Param) then
>>>>>>> c355071f
         return Empty;
      end if;

      New_Formals := Replicate_Entry_Formals (Loc, Formals);

      --  ??? Certain source packages contain protected or task types that do
      --  not implement any interfaces and are compiled with the -gnat05
      --  switch.  In this case, a default first parameter is created.

      if Present (First_Param) then
         if Nkind (Parameter_Type (First_Param)) = N_Access_Definition then
            Obj_Param_Typ :=
              Make_Access_Definition (Loc,
                Subtype_Mark =>
                  New_Reference_To (Obj_Typ, Loc));
         else
            Obj_Param_Typ := New_Reference_To (Obj_Typ, Loc);
         end if;

         Obj_Param :=
           Make_Parameter_Specification (Loc,
             Defining_Identifier =>
               Make_Defining_Identifier (Loc, Name_uO),
             In_Present  => In_Present  (First_Param),
             Out_Present => Out_Present (First_Param),
             Parameter_Type => Obj_Param_Typ);

      else
         Obj_Param :=
           Make_Parameter_Specification (Loc,
             Defining_Identifier =>
               Make_Defining_Identifier (Loc, Name_uO),
             In_Present  => True,
             Out_Present => True,
               Parameter_Type => New_Reference_To (Obj_Typ, Loc));
      end if;

      Prepend_To (New_Formals, Obj_Param);

      --  Minimum decoration needed to catch the entity in
      --  Sem_Ch6.Override_Dispatching_Operation

      if Ekind (Proc_Nam) = E_Procedure
        or else Ekind (Proc_Nam) = E_Entry
      then
         Set_Ekind                (New_Name_Id, E_Procedure);
         Set_Is_Primitive_Wrapper (New_Name_Id);
         Set_Wrapped_Entity       (New_Name_Id, Proc_Nam);

         return
           Make_Procedure_Specification (Loc,
             Defining_Unit_Name => New_Name_Id,
             Parameter_Specifications => New_Formals);

      else pragma Assert (Ekind (Proc_Nam) = E_Function);
         Set_Ekind (New_Name_Id, E_Function);

         return
           Make_Function_Specification (Loc,
             Defining_Unit_Name => New_Name_Id,
             Parameter_Specifications => New_Formals,
             Result_Definition =>
               New_Copy (Result_Definition (Parent (Proc_Nam))));
      end if;
   end Build_Wrapper_Spec;

   ---------------------------
   -- Build_Find_Body_Index --
   ---------------------------

   function Build_Find_Body_Index (Typ : Entity_Id) return Node_Id is
      Loc   : constant Source_Ptr := Sloc (Typ);
      Ent   : Entity_Id;
      E_Typ : Entity_Id;
      Has_F : Boolean := False;
      Index : Nat;
      If_St : Node_Id := Empty;
      Lo    : Node_Id;
      Hi    : Node_Id;
      Decls : List_Id := New_List;
      Ret   : Node_Id;
      Spec  : Node_Id;
      Siz   : Node_Id := Empty;

      procedure Add_If_Clause (Expr : Node_Id);
      --  Add test for range of current entry

      function Convert_Discriminant_Ref (Bound : Node_Id) return Node_Id;
      --  If a bound of an entry is given by a discriminant, retrieve the
      --  actual value of the discriminant from the enclosing object.

      -------------------
      -- Add_If_Clause --
      -------------------

      procedure Add_If_Clause (Expr : Node_Id) is
         Cond  : Node_Id;
         Stats : constant List_Id :=
                   New_List (
                     Make_Return_Statement (Loc,
                       Expression => Make_Integer_Literal (Loc, Index + 1)));

      begin
         --  Index for current entry body

         Index := Index + 1;

         --  Compute total length of entry queues so far

         if No (Siz) then
            Siz := Expr;
         else
            Siz :=
              Make_Op_Add (Loc,
                Left_Opnd => Siz,
                Right_Opnd => Expr);
         end if;

         Cond :=
           Make_Op_Le (Loc,
             Left_Opnd => Make_Identifier (Loc, Name_uE),
             Right_Opnd => Siz);

         --  Map entry queue indices in the range of the current family
         --  into the current index, that designates the entry body.

         if No (If_St) then
            If_St :=
              Make_Implicit_If_Statement (Typ,
                Condition => Cond,
                Then_Statements => Stats,
                Elsif_Parts   => New_List);

            Ret := If_St;

         else
            Append (
              Make_Elsif_Part (Loc,
                Condition => Cond,
                Then_Statements => Stats),
              Elsif_Parts (If_St));
         end if;
      end Add_If_Clause;

      ------------------------------
      -- Convert_Discriminant_Ref --
      ------------------------------

      function Convert_Discriminant_Ref (Bound : Node_Id) return Node_Id is
         B   : Node_Id;

      begin
         if Is_Entity_Name (Bound)
           and then Ekind (Entity (Bound)) = E_Discriminant
         then
            B :=
              Make_Selected_Component (Loc,
               Prefix =>
                 Unchecked_Convert_To (Corresponding_Record_Type (Typ),
                   Make_Explicit_Dereference (Loc,
                     Make_Identifier (Loc, Name_uObject))),
               Selector_Name => Make_Identifier (Loc, Chars (Bound)));
            Set_Etype (B, Etype (Entity (Bound)));
         else
            B := New_Copy_Tree (Bound);
         end if;

         return B;
      end Convert_Discriminant_Ref;

   --  Start of processing for Build_Find_Body_Index

   begin
      Spec := Build_Find_Body_Index_Spec (Typ);

      Ent := First_Entity (Typ);
      while Present (Ent) loop
         if Ekind (Ent) = E_Entry_Family then
            Has_F := True;
            exit;
         end if;

         Next_Entity (Ent);
      end loop;

      if not Has_F then

         --  If the protected type has no entry families, there is a one-one
         --  correspondence between entry queue and entry body.

         Ret :=
           Make_Return_Statement (Loc,
             Expression => Make_Identifier (Loc, Name_uE));

      else
         --  Suppose entries e1, e2, ... have size l1, l2, ... we generate
         --  the following:
         --
         --  if E <= l1 then return 1;
         --  elsif E <= l1 + l2 then return 2;
         --  ...

         Index := 0;
         Siz   := Empty;
         Ent   := First_Entity (Typ);

         Add_Object_Pointer (Decls, Typ, Loc);

         while Present (Ent) loop

            if Ekind (Ent) = E_Entry then
               Add_If_Clause (Make_Integer_Literal (Loc, 1));

            elsif Ekind (Ent) = E_Entry_Family then

               E_Typ := Etype (Discrete_Subtype_Definition (Parent (Ent)));
               Hi := Convert_Discriminant_Ref (Type_High_Bound (E_Typ));
               Lo := Convert_Discriminant_Ref (Type_Low_Bound  (E_Typ));
               Add_If_Clause (Family_Size (Loc, Hi, Lo, Typ));
            end if;

            Next_Entity (Ent);
         end loop;

         if Index = 1 then
            Decls := New_List;
            Ret :=
              Make_Return_Statement (Loc,
                Expression => Make_Integer_Literal (Loc, 1));

         elsif Nkind (Ret) = N_If_Statement then

            --  Ranges are in increasing order, so last one doesn't need guard

            declare
               Nod : constant Node_Id := Last (Elsif_Parts (Ret));
            begin
               Remove (Nod);
               Set_Else_Statements (Ret, Then_Statements (Nod));
            end;
         end if;
      end if;

      return
        Make_Subprogram_Body (Loc,
          Specification => Spec,
          Declarations  => Decls,
          Handled_Statement_Sequence =>
            Make_Handled_Sequence_Of_Statements (Loc,
              Statements => New_List (Ret)));
   end Build_Find_Body_Index;

   --------------------------------
   -- Build_Find_Body_Index_Spec --
   --------------------------------

   function Build_Find_Body_Index_Spec (Typ : Entity_Id) return Node_Id is
      Loc   : constant Source_Ptr := Sloc (Typ);
      Id    : constant Entity_Id :=
               Make_Defining_Identifier (Loc,
                 Chars => New_External_Name (Chars (Typ), 'F'));
      Parm1 : constant Entity_Id := Make_Defining_Identifier (Loc, Name_uO);
      Parm2 : constant Entity_Id := Make_Defining_Identifier (Loc, Name_uE);

   begin
      return
        Make_Function_Specification (Loc,
          Defining_Unit_Name => Id,
          Parameter_Specifications => New_List (
            Make_Parameter_Specification (Loc,
              Defining_Identifier => Parm1,
              Parameter_Type =>
                New_Reference_To (RTE (RE_Address), Loc)),

            Make_Parameter_Specification (Loc,
              Defining_Identifier => Parm2,
              Parameter_Type =>
                New_Reference_To (RTE (RE_Protected_Entry_Index), Loc))),
          Result_Definition => New_Occurrence_Of (
            RTE (RE_Protected_Entry_Index), Loc));
   end Build_Find_Body_Index_Spec;

   -------------------------
   -- Build_Master_Entity --
   -------------------------

   procedure Build_Master_Entity (E : Entity_Id) is
      Loc  : constant Source_Ptr := Sloc (E);
      P    : Node_Id;
      Decl : Node_Id;
      S    : Entity_Id;

   begin
      S := Scope (E);

      --  Ada 2005 (AI-287): Do not set/get the has_master_entity reminder
      --  in internal scopes, unless present already.. Required for nested
      --  limited aggregates. This could use some more explanation ????

      if Ada_Version >= Ada_05 then
         while Is_Internal (S) loop
            S := Scope (S);
         end loop;
      end if;

      --  Nothing to do if we already built a master entity for this scope
      --  or if there is no task hierarchy.

      if Has_Master_Entity (S)
        or else Restriction_Active (No_Task_Hierarchy)
      then
         return;
      end if;

      --  Otherwise first build the master entity
      --    _Master : constant Master_Id := Current_Master.all;
      --  and insert it just before the current declaration

      Decl :=
        Make_Object_Declaration (Loc,
          Defining_Identifier =>
            Make_Defining_Identifier (Loc, Name_uMaster),
          Constant_Present => True,
          Object_Definition => New_Reference_To (RTE (RE_Master_Id), Loc),
          Expression =>
            Make_Explicit_Dereference (Loc,
              New_Reference_To (RTE (RE_Current_Master), Loc)));

      P := Parent (E);
      Insert_Before (P, Decl);
      Analyze (Decl);

      --  Ada 2005 (AI-287): Set the has_master_entity reminder in the
      --  non-internal scope selected above.

      if Ada_Version >= Ada_05 then
         Set_Has_Master_Entity (S);
      else
         Set_Has_Master_Entity (Scope (E));
      end if;

      --  Now mark the containing scope as a task master

      while Nkind (P) /= N_Compilation_Unit loop
         P := Parent (P);

         --  If we fall off the top, we are at the outer level, and the
         --  environment task is our effective master, so nothing to mark.

         if Nkind (P) = N_Task_Body
           or else Nkind (P) = N_Block_Statement
           or else Nkind (P) = N_Subprogram_Body
         then
            Set_Is_Task_Master (P, True);
            return;

         elsif Nkind (Parent (P)) = N_Subunit then
            P := Corresponding_Stub (Parent (P));
         end if;
      end loop;
   end Build_Master_Entity;

   ---------------------------
   -- Build_Protected_Entry --
   ---------------------------

   function Build_Protected_Entry
     (N   : Node_Id;
      Ent : Entity_Id;
      Pid : Node_Id) return Node_Id
   is
      Loc      : constant Source_Ptr := Sloc (N);
      Op_Decls : constant List_Id    := New_List;
      Edef     : Entity_Id;
      Espec    : Node_Id;
      Op_Stats : List_Id;
      Ohandle  : Node_Id;
      Complete : Node_Id;

   begin
      Edef :=
        Make_Defining_Identifier (Loc,
          Chars => Chars (Protected_Body_Subprogram (Ent)));
      Espec := Build_Protected_Entry_Specification (Edef, Empty, Loc);

      --  <object pointer declaration>

      --  Add object pointer declaration. This is needed by the discriminal and
      --  prival renamings, which should already have been inserted into the
      --  declaration list.

      Add_Object_Pointer (Op_Decls, Pid, Loc);

      --  Add renamings for formals for use by debugger

      Add_Formal_Renamings (Espec, Op_Decls, Ent, Loc);

      if Abort_Allowed
        or else Restriction_Active (No_Entry_Queue) = False
        or else Number_Entries (Pid) > 1
        or else (Has_Attach_Handler (Pid) and then not Restricted_Profile)
      then
         Complete := New_Reference_To (RTE (RE_Complete_Entry_Body), Loc);
      else
         Complete :=
           New_Reference_To (RTE (RE_Complete_Single_Entry_Body), Loc);
      end if;

      Op_Stats := New_List (
         Make_Block_Statement (Loc,
           Declarations => Declarations (N),
           Handled_Statement_Sequence =>
             Handled_Statement_Sequence (N)),

         Make_Procedure_Call_Statement (Loc,
           Name => Complete,
           Parameter_Associations => New_List (
             Make_Attribute_Reference (Loc,
               Prefix =>
                 Make_Selected_Component (Loc,
                   Prefix =>
                     Make_Identifier (Loc, Name_uObject),

                   Selector_Name =>
                     Make_Identifier (Loc, Name_uObject)),
                 Attribute_Name => Name_Unchecked_Access))));

      if Restriction_Active (No_Exception_Handlers) then
         return
           Make_Subprogram_Body (Loc,
             Specification => Espec,
             Declarations => Op_Decls,
             Handled_Statement_Sequence =>
               Make_Handled_Sequence_Of_Statements (Loc, Op_Stats));

      else
         Ohandle := Make_Others_Choice (Loc);
         Set_All_Others (Ohandle);

         if Abort_Allowed
           or else Restriction_Active (No_Entry_Queue) = False
           or else Number_Entries (Pid) > 1
           or else (Has_Attach_Handler (Pid) and then not Restricted_Profile)
         then
            Complete :=
              New_Reference_To (RTE (RE_Exceptional_Complete_Entry_Body), Loc);

         else
            Complete := New_Reference_To (
              RTE (RE_Exceptional_Complete_Single_Entry_Body), Loc);
         end if;

         --  Create body of entry procedure. The renaming declarations are
         --  placed ahead of the block that contains the actual entry body.

         return
           Make_Subprogram_Body (Loc,
             Specification => Espec,
             Declarations => Op_Decls,
             Handled_Statement_Sequence =>
               Make_Handled_Sequence_Of_Statements (Loc,
                 Statements => Op_Stats,
                 Exception_Handlers => New_List (
                   Make_Exception_Handler (Loc,
                     Exception_Choices => New_List (Ohandle),

                     Statements =>  New_List (
                       Make_Procedure_Call_Statement (Loc,
                         Name => Complete,
                         Parameter_Associations => New_List (
                           Make_Attribute_Reference (Loc,
                             Prefix =>
                               Make_Selected_Component (Loc,
                                 Prefix =>
                                   Make_Identifier (Loc, Name_uObject),
                                 Selector_Name =>
                                   Make_Identifier (Loc, Name_uObject)),
                               Attribute_Name => Name_Unchecked_Access),

                           Make_Function_Call (Loc,
                             Name => New_Reference_To (
                               RTE (RE_Get_GNAT_Exception), Loc)))))))));
      end if;
   end Build_Protected_Entry;

   -----------------------------------------
   -- Build_Protected_Entry_Specification --
   -----------------------------------------

   function Build_Protected_Entry_Specification
     (Def_Id : Entity_Id;
      Ent_Id : Entity_Id;
      Loc    : Source_Ptr) return Node_Id
   is
      P : Entity_Id;

   begin
      Set_Needs_Debug_Info (Def_Id);
      P := Make_Defining_Identifier (Loc, Name_uP);

      if Present (Ent_Id) then
         Append_Elmt (P, Accept_Address (Ent_Id));
      end if;

      return Make_Procedure_Specification (Loc,
        Defining_Unit_Name => Def_Id,
        Parameter_Specifications => New_List (
          Make_Parameter_Specification (Loc,
            Defining_Identifier => Make_Defining_Identifier (Loc, Name_uO),
            Parameter_Type =>
              New_Reference_To (RTE (RE_Address), Loc)),

          Make_Parameter_Specification (Loc,
            Defining_Identifier => P,
            Parameter_Type =>
              New_Reference_To (RTE (RE_Address), Loc)),

          Make_Parameter_Specification (Loc,
            Defining_Identifier => Make_Defining_Identifier (Loc, Name_uE),
            Parameter_Type =>
              New_Reference_To (RTE (RE_Protected_Entry_Index), Loc))));
   end Build_Protected_Entry_Specification;

   --------------------------
   -- Build_Protected_Spec --
   --------------------------

   function Build_Protected_Spec
     (N           : Node_Id;
      Obj_Type    : Entity_Id;
      Unprotected : Boolean := False;
      Ident       : Entity_Id) return List_Id
   is
      Loc         : constant Source_Ptr := Sloc (N);
      Decl        : Node_Id;
      Formal      : Entity_Id;
      New_Plist   : List_Id;
      New_Param   : Node_Id;

   begin
      New_Plist := New_List;
      Formal := First_Formal (Ident);
      while Present (Formal) loop
         New_Param :=
           Make_Parameter_Specification (Loc,
             Defining_Identifier =>
               Make_Defining_Identifier (Sloc (Formal), Chars (Formal)),
             In_Present => In_Present (Parent (Formal)),
             Out_Present => Out_Present (Parent (Formal)),
             Parameter_Type =>
               New_Reference_To (Etype (Formal), Loc));

         if Unprotected then
            Set_Protected_Formal (Formal, Defining_Identifier (New_Param));
         end if;

         Append (New_Param, New_Plist);
         Next_Formal (Formal);
      end loop;

      --  If the subprogram is a procedure and the context is not an access
      --  to protected subprogram, the parameter is in-out. Otherwise it is
      --  an in parameter.

      Decl :=
        Make_Parameter_Specification (Loc,
          Defining_Identifier =>
            Make_Defining_Identifier (Loc, Name_uObject),
          In_Present => True,
          Out_Present =>
           (Etype (Ident) = Standard_Void_Type
              and then not Is_RTE (Obj_Type, RE_Address)),
          Parameter_Type => New_Reference_To (Obj_Type, Loc));
      Set_Needs_Debug_Info (Defining_Identifier (Decl));
      Prepend_To (New_Plist, Decl);

      return New_Plist;
   end Build_Protected_Spec;

   ---------------------------------------
   -- Build_Protected_Sub_Specification --
   ---------------------------------------

   function Build_Protected_Sub_Specification
     (N       : Node_Id;
      Prottyp : Entity_Id;
      Mode    : Subprogram_Protection_Mode) return Node_Id
   is
      Loc       : constant Source_Ptr := Sloc (N);
      Decl      : Node_Id;
      Ident     : Entity_Id;
      New_Id    : Entity_Id;
      New_Plist : List_Id;
      New_Spec  : Node_Id;

      Append_Chr : constant array (Subprogram_Protection_Mode) of Character :=
                     (Dispatching_Mode => ' ',
                      Protected_Mode   => 'P',
                      Unprotected_Mode => 'N');

   begin
      if Ekind
         (Defining_Unit_Name (Specification (N))) = E_Subprogram_Body
      then
         Decl := Unit_Declaration_Node (Corresponding_Spec (N));
      else
         Decl := N;
      end if;

      Ident := Defining_Unit_Name (Specification (Decl));

      New_Plist :=
        Build_Protected_Spec (Decl,
          Corresponding_Record_Type (Prottyp),
                              Mode = Unprotected_Mode, Ident);

      New_Id :=
        Make_Defining_Identifier (Loc,
          Chars => Build_Selected_Name (Prottyp, Ident, Append_Chr (Mode)));

      --  The unprotected operation carries the user code, and debugging
      --  information must be generated for it, even though this spec does
      --  not come from source. It is also convenient to allow gdb to step
      --  into the protected operation, even though it only contains lock/
      --  unlock calls.

      Set_Needs_Debug_Info (New_Id);

      if Nkind (Specification (Decl)) = N_Procedure_Specification then
         return
           Make_Procedure_Specification (Loc,
             Defining_Unit_Name => New_Id,
             Parameter_Specifications => New_Plist);

      else
         New_Spec :=
           Make_Function_Specification (Loc,
             Defining_Unit_Name => New_Id,
             Parameter_Specifications => New_Plist,
             Result_Definition =>
               New_Copy (Result_Definition (Specification (Decl))));
         Set_Return_Present (Defining_Unit_Name (New_Spec));
         return New_Spec;
      end if;
   end Build_Protected_Sub_Specification;

   -------------------------------------
   -- Build_Protected_Subprogram_Body --
   -------------------------------------

   function Build_Protected_Subprogram_Body
     (N         : Node_Id;
      Pid       : Node_Id;
      N_Op_Spec : Node_Id) return Node_Id
   is
      Loc          : constant Source_Ptr := Sloc (N);
      Op_Spec      : Node_Id;
      P_Op_Spec    : Node_Id;
      Uactuals     : List_Id;
      Pformal      : Node_Id;
      Unprot_Call  : Node_Id;
      Sub_Body     : Node_Id;
      Lock_Name    : Node_Id;
      Lock_Stmt    : Node_Id;
      Service_Name : Node_Id;
      R            : Node_Id;
      Return_Stmt  : Node_Id := Empty;    -- init to avoid gcc 3 warning
      Pre_Stmts    : List_Id := No_List;  -- init to avoid gcc 3 warning
      Stmts        : List_Id;
      Object_Parm  : Node_Id;
      Exc_Safe     : Boolean;

      function Is_Exception_Safe (Subprogram : Node_Id) return Boolean;
      --  Tell whether a given subprogram cannot raise an exception

      -----------------------
      -- Is_Exception_Safe --
      -----------------------

      function Is_Exception_Safe (Subprogram : Node_Id) return Boolean is

         function Has_Side_Effect (N : Node_Id) return Boolean;
         --  Return True whenever encountering a subprogram call or raise
         --  statement of any kind in the sequence of statements

         ---------------------
         -- Has_Side_Effect --
         ---------------------

         --  What is this doing buried two levels down in exp_ch9. It seems
         --  like a generally useful function, and indeed there may be code
         --  duplication going on here ???

         function Has_Side_Effect (N : Node_Id) return Boolean is
            Stmt : Node_Id;
            Expr : Node_Id;

            function Is_Call_Or_Raise (N : Node_Id) return Boolean;
            --  Indicate whether N is a subprogram call or a raise statement

            ----------------------
            -- Is_Call_Or_Raise --
            ----------------------

            function Is_Call_Or_Raise (N : Node_Id) return Boolean is
            begin
               return Nkind (N) = N_Procedure_Call_Statement
                 or else Nkind (N) = N_Function_Call
                 or else Nkind (N) = N_Raise_Statement
                 or else Nkind (N) = N_Raise_Constraint_Error
                 or else Nkind (N) = N_Raise_Program_Error
                 or else Nkind (N) = N_Raise_Storage_Error;
            end Is_Call_Or_Raise;

         --  Start of processing for Has_Side_Effect

         begin
            Stmt := N;
            while Present (Stmt) loop
               if Is_Call_Or_Raise (Stmt) then
                  return True;
               end if;

               --  An object declaration can also contain a function call
               --  or a raise statement

               if Nkind (Stmt) = N_Object_Declaration then
                  Expr := Expression (Stmt);

                  if Present (Expr) and then Is_Call_Or_Raise (Expr) then
                     return True;
                  end if;
               end if;

               Next (Stmt);
            end loop;

            return False;
         end Has_Side_Effect;

      --  Start of processing for Is_Exception_Safe

      begin
         --  If the checks handled by the back end are not disabled, we cannot
         --  ensure that no exception will be raised.

         if not Access_Checks_Suppressed (Empty)
           or else not Discriminant_Checks_Suppressed (Empty)
           or else not Range_Checks_Suppressed (Empty)
           or else not Index_Checks_Suppressed (Empty)
           or else Opt.Stack_Checking_Enabled
         then
            return False;
         end if;

         if Has_Side_Effect (First (Declarations (Subprogram)))
           or else
              Has_Side_Effect (
                First (Statements (Handled_Statement_Sequence (Subprogram))))
         then
            return False;
         else
            return True;
         end if;
      end Is_Exception_Safe;

   --  Start of processing for Build_Protected_Subprogram_Body

   begin
      Op_Spec := Specification (N);
      Exc_Safe := Is_Exception_Safe (N);

      P_Op_Spec :=
        Build_Protected_Sub_Specification (N, Pid, Protected_Mode);

      --  Build a list of the formal parameters of the protected version of
      --  the subprogram to use as the actual parameters of the unprotected
      --  version.

      Uactuals := New_List;
      Pformal := First (Parameter_Specifications (P_Op_Spec));
      while Present (Pformal) loop
         Append (
           Make_Identifier (Loc, Chars (Defining_Identifier (Pformal))),
           Uactuals);
         Next (Pformal);
      end loop;

      --  Make a call to the unprotected version of the subprogram built above
      --  for use by the protected version built below.

      if Nkind (Op_Spec) = N_Function_Specification then
         if Exc_Safe then
            R := Make_Defining_Identifier (Loc, New_Internal_Name ('R'));
            Unprot_Call :=
              Make_Object_Declaration (Loc,
                Defining_Identifier => R,
                Constant_Present => True,
                Object_Definition => New_Copy (Result_Definition (N_Op_Spec)),
                Expression =>
                  Make_Function_Call (Loc,
                    Name => Make_Identifier (Loc,
                      Chars (Defining_Unit_Name (N_Op_Spec))),
                    Parameter_Associations => Uactuals));
            Return_Stmt := Make_Return_Statement (Loc,
              Expression => New_Reference_To (R, Loc));

         else
            Unprot_Call := Make_Return_Statement (Loc,
              Expression => Make_Function_Call (Loc,
                Name =>
                  Make_Identifier (Loc,
                    Chars (Defining_Unit_Name (N_Op_Spec))),
                Parameter_Associations => Uactuals));
         end if;

      else
         Unprot_Call := Make_Procedure_Call_Statement (Loc,
           Name =>
             Make_Identifier (Loc,
               Chars (Defining_Unit_Name (N_Op_Spec))),
           Parameter_Associations => Uactuals);
      end if;

      --  Wrap call in block that will be covered by an at_end handler

      if not Exc_Safe then
         Unprot_Call := Make_Block_Statement (Loc,
           Handled_Statement_Sequence =>
             Make_Handled_Sequence_Of_Statements (Loc,
               Statements => New_List (Unprot_Call)));
      end if;

      --  Make the protected subprogram body. This locks the protected
      --  object and calls the unprotected version of the subprogram.

      --  If the protected object is controlled (i.e it has entries or
      --  needs finalization for interrupt handling), call Lock_Entries,
      --  except if the protected object follows the Ravenscar profile, in
      --  which case call Lock_Entry, otherwise call the simplified version,
      --  Lock.

      if Has_Entries (Pid)
        or else Has_Interrupt_Handler (Pid)
        or else (Has_Attach_Handler (Pid)
                  and then not Restricted_Profile)
        or else (Ada_Version >= Ada_05
                  and then Present (Interface_List (Parent (Pid))))
      then
         if Abort_Allowed
           or else Restriction_Active (No_Entry_Queue) = False
           or else Number_Entries (Pid) > 1
           or else (Has_Attach_Handler (Pid) and then not Restricted_Profile)
         then
            Lock_Name := New_Reference_To (RTE (RE_Lock_Entries), Loc);
            Service_Name := New_Reference_To (RTE (RE_Service_Entries), Loc);

         else
            Lock_Name := New_Reference_To (RTE (RE_Lock_Entry), Loc);
            Service_Name := New_Reference_To (RTE (RE_Service_Entry), Loc);
         end if;

      else
         Lock_Name := New_Reference_To (RTE (RE_Lock), Loc);
         Service_Name := New_Reference_To (RTE (RE_Unlock), Loc);
      end if;

      Object_Parm :=
        Make_Attribute_Reference (Loc,
           Prefix =>
             Make_Selected_Component (Loc,
               Prefix =>
                 Make_Identifier (Loc, Name_uObject),
             Selector_Name =>
                 Make_Identifier (Loc, Name_uObject)),
           Attribute_Name => Name_Unchecked_Access);

      Lock_Stmt := Make_Procedure_Call_Statement (Loc,
        Name => Lock_Name,
        Parameter_Associations => New_List (Object_Parm));

      if Abort_Allowed then
         Stmts := New_List (
           Make_Procedure_Call_Statement (Loc,
             Name => New_Reference_To (RTE (RE_Abort_Defer), Loc),
             Parameter_Associations => Empty_List),
           Lock_Stmt);

      else
         Stmts := New_List (Lock_Stmt);
      end if;

      if not Exc_Safe then
         Append (Unprot_Call, Stmts);
      else
         if Nkind (Op_Spec) = N_Function_Specification then
            Pre_Stmts := Stmts;
            Stmts     := Empty_List;
         else
            Append (Unprot_Call, Stmts);
         end if;

         Append (
           Make_Procedure_Call_Statement (Loc,
             Name => Service_Name,
             Parameter_Associations =>
               New_List (New_Copy_Tree (Object_Parm))),
           Stmts);

         if Abort_Allowed then
            Append (
              Make_Procedure_Call_Statement (Loc,
                Name => New_Reference_To (RTE (RE_Abort_Undefer), Loc),
                Parameter_Associations => Empty_List),
              Stmts);
         end if;

         if Nkind (Op_Spec) = N_Function_Specification then
            Append (Return_Stmt, Stmts);
            Append (Make_Block_Statement (Loc,
              Declarations => New_List (Unprot_Call),
              Handled_Statement_Sequence =>
                Make_Handled_Sequence_Of_Statements (Loc,
                  Statements => Stmts)), Pre_Stmts);
            Stmts := Pre_Stmts;
         end if;
      end if;

      Sub_Body :=
        Make_Subprogram_Body (Loc,
          Declarations => Empty_List,
          Specification => P_Op_Spec,
          Handled_Statement_Sequence =>
            Make_Handled_Sequence_Of_Statements (Loc, Statements => Stmts));

      if not Exc_Safe then
         Set_Is_Protected_Subprogram_Body (Sub_Body);
      end if;

      return Sub_Body;
   end Build_Protected_Subprogram_Body;

   -------------------------------------
   -- Build_Protected_Subprogram_Call --
   -------------------------------------

   procedure Build_Protected_Subprogram_Call
     (N        : Node_Id;
      Name     : Node_Id;
      Rec      : Node_Id;
      External : Boolean := True)
   is
      Loc     : constant Source_Ptr := Sloc (N);
      Sub     : constant Entity_Id  := Entity (Name);
      New_Sub : Node_Id;
      Params  : List_Id;

   begin
      if External then
         New_Sub := New_Occurrence_Of (External_Subprogram (Sub), Loc);
      else
         New_Sub :=
           New_Occurrence_Of (Protected_Body_Subprogram (Sub), Loc);
      end if;

      if Present (Parameter_Associations (N)) then
         Params := New_Copy_List_Tree (Parameter_Associations (N));
      else
         Params := New_List;
      end if;

      Prepend (Rec, Params);

      if Ekind (Sub) = E_Procedure then
         Rewrite (N,
           Make_Procedure_Call_Statement (Loc,
             Name => New_Sub,
             Parameter_Associations => Params));

      else
         pragma Assert (Ekind (Sub) = E_Function);
         Rewrite (N,
           Make_Function_Call (Loc,
             Name => New_Sub,
             Parameter_Associations => Params));
      end if;

      if External
        and then Nkind (Rec) = N_Unchecked_Type_Conversion
        and then Is_Entity_Name (Expression (Rec))
        and then Is_Shared_Passive (Entity (Expression (Rec)))
      then
         Add_Shared_Var_Lock_Procs (N);
      end if;
   end Build_Protected_Subprogram_Call;

   -------------------------
   -- Build_Selected_Name --
   -------------------------

   function Build_Selected_Name
     (Prefix      : Entity_Id;
      Selector    : Entity_Id;
      Append_Char : Character := ' ') return Name_Id
   is
      Select_Buffer : String (1 .. Hostparm.Max_Name_Length);
      Select_Len    : Natural;

   begin
      Get_Name_String (Chars (Selector));
      Select_Len := Name_Len;
      Select_Buffer (1 .. Select_Len) := Name_Buffer (1 .. Name_Len);
      Get_Name_String (Chars (Prefix));

      --  If scope is anonymous type, discard suffix to recover name of
      --  single protected object. Otherwise use protected type name.

      if Name_Buffer (Name_Len) = 'T' then
         Name_Len := Name_Len - 1;
      end if;

      Name_Buffer (Name_Len + 1) := '_';
      Name_Buffer (Name_Len + 2) := '_';

      Name_Len := Name_Len + 2;
      for J in 1 .. Select_Len loop
         Name_Len := Name_Len + 1;
         Name_Buffer (Name_Len) := Select_Buffer (J);
      end loop;

      --  Now add the Append_Char if specified. The encoding to follow
      --  depends on the type of entity. If Append_Char is either 'N' or 'P',
      --  then the entity is associated to a protected type subprogram.
      --  Otherwise, it is a protected type entry. For each case, the
      --  encoding to follow for the suffix is documented in exp_dbug.ads.

      --  It would be better to encapsulate this as a routine in Exp_Dbug ???

      if Append_Char /= ' ' then
         if Append_Char = 'P' or Append_Char = 'N' then
            Name_Len := Name_Len + 1;
            Name_Buffer (Name_Len) := Append_Char;
            return Name_Find;
         else
            Name_Buffer (Name_Len + 1) := '_';
            Name_Buffer (Name_Len + 2) := Append_Char;
            Name_Len := Name_Len + 2;
            return New_External_Name (Name_Find, ' ', -1);
         end if;
      else
         return Name_Find;
      end if;
   end Build_Selected_Name;

   -----------------------------
   -- Build_Simple_Entry_Call --
   -----------------------------

   --  A task entry call is converted to a call to Call_Simple

   --    declare
   --       P : parms := (parm, parm, parm);
   --    begin
   --       Call_Simple (acceptor-task, entry-index, P'Address);
   --       parm := P.param;
   --       parm := P.param;
   --       ...
   --    end;

   --  Here Pnn is an aggregate of the type constructed for the entry to hold
   --  the parameters, and the constructed aggregate value contains either the
   --  parameters or, in the case of non-elementary types, references to these
   --  parameters. Then the address of this aggregate is passed to the runtime
   --  routine, along with the task id value and the task entry index value.
   --  Pnn is only required if parameters are present.

   --  The assignments after the call are present only in the case of in-out
   --  or out parameters for elementary types, and are used to assign back the
   --  resulting values of such parameters.

   --  Note: the reason that we insert a block here is that in the context
   --  of selects, conditional entry calls etc. the entry call statement
   --  appears on its own, not as an element of a list.

   --  A protected entry call is converted to a Protected_Entry_Call:

   --  declare
   --     P   : E1_Params := (param, param, param);
   --     Pnn : Boolean;
   --     Bnn : Communications_Block;

   --  declare
   --     P   : E1_Params := (param, param, param);
   --     Bnn : Communications_Block;

   --  begin
   --     Protected_Entry_Call (
   --       Object => po._object'Access,
   --       E => <entry index>;
   --       Uninterpreted_Data => P'Address;
   --       Mode => Simple_Call;
   --       Block => Bnn);
   --     parm := P.param;
   --     parm := P.param;
   --       ...
   --  end;

   procedure Build_Simple_Entry_Call
     (N       : Node_Id;
      Concval : Node_Id;
      Ename   : Node_Id;
      Index   : Node_Id)
   is
   begin
      Expand_Call (N);

      --  If call has been inlined, nothing left to do

      if Nkind (N) = N_Block_Statement then
         return;
      end if;

      --  Convert entry call to Call_Simple call

      declare
         Loc       : constant Source_Ptr := Sloc (N);
         Parms     : constant List_Id    := Parameter_Associations (N);
         Stats     : constant List_Id    := New_List;
         Actual    : Node_Id;
         Call      : Node_Id;
         Comm_Name : Entity_Id;
         Conctyp   : Node_Id;
         Decls     : List_Id;
         Ent       : Entity_Id;
         Ent_Acc   : Entity_Id;
         Formal    : Node_Id;
         Iface_Tag : Entity_Id;
         Iface_Typ : Entity_Id;
         N_Node    : Node_Id;
         N_Var     : Node_Id;
         P         : Entity_Id;
         Parm1     : Node_Id;
         Parm2     : Node_Id;
         Parm3     : Node_Id;
         Pdecl     : Node_Id;
         Plist     : List_Id;
         X         : Entity_Id;
         Xdecl     : Node_Id;

      begin
         --  Simple entry and entry family cases merge here

         Ent     := Entity (Ename);
         Ent_Acc := Entry_Parameters_Type (Ent);
         Conctyp := Etype (Concval);

         --  If prefix is an access type, dereference to obtain the task type

         if Is_Access_Type (Conctyp) then
            Conctyp := Designated_Type (Conctyp);
         end if;

         --  Special case for protected subprogram calls

         if Is_Protected_Type (Conctyp)
           and then Is_Subprogram (Entity (Ename))
         then
            if not Is_Eliminated (Entity (Ename)) then
               Build_Protected_Subprogram_Call
                 (N, Ename, Convert_Concurrent (Concval, Conctyp));
               Analyze (N);
            end if;

            return;
         end if;

         --  First parameter is the Task_Id value from the task value or the
         --  Object from the protected object value, obtained by selecting
         --  the _Task_Id or _Object from the result of doing an unchecked
         --  conversion to convert the value to the corresponding record type.

         Parm1 := Concurrent_Ref (Concval);

         --  Second parameter is the entry index, computed by the routine
         --  provided for this purpose. The value of this expression is
         --  assigned to an intermediate variable to assure that any entry
         --  family index expressions are evaluated before the entry
         --  parameters.

         if Abort_Allowed
           or else Restriction_Active (No_Entry_Queue) = False
           or else not Is_Protected_Type (Conctyp)
           or else Number_Entries (Conctyp) > 1
           or else (Has_Attach_Handler (Conctyp)
                     and then not Restricted_Profile)
         then
            X := Make_Defining_Identifier (Loc, Name_uX);

            Xdecl :=
              Make_Object_Declaration (Loc,
                Defining_Identifier => X,
                Object_Definition =>
                  New_Reference_To (RTE (RE_Task_Entry_Index), Loc),
                Expression => Actual_Index_Expression (
                  Loc, Entity (Ename), Index, Concval));

            Decls := New_List (Xdecl);
            Parm2 := New_Reference_To (X, Loc);

         else
            Xdecl := Empty;
            Decls := New_List;
            Parm2 := Empty;
         end if;

         --  The third parameter is the packaged parameters. If there are
         --  none, then it is just the null address, since nothing is passed.

         if No (Parms) then
            Parm3 := New_Reference_To (RTE (RE_Null_Address), Loc);
            P := Empty;

         --  Case of parameters present, where third argument is the address
         --  of a packaged record containing the required parameter values.

         else
            --  First build a list of parameter values, which are references to
            --  objects of the parameter types.

            Plist := New_List;

            Actual := First_Actual (N);
            Formal := First_Formal (Ent);

            while Present (Actual) loop

               --  If it is a by_copy_type, copy it to a new variable. The
               --  packaged record has a field that points to this variable.

               if Is_By_Copy_Type (Etype (Actual)) then
                  N_Node :=
                    Make_Object_Declaration (Loc,
                      Defining_Identifier =>
                        Make_Defining_Identifier (Loc,
                          Chars => New_Internal_Name ('J')),
                      Aliased_Present => True,
                      Object_Definition =>
                        New_Reference_To (Etype (Formal), Loc));

                  --  We have to make an assignment statement separate for the
                  --  case of limited type. We cannot assign it unless the
                  --  Assignment_OK flag is set first.

                  if Ekind (Formal) /= E_Out_Parameter then
                     N_Var :=
                       New_Reference_To (Defining_Identifier (N_Node), Loc);
                     Set_Assignment_OK (N_Var);
                     Append_To (Stats,
                       Make_Assignment_Statement (Loc,
                         Name => N_Var,
                         Expression => Relocate_Node (Actual)));
                  end if;

                  Append (N_Node, Decls);

                  Append_To (Plist,
                    Make_Attribute_Reference (Loc,
                      Attribute_Name => Name_Unchecked_Access,
                    Prefix =>
                      New_Reference_To (Defining_Identifier (N_Node), Loc)));
               else
                  --  Interface class-wide formal

                  if Ada_Version >= Ada_05
                    and then Ekind (Etype (Formal)) = E_Class_Wide_Type
                    and then Is_Interface (Etype (Formal))
                  then
                     Iface_Typ := Etype (Etype (Formal));

                     --  Generate:
                     --    formal_iface_type! (actual.iface_tag)'reference

                     Iface_Tag :=
                       Find_Interface_Tag (Etype (Actual), Iface_Typ);
                     pragma Assert (Present (Iface_Tag));

                     Append_To (Plist,
                       Make_Reference (Loc,
                         Unchecked_Convert_To (Iface_Typ,
                           Make_Selected_Component (Loc,
                             Prefix =>
                               Relocate_Node (Actual),
                             Selector_Name =>
                               New_Reference_To (Iface_Tag, Loc)))));
                  else
                     --  Generate:
                     --    actual'reference

                     Append_To (Plist,
                       Make_Reference (Loc, Relocate_Node (Actual)));
                  end if;
               end if;

               Next_Actual (Actual);
               Next_Formal_With_Extras (Formal);
            end loop;

            --  Now build the declaration of parameters initialized with the
            --  aggregate containing this constructed parameter list.

            P := Make_Defining_Identifier (Loc, Name_uP);

            Pdecl :=
              Make_Object_Declaration (Loc,
                Defining_Identifier => P,
                Object_Definition =>
                  New_Reference_To (Designated_Type (Ent_Acc), Loc),
                Expression =>
                  Make_Aggregate (Loc, Expressions => Plist));

            Parm3 :=
              Make_Attribute_Reference (Loc,
                Attribute_Name => Name_Address,
                Prefix => New_Reference_To (P, Loc));

            Append (Pdecl, Decls);
         end if;

         --  Now we can create the call, case of protected type

         if Is_Protected_Type (Conctyp) then
            if Abort_Allowed
              or else Restriction_Active (No_Entry_Queue) = False
              or else Number_Entries (Conctyp) > 1
              or else (Has_Attach_Handler (Conctyp)
                        and then not Restricted_Profile)
            then
               --  Change the type of the index declaration

               Set_Object_Definition (Xdecl,
                 New_Reference_To (RTE (RE_Protected_Entry_Index), Loc));

               --  Some additional declarations for protected entry calls

               if No (Decls) then
                  Decls := New_List;
               end if;

               --  Bnn : Communications_Block;

               Comm_Name :=
                 Make_Defining_Identifier (Loc, New_Internal_Name ('B'));

               Append_To (Decls,
                 Make_Object_Declaration (Loc,
                   Defining_Identifier => Comm_Name,
                   Object_Definition =>
                     New_Reference_To (RTE (RE_Communication_Block), Loc)));

               --  Some additional statements for protected entry calls

               --     Protected_Entry_Call (
               --       Object => po._object'Access,
               --       E => <entry index>;
               --       Uninterpreted_Data => P'Address;
               --       Mode => Simple_Call;
               --       Block => Bnn);

               Call :=
                 Make_Procedure_Call_Statement (Loc,
                   Name =>
                     New_Reference_To (RTE (RE_Protected_Entry_Call), Loc),

                   Parameter_Associations => New_List (
                     Make_Attribute_Reference (Loc,
                       Attribute_Name => Name_Unchecked_Access,
                       Prefix         => Parm1),
                     Parm2,
                     Parm3,
                     New_Reference_To (RTE (RE_Simple_Call), Loc),
                     New_Occurrence_Of (Comm_Name, Loc)));

            else
               --     Protected_Single_Entry_Call (
               --       Object => po._object'Access,
               --       Uninterpreted_Data => P'Address;
               --       Mode => Simple_Call);

               Call :=
                 Make_Procedure_Call_Statement (Loc,
                   Name => New_Reference_To (
                     RTE (RE_Protected_Single_Entry_Call), Loc),

                   Parameter_Associations => New_List (
                     Make_Attribute_Reference (Loc,
                       Attribute_Name => Name_Unchecked_Access,
                       Prefix         => Parm1),
                     Parm3,
                     New_Reference_To (RTE (RE_Simple_Call), Loc)));
            end if;

         --  Case of task type

         else
            Call :=
              Make_Procedure_Call_Statement (Loc,
                Name => New_Reference_To (RTE (RE_Call_Simple), Loc),
                Parameter_Associations => New_List (Parm1, Parm2, Parm3));

         end if;

         Append_To (Stats, Call);

         --  If there are out or in/out parameters by copy add assignment
         --  statements for the result values.

         if Present (Parms) then
            Actual := First_Actual (N);
            Formal := First_Formal (Ent);

            Set_Assignment_OK (Actual);
            while Present (Actual) loop
               if Is_By_Copy_Type (Etype (Actual))
                 and then Ekind (Formal) /= E_In_Parameter
               then
                  N_Node :=
                    Make_Assignment_Statement (Loc,
                      Name => New_Copy (Actual),
                      Expression =>
                        Make_Explicit_Dereference (Loc,
                          Make_Selected_Component (Loc,
                            Prefix => New_Reference_To (P, Loc),
                            Selector_Name =>
                              Make_Identifier (Loc, Chars (Formal)))));

                  --  In all cases (including limited private types) we want
                  --  the assignment to be valid.

                  Set_Assignment_OK (Name (N_Node));

                  --  If the call is the triggering alternative in an
                  --  asynchronous select, or the entry_call alternative of a
                  --  conditional entry call, the assignments for in-out
                  --  parameters are incorporated into the statement list that
                  --  follows, so that there are executed only if the entry
                  --  call succeeds.

                  if (Nkind (Parent (N)) = N_Triggering_Alternative
                       and then N = Triggering_Statement (Parent (N)))
                    or else
                     (Nkind (Parent (N)) = N_Entry_Call_Alternative
                       and then N = Entry_Call_Statement (Parent (N)))
                  then
                     if No (Statements (Parent (N))) then
                        Set_Statements (Parent (N), New_List);
                     end if;

                     Prepend (N_Node, Statements (Parent (N)));

                  else
                     Insert_After (Call, N_Node);
                  end if;
               end if;

               Next_Actual (Actual);
               Next_Formal_With_Extras (Formal);
            end loop;
         end if;

         --  Finally, create block and analyze it

         Rewrite (N,
           Make_Block_Statement (Loc,
             Declarations => Decls,
             Handled_Statement_Sequence =>
               Make_Handled_Sequence_Of_Statements (Loc,
                 Statements => Stats)));

         Analyze (N);
      end;
   end Build_Simple_Entry_Call;

   --------------------------------
   -- Build_Task_Activation_Call --
   --------------------------------

   procedure Build_Task_Activation_Call (N : Node_Id) is
      Loc        : constant Source_Ptr := Sloc (N);
      Chain      : Entity_Id;
      Call       : Node_Id;
      Name       : Node_Id;
      P          : Node_Id;

   begin
      --  Get the activation chain entity. Except in the case of a package
      --  body, this is in the node that w as passed. For a package body, we
      --  have to find the corresponding package declaration node.

      if Nkind (N) = N_Package_Body then
         P := Corresponding_Spec (N);

         loop
            P := Parent (P);
            exit when Nkind (P) = N_Package_Declaration;
         end loop;

         Chain := Activation_Chain_Entity (P);

      else
         Chain := Activation_Chain_Entity (N);
      end if;

      if Present (Chain) then
         if Restricted_Profile then
            Name := New_Reference_To (RTE (RE_Activate_Restricted_Tasks), Loc);
         else
            Name := New_Reference_To (RTE (RE_Activate_Tasks), Loc);
         end if;

         Call :=
           Make_Procedure_Call_Statement (Loc,
             Name => Name,
             Parameter_Associations =>
               New_List (Make_Attribute_Reference (Loc,
                 Prefix => New_Occurrence_Of (Chain, Loc),
                 Attribute_Name => Name_Unchecked_Access)));

         if Nkind (N) = N_Package_Declaration then
            if Present (Corresponding_Body (N)) then
               null;

            elsif Present (Private_Declarations (Specification (N))) then
               Append (Call, Private_Declarations (Specification (N)));

            else
               Append (Call, Visible_Declarations (Specification (N)));
            end if;

         else
            if Present (Handled_Statement_Sequence (N)) then

               --  The call goes at the start of the statement sequence, but
               --  after the start of exception range label if one is present.

               declare
                  Stm : Node_Id;

               begin
                  Stm := First (Statements (Handled_Statement_Sequence (N)));

                  if Nkind (Stm) = N_Label and then Exception_Junk (Stm) then
                     Next (Stm);
                  end if;

                  Insert_Before (Stm, Call);
               end;

            else
               Set_Handled_Statement_Sequence (N,
                  Make_Handled_Sequence_Of_Statements (Loc,
                     Statements => New_List (Call)));
            end if;
         end if;

         Analyze (Call);
         Check_Task_Activation (N);
      end if;
   end Build_Task_Activation_Call;

   -------------------------------
   -- Build_Task_Allocate_Block --
   -------------------------------

   procedure Build_Task_Allocate_Block
     (Actions : List_Id;
      N       : Node_Id;
      Args    : List_Id)
   is
      T      : constant Entity_Id  := Entity (Expression (N));
      Init   : constant Entity_Id  := Base_Init_Proc (T);
      Loc    : constant Source_Ptr := Sloc (N);
      Chain  : constant Entity_Id  :=
                 Make_Defining_Identifier (Loc, Name_uChain);

      Blkent : Entity_Id;
      Block  : Node_Id;

   begin
      Blkent := Make_Defining_Identifier (Loc, New_Internal_Name ('A'));

      Block :=
        Make_Block_Statement (Loc,
          Identifier => New_Reference_To (Blkent, Loc),
          Declarations => New_List (

            --  _Chain  : Activation_Chain;

            Make_Object_Declaration (Loc,
              Defining_Identifier => Chain,
              Aliased_Present => True,
              Object_Definition   =>
                New_Reference_To (RTE (RE_Activation_Chain), Loc))),

          Handled_Statement_Sequence =>
            Make_Handled_Sequence_Of_Statements (Loc,

              Statements => New_List (

               --  Init (Args);

                Make_Procedure_Call_Statement (Loc,
                  Name => New_Reference_To (Init, Loc),
                  Parameter_Associations => Args),

               --  Activate_Tasks (_Chain);

                Make_Procedure_Call_Statement (Loc,
                  Name => New_Reference_To (RTE (RE_Activate_Tasks), Loc),
                  Parameter_Associations => New_List (
                    Make_Attribute_Reference (Loc,
                      Prefix => New_Reference_To (Chain, Loc),
                      Attribute_Name => Name_Unchecked_Access))))),

          Has_Created_Identifier => True,
          Is_Task_Allocation_Block => True);

      Append_To (Actions,
        Make_Implicit_Label_Declaration (Loc,
          Defining_Identifier => Blkent,
          Label_Construct     => Block));

      Append_To (Actions, Block);

      Set_Activation_Chain_Entity (Block, Chain);
   end Build_Task_Allocate_Block;

   -----------------------------------------------
   -- Build_Task_Allocate_Block_With_Init_Stmts --
   -----------------------------------------------

   procedure Build_Task_Allocate_Block_With_Init_Stmts
     (Actions    : List_Id;
      N          : Node_Id;
      Init_Stmts : List_Id)
   is
      Loc    : constant Source_Ptr := Sloc (N);
      Chain  : constant Entity_Id  :=
                 Make_Defining_Identifier (Loc, Name_uChain);
      Blkent : Entity_Id;
      Block  : Node_Id;

   begin
      Blkent := Make_Defining_Identifier (Loc, New_Internal_Name ('A'));

      Append_To (Init_Stmts,
        Make_Procedure_Call_Statement (Loc,
          Name => New_Reference_To (RTE (RE_Activate_Tasks), Loc),
          Parameter_Associations => New_List (
            Make_Attribute_Reference (Loc,
              Prefix => New_Reference_To (Chain, Loc),
              Attribute_Name => Name_Unchecked_Access))));

      Block :=
        Make_Block_Statement (Loc,
          Identifier => New_Reference_To (Blkent, Loc),
          Declarations => New_List (

            --  _Chain  : Activation_Chain;

            Make_Object_Declaration (Loc,
              Defining_Identifier => Chain,
              Aliased_Present => True,
              Object_Definition   =>
                New_Reference_To (RTE (RE_Activation_Chain), Loc))),

          Handled_Statement_Sequence =>
            Make_Handled_Sequence_Of_Statements (Loc, Init_Stmts),

          Has_Created_Identifier => True,
          Is_Task_Allocation_Block => True);

      Append_To (Actions,
        Make_Implicit_Label_Declaration (Loc,
          Defining_Identifier => Blkent,
          Label_Construct     => Block));

      Append_To (Actions, Block);

      Set_Activation_Chain_Entity (Block, Chain);
   end Build_Task_Allocate_Block_With_Init_Stmts;

   -----------------------------------
   -- Build_Task_Proc_Specification --
   -----------------------------------

   function Build_Task_Proc_Specification (T : Entity_Id) return Node_Id is
      Loc : constant Source_Ptr := Sloc (T);
      Nam : constant Name_Id    := Chars (T);
      Ent : Entity_Id;

   begin
      Ent :=
        Make_Defining_Identifier (Loc,
          Chars => New_External_Name (Nam, 'B'));
      Set_Is_Internal (Ent);

      --  Associate the procedure with the task, if this is the declaration
      --  (and not the body) of the procedure.

      if No (Task_Body_Procedure (T)) then
         Set_Task_Body_Procedure (T, Ent);
      end if;

      return
        Make_Procedure_Specification (Loc,
          Defining_Unit_Name       => Ent,
          Parameter_Specifications =>
            New_List (
              Make_Parameter_Specification (Loc,
                Defining_Identifier =>
                  Make_Defining_Identifier (Loc, Name_uTask),
                Parameter_Type =>
                  Make_Access_Definition (Loc,
                    Subtype_Mark =>
                      New_Reference_To
                        (Corresponding_Record_Type (T), Loc)))));
   end Build_Task_Proc_Specification;

   ---------------------------------------
   -- Build_Unprotected_Subprogram_Body --
   ---------------------------------------

   function Build_Unprotected_Subprogram_Body
     (N   : Node_Id;
      Pid : Node_Id) return Node_Id
   is
      Loc       : constant Source_Ptr := Sloc (N);
      N_Op_Spec : Node_Id;
      Op_Decls  : List_Id;

   begin
      --  Make an unprotected version of the subprogram for use within the same
      --  object, with a new name and an additional parameter representing the
      --  object.

      Op_Decls := Declarations (N);
      N_Op_Spec :=
        Build_Protected_Sub_Specification (N, Pid, Unprotected_Mode);

      return
        Make_Subprogram_Body (Loc,
          Specification => N_Op_Spec,
          Declarations => Op_Decls,
          Handled_Statement_Sequence =>
            Handled_Statement_Sequence (N));
   end Build_Unprotected_Subprogram_Body;

   ----------------------------
   -- Collect_Entry_Families --
   ----------------------------

   procedure Collect_Entry_Families
     (Loc          : Source_Ptr;
      Cdecls       : List_Id;
      Current_Node : in out Node_Id;
      Conctyp      : Entity_Id)
   is
      Efam      : Entity_Id;
      Efam_Decl : Node_Id;
      Efam_Type : Entity_Id;

   begin
      Efam := First_Entity (Conctyp);

      while Present (Efam) loop

         if Ekind (Efam) = E_Entry_Family then
            Efam_Type :=
              Make_Defining_Identifier (Loc,
                Chars => New_Internal_Name ('F'));

            declare
               Bas : Entity_Id :=
                       Base_Type
                        (Etype (Discrete_Subtype_Definition (Parent (Efam))));
               Bas_Decl : Node_Id := Empty;
               Lo, Hi   : Node_Id;

            begin
               Get_Index_Bounds
                 (Discrete_Subtype_Definition (Parent (Efam)), Lo, Hi);
               if Scope (Bas) = Standard_Standard
                 and then Bas = Base_Type (Standard_Integer)
                 and then Has_Discriminants (Conctyp)
                 and then Present
                   (Discriminant_Default_Value (First_Discriminant (Conctyp)))
                 and then
                   (Denotes_Discriminant (Lo, True)
                     or else Denotes_Discriminant (Hi, True))
               then
                  Bas :=
                    Make_Defining_Identifier (Loc, New_Internal_Name ('B'));
                  Bas_Decl :=
                    Make_Subtype_Declaration (Loc,
                       Defining_Identifier => Bas,
                       Subtype_Indication =>
                         Make_Subtype_Indication (Loc,
                           Subtype_Mark =>
                             New_Occurrence_Of (Standard_Integer, Loc),
                           Constraint =>
                             Make_Range_Constraint (Loc,
                               Range_Expression => Make_Range (Loc,
                                 Make_Integer_Literal
                                   (Loc, -Entry_Family_Bound),
                                 Make_Integer_Literal
                                   (Loc, Entry_Family_Bound - 1)))));

                  Insert_After (Current_Node, Bas_Decl);
                  Current_Node := Bas_Decl;
                  Analyze (Bas_Decl);
               end if;

               Efam_Decl :=
                 Make_Full_Type_Declaration (Loc,
                   Defining_Identifier => Efam_Type,
                   Type_Definition =>
                     Make_Unconstrained_Array_Definition (Loc,
                       Subtype_Marks =>
                         (New_List (New_Occurrence_Of (Bas, Loc))),

                    Component_Definition =>
                      Make_Component_Definition (Loc,
                        Aliased_Present    => False,
                        Subtype_Indication =>
                          New_Reference_To (Standard_Character, Loc))));
            end;

            Insert_After (Current_Node, Efam_Decl);
            Current_Node := Efam_Decl;
            Analyze (Efam_Decl);

            Append_To (Cdecls,
              Make_Component_Declaration (Loc,
                Defining_Identifier =>
                  Make_Defining_Identifier (Loc, Chars (Efam)),

                Component_Definition =>
                  Make_Component_Definition (Loc,
                    Aliased_Present    => False,
                    Subtype_Indication =>
                      Make_Subtype_Indication (Loc,
                        Subtype_Mark =>
                          New_Occurrence_Of (Efam_Type, Loc),

                        Constraint  =>
                          Make_Index_Or_Discriminant_Constraint (Loc,
                            Constraints => New_List (
                              New_Occurrence_Of
                                (Etype (Discrete_Subtype_Definition
                                  (Parent (Efam))), Loc)))))));

         end if;

         Next_Entity (Efam);
      end loop;
   end Collect_Entry_Families;

   --------------------
   -- Concurrent_Ref --
   --------------------

   --  The expression returned for a reference to a concurrent object has the
   --  form:

   --    taskV!(name)._Task_Id

   --  for a task, and

   --    objectV!(name)._Object

   --  for a protected object. For the case of an access to a concurrent
   --  object, there is an extra explicit dereference:

   --    taskV!(name.all)._Task_Id
   --    objectV!(name.all)._Object

   --  here taskV and objectV are the types for the associated records, which
   --  contain the required _Task_Id and _Object fields for tasks and protected
   --  objects, respectively.

   --  For the case of a task type name, the expression is

   --    Self;

   --  i.e. a call to the Self function which returns precisely this Task_Id

   --  For the case of a protected type name, the expression is

   --    objectR

   --  which is a renaming of the _object field of the current object object
   --  record, passed into protected operations as a parameter.

   function Concurrent_Ref (N : Node_Id) return Node_Id is
      Loc  : constant Source_Ptr := Sloc (N);
      Ntyp : constant Entity_Id  := Etype (N);
      Dtyp : Entity_Id;
      Sel  : Name_Id;

      function Is_Current_Task (T : Entity_Id) return Boolean;
      --  Check whether the reference is to the immediately enclosing task
      --  type, or to an outer one (rare but legal).

      ---------------------
      -- Is_Current_Task --
      ---------------------

      function Is_Current_Task (T : Entity_Id) return Boolean is
         Scop : Entity_Id;

      begin
         Scop := Current_Scope;
         while Present (Scop)
           and then Scop /= Standard_Standard
         loop

            if Scop = T then
               return True;

            elsif Is_Task_Type (Scop) then
               return False;

            --  If this is a procedure nested within the task type, we must
            --  assume that it can be called from an inner task, and therefore
            --  cannot treat it as a local reference.

            elsif Is_Overloadable (Scop)
              and then In_Open_Scopes (T)
            then
               return False;

            else
               Scop := Scope (Scop);
            end if;
         end loop;

         --  We know that we are within the task body, so should have found it
         --  in scope.

         raise Program_Error;
      end Is_Current_Task;

   --  Start of processing for Concurrent_Ref

   begin
      if Is_Access_Type (Ntyp) then
         Dtyp := Designated_Type (Ntyp);

         if Is_Protected_Type (Dtyp) then
            Sel := Name_uObject;
         else
            Sel := Name_uTask_Id;
         end if;

         return
           Make_Selected_Component (Loc,
             Prefix =>
               Unchecked_Convert_To (Corresponding_Record_Type (Dtyp),
                 Make_Explicit_Dereference (Loc, N)),
             Selector_Name => Make_Identifier (Loc, Sel));

      elsif Is_Entity_Name (N)
        and then Is_Concurrent_Type (Entity (N))
      then
         if Is_Task_Type (Entity (N)) then

            if Is_Current_Task (Entity (N)) then
               return
                 Make_Function_Call (Loc,
                   Name => New_Reference_To (RTE (RE_Self), Loc));

            else
               declare
                  Decl   : Node_Id;
                  T_Self : constant Entity_Id :=
                             Make_Defining_Identifier (Loc,
                               Chars => New_Internal_Name ('T'));
                  T_Body : constant Node_Id :=
                             Parent (Corresponding_Body (Parent (Entity (N))));

               begin
                  Decl := Make_Object_Declaration (Loc,
                     Defining_Identifier => T_Self,
                     Object_Definition =>
                       New_Occurrence_Of (RTE (RO_ST_Task_Id), Loc),
                     Expression =>
                       Make_Function_Call (Loc,
                         Name => New_Reference_To (RTE (RE_Self), Loc)));
                  Prepend (Decl, Declarations (T_Body));
                  Analyze (Decl);
                  Set_Scope (T_Self, Entity (N));
                  return New_Occurrence_Of (T_Self,  Loc);
               end;
            end if;

         else
            pragma Assert (Is_Protected_Type (Entity (N)));
            return
              New_Reference_To (
                Object_Ref (Corresponding_Body (Parent (Base_Type (Ntyp)))),
                Loc);
         end if;

      else
         pragma Assert (Is_Concurrent_Type (Ntyp));

         if Is_Protected_Type (Ntyp) then
            Sel := Name_uObject;
         else
            Sel := Name_uTask_Id;
         end if;

         return
           Make_Selected_Component (Loc,
             Prefix =>
               Unchecked_Convert_To (Corresponding_Record_Type (Ntyp),
                 New_Copy_Tree (N)),
             Selector_Name => Make_Identifier (Loc, Sel));
      end if;
   end Concurrent_Ref;

   ------------------------
   -- Convert_Concurrent --
   ------------------------

   function Convert_Concurrent
     (N   : Node_Id;
      Typ : Entity_Id) return Node_Id
   is
   begin
      if not Is_Concurrent_Type (Typ) then
         return N;
      else
         return
           Unchecked_Convert_To (Corresponding_Record_Type (Typ),
             New_Copy_Tree (N));
      end if;
   end Convert_Concurrent;

   ----------------------------
   -- Entry_Index_Expression --
   ----------------------------

   function Entry_Index_Expression
     (Sloc  : Source_Ptr;
      Ent   : Entity_Id;
      Index : Node_Id;
      Ttyp  : Entity_Id) return Node_Id
   is
      Expr : Node_Id;
      Num  : Node_Id;
      Lo   : Node_Id;
      Hi   : Node_Id;
      Prev : Entity_Id;
      S    : Node_Id;

   begin
      --  The queues of entries and entry families appear in textual order in
      --  the associated record. The entry index is computed as the sum of the
      --  number of queues for all entries that precede the designated one, to
      --  which is added the index expression, if this expression denotes a
      --  member of a family.

      --  The following is a place holder for the count of simple entries

      Num := Make_Integer_Literal (Sloc, 1);

      --  We construct an expression which is a series of addition operations.
      --  The first operand is the number of single entries that precede this
      --  one, the second operand is the index value relative to the start of
      --  the referenced family, and the remaining operands are the lengths of
      --  the entry families that precede this entry, i.e. the constructed
      --  expression is:

      --    number_simple_entries +
      --      (s'pos (index-value) - s'pos (family'first)) + 1 +
      --      family'length + ...

      --  where index-value is the given index value, and s is the index
      --  subtype (we have to use pos because the subtype might be an
      --  enumeration type preventing direct subtraction). Note that the task
      --  entry array is one-indexed.

      --  The upper bound of the entry family may be a discriminant, so we
      --  retrieve the lower bound explicitly to compute offset, rather than
      --  using the index subtype which may mention a discriminant.

      if Present (Index) then
         S := Etype (Discrete_Subtype_Definition (Declaration_Node (Ent)));

         Expr :=
           Make_Op_Add (Sloc,
             Left_Opnd  => Num,

             Right_Opnd =>
               Family_Offset (
                 Sloc,
                 Make_Attribute_Reference (Sloc,
                   Attribute_Name => Name_Pos,
                   Prefix => New_Reference_To (Base_Type (S), Sloc),
                   Expressions => New_List (Relocate_Node (Index))),
                 Type_Low_Bound (S),
                 Ttyp));
      else
         Expr := Num;
      end if;

      --  Now add lengths of preceding entries and entry families

      Prev := First_Entity (Ttyp);

      while Chars (Prev) /= Chars (Ent)
        or else (Ekind (Prev) /= Ekind (Ent))
        or else not Sem_Ch6.Type_Conformant (Ent, Prev)
      loop
         if Ekind (Prev) = E_Entry then
            Set_Intval (Num, Intval (Num) + 1);

         elsif Ekind (Prev) = E_Entry_Family then
            S :=
              Etype (Discrete_Subtype_Definition (Declaration_Node (Prev)));
            Lo := Type_Low_Bound  (S);
            Hi := Type_High_Bound (S);

            Expr :=
              Make_Op_Add (Sloc,
              Left_Opnd  => Expr,
              Right_Opnd => Family_Size (Sloc, Hi, Lo, Ttyp));

         --  Other components are anonymous types to be ignored

         else
            null;
         end if;

         Next_Entity (Prev);
      end loop;

      return Expr;
   end Entry_Index_Expression;

   ---------------------------
   -- Establish_Task_Master --
   ---------------------------

   procedure Establish_Task_Master (N : Node_Id) is
      Call : Node_Id;
   begin
      if Restriction_Active (No_Task_Hierarchy) = False then
         Call := Build_Runtime_Call (Sloc (N), RE_Enter_Master);
         Prepend_To (Declarations (N), Call);
         Analyze (Call);
      end if;
   end Establish_Task_Master;

   --------------------------------
   -- Expand_Accept_Declarations --
   --------------------------------

   --  Part of the expansion of an accept statement involves the creation of
   --  a declaration that can be referenced from the statement sequence of
   --  the accept:

   --    Ann : Address;

   --  This declaration is inserted immediately before the accept statement
   --  and it is important that it be inserted before the statements of the
   --  statement sequence are analyzed. Thus it would be too late to create
   --  this declaration in the Expand_N_Accept_Statement routine, which is
   --  why there is a separate procedure to be called directly from Sem_Ch9.

   --  Ann is used to hold the address of the record containing the parameters
   --  (see Expand_N_Entry_Call for more details on how this record is built).
   --  References to the parameters do an unchecked conversion of this address
   --  to a pointer to the required record type, and then access the field that
   --  holds the value of the required parameter. The entity for the address
   --  variable is held as the top stack element (i.e. the last element) of the
   --  Accept_Address stack in the corresponding entry entity, and this element
   --  must be set in place  before the statements are processed.

   --  The above description applies to the case of a stand alone accept
   --  statement, i.e. one not appearing as part of a select alternative.

   --  For the case of an accept that appears as part of a select alternative
   --  of a selective accept, we must still create the declaration right away,
   --  since Ann is needed immediately, but there is an important difference:

   --    The declaration is inserted before the selective accept, not before
   --    the accept statement (which is not part of a list anyway, and so would
   --    not accommodate inserted declarations)

   --    We only need one address variable for the entire selective accept. So
   --    the Ann declaration is created only for the first accept alternative,
   --    and subsequent accept alternatives reference the same Ann variable.

   --  We can distinguish the two cases by seeing whether the accept statement
   --  is part of a list. If not, then it must be in an accept alternative.

   --  To expand the requeue statement, a label is provided at the end of the
   --  accept statement or alternative of which it is a part, so that the
   --  statement can be skipped after the requeue is complete. This label is
   --  created here rather than during the expansion of the accept statement,
   --  because it will be needed by any requeue statements within the accept,
   --  which are expanded before the accept.

   procedure Expand_Accept_Declarations (N : Node_Id; Ent : Entity_Id) is
      Loc    : constant Source_Ptr := Sloc (N);
      Ann    : Entity_Id := Empty;
      Adecl  : Node_Id;
      Lab_Id : Node_Id;
      Lab    : Node_Id;
      Ldecl  : Node_Id;
      Ldecl2 : Node_Id;

   begin
      if Expander_Active then

         --  If we have no handled statement sequence, then build a dummy
         --  sequence consisting of a null statement. This is only done if
         --  pragma FIFO_Within_Priorities is specified. The issue here is
         --  that even a null accept body has an effect on the called task
         --  in terms of its position in the queue, so we cannot optimize
         --  the context switch away. However, if FIFO_Within_Priorities
         --  is not active, the optimization is legitimate, since we can
         --  say that our dispatching policy (i.e. the default dispatching
         --  policy) reorders the queue to be the same as just before the
         --  call. In the absence of a specified dispatching policy, we are
         --  allowed to modify queue orders for a given priority at will!

         if Opt.Task_Dispatching_Policy = 'F' and then
           No (Handled_Statement_Sequence (N))
         then
            Set_Handled_Statement_Sequence (N,
              Make_Handled_Sequence_Of_Statements (Loc,
                New_List (Make_Null_Statement (Loc))));
         end if;

         --  Create and declare two labels to be placed at the end of the
         --  accept statement. The first label is used to allow requeues to
         --  skip the remainder of entry processing. The second label is used
         --  to skip the remainder of entry processing if the rendezvous
         --  completes in the middle of the accept body.

         if Present (Handled_Statement_Sequence (N)) then
            Lab_Id := Make_Identifier (Loc, New_Internal_Name ('L'));
            Set_Entity (Lab_Id,
              Make_Defining_Identifier (Loc, Chars (Lab_Id)));
            Lab := Make_Label (Loc, Lab_Id);
            Ldecl :=
              Make_Implicit_Label_Declaration (Loc,
                Defining_Identifier  => Entity (Lab_Id),
                Label_Construct      => Lab);
            Append (Lab, Statements (Handled_Statement_Sequence (N)));

            Lab_Id := Make_Identifier (Loc, New_Internal_Name ('L'));
            Set_Entity (Lab_Id,
              Make_Defining_Identifier (Loc, Chars (Lab_Id)));
            Lab := Make_Label (Loc, Lab_Id);
            Ldecl2 :=
              Make_Implicit_Label_Declaration (Loc,
                Defining_Identifier  => Entity (Lab_Id),
                Label_Construct      => Lab);
            Append (Lab, Statements (Handled_Statement_Sequence (N)));

         else
            Ldecl := Empty;
            Ldecl2 := Empty;
         end if;

         --  Case of stand alone accept statement

         if Is_List_Member (N) then

            if Present (Handled_Statement_Sequence (N)) then
               Ann :=
                 Make_Defining_Identifier (Loc,
                   Chars => New_Internal_Name ('A'));

               Adecl :=
                 Make_Object_Declaration (Loc,
                   Defining_Identifier => Ann,
                   Object_Definition =>
                     New_Reference_To (RTE (RE_Address), Loc));

               Insert_Before (N, Adecl);
               Analyze (Adecl);

               Insert_Before (N, Ldecl);
               Analyze (Ldecl);

               Insert_Before (N, Ldecl2);
               Analyze (Ldecl2);
            end if;

         --  Case of accept statement which is in an accept alternative

         else
            declare
               Acc_Alt : constant Node_Id := Parent (N);
               Sel_Acc : constant Node_Id := Parent (Acc_Alt);
               Alt     : Node_Id;

            begin
               pragma Assert (Nkind (Acc_Alt) = N_Accept_Alternative);
               pragma Assert (Nkind (Sel_Acc) = N_Selective_Accept);

               --  ??? Consider a single label for select statements

               if Present (Handled_Statement_Sequence (N)) then
                  Prepend (Ldecl2,
                     Statements (Handled_Statement_Sequence (N)));
                  Analyze (Ldecl2);

                  Prepend (Ldecl,
                     Statements (Handled_Statement_Sequence (N)));
                  Analyze (Ldecl);
               end if;

               --  Find first accept alternative of the selective accept. A
               --  valid selective accept must have at least one accept in it.

               Alt := First (Select_Alternatives (Sel_Acc));

               while Nkind (Alt) /= N_Accept_Alternative loop
                  Next (Alt);
               end loop;

               --  If we are the first accept statement, then we have to create
               --  the Ann variable, as for the stand alone case, except that
               --  it is inserted before the selective accept. Similarly, a
               --  label for requeue expansion must be declared.

               if N = Accept_Statement (Alt) then
                  Ann :=
                    Make_Defining_Identifier (Loc, New_Internal_Name ('A'));

                  Adecl :=
                    Make_Object_Declaration (Loc,
                      Defining_Identifier => Ann,
                      Object_Definition =>
                        New_Reference_To (RTE (RE_Address), Loc));

                  Insert_Before (Sel_Acc, Adecl);
                  Analyze (Adecl);

               --  If we are not the first accept statement, then find the Ann
               --  variable allocated by the first accept and use it.

               else
                  Ann :=
                    Node (Last_Elmt (Accept_Address
                      (Entity (Entry_Direct_Name (Accept_Statement (Alt))))));
               end if;
            end;
         end if;

         --  Merge here with Ann either created or referenced, and Adecl
         --  pointing to the corresponding declaration. Remaining processing
         --  is the same for the two cases.

         if Present (Ann) then
            Append_Elmt (Ann, Accept_Address (Ent));
            Set_Needs_Debug_Info (Ann);
         end if;

         --  Create renaming declarations for the entry formals. Each reference
         --  to a formal becomes a dereference of a component of the parameter
         --  block, whose address is held in Ann. These declarations are
         --  eventually inserted into the accept block, and analyzed there so
         --  that they have the proper scope for gdb and do not conflict with
         --  other declarations.

         if Present (Parameter_Specifications (N))
           and then Present (Handled_Statement_Sequence (N))
         then
            declare
               Comp   : Entity_Id;
               Decl   : Node_Id;
               Formal : Entity_Id;
               New_F  : Entity_Id;

            begin
               New_Scope (Ent);
               Formal := First_Formal (Ent);

               while Present (Formal) loop
                  Comp  := Entry_Component (Formal);
                  New_F :=
                    Make_Defining_Identifier (Sloc (Formal), Chars (Formal));

                  Set_Etype (New_F, Etype (Formal));
                  Set_Scope (New_F, Ent);
                  Set_Needs_Debug_Info (New_F);   --  That's the whole point.

                  if Ekind (Formal) = E_In_Parameter then
                     Set_Ekind (New_F, E_Constant);
                  else
                     Set_Ekind (New_F, E_Variable);
                     Set_Extra_Constrained (New_F, Extra_Constrained (Formal));
                  end if;

                  Set_Actual_Subtype (New_F, Actual_Subtype (Formal));

                  Decl :=
                    Make_Object_Renaming_Declaration (Loc,
                      Defining_Identifier =>
                        New_F,
                      Subtype_Mark =>
                        New_Reference_To (Etype (Formal), Loc),
                      Name =>
                        Make_Explicit_Dereference (Loc,
                          Make_Selected_Component (Loc,
                            Prefix =>
                              Unchecked_Convert_To (
                                Entry_Parameters_Type (Ent),
                                New_Reference_To (Ann, Loc)),
                            Selector_Name =>
                              New_Reference_To (Comp, Loc))));

                  if No (Declarations (N)) then
                     Set_Declarations (N, New_List);
                  end if;

                  Append (Decl, Declarations (N));
                  Set_Renamed_Object (Formal, New_F);
                  Next_Formal (Formal);
               end loop;

               End_Scope;
            end;
         end if;
      end if;
   end Expand_Accept_Declarations;

   ---------------------------------------------
   -- Expand_Access_Protected_Subprogram_Type --
   ---------------------------------------------

   procedure Expand_Access_Protected_Subprogram_Type (N : Node_Id) is
      Loc    : constant Source_Ptr := Sloc (N);
      Comps  : List_Id;
      T      : constant Entity_Id  := Defining_Identifier (N);
      D_T    : constant Entity_Id  := Designated_Type (T);
      D_T2   : constant Entity_Id  := Make_Defining_Identifier (Loc,
                                        Chars => New_Internal_Name ('D'));
      E_T    : constant Entity_Id  := Make_Defining_Identifier (Loc,
                                        Chars => New_Internal_Name ('E'));
      P_List : constant List_Id    := Build_Protected_Spec
                                        (N, RTE (RE_Address), False, D_T);
      Decl1  : Node_Id;
      Decl2  : Node_Id;
      Def1   : Node_Id;

   begin
      --  Create access to protected subprogram with full signature

      if Nkind (Type_Definition (N)) = N_Access_Function_Definition then
         Def1 :=
           Make_Access_Function_Definition (Loc,
             Parameter_Specifications => P_List,
             Result_Definition =>
               New_Copy (Result_Definition (Type_Definition (N))));

      else
         Def1 :=
           Make_Access_Procedure_Definition (Loc,
             Parameter_Specifications => P_List);
      end if;

      Decl1 :=
        Make_Full_Type_Declaration (Loc,
          Defining_Identifier => D_T2,
          Type_Definition => Def1);

      Analyze (Decl1);
      Insert_After (N, Decl1);

      --  Create Equivalent_Type, a record with two components for an access to
      --  object and an access to subprogram.

      Comps := New_List (
        Make_Component_Declaration (Loc,
          Defining_Identifier =>
            Make_Defining_Identifier (Loc, New_Internal_Name ('P')),
          Component_Definition =>
            Make_Component_Definition (Loc,
              Aliased_Present    => False,
              Subtype_Indication =>
                New_Occurrence_Of (RTE (RE_Address), Loc))),

        Make_Component_Declaration (Loc,
          Defining_Identifier =>
            Make_Defining_Identifier (Loc, New_Internal_Name ('S')),
          Component_Definition =>
            Make_Component_Definition (Loc,
              Aliased_Present    => False,
              Subtype_Indication => New_Occurrence_Of (D_T2, Loc))));

      Decl2 :=
        Make_Full_Type_Declaration (Loc,
          Defining_Identifier => E_T,
          Type_Definition     =>
            Make_Record_Definition (Loc,
              Component_List =>
                Make_Component_List (Loc,
                  Component_Items => Comps)));

      Analyze (Decl2);
      Insert_After (Decl1, Decl2);
      Set_Equivalent_Type (T, E_T);
   end Expand_Access_Protected_Subprogram_Type;

   --------------------------
   -- Expand_Entry_Barrier --
   --------------------------

   procedure Expand_Entry_Barrier (N : Node_Id; Ent : Entity_Id) is
      Loc       : constant Source_Ptr := Sloc (N);
      Prot      : constant Entity_Id  := Scope (Ent);
      Spec_Decl : constant Node_Id    := Parent (Prot);
      Cond      : constant Node_Id    :=
                    Condition (Entry_Body_Formal_Part (N));
      Func      : Node_Id;
      B_F       : Node_Id;
      Body_Decl : Node_Id;

   begin
      if No_Run_Time_Mode then
         Error_Msg_CRT ("entry barrier", N);
         return;
      end if;

      --  The body of the entry barrier must be analyzed in the context of the
      --  protected object, but its scope is external to it, just as any other
      --  unprotected version of a protected operation. The specification has
      --  been produced when the protected type declaration was elaborated. We
      --  build the body, insert it in the enclosing scope, but analyze it in
      --  the current context. A more uniform approach would be to treat
      --  barrier just as a protected function, and discard the protected
      --  version of it because it is never called.

      if Expander_Active then
         B_F := Build_Barrier_Function (N, Ent, Prot);
         Func := Barrier_Function (Ent);
         Set_Corresponding_Spec (B_F, Func);

         Body_Decl := Parent (Corresponding_Body (Spec_Decl));

         if Nkind (Parent (Body_Decl)) = N_Subunit then
            Body_Decl := Corresponding_Stub (Parent (Body_Decl));
         end if;

         Insert_Before_And_Analyze (Body_Decl, B_F);

         Update_Prival_Subtypes (B_F);

         Set_Privals (Spec_Decl, N, Loc, After_Barrier => True);
         Set_Discriminals (Spec_Decl);
         Set_Scope (Func, Scope (Prot));

      else
         Analyze_And_Resolve (Cond, Any_Boolean);
      end if;

      --  The Ravenscar profile restricts barriers to simple variables declared
      --  within the protected object. We also allow Boolean constants, since
      --  these appear in several published examples and are also allowed by
      --  the Aonix compiler.

      --  Note that after analysis variables in this context will be replaced
      --  by the corresponding prival, that is to say a renaming of a selected
      --  component of the form _Object.Var. If expansion is disabled, as
      --  within a generic, we check that the entity appears in the current
      --  scope.

      if Is_Entity_Name (Cond) then
         if Entity (Cond) = Standard_False
              or else
            Entity (Cond) = Standard_True
         then
            return;

         elsif not Expander_Active
           and then Scope (Entity (Cond)) = Current_Scope
         then
            return;

         --  Check for case of _object.all.field (note that the explicit
         --  dereference gets inserted by analyze/expand of _object.field)

         elsif Present (Renamed_Object (Entity (Cond)))
           and then
             Nkind (Renamed_Object (Entity (Cond))) = N_Selected_Component
           and then
             Chars
               (Prefix
                 (Prefix (Renamed_Object (Entity (Cond))))) = Name_uObject
         then
            return;
         end if;
      end if;

      --  It is not a boolean variable or literal, so check the restriction

      Check_Restriction (Simple_Barriers, Cond);
   end Expand_Entry_Barrier;

   ------------------------------------
   -- Expand_Entry_Body_Declarations --
   ------------------------------------

   procedure Expand_Entry_Body_Declarations (N : Node_Id) is
      Loc        : constant Source_Ptr := Sloc (N);
      Index_Spec : Node_Id;

   begin
      if Expander_Active then

         --  Expand entry bodies corresponding to entry families
         --  by assigning a placeholder for the constant that will
         --  be used to expand references to the entry index parameter.

         Index_Spec :=
           Entry_Index_Specification (Entry_Body_Formal_Part (N));

         if Present (Index_Spec) then
            Set_Entry_Index_Constant (
              Defining_Identifier (Index_Spec),
              Make_Defining_Identifier (Loc, New_Internal_Name ('J')));
         end if;
      end if;
   end Expand_Entry_Body_Declarations;

   ------------------------------
   -- Expand_N_Abort_Statement --
   ------------------------------

   --  Expand abort T1, T2, .. Tn; into:
   --    Abort_Tasks (Task_List'(1 => T1.Task_Id, 2 => T2.Task_Id ...))

   procedure Expand_N_Abort_Statement (N : Node_Id) is
      Loc    : constant Source_Ptr := Sloc (N);
      Tlist  : constant List_Id    := Names (N);
      Count  : Nat;
      Aggr   : Node_Id;
      Tasknm : Node_Id;

   begin
      Aggr := Make_Aggregate (Loc, Component_Associations => New_List);
      Count := 0;

      Tasknm := First (Tlist);

      while Present (Tasknm) loop
         Count := Count + 1;

         --  A task interface class-wide type object is being aborted.
         --  Retrieve its _task_id by calling a dispatching routine.

         if Ada_Version >= Ada_05
           and then Ekind (Etype (Tasknm)) = E_Class_Wide_Type
           and then Is_Interface      (Etype (Tasknm))
           and then Is_Task_Interface (Etype (Tasknm))
         then
            Append_To (Component_Associations (Aggr),
              Make_Component_Association (Loc,
                Choices => New_List (
                  Make_Integer_Literal (Loc, Count)),
                Expression =>

                  --  Tasknm._disp_get_task_id

                    Make_Selected_Component (Loc,
                      Prefix =>
                        New_Copy_Tree (Tasknm),
                      Selector_Name =>
                        Make_Identifier (Loc, Name_uDisp_Get_Task_Id))));

         else
            Append_To (Component_Associations (Aggr),
              Make_Component_Association (Loc,
                Choices => New_List (
                  Make_Integer_Literal (Loc, Count)),
                Expression => Concurrent_Ref (Tasknm)));
         end if;

         Next (Tasknm);
      end loop;

      Rewrite (N,
        Make_Procedure_Call_Statement (Loc,
          Name => New_Reference_To (RTE (RE_Abort_Tasks), Loc),
          Parameter_Associations => New_List (
            Make_Qualified_Expression (Loc,
              Subtype_Mark => New_Reference_To (RTE (RE_Task_List), Loc),
              Expression => Aggr))));

      Analyze (N);
   end Expand_N_Abort_Statement;

   -------------------------------
   -- Expand_N_Accept_Statement --
   -------------------------------

   --  This procedure handles expansion of accept statements that stand
   --  alone, i.e. they are not part of an accept alternative. The expansion
   --  of accept statement in accept alternatives is handled by the routines
   --  Expand_N_Accept_Alternative and Expand_N_Selective_Accept. The
   --  following description applies only to stand alone accept statements.

   --  If there is no handled statement sequence, or only null statements,
   --  then this is called a trivial accept, and the expansion is:

   --    Accept_Trivial (entry-index)

   --  If there is a handled statement sequence, then the expansion is:

   --    Ann : Address;
   --    {Lnn : Label}

   --    begin
   --       begin
   --          Accept_Call (entry-index, Ann);
   --          Renaming_Declarations for formals
   --          <statement sequence from N_Accept_Statement node>
   --          Complete_Rendezvous;
   --          <<Lnn>>
   --
   --       exception
   --          when ... =>
   --             <exception handler from N_Accept_Statement node>
   --             Complete_Rendezvous;
   --          when ... =>
   --             <exception handler from N_Accept_Statement node>
   --             Complete_Rendezvous;
   --          ...
   --       end;

   --    exception
   --       when all others =>
   --          Exceptional_Complete_Rendezvous (Get_GNAT_Exception);
   --    end;

   --  The first three declarations were already inserted ahead of the accept
   --  statement by the Expand_Accept_Declarations procedure, which was called
   --  directly from the semantics during analysis of the accept. statement,
   --  before analyzing its contained statements.

   --  The declarations from the N_Accept_Statement, as noted in Sinfo, come
   --  from possible expansion activity (the original source of course does
   --  not have any declarations associated with the accept statement, since
   --  an accept statement has no declarative part). In particular, if the
   --  expander is active, the first such declaration is the declaration of
   --  the Accept_Params_Ptr entity (see Sem_Ch9.Analyze_Accept_Statement).
   --
   --  The two blocks are merged into a single block if the inner block has
   --  no exception handlers, but otherwise two blocks are required, since
   --  exceptions might be raised in the exception handlers of the inner
   --  block, and Exceptional_Complete_Rendezvous must be called.

   procedure Expand_N_Accept_Statement (N : Node_Id) is
      Loc     : constant Source_Ptr := Sloc (N);
      Stats   : constant Node_Id    := Handled_Statement_Sequence (N);
      Ename   : constant Node_Id    := Entry_Direct_Name (N);
      Eindx   : constant Node_Id    := Entry_Index (N);
      Eent    : constant Entity_Id  := Entity (Ename);
      Acstack : constant Elist_Id   := Accept_Address (Eent);
      Ann     : constant Entity_Id  := Node (Last_Elmt (Acstack));
      Ttyp    : constant Entity_Id  := Etype (Scope (Eent));
      Blkent  : Entity_Id;
      Call    : Node_Id;
      Block   : Node_Id;

      function Null_Statements (Stats : List_Id) return Boolean;
      --  Check for null statement sequence (i.e a list of labels and
      --  null statements).

      ---------------------
      -- Null_Statements --
      ---------------------

      function Null_Statements (Stats : List_Id) return Boolean is
         Stmt : Node_Id;

      begin
         Stmt := First (Stats);
         while Nkind (Stmt) /= N_Empty
           and then (Nkind (Stmt) = N_Null_Statement
                       or else
                     Nkind (Stmt) = N_Label)
         loop
            Next (Stmt);
         end loop;

         return Nkind (Stmt) = N_Empty;
      end Null_Statements;

   --  Start of processing for Expand_N_Accept_Statement

   begin
      --  If accept statement is not part of a list, then its parent must be
      --  an accept alternative, and, as described above, we do not do any
      --  expansion for such accept statements at this level.

      if not Is_List_Member (N) then
         pragma Assert (Nkind (Parent (N)) = N_Accept_Alternative);
         return;

      --  Trivial accept case (no statement sequence, or null statements).
      --  If the accept statement has declarations, then just insert them
      --  before the procedure call.

      --  We avoid this optimization when FIFO_Within_Priorities is active,
      --  since it is not correct according to annex D semantics. The problem
      --  is that the call is required to reorder the acceptors position on
      --  its ready queue, even though there is nothing to be done. However,
      --  if no policy is specified, then we decide that our dispatching
      --  policy always reorders the queue right after the RV to look the
      --  way they were just before the RV. Since we are allowed to freely
      --  reorder same-priority queues (this is part of what dispatching
      --  policies are all about), the optimization is legitimate.

      elsif Opt.Task_Dispatching_Policy /= 'F'
        and then (No (Stats) or else Null_Statements (Statements (Stats)))
      then
         --  Remove declarations for renamings, because the parameter block
         --  will not be assigned.

         declare
            D      : Node_Id;
            Next_D : Node_Id;

         begin
            D := First (Declarations (N));

            while Present (D) loop
               Next_D := Next (D);
               if Nkind (D) = N_Object_Renaming_Declaration then
                  Remove (D);
               end if;

               D := Next_D;
            end loop;
         end;

         if Present (Declarations (N)) then
            Insert_Actions (N, Declarations (N));
         end if;

         Rewrite (N,
           Make_Procedure_Call_Statement (Loc,
             Name => New_Reference_To (RTE (RE_Accept_Trivial), Loc),
             Parameter_Associations => New_List (
               Entry_Index_Expression (Loc, Entity (Ename), Eindx, Ttyp))));

         Analyze (N);

         --  Discard Entry_Address that was created for it, so it will not be
         --  emitted if this accept statement is in the statement part of a
         --  delay alternative.

         if Present (Stats) then
            Remove_Last_Elmt (Acstack);
         end if;

      --  Case of statement sequence present

      else
         --  Construct the block, using the declarations from the accept
         --  statement if any to initialize the declarations of the block.

         Blkent := Make_Defining_Identifier (Loc, New_Internal_Name ('A'));
         Set_Ekind (Blkent, E_Block);
         Set_Etype (Blkent, Standard_Void_Type);
         Set_Scope (Blkent, Current_Scope);

         Block :=
           Make_Block_Statement (Loc,
             Identifier                 => New_Reference_To (Blkent, Loc),
             Declarations               => Declarations (N),
             Handled_Statement_Sequence => Build_Accept_Body (N));

         --  Prepend call to Accept_Call to main statement sequence If the
         --  accept has exception handlers, the statement sequence is wrapped
         --  in a block. Insert call and renaming declarations in the
         --  declarations of the block, so they are elaborated before the
         --  handlers.

         Call :=
           Make_Procedure_Call_Statement (Loc,
             Name => New_Reference_To (RTE (RE_Accept_Call), Loc),
             Parameter_Associations => New_List (
               Entry_Index_Expression (Loc, Entity (Ename), Eindx, Ttyp),
               New_Reference_To (Ann, Loc)));

         if Parent (Stats) = N then
            Prepend (Call, Statements (Stats));
         else
            Set_Declarations
              (Parent (Stats),
                New_List (Call));
         end if;

         Analyze (Call);

         New_Scope (Blkent);

         declare
            D      : Node_Id;
            Next_D : Node_Id;
            Typ    : Entity_Id;

         begin
            D := First (Declarations (N));
            while Present (D) loop
               Next_D := Next (D);

               if Nkind (D) = N_Object_Renaming_Declaration then

                  --  The renaming declarations for the formals were created
                  --  during analysis of the accept statement, and attached to
                  --  the list of declarations. Place them now in the context
                  --  of the accept block or subprogram.

                  Remove (D);
                  Typ := Entity (Subtype_Mark (D));
                  Insert_After (Call, D);
                  Analyze (D);

                  --  If the formal is class_wide, it does not have an actual
                  --  subtype. The analysis of the renaming declaration creates
                  --  one, but we need to retain the class-wide nature of the
                  --  entity.

                  if Is_Class_Wide_Type (Typ) then
                     Set_Etype (Defining_Identifier (D), Typ);
                  end if;

               end if;

               D := Next_D;
            end loop;
         end;

         End_Scope;

         --  Replace the accept statement by the new block

         Rewrite (N, Block);
         Analyze (N);

         --  Last step is to unstack the Accept_Address value

         Remove_Last_Elmt (Acstack);
      end if;
   end Expand_N_Accept_Statement;

   ----------------------------------
   -- Expand_N_Asynchronous_Select --
   ----------------------------------

   --  This procedure assumes that the trigger statement is an entry call or
   --  a dispatching procedure call. A delay alternative should already have
   --  been expanded into an entry call to the appropriate delay object Wait
   --  entry.

   --  If the trigger is a task entry call, the select is implemented with
   --  a Task_Entry_Call:

   --    declare
   --       B : Boolean;
   --       C : Boolean;
   --       P : parms := (parm, parm, parm);

   --        --  Clean is added by Exp_Ch7.Expand_Cleanup_Actions

   --       procedure _clean is
   --       begin
   --          ...
   --          Cancel_Task_Entry_Call (C);
   --          ...
   --       end _clean;

   --    begin
   --       Abort_Defer;
   --       Task_Entry_Call
   --         (acceptor-task,
   --          entry-index,
   --          P'Address,
   --          Asynchronous_Call,
   --          B);

   --       begin
   --          begin
   --             Abort_Undefer;
   --             <abortable-part>
   --          at end
   --             _clean;        --  Added by Exp_Ch7.Expand_Cleanup_Actions.
   --          end;
   --       exception
   --          when Abort_Signal => Abort_Undefer;
   --       end;

   --       parm := P.param;
   --       parm := P.param;
   --       ...
   --       if not C then
   --          <triggered-statements>
   --       end if;
   --    end;

   --  Note that Build_Simple_Entry_Call is used to expand the entry
   --  of the asynchronous entry call (by the
   --  Expand_N_Entry_Call_Statement procedure) as follows:

   --    declare
   --       P : parms := (parm, parm, parm);
   --    begin
   --       Call_Simple (acceptor-task, entry-index, P'Address);
   --       parm := P.param;
   --       parm := P.param;
   --       ...
   --    end;

   --  so the task at hand is to convert the latter expansion into the former

   --  If the trigger is a protected entry call, the select is
   --  implemented with Protected_Entry_Call:

   --  declare
   --     P   : E1_Params := (param, param, param);
   --     Bnn : Communications_Block;

   --  begin
   --     declare
   --        --  Clean is added by Exp_Ch7.Expand_Cleanup_Actions.
   --        procedure _clean is
   --        begin
   --           ...
   --           if Enqueued (Bnn) then
   --              Cancel_Protected_Entry_Call (Bnn);
   --           end if;
   --           ...
   --        end _clean;

   --     begin
   --        begin
   --           Protected_Entry_Call (
   --             Object => po._object'Access,
   --             E => <entry index>;
   --             Uninterpreted_Data => P'Address;
   --             Mode => Asynchronous_Call;
   --             Block => Bnn);
   --           if Enqueued (Bnn) then
   --              <abortable-part>
   --           end if;
   --        at end
   --           _clean;        --  Added by Exp_Ch7.Expand_Cleanup_Actions.
   --        end;
   --     exception
   --        when Abort_Signal => Abort_Undefer;
   --     end;

   --     if not Cancelled (Bnn) then
   --        <triggered-statements>
   --     end if;
   --  end;

   --  Build_Simple_Entry_Call is used to expand the all to a simple
   --  protected entry call:

   --  declare
   --     P   : E1_Params := (param, param, param);
   --     Bnn : Communications_Block;

   --  begin
   --     Protected_Entry_Call (
   --       Object => po._object'Access,
   --       E => <entry index>;
   --       Uninterpreted_Data => P'Address;
   --       Mode => Simple_Call;
   --       Block => Bnn);
   --     parm := P.param;
   --     parm := P.param;
   --       ...
   --  end;

   --  Ada 2005 (AI-345): If the trigger is a dispatching call, the select is
   --  expanded into:

   --    declare
   --       B   : Boolean := False;
   --       Bnn : Communication_Block;
   --       C   : Ada.Tags.Prim_Op_Kind;
   --       K   : Ada.Tags.Tagged_Kind :=
   --               Ada.Tags.Get_Tagged_Kind (Ada.Tags.Tag (<object>));
   --       P   : Parameters := (Param1 .. ParamN);
   --       S   : Integer;
   --       U   : Boolean;

   --    begin
   --       if K = Ada.Tags.TK_Limited_Tagged then
   --          <dispatching-call>;
   --          <triggering-statements>;

   --       else
   --          S := Ada.Tags.Get_Offset_Index (Ada.Tags.Tag (<object>),
   --                 DT_Position (<dispatching-call>));

   --          _Disp_Get_Prim_Op_Kind (<object>, S, C);

   --          if C = POK_Protected_Entry then
   --             declare
   --                procedure _clean is
   --                begin
   --                   if Enqueued (Bnn) then
   --                      Cancel_Protected_Entry_Call (Bnn);
   --                   end if;
   --                end _clean;

   --             begin
   --                begin
   --                   _Disp_Asynchronous_Select
   --                     (<object>, S, P'address, Bnn, B);

   --                   Param1 := P.Param1;
   --                   ...
   --                   ParamN := P.ParamN;

   --                   if Enqueued (Bnn) then
   --                      <abortable-statements>
   --                   end if;
   --                at end
   --                   _clean;
   --                end;
   --             exception
   --                when Abort_Signal => Abort_Undefer;
   --             end;

   --             if not Cancelled (Bnn) then
   --                <triggering-statements>
   --             end if;

   --          elsif C = POK_Task_Entry then
   --             declare
   --                procedure _clean is
   --                begin
   --                   Cancel_Task_Entry_Call (U);
   --                end _clean;

   --             begin
   --                Abort_Defer;

   --                _Disp_Asynchronous_Select
   --                  (<object>, S, P'address, Bnn, B);

   --                Param1 := P.Param1;
   --                ...
   --                ParamN := P.ParamN;

   --                begin
   --                   begin
   --                      Abort_Undefer;
   --                      <abortable-statements>
   --                   at end
   --                      _clean;
   --                   end;
   --                exception
   --                   when Abort_Signal => Abort_Undefer;
   --                end;

   --                if not U then
   --                   <triggering-statements>
   --                end if;
   --             end;

   --          else
   --             <dispatching-call>;
   --             <triggering-statements>
   --          end if;
   --       end if;
   --    end;

   --  The job is to convert this to the asynchronous form

   --  If the trigger is a delay statement, it will have been expanded into a
   --  call to one of the GNARL delay procedures. This routine will convert
   --  this into a protected entry call on a delay object and then continue
   --  processing as for a protected entry call trigger. This requires
   --  declaring a Delay_Block object and adding a pointer to this object to
   --  the parameter list of the delay procedure to form the parameter list of
   --  the entry call. This object is used by the runtime to queue the delay
   --  request.

   --  For a description of the use of P and the assignments after the
   --  call, see Expand_N_Entry_Call_Statement.

   procedure Expand_N_Asynchronous_Select (N : Node_Id) is
      Loc    : constant Source_Ptr := Sloc (N);
      Abrt   : constant Node_Id    := Abortable_Part (N);
      Astats : constant List_Id    := Statements (Abrt);
      Trig   : constant Node_Id    := Triggering_Alternative (N);
      Tstats : constant List_Id    := Statements (Trig);

      Abort_Block_Ent   : Entity_Id;
      Abortable_Block   : Node_Id;
      Actuals           : List_Id;
      Blk_Ent           : Entity_Id;
      Blk_Typ           : Entity_Id;
      Call              : Node_Id;
      Call_Ent          : Entity_Id;
      Cancel_Param      : Entity_Id;
      Cleanup_Block     : Node_Id;
      Cleanup_Block_Ent : Entity_Id;
      Cleanup_Stmts     : List_Id;
      Conc_Typ_Stmts    : List_Id;
      Concval           : Node_Id;
      Dblock_Ent        : Entity_Id;
      Decl              : Node_Id;
      Decls             : List_Id;
      Ecall             : Node_Id;
      Ename             : Node_Id;
      Enqueue_Call      : Node_Id;
      Formals           : List_Id;
      Hdle              : List_Id;
      Index             : Node_Id;
      Lim_Typ_Stmts     : List_Id;
      N_Orig            : Node_Id;
      Obj               : Entity_Id;
      Param             : Node_Id;
      Params            : List_Id;
      Pdef              : Entity_Id;
      ProtE_Stmts       : List_Id;
      ProtP_Stmts       : List_Id;
      Stmt              : Node_Id;
      Stmts             : List_Id;
      Target_Undefer    : RE_Id;
      TaskE_Stmts       : List_Id;
      Undefer_Args      : List_Id := No_List;

      B   : Entity_Id;  --  Call status flag
      Bnn : Entity_Id;  --  Communication block
      C   : Entity_Id;  --  Call kind
      K   : Entity_Id;  --  Tagged kind
      P   : Entity_Id;  --  Parameter block
      S   : Entity_Id;  --  Primitive operation slot
      T   : Entity_Id;  --  Additional status flag

   begin
      Blk_Ent := Make_Defining_Identifier (Loc, New_Internal_Name ('A'));
      Ecall   := Triggering_Statement (Trig);

      --  The arguments in the call may require dynamic allocation, and the
      --  call statement may have been transformed into a block. The block
      --  may contain additional declarations for internal entities, and the
      --  original call is found by sequential search.

      if Nkind (Ecall) = N_Block_Statement then
         Ecall := First (Statements (Handled_Statement_Sequence (Ecall)));
         while Nkind (Ecall) /= N_Procedure_Call_Statement
           and then Nkind (Ecall) /= N_Entry_Call_Statement
         loop
            Next (Ecall);
         end loop;
      end if;

      --  This is either a dispatching call or a delay statement used as a
      --  trigger which was expanded into a procedure call.

      if Nkind (Ecall) = N_Procedure_Call_Statement then
         if Ada_Version >= Ada_05
           and then
<<<<<<< HEAD
             (not Present (Original_Node (Ecall))
                or else
              Nkind (Original_Node (Ecall)) /= N_Delay_Relative_Statement)
=======
             (No (Original_Node (Ecall))
                or else
                  (Nkind (Original_Node (Ecall)) /= N_Delay_Relative_Statement
                     and then
                   Nkind (Original_Node (Ecall)) /= N_Delay_Until_Statement))
>>>>>>> c355071f
         then
            Extract_Dispatching_Call (Ecall, Call_Ent, Obj, Actuals, Formals);

            Decls := New_List;
            Stmts := New_List;

            --  Call status flag processing, generate:
            --    B : Boolean := False;

            B := Build_B (Loc, Decls);

            --  Communication block processing, generate:
            --    Bnn : Communication_Block;

            Bnn := Make_Defining_Identifier (Loc, New_Internal_Name ('B'));

            Append_To (Decls,
              Make_Object_Declaration (Loc,
                Defining_Identifier =>
                  Bnn,
                Object_Definition =>
                  New_Reference_To (RTE (RE_Communication_Block), Loc)));

            --  Call kind processing, generate:
            --    C : Ada.Tags.Prim_Op_Kind;

            C := Build_C (Loc, Decls);

            --  Tagged kind processing, generate:
            --    K : Ada.Tags.Tagged_Kind :=
            --          Ada.Tags.Get_Tagged_Kind (Ada.Tags.Tag (<object>));

            K := Build_K (Loc, Decls, Obj);

            --  Parameter block processing

            Blk_Typ := Build_Parameter_Block
                         (Loc, Actuals, Formals, Decls);
            P       := Parameter_Block_Pack
                         (Loc, Blk_Typ, Actuals, Formals, Decls, Stmts);

            --  Dispatch table slot processing, generate:
            --    S : Integer;

            S := Build_S (Loc, Decls);

            --  Additional status flag processing, generate:

            T := Make_Defining_Identifier (Loc, New_Internal_Name ('T'));

            Append_To (Decls,
              Make_Object_Declaration (Loc,
                Defining_Identifier =>
                  T,
                Object_Definition =>
                  New_Reference_To (Standard_Boolean, Loc)));

            --  ---------------------------------------------------------------
            --  Protected entry handling

            --  Generate:
            --    Param1 := P.Param1;
            --    ...
            --    ParamN := P.ParamN;

            Cleanup_Stmts := Parameter_Block_Unpack (Loc, P, Actuals, Formals);

            --  Generate:
            --    _Disp_Asynchronous_Select (<object>, S, P'address, Bnn, B);

            Prepend_To (Cleanup_Stmts,
              Make_Procedure_Call_Statement (Loc,
                Name =>
                  New_Reference_To (
                    Find_Prim_Op (Etype (Etype (Obj)),
                      Name_uDisp_Asynchronous_Select),
                    Loc),
                Parameter_Associations =>
                  New_List (
                    New_Copy_Tree    (Obj),
                    New_Reference_To (S, Loc),
                    Make_Attribute_Reference (Loc,
                      Prefix => New_Reference_To (P, Loc),
                      Attribute_Name => Name_Address),
                    New_Reference_To (Bnn, Loc),
                    New_Reference_To (B, Loc))));

            --  Generate:
            --    if Enqueued (Bnn) then
            --       <abortable-statements>
            --    end if;

            Append_To (Cleanup_Stmts,
              Make_If_Statement (Loc,
                Condition =>
                  Make_Function_Call (Loc,
                    Name =>
                      New_Reference_To (RTE (RE_Enqueued), Loc),
                    Parameter_Associations =>
                      New_List (
                        New_Reference_To (Bnn, Loc))),

                Then_Statements =>
                  New_Copy_List_Tree (Astats)));

            --  Wrap the statements in a block. Exp_Ch7.Expand_Cleanup_Actions
            --  will then generate a _clean for the communication block Bnn.

            --  Generate:
            --    declare
            --       procedure _clean is
            --       begin
            --          if Enqueued (Bnn) then
            --             Cancel_Protected_Entry_Call (Bnn);
            --          end if;
            --       end _clean;
            --    begin
            --       Cleanup_Stmts
            --    at end
            --       _clean;
            --    end;

            Cleanup_Block_Ent :=
              Make_Defining_Identifier (Loc, New_Internal_Name ('C'));

            Cleanup_Block :=
              Build_Cleanup_Block (Loc, Cleanup_Block_Ent, Cleanup_Stmts, Bnn);

            --  Wrap the cleanup block in an exception handling block

            --  Generate:
            --    begin
            --       Cleanup_Block
            --    exception
            --       when Abort_Signal => Abort_Undefer;
            --    end;

            Abort_Block_Ent :=
              Make_Defining_Identifier (Loc, New_Internal_Name ('A'));

            ProtE_Stmts :=
              New_List (
                Make_Implicit_Label_Declaration (Loc,
                  Defining_Identifier => Abort_Block_Ent),

                Build_Abort_Block
                  (Loc, Abort_Block_Ent, Cleanup_Block_Ent, Cleanup_Block));

            --  Generate:
            --    if not Cancelled (Bnn) then
            --       <triggering-statements>
            --    end if;

            Append_To (ProtE_Stmts,
              Make_If_Statement (Loc,
                Condition =>
                  Make_Op_Not (Loc,
                    Right_Opnd =>
                      Make_Function_Call (Loc,
                        Name =>
                          New_Reference_To (RTE (RE_Cancelled), Loc),
                        Parameter_Associations =>
                          New_List (
                            New_Reference_To (Bnn, Loc)))),

                Then_Statements =>
                  New_Copy_List_Tree (Tstats)));

            --  ---------------------------------------------------------------
            --  Task entry handling

            --  Generate:
            --    Param1 := P.Param1;
            --    ...
            --    ParamN := P.ParamN;

            TaskE_Stmts := Parameter_Block_Unpack (Loc, P, Actuals, Formals);

            --  Generate:
            --    _Disp_Asynchronous_Select (<object>, S, P'address, Bnn, B);

            Prepend_To (TaskE_Stmts,
              Make_Procedure_Call_Statement (Loc,
                Name =>
                  New_Reference_To (
                    Find_Prim_Op (Etype (Etype (Obj)),
                      Name_uDisp_Asynchronous_Select),
                    Loc),
                Parameter_Associations =>
                  New_List (
                    New_Copy_Tree    (Obj),
                    New_Reference_To (S, Loc),
                    Make_Attribute_Reference (Loc,
                      Prefix => New_Reference_To (P, Loc),
                      Attribute_Name => Name_Address),
                    New_Reference_To (Bnn, Loc),
                    New_Reference_To (B, Loc))));

            --  Generate:
            --    Abort_Defer;

            Prepend_To (TaskE_Stmts,
              Make_Procedure_Call_Statement (Loc,
                Name =>
                  New_Reference_To (RTE (RE_Abort_Defer), Loc),
                Parameter_Associations =>
                  No_List));

            --  Generate:
            --    Abort_Undefer;
            --    <abortable-statements>

            Cleanup_Stmts := New_Copy_List_Tree (Astats);

            Prepend_To (Cleanup_Stmts,
              Make_Procedure_Call_Statement (Loc,
                Name =>
                  New_Reference_To (RTE (RE_Abort_Undefer), Loc),
                Parameter_Associations =>
                  No_List));

            --  Wrap the statements in a block. Exp_Ch7.Expand_Cleanup_Actions
            --  will generate a _clean for the additional status flag.

            --  Generate:
            --    declare
            --       procedure _clean is
            --       begin
            --          Cancel_Task_Entry_Call (U);
            --       end _clean;
            --    begin
            --       Cleanup_Stmts
            --    at end
            --       _clean;
            --    end;

            Cleanup_Block_Ent :=
              Make_Defining_Identifier (Loc, New_Internal_Name ('C'));

            Cleanup_Block :=
              Build_Cleanup_Block (Loc, Cleanup_Block_Ent, Cleanup_Stmts, T);

            --  Wrap the cleanup block in an exception handling block

            --  Generate:
            --    begin
            --       Cleanup_Block
            --    exception
            --       when Abort_Signal => Abort_Undefer;
            --    end;

            Abort_Block_Ent :=
              Make_Defining_Identifier (Loc, New_Internal_Name ('A'));

            Append_To (TaskE_Stmts,
              Make_Implicit_Label_Declaration (Loc,
                Defining_Identifier => Abort_Block_Ent));

            Append_To (TaskE_Stmts,
              Build_Abort_Block
                (Loc, Abort_Block_Ent, Cleanup_Block_Ent, Cleanup_Block));

            --  Generate:
            --    if not T then
            --       <triggering-statements>
            --    end if;

            Append_To (TaskE_Stmts,
              Make_If_Statement (Loc,
                Condition =>
                  Make_Op_Not (Loc,
                    Right_Opnd =>
                      New_Reference_To (T, Loc)),

                Then_Statements =>
                  New_Copy_List_Tree (Tstats)));

            -------------------------------------------------------------------
            --  Protected procedure handling

            --  Generate:
            --    <dispatching-call>;
            --    <triggering-statements>

            ProtP_Stmts := New_Copy_List_Tree (Tstats);
            Prepend_To (ProtP_Stmts, New_Copy_Tree (Ecall));

            --  Generate:
            --    S := Ada.Tags.Get_Offset_Index (
            --           Ada.Tags.Tag (<object>), DT_Position (Call_Ent));

            Conc_Typ_Stmts := New_List (
              Build_S_Assignment (Loc, S, Obj, Call_Ent));

            --  Generate:
            --    _Disp_Get_Prim_Op_Kind (<object>, S, C);

            Append_To (Conc_Typ_Stmts,
              Make_Procedure_Call_Statement (Loc,
                Name =>
                  New_Reference_To (
                    Find_Prim_Op (Etype (Etype (Obj)),
                      Name_uDisp_Get_Prim_Op_Kind),
                    Loc),
                Parameter_Associations =>
                  New_List (
                    New_Copy_Tree    (Obj),
                    New_Reference_To (S, Loc),
                    New_Reference_To (C, Loc))));

            --  Generate:
            --    if C = POK_Procedure_Entry then
            --       ProtE_Stmts
            --    elsif C = POK_Task_Entry then
            --       TaskE_Stmts
            --    else
            --       ProtP_Stmts
            --    end if;

            Append_To (Conc_Typ_Stmts,
              Make_If_Statement (Loc,
                Condition =>
                  Make_Op_Eq (Loc,
                    Left_Opnd =>
                      New_Reference_To (C, Loc),
                    Right_Opnd =>
                      New_Reference_To (RTE (RE_POK_Protected_Entry), Loc)),

                Then_Statements =>
                  ProtE_Stmts,

                Elsif_Parts =>
                  New_List (
                    Make_Elsif_Part (Loc,
                      Condition =>
                        Make_Op_Eq (Loc,
                          Left_Opnd =>
                            New_Reference_To (C, Loc),
                          Right_Opnd =>
                            New_Reference_To (RTE (RE_POK_Task_Entry), Loc)),

                      Then_Statements =>
                        TaskE_Stmts)),

                Else_Statements =>
                  ProtP_Stmts));

            --  Generate:
            --    <dispatching-call>;
            --    <triggering-statements>

            Lim_Typ_Stmts := New_Copy_List_Tree (Tstats);
            Prepend_To (Lim_Typ_Stmts, New_Copy_Tree (Ecall));

            --  Generate:
            --    if K = Ada.Tags.TK_Limited_Tagged then
            --       Lim_Typ_Stmts
            --    else
            --       Conc_Typ_Stmts
            --    end if;

            Append_To (Stmts,
              Make_If_Statement (Loc,
                Condition =>
                   Make_Op_Eq (Loc,
                     Left_Opnd =>
                       New_Reference_To (K, Loc),
                     Right_Opnd =>
                       New_Reference_To (RTE (RE_TK_Limited_Tagged), Loc)),

                Then_Statements =>
                  Lim_Typ_Stmts,

                Else_Statements =>
                  Conc_Typ_Stmts));

            Rewrite (N,
              Make_Block_Statement (Loc,
                Declarations =>
                  Decls,
                Handled_Statement_Sequence =>
                  Make_Handled_Sequence_Of_Statements (Loc, Stmts)));

            Analyze (N);
            return;

         --  Delay triggering statement processing

         else
            --  Add a Delay_Block object to the parameter list of the delay
            --  procedure to form the parameter list of the Wait entry call.

            Dblock_Ent :=
              Make_Defining_Identifier (Loc, New_Internal_Name ('D'));

            Pdef := Entity (Name (Ecall));

            if Is_RTE (Pdef, RO_CA_Delay_For) then
               Enqueue_Call :=
                 New_Reference_To (RTE (RE_Enqueue_Duration), Loc);

            elsif Is_RTE (Pdef, RO_CA_Delay_Until) then
               Enqueue_Call :=
                 New_Reference_To (RTE (RE_Enqueue_Calendar), Loc);

            else pragma Assert (Is_RTE (Pdef, RO_RT_Delay_Until));
               Enqueue_Call := New_Reference_To (RTE (RE_Enqueue_RT), Loc);
            end if;

            Append_To (Parameter_Associations (Ecall),
              Make_Attribute_Reference (Loc,
                Prefix => New_Reference_To (Dblock_Ent, Loc),
                Attribute_Name => Name_Unchecked_Access));

            --  Create the inner block to protect the abortable part

            Hdle := New_List (
              Make_Exception_Handler (Loc,
                Exception_Choices =>
                  New_List (New_Reference_To (Stand.Abort_Signal, Loc)),
                Statements => New_List (
                  Make_Procedure_Call_Statement (Loc,
                    Name => New_Reference_To (RTE (RE_Abort_Undefer), Loc)))));

            Prepend_To (Astats,
              Make_Procedure_Call_Statement (Loc,
                Name => New_Reference_To (RTE (RE_Abort_Undefer), Loc)));

            Abortable_Block :=
              Make_Block_Statement (Loc,
                Identifier => New_Reference_To (Blk_Ent, Loc),
                Handled_Statement_Sequence =>
                  Make_Handled_Sequence_Of_Statements (Loc,
                    Statements => Astats),
                Has_Created_Identifier => True,
                Is_Asynchronous_Call_Block => True);

            --  Append call to if Enqueue (When, DB'Unchecked_Access) then

            Rewrite (Ecall,
              Make_Implicit_If_Statement (N,
                Condition => Make_Function_Call (Loc,
                  Name => Enqueue_Call,
                  Parameter_Associations => Parameter_Associations (Ecall)),
                Then_Statements =>
                  New_List (Make_Block_Statement (Loc,
                    Handled_Statement_Sequence =>
                      Make_Handled_Sequence_Of_Statements (Loc,
                        Statements => New_List (
                          Make_Implicit_Label_Declaration (Loc,
                            Defining_Identifier => Blk_Ent,
                            Label_Construct     => Abortable_Block),
                          Abortable_Block),
                        Exception_Handlers => Hdle)))));

            Stmts := New_List (Ecall);

            --  Construct statement sequence for new block

            Append_To (Stmts,
              Make_Implicit_If_Statement (N,
                Condition => Make_Function_Call (Loc,
                  Name => New_Reference_To (
                    RTE (RE_Timed_Out), Loc),
                  Parameter_Associations => New_List (
                    Make_Attribute_Reference (Loc,
                      Prefix => New_Reference_To (Dblock_Ent, Loc),
                      Attribute_Name => Name_Unchecked_Access))),
                Then_Statements => Tstats));

            --  The result is the new block

            Set_Entry_Cancel_Parameter (Blk_Ent, Dblock_Ent);

            Rewrite (N,
              Make_Block_Statement (Loc,
                Declarations => New_List (
                  Make_Object_Declaration (Loc,
                    Defining_Identifier => Dblock_Ent,
                    Aliased_Present => True,
                    Object_Definition => New_Reference_To (
                      RTE (RE_Delay_Block), Loc))),

                Handled_Statement_Sequence =>
                  Make_Handled_Sequence_Of_Statements (Loc, Stmts)));

            Analyze (N);
            return;
         end if;

      else
         N_Orig := N;
      end if;

      Extract_Entry (Ecall, Concval, Ename, Index);
      Build_Simple_Entry_Call (Ecall, Concval, Ename, Index);

      Stmts := Statements (Handled_Statement_Sequence (Ecall));
      Decls := Declarations (Ecall);

      if Is_Protected_Type (Etype (Concval)) then

         --  Get the declarations of the block expanded from the entry call

         Decl := First (Decls);
         while Present (Decl)
           and then
             (Nkind (Decl) /= N_Object_Declaration
               or else not Is_RTE (Etype (Object_Definition (Decl)),
                                   RE_Communication_Block))
         loop
            Next (Decl);
         end loop;

         pragma Assert (Present (Decl));
         Cancel_Param := Defining_Identifier (Decl);

         --  Change the mode of the Protected_Entry_Call call

         --  Protected_Entry_Call (
         --    Object => po._object'Access,
         --    E => <entry index>;
         --    Uninterpreted_Data => P'Address;
         --    Mode => Asynchronous_Call;
         --    Block => Bnn);

         Stmt := First (Stmts);

         --  Skip assignments to temporaries created for in-out parameters

         --  This makes unwarranted assumptions about the shape of the expanded
         --  tree for the call, and should be cleaned up ???

         while Nkind (Stmt) /= N_Procedure_Call_Statement loop
            Next (Stmt);
         end loop;

         Call := Stmt;

         Param := First (Parameter_Associations (Call));
         while Present (Param)
           and then not Is_RTE (Etype (Param), RE_Call_Modes)
         loop
            Next (Param);
         end loop;

         pragma Assert (Present (Param));
         Rewrite (Param, New_Reference_To (RTE (RE_Asynchronous_Call), Loc));
         Analyze (Param);

         --  Append an if statement to execute the abortable part

         --  Generate:
         --    if Enqueued (Bnn) then

         Append_To (Stmts,
           Make_Implicit_If_Statement (N,
             Condition => Make_Function_Call (Loc,
               Name => New_Reference_To (
                 RTE (RE_Enqueued), Loc),
               Parameter_Associations => New_List (
                 New_Reference_To (Cancel_Param, Loc))),
             Then_Statements => Astats));

         Abortable_Block :=
           Make_Block_Statement (Loc,
             Identifier => New_Reference_To (Blk_Ent, Loc),
             Handled_Statement_Sequence =>
               Make_Handled_Sequence_Of_Statements (Loc,
                 Statements => Stmts),
             Has_Created_Identifier => True,
             Is_Asynchronous_Call_Block => True);

         --  For the JVM call Update_Exception instead of Abort_Undefer.
         --  See 4jexcept.ads for an explanation.

         if Hostparm.Java_VM then
            Target_Undefer := RE_Update_Exception;
            Undefer_Args :=
              New_List (Make_Function_Call (Loc,
                          Name => New_Occurrence_Of
                                    (RTE (RE_Current_Target_Exception), Loc)));
         else
            Target_Undefer := RE_Abort_Undefer;
         end if;

         Stmts := New_List (
           Make_Block_Statement (Loc,
             Handled_Statement_Sequence =>
               Make_Handled_Sequence_Of_Statements (Loc,
                 Statements => New_List (
                   Make_Implicit_Label_Declaration (Loc,
                     Defining_Identifier => Blk_Ent,
                     Label_Construct     => Abortable_Block),
                   Abortable_Block),

               --  exception

                 Exception_Handlers => New_List (
                   Make_Exception_Handler (Loc,

               --  when Abort_Signal =>
               --     Abort_Undefer.all;

                     Exception_Choices =>
                       New_List (New_Reference_To (Stand.Abort_Signal, Loc)),
                     Statements => New_List (
                       Make_Procedure_Call_Statement (Loc,
                         Name => New_Reference_To (
                           RTE (Target_Undefer), Loc),
                         Parameter_Associations => Undefer_Args)))))),

         --  if not Cancelled (Bnn) then
         --     triggered statements
         --  end if;

           Make_Implicit_If_Statement (N,
             Condition => Make_Op_Not (Loc,
               Right_Opnd =>
                 Make_Function_Call (Loc,
                   Name => New_Occurrence_Of (RTE (RE_Cancelled), Loc),
                   Parameter_Associations => New_List (
                     New_Occurrence_Of (Cancel_Param, Loc)))),
             Then_Statements => Tstats));

      --  Asynchronous task entry call

      else
         if No (Decls) then
            Decls := New_List;
         end if;

         B := Make_Defining_Identifier (Loc, Name_uB);

         --  Insert declaration of B in declarations of existing block

         Prepend_To (Decls,
           Make_Object_Declaration (Loc,
             Defining_Identifier => B,
             Object_Definition => New_Reference_To (Standard_Boolean, Loc)));

         Cancel_Param := Make_Defining_Identifier (Loc, Name_uC);

         --  Insert declaration of C in declarations of existing block

         Prepend_To (Decls,
           Make_Object_Declaration (Loc,
             Defining_Identifier => Cancel_Param,
             Object_Definition => New_Reference_To (Standard_Boolean, Loc)));

         --  Remove and save the call to Call_Simple

         Stmt := First (Stmts);

         --  Skip assignments to temporaries created for in-out parameters.
         --  This makes unwarranted assumptions about the shape of the expanded
         --  tree for the call, and should be cleaned up ???

         while Nkind (Stmt) /= N_Procedure_Call_Statement loop
            Next (Stmt);
         end loop;

         Call := Stmt;

         --  Create the inner block to protect the abortable part

         Hdle :=  New_List (
           Make_Exception_Handler (Loc,
             Exception_Choices =>
               New_List (New_Reference_To (Stand.Abort_Signal, Loc)),
             Statements => New_List (
               Make_Procedure_Call_Statement (Loc,
                 Name => New_Reference_To (RTE (RE_Abort_Undefer), Loc)))));

         Prepend_To (Astats,
           Make_Procedure_Call_Statement (Loc,
             Name => New_Reference_To (RTE (RE_Abort_Undefer), Loc)));

         Abortable_Block :=
           Make_Block_Statement (Loc,
             Identifier => New_Reference_To (Blk_Ent, Loc),
             Handled_Statement_Sequence =>
               Make_Handled_Sequence_Of_Statements (Loc,
                 Statements => Astats),
             Has_Created_Identifier => True,
             Is_Asynchronous_Call_Block => True);

         Insert_After (Call,
           Make_Block_Statement (Loc,
             Handled_Statement_Sequence =>
               Make_Handled_Sequence_Of_Statements (Loc,
                 Statements => New_List (
                   Make_Implicit_Label_Declaration (Loc,
                     Defining_Identifier => Blk_Ent,
                     Label_Construct     => Abortable_Block),
                   Abortable_Block),
                 Exception_Handlers => Hdle)));

         --  Create new call statement

         Params := Parameter_Associations (Call);

         Append_To (Params,
           New_Reference_To (RTE (RE_Asynchronous_Call), Loc));
         Append_To (Params,
           New_Reference_To (B, Loc));

         Rewrite (Call,
           Make_Procedure_Call_Statement (Loc,
             Name =>
               New_Reference_To (RTE (RE_Task_Entry_Call), Loc),
             Parameter_Associations => Params));

         --  Construct statement sequence for new block

         Append_To (Stmts,
           Make_Implicit_If_Statement (N,
             Condition =>
               Make_Op_Not (Loc,
                 New_Reference_To (Cancel_Param, Loc)),
             Then_Statements => Tstats));

         --  Protected the call against abort

         Prepend_To (Stmts,
           Make_Procedure_Call_Statement (Loc,
             Name => New_Reference_To (RTE (RE_Abort_Defer), Loc),
             Parameter_Associations => Empty_List));
      end if;

      Set_Entry_Cancel_Parameter (Blk_Ent, Cancel_Param);

      --  The result is the new block

      Rewrite (N_Orig,
        Make_Block_Statement (Loc,
          Declarations => Decls,
          Handled_Statement_Sequence =>
            Make_Handled_Sequence_Of_Statements (Loc, Stmts)));

      Analyze (N_Orig);
   end Expand_N_Asynchronous_Select;

   -------------------------------------
   -- Expand_N_Conditional_Entry_Call --
   -------------------------------------

   --  The conditional task entry call is converted to a call to
   --  Task_Entry_Call:

   --    declare
   --       B : Boolean;
   --       P : parms := (parm, parm, parm);

   --    begin
   --       Task_Entry_Call
   --         (acceptor-task,
   --          entry-index,
   --          P'Address,
   --          Conditional_Call,
   --          B);
   --       parm := P.param;
   --       parm := P.param;
   --       ...
   --       if B then
   --          normal-statements
   --       else
   --          else-statements
   --       end if;
   --    end;

   --  For a description of the use of P and the assignments after the
   --  call, see Expand_N_Entry_Call_Statement. Note that the entry call
   --  of the conditional entry call has already been expanded (by the
   --  Expand_N_Entry_Call_Statement procedure) as follows:

   --    declare
   --       P : parms := (parm, parm, parm);
   --    begin
   --       ... info for in-out parameters
   --       Call_Simple (acceptor-task, entry-index, P'Address);
   --       parm := P.param;
   --       parm := P.param;
   --       ...
   --    end;

   --  so the task at hand is to convert the latter expansion into the former

   --  The conditional protected entry call is converted to a call to
   --  Protected_Entry_Call:

   --    declare
   --       P : parms := (parm, parm, parm);
   --       Bnn : Communications_Block;

   --    begin
   --       Protected_Entry_Call (
   --         Object => po._object'Access,
   --         E => <entry index>;
   --         Uninterpreted_Data => P'Address;
   --         Mode => Conditional_Call;
   --         Block => Bnn);
   --       parm := P.param;
   --       parm := P.param;
   --       ...
   --       if Cancelled (Bnn) then
   --          else-statements
   --       else
   --          normal-statements
   --       end if;
   --    end;

   --  As for tasks, the entry call of the conditional entry call has
   --  already been expanded (by the Expand_N_Entry_Call_Statement procedure)
   --  as follows:

   --    declare
   --       P   : E1_Params := (param, param, param);
   --       Bnn : Communications_Block;

   --    begin
   --       Protected_Entry_Call (
   --         Object => po._object'Access,
   --         E => <entry index>;
   --         Uninterpreted_Data => P'Address;
   --         Mode => Simple_Call;
   --         Block => Bnn);
   --       parm := P.param;
   --       parm := P.param;
   --         ...
   --    end;

   --  Ada 2005 (AI-345): A dispatching conditional entry call is converted
   --  into:

   --    declare
   --       B : Boolean := False;
   --       C : Ada.Tags.Prim_Op_Kind;
   --       K : Ada.Tags.Tagged_Kind :=
   --             Ada.Tags.Get_Tagged_Kind (Ada.Tags.Tag (<object>));
   --       P : Parameters := (Param1 .. ParamN);
   --       S : Integer;

   --    begin
   --       if K = Ada.Tags.TK_Limited_Tagged then
   --          <dispatching-call>;
   --          <triggering-statements>

   --       else
   --          S := Ada.Tags.Get_Offset_Index (Ada.Tags.Tag (<object>),
   --                 DT_Position (<dispatching-call>));

   --          _Disp_Conditional_Select (<object>, S, P'address, C, B);

   --          if C = POK_Protected_Entry
   --            or else C = POK_Task_Entry
   --          then
   --             Param1 := P.Param1;
   --             ...
   --             ParamN := P.ParamN;
   --          end if;

   --          if B then
   --             if C = POK_Procedure
   --               or else C = POK_Protected_Procedure
   --               or else C = POK_Task_Procedure
   --             then
   --                <dispatching-call>;
   --             end if;

   --             <triggering-statements>
   --          else
   --             <else-statements>
   --          end if;
   --       end if;
   --    end;

   procedure Expand_N_Conditional_Entry_Call (N : Node_Id) is
      Loc : constant Source_Ptr := Sloc (N);
      Alt : constant Node_Id    := Entry_Call_Alternative (N);
      Blk : Node_Id             := Entry_Call_Statement (Alt);
      Transient_Blk : Node_Id;

      Actuals        : List_Id;
      Blk_Typ        : Entity_Id;
      Call           : Node_Id;
      Call_Ent       : Entity_Id;
      Conc_Typ_Stmts : List_Id;
      Decl           : Node_Id;
      Decls          : List_Id;
      Formals        : List_Id;
      Lim_Typ_Stmts  : List_Id;
      N_Stats        : List_Id;
      Obj            : Entity_Id;
      Param          : Node_Id;
      Params         : List_Id;
      Stmt           : Node_Id;
      Stmts          : List_Id;
      Unpack         : List_Id;

      B : Entity_Id;  --  Call status flag
      C : Entity_Id;  --  Call kind
      K : Entity_Id;  --  Tagged kind
      P : Entity_Id;  --  Parameter block
      S : Entity_Id;  --  Primitive operation slot
<<<<<<< HEAD

   begin
      if Ada_Version >= Ada_05
        and then Nkind (Blk) = N_Procedure_Call_Statement
      then
         Extract_Dispatching_Call (Blk, Call_Ent, Obj, Actuals, Formals);

         Decls := New_List;
         Stmts := New_List;

         --  Call status flag processing, generate:
         --    B : Boolean := False;

         B := Build_B (Loc, Decls);

         --  Call kind processing, generate:
         --    C : Ada.Tags.Prim_Op_Kind;

         C := Build_C (Loc, Decls);

         --  Tagged kind processing, generate:
         --    K : Ada.Tags.Tagged_Kind :=
         --          Ada.Tags.Get_Tagged_Kind (Ada.Tags.Tag (<object>));

         K := Build_K (Loc, Decls, Obj);

         --  Parameter block processing

         Blk_Typ := Build_Parameter_Block (Loc, Actuals, Formals, Decls);
         P       := Parameter_Block_Pack
                      (Loc, Blk_Typ, Actuals, Formals, Decls, Stmts);

         --  Dispatch table slot processing, generate:
         --    S : Integer;

         S := Build_S (Loc, Decls);

         --  Generate:
         --    S := Ada.Tags.Get_Offset_Index (
         --           Ada.Tags.Tag (<object>), DT_Position (Call_Ent));

         Conc_Typ_Stmts := New_List (
           Build_S_Assignment (Loc, S, Obj, Call_Ent));

         --  Generate:
         --    _Disp_Conditional_Select (<object>, S, P'address, C, B);

         Append_To (Conc_Typ_Stmts,
           Make_Procedure_Call_Statement (Loc,
             Name =>
               New_Reference_To (
                 Find_Prim_Op (Etype (Etype (Obj)),
                   Name_uDisp_Conditional_Select),
                 Loc),
             Parameter_Associations =>
               New_List (
                 New_Copy_Tree    (Obj),
                 New_Reference_To (S, Loc),
                 Make_Attribute_Reference (Loc,
                   Prefix => New_Reference_To (P, Loc),
                   Attribute_Name => Name_Address),
                 New_Reference_To (C, Loc),
                 New_Reference_To (B, Loc))));

         --  Generate:
         --    if C = POK_Protected_Entry
         --      or else C = POK_Task_Entry
         --    then
         --       Param1 := P.Param1;
         --       ...
         --       ParamN := P.ParamN;
         --    end if;

         Unpack := Parameter_Block_Unpack (Loc, P, Actuals, Formals);

         --  Generate the if statement only when the packed parameters need
         --  explicit assignments to their corresponding actuals.

         if Present (Unpack) then
            Append_To (Conc_Typ_Stmts,
              Make_If_Statement (Loc,

                Condition =>
                  Make_Or_Else (Loc,
                    Left_Opnd =>
                      Make_Op_Eq (Loc,
                        Left_Opnd =>
                          New_Reference_To (C, Loc),
                        Right_Opnd =>
                          New_Reference_To (RTE (
                            RE_POK_Protected_Entry), Loc)),
                    Right_Opnd =>
                      Make_Op_Eq (Loc,
                        Left_Opnd =>
                          New_Reference_To (C, Loc),
                        Right_Opnd =>
                          New_Reference_To (RTE (RE_POK_Task_Entry), Loc))),

                 Then_Statements =>
                   Unpack));
         end if;

         --  Generate:
         --    if B then
         --       if C = POK_Procedure
         --         or else C = POK_Protected_Procedure
         --         or else C = POK_Task_Procedure
         --       then
         --          <dispatching-call>
         --       end if;
         --       <normal-statements>
         --    else
         --       <else-statements>
         --    end if;

         N_Stats := New_Copy_List_Tree (Statements (Alt));

         Prepend_To (N_Stats,
           Make_If_Statement (Loc,
             Condition =>
               Make_Or_Else (Loc,
                 Left_Opnd =>
                   Make_Op_Eq (Loc,
                     Left_Opnd =>
                       New_Reference_To (C, Loc),
                     Right_Opnd =>
                       New_Reference_To (RTE (RE_POK_Procedure), Loc)),

                 Right_Opnd =>
                   Make_Or_Else (Loc,
                     Left_Opnd =>
                       Make_Op_Eq (Loc,
                         Left_Opnd =>
                           New_Reference_To (C, Loc),
                         Right_Opnd =>
                           New_Reference_To (RTE (
                             RE_POK_Protected_Procedure), Loc)),

                     Right_Opnd =>
                       Make_Op_Eq (Loc,
                         Left_Opnd =>
                           New_Reference_To (C, Loc),
                         Right_Opnd =>
                           New_Reference_To (RTE (
                             RE_POK_Task_Procedure), Loc)))),

             Then_Statements =>
               New_List (Blk)));

         Append_To (Conc_Typ_Stmts,
           Make_If_Statement (Loc,
             Condition       => New_Reference_To (B, Loc),
             Then_Statements => N_Stats,
             Else_Statements => Else_Statements (N)));

         --  Generate:
         --    <dispatching-call>;
         --    <triggering-statements>

         Lim_Typ_Stmts := New_Copy_List_Tree (Statements (Alt));
         Prepend_To (Lim_Typ_Stmts, New_Copy_Tree (Blk));

         --  Generate:
         --    if K = Ada.Tags.TK_Limited_Tagged then
         --       Lim_Typ_Stmts
         --    else
         --       Conc_Typ_Stmts
         --    end if;

         Append_To (Stmts,
           Make_If_Statement (Loc,
             Condition =>
               Make_Op_Eq (Loc,
                 Left_Opnd =>
                   New_Reference_To (K, Loc),
                 Right_Opnd =>
                   New_Reference_To (RTE (RE_TK_Limited_Tagged), Loc)),

             Then_Statements =>
               Lim_Typ_Stmts,

             Else_Statements =>
               Conc_Typ_Stmts));

         Rewrite (N,
           Make_Block_Statement (Loc,
             Declarations               => Decls,
             Handled_Statement_Sequence =>
               Make_Handled_Sequence_Of_Statements (Loc, Stmts)));

      --  As described above, The entry alternative is transformed into a
      --  block that contains the gnulli call, and possibly assignment
      --  statements for in-out parameters. The gnulli call may itself be
      --  rewritten into a transient block if some unconstrained parameters
      --  require it. We need to retrieve the call to complete its parameter
      --  list.

      else
         Transient_Blk :=
            First_Real_Statement (Handled_Statement_Sequence (Blk));

         if Present (Transient_Blk)
           and then Nkind (Transient_Blk) = N_Block_Statement
         then
            Blk := Transient_Blk;
         end if;

         Stmts := Statements (Handled_Statement_Sequence (Blk));
         Stmt  := First (Stmts);
         while Nkind (Stmt) /= N_Procedure_Call_Statement loop
            Next (Stmt);
         end loop;

         Call   := Stmt;
         Params := Parameter_Associations (Call);

         if Is_RTE (Entity (Name (Call)), RE_Protected_Entry_Call) then

            --  Substitute Conditional_Entry_Call for Simple_Call parameter

            Param := First (Params);
            while Present (Param)
              and then not Is_RTE (Etype (Param), RE_Call_Modes)
            loop
               Next (Param);
            end loop;

            pragma Assert (Present (Param));
            Rewrite (Param, New_Reference_To (RTE (RE_Conditional_Call), Loc));

            Analyze (Param);

            --  Find the Communication_Block parameter for the call to the
            --  Cancelled function.

            Decl := First (Declarations (Blk));
            while Present (Decl)
              and then not Is_RTE (Etype (Object_Definition (Decl)),
                             RE_Communication_Block)
            loop
               Next (Decl);
            end loop;

            --  Add an if statement to execute the else part if the call
            --  does not succeed (as indicated by the Cancelled predicate).

            Append_To (Stmts,
              Make_Implicit_If_Statement (N,
                Condition => Make_Function_Call (Loc,
                  Name => New_Reference_To (RTE (RE_Cancelled), Loc),
                  Parameter_Associations => New_List (
                    New_Reference_To (Defining_Identifier (Decl), Loc))),
                Then_Statements => Else_Statements (N),
                Else_Statements => Statements (Alt)));

         else
            B := Make_Defining_Identifier (Loc, Name_uB);

            --  Insert declaration of B in declarations of existing block

            if No (Declarations (Blk)) then
               Set_Declarations (Blk, New_List);
            end if;

            Prepend_To (Declarations (Blk),
              Make_Object_Declaration (Loc,
                Defining_Identifier => B,
                Object_Definition =>
                  New_Reference_To (Standard_Boolean, Loc)));

            --  Create new call statement

            Append_To (Params,
              New_Reference_To (RTE (RE_Conditional_Call), Loc));
            Append_To (Params, New_Reference_To (B, Loc));

            Rewrite (Call,
              Make_Procedure_Call_Statement (Loc,
                Name => New_Reference_To (RTE (RE_Task_Entry_Call), Loc),
                Parameter_Associations => Params));

            --  Construct statement sequence for new block

            Append_To (Stmts,
              Make_Implicit_If_Statement (N,
                Condition => New_Reference_To (B, Loc),
                Then_Statements => Statements (Alt),
                Else_Statements => Else_Statements (N)));
         end if;

         --  The result is the new block

         Rewrite (N,
           Make_Block_Statement (Loc,
             Declarations => Declarations (Blk),
             Handled_Statement_Sequence =>
               Make_Handled_Sequence_Of_Statements (Loc, Stmts)));
      end if;

=======

   begin
      if Ada_Version >= Ada_05
        and then Nkind (Blk) = N_Procedure_Call_Statement
      then
         Extract_Dispatching_Call (Blk, Call_Ent, Obj, Actuals, Formals);

         Decls := New_List;
         Stmts := New_List;

         --  Call status flag processing, generate:
         --    B : Boolean := False;

         B := Build_B (Loc, Decls);

         --  Call kind processing, generate:
         --    C : Ada.Tags.Prim_Op_Kind;

         C := Build_C (Loc, Decls);

         --  Tagged kind processing, generate:
         --    K : Ada.Tags.Tagged_Kind :=
         --          Ada.Tags.Get_Tagged_Kind (Ada.Tags.Tag (<object>));

         K := Build_K (Loc, Decls, Obj);

         --  Parameter block processing

         Blk_Typ := Build_Parameter_Block (Loc, Actuals, Formals, Decls);
         P       := Parameter_Block_Pack
                      (Loc, Blk_Typ, Actuals, Formals, Decls, Stmts);

         --  Dispatch table slot processing, generate:
         --    S : Integer;

         S := Build_S (Loc, Decls);

         --  Generate:
         --    S := Ada.Tags.Get_Offset_Index (
         --           Ada.Tags.Tag (<object>), DT_Position (Call_Ent));

         Conc_Typ_Stmts := New_List (
           Build_S_Assignment (Loc, S, Obj, Call_Ent));

         --  Generate:
         --    _Disp_Conditional_Select (<object>, S, P'address, C, B);

         Append_To (Conc_Typ_Stmts,
           Make_Procedure_Call_Statement (Loc,
             Name =>
               New_Reference_To (
                 Find_Prim_Op (Etype (Etype (Obj)),
                   Name_uDisp_Conditional_Select),
                 Loc),
             Parameter_Associations =>
               New_List (
                 New_Copy_Tree    (Obj),
                 New_Reference_To (S, Loc),
                 Make_Attribute_Reference (Loc,
                   Prefix => New_Reference_To (P, Loc),
                   Attribute_Name => Name_Address),
                 New_Reference_To (C, Loc),
                 New_Reference_To (B, Loc))));

         --  Generate:
         --    if C = POK_Protected_Entry
         --      or else C = POK_Task_Entry
         --    then
         --       Param1 := P.Param1;
         --       ...
         --       ParamN := P.ParamN;
         --    end if;

         Unpack := Parameter_Block_Unpack (Loc, P, Actuals, Formals);

         --  Generate the if statement only when the packed parameters need
         --  explicit assignments to their corresponding actuals.

         if Present (Unpack) then
            Append_To (Conc_Typ_Stmts,
              Make_If_Statement (Loc,

                Condition =>
                  Make_Or_Else (Loc,
                    Left_Opnd =>
                      Make_Op_Eq (Loc,
                        Left_Opnd =>
                          New_Reference_To (C, Loc),
                        Right_Opnd =>
                          New_Reference_To (RTE (
                            RE_POK_Protected_Entry), Loc)),
                    Right_Opnd =>
                      Make_Op_Eq (Loc,
                        Left_Opnd =>
                          New_Reference_To (C, Loc),
                        Right_Opnd =>
                          New_Reference_To (RTE (RE_POK_Task_Entry), Loc))),

                 Then_Statements =>
                   Unpack));
         end if;

         --  Generate:
         --    if B then
         --       if C = POK_Procedure
         --         or else C = POK_Protected_Procedure
         --         or else C = POK_Task_Procedure
         --       then
         --          <dispatching-call>
         --       end if;
         --       <normal-statements>
         --    else
         --       <else-statements>
         --    end if;

         N_Stats := New_Copy_List_Tree (Statements (Alt));

         Prepend_To (N_Stats,
           Make_If_Statement (Loc,
             Condition =>
               Make_Or_Else (Loc,
                 Left_Opnd =>
                   Make_Op_Eq (Loc,
                     Left_Opnd =>
                       New_Reference_To (C, Loc),
                     Right_Opnd =>
                       New_Reference_To (RTE (RE_POK_Procedure), Loc)),

                 Right_Opnd =>
                   Make_Or_Else (Loc,
                     Left_Opnd =>
                       Make_Op_Eq (Loc,
                         Left_Opnd =>
                           New_Reference_To (C, Loc),
                         Right_Opnd =>
                           New_Reference_To (RTE (
                             RE_POK_Protected_Procedure), Loc)),

                     Right_Opnd =>
                       Make_Op_Eq (Loc,
                         Left_Opnd =>
                           New_Reference_To (C, Loc),
                         Right_Opnd =>
                           New_Reference_To (RTE (
                             RE_POK_Task_Procedure), Loc)))),

             Then_Statements =>
               New_List (Blk)));

         Append_To (Conc_Typ_Stmts,
           Make_If_Statement (Loc,
             Condition       => New_Reference_To (B, Loc),
             Then_Statements => N_Stats,
             Else_Statements => Else_Statements (N)));

         --  Generate:
         --    <dispatching-call>;
         --    <triggering-statements>

         Lim_Typ_Stmts := New_Copy_List_Tree (Statements (Alt));
         Prepend_To (Lim_Typ_Stmts, New_Copy_Tree (Blk));

         --  Generate:
         --    if K = Ada.Tags.TK_Limited_Tagged then
         --       Lim_Typ_Stmts
         --    else
         --       Conc_Typ_Stmts
         --    end if;

         Append_To (Stmts,
           Make_If_Statement (Loc,
             Condition =>
               Make_Op_Eq (Loc,
                 Left_Opnd =>
                   New_Reference_To (K, Loc),
                 Right_Opnd =>
                   New_Reference_To (RTE (RE_TK_Limited_Tagged), Loc)),

             Then_Statements =>
               Lim_Typ_Stmts,

             Else_Statements =>
               Conc_Typ_Stmts));

         Rewrite (N,
           Make_Block_Statement (Loc,
             Declarations               => Decls,
             Handled_Statement_Sequence =>
               Make_Handled_Sequence_Of_Statements (Loc, Stmts)));

      --  As described above, The entry alternative is transformed into a
      --  block that contains the gnulli call, and possibly assignment
      --  statements for in-out parameters. The gnulli call may itself be
      --  rewritten into a transient block if some unconstrained parameters
      --  require it. We need to retrieve the call to complete its parameter
      --  list.

      else
         Transient_Blk :=
            First_Real_Statement (Handled_Statement_Sequence (Blk));

         if Present (Transient_Blk)
           and then Nkind (Transient_Blk) = N_Block_Statement
         then
            Blk := Transient_Blk;
         end if;

         Stmts := Statements (Handled_Statement_Sequence (Blk));
         Stmt  := First (Stmts);
         while Nkind (Stmt) /= N_Procedure_Call_Statement loop
            Next (Stmt);
         end loop;

         Call   := Stmt;
         Params := Parameter_Associations (Call);

         if Is_RTE (Entity (Name (Call)), RE_Protected_Entry_Call) then

            --  Substitute Conditional_Entry_Call for Simple_Call parameter

            Param := First (Params);
            while Present (Param)
              and then not Is_RTE (Etype (Param), RE_Call_Modes)
            loop
               Next (Param);
            end loop;

            pragma Assert (Present (Param));
            Rewrite (Param, New_Reference_To (RTE (RE_Conditional_Call), Loc));

            Analyze (Param);

            --  Find the Communication_Block parameter for the call to the
            --  Cancelled function.

            Decl := First (Declarations (Blk));
            while Present (Decl)
              and then not Is_RTE (Etype (Object_Definition (Decl)),
                             RE_Communication_Block)
            loop
               Next (Decl);
            end loop;

            --  Add an if statement to execute the else part if the call
            --  does not succeed (as indicated by the Cancelled predicate).

            Append_To (Stmts,
              Make_Implicit_If_Statement (N,
                Condition => Make_Function_Call (Loc,
                  Name => New_Reference_To (RTE (RE_Cancelled), Loc),
                  Parameter_Associations => New_List (
                    New_Reference_To (Defining_Identifier (Decl), Loc))),
                Then_Statements => Else_Statements (N),
                Else_Statements => Statements (Alt)));

         else
            B := Make_Defining_Identifier (Loc, Name_uB);

            --  Insert declaration of B in declarations of existing block

            if No (Declarations (Blk)) then
               Set_Declarations (Blk, New_List);
            end if;

            Prepend_To (Declarations (Blk),
              Make_Object_Declaration (Loc,
                Defining_Identifier => B,
                Object_Definition =>
                  New_Reference_To (Standard_Boolean, Loc)));

            --  Create new call statement

            Append_To (Params,
              New_Reference_To (RTE (RE_Conditional_Call), Loc));
            Append_To (Params, New_Reference_To (B, Loc));

            Rewrite (Call,
              Make_Procedure_Call_Statement (Loc,
                Name => New_Reference_To (RTE (RE_Task_Entry_Call), Loc),
                Parameter_Associations => Params));

            --  Construct statement sequence for new block

            Append_To (Stmts,
              Make_Implicit_If_Statement (N,
                Condition => New_Reference_To (B, Loc),
                Then_Statements => Statements (Alt),
                Else_Statements => Else_Statements (N)));
         end if;

         --  The result is the new block

         Rewrite (N,
           Make_Block_Statement (Loc,
             Declarations => Declarations (Blk),
             Handled_Statement_Sequence =>
               Make_Handled_Sequence_Of_Statements (Loc, Stmts)));
      end if;

>>>>>>> c355071f
      Analyze (N);
   end Expand_N_Conditional_Entry_Call;

   ---------------------------------------
   -- Expand_N_Delay_Relative_Statement --
   ---------------------------------------

   --  Delay statement is implemented as a procedure call to Delay_For
   --  defined in Ada.Calendar.Delays in order to reduce the overhead of
   --  simple delays imposed by the use of Protected Objects.

   procedure Expand_N_Delay_Relative_Statement (N : Node_Id) is
      Loc : constant Source_Ptr := Sloc (N);
   begin
      Rewrite (N,
        Make_Procedure_Call_Statement (Loc,
          Name => New_Reference_To (RTE (RO_CA_Delay_For), Loc),
          Parameter_Associations => New_List (Expression (N))));
      Analyze (N);
   end Expand_N_Delay_Relative_Statement;

   ------------------------------------
   -- Expand_N_Delay_Until_Statement --
   ------------------------------------

   --  Delay Until statement is implemented as a procedure call to
   --  Delay_Until defined in Ada.Calendar.Delays and Ada.Real_Time.Delays.

   procedure Expand_N_Delay_Until_Statement (N : Node_Id) is
      Loc : constant Source_Ptr := Sloc (N);
      Typ : Entity_Id;

   begin
      if Is_RTE (Base_Type (Etype (Expression (N))), RO_CA_Time) then
         Typ := RTE (RO_CA_Delay_Until);
      else
         Typ := RTE (RO_RT_Delay_Until);
      end if;

      Rewrite (N,
        Make_Procedure_Call_Statement (Loc,
          Name => New_Reference_To (Typ, Loc),
          Parameter_Associations => New_List (Expression (N))));

      Analyze (N);
   end Expand_N_Delay_Until_Statement;

   -------------------------
   -- Expand_N_Entry_Body --
   -------------------------

   procedure Expand_N_Entry_Body (N : Node_Id) is
      Loc         : constant Source_Ptr := Sloc (N);
      Dec         : constant Node_Id    := Parent (Current_Scope);
      Ent_Formals : constant Node_Id    := Entry_Body_Formal_Part (N);
      Index_Spec  : constant Node_Id    :=
                      Entry_Index_Specification (Ent_Formals);
      Next_Op     : Node_Id;
      First_Decl  : constant Node_Id := First (Declarations (N));
      Index_Decl  : List_Id;

   begin
      --  Add the renamings for private declarations and discriminants

      Add_Discriminal_Declarations
        (Declarations (N), Defining_Identifier (Dec), Name_uObject, Loc);
      Add_Private_Declarations
        (Declarations (N), Defining_Identifier (Dec), Name_uObject, Loc);

      if Present (Index_Spec) then
         Index_Decl :=
           Index_Constant_Declaration
             (N,
               Defining_Identifier (Index_Spec), Defining_Identifier (Dec));

         --  If the entry has local declarations, insert index declaration
         --  before them, because the index may be used therein.

         if Present (First_Decl) then
            Insert_List_Before (First_Decl, Index_Decl);
         else
            Append_List_To (Declarations (N), Index_Decl);
         end if;
      end if;

      --  Associate privals and discriminals with the next protected operation
      --  body to be expanded. These are used to expand references to private
      --  data objects and discriminants, respectively.

      Next_Op := Next_Protected_Operation (N);

      if Present (Next_Op) then
         Set_Privals (Dec, Next_Op, Loc);
         Set_Discriminals (Dec);
      end if;
   end Expand_N_Entry_Body;

   -----------------------------------
   -- Expand_N_Entry_Call_Statement --
   -----------------------------------

   --  An entry call is expanded into GNARLI calls to implement
   --  a simple entry call (see Build_Simple_Entry_Call).

   procedure Expand_N_Entry_Call_Statement (N : Node_Id) is
      Concval : Node_Id;
      Ename   : Node_Id;
      Index   : Node_Id;

   begin
      if No_Run_Time_Mode then
         Error_Msg_CRT ("entry call", N);
         return;
      end if;

      --  If this entry call is part of an asynchronous select, don't expand it
      --  here; it will be expanded with the select statement. Don't expand
      --  timed entry calls either, as they are translated into asynchronous
      --  entry calls.

      --  ??? This whole approach is questionable; it may be better to go back
      --  to allowing the expansion to take place and then attempting to fix it
      --  up in Expand_N_Asynchronous_Select. The tricky part is figuring out
      --  whether the expanded call is on a task or protected entry.

      if (Nkind (Parent (N)) /= N_Triggering_Alternative
           or else N /= Triggering_Statement (Parent (N)))
        and then (Nkind (Parent (N)) /= N_Entry_Call_Alternative
                   or else N /= Entry_Call_Statement (Parent (N))
                   or else Nkind (Parent (Parent (N))) /= N_Timed_Entry_Call)
      then
         Extract_Entry (N, Concval, Ename, Index);
         Build_Simple_Entry_Call (N, Concval, Ename, Index);
      end if;
   end Expand_N_Entry_Call_Statement;

   --------------------------------
   -- Expand_N_Entry_Declaration --
   --------------------------------

   --  If there are parameters, then first, each of the formals is marked by
   --  setting Is_Entry_Formal. Next a record type is built which is used to
   --  hold the parameter values. The name of this record type is entryP where
   --  entry is the name of the entry, with an additional corresponding access
   --  type called entryPA. The record type has matching components for each
   --  formal (the component names are the same as the formal names). For
   --  elementary types, the component type matches the formal type. For
   --  composite types, an access type is declared (with the name formalA)
   --  which designates the formal type, and the type of the component is this
   --  access type. Finally the Entry_Component of each formal is set to
   --  reference the corresponding record component.

   procedure Expand_N_Entry_Declaration (N : Node_Id) is
      Loc        : constant Source_Ptr := Sloc (N);
      Entry_Ent  : constant Entity_Id  := Defining_Identifier (N);
      Components : List_Id;
      Formal     : Node_Id;
      Ftype      : Entity_Id;
      Last_Decl  : Node_Id;
      Component  : Entity_Id;
      Ctype      : Entity_Id;
      Decl       : Node_Id;
      Rec_Ent    : Entity_Id;
      Acc_Ent    : Entity_Id;

   begin
      Formal := First_Formal (Entry_Ent);
      Last_Decl := N;

      --  Most processing is done only if parameters are present

      if Present (Formal) then
         Components := New_List;

         --  Loop through formals

         while Present (Formal) loop
            Set_Is_Entry_Formal (Formal);
            Component :=
              Make_Defining_Identifier (Sloc (Formal), Chars (Formal));
            Set_Entry_Component (Formal, Component);
            Set_Entry_Formal (Component, Formal);
            Ftype := Etype (Formal);

            --  Declare new access type and then append

            Ctype :=
              Make_Defining_Identifier (Loc, New_Internal_Name ('A'));

            Decl :=
              Make_Full_Type_Declaration (Loc,
                Defining_Identifier => Ctype,
                Type_Definition     =>
                  Make_Access_To_Object_Definition (Loc,
                    All_Present        => True,
                    Constant_Present   => Ekind (Formal) = E_In_Parameter,
                    Subtype_Indication => New_Reference_To (Ftype, Loc)));

            Insert_After (Last_Decl, Decl);
            Last_Decl := Decl;

            Append_To (Components,
              Make_Component_Declaration (Loc,
                Defining_Identifier => Component,
                Component_Definition =>
                  Make_Component_Definition (Loc,
                    Aliased_Present    => False,
                    Subtype_Indication => New_Reference_To (Ctype, Loc))));

            Next_Formal_With_Extras (Formal);
         end loop;

         --  Create the Entry_Parameter_Record declaration

         Rec_Ent :=
           Make_Defining_Identifier (Loc, New_Internal_Name ('P'));

         Decl :=
           Make_Full_Type_Declaration (Loc,
             Defining_Identifier => Rec_Ent,
             Type_Definition     =>
               Make_Record_Definition (Loc,
                 Component_List =>
                   Make_Component_List (Loc,
                     Component_Items => Components)));

         Insert_After (Last_Decl, Decl);
         Last_Decl := Decl;

         --  Construct and link in the corresponding access type

         Acc_Ent :=
           Make_Defining_Identifier (Loc, New_Internal_Name ('A'));

         Set_Entry_Parameters_Type (Entry_Ent, Acc_Ent);

         Decl :=
           Make_Full_Type_Declaration (Loc,
             Defining_Identifier => Acc_Ent,
             Type_Definition     =>
               Make_Access_To_Object_Definition (Loc,
                 All_Present        => True,
                 Subtype_Indication => New_Reference_To (Rec_Ent, Loc)));

         Insert_After (Last_Decl, Decl);
         Last_Decl := Decl;
      end if;
   end Expand_N_Entry_Declaration;

   -----------------------------
   -- Expand_N_Protected_Body --
   -----------------------------

   --  Protected bodies are expanded to the completion of the subprograms
   --  created for the corresponding protected type. These are a protected and
   --  unprotected version of each protected subprogram in the object, a
   --  function to calculate each entry barrier, and a procedure to execute the
   --  sequence of statements of each protected entry body. For example, for
   --  protected type ptype:

   --  function entB
   --    (O : System.Address;
   --     E : Protected_Entry_Index)
   --     return Boolean
   --  is
   --     <discriminant renamings>
   --     <private object renamings>
   --  begin
   --     return <barrier expression>;
   --  end entB;

   --  procedure pprocN (_object : in out poV;...) is
   --     <discriminant renamings>
   --     <private object renamings>
   --  begin
   --     <sequence of statements>
   --  end pprocN;

   --  procedure pprocP (_object : in out poV;...) is
   --     procedure _clean is
   --       Pn : Boolean;
   --     begin
   --       ptypeS (_object, Pn);
   --       Unlock (_object._object'Access);
   --       Abort_Undefer.all;
   --     end _clean;

   --  begin
   --     Abort_Defer.all;
   --     Lock (_object._object'Access);
   --     pprocN (_object;...);
   --  at end
   --     _clean;
   --  end pproc;

   --  function pfuncN (_object : poV;...) return Return_Type is
   --     <discriminant renamings>
   --     <private object renamings>
   --  begin
   --     <sequence of statements>
   --  end pfuncN;

   --  function pfuncP (_object : poV) return Return_Type is
   --     procedure _clean is
   --     begin
   --        Unlock (_object._object'Access);
   --        Abort_Undefer.all;
   --     end _clean;

   --  begin
   --     Abort_Defer.all;
   --     Lock (_object._object'Access);
   --     return pfuncN (_object);

   --  at end
   --     _clean;
   --  end pfunc;

   --  procedure entE
   --    (O : System.Address;
   --     P : System.Address;
   --     E : Protected_Entry_Index)
   --  is
   --     <discriminant renamings>
   --     <private object renamings>
   --     type poVP is access poV;
   --     _Object : ptVP := ptVP!(O);

   --  begin
   --     begin
   --        <statement sequence>
   --        Complete_Entry_Body (_Object._Object);
   --     exception
   --        when all others =>
   --           Exceptional_Complete_Entry_Body (
   --             _Object._Object, Get_GNAT_Exception);
   --     end;
   --  end entE;

   --  The type poV is the record created for the protected type to hold
   --  the state of the protected object.

   procedure Expand_N_Protected_Body (N : Node_Id) is
      Loc          : constant Source_Ptr := Sloc (N);
      Pid          : constant Entity_Id  := Corresponding_Spec (N);
      Has_Entries  : Boolean := False;
      Op_Decl      : Node_Id;
      Op_Body      : Node_Id;
      Op_Id        : Entity_Id;
      Disp_Op_Body : Node_Id;
      New_Op_Body  : Node_Id;
      Current_Node : Node_Id;
      Num_Entries  : Natural := 0;

      function Build_Dispatching_Subprogram_Body
        (N        : Node_Id;
         Pid      : Node_Id;
         Prot_Bod : Node_Id) return Node_Id;
      --  Build a dispatching version of the protected subprogram body. The
      --  newly generated subprogram contains a call to the original protected
      --  body. The following code is generated:
      --
      --  function <protected-function-name> (Param1 .. ParamN) return
      --    <return-type> is
      --  begin
      --     return <protected-function-name>P (Param1 .. ParamN);
      --  end <protected-function-name>;
      --
      --  or
      --
      --  procedure <protected-procedure-name> (Param1 .. ParamN) is
      --  begin
      --     <protected-procedure-name>P (Param1 .. ParamN);
      --  end <protected-procedure-name>

      ---------------------------------------
      -- Build_Dispatching_Subprogram_Body --
      ---------------------------------------

      function Build_Dispatching_Subprogram_Body
        (N        : Node_Id;
         Pid      : Node_Id;
         Prot_Bod : Node_Id) return Node_Id
      is
         Loc     : constant Source_Ptr := Sloc (N);
         Actuals : List_Id;
         Formal  : Node_Id;
         Spec    : Node_Id;
         Stmts   : List_Id;

      begin
         --  Generate a specification without a letter suffix in order to
         --  override an interface function or procedure.

         Spec :=
           Build_Protected_Sub_Specification (N, Pid, Dispatching_Mode);

         --  The formal parameters become the actuals of the protected
         --  function or procedure call.

         Actuals := New_List;
         Formal  := First (Parameter_Specifications (Spec));
         while Present (Formal) loop
            Append_To (Actuals,
              Make_Identifier (Loc, Chars (Defining_Identifier (Formal))));

            Next (Formal);
         end loop;

         if Nkind (Spec) = N_Procedure_Specification then
            Stmts :=
              New_List (
                Make_Procedure_Call_Statement (Loc,
                  Name =>
                    New_Reference_To (Corresponding_Spec (Prot_Bod), Loc),
                  Parameter_Associations => Actuals));
         else
            pragma Assert (Nkind (Spec) = N_Function_Specification);

            Stmts :=
              New_List (
                Make_Return_Statement (Loc,
                  Expression =>
                    Make_Function_Call (Loc,
                      Name =>
                        New_Reference_To (Corresponding_Spec (Prot_Bod), Loc),
                      Parameter_Associations => Actuals)));
         end if;

         return
           Make_Subprogram_Body (Loc,
             Declarations  => Empty_List,
             Specification => Spec,
             Handled_Statement_Sequence =>
               Make_Handled_Sequence_Of_Statements (Loc, Stmts));
      end Build_Dispatching_Subprogram_Body;

   --  Start of processing for Expand_N_Protected_Body

   begin
      if No_Run_Time_Mode then
         Error_Msg_CRT ("protected body", N);
         return;
      end if;

      if Nkind (Parent (N)) = N_Subunit then

         --  This is the proper body corresponding to a stub. The declarations
         --  must be inserted at the point of the stub, which is in the decla-
         --  rative part of the parent unit.

         Current_Node := Corresponding_Stub (Parent (N));

      else
         Current_Node := N;
      end if;

      Op_Body := First (Declarations (N));

      --  The protected body is replaced with the bodies of its
      --  protected operations, and the declarations for internal objects
      --  that may have been created for entry family bounds.

      Rewrite (N, Make_Null_Statement (Sloc (N)));
      Analyze (N);

      while Present (Op_Body) loop
         case Nkind (Op_Body) is
            when N_Subprogram_Declaration =>
               null;

            when N_Subprogram_Body =>

               --  Exclude functions created to analyze defaults

               if not Is_Eliminated (Defining_Entity (Op_Body))
                 and then not Is_Eliminated (Corresponding_Spec (Op_Body))
               then
                  New_Op_Body :=
                    Build_Unprotected_Subprogram_Body (Op_Body, Pid);

                  Insert_After (Current_Node, New_Op_Body);
                  Current_Node := New_Op_Body;
                  Analyze (New_Op_Body);

                  Update_Prival_Subtypes (New_Op_Body);

                  --  Build the corresponding protected operation only if
                  --  this is a visible operation of the type, or if it is
                  --  an interrupt handler. Otherwise it is only callable
                  --  from within the object, and the unprotected version
                  --  is sufficient.

                  if Present (Corresponding_Spec (Op_Body)) then
                     Op_Decl :=
                       Unit_Declaration_Node (Corresponding_Spec (Op_Body));

                     if Nkind (Parent (Op_Decl)) = N_Protected_Definition
                       and then
                         (List_Containing (Op_Decl) =
                                  Visible_Declarations (Parent (Op_Decl))
                           or else
                            Is_Interrupt_Handler
                              (Corresponding_Spec (Op_Body)))
                     then
                        New_Op_Body :=
                           Build_Protected_Subprogram_Body (
                             Op_Body, Pid, Specification (New_Op_Body));

                        Insert_After (Current_Node, New_Op_Body);
                        Analyze (New_Op_Body);

                        Current_Node := New_Op_Body;

                        --  Generate an overriding primitive operation body for
                        --  this subprogram if the protected type implements
                        --  an inerface.

                        if Ada_Version >= Ada_05
                          and then Present (Abstract_Interfaces (
                                     Corresponding_Record_Type (Pid)))
                        then
                           Disp_Op_Body :=
                             Build_Dispatching_Subprogram_Body (
                               Op_Body, Pid, New_Op_Body);

                           Insert_After (Current_Node, Disp_Op_Body);
                           Analyze (Disp_Op_Body);

                           Current_Node := Disp_Op_Body;
                        end if;
                     end if;
                  end if;
               end if;

            when N_Entry_Body =>
               Op_Id := Defining_Identifier (Op_Body);
               Has_Entries := True;
               Num_Entries := Num_Entries + 1;

               New_Op_Body := Build_Protected_Entry (Op_Body, Op_Id, Pid);

               Insert_After (Current_Node, New_Op_Body);
               Current_Node := New_Op_Body;
               Analyze (New_Op_Body);

               Update_Prival_Subtypes (New_Op_Body);

            when N_Implicit_Label_Declaration =>
               null;

            when N_Itype_Reference =>
               Insert_After (Current_Node, New_Copy (Op_Body));

            when N_Freeze_Entity =>
               New_Op_Body := New_Copy (Op_Body);

               if Present (Entity (Op_Body))
                 and then Freeze_Node (Entity (Op_Body)) = Op_Body
               then
                  Set_Freeze_Node (Entity (Op_Body), New_Op_Body);
               end if;

               Insert_After (Current_Node, New_Op_Body);
               Current_Node := New_Op_Body;
               Analyze (New_Op_Body);

            when N_Pragma =>
               New_Op_Body := New_Copy (Op_Body);
               Insert_After (Current_Node, New_Op_Body);
               Current_Node := New_Op_Body;
               Analyze (New_Op_Body);

            when N_Object_Declaration =>
               pragma Assert (not Comes_From_Source (Op_Body));
               New_Op_Body := New_Copy (Op_Body);
               Insert_After (Current_Node, New_Op_Body);
               Current_Node := New_Op_Body;
               Analyze (New_Op_Body);

            when others =>
               raise Program_Error;

         end case;

         Next (Op_Body);
      end loop;

      --  Finally, create the body of the function that maps an entry index
      --  into the corresponding body index, except when there is no entry,
      --  or in a ravenscar-like profile (no abort, no entry queue, 1 entry)

      if Has_Entries
        and then (Abort_Allowed
                  or else Restriction_Active (No_Entry_Queue) = False
                  or else Num_Entries > 1
                  or else (Has_Attach_Handler (Pid)
                            and then not Restricted_Profile))
      then
         New_Op_Body := Build_Find_Body_Index (Pid);
         Insert_After (Current_Node, New_Op_Body);
         Current_Node := New_Op_Body;
         Analyze (New_Op_Body);
      end if;

      --  Ada 2005 (AI-345): Construct the primitive entry wrapper bodies after
      --  the protected body. At this point the entry specs have been created,
      --  frozen and included in the dispatch table for the protected type.

      pragma Assert (Present (Corresponding_Record_Type (Pid)));

      if Ada_Version >= Ada_05
        and then Present (Protected_Definition (Parent (Pid)))
        and then Present (Abstract_Interfaces
                          (Corresponding_Record_Type (Pid)))
      then
         declare
            Vis_Decl  : Node_Id :=
                          First (Visible_Declarations
                                 (Protected_Definition (Parent (Pid))));
            Wrap_Body : Node_Id;

         begin
            --  Examine the visible declarations of the protected type, looking
            --  for an entry declaration. We do not consider entry families
            --  since they cannot have dispatching operations, thus they do not
            --  need entry wrappers.

            while Present (Vis_Decl) loop
               if Nkind (Vis_Decl) = N_Entry_Declaration then
                  Wrap_Body :=
                    Build_Wrapper_Body (Loc,
                      Proc_Nam => Defining_Identifier (Vis_Decl),
                      Obj_Typ  => Corresponding_Record_Type (Pid),
                      Formals  => Parameter_Specifications (Vis_Decl));

                  if Wrap_Body /= Empty then
                     Insert_After (Current_Node, Wrap_Body);
                     Current_Node := Wrap_Body;

                     Analyze (Wrap_Body);
                  end if;

               elsif Nkind (Vis_Decl) = N_Subprogram_Declaration then
                  Wrap_Body :=
                    Build_Wrapper_Body (Loc,
                      Proc_Nam => Defining_Unit_Name
                                        (Specification (Vis_Decl)),
                      Obj_Typ  => Corresponding_Record_Type (Pid),
                      Formals  => Parameter_Specifications
                                        (Specification (Vis_Decl)));

                  if Wrap_Body /= Empty then
                     Insert_After (Current_Node, Wrap_Body);
                     Current_Node := Wrap_Body;

                     Analyze (Wrap_Body);
                  end if;
               end if;

               Next (Vis_Decl);
            end loop;
         end;
      end if;
   end Expand_N_Protected_Body;

   -----------------------------------------
   -- Expand_N_Protected_Type_Declaration --
   -----------------------------------------

   --  First we create a corresponding record type declaration used to
   --  represent values of this protected type.
   --  The general form of this type declaration is

   --    type poV (discriminants) is record
   --      _Object       : aliased <kind>Protection
   --         [(<entry count> [, <handler count>])];
   --      [entry_family  : array (bounds) of Void;]
   --      <private data fields>
   --    end record;

   --  The discriminants are present only if the corresponding protected type
   --  has discriminants, and they exactly mirror the protected type
   --  discriminants. The private data fields similarly mirror the private
   --  declarations of the protected type.

   --  The Object field is always present. It contains RTS specific data used
   --  to control the protected object. It is declared as Aliased so that it
   --  can be passed as a pointer to the RTS. This allows the protected record
   --  to be referenced within RTS data structures. An appropriate Protection
   --  type and discriminant are generated.

   --  The Service field is present for protected objects with entries. It
   --  contains sufficient information to allow the entry service procedure for
   --  this object to be called when the object is not known till runtime.

   --  One entry_family component is present for each entry family in the
   --  task definition (see Expand_N_Task_Type_Declaration).

   --  When a protected object is declared, an instance of the protected type
   --  value record is created. The elaboration of this declaration creates the
   --  correct bounds for the entry families, and also evaluates the priority
   --  expression if needed. The initialization routine for the protected type
   --  itself then calls Initialize_Protection with appropriate parameters to
   --  initialize the value of the Task_Id field. Install_Handlers may be also
   --  called if a pragma Attach_Handler applies.

   --  Note: this record is passed to the subprograms created by the expansion
   --  of protected subprograms and entries. It is an in parameter to protected
   --  functions and an in out parameter to procedures and entry bodies. The
   --  Entity_Id for this created record type is placed in the
   --  Corresponding_Record_Type field of the associated protected type entity.

   --  Next we create a procedure specifications for protected subprograms and
   --  entry bodies. For each protected subprograms two subprograms are
   --  created, an unprotected and a protected version. The unprotected version
   --  is called from within other operations of the same protected object.

   --  We also build the call to register the procedure if a pragma
   --  Interrupt_Handler applies.

   --  A single subprogram is created to service all entry bodies; it has an
   --  additional boolean out parameter indicating that the previous entry call
   --  made by the current task was serviced immediately, i.e. not by proxy.
   --  The O parameter contains a pointer to a record object of the type
   --  described above. An untyped interface is used here to allow this
   --  procedure to be called in places where the type of the object to be
   --  serviced is not known. This must be done, for example, when a call that
   --  may have been requeued is cancelled; the corresponding object must be
   --  serviced, but which object that is not known till runtime.

   --  procedure ptypeS
   --    (O : System.Address; P : out Boolean);
   --  procedure pprocN (_object : in out poV);
   --  procedure pproc (_object : in out poV);
   --  function pfuncN (_object : poV);
   --  function pfunc (_object : poV);
   --  ...

   --  Note that this must come after the record type declaration, since
   --  the specs refer to this type.

   procedure Expand_N_Protected_Type_Declaration (N : Node_Id) is
      Loc     : constant Source_Ptr := Sloc (N);
      Prottyp : constant Entity_Id  := Defining_Identifier (N);

      Pdef : constant Node_Id := Protected_Definition (N);
      --  This contains two lists; one for visible and one for private decls

      Rec_Decl     : Node_Id;
      Cdecls       : List_Id;
      Discr_Map    : constant Elist_Id := New_Elmt_List;
      Priv         : Node_Id;
      New_Priv     : Node_Id;
      Comp         : Node_Id;
      Comp_Id      : Entity_Id;
      Sub          : Node_Id;
      Current_Node : Node_Id := N;
      Bdef         : Entity_Id := Empty; -- avoid uninit warning
      Edef         : Entity_Id := Empty; -- avoid uninit warning
      Entries_Aggr : Node_Id;
      Body_Id      : Entity_Id;
      Body_Arr     : Node_Id;
      E_Count      : Int;
      Object_Comp  : Node_Id;

      procedure Register_Handler;
      --  For a protected operation that is an interrupt handler, add the
      --  freeze action that will register it as such.

      ----------------------
      -- Register_Handler --
      ----------------------

      procedure Register_Handler is

         --  All semantic checks already done in Sem_Prag

         Prot_Proc    : constant Entity_Id :=
                       Defining_Unit_Name
                         (Specification (Current_Node));

         Proc_Address : constant Node_Id :=
                          Make_Attribute_Reference (Loc,
                          Prefix => New_Reference_To (Prot_Proc, Loc),
                          Attribute_Name => Name_Address);

         RTS_Call     : constant Entity_Id :=
                          Make_Procedure_Call_Statement (Loc,
                            Name =>
                              New_Reference_To (
                                RTE (RE_Register_Interrupt_Handler), Loc),
                            Parameter_Associations =>
                              New_List (Proc_Address));
      begin
         Append_Freeze_Action (Prot_Proc, RTS_Call);
      end Register_Handler;

   --  Start of processing for Expand_N_Protected_Type_Declaration

   begin
      if Present (Corresponding_Record_Type (Prottyp)) then
         return;
      else
         Rec_Decl := Build_Corresponding_Record (N, Prottyp, Loc);
         Cdecls   := Component_Items
                      (Component_List (Type_Definition (Rec_Decl)));
      end if;

      --  Ada 2005 (AI-345): Propagate the attribute that contains the list
      --  of implemented interfaces.

      Set_Interface_List (Type_Definition (Rec_Decl), Interface_List (N));

      Qualify_Entity_Names (N);

      --  If the type has discriminants, their occurrences in the declaration
      --  have been replaced by the corresponding discriminals. For components
      --  that are constrained by discriminants, their homologues in the
      --  corresponding record type must refer to the discriminants of that
      --  record, so we must apply a new renaming to subtypes_indications:

      --     protected discriminant => discriminal => record discriminant

      --  This replacement is not applied to default expressions, for which
      --  the discriminal is correct.

      if Has_Discriminants (Prottyp) then
         declare
            Disc : Entity_Id;
            Decl : Node_Id;
         begin
            Disc := First_Discriminant (Prottyp);
            Decl := First (Discriminant_Specifications (Rec_Decl));
            while Present (Disc) loop
               Append_Elmt (Discriminal (Disc), Discr_Map);
               Append_Elmt (Defining_Identifier (Decl), Discr_Map);
               Next_Discriminant (Disc);
               Next (Decl);
            end loop;
         end;
      end if;

      --  Fill in the component declarations

      --  Add components for entry families. For each entry family, create an
      --  anonymous type declaration with the same size, and analyze the type.

      Collect_Entry_Families (Loc, Cdecls, Current_Node, Prottyp);

      --  Prepend the _Object field with the right type to the component list.
      --  We need to compute the number of entries, and in some cases the
      --  number of Attach_Handler pragmas.

      declare
         Ritem              : Node_Id;
         Num_Attach_Handler : Int := 0;
         Protection_Subtype : Node_Id;
         Entry_Count_Expr   : constant Node_Id :=
                                Build_Entry_Count_Expression
                                  (Prottyp, Cdecls, Loc);

      begin
         if Has_Attach_Handler (Prottyp) then
            Ritem := First_Rep_Item (Prottyp);
            while Present (Ritem) loop
               if Nkind (Ritem) = N_Pragma
                 and then Chars (Ritem) = Name_Attach_Handler
               then
                  Num_Attach_Handler := Num_Attach_Handler + 1;
               end if;

               Next_Rep_Item (Ritem);
            end loop;

            if Restricted_Profile then
               if Has_Entries (Prottyp) then
                  Protection_Subtype :=
                    New_Reference_To (RTE (RE_Protection_Entry), Loc);
               else
                  Protection_Subtype :=
                    New_Reference_To (RTE (RE_Protection), Loc);
               end if;
            else
               Protection_Subtype :=
                 Make_Subtype_Indication
                   (Sloc => Loc,
                    Subtype_Mark =>
                      New_Reference_To
                        (RTE (RE_Static_Interrupt_Protection), Loc),
                    Constraint =>
                      Make_Index_Or_Discriminant_Constraint (
                        Sloc => Loc,
                        Constraints => New_List (
                          Entry_Count_Expr,
                          Make_Integer_Literal (Loc, Num_Attach_Handler))));
            end if;

         elsif Has_Interrupt_Handler (Prottyp) then
            Protection_Subtype :=
               Make_Subtype_Indication (
                 Sloc => Loc,
                 Subtype_Mark => New_Reference_To
                   (RTE (RE_Dynamic_Interrupt_Protection), Loc),
                 Constraint =>
                   Make_Index_Or_Discriminant_Constraint (
                     Sloc => Loc,
                     Constraints => New_List (Entry_Count_Expr)));

         --  Type has explicit entries or generated primitive entry wrappers

         elsif Has_Entries (Prottyp)
           or else (Ada_Version >= Ada_05
                      and then Present (Interface_List (N)))
         then
            if Abort_Allowed
              or else Restriction_Active (No_Entry_Queue) = False
              or else Number_Entries (Prottyp) > 1
            then
               Protection_Subtype :=
                  Make_Subtype_Indication (
                    Sloc => Loc,
                    Subtype_Mark =>
                      New_Reference_To (RTE (RE_Protection_Entries), Loc),
                    Constraint =>
                      Make_Index_Or_Discriminant_Constraint (
                        Sloc => Loc,
                        Constraints => New_List (Entry_Count_Expr)));

            else
               Protection_Subtype :=
                 New_Reference_To (RTE (RE_Protection_Entry), Loc);
            end if;

         else
            Protection_Subtype := New_Reference_To (RTE (RE_Protection), Loc);
         end if;

         Object_Comp :=
           Make_Component_Declaration (Loc,
             Defining_Identifier =>
               Make_Defining_Identifier (Loc, Name_uObject),
             Component_Definition =>
               Make_Component_Definition (Loc,
                 Aliased_Present    => True,
                 Subtype_Indication => Protection_Subtype));
      end;

      pragma Assert (Present (Pdef));

      --  Add private field components

      if Present (Private_Declarations (Pdef)) then
         Priv := First (Private_Declarations (Pdef));

         while Present (Priv) loop

            if Nkind (Priv) = N_Component_Declaration then

               --  The component definition consists of a subtype indication,
               --  or (in Ada 2005) an access definition. Make a copy of the
               --  proper definition.

               declare
                  Old_Comp : constant Node_Id   := Component_Definition (Priv);
                  Pent     : constant Entity_Id := Defining_Identifier (Priv);
                  New_Comp : Node_Id;

               begin
                  if Present (Subtype_Indication (Old_Comp)) then
                     New_Comp :=
                       Make_Component_Definition (Sloc (Pent),
                         Aliased_Present    => False,
                         Subtype_Indication =>
                           New_Copy_Tree (Subtype_Indication (Old_Comp),
                                           Discr_Map));
                  else
                     New_Comp :=
                       Make_Component_Definition (Sloc (Pent),
                         Aliased_Present    => False,
                         Access_Definition  =>
                           New_Copy_Tree (Access_Definition (Old_Comp),
                                           Discr_Map));
                  end if;

                  New_Priv :=
                    Make_Component_Declaration (Loc,
                      Defining_Identifier =>
                        Make_Defining_Identifier (Sloc (Pent), Chars (Pent)),
                      Component_Definition => New_Comp,
                      Expression => Expression (Priv));

                  Append_To (Cdecls, New_Priv);
               end;

            elsif Nkind (Priv) = N_Subprogram_Declaration then

               --  Make the unprotected version of the subprogram available
               --  for expansion of intra object calls. There is need for
               --  a protected version only if the subprogram is an interrupt
               --  handler, otherwise  this operation can only be called from
               --  within the body.

               Sub :=
                 Make_Subprogram_Declaration (Loc,
                   Specification =>
                     Build_Protected_Sub_Specification
                       (Priv, Prottyp, Unprotected_Mode));

               Insert_After (Current_Node, Sub);
               Analyze (Sub);

               Set_Protected_Body_Subprogram
                 (Defining_Unit_Name (Specification (Priv)),
                  Defining_Unit_Name (Specification (Sub)));

               Current_Node := Sub;

               if Is_Interrupt_Handler
                 (Defining_Unit_Name (Specification (Priv)))
               then
                  Sub :=
                    Make_Subprogram_Declaration (Loc,
                      Specification =>
                        Build_Protected_Sub_Specification
                          (Priv, Prottyp, Protected_Mode));

                  Insert_After (Current_Node, Sub);
                  Analyze (Sub);
                  Current_Node := Sub;

                  if not Restricted_Profile then
                     Register_Handler;
                  end if;
               end if;
            end if;

            Next (Priv);
         end loop;
      end if;

      --  Put the _Object component after the private component so that it
      --  be finalized early as required by 9.4 (20)

      Append_To (Cdecls, Object_Comp);

      Insert_After (Current_Node, Rec_Decl);
      Current_Node := Rec_Decl;

      --  Analyze the record declaration immediately after construction,
      --  because the initialization procedure is needed for single object
      --  declarations before the next entity is analyzed (the freeze call
      --  that generates this initialization procedure is found below).

      Analyze (Rec_Decl, Suppress => All_Checks);

      --  Ada 2005 (AI-345): Construct the primitive entry wrappers before
      --  the corresponding record is frozen

      if Ada_Version >= Ada_05
        and then Present (Visible_Declarations (Pdef))
        and then Present (Corresponding_Record_Type
                          (Defining_Identifier (Parent (Pdef))))
        and then Present (Abstract_Interfaces
                          (Corresponding_Record_Type
                           (Defining_Identifier (Parent (Pdef)))))
      then
         declare
            Current_Node : Node_Id := Rec_Decl;
            Vis_Decl     : Node_Id;
            Wrap_Spec    : Node_Id;
            New_N        : Node_Id;

         begin
            --  Examine the visible declarations of the protected type, looking
            --  for declarations of entries, and subprograms. We do not
            --  consider entry families since they cannot have dispatching
            --  operations, thus they do not need entry wrappers.

            Vis_Decl := First (Visible_Declarations (Pdef));

            while Present (Vis_Decl) loop

               Wrap_Spec := Empty;

               if Nkind (Vis_Decl) = N_Entry_Declaration
<<<<<<< HEAD
                 and then not Present (Discrete_Subtype_Definition (Vis_Decl))
=======
                 and then No (Discrete_Subtype_Definition (Vis_Decl))
>>>>>>> c355071f
               then
                  Wrap_Spec :=
                    Build_Wrapper_Spec (Loc,
                      Proc_Nam => Defining_Identifier (Vis_Decl),
                      Obj_Typ  => Defining_Identifier (Rec_Decl),
                      Formals  => Parameter_Specifications (Vis_Decl));

               elsif Nkind (Vis_Decl) = N_Subprogram_Declaration then
                  Wrap_Spec :=
                    Build_Wrapper_Spec (Loc,
                      Proc_Nam => Defining_Unit_Name
                                    (Specification (Vis_Decl)),
                      Obj_Typ  => Defining_Identifier (Rec_Decl),
                      Formals  => Parameter_Specifications
                                    (Specification (Vis_Decl)));

               end if;

               if Wrap_Spec /= Empty then
                  New_N := Make_Subprogram_Declaration (Loc,
                             Specification => Wrap_Spec);

                  Insert_After (Current_Node, New_N);
                  Current_Node := New_N;

                  Analyze (New_N);
               end if;

               Next (Vis_Decl);
            end loop;
         end;
      end if;

      --  Collect pointers to entry bodies and their barriers, to be placed
      --  in the Entry_Bodies_Array for the type. For each entry/family we
      --  add an expression to the aggregate which is the initial value of
      --  this array. The array is declared after all protected subprograms.

      if Has_Entries (Prottyp) then
         Entries_Aggr :=
           Make_Aggregate (Loc, Expressions => New_List);

      else
         Entries_Aggr := Empty;
      end if;

      --  Build two new procedure specifications for each protected subprogram;
      --  one to call from outside the object and one to call from inside.
      --  Build a barrier function and an entry body action procedure
      --  specification for each protected entry. Initialize the entry body
      --  array. If subprogram is flagged as eliminated, do not generate any
      --  internal operations.

      E_Count := 0;

      Comp := First (Visible_Declarations (Pdef));

      while Present (Comp) loop
         if Nkind (Comp) = N_Subprogram_Declaration
           and then not Is_Eliminated (Defining_Entity (Comp))
         then
            Sub :=
              Make_Subprogram_Declaration (Loc,
                Specification =>
                  Build_Protected_Sub_Specification
                    (Comp, Prottyp, Unprotected_Mode));

            Insert_After (Current_Node, Sub);
            Analyze (Sub);

            Set_Protected_Body_Subprogram
              (Defining_Unit_Name (Specification (Comp)),
               Defining_Unit_Name (Specification (Sub)));

            --  Make the protected version of the subprogram available for
            --  expansion of external calls.

            Current_Node := Sub;

            Sub :=
              Make_Subprogram_Declaration (Loc,
                Specification =>
                  Build_Protected_Sub_Specification
                    (Comp, Prottyp, Protected_Mode));

            Insert_After (Current_Node, Sub);
            Analyze (Sub);

            Current_Node := Sub;

            --  Generate an overriding primitive operation specification for
            --  this subprogram if the protected type implements an inerface.

            if Ada_Version >= Ada_05
              and then
                Present (Abstract_Interfaces
                          (Corresponding_Record_Type (Prottyp)))
            then
               Sub :=
                 Make_Subprogram_Declaration (Loc,
                   Specification =>
                     Build_Protected_Sub_Specification
                       (Comp, Prottyp, Dispatching_Mode));

               Insert_After (Current_Node, Sub);
               Analyze (Sub);

               Current_Node := Sub;
            end if;

            --  If a pragma Interrupt_Handler applies, build and add a call to
            --  Register_Interrupt_Handler to the freezing actions of the
            --  protected version (Current_Node) of the subprogram:

            --    system.interrupts.register_interrupt_handler
            --       (prot_procP'address);

            if not Restricted_Profile
              and then Is_Interrupt_Handler
                         (Defining_Unit_Name (Specification (Comp)))
            then
               Register_Handler;
            end if;

         elsif Nkind (Comp) = N_Entry_Declaration then
            E_Count := E_Count + 1;
            Comp_Id := Defining_Identifier (Comp);
            Set_Privals_Chain (Comp_Id, New_Elmt_List);
            Edef :=
              Make_Defining_Identifier (Loc,
                Build_Selected_Name (Prottyp, Comp_Id, 'E'));
            Sub :=
              Make_Subprogram_Declaration (Loc,
                Specification =>
                  Build_Protected_Entry_Specification (Edef, Comp_Id, Loc));

            Insert_After (Current_Node, Sub);
            Analyze (Sub);

            Set_Protected_Body_Subprogram (
              Defining_Identifier (Comp),
              Defining_Unit_Name (Specification (Sub)));

            Current_Node := Sub;

            Bdef :=
              Make_Defining_Identifier (Loc,
                Build_Selected_Name (Prottyp, Comp_Id, 'B'));
            Sub :=
              Make_Subprogram_Declaration (Loc,
                Specification =>
                  Build_Barrier_Function_Specification (Bdef, Loc));

            Insert_After (Current_Node, Sub);
            Analyze (Sub);
            Set_Protected_Body_Subprogram (Bdef, Bdef);
            Set_Barrier_Function (Comp_Id, Bdef);
            Set_Scope (Bdef, Scope (Comp_Id));
            Current_Node := Sub;

            --  Collect pointers to the protected subprogram and the barrier
            --  of the current entry, for insertion into Entry_Bodies_Array.

            Append (
              Make_Aggregate (Loc,
                Expressions => New_List (
                  Make_Attribute_Reference (Loc,
                    Prefix => New_Reference_To (Bdef, Loc),
                    Attribute_Name => Name_Unrestricted_Access),
                  Make_Attribute_Reference (Loc,
                    Prefix => New_Reference_To (Edef, Loc),
                    Attribute_Name => Name_Unrestricted_Access))),
              Expressions (Entries_Aggr));

         end if;

         Next (Comp);
      end loop;

      --  If there are some private entry declarations, expand it as if they
      --  were visible entries.

      if Present (Private_Declarations (Pdef)) then
         Comp := First (Private_Declarations (Pdef));
         while Present (Comp) loop
            if Nkind (Comp) = N_Entry_Declaration then
               E_Count := E_Count + 1;
               Comp_Id := Defining_Identifier (Comp);
               Set_Privals_Chain (Comp_Id, New_Elmt_List);
               Edef :=
                 Make_Defining_Identifier (Loc,
                  Build_Selected_Name (Prottyp, Comp_Id, 'E'));

               Sub :=
                 Make_Subprogram_Declaration (Loc,
                   Specification =>
                     Build_Protected_Entry_Specification (Edef, Comp_Id, Loc));

               Insert_After (Current_Node, Sub);
               Analyze (Sub);

               Set_Protected_Body_Subprogram (
                 Defining_Identifier (Comp),
                 Defining_Unit_Name (Specification (Sub)));

               Current_Node := Sub;

               Bdef :=
                 Make_Defining_Identifier (Loc,
                    Build_Selected_Name (Prottyp, Comp_Id, 'E'));

               Sub :=
                 Make_Subprogram_Declaration (Loc,
                   Specification =>
                     Build_Barrier_Function_Specification (Bdef, Loc));

               Insert_After (Current_Node, Sub);
               Analyze (Sub);
               Set_Protected_Body_Subprogram (Bdef, Bdef);
               Set_Barrier_Function (Comp_Id, Bdef);
               Set_Scope (Bdef, Scope (Comp_Id));
               Current_Node := Sub;

               --  Collect pointers to the protected subprogram and the barrier
               --  of the current entry, for insertion into Entry_Bodies_Array.

               Append (
                 Make_Aggregate (Loc,
                   Expressions => New_List (
                     Make_Attribute_Reference (Loc,
                       Prefix => New_Reference_To (Bdef, Loc),
                       Attribute_Name => Name_Unrestricted_Access),
                     Make_Attribute_Reference (Loc,
                       Prefix => New_Reference_To (Edef, Loc),
                       Attribute_Name => Name_Unrestricted_Access))),
                 Expressions (Entries_Aggr));
            end if;

            Next (Comp);
         end loop;
      end if;

      --  Emit declaration for Entry_Bodies_Array, now that the addresses of
      --  all protected subprograms have been collected.

      if Has_Entries (Prottyp) then
         Body_Id := Make_Defining_Identifier (Sloc (Prottyp),
           New_External_Name (Chars (Prottyp), 'A'));

         if Abort_Allowed
           or else Restriction_Active (No_Entry_Queue) = False
           or else E_Count > 1
           or else (Has_Attach_Handler (Prottyp)
                     and then not Restricted_Profile)
         then
            Body_Arr := Make_Object_Declaration (Loc,
              Defining_Identifier => Body_Id,
              Aliased_Present => True,
              Object_Definition =>
                Make_Subtype_Indication (Loc,
                  Subtype_Mark => New_Reference_To (
                    RTE (RE_Protected_Entry_Body_Array), Loc),
                  Constraint =>
                    Make_Index_Or_Discriminant_Constraint (Loc,
                      Constraints => New_List (
                         Make_Range (Loc,
                           Make_Integer_Literal (Loc, 1),
                           Make_Integer_Literal (Loc, E_Count))))),
              Expression => Entries_Aggr);

         else
            Body_Arr := Make_Object_Declaration (Loc,
              Defining_Identifier => Body_Id,
              Aliased_Present => True,
              Object_Definition => New_Reference_To (RTE (RE_Entry_Body), Loc),
              Expression =>
                Make_Aggregate (Loc,
                  Expressions => New_List (
                    Make_Attribute_Reference (Loc,
                      Prefix => New_Reference_To (Bdef, Loc),
                      Attribute_Name => Name_Unrestricted_Access),
                    Make_Attribute_Reference (Loc,
                      Prefix => New_Reference_To (Edef, Loc),
                      Attribute_Name => Name_Unrestricted_Access))));
         end if;

         --  A pointer to this array will be placed in the corresponding record
         --  by its initialization procedure so this needs to be analyzed here.

         Insert_After (Current_Node, Body_Arr);
         Current_Node := Body_Arr;
         Analyze (Body_Arr);

         Set_Entry_Bodies_Array (Prottyp, Body_Id);

         --  Finally, build the function that maps an entry index into the
         --  corresponding body. A pointer to this function is placed in each
         --  object of the type. Except for a ravenscar-like profile (no abort,
         --  no entry queue, 1 entry)

         if Abort_Allowed
           or else Restriction_Active (No_Entry_Queue) = False
           or else E_Count > 1
           or else (Has_Attach_Handler (Prottyp)
                     and then not Restricted_Profile)
         then
            Sub :=
              Make_Subprogram_Declaration (Loc,
                Specification => Build_Find_Body_Index_Spec (Prottyp));
            Insert_After (Current_Node, Sub);
            Analyze (Sub);
         end if;
      end if;
   end Expand_N_Protected_Type_Declaration;

   --------------------------------
   -- Expand_N_Requeue_Statement --
   --------------------------------

   --  A requeue statement is expanded into one of four GNARLI operations,
   --  depending on the source and destination (task or protected object). In
   --  addition, code must be generated to jump around the remainder of
   --  processing for the original entry and, if the destination is (different)
   --  protected object, to attempt to service it. The following illustrates
   --  the various cases:

   --  procedure entE
   --    (O : System.Address;
   --     P : System.Address;
   --     E : Protected_Entry_Index)
   --  is
   --     <discriminant renamings>
   --     <private object renamings>
   --     type poVP is access poV;
   --     _Object : ptVP := ptVP!(O);

   --  begin
   --     begin
   --        <start of statement sequence for entry>

   --        -- Requeue from one protected entry body to another protected
   --        -- entry.

   --        Requeue_Protected_Entry (
   --          _object._object'Access,
   --          new._object'Access,
   --          E,
   --          Abort_Present);
   --        return;

   --        <some more of the statement sequence for entry>

   --        --  Requeue from an entry body to a task entry

   --        Requeue_Protected_To_Task_Entry (
   --          New._task_id,
   --          E,
   --          Abort_Present);
   --        return;

   --        <rest of statement sequence for entry>
   --        Complete_Entry_Body (_Object._Object);

   --     exception
   --        when all others =>
   --           Exceptional_Complete_Entry_Body (
   --             _Object._Object, Get_GNAT_Exception);
   --     end;
   --  end entE;

   --  Requeue of a task entry call to a task entry

   --  Accept_Call (E, Ann);
   --     <start of statement sequence for accept statement>
   --     Requeue_Task_Entry (New._task_id, E, Abort_Present);
   --     goto Lnn;
   --     <rest of statement sequence for accept statement>
   --     <<Lnn>>
   --     Complete_Rendezvous;

   --  exception
   --     when all others =>
   --        Exceptional_Complete_Rendezvous (Get_GNAT_Exception);

   --  Requeue of a task entry call to a protected entry

   --  Accept_Call (E, Ann);
   --     <start of statement sequence for accept statement>
   --     Requeue_Task_To_Protected_Entry (
   --       new._object'Access,
   --       E,
   --       Abort_Present);
   --     newS (new, Pnn);
   --     goto Lnn;
   --     <rest of statement sequence for accept statement>
   --     <<Lnn>>
   --     Complete_Rendezvous;

   --  exception
   --     when all others =>
   --        Exceptional_Complete_Rendezvous (Get_GNAT_Exception);

   --  Further details on these expansions can be found in
   --  Expand_N_Protected_Body and Expand_N_Accept_Statement.

   procedure Expand_N_Requeue_Statement (N : Node_Id) is
      Loc        : constant Source_Ptr := Sloc (N);
      Acc_Stat   : Node_Id;
      Concval    : Node_Id;
      Ename      : Node_Id;
      Index      : Node_Id;
      Conctyp    : Entity_Id;
      Oldtyp     : Entity_Id;
      Lab_Node   : Node_Id;
      Rcall      : Node_Id;
      Abortable  : Node_Id;
      Skip_Stat  : Node_Id;
      Self_Param : Node_Id;
      New_Param  : Node_Id;
      Params     : List_Id;
      RTS_Call   : Entity_Id;

   begin
      Abortable :=
        New_Occurrence_Of (Boolean_Literals (Abort_Present (N)), Loc);

      --  Set up the target object

      Extract_Entry (N, Concval, Ename, Index);
      Conctyp := Etype (Concval);
      New_Param := Concurrent_Ref (Concval);

      --  The target entry index and abortable flag are the same for all cases

      Params := New_List (
        Entry_Index_Expression (Loc, Entity (Ename), Index, Conctyp),
        Abortable);

      --  Determine proper GNARLI call and required additional parameters
      --  Loop to find nearest enclosing task type or protected type

      Oldtyp := Current_Scope;
      loop
         if Is_Task_Type (Oldtyp) then
            if Is_Task_Type (Conctyp) then
               RTS_Call := RTE (RE_Requeue_Task_Entry);

            else
               pragma Assert (Is_Protected_Type (Conctyp));
               RTS_Call := RTE (RE_Requeue_Task_To_Protected_Entry);
               New_Param :=
                 Make_Attribute_Reference (Loc,
                   Prefix => New_Param,
                   Attribute_Name => Name_Unchecked_Access);
            end if;

            Prepend (New_Param, Params);
            exit;

         elsif Is_Protected_Type (Oldtyp) then
            Self_Param :=
              Make_Attribute_Reference (Loc,
                Prefix => Concurrent_Ref (New_Occurrence_Of (Oldtyp, Loc)),
                Attribute_Name => Name_Unchecked_Access);

            if Is_Task_Type (Conctyp) then
               RTS_Call := RTE (RE_Requeue_Protected_To_Task_Entry);

            else
               pragma Assert (Is_Protected_Type (Conctyp));
               RTS_Call := RTE (RE_Requeue_Protected_Entry);
               New_Param :=
                 Make_Attribute_Reference (Loc,
                   Prefix => New_Param,
                   Attribute_Name => Name_Unchecked_Access);
            end if;

            Prepend (New_Param, Params);
            Prepend (Self_Param, Params);
            exit;

         --  If neither task type or protected type, must be in some inner
         --  enclosing block, so move on out

         else
            Oldtyp := Scope (Oldtyp);
         end if;
      end loop;

      --  Create the GNARLI call

      Rcall := Make_Procedure_Call_Statement (Loc,
        Name =>
          New_Occurrence_Of (RTS_Call, Loc),
        Parameter_Associations => Params);

      Rewrite (N, Rcall);
      Analyze (N);

      if Is_Protected_Type (Oldtyp) then

         --  Build the return statement to skip the rest of the entry body

         Skip_Stat := Make_Return_Statement (Loc);

      else
         --  If the requeue is within a task, find the end label of the
         --  enclosing accept statement.

         Acc_Stat := Parent (N);
         while Nkind (Acc_Stat) /= N_Accept_Statement loop
            Acc_Stat := Parent (Acc_Stat);
         end loop;

         --  The last statement is the second label, used for completing the
         --  rendezvous the usual way. The label we are looking for is right
         --  before it.

         Lab_Node :=
           Prev (Last (Statements (Handled_Statement_Sequence (Acc_Stat))));

         pragma Assert (Nkind (Lab_Node) = N_Label);

         --  Build the goto statement to skip the rest of the accept
         --  statement.

         Skip_Stat :=
           Make_Goto_Statement (Loc,
             Name => New_Occurrence_Of (Entity (Identifier (Lab_Node)), Loc));
      end if;

      Set_Analyzed (Skip_Stat);

      Insert_After (N, Skip_Stat);
   end Expand_N_Requeue_Statement;

   -------------------------------
   -- Expand_N_Selective_Accept --
   -------------------------------

   procedure Expand_N_Selective_Accept (N : Node_Id) is
      Loc            : constant Source_Ptr := Sloc (N);
      Alts           : constant List_Id    := Select_Alternatives (N);

      --  Note: in the below declarations a lot of new lists are allocated
      --  unconditionally which may well not end up being used. That's
      --  not a good idea since it wastes space gratuitously ???

      Accept_Case    : List_Id;
      Accept_List    : constant List_Id := New_List;

      Alt            : Node_Id;
      Alt_List       : constant List_Id := New_List;
      Alt_Stats      : List_Id;
      Ann            : Entity_Id := Empty;

      Block          : Node_Id;
      Check_Guard    : Boolean := True;

      Decls          : constant List_Id := New_List;
      Stats          : constant List_Id := New_List;
      Body_List      : constant List_Id := New_List;
      Trailing_List  : constant List_Id := New_List;

      Choices        : List_Id;
      Else_Present   : Boolean := False;
      Terminate_Alt  : Node_Id := Empty;
      Select_Mode    : Node_Id;

      Delay_Case     : List_Id;
      Delay_Count    : Integer := 0;
      Delay_Val      : Entity_Id;
      Delay_Index    : Entity_Id;
      Delay_Min      : Entity_Id;
      Delay_Num      : Int := 1;
      Delay_Alt_List : List_Id := New_List;
      Delay_List     : constant List_Id := New_List;
      D              : Entity_Id;
      M              : Entity_Id;

      First_Delay    : Boolean := True;
      Guard_Open     : Entity_Id;

      End_Lab        : Node_Id;
      Index          : Int := 1;
      Lab            : Node_Id;
      Num_Alts       : Int;
      Num_Accept     : Nat := 0;
      Proc           : Node_Id;
      Q              : Node_Id;
      Time_Type      : Entity_Id;
      X              : Node_Id;
      Select_Call    : Node_Id;

      Qnam : constant Entity_Id :=
               Make_Defining_Identifier (Loc, New_External_Name ('S', 0));

      Xnam : constant Entity_Id :=
               Make_Defining_Identifier (Loc, New_External_Name ('J', 1));

      -----------------------
      -- Local subprograms --
      -----------------------

      function Accept_Or_Raise return List_Id;
      --  For the rare case where delay alternatives all have guards, and
      --  all of them are closed, it is still possible that there were open
      --  accept alternatives with no callers. We must reexamine the
      --  Accept_List, and execute a selective wait with no else if some
      --  accept is open. If none, we raise program_error.

      procedure Add_Accept (Alt : Node_Id);
      --  Process a single accept statement in a select alternative. Build
      --  procedure for body of accept, and add entry to dispatch table with
      --  expression for guard, in preparation for call to run time select.

      function Make_And_Declare_Label (Num : Int) return Node_Id;
      --  Manufacture a label using Num as a serial number and declare it.
      --  The declaration is appended to Decls. The label marks the trailing
      --  statements of an accept or delay alternative.

      function Make_Select_Call (Select_Mode : Entity_Id) return Node_Id;
      --  Build call to Selective_Wait runtime routine

      procedure Process_Delay_Alternative (Alt : Node_Id; Index : Int);
      --  Add code to compare value of delay with previous values, and
      --  generate case entry for trailing statements.

      procedure Process_Accept_Alternative
        (Alt   : Node_Id;
         Index : Int;
         Proc  : Node_Id);
      --  Add code to call corresponding procedure, and branch to
      --  trailing statements, if any.

      ---------------------
      -- Accept_Or_Raise --
      ---------------------

      function Accept_Or_Raise return List_Id is
         Cond  : Node_Id;
         Stats : List_Id;
         J     : constant Entity_Id := Make_Defining_Identifier (Loc,
                                                  New_Internal_Name ('J'));

      begin
         --  We generate the following:

         --    for J in q'range loop
         --       if q(J).S /=null_task_entry then
         --          selective_wait (simple_mode,...);
         --          done := True;
         --          exit;
         --       end if;
         --    end loop;
         --
         --    if no rendez_vous then
         --       raise program_error;
         --    end if;

         --    Note that the code needs to know that the selector name
         --    in an Accept_Alternative is named S.

         Cond := Make_Op_Ne (Loc,
           Left_Opnd =>
             Make_Selected_Component (Loc,
               Prefix => Make_Indexed_Component (Loc,
                 Prefix => New_Reference_To (Qnam, Loc),
                   Expressions => New_List (New_Reference_To (J, Loc))),
             Selector_Name => Make_Identifier (Loc, Name_S)),
           Right_Opnd =>
             New_Reference_To (RTE (RE_Null_Task_Entry), Loc));

         Stats := New_List (
           Make_Implicit_Loop_Statement (N,
             Identifier => Empty,
             Iteration_Scheme =>
               Make_Iteration_Scheme (Loc,
                 Loop_Parameter_Specification =>
                   Make_Loop_Parameter_Specification (Loc,
                     Defining_Identifier => J,
                     Discrete_Subtype_Definition =>
                       Make_Attribute_Reference (Loc,
                         Prefix => New_Reference_To (Qnam, Loc),
                         Attribute_Name => Name_Range,
                         Expressions => New_List (
                           Make_Integer_Literal (Loc, 1))))),

             Statements => New_List (
               Make_Implicit_If_Statement (N,
                 Condition =>  Cond,
                 Then_Statements => New_List (
                   Make_Select_Call (
                    New_Reference_To (RTE (RE_Simple_Mode), Loc)),
                   Make_Exit_Statement (Loc))))));

         Append_To (Stats,
           Make_Raise_Program_Error (Loc,
             Condition => Make_Op_Eq (Loc,
               Left_Opnd  => New_Reference_To (Xnam, Loc),
               Right_Opnd =>
                 New_Reference_To (RTE (RE_No_Rendezvous), Loc)),
             Reason => PE_All_Guards_Closed));

         return Stats;
      end Accept_Or_Raise;

      ----------------
      -- Add_Accept --
      ----------------

      procedure Add_Accept (Alt : Node_Id) is
         Acc_Stm   : constant Node_Id    := Accept_Statement (Alt);
         Ename     : constant Node_Id    := Entry_Direct_Name (Acc_Stm);
         Eent      : constant Entity_Id  := Entity (Ename);
         Index     : constant Node_Id    := Entry_Index (Acc_Stm);
         Null_Body : Node_Id;
         Proc_Body : Node_Id;
         PB_Ent    : Entity_Id;
         Expr      : Node_Id;
         Call      : Node_Id;

      begin
         if No (Ann) then
            Ann := Node (Last_Elmt (Accept_Address (Eent)));
         end if;

         if Present (Condition (Alt)) then
            Expr :=
              Make_Conditional_Expression (Loc, New_List (
                Condition (Alt),
                Entry_Index_Expression (Loc, Eent, Index, Scope (Eent)),
                New_Reference_To (RTE (RE_Null_Task_Entry), Loc)));
         else
            Expr :=
              Entry_Index_Expression
                (Loc, Eent, Index, Scope (Eent));
         end if;

         if Present (Handled_Statement_Sequence (Accept_Statement (Alt))) then
            Null_Body := New_Reference_To (Standard_False, Loc);

            if Abort_Allowed then
               Call := Make_Procedure_Call_Statement (Loc,
                 Name => New_Reference_To (RTE (RE_Abort_Undefer), Loc));
               Insert_Before (First (Statements (Handled_Statement_Sequence (
                 Accept_Statement (Alt)))), Call);
               Analyze (Call);
            end if;

            PB_Ent :=
              Make_Defining_Identifier (Sloc (Ename),
                New_External_Name (Chars (Ename), 'A', Num_Accept));

            Set_Needs_Debug_Info (PB_Ent, Comes_From_Source (Alt));

            Proc_Body :=
              Make_Subprogram_Body (Loc,
                Specification =>
                  Make_Procedure_Specification (Loc,
                    Defining_Unit_Name => PB_Ent),
               Declarations => Declarations (Acc_Stm),
               Handled_Statement_Sequence =>
                 Build_Accept_Body (Accept_Statement (Alt)));

            --  During the analysis of the body of the accept statement, any
            --  zero cost exception handler records were collected in the
            --  Accept_Handler_Records field of the N_Accept_Alternative node.
            --  This is where we move them to where they belong, namely the
            --  newly created procedure.

            Set_Handler_Records (PB_Ent, Accept_Handler_Records (Alt));
            Append (Proc_Body, Body_List);

         else
            Null_Body := New_Reference_To (Standard_True,  Loc);

            --  if accept statement has declarations, insert above, given that
            --  we are not creating a body for the accept.

            if Present (Declarations (Acc_Stm)) then
               Insert_Actions (N, Declarations (Acc_Stm));
            end if;
         end if;

         Append_To (Accept_List,
           Make_Aggregate (Loc, Expressions => New_List (Null_Body, Expr)));

         Num_Accept := Num_Accept + 1;
      end Add_Accept;

      ----------------------------
      -- Make_And_Declare_Label --
      ----------------------------

      function Make_And_Declare_Label (Num : Int) return Node_Id is
         Lab_Id : Node_Id;

      begin
         Lab_Id := Make_Identifier (Loc, New_External_Name ('L', Num));
         Lab :=
           Make_Label (Loc, Lab_Id);

         Append_To (Decls,
           Make_Implicit_Label_Declaration (Loc,
             Defining_Identifier  =>
               Make_Defining_Identifier (Loc, Chars (Lab_Id)),
             Label_Construct => Lab));

         return Lab;
      end Make_And_Declare_Label;

      ----------------------
      -- Make_Select_Call --
      ----------------------

      function Make_Select_Call (Select_Mode : Entity_Id) return Node_Id is
         Params : constant List_Id := New_List;

      begin
         Append (
           Make_Attribute_Reference (Loc,
             Prefix => New_Reference_To (Qnam, Loc),
             Attribute_Name => Name_Unchecked_Access),
           Params);
         Append (Select_Mode, Params);
         Append (New_Reference_To (Ann, Loc), Params);
         Append (New_Reference_To (Xnam, Loc), Params);

         return
           Make_Procedure_Call_Statement (Loc,
             Name => New_Reference_To (RTE (RE_Selective_Wait), Loc),
             Parameter_Associations => Params);
      end Make_Select_Call;

      --------------------------------
      -- Process_Accept_Alternative --
      --------------------------------

      procedure Process_Accept_Alternative
        (Alt   : Node_Id;
         Index : Int;
         Proc  : Node_Id)
      is
         Choices   : List_Id := No_List;
         Alt_Stats : List_Id;

      begin
         Adjust_Condition (Condition (Alt));
         Alt_Stats := No_List;

         if Present (Handled_Statement_Sequence (Accept_Statement (Alt))) then
            Choices := New_List (
              Make_Integer_Literal (Loc, Index));

            Alt_Stats := New_List (
              Make_Procedure_Call_Statement (Loc,
                Name => New_Reference_To (
                  Defining_Unit_Name (Specification (Proc)), Loc)));
         end if;

         if Statements (Alt) /= Empty_List then

            if No (Alt_Stats) then

               --  Accept with no body, followed by trailing statements

               Choices := New_List (
                 Make_Integer_Literal (Loc, Index));

               Alt_Stats := New_List;
            end if;

            --  After the call, if any, branch to to trailing statements. We
            --  create a label for each, as well as the corresponding label
            --  declaration.

            Lab := Make_And_Declare_Label (Index);
            Append_To (Alt_Stats,
              Make_Goto_Statement (Loc,
                Name => New_Copy (Identifier (Lab))));

            Append (Lab, Trailing_List);
            Append_List (Statements (Alt), Trailing_List);
            Append_To (Trailing_List,
              Make_Goto_Statement (Loc,
                Name => New_Copy (Identifier (End_Lab))));
         end if;

         if Present (Alt_Stats) then

            --  Procedure call. and/or trailing statements

            Append_To (Alt_List,
              Make_Case_Statement_Alternative (Loc,
                Discrete_Choices => Choices,
                Statements => Alt_Stats));
         end if;
      end Process_Accept_Alternative;

      -------------------------------
      -- Process_Delay_Alternative --
      -------------------------------

      procedure Process_Delay_Alternative (Alt : Node_Id; Index : Int) is
         Choices   : List_Id;
         Cond      : Node_Id;
         Delay_Alt : List_Id;

      begin
         --  Deal with C/Fortran boolean as delay condition

         Adjust_Condition (Condition (Alt));

         --  Determine the smallest specified delay

         --  for each delay alternative generate:

         --    if guard-expression then
         --       Delay_Val  := delay-expression;
         --       Guard_Open := True;
         --       if Delay_Val < Delay_Min then
         --          Delay_Min   := Delay_Val;
         --          Delay_Index := Index;
         --       end if;
         --    end if;

         --  The enclosing if-statement is omitted if there is no guard

         if Delay_Count = 1
           or else First_Delay
         then
            First_Delay := False;

            Delay_Alt := New_List (
              Make_Assignment_Statement (Loc,
                Name => New_Reference_To (Delay_Min, Loc),
                Expression => Expression (Delay_Statement (Alt))));

            if Delay_Count > 1 then
               Append_To (Delay_Alt,
                 Make_Assignment_Statement (Loc,
                   Name       => New_Reference_To (Delay_Index, Loc),
                   Expression => Make_Integer_Literal (Loc, Index)));
            end if;

         else
            Delay_Alt := New_List (
              Make_Assignment_Statement (Loc,
                Name => New_Reference_To (Delay_Val, Loc),
                Expression => Expression (Delay_Statement (Alt))));

            if Time_Type = Standard_Duration then
               Cond :=
                  Make_Op_Lt (Loc,
                    Left_Opnd  => New_Reference_To (Delay_Val, Loc),
                    Right_Opnd => New_Reference_To (Delay_Min, Loc));

            else
               --  The scope of the time type must define a comparison
               --  operator. The scope itself may not be visible, so we
               --  construct a node with entity information to insure that
               --  semantic analysis can find the proper operator.

               Cond :=
                 Make_Function_Call (Loc,
                   Name => Make_Selected_Component (Loc,
                     Prefix => New_Reference_To (Scope (Time_Type), Loc),
                     Selector_Name =>
                       Make_Operator_Symbol (Loc,
                         Chars => Name_Op_Lt,
                         Strval => No_String)),
                    Parameter_Associations =>
                      New_List (
                        New_Reference_To (Delay_Val, Loc),
                        New_Reference_To (Delay_Min, Loc)));

               Set_Entity (Prefix (Name (Cond)), Scope (Time_Type));
            end if;

            Append_To (Delay_Alt,
              Make_Implicit_If_Statement (N,
                Condition => Cond,
                Then_Statements => New_List (
                  Make_Assignment_Statement (Loc,
                    Name       => New_Reference_To (Delay_Min, Loc),
                    Expression => New_Reference_To (Delay_Val, Loc)),

                  Make_Assignment_Statement (Loc,
                    Name       => New_Reference_To (Delay_Index, Loc),
                    Expression => Make_Integer_Literal (Loc, Index)))));
         end if;

         if Check_Guard then
            Append_To (Delay_Alt,
              Make_Assignment_Statement (Loc,
                Name => New_Reference_To (Guard_Open, Loc),
                Expression => New_Reference_To (Standard_True, Loc)));
         end if;

         if Present (Condition (Alt)) then
            Delay_Alt := New_List (
              Make_Implicit_If_Statement (N,
                Condition => Condition (Alt),
                Then_Statements => Delay_Alt));
         end if;

         Append_List (Delay_Alt, Delay_List);

         --  If the delay alternative has a statement part, add choice to the
         --  case statements for delays.

         if Present (Statements (Alt)) then

            if Delay_Count = 1 then
               Append_List (Statements (Alt), Delay_Alt_List);

            else
               Choices := New_List (
                 Make_Integer_Literal (Loc, Index));

               Append_To (Delay_Alt_List,
                 Make_Case_Statement_Alternative (Loc,
                   Discrete_Choices => Choices,
                   Statements => Statements (Alt)));
            end if;

         elsif Delay_Count = 1 then

            --  If the single delay has no trailing statements, add a branch
            --  to the exit label to the selective wait.

            Delay_Alt_List := New_List (
              Make_Goto_Statement (Loc,
                Name => New_Copy (Identifier (End_Lab))));

         end if;
      end Process_Delay_Alternative;

   --  Start of processing for Expand_N_Selective_Accept

   begin
      --  First insert some declarations before the select. The first is:

      --    Ann : Address

      --  This variable holds the parameters passed to the accept body. This
      --  declaration has already been inserted by the time we get here by
      --  a call to Expand_Accept_Declarations made from the semantics when
      --  processing the first accept statement contained in the select. We
      --  can find this entity as Accept_Address (E), where E is any of the
      --  entries references by contained accept statements.

      --  The first step is to scan the list of Selective_Accept_Statements
      --  to find this entity, and also count the number of accepts, and
      --  determine if terminated, delay or else is present:

      Num_Alts := 0;

      Alt := First (Alts);
      while Present (Alt) loop

         if Nkind (Alt) = N_Accept_Alternative then
            Add_Accept (Alt);

         elsif Nkind (Alt) = N_Delay_Alternative then
            Delay_Count   := Delay_Count + 1;

            --  If the delays are relative delays, the delay expressions have
            --  type Standard_Duration. Otherwise they must have some time type
            --  recognized by GNAT.

            if Nkind (Delay_Statement (Alt)) = N_Delay_Relative_Statement then
               Time_Type := Standard_Duration;
            else
               Time_Type := Etype (Expression (Delay_Statement (Alt)));

               if Is_RTE (Base_Type (Etype (Time_Type)), RO_CA_Time)
                 or else Is_RTE (Base_Type (Etype (Time_Type)), RO_RT_Time)
               then
                  null;
               else
                  Error_Msg_NE (
                    "& is not a time type ('R'M 9.6(6))",
                       Expression (Delay_Statement (Alt)), Time_Type);
                  Time_Type := Standard_Duration;
                  Set_Etype (Expression (Delay_Statement (Alt)), Any_Type);
               end if;
            end if;

            if No (Condition (Alt)) then

               --  This guard will always be open

               Check_Guard := False;
            end if;

         elsif Nkind (Alt) = N_Terminate_Alternative then
            Adjust_Condition (Condition (Alt));
            Terminate_Alt := Alt;
         end if;

         Num_Alts := Num_Alts + 1;
         Next (Alt);
      end loop;

      Else_Present := Present (Else_Statements (N));

      --  At the same time (see procedure Add_Accept) we build the accept list:

      --    Qnn : Accept_List (1 .. num-select) := (
      --          (null-body, entry-index),
      --          (null-body, entry-index),
      --          ..
      --          (null_body, entry-index));

      --  In the above declaration, null-body is True if the corresponding
      --  accept has no body, and false otherwise. The entry is either the
      --  entry index expression if there is no guard, or if a guard is
      --  present, then a conditional expression of the form:

      --    (if guard then entry-index else Null_Task_Entry)

      --  If a guard is statically known to be false, the entry can simply
      --  be omitted from the accept list.

      Q :=
        Make_Object_Declaration (Loc,
          Defining_Identifier => Qnam,
          Object_Definition =>
            New_Reference_To (RTE (RE_Accept_List), Loc),
          Aliased_Present => True,

          Expression =>
             Make_Qualified_Expression (Loc,
               Subtype_Mark =>
                 New_Reference_To (RTE (RE_Accept_List), Loc),
               Expression =>
                 Make_Aggregate (Loc, Expressions => Accept_List)));

      Append (Q, Decls);

      --  Then we declare the variable that holds the index for the accept
      --  that will be selected for service:

      --    Xnn : Select_Index;

      X :=
        Make_Object_Declaration (Loc,
          Defining_Identifier => Xnam,
          Object_Definition =>
            New_Reference_To (RTE (RE_Select_Index), Loc),
          Expression =>
            New_Reference_To (RTE (RE_No_Rendezvous), Loc));

      Append (X, Decls);

      --  After this follow procedure declarations for each accept body

      --    procedure Pnn is
      --    begin
      --       ...
      --    end;

      --  where the ... are statements from the corresponding procedure body.
      --  No parameters are involved, since the parameters are passed via Ann
      --  and the parameter references have already been expanded to be direct
      --  references to Ann (see Exp_Ch2.Expand_Entry_Parameter). Furthermore,
      --  any embedded tasking statements (which would normally be illegal in
      --  procedures, have been converted to calls to the tasking runtime so
      --  there is no problem in putting them into procedures.

      --  The original accept statement has been expanded into a block in
      --  the same fashion as for simple accepts (see Build_Accept_Body).

      --  Note: we don't really need to build these procedures for the case
      --  where no delay statement is present, but it is just as easy to
      --  build them unconditionally, and not significantly inefficient,
      --  since if they are short they will be inlined anyway.

      --  The procedure declarations have been assembled in Body_List

      --  If delays are present, we must compute the required delay.
      --  We first generate the declarations:

      --    Delay_Index : Boolean := 0;
      --    Delay_Min   : Some_Time_Type.Time;
      --    Delay_Val   : Some_Time_Type.Time;

      --  Delay_Index will be set to the index of the minimum delay, i.e. the
      --  active delay that is actually chosen as the basis for the possible
      --  delay if an immediate rendez-vous is not possible.

      --  In the most common case there is a single delay statement, and this
      --  is handled specially.

      if Delay_Count > 0 then

         --  Generate the required declarations

         Delay_Val :=
           Make_Defining_Identifier (Loc, New_External_Name ('D', 1));
         Delay_Index :=
           Make_Defining_Identifier (Loc, New_External_Name ('D', 2));
         Delay_Min :=
           Make_Defining_Identifier (Loc, New_External_Name ('D', 3));

         Append_To (Decls,
           Make_Object_Declaration (Loc,
             Defining_Identifier => Delay_Val,
             Object_Definition   => New_Reference_To (Time_Type, Loc)));

         Append_To (Decls,
           Make_Object_Declaration (Loc,
             Defining_Identifier => Delay_Index,
             Object_Definition   => New_Reference_To (Standard_Integer, Loc),
             Expression          => Make_Integer_Literal (Loc, 0)));

         Append_To (Decls,
           Make_Object_Declaration (Loc,
             Defining_Identifier => Delay_Min,
             Object_Definition   => New_Reference_To (Time_Type, Loc),
             Expression          =>
               Unchecked_Convert_To (Time_Type,
                 Make_Attribute_Reference (Loc,
                   Prefix =>
                     New_Occurrence_Of (Underlying_Type (Time_Type), Loc),
                   Attribute_Name => Name_Last))));

         --  Create Duration and Delay_Mode objects used for passing a delay
         --  value to RTS

         D := Make_Defining_Identifier (Loc, New_Internal_Name ('D'));
         M := Make_Defining_Identifier (Loc, New_Internal_Name ('M'));

         declare
            Discr : Entity_Id;

         begin
            --  Note that these values are defined in s-osprim.ads and must
            --  be kept in sync:
            --
            --     Relative          : constant := 0;
            --     Absolute_Calendar : constant := 1;
            --     Absolute_RT       : constant := 2;

            if Time_Type = Standard_Duration then
               Discr := Make_Integer_Literal (Loc, 0);

            elsif Is_RTE (Base_Type (Etype (Time_Type)), RO_CA_Time) then
               Discr := Make_Integer_Literal (Loc, 1);

            else
               pragma Assert
                 (Is_RTE (Base_Type (Etype (Time_Type)), RO_RT_Time));
               Discr := Make_Integer_Literal (Loc, 2);
            end if;

            Append_To (Decls,
              Make_Object_Declaration (Loc,
                Defining_Identifier => D,
                Object_Definition =>
                  New_Reference_To (Standard_Duration, Loc)));

            Append_To (Decls,
              Make_Object_Declaration (Loc,
                Defining_Identifier => M,
                Object_Definition   =>
                  New_Reference_To (Standard_Integer, Loc),
                Expression          => Discr));
         end;

         if Check_Guard then
            Guard_Open :=
              Make_Defining_Identifier (Loc, New_External_Name ('G', 1));

            Append_To (Decls,
              Make_Object_Declaration (Loc,
                 Defining_Identifier => Guard_Open,
                 Object_Definition => New_Reference_To (Standard_Boolean, Loc),
                 Expression        => New_Reference_To (Standard_False, Loc)));
         end if;

      --  Delay_Count is zero, don't need M and D set (suppress warning)

      else
         M := Empty;
         D := Empty;
      end if;

      if Present (Terminate_Alt) then

         --  If the terminate alternative guard is False, use
         --  Simple_Mode; otherwise use Terminate_Mode.

         if Present (Condition (Terminate_Alt)) then
            Select_Mode := Make_Conditional_Expression (Loc,
              New_List (Condition (Terminate_Alt),
                        New_Reference_To (RTE (RE_Terminate_Mode), Loc),
                        New_Reference_To (RTE (RE_Simple_Mode), Loc)));
         else
            Select_Mode := New_Reference_To (RTE (RE_Terminate_Mode), Loc);
         end if;

      elsif Else_Present or Delay_Count > 0 then
         Select_Mode := New_Reference_To (RTE (RE_Else_Mode), Loc);

      else
         Select_Mode := New_Reference_To (RTE (RE_Simple_Mode), Loc);
      end if;

      Select_Call := Make_Select_Call (Select_Mode);
      Append (Select_Call, Stats);

      --  Now generate code to act on the result. There is an entry
      --  in this case for each accept statement with a non-null body,
      --  followed by a branch to the statements that follow the Accept.
      --  In the absence of delay alternatives, we generate:

      --    case X is
      --      when No_Rendezvous =>  --  omitted if simple mode
      --         goto Lab0;

      --      when 1 =>
      --         P1n;
      --         goto Lab1;

      --      when 2 =>
      --         P2n;
      --         goto Lab2;

      --      when others =>
      --         goto Exit;
      --    end case;
      --
      --    Lab0: Else_Statements;
      --    goto exit;

      --    Lab1:  Trailing_Statements1;
      --    goto Exit;
      --
      --    Lab2:  Trailing_Statements2;
      --    goto Exit;
      --    ...
      --    Exit:

      --  Generate label for common exit

      End_Lab := Make_And_Declare_Label (Num_Alts + 1);

      --  First entry is the default case, when no rendezvous is possible

      Choices := New_List (New_Reference_To (RTE (RE_No_Rendezvous), Loc));

      if Else_Present then

         --  If no rendezvous is possible, the else part is executed

         Lab := Make_And_Declare_Label (0);
         Alt_Stats := New_List (
           Make_Goto_Statement (Loc,
             Name => New_Copy (Identifier (Lab))));

         Append (Lab, Trailing_List);
         Append_List (Else_Statements (N), Trailing_List);
         Append_To (Trailing_List,
           Make_Goto_Statement (Loc,
             Name => New_Copy (Identifier (End_Lab))));
      else
         Alt_Stats := New_List (
           Make_Goto_Statement (Loc,
             Name => New_Copy (Identifier (End_Lab))));
      end if;

      Append_To (Alt_List,
        Make_Case_Statement_Alternative (Loc,
          Discrete_Choices => Choices,
          Statements => Alt_Stats));

      --  We make use of the fact that Accept_Index is an integer type, and
      --  generate successive literals for entries for each accept. Only those
      --  for which there is a body or trailing statements get a case entry.

      Alt := First (Select_Alternatives (N));
      Proc := First (Body_List);
      while Present (Alt) loop

         if Nkind (Alt) = N_Accept_Alternative then
            Process_Accept_Alternative (Alt, Index, Proc);
            Index := Index + 1;

            if Present
              (Handled_Statement_Sequence (Accept_Statement (Alt)))
            then
               Next (Proc);
            end if;

         elsif Nkind (Alt) = N_Delay_Alternative then
            Process_Delay_Alternative (Alt, Delay_Num);
            Delay_Num := Delay_Num + 1;
         end if;

         Next (Alt);
      end loop;

      --  An others choice is always added to the main case, as well
      --  as the delay case (to satisfy the compiler).

      Append_To (Alt_List,
        Make_Case_Statement_Alternative (Loc,
          Discrete_Choices =>
            New_List (Make_Others_Choice (Loc)),
          Statements       =>
            New_List (Make_Goto_Statement (Loc,
              Name => New_Copy (Identifier (End_Lab))))));

      Accept_Case := New_List (
        Make_Case_Statement (Loc,
          Expression   => New_Reference_To (Xnam, Loc),
          Alternatives => Alt_List));

      Append_List (Trailing_List, Accept_Case);
      Append (End_Lab, Accept_Case);
      Append_List (Body_List, Decls);

      --  Construct case statement for trailing statements of delay
      --  alternatives, if there are several of them.

      if Delay_Count > 1 then
         Append_To (Delay_Alt_List,
           Make_Case_Statement_Alternative (Loc,
             Discrete_Choices =>
               New_List (Make_Others_Choice (Loc)),
             Statements       =>
               New_List (Make_Null_Statement (Loc))));

         Delay_Case := New_List (
           Make_Case_Statement (Loc,
             Expression   => New_Reference_To (Delay_Index, Loc),
             Alternatives => Delay_Alt_List));
      else
         Delay_Case := Delay_Alt_List;
      end if;

      --  If there are no delay alternatives, we append the case statement
      --  to the statement list.

      if Delay_Count = 0 then
         Append_List (Accept_Case, Stats);

      --  Delay alternatives present

      else
         --  If delay alternatives are present we generate:

         --    find minimum delay.
         --    DX := minimum delay;
         --    M := <delay mode>;
         --    Timed_Selective_Wait (Q'Unchecked_Access, Delay_Mode, P,
         --      DX, MX, X);
         --
         --    if X = No_Rendezvous then
         --      case statement for delay statements.
         --    else
         --      case statement for accept alternatives.
         --    end if;

         declare
            Cases : Node_Id;
            Stmt  : Node_Id;
            Parms : List_Id;
            Parm  : Node_Id;
            Conv  : Node_Id;

         begin
            --  The type of the delay expression is known to be legal

            if Time_Type = Standard_Duration then
               Conv := New_Reference_To (Delay_Min, Loc);

            elsif Is_RTE (Base_Type (Etype (Time_Type)), RO_CA_Time) then
               Conv := Make_Function_Call (Loc,
                 New_Reference_To (RTE (RO_CA_To_Duration), Loc),
                 New_List (New_Reference_To (Delay_Min, Loc)));

            else
               pragma Assert
                 (Is_RTE (Base_Type (Etype (Time_Type)), RO_RT_Time));

               Conv := Make_Function_Call (Loc,
                 New_Reference_To (RTE (RO_RT_To_Duration), Loc),
                 New_List (New_Reference_To (Delay_Min, Loc)));
            end if;

            Stmt := Make_Assignment_Statement (Loc,
              Name => New_Reference_To (D, Loc),
              Expression => Conv);

            --  Change the value for Accept_Modes. (Else_Mode -> Delay_Mode)

            Parms := Parameter_Associations (Select_Call);
            Parm := First (Parms);

            while Present (Parm)
              and then Parm /= Select_Mode
            loop
               Next (Parm);
            end loop;

            pragma Assert (Present (Parm));
            Rewrite (Parm, New_Reference_To (RTE (RE_Delay_Mode), Loc));
            Analyze (Parm);

            --  Prepare two new parameters of Duration and Delay_Mode type
            --  which represent the value and the mode of the minimum delay.

            Next (Parm);
            Insert_After (Parm, New_Reference_To (M, Loc));
            Insert_After (Parm, New_Reference_To (D, Loc));

            --  Create a call to RTS

            Rewrite (Select_Call,
              Make_Procedure_Call_Statement (Loc,
                Name => New_Reference_To (RTE (RE_Timed_Selective_Wait), Loc),
                Parameter_Associations => Parms));

            --  This new call should follow the calculation of the minimum
            --  delay.

            Insert_List_Before (Select_Call, Delay_List);

            if Check_Guard then
               Stmt :=
                 Make_Implicit_If_Statement (N,
                   Condition => New_Reference_To (Guard_Open, Loc),
                   Then_Statements =>
                     New_List (New_Copy_Tree (Stmt),
                       New_Copy_Tree (Select_Call)),
                   Else_Statements => Accept_Or_Raise);
               Rewrite (Select_Call, Stmt);
            else
               Insert_Before (Select_Call, Stmt);
            end if;

            Cases :=
              Make_Implicit_If_Statement (N,
                Condition => Make_Op_Eq (Loc,
                  Left_Opnd  => New_Reference_To (Xnam, Loc),
                  Right_Opnd =>
                    New_Reference_To (RTE (RE_No_Rendezvous), Loc)),

                Then_Statements => Delay_Case,
                Else_Statements => Accept_Case);

            Append (Cases, Stats);
         end;
      end if;

      --  Replace accept statement with appropriate block

      Block :=
        Make_Block_Statement (Loc,
          Declarations => Decls,
          Handled_Statement_Sequence =>
            Make_Handled_Sequence_Of_Statements (Loc,
              Statements => Stats));

      Rewrite (N, Block);
      Analyze (N);

      --  Note: have to worry more about abort deferral in above code ???

      --  Final step is to unstack the Accept_Address entries for all accept
      --  statements appearing in accept alternatives in the select statement

      Alt := First (Alts);
      while Present (Alt) loop
         if Nkind (Alt) = N_Accept_Alternative then
            Remove_Last_Elmt (Accept_Address
              (Entity (Entry_Direct_Name (Accept_Statement (Alt)))));
         end if;

         Next (Alt);
      end loop;
   end Expand_N_Selective_Accept;

   --------------------------------------
   -- Expand_N_Single_Task_Declaration --
   --------------------------------------

   --  Single task declarations should never be present after semantic
   --  analysis, since we expect them to be replaced by a declaration of an
   --  anonymous task type, followed by a declaration of the task object. We
   --  include this routine to make sure that is happening!

   procedure Expand_N_Single_Task_Declaration (N : Node_Id) is
   begin
      raise Program_Error;
   end Expand_N_Single_Task_Declaration;

   ------------------------
   -- Expand_N_Task_Body --
   ------------------------

   --  Given a task body

   --    task body tname is
   --       <declarations>
   --    begin
   --       <statements>
   --    end x;

   --  This expansion routine converts it into a procedure and sets the
   --  elaboration flag for the procedure to true, to represent the fact
   --  that the task body is now elaborated:

   --    procedure tnameB (_Task : access tnameV) is
   --       discriminal : dtype renames _Task.discriminant;

   --       procedure _clean is
   --       begin
   --          Abort_Defer.all;
   --          Complete_Task;
   --          Abort_Undefer.all;
   --          return;
   --       end _clean;

   --    begin
   --       Abort_Undefer.all;
   --       <declarations>
   --       System.Task_Stages.Complete_Activation;
   --       <statements>
   --    at end
   --       _clean;
   --    end tnameB;

   --    tnameE := True;

   --  In addition, if the task body is an activator, then a call to activate
   --  tasks is added at the start of the statements, before the call to
   --  Complete_Activation, and if in addition the task is a master then it
   --  must be established as a master. These calls are inserted and analyzed
   --  in Expand_Cleanup_Actions, when the Handled_Sequence_Of_Statements is
   --  expanded.

   --  There is one discriminal declaration line generated for each
   --  discriminant that is present to provide an easy reference point for
   --  discriminant references inside the body (see Exp_Ch2.Expand_Name).

   --  Note on relationship to GNARLI definition. In the GNARLI definition,
   --  task body procedures have a profile (Arg : System.Address). That is
   --  needed because GNARLI has to use the same access-to-subprogram type
   --  for all task types. We depend here on knowing that in GNAT, passing
   --  an address argument by value is identical to passing a record value
   --  by access (in either case a single pointer is passed), so even though
   --  this procedure has the wrong profile. In fact it's all OK, since the
   --  callings sequence is identical.

   procedure Expand_N_Task_Body (N : Node_Id) is
      Loc   : constant Source_Ptr := Sloc (N);
      Ttyp  : constant Entity_Id  := Corresponding_Spec (N);
      Call  : Node_Id;
      New_N : Node_Id;

   begin
      --  Here we start the expansion by generating discriminal declarations

      Add_Discriminal_Declarations (Declarations (N), Ttyp, Name_uTask, Loc);

      --  Add a call to Abort_Undefer at the very beginning of the task
      --  body since this body is called with abort still deferred.

      if Abort_Allowed then
         Call := Build_Runtime_Call (Loc, RE_Abort_Undefer);
         Insert_Before
           (First (Statements (Handled_Statement_Sequence (N))), Call);
         Analyze (Call);
      end if;

      --  The statement part has already been protected with an at_end and
      --  cleanup actions. The call to Complete_Activation must be placed
      --  at the head of the sequence of statements of that block. The
      --  declarations have been merged in this sequence of statements but
      --  the first real statement is accessible from the First_Real_Statement
      --  field (which was set for exactly this purpose).

      if Restricted_Profile then
         Call := Build_Runtime_Call (Loc, RE_Complete_Restricted_Activation);
      else
         Call := Build_Runtime_Call (Loc, RE_Complete_Activation);
      end if;

      Insert_Before
        (First_Real_Statement (Handled_Statement_Sequence (N)), Call);
      Analyze (Call);

      New_N :=
        Make_Subprogram_Body (Loc,
          Specification => Build_Task_Proc_Specification (Ttyp),
          Declarations  => Declarations (N),
          Handled_Statement_Sequence => Handled_Statement_Sequence (N));

      --  If the task contains generic instantiations, cleanup actions
      --  are delayed until after instantiation. Transfer the activation
      --  chain to the subprogram, to insure that the activation call is
      --  properly generated. It the task body contains inner tasks, indicate
      --  that the subprogram is a task master.

      if Delay_Cleanups (Ttyp) then
         Set_Activation_Chain_Entity (New_N, Activation_Chain_Entity (N));
         Set_Is_Task_Master  (New_N, Is_Task_Master (N));
      end if;

      Rewrite (N, New_N);
      Analyze (N);

      --  Set elaboration flag immediately after task body. If the body is a
      --  subunit, the flag is set in the declarative part containing the stub.

      if Nkind (Parent (N)) /= N_Subunit then
         Insert_After (N,
           Make_Assignment_Statement (Loc,
             Name =>
               Make_Identifier (Loc, New_External_Name (Chars (Ttyp), 'E')),
             Expression => New_Reference_To (Standard_True, Loc)));
      end if;

      --  Ada 2005 (AI-345): Construct the primitive entry wrapper bodies after
      --  the task body. At this point the entry specs have been created,
      --  frozen and included in the dispatch table for the task type.

      pragma Assert (Present (Corresponding_Record_Type (Ttyp)));

      if Ada_Version >= Ada_05
        and then Present (Task_Definition (Parent (Ttyp)))
        and then Present (Abstract_Interfaces
                          (Corresponding_Record_Type (Ttyp)))
      then
         declare
            Current_Node : Node_Id;
            Vis_Decl     : Node_Id :=
              First (Visible_Declarations (Task_Definition (Parent (Ttyp))));
            Wrap_Body    : Node_Id;

         begin
            if Nkind (Parent (N)) = N_Subunit then
               Current_Node := Corresponding_Stub (Parent (N));
            else
               Current_Node := N;
            end if;

            --  Examine the visible declarations of the task type, looking for
            --  an entry declaration. We do not consider entry families since
            --  they cannot have dispatching operations, thus they do not need
            --  entry wrappers.

            while Present (Vis_Decl) loop
               if Nkind (Vis_Decl) = N_Entry_Declaration
                 and then Ekind (Defining_Identifier (Vis_Decl)) = E_Entry
               then

                  --  Create the specification of the wrapper

                  Wrap_Body :=
                    Build_Wrapper_Body (Loc,
                      Proc_Nam => Defining_Identifier (Vis_Decl),
                      Obj_Typ  => Corresponding_Record_Type (Ttyp),
                      Formals  => Parameter_Specifications (Vis_Decl));

                  if Wrap_Body /= Empty then
                     Insert_After (Current_Node, Wrap_Body);
                     Current_Node := Wrap_Body;

                     Analyze (Wrap_Body);
                  end if;
               end if;

               Next (Vis_Decl);
            end loop;
         end;
      end if;
   end Expand_N_Task_Body;

   ------------------------------------
   -- Expand_N_Task_Type_Declaration --
   ------------------------------------

   --  We have several things to do. First we must create a Boolean flag used
   --  to mark if the body is elaborated yet. This variable gets set to True
   --  when the body of the task is elaborated (we can't rely on the normal
   --  ABE mechanism for the task body, since we need to pass an access to
   --  this elaboration boolean to the runtime routines).

   --    taskE : aliased Boolean := False;

   --  Next a variable is declared to hold the task stack size (either the
   --  default : Unspecified_Size, or a value that is set by a pragma
   --  Storage_Size). If the value of the pragma Storage_Size is static, then
   --  the variable is initialized with this value:

   --    taskZ : Size_Type := Unspecified_Size;
   --  or
   --    taskZ : Size_Type := Size_Type (size_expression);

   --  Next we create a corresponding record type declaration used to represent
   --  values of this task. The general form of this type declaration is

   --    type taskV (discriminants) is record
   --      _Task_Id     : Task_Id;
   --      entry_family : array (bounds) of Void;
   --      _Priority    : Integer         := priority_expression;
   --      _Size        : Size_Type       := Size_Type (size_expression);
   --      _Task_Info   : Task_Info_Type  := task_info_expression;
   --    end record;

   --  The discriminants are present only if the corresponding task type has
   --  discriminants, and they exactly mirror the task type discriminants.

   --  The Id field is always present. It contains the Task_Id value, as set by
   --  the call to Create_Task. Note that although the task is limited, the
   --  task value record type is not limited, so there is no problem in passing
   --  this field as an out parameter to Create_Task.

   --  One entry_family component is present for each entry family in the task
   --  definition. The bounds correspond to the bounds of the entry family
   --  (which may depend on discriminants). The element type is void, since we
   --  only need the bounds information for determining the entry index. Note
   --  that the use of an anonymous array would normally be illegal in this
   --  context, but this is a parser check, and the semantics is quite prepared
   --  to handle such a case.

   --  The _Size field is present only if a Storage_Size pragma appears in the
   --  task definition. The expression captures the argument that was present
   --  in the pragma, and is used to override the task stack size otherwise
   --  associated with the task type.

   --  The _Priority field is present only if a Priority or Interrupt_Priority
   --  pragma appears in the task definition. The expression captures the
   --  argument that was present in the pragma, and is used to provide the Size
   --  parameter to the call to Create_Task.

   --  The _Task_Info field is present only if a Task_Info pragma appears in
   --  the task definition. The expression captures the argument that was
   --  present in the pragma, and is used to provide the Task_Image parameter
   --  to the call to Create_Task.

   --  When a task is declared, an instance of the task value record is
   --  created. The elaboration of this declaration creates the correct bounds
   --  for the entry families, and also evaluates the size, priority, and
   --  task_Info expressions if needed. The initialization routine for the task
   --  type itself then calls Create_Task with appropriate parameters to
   --  initialize the value of the Task_Id field.

   --  Note: the address of this record is passed as the "Discriminants"
   --  parameter for Create_Task. Since Create_Task merely passes this onto the
   --  body procedure, it does not matter that it does not quite match the
   --  GNARLI model of what is being passed (the record contains more than just
   --  the discriminants, but the discriminants can be found from the record
   --  value).

   --  The Entity_Id for this created record type is placed in the
   --  Corresponding_Record_Type field of the associated task type entity.

   --  Next we create a procedure specification for the task body procedure:

   --    procedure taskB (_Task : access taskV);

   --  Note that this must come after the record type declaration, since
   --  the spec refers to this type. It turns out that the initialization
   --  procedure for the value type references the task body spec, but that's
   --  fine, since it won't be generated till the freeze point for the type,
   --  which is certainly after the task body spec declaration.

   --  Finally, we set the task index value field of the entry attribute in
   --  the case of a simple entry.

   procedure Expand_N_Task_Type_Declaration (N : Node_Id) is
      Loc       : constant Source_Ptr := Sloc (N);
      Tasktyp   : constant Entity_Id  := Etype (Defining_Identifier (N));
      Tasknm    : constant Name_Id    := Chars (Tasktyp);
      Taskdef   : constant Node_Id    := Task_Definition (N);

      Proc_Spec  : Node_Id;
      Rec_Decl   : Node_Id;
      Rec_Ent    : Entity_Id;
      Cdecls     : List_Id;
      Elab_Decl  : Node_Id;
      Size_Decl  : Node_Id;
      Body_Decl  : Node_Id;
      Task_Size  : Node_Id;
      Ent_Stack  : Entity_Id;
      Decl_Stack : Node_Id;

   begin
      --  If already expanded, nothing to do

      if Present (Corresponding_Record_Type (Tasktyp)) then
         return;
      end if;

      --  Here we will do the expansion

      Rec_Decl := Build_Corresponding_Record (N, Tasktyp, Loc);

      --  Ada 2005 (AI-345): Propagate the attribute that contains the list
      --  of implemented interfaces.

      Set_Interface_List (Type_Definition (Rec_Decl), Interface_List (N));

      Rec_Ent  := Defining_Identifier (Rec_Decl);
      Cdecls   := Component_Items (Component_List
                                     (Type_Definition (Rec_Decl)));

      Qualify_Entity_Names (N);

      --  First create the elaboration variable

      Elab_Decl :=
        Make_Object_Declaration (Loc,
          Defining_Identifier =>
            Make_Defining_Identifier (Sloc (Tasktyp),
              Chars => New_External_Name (Tasknm, 'E')),
          Aliased_Present      => True,
          Object_Definition    => New_Reference_To (Standard_Boolean, Loc),
          Expression           => New_Reference_To (Standard_False, Loc));
      Insert_After (N, Elab_Decl);

      --  Next create the declaration of the size variable (tasknmZ)

      Set_Storage_Size_Variable (Tasktyp,
        Make_Defining_Identifier (Sloc (Tasktyp),
          Chars => New_External_Name (Tasknm, 'Z')));

      if Present (Taskdef) and then Has_Storage_Size_Pragma (Taskdef) and then
        Is_Static_Expression (Expression (First (
          Pragma_Argument_Associations (Find_Task_Or_Protected_Pragma (
            Taskdef, Name_Storage_Size)))))
      then
         Size_Decl :=
           Make_Object_Declaration (Loc,
             Defining_Identifier => Storage_Size_Variable (Tasktyp),
             Object_Definition => New_Reference_To (RTE (RE_Size_Type), Loc),
             Expression =>
               Convert_To (RTE (RE_Size_Type),
                 Relocate_Node (
                   Expression (First (
                     Pragma_Argument_Associations (
                       Find_Task_Or_Protected_Pragma
                         (Taskdef, Name_Storage_Size)))))));

      else
         Size_Decl :=
           Make_Object_Declaration (Loc,
             Defining_Identifier => Storage_Size_Variable (Tasktyp),
             Object_Definition => New_Reference_To (RTE (RE_Size_Type), Loc),
             Expression => New_Reference_To (RTE (RE_Unspecified_Size), Loc));
      end if;

      Insert_After (Elab_Decl, Size_Decl);

      --  Next build the rest of the corresponding record declaration. This is
      --  done last, since the corresponding record initialization procedure
      --  will reference the previously created entities.

      --  Fill in the component declarations -- first the _Task_Id field

      Append_To (Cdecls,
        Make_Component_Declaration (Loc,
          Defining_Identifier =>
            Make_Defining_Identifier (Loc, Name_uTask_Id),
          Component_Definition =>
            Make_Component_Definition (Loc,
              Aliased_Present    => False,
              Subtype_Indication => New_Reference_To (RTE (RO_ST_Task_Id),
                                    Loc))));

      --  Declare static ATCB (that is, created by the expander) if we are
      --  using the Restricted run time.

      if Restricted_Profile then
         Append_To (Cdecls,
           Make_Component_Declaration (Loc,
             Defining_Identifier  =>
               Make_Defining_Identifier (Loc, Name_uATCB),

             Component_Definition =>
               Make_Component_Definition (Loc,
                 Aliased_Present     => True,
                 Subtype_Indication  => Make_Subtype_Indication (Loc,
                   Subtype_Mark => New_Occurrence_Of
                     (RTE (RE_Ada_Task_Control_Block), Loc),

                   Constraint   =>
                     Make_Index_Or_Discriminant_Constraint (Loc,
                       Constraints =>
                         New_List (Make_Integer_Literal (Loc, 0)))))));

      end if;

      --  Declare static stack (that is, created by the expander) if we are
      --  using the Restricted run time on a bare board configuration.

      if Restricted_Profile
        and then Preallocated_Stacks_On_Target
      then
         --  First we need to extract the appropriate stack size

         Ent_Stack := Make_Defining_Identifier (Loc, Name_uStack);

         if Present (Taskdef) and then Has_Storage_Size_Pragma (Taskdef) then
            Task_Size := Relocate_Node (
              Expression (First (
                Pragma_Argument_Associations (
                  Find_Task_Or_Protected_Pragma
                    (Taskdef, Name_Storage_Size)))));
         else
            Task_Size :=
              New_Reference_To (RTE (RE_Default_Stack_Size), Loc);
         end if;

         Decl_Stack := Make_Component_Declaration (Loc,
           Defining_Identifier  => Ent_Stack,

           Component_Definition =>
             Make_Component_Definition (Loc,
               Aliased_Present     => True,
               Subtype_Indication  => Make_Subtype_Indication (Loc,
                 Subtype_Mark =>
                   New_Occurrence_Of (RTE (RE_Storage_Array), Loc),

                 Constraint   =>
                   Make_Index_Or_Discriminant_Constraint (Loc,
                     Constraints  => New_List (Make_Range (Loc,
                       Low_Bound  => Make_Integer_Literal (Loc, 1),
                       High_Bound => Convert_To (RTE (RE_Storage_Offset),
                         Task_Size)))))));

         Append_To (Cdecls, Decl_Stack);

         --  The appropriate alignment for the stack is ensured by the run-time
         --  code in charge of task creation.

      end if;

      --  Add components for entry families

      Collect_Entry_Families (Loc, Cdecls, Size_Decl, Tasktyp);

      --  Add the _Priority component if a Priority pragma is present

      if Present (Taskdef) and then Has_Priority_Pragma (Taskdef) then
         declare
            Prag : constant Node_Id :=
                     Find_Task_Or_Protected_Pragma (Taskdef, Name_Priority);
            Expr : Node_Id;

         begin
            Expr := First (Pragma_Argument_Associations (Prag));

            if Nkind (Expr) = N_Pragma_Argument_Association then
               Expr := Expression (Expr);
            end if;

            Expr := New_Copy_Tree (Expr);

            --  Add conversion to proper type to do range check if required
            --  Note that for runtime units, we allow out of range interrupt
            --  priority values to be used in a priority pragma. This is for
            --  the benefit of some versions of System.Interrupts which use
            --  a special server task with maximum interrupt priority.

            if Chars (Prag) = Name_Priority
              and then not GNAT_Mode
            then
               Rewrite (Expr, Convert_To (RTE (RE_Priority), Expr));
            else
               Rewrite (Expr, Convert_To (RTE (RE_Any_Priority), Expr));
            end if;

            Append_To (Cdecls,
              Make_Component_Declaration (Loc,
                Defining_Identifier =>
                  Make_Defining_Identifier (Loc, Name_uPriority),
                Component_Definition =>
                  Make_Component_Definition (Loc,
                    Aliased_Present    => False,
                    Subtype_Indication => New_Reference_To (Standard_Integer,
                                                            Loc)),
                Expression => Expr));
         end;
      end if;

      --  Add the _Task_Size component if a Storage_Size pragma is present

      if Present (Taskdef)
        and then Has_Storage_Size_Pragma (Taskdef)
      then
         Append_To (Cdecls,
           Make_Component_Declaration (Loc,
             Defining_Identifier =>
               Make_Defining_Identifier (Loc, Name_uSize),

             Component_Definition =>
               Make_Component_Definition (Loc,
                 Aliased_Present    => False,
                 Subtype_Indication => New_Reference_To (RTE (RE_Size_Type),
                                                         Loc)),

             Expression =>
               Convert_To (RTE (RE_Size_Type),
                 Relocate_Node (
                   Expression (First (
                     Pragma_Argument_Associations (
                       Find_Task_Or_Protected_Pragma
                         (Taskdef, Name_Storage_Size))))))));
      end if;

      --  Add the _Task_Info component if a Task_Info pragma is present

      if Present (Taskdef) and then Has_Task_Info_Pragma (Taskdef) then
         Append_To (Cdecls,
           Make_Component_Declaration (Loc,
             Defining_Identifier =>
               Make_Defining_Identifier (Loc, Name_uTask_Info),

             Component_Definition =>
               Make_Component_Definition (Loc,
                 Aliased_Present    => False,
                 Subtype_Indication =>
                   New_Reference_To (RTE (RE_Task_Info_Type), Loc)),

             Expression => New_Copy (
               Expression (First (
                 Pragma_Argument_Associations (
                   Find_Task_Or_Protected_Pragma
                     (Taskdef, Name_Task_Info)))))));
      end if;

      Insert_After (Size_Decl, Rec_Decl);

      --  Analyze the record declaration immediately after construction,
      --  because the initialization procedure is needed for single task
      --  declarations before the next entity is analyzed.

      Analyze (Rec_Decl);

      --  Create the declaration of the task body procedure

      Proc_Spec := Build_Task_Proc_Specification (Tasktyp);
      Body_Decl :=
        Make_Subprogram_Declaration (Loc,
          Specification => Proc_Spec);

      Insert_After (Rec_Decl, Body_Decl);

      --  The subprogram does not comes from source, so we have to indicate the
      --  need for debugging information explicitly.

      Set_Needs_Debug_Info
        (Defining_Entity (Proc_Spec), Comes_From_Source (Original_Node (N)));

      --  Ada 2005 (AI-345): Construct the primitive entry wrapper specs before
      --  the corresponding record has been frozen.

      if Ada_Version >= Ada_05
        and then Present (Taskdef)
        and then Present (Corresponding_Record_Type
                          (Defining_Identifier (Parent (Taskdef))))
        and then Present (Abstract_Interfaces
                          (Corresponding_Record_Type
                           (Defining_Identifier (Parent (Taskdef)))))
      then
         declare
            Current_Node : Node_Id := Rec_Decl;
            Vis_Decl     : Node_Id := First (Visible_Declarations (Taskdef));
            Wrap_Spec    : Node_Id;
            New_N        : Node_Id;

         begin
            --  Examine the visible declarations of the task type, looking for
            --  an entry declaration. We do not consider entry families since
            --  they cannot have dispatching operations, thus they do not need
            --  entry wrappers.

            while Present (Vis_Decl) loop
               if Nkind (Vis_Decl) = N_Entry_Declaration
                 and then Ekind (Defining_Identifier (Vis_Decl)) = E_Entry
               then
                  Wrap_Spec :=
                    Build_Wrapper_Spec (Loc,
                      Proc_Nam => Defining_Identifier (Vis_Decl),
                      Obj_Typ  => Etype (Rec_Ent),
                      Formals  => Parameter_Specifications (Vis_Decl));

                  if Wrap_Spec /= Empty then
                     New_N :=
                       Make_Subprogram_Declaration (Loc,
                         Specification => Wrap_Spec);

                     Insert_After (Current_Node, New_N);
                     Current_Node := New_N;

                     Analyze (New_N);
                  end if;
               end if;

               Next (Vis_Decl);
            end loop;
         end;
      end if;

      --  Ada 2005 (AI-345): We must defer freezing to allow further
      --  declaration of primitive subprograms covering task interfaces

      if Ada_Version <= Ada_95 then

         --  Now we can freeze the corresponding record. This needs manually
         --  freezing, since it is really part of the task type, and the task
         --  type is frozen at this stage. We of course need the initialization
         --  procedure for this corresponding record type and we won't get it
         --  in time if we don't freeze now.
<<<<<<< HEAD

         declare
            L : constant List_Id := Freeze_Entity (Rec_Ent, Loc);

         begin
            if Is_Non_Empty_List (L) then
               Insert_List_After (Body_Decl, L);
            end if;
         end;
      end if;

=======

         declare
            L : constant List_Id := Freeze_Entity (Rec_Ent, Loc);

         begin
            if Is_Non_Empty_List (L) then
               Insert_List_After (Body_Decl, L);
            end if;
         end;
      end if;

>>>>>>> c355071f
      --  Complete the expansion of access types to the current task type, if
      --  any were declared.

      Expand_Previous_Access_Type (Tasktyp);
   end Expand_N_Task_Type_Declaration;

   -------------------------------
   -- Expand_N_Timed_Entry_Call --
   -------------------------------

   --  A timed entry call in normal case is not implemented using ATC mechanism
   --  anymore for efficiency reason.

   --     select
   --        T.E;
   --        S1;
   --     or
   --        Delay D;
   --        S2;
   --     end select;

   --  is expanded as follow:

   --  1) When T.E is a task entry_call;

   --    declare
   --       B  : Boolean;
   --       X  : Task_Entry_Index := <entry index>;
   --       DX : Duration := To_Duration (D);
   --       M  : Delay_Mode := <discriminant>;
   --       P  : parms := (parm, parm, parm);

   --    begin
   --       Timed_Protected_Entry_Call (<acceptor-task>, X, P'Address,
   --         DX, M, B);
   --       if B then
   --          S1;
   --       else
   --          S2;
   --       end if;
   --    end;

   --  2) When T.E is a protected entry_call;

   --    declare
   --       B  : Boolean;
   --       X  : Protected_Entry_Index := <entry index>;
   --       DX : Duration := To_Duration (D);
   --       M  : Delay_Mode := <discriminant>;
   --       P  : parms := (parm, parm, parm);

   --    begin
   --       Timed_Protected_Entry_Call (<object>'unchecked_access, X,
   --         P'Address, DX, M, B);
   --       if B then
   --          S1;
   --       else
   --          S2;
   --       end if;
   --    end;

   --  3) Ada 2005 (AI-345): When T.E is a dispatching procedure call;

   --    declare
   --       B  : Boolean := False;
   --       C  : Ada.Tags.Prim_Op_Kind;
   --       DX : Duration := To_Duration (D)
   --       K : Ada.Tags.Tagged_Kind :=
   --             Ada.Tags.Get_Tagged_Kind (Ada.Tags.Tag (<object>));
   --       M  : Integer :=...;
   --       P  : Parameters := (Param1 .. ParamN);
   --       S  : Iteger;

   --    begin
   --       if K = Ada.Tags.TK_Limited_Tagged then
   --          <dispatching-call>;
   --          <triggering-statements>

   --       else
   --          S := Ada.Tags.Get_Offset_Index (Ada.Tags.Tag (<object>),
   --                 DT_Position (<dispatching-call>));

   --          _Disp_Timed_Select (<object>, S, P'Address, DX, M, C, B);

   --          if C = POK_Protected_Entry
   --            or else C = POK_Task_Entry
   --          then
   --             Param1 := P.Param1;
   --             ...
   --             ParamN := P.ParamN;
   --          end if;

   --          if B then
   --             if C = POK_Procedure
   --               or else C = POK_Protected_Procedure
   --               or else C = POK_Task_Procedure
   --             then
   --                <dispatching-call>;
   --             end if;

   --             <triggering-statements>
   --          else
   --             <timed-statements>
   --          end if;
   --       end if;
   --    end;

   procedure Expand_N_Timed_Entry_Call (N : Node_Id) is
      Loc : constant Source_Ptr := Sloc (N);

      E_Call  : Node_Id :=
                  Entry_Call_Statement (Entry_Call_Alternative (N));
      E_Stats : constant List_Id :=
                  Statements (Entry_Call_Alternative (N));
      D_Stat  : constant Node_Id :=
                  Delay_Statement (Delay_Alternative (N));
      D_Stats : constant List_Id :=
                  Statements (Delay_Alternative (N));

      Actuals        : List_Id;
      Blk_Typ        : Entity_Id;
      Call           : Node_Id;
      Call_Ent       : Entity_Id;
      Conc_Typ_Stmts : List_Id;
      Concval        : Node_Id;
      D_Conv         : Node_Id;
      D_Disc         : Node_Id;
      D_Type         : Entity_Id;
      Decls          : List_Id;
      Dummy          : Node_Id;
      Ename          : Node_Id;
      Formals        : List_Id;
      Index          : Node_Id;
      Lim_Typ_Stmts  : List_Id;
      N_Stats        : List_Id;
      Obj            : Entity_Id;
      Param          : Node_Id;
      Params         : List_Id;
      Stmt           : Node_Id;
      Stmts          : List_Id;
      Unpack         : List_Id;

      B : Entity_Id;  --  Call status flag
      C : Entity_Id;  --  Call kind
      D : Entity_Id;  --  Delay
      K : Entity_Id;  --  Tagged kind
      M : Entity_Id;  --  Delay mode
      P : Entity_Id;  --  Parameter block
      S : Entity_Id;  --  Primitive operation slot
<<<<<<< HEAD

   begin
      --  The arguments in the call may require dynamic allocation, and the
      --  call statement may have been transformed into a block. The block
      --  may contain additional declarations for internal entities, and the
      --  original call is found by sequential search.

      if Nkind (E_Call) = N_Block_Statement then
         E_Call := First (Statements (Handled_Statement_Sequence (E_Call)));
         while Nkind (E_Call) /= N_Procedure_Call_Statement
           and then Nkind (E_Call) /= N_Entry_Call_Statement
         loop
            Next (E_Call);
         end loop;
      end if;

      if Ada_Version >= Ada_05
        and then Nkind (E_Call) = N_Procedure_Call_Statement
      then
         Extract_Dispatching_Call (E_Call, Call_Ent, Obj, Actuals, Formals);

         Decls := New_List;
         Stmts := New_List;

      else
         --  Build an entry call using Simple_Entry_Call

         Extract_Entry (E_Call, Concval, Ename, Index);
         Build_Simple_Entry_Call (E_Call, Concval, Ename, Index);

         Decls := Declarations (E_Call);
         Stmts := Statements (Handled_Statement_Sequence (E_Call));

         if No (Decls) then
            Decls := New_List;
         end if;
      end if;

      --  Call status flag processing

      if Ada_Version >= Ada_05
        and then Nkind (E_Call) = N_Procedure_Call_Statement
      then
         --  Generate:
         --    B : Boolean := False;
=======
>>>>>>> c355071f

         B := Build_B (Loc, Decls);

<<<<<<< HEAD
      else
         --  Generate:
         --    B : Boolean;

         B := Make_Defining_Identifier (Loc, Name_uB);

=======
      if Nkind (E_Call) = N_Block_Statement then
         E_Call := First (Statements (Handled_Statement_Sequence (E_Call)));
         while Nkind (E_Call) /= N_Procedure_Call_Statement
           and then Nkind (E_Call) /= N_Entry_Call_Statement
         loop
            Next (E_Call);
         end loop;
      end if;

      if Ada_Version >= Ada_05
        and then Nkind (E_Call) = N_Procedure_Call_Statement
      then
         Extract_Dispatching_Call (E_Call, Call_Ent, Obj, Actuals, Formals);

         Decls := New_List;
         Stmts := New_List;

      else
         --  Build an entry call using Simple_Entry_Call

         Extract_Entry (E_Call, Concval, Ename, Index);
         Build_Simple_Entry_Call (E_Call, Concval, Ename, Index);

         Decls := Declarations (E_Call);
         Stmts := Statements (Handled_Statement_Sequence (E_Call));

         if No (Decls) then
            Decls := New_List;
         end if;
      end if;

      --  Call status flag processing

      if Ada_Version >= Ada_05
        and then Nkind (E_Call) = N_Procedure_Call_Statement
      then
         --  Generate:
         --    B : Boolean := False;

         B := Build_B (Loc, Decls);

      else
         --  Generate:
         --    B : Boolean;

         B := Make_Defining_Identifier (Loc, Name_uB);

>>>>>>> c355071f
         Prepend_To (Decls,
           Make_Object_Declaration (Loc,
             Defining_Identifier =>
               B,
             Object_Definition =>
               New_Reference_To (Standard_Boolean, Loc)));
      end if;
<<<<<<< HEAD

      --  Call kind processing

=======

      --  Call kind processing

>>>>>>> c355071f
      if Ada_Version >= Ada_05
        and then Nkind (E_Call) = N_Procedure_Call_Statement
      then
         --  Generate:
         --    C : Ada.Tags.Prim_Op_Kind;

         C := Build_C (Loc, Decls);
      end if;

      --  Duration and mode processing

      D_Type := Base_Type (Etype (Expression (D_Stat)));

      --  Use the type of the delay expression (Calendar or Real_Time)
      --  to generate the appropriate conversion.

      if Nkind (D_Stat) = N_Delay_Relative_Statement then
         D_Disc := Make_Integer_Literal (Loc, 0);
         D_Conv := Relocate_Node (Expression (D_Stat));

      elsif Is_RTE (D_Type, RO_CA_Time) then
         D_Disc := Make_Integer_Literal (Loc, 1);
         D_Conv := Make_Function_Call (Loc,
           New_Reference_To (RTE (RO_CA_To_Duration), Loc),
           New_List (New_Copy (Expression (D_Stat))));

      else pragma Assert (Is_RTE (D_Type, RO_RT_Time));
         D_Disc := Make_Integer_Literal (Loc, 2);
         D_Conv := Make_Function_Call (Loc,
           New_Reference_To (RTE (RO_RT_To_Duration), Loc),
           New_List (New_Copy (Expression (D_Stat))));
      end if;

      D := Make_Defining_Identifier (Loc, New_Internal_Name ('D'));

      --  Generate:
      --    D : Duration;

      Append_To (Decls,
        Make_Object_Declaration (Loc,
          Defining_Identifier =>
            D,
          Object_Definition =>
            New_Reference_To (Standard_Duration, Loc)));

      M := Make_Defining_Identifier (Loc, New_Internal_Name ('M'));

      --  Generate:
      --    M : Integer := (0 | 1 | 2);

      Append_To (Decls,
        Make_Object_Declaration (Loc,
          Defining_Identifier =>
            M,
          Object_Definition =>
            New_Reference_To (Standard_Integer, Loc),
          Expression =>
            D_Disc));

      --  Do the assignement at this stage only because the evaluation of the
      --  expression must not occur before (see ACVC C97302A).

      Append_To (Stmts,
        Make_Assignment_Statement (Loc,
          Name =>
            New_Reference_To (D, Loc),
          Expression =>
            D_Conv));

      --  Parameter block processing

      --  Manually create the parameter block for dispatching calls. In the
      --  case of entries, the block has already been created during the call
      --  to Build_Simple_Entry_Call.

      if Ada_Version >= Ada_05
        and then Nkind (E_Call) = N_Procedure_Call_Statement
      then
         --  Tagged kind processing, generate:
         --    K : Ada.Tags.Tagged_Kind :=
         --          Ada.Tags.Get_Tagged_Kind (Ada.Tags.Tag <object>));

         K := Build_K (Loc, Decls, Obj);

         Blk_Typ := Build_Parameter_Block (Loc, Actuals, Formals, Decls);
         P       := Parameter_Block_Pack  (Loc, Blk_Typ, Actuals, Formals,
                      Decls, Stmts);

         --  Dispatch table slot processing, generate:
         --    S : Integer;

         S := Build_S (Loc, Decls);

         --  Generate:
         --    S := Ada.Tags.Get_Offset_Index (
         --           Ada.Tags.Tag (<object>), DT_Position (Call_Ent));

         Conc_Typ_Stmts := New_List (
           Build_S_Assignment (Loc, S, Obj, Call_Ent));

         --  Generate:
         --    _Disp_Timed_Select (<object>, S, P'address, D, M, C, B);

         --  where Obj is the controlling formal parameter, S is the dispatch
         --  table slot number of the dispatching operation, P is the wrapped
         --  parameter block, D is the duration, M is the duration mode, C is
         --  the call kind and B is the call status.

         Params := New_List;

         Append_To (Params, New_Copy_Tree    (Obj));
         Append_To (Params, New_Reference_To (S, Loc));
         Append_To (Params, Make_Attribute_Reference (Loc,
                              Prefix => New_Reference_To (P, Loc),
                              Attribute_Name => Name_Address));
         Append_To (Params, New_Reference_To (D, Loc));
         Append_To (Params, New_Reference_To (M, Loc));
         Append_To (Params, New_Reference_To (C, Loc));
         Append_To (Params, New_Reference_To (B, Loc));

         Append_To (Conc_Typ_Stmts,
           Make_Procedure_Call_Statement (Loc,
             Name =>
               New_Reference_To (
                 Find_Prim_Op (Etype (Etype (Obj)),
                   Name_uDisp_Timed_Select),
                 Loc),
             Parameter_Associations =>
               Params));

         --  Generate:
         --    if C = POK_Protected_Entry
         --      or else C = POK_Task_Entry
         --    then
         --       Param1 := P.Param1;
         --       ...
         --       ParamN := P.ParamN;
         --    end if;
<<<<<<< HEAD

         Unpack := Parameter_Block_Unpack (Loc, P, Actuals, Formals);

         --  Generate the if statement only when the packed parameters need
         --  explicit assignments to their corresponding actuals.

         if Present (Unpack) then
            Append_To (Conc_Typ_Stmts,
              Make_If_Statement (Loc,

                Condition =>
                  Make_Or_Else (Loc,
                    Left_Opnd =>
                      Make_Op_Eq (Loc,
                        Left_Opnd =>
                          New_Reference_To (C, Loc),
                        Right_Opnd =>
                          New_Reference_To (RTE (
                            RE_POK_Protected_Entry), Loc)),
                    Right_Opnd =>
                      Make_Op_Eq (Loc,
                        Left_Opnd =>
                          New_Reference_To (C, Loc),
                        Right_Opnd =>
                          New_Reference_To (RTE (RE_POK_Task_Entry), Loc))),

                Then_Statements =>
                  Unpack));
         end if;

         --  Generate:

         --    if B then
         --       if C = POK_Procedure
         --         or else C = POK_Protected_Procedure
         --         or else C = POK_Task_Procedure
         --       then
         --          <dispatching-call>
         --       end if;
         --       <triggering-statements>
         --    else
         --       <timed-statements>
         --    end if;

         N_Stats := New_Copy_List_Tree (E_Stats);

         Prepend_To (N_Stats,
           Make_If_Statement (Loc,

             Condition =>
               Make_Or_Else (Loc,
                 Left_Opnd =>
                   Make_Op_Eq (Loc,
                     Left_Opnd =>
                       New_Reference_To (C, Loc),
                     Right_Opnd =>
                       New_Reference_To (RTE (RE_POK_Procedure), Loc)),
                 Right_Opnd =>
                   Make_Or_Else (Loc,
                     Left_Opnd =>
                       Make_Op_Eq (Loc,
                         Left_Opnd =>
                           New_Reference_To (C, Loc),
                         Right_Opnd =>
                           New_Reference_To (RTE (
                             RE_POK_Protected_Procedure), Loc)),
                     Right_Opnd =>
                       Make_Op_Eq (Loc,
                         Left_Opnd =>
                           New_Reference_To (C, Loc),
                         Right_Opnd =>
                           New_Reference_To (RTE (
                             RE_POK_Task_Procedure), Loc)))),

             Then_Statements =>
               New_List (E_Call)));

         Append_To (Conc_Typ_Stmts,
           Make_If_Statement (Loc,
             Condition       => New_Reference_To (B, Loc),
             Then_Statements => N_Stats,
             Else_Statements => D_Stats));

         --  Generate:
         --    <dispatching-call>;
         --    <triggering-statements>

         Lim_Typ_Stmts := New_Copy_List_Tree (E_Stats);
         Prepend_To (Lim_Typ_Stmts, New_Copy_Tree (E_Call));

         --  Generate:
         --    if K = Ada.Tags.TK_Limited_Tagged then
         --       Lim_Typ_Stmts
         --    else
         --       Conc_Typ_Stmts
         --    end if;

         Append_To (Stmts,
           Make_If_Statement (Loc,
             Condition =>
               Make_Op_Eq (Loc,
                 Left_Opnd =>
                   New_Reference_To (K, Loc),
                 Right_Opnd =>
                   New_Reference_To (RTE (RE_TK_Limited_Tagged), Loc)),

             Then_Statements =>
               Lim_Typ_Stmts,

             Else_Statements =>
               Conc_Typ_Stmts));

      else
         --  Skip assignments to temporaries created for in-out parameters.
         --  This makes unwarranted assumptions about the shape of the expanded
         --  tree for the call, and should be cleaned up ???

=======

         Unpack := Parameter_Block_Unpack (Loc, P, Actuals, Formals);

         --  Generate the if statement only when the packed parameters need
         --  explicit assignments to their corresponding actuals.

         if Present (Unpack) then
            Append_To (Conc_Typ_Stmts,
              Make_If_Statement (Loc,

                Condition =>
                  Make_Or_Else (Loc,
                    Left_Opnd =>
                      Make_Op_Eq (Loc,
                        Left_Opnd =>
                          New_Reference_To (C, Loc),
                        Right_Opnd =>
                          New_Reference_To (RTE (
                            RE_POK_Protected_Entry), Loc)),
                    Right_Opnd =>
                      Make_Op_Eq (Loc,
                        Left_Opnd =>
                          New_Reference_To (C, Loc),
                        Right_Opnd =>
                          New_Reference_To (RTE (RE_POK_Task_Entry), Loc))),

                Then_Statements =>
                  Unpack));
         end if;

         --  Generate:

         --    if B then
         --       if C = POK_Procedure
         --         or else C = POK_Protected_Procedure
         --         or else C = POK_Task_Procedure
         --       then
         --          <dispatching-call>
         --       end if;
         --       <triggering-statements>
         --    else
         --       <timed-statements>
         --    end if;

         N_Stats := New_Copy_List_Tree (E_Stats);

         Prepend_To (N_Stats,
           Make_If_Statement (Loc,

             Condition =>
               Make_Or_Else (Loc,
                 Left_Opnd =>
                   Make_Op_Eq (Loc,
                     Left_Opnd =>
                       New_Reference_To (C, Loc),
                     Right_Opnd =>
                       New_Reference_To (RTE (RE_POK_Procedure), Loc)),
                 Right_Opnd =>
                   Make_Or_Else (Loc,
                     Left_Opnd =>
                       Make_Op_Eq (Loc,
                         Left_Opnd =>
                           New_Reference_To (C, Loc),
                         Right_Opnd =>
                           New_Reference_To (RTE (
                             RE_POK_Protected_Procedure), Loc)),
                     Right_Opnd =>
                       Make_Op_Eq (Loc,
                         Left_Opnd =>
                           New_Reference_To (C, Loc),
                         Right_Opnd =>
                           New_Reference_To (RTE (
                             RE_POK_Task_Procedure), Loc)))),

             Then_Statements =>
               New_List (E_Call)));

         Append_To (Conc_Typ_Stmts,
           Make_If_Statement (Loc,
             Condition       => New_Reference_To (B, Loc),
             Then_Statements => N_Stats,
             Else_Statements => D_Stats));

         --  Generate:
         --    <dispatching-call>;
         --    <triggering-statements>

         Lim_Typ_Stmts := New_Copy_List_Tree (E_Stats);
         Prepend_To (Lim_Typ_Stmts, New_Copy_Tree (E_Call));

         --  Generate:
         --    if K = Ada.Tags.TK_Limited_Tagged then
         --       Lim_Typ_Stmts
         --    else
         --       Conc_Typ_Stmts
         --    end if;

         Append_To (Stmts,
           Make_If_Statement (Loc,
             Condition =>
               Make_Op_Eq (Loc,
                 Left_Opnd =>
                   New_Reference_To (K, Loc),
                 Right_Opnd =>
                   New_Reference_To (RTE (RE_TK_Limited_Tagged), Loc)),

             Then_Statements =>
               Lim_Typ_Stmts,

             Else_Statements =>
               Conc_Typ_Stmts));

      else
         --  Skip assignments to temporaries created for in-out parameters.
         --  This makes unwarranted assumptions about the shape of the expanded
         --  tree for the call, and should be cleaned up ???

>>>>>>> c355071f
         Stmt := First (Stmts);
         while Nkind (Stmt) /= N_Procedure_Call_Statement loop
            Next (Stmt);
         end loop;

         --  Do the assignement at this stage only because the evaluation
         --  of the expression must not occur before (see ACVC C97302A).

         Insert_Before (Stmt,
           Make_Assignment_Statement (Loc,
             Name => New_Reference_To (D, Loc),
             Expression => D_Conv));

         Call   := Stmt;
         Params := Parameter_Associations (Call);

         --  For a protected type, we build a Timed_Protected_Entry_Call

         if Is_Protected_Type (Etype (Concval)) then

            --  Create a new call statement

            Param := First (Params);
            while Present (Param)
              and then not Is_RTE (Etype (Param), RE_Call_Modes)
            loop
               Next (Param);
            end loop;

            Dummy := Remove_Next (Next (Param));

            --  Remove garbage is following the Cancel_Param if present

            Dummy := Next (Param);

            --  Remove the mode of the Protected_Entry_Call call, then remove
            --  the Communication_Block of the Protected_Entry_Call call, and
            --  finally add Duration and a Delay_Mode parameter

            pragma Assert (Present (Param));
            Rewrite (Param, New_Reference_To (D, Loc));

            Rewrite (Dummy, New_Reference_To (M, Loc));

            --  Add a Boolean flag for successful entry call

            Append_To (Params, New_Reference_To (B, Loc));

            if Abort_Allowed
              or else Restriction_Active (No_Entry_Queue) = False
              or else Number_Entries (Etype (Concval)) > 1
            then
               Rewrite (Call,
                 Make_Procedure_Call_Statement (Loc,
                   Name =>
                     New_Reference_To (RTE (
                       RE_Timed_Protected_Entry_Call), Loc),
                   Parameter_Associations => Params));
            else
               Param := First (Params);
               while Present (Param)
                 and then not Is_RTE (Etype (Param), RE_Protected_Entry_Index)
               loop
                  Next (Param);
               end loop;

               Remove (Param);

               Rewrite (Call,
                 Make_Procedure_Call_Statement (Loc,
                   Name => New_Reference_To (
                     RTE (RE_Timed_Protected_Single_Entry_Call), Loc),
                   Parameter_Associations => Params));
            end if;

         --  For the task case, build a Timed_Task_Entry_Call

         else
            --  Create a new call statement

            Append_To (Params, New_Reference_To (D, Loc));
            Append_To (Params, New_Reference_To (M, Loc));
            Append_To (Params, New_Reference_To (B, Loc));

            Rewrite (Call,
              Make_Procedure_Call_Statement (Loc,
                Name =>
                  New_Reference_To (RTE (RE_Timed_Task_Entry_Call), Loc),
                Parameter_Associations => Params));
         end if;

         Append_To (Stmts,
           Make_Implicit_If_Statement (N,
             Condition => New_Reference_To (B, Loc),
             Then_Statements => E_Stats,
             Else_Statements => D_Stats));
      end if;

      Rewrite (N,
        Make_Block_Statement (Loc,
          Declarations => Decls,
          Handled_Statement_Sequence =>
            Make_Handled_Sequence_Of_Statements (Loc, Stmts)));

      Analyze (N);
   end Expand_N_Timed_Entry_Call;

   ----------------------------------------
   -- Expand_Protected_Body_Declarations --
   ----------------------------------------

   --  Part of the expansion of a protected body involves the creation of a
   --  declaration that can be referenced from the statement sequences of the
   --  entry bodies:

   --    A : Address;

   --  This declaration is inserted in the declarations of the service entries
   --  procedure for the protected body, and it is important that it be
   --  inserted before the statements of the entry body statement sequences are
   --  analyzed. Thus it would be too late to create this declaration in the
   --  Expand_N_Protected_Body routine, which is why there is a separate
   --  procedure to be called directly from Sem_Ch9.

   --  Ann is used to hold the address of the record containing the parameters
   --  (see Expand_N_Entry_Call for more details on how this record is built).
   --  References to the parameters do an unchecked conversion of this address
   --  to a pointer to the required record type, and then access the field that
   --  holds the value of the required parameter. The entity for the address
   --  variable is held as the top stack element (i.e. the last element) of the
   --  Accept_Address stack in the corresponding entry entity, and this element
   --  must be set in place  before the statements are processed.

   --  No stack is needed for entry bodies, since they cannot be nested, but it
   --  is kept for consistency between protected and task entries. The stack
   --  will never contain more than one element. There is also only one such
   --  variable for a given protected body, but this is placed on the
   --  Accept_Address stack of all of the entries, again for consistency.

   --  To expand the requeue statement, a label is provided at the end of the
   --  loop in the entry service routine created by the expander (see
   --  Expand_N_Protected_Body for details), so that the statement can be
   --  skipped after the requeue is complete. This label is created during the
   --  expansion of the entry body, which will take place after the expansion
   --  of the requeue statements that it contains, so a placeholder defining
   --  identifier is associated with the task type here.

   --  Another label is provided following case statement created by the
   --  expander. This label is need for implementing return statement from
   --  entry body so that a return can be expanded as a goto to this label.
   --  This label is created during the expansion of the entry body, which
   --  will take place after the expansion of the return statements that it
   --  contains. Therefore, just like the label for expanding requeues, we
   --  need another placeholder for the label.

   procedure Expand_Protected_Body_Declarations
     (N       : Node_Id;
      Spec_Id : Entity_Id)
   is
      Op : Node_Id;

   begin
      if No_Run_Time_Mode then
         Error_Msg_CRT ("protected body", N);
         return;

      elsif Expander_Active then

         --  Associate privals with the first subprogram or entry body to be
         --  expanded. These are used to expand references to private data
         --  objects.

         Op := First_Protected_Operation (Declarations (N));

         if Present (Op) then
            Set_Discriminals (Parent (Spec_Id));
            Set_Privals (Parent (Spec_Id), Op, Sloc (N));
         end if;
      end if;
   end Expand_Protected_Body_Declarations;

   -------------------------
   -- External_Subprogram --
   -------------------------

   function External_Subprogram (E : Entity_Id) return Entity_Id is
      Subp : constant Entity_Id := Protected_Body_Subprogram (E);
      Decl : constant Node_Id   := Unit_Declaration_Node (E);

   begin
      --  If the protected operation is defined in the visible part of the
      --  protected type, or if it is an interrupt handler, the internal and
      --  external subprograms follow each other on the entity chain. If the
      --  operation is defined in the private part of the type, there is no
      --  need for a separate locking version of the operation, and internal
      --  calls use the protected_body_subprogram directly.

      if List_Containing (Decl) = Visible_Declarations (Parent (Decl))
        or else Is_Interrupt_Handler (E)
      then
         return Next_Entity (Subp);
      else
         return (Subp);
      end if;
   end External_Subprogram;

   ------------------------------
   -- Extract_Dispatching_Call --
   ------------------------------

   procedure Extract_Dispatching_Call
     (N        : Node_Id;
      Call_Ent : out Entity_Id;
      Object   : out Entity_Id;
      Actuals  : out List_Id;
      Formals  : out List_Id)
   is
      Call_Nam : Node_Id;

   begin
      pragma Assert (Nkind (N) = N_Procedure_Call_Statement);

      if Present (Original_Node (N)) then
         Call_Nam := Name (Original_Node (N));
      else
         Call_Nam := Name (N);
      end if;

      --  Retrieve the name of the dispatching procedure. It contains the
      --  dispatch table slot number.

      loop
         case Nkind (Call_Nam) is
            when N_Identifier =>
               exit;

            when N_Selected_Component =>
               Call_Nam := Selector_Name (Call_Nam);

            when others =>
               raise Program_Error;

         end case;
      end loop;

      Actuals  := Parameter_Associations (N);
      Call_Ent := Entity (Call_Nam);
      Formals  := Parameter_Specifications (Parent (Call_Ent));
      Object   := First (Actuals);

      if Present (Original_Node (Object)) then
         Object := Original_Node (Object);
      end if;
   end Extract_Dispatching_Call;

   -------------------
   -- Extract_Entry --
   -------------------

   procedure Extract_Entry
     (N       : Node_Id;
      Concval : out Node_Id;
      Ename   : out Node_Id;
      Index   : out Node_Id)
   is
      Nam : constant Node_Id := Name (N);

   begin
      --  For a simple entry, the name is a selected component, with the
      --  prefix being the task value, and the selector being the entry.

      if Nkind (Nam) = N_Selected_Component then
         Concval := Prefix (Nam);
         Ename   := Selector_Name (Nam);
         Index   := Empty;

      --  For a member of an entry family, the name is an indexed component
      --  where the prefix is a selected component, whose prefix in turn is
      --  the task value, and whose selector is the entry family. The single
      --  expression in the expressions list of the indexed component is the
      --  subscript for the family.

      else pragma Assert (Nkind (Nam) = N_Indexed_Component);
         Concval := Prefix (Prefix (Nam));
         Ename   := Selector_Name (Prefix (Nam));
         Index   := First (Expressions (Nam));
      end if;
   end Extract_Entry;

   -------------------
   -- Family_Offset --
   -------------------

   function Family_Offset
     (Loc  : Source_Ptr;
      Hi   : Node_Id;
      Lo   : Node_Id;
      Ttyp : Entity_Id) return Node_Id
   is
      function Convert_Discriminant_Ref (Bound : Node_Id) return Node_Id;
      --  If one of the bounds is a reference to a discriminant, replace with
      --  corresponding discriminal of type. Within the body of a task retrieve
      --  the renamed discriminant by simple visibility, using its generated
      --  name. Within a protected object, find the original dis- criminant and
      --  replace it with the discriminal of the current prot- ected operation.

      ------------------------------
      -- Convert_Discriminant_Ref --
      ------------------------------

      function Convert_Discriminant_Ref (Bound : Node_Id) return Node_Id is
         Loc : constant Source_Ptr := Sloc (Bound);
         B   : Node_Id;
         D   : Entity_Id;

      begin
         if Is_Entity_Name (Bound)
           and then Ekind (Entity (Bound)) = E_Discriminant
         then
            if Is_Task_Type (Ttyp)
              and then Has_Completion (Ttyp)
            then
               B := Make_Identifier (Loc, Chars (Entity (Bound)));
               Find_Direct_Name (B);

            elsif Is_Protected_Type (Ttyp) then
               D := First_Discriminant (Ttyp);
               while Chars (D) /= Chars (Entity (Bound)) loop
                  Next_Discriminant (D);
               end loop;

               B := New_Reference_To  (Discriminal (D), Loc);

            else
               B := New_Reference_To (Discriminal (Entity (Bound)), Loc);
            end if;

         elsif Nkind (Bound) = N_Attribute_Reference then
            return Bound;

         else
            B := New_Copy_Tree (Bound);
         end if;

         return
           Make_Attribute_Reference (Loc,
             Attribute_Name => Name_Pos,
             Prefix => New_Occurrence_Of (Etype (Bound), Loc),
             Expressions    => New_List (B));
      end Convert_Discriminant_Ref;

   --  Start of processing for Family_Offset

   begin
      return
        Make_Op_Subtract (Loc,
          Left_Opnd  => Convert_Discriminant_Ref (Hi),
          Right_Opnd => Convert_Discriminant_Ref (Lo));
   end Family_Offset;

   -----------------
   -- Family_Size --
   -----------------

   function Family_Size
     (Loc  : Source_Ptr;
      Hi   : Node_Id;
      Lo   : Node_Id;
      Ttyp : Entity_Id) return Node_Id
   is
      Ityp : Entity_Id;

   begin
      if Is_Task_Type (Ttyp) then
         Ityp := RTE (RE_Task_Entry_Index);
      else
         Ityp := RTE (RE_Protected_Entry_Index);
      end if;

      return
        Make_Attribute_Reference (Loc,
          Prefix         => New_Reference_To (Ityp, Loc),
          Attribute_Name => Name_Max,
          Expressions    => New_List (
            Make_Op_Add (Loc,
              Left_Opnd  =>
                Family_Offset (Loc, Hi, Lo, Ttyp),
              Right_Opnd =>
                Make_Integer_Literal (Loc, 1)),
            Make_Integer_Literal (Loc, 0)));
   end Family_Size;

   -----------------------------------
   -- Find_Task_Or_Protected_Pragma --
   -----------------------------------

   function Find_Task_Or_Protected_Pragma
     (T : Node_Id;
      P : Name_Id) return Node_Id
   is
      N : Node_Id;

   begin
      N := First (Visible_Declarations (T));
      while Present (N) loop
         if Nkind (N) = N_Pragma then
            if Chars (N) = P then
               return N;

            elsif P = Name_Priority
              and then Chars (N) = Name_Interrupt_Priority
            then
               return N;

            else
               Next (N);
            end if;

         else
            Next (N);
         end if;
      end loop;

      N := First (Private_Declarations (T));
      while Present (N) loop
         if Nkind (N) = N_Pragma then
            if  Chars (N) = P then
               return N;

            elsif P = Name_Priority
              and then Chars (N) = Name_Interrupt_Priority
            then
               return N;

            else
               Next (N);
            end if;

         else
            Next (N);
         end if;
      end loop;

      raise Program_Error;
   end Find_Task_Or_Protected_Pragma;

   -------------------------------
   -- First_Protected_Operation --
   -------------------------------

   function First_Protected_Operation (D : List_Id) return Node_Id is
      First_Op : Node_Id;

   begin
      First_Op := First (D);
      while Present (First_Op)
        and then Nkind (First_Op) /= N_Subprogram_Body
        and then Nkind (First_Op) /= N_Entry_Body
      loop
         Next (First_Op);
      end loop;

      return First_Op;
   end First_Protected_Operation;

   --------------------------------
   -- Index_Constant_Declaration --
   --------------------------------

   function Index_Constant_Declaration
     (N        : Node_Id;
      Index_Id : Entity_Id;
      Prot     : Entity_Id) return List_Id
   is
      Loc       : constant Source_Ptr := Sloc (N);
      Decls     : constant List_Id    := New_List;
      Index_Con : constant Entity_Id  := Entry_Index_Constant (Index_Id);
      Index_Typ : Entity_Id;

      Hi : Node_Id := Type_High_Bound (Etype (Index_Id));
      Lo : Node_Id := Type_Low_Bound  (Etype (Index_Id));

      function Replace_Discriminant (Bound : Node_Id) return Node_Id;
      --  The bounds of the entry index may depend on discriminants, so each
      --  declaration of an entry_index_constant must have its own subtype
      --  declaration, using the local renaming of the object discriminant.

      --------------------------
      -- Replace_Discriminant --
      --------------------------

      function Replace_Discriminant (Bound : Node_Id) return Node_Id is
      begin
         if Nkind (Bound) = N_Identifier
           and then Ekind (Entity (Bound)) = E_Constant
           and then Present (Discriminal_Link (Entity (Bound)))
         then
            return Make_Identifier (Loc, Chars (Entity (Bound)));
         else
            return Duplicate_Subexpr (Bound);
         end if;
      end Replace_Discriminant;

   --  Start of processing for Index_Constant_Declaration

   begin
      Set_Discriminal_Link (Index_Con, Index_Id);

      if Is_Entity_Name (
        Original_Node (Discrete_Subtype_Definition (Parent (Index_Id))))
      then
         --  Simple case: entry family is given by a subtype mark, and index
         --  constant has the same type, no replacement needed.

         Index_Typ := Etype (Index_Id);

      else
         Hi := Replace_Discriminant (Hi);
         Lo := Replace_Discriminant (Lo);

         Index_Typ := Make_Defining_Identifier (Loc, New_Internal_Name ('J'));

         Append (
           Make_Subtype_Declaration (Loc,
             Defining_Identifier => Index_Typ,
             Subtype_Indication =>
               Make_Subtype_Indication (Loc,
                 Subtype_Mark =>
                   New_Occurrence_Of (Base_Type (Etype (Index_Id)), Loc),
                 Constraint =>
                   Make_Range_Constraint (Loc,
                     Range_Expression => Make_Range (Loc, Lo, Hi)))),
           Decls);

      end if;

      Append (
        Make_Object_Declaration (Loc,
          Defining_Identifier => Index_Con,
          Constant_Present => True,
          Object_Definition => New_Occurrence_Of (Index_Typ, Loc),

          Expression =>
            Make_Attribute_Reference (Loc,
              Prefix => New_Reference_To (Index_Typ, Loc),
              Attribute_Name => Name_Val,

              Expressions => New_List (

                Make_Op_Add (Loc,
                  Left_Opnd =>
                    Make_Op_Subtract (Loc,
                      Left_Opnd => Make_Identifier (Loc, Name_uE),
                      Right_Opnd =>
                        Entry_Index_Expression (Loc,
                          Defining_Identifier (N), Empty, Prot)),

                  Right_Opnd =>
                    Make_Attribute_Reference (Loc,
                      Prefix => New_Reference_To (Index_Typ, Loc),
                      Attribute_Name => Name_Pos,
                      Expressions => New_List (
                        Make_Attribute_Reference (Loc,
                          Prefix => New_Reference_To (Index_Typ, Loc),
                    Attribute_Name => Name_First))))))),
      Decls);

      return Decls;
   end Index_Constant_Declaration;

   --------------------------------
   -- Make_Initialize_Protection --
   --------------------------------

   function Make_Initialize_Protection
     (Protect_Rec : Entity_Id) return List_Id
   is
      Loc         : constant Source_Ptr := Sloc (Protect_Rec);
      P_Arr       : Entity_Id;
      Pdef        : Node_Id;
      Pdec        : Node_Id;
      Ptyp        : constant Node_Id :=
                      Corresponding_Concurrent_Type (Protect_Rec);
      Args        : List_Id;
      L           : constant List_Id := New_List;
      Has_Entry   : constant Boolean := Has_Entries (Ptyp);
      Restricted  : constant Boolean := Restricted_Profile;

   begin
      --  We may need two calls to properly initialize the object, one to
      --  Initialize_Protection, and possibly one to Install_Handlers if we
      --  have a pragma Attach_Handler.

      --  Get protected declaration. In the case of a task type declaration,
      --  this is simply the parent of the protected type entity. In the single
      --  protected object declaration, this parent will be the implicit type,
      --  and we can find the corresponding single protected object declaration
      --  by searching forward in the declaration list in the tree.

      --  Is the test for N_Single_Protected_Declaration needed here??? Nodes
      --  of this type should have been removed during semantic analysis.

      Pdec := Parent (Ptyp);
      while Nkind (Pdec) /= N_Protected_Type_Declaration
        and then Nkind (Pdec) /= N_Single_Protected_Declaration
      loop
         Next (Pdec);
      end loop;

      --  Now we can find the object definition from this declaration

      Pdef := Protected_Definition (Pdec);

      --  Build the parameter list for the call. Note that _Init is the name
      --  of the formal for the object to be initialized, which is the task
      --  value record itself.

      Args := New_List;

      --  Object parameter. This is a pointer to the object of type
      --  Protection used by the GNARL to control the protected object.

      Append_To (Args,
        Make_Attribute_Reference (Loc,
          Prefix =>
            Make_Selected_Component (Loc,
              Prefix => Make_Identifier (Loc, Name_uInit),
              Selector_Name => Make_Identifier (Loc, Name_uObject)),
          Attribute_Name => Name_Unchecked_Access));

      --  Priority parameter. Set to Unspecified_Priority unless there is a
      --  priority pragma, in which case we take the value from the pragma,
      --  or there is an interrupt pragma and no priority pragma, and we
      --  set the ceiling to Interrupt_Priority'Last, an implementation-
      --  defined value, see D.3(10).

      if Present (Pdef)
        and then Has_Priority_Pragma (Pdef)
      then
         declare
            Prio : constant Node_Id :=
                     Expression
                       (First
                          (Pragma_Argument_Associations
                             (Find_Task_Or_Protected_Pragma
                                (Pdef, Name_Priority))));
            Temp : Entity_Id;

         begin
            --  If priority is a static expression, then we can duplicate it
            --  with no problem and simply append it to the argument list.

            if Is_Static_Expression (Prio) then
               Append_To (Args,
                          Duplicate_Subexpr_No_Checks (Prio));

            --  Otherwise, the priority may be a per-object expression, if it
            --  depends on a discriminant of the type. In this case, create
            --  local variable to capture the expression. Note that it is
            --  really necessary to create this variable explicitly. It might
            --  be thought that removing side effects would the appropriate
            --  approach, but that could generate declarations improperly
            --  placed in the enclosing scope.

            --  Note: Use System.Any_Priority as the expected type for the
            --  non-static priority expression, in case the expression has not
            --  been analyzed yet (as occurs for example with pragma
            --  Interrupt_Priority).

            else
               Temp :=
                 Make_Defining_Identifier (Loc, New_Internal_Name ('R'));

               Append_To (L,
                  Make_Object_Declaration (Loc,
                     Defining_Identifier => Temp,
                     Object_Definition   =>
                       New_Occurrence_Of (RTE (RE_Any_Priority), Loc),
                     Expression          => Relocate_Node (Prio)));

                  Append_To (Args, New_Occurrence_Of (Temp, Loc));
            end if;
         end;

      --  When no priority is specified but an xx_Handler pragma is, we default
      --  to System.Interrupts.Default_Interrupt_Priority, see D.3(10).

      elsif Has_Interrupt_Handler (Ptyp)
        or else Has_Attach_Handler (Ptyp)
      then
         Append_To (Args,
           New_Reference_To (RTE (RE_Default_Interrupt_Priority), Loc));

      --  Normal case, no priority or xx_Handler specified, default priority

      else
         Append_To (Args,
           New_Reference_To (RTE (RE_Unspecified_Priority), Loc));
      end if;

      --  Test for Compiler_Info parameter. This parameter allows entry body
      --  procedures and barrier functions to be called from the runtime. It
      --  is a pointer to the record generated by the compiler to represent
      --  the protected object.

      if Has_Entry
        or else Has_Interrupt_Handler (Ptyp)
        or else Has_Attach_Handler (Ptyp)
        or else (Ada_Version >= Ada_05
                   and then Present (Interface_List (Parent (Ptyp))))
      then
         if Has_Entry or else not Restricted then
            Append_To (Args,
               Make_Attribute_Reference (Loc,
                 Prefix => Make_Identifier (Loc, Name_uInit),
                 Attribute_Name => Name_Address));
         end if;

<<<<<<< HEAD
         if Has_Entry then

            --  Entry_Bodies parameter. This is a pointer to an array of
            --  pointers to the entry body procedures and barrier functions of
            --  the object. If the protected type has no entries this object
            --  will not exist; in this case, pass a null.
=======
         --  Entry_Bodies parameter. This is a pointer to an array of pointers
         --  to the entry body procedures and barrier functions of the object.
         --  If the protected type has no entries this object will not exist;
         --  in this case, pass a null.
>>>>>>> c355071f

         if Has_Entry then
            P_Arr := Entry_Bodies_Array (Ptyp);

            Append_To (Args,
              Make_Attribute_Reference (Loc,
                Prefix => New_Reference_To (P_Arr, Loc),
                Attribute_Name => Name_Unrestricted_Access));

            if Abort_Allowed
              or else Restriction_Active (No_Entry_Queue) = False
              or else Number_Entries (Ptyp) > 1
              or else (Has_Attach_Handler (Ptyp) and then not Restricted)
            then
               --  Find index mapping function (clumsy but ok for now)

               while Ekind (P_Arr) /= E_Function loop
                  Next_Entity (P_Arr);
               end loop;

               Append_To (Args,
                  Make_Attribute_Reference (Loc,
                    Prefix =>
                      New_Reference_To (P_Arr, Loc),
                    Attribute_Name => Name_Unrestricted_Access));
            end if;

         elsif not Restricted then
            Append_To (Args, Make_Null (Loc));
            Append_To (Args, Make_Null (Loc));
         end if;

         if Abort_Allowed
           or else Restriction_Active (No_Entry_Queue) = False
           or else Number_Entries (Ptyp) > 1
           or else (Has_Attach_Handler (Ptyp)
                     and then not Restricted)
         then
            Append_To (L,
              Make_Procedure_Call_Statement (Loc,
                Name => New_Reference_To (
                  RTE (RE_Initialize_Protection_Entries), Loc),
                Parameter_Associations => Args));

         elsif not Has_Entry and then Restricted then
            Append_To (L,
              Make_Procedure_Call_Statement (Loc,
                Name => New_Reference_To (
                  RTE (RE_Initialize_Protection), Loc),
                Parameter_Associations => Args));

         else
            Append_To (L,
              Make_Procedure_Call_Statement (Loc,
                Name => New_Reference_To (
                  RTE (RE_Initialize_Protection_Entry), Loc),
                Parameter_Associations => Args));
         end if;

      else
         Append_To (L,
           Make_Procedure_Call_Statement (Loc,
             Name => New_Reference_To (RTE (RE_Initialize_Protection), Loc),
             Parameter_Associations => Args));
      end if;

      if Has_Attach_Handler (Ptyp) then

         --  We have a list of N Attach_Handler (ProcI, ExprI), and we have to
         --  make the following call:

         --  Install_Handlers (_object,
         --    ((Expr1, Proc1'access), ...., (ExprN, ProcN'access));

         --  or, in the case of Ravenscar:

         --  Install_Handlers
         --    ((Expr1, Proc1'access), ...., (ExprN, ProcN'access));

         declare
            Args  : constant List_Id := New_List;
            Table : constant List_Id := New_List;
            Ritem : Node_Id := First_Rep_Item (Ptyp);

         begin
            if not Restricted then

               --  Appends the _object argument

               Append_To (Args,
                 Make_Attribute_Reference (Loc,
                   Prefix =>
                     Make_Selected_Component (Loc,
                       Prefix => Make_Identifier (Loc, Name_uInit),
                       Selector_Name => Make_Identifier (Loc, Name_uObject)),
                   Attribute_Name => Name_Unchecked_Access));
            end if;

            --  Build the Attach_Handler table argument

            while Present (Ritem) loop
               if Nkind (Ritem) = N_Pragma
                 and then Chars (Ritem) = Name_Attach_Handler
               then
                  declare
                     Handler : constant Node_Id :=
                                 First (Pragma_Argument_Associations (Ritem));

                     Interrupt : constant Node_Id  := Next (Handler);
                     Expr      : constant  Node_Id := Expression (Interrupt);

                  begin
                     Append_To (Table,
                       Make_Aggregate (Loc, Expressions => New_List (
                         Unchecked_Convert_To
                          (RTE (RE_System_Interrupt_Id), Expr),
                         Make_Attribute_Reference (Loc,
                           Prefix => Make_Selected_Component (Loc,
                              Make_Identifier (Loc, Name_uInit),
                              Duplicate_Subexpr_No_Checks
                                (Expression (Handler))),
                           Attribute_Name => Name_Access))));
                  end;
               end if;

               Next_Rep_Item (Ritem);
            end loop;

            --  Append the table argument we just built

            Append_To (Args, Make_Aggregate (Loc, Table));

            --  Append the Install_Handler call to the statements

            Append_To (L,
              Make_Procedure_Call_Statement (Loc,
                Name => New_Reference_To (RTE (RE_Install_Handlers), Loc),
                Parameter_Associations => Args));
         end;
      end if;

      return L;
   end Make_Initialize_Protection;

   ---------------------------
   -- Make_Task_Create_Call --
   ---------------------------

   function Make_Task_Create_Call (Task_Rec : Entity_Id) return Node_Id is
      Loc    : constant Source_Ptr := Sloc (Task_Rec);
      Name   : Node_Id;
      Tdef   : Node_Id;
      Tdec   : Node_Id;
      Ttyp   : Node_Id;
      Tnam   : Name_Id;
      Args   : List_Id;
      Ecount : Node_Id;

   begin
      Ttyp := Corresponding_Concurrent_Type (Task_Rec);
      Tnam := Chars (Ttyp);

      --  Get task declaration. In the case of a task type declaration, this is
      --  simply the parent of the task type entity. In the single task
      --  declaration, this parent will be the implicit type, and we can find
      --  the corresponding single task declaration by searching forward in the
      --  declaration list in the tree.

      --  Is the test for N_Single_Task_Declaration needed here??? Nodes of
      --  this type should have been removed during semantic analysis.

      Tdec := Parent (Ttyp);
      while Nkind (Tdec) /= N_Task_Type_Declaration
        and then Nkind (Tdec) /= N_Single_Task_Declaration
      loop
         Next (Tdec);
      end loop;

      --  Now we can find the task definition from this declaration

      Tdef := Task_Definition (Tdec);

      --  Build the parameter list for the call. Note that _Init is the name
      --  of the formal for the object to be initialized, which is the task
      --  value record itself.

      Args := New_List;

      --  Priority parameter. Set to Unspecified_Priority unless there is a
      --  priority pragma, in which case we take the value from the pragma.

      if Present (Tdef) and then Has_Priority_Pragma (Tdef) then
         Append_To (Args,
           Make_Selected_Component (Loc,
             Prefix => Make_Identifier (Loc, Name_uInit),
             Selector_Name => Make_Identifier (Loc, Name_uPriority)));
      else
         Append_To (Args,
           New_Reference_To (RTE (RE_Unspecified_Priority), Loc));
      end if;

      --  Optional Stack parameter

      if Restricted_Profile then

         --  If the stack has been preallocated by the expander then
         --  pass its address. Otherwise, pass a null address.

         if Preallocated_Stacks_On_Target then
            Append_To (Args,
              Make_Attribute_Reference (Loc,
                Prefix         => Make_Selected_Component (Loc,
                  Prefix        => Make_Identifier (Loc, Name_uInit),
                  Selector_Name =>
                    Make_Identifier (Loc, Name_uStack)),
                Attribute_Name => Name_Address));

         else
            Append_To (Args,
              New_Reference_To (RTE (RE_Null_Address), Loc));
         end if;
      end if;

      --  Size parameter. If no Storage_Size pragma is present, then
      --  the size is taken from the taskZ variable for the type, which
      --  is either Unspecified_Size, or has been reset by the use of
      --  a Storage_Size attribute definition clause. If a pragma is
      --  present, then the size is taken from the _Size field of the
      --  task value record, which was set from the pragma value.

      if Present (Tdef)
        and then Has_Storage_Size_Pragma (Tdef)
      then
         Append_To (Args,
           Make_Selected_Component (Loc,
             Prefix => Make_Identifier (Loc, Name_uInit),
             Selector_Name => Make_Identifier (Loc, Name_uSize)));

      else
         Append_To (Args,
           New_Reference_To (Storage_Size_Variable (Ttyp), Loc));
      end if;

      --  Task_Info parameter. Set to Unspecified_Task_Info unless there is a
      --  Task_Info pragma, in which case we take the value from the pragma.

      if Present (Tdef)
        and then Has_Task_Info_Pragma (Tdef)
      then
         Append_To (Args,
           Make_Selected_Component (Loc,
             Prefix => Make_Identifier (Loc, Name_uInit),
             Selector_Name => Make_Identifier (Loc, Name_uTask_Info)));

      else
         Append_To (Args,
           New_Reference_To (RTE (RE_Unspecified_Task_Info), Loc));
      end if;

      if not Restricted_Profile then

         --  Number of entries. This is an expression of the form:
         --
         --    n + _Init.a'Length + _Init.a'B'Length + ...
         --
         --  where a,b... are the entry family names for the task definition

         Ecount := Build_Entry_Count_Expression (
           Ttyp,
           Component_Items (Component_List (
             Type_Definition (Parent (
               Corresponding_Record_Type (Ttyp))))),
           Loc);
         Append_To (Args, Ecount);

         --  Master parameter. This is a reference to the _Master parameter of
         --  the initialization procedure, except in the case of the pragma
         --  Restrictions (No_Task_Hierarchy) where the value is fixed to 3.
         --  See comments in System.Tasking.Initialization.Init_RTS for the
         --  value 3.

         if Restriction_Active (No_Task_Hierarchy) = False then
            Append_To (Args, Make_Identifier (Loc, Name_uMaster));
         else
            Append_To (Args, Make_Integer_Literal (Loc, 3));
         end if;
      end if;

      --  State parameter. This is a pointer to the task body procedure. The
      --  required value is obtained by taking the address of the task body
      --  procedure and converting it (with an unchecked conversion) to the
      --  type required by the task kernel. For further details, see the
      --  description of Expand_Task_Body

      Append_To (Args,
        Unchecked_Convert_To (RTE (RE_Task_Procedure_Access),
          Make_Attribute_Reference (Loc,
            Prefix =>
              New_Occurrence_Of (Get_Task_Body_Procedure (Ttyp), Loc),
            Attribute_Name => Name_Address)));

      --  Discriminants parameter. This is just the address of the task
      --  value record itself (which contains the discriminant values

      Append_To (Args,
        Make_Attribute_Reference (Loc,
          Prefix => Make_Identifier (Loc, Name_uInit),
          Attribute_Name => Name_Address));

      --  Elaborated parameter. This is an access to the elaboration Boolean

      Append_To (Args,
        Make_Attribute_Reference (Loc,
          Prefix => Make_Identifier (Loc, New_External_Name (Tnam, 'E')),
          Attribute_Name => Name_Unchecked_Access));

      --  Chain parameter. This is a reference to the _Chain parameter of
      --  the initialization procedure.

      Append_To (Args, Make_Identifier (Loc, Name_uChain));

      --  Task name parameter. Take this from the _Task_Id parameter to the
      --  init call unless there is a Task_Name pragma, in which case we take
      --  the value from the pragma.

      if Present (Tdef)
        and then Has_Task_Name_Pragma (Tdef)
      then
         Append_To (Args,
           New_Copy (
             Expression (First (
               Pragma_Argument_Associations (
                 Find_Task_Or_Protected_Pragma
                   (Tdef, Name_Task_Name))))));

      else
         Append_To (Args, Make_Identifier (Loc, Name_uTask_Name));
      end if;

      --  Created_Task parameter. This is the _Task_Id field of the task
      --  record value

      Append_To (Args,
        Make_Selected_Component (Loc,
          Prefix => Make_Identifier (Loc, Name_uInit),
          Selector_Name => Make_Identifier (Loc, Name_uTask_Id)));

      if Restricted_Profile then
         Name := New_Reference_To (RTE (RE_Create_Restricted_Task), Loc);
      else
         Name := New_Reference_To (RTE (RE_Create_Task), Loc);
      end if;

      return Make_Procedure_Call_Statement (Loc,
        Name => Name, Parameter_Associations => Args);
   end Make_Task_Create_Call;

   ------------------------------
   -- Next_Protected_Operation --
   ------------------------------

   function Next_Protected_Operation (N : Node_Id) return Node_Id is
      Next_Op : Node_Id;

   begin
      Next_Op := Next (N);
      while Present (Next_Op)
        and then Nkind (Next_Op) /= N_Subprogram_Body
        and then Nkind (Next_Op) /= N_Entry_Body
      loop
         Next (Next_Op);
      end loop;

      return Next_Op;
   end Next_Protected_Operation;

   --------------------------
   -- Parameter_Block_Pack --
   --------------------------

   function Parameter_Block_Pack
     (Loc     : Source_Ptr;
      Blk_Typ : Entity_Id;
      Actuals : List_Id;
      Formals : List_Id;
      Decls   : List_Id;
      Stmts   : List_Id) return Node_Id
   is
      Actual    : Entity_Id;
      Expr      : Node_Id := Empty;
      Formal    : Entity_Id;
      Has_Param : Boolean := False;
      P         : Entity_Id;
      Params    : List_Id;
      Temp_Asn  : Node_Id;
      Temp_Nam  : Node_Id;

   begin
      Actual := First (Actuals);
      Formal := Defining_Identifier (First (Formals));
      Params := New_List;

      while Present (Actual) loop
         if Is_By_Copy_Type (Etype (Actual)) then
            --  Generate:
            --    Jnn : aliased <formal-type>

            Temp_Nam :=
              Make_Defining_Identifier (Loc, New_Internal_Name ('J'));

            Append_To (Decls,
              Make_Object_Declaration (Loc,
                Aliased_Present =>
                  True,
                Defining_Identifier =>
                  Temp_Nam,
                Object_Definition =>
                  New_Reference_To (Etype (Formal), Loc)));

            if Ekind (Formal) /= E_Out_Parameter then

               --  Generate:
               --    Jnn := <actual>

               Temp_Asn :=
                 New_Reference_To (Temp_Nam, Loc);

               Set_Assignment_OK (Temp_Asn);

               Append_To (Stmts,
                 Make_Assignment_Statement (Loc,
                   Name =>
                     Temp_Asn,
                   Expression =>
                     New_Copy_Tree (Actual)));
            end if;

            --  Generate:
            --    Jnn'unchecked_access

            Append_To (Params,
              Make_Attribute_Reference (Loc,
                Attribute_Name =>
                  Name_Unchecked_Access,
                Prefix =>
                  New_Reference_To (Temp_Nam, Loc)));

            Has_Param := True;

         --  The controlling parameter is omitted

         else
            if not Is_Controlling_Actual (Actual) then
               Append_To (Params,
                 Make_Reference (Loc, New_Copy_Tree (Actual)));

               Has_Param := True;
            end if;
         end if;

         Next_Actual (Actual);
         Next_Formal_With_Extras (Formal);
      end loop;

      if Has_Param then
         Expr := Make_Aggregate (Loc, Params);
      end if;

      --  Generate:
      --    P : Ann := (
      --      J1'unchecked_access;
      --      <actual2>'reference;
      --      ...);

      P := Make_Defining_Identifier (Loc, New_Internal_Name ('P'));

      Append_To (Decls,
        Make_Object_Declaration (Loc,
          Defining_Identifier =>
            P,
          Object_Definition =>
            New_Reference_To (Blk_Typ, Loc),
          Expression =>
            Expr));

      return P;
   end Parameter_Block_Pack;

   ----------------------------
   -- Parameter_Block_Unpack --
   ----------------------------

   function Parameter_Block_Unpack
     (Loc     : Source_Ptr;
      P       : Entity_Id;
      Actuals : List_Id;
      Formals : List_Id) return List_Id
   is
      Actual    : Entity_Id;
      Asnmt     : Node_Id;
      Formal    : Entity_Id;
      Has_Asnmt : Boolean := False;
      Result    : constant List_Id := New_List;

   begin
      Actual := First (Actuals);
      Formal := Defining_Identifier (First (Formals));
      while Present (Actual) loop
         if Is_By_Copy_Type (Etype (Actual))
           and then Ekind (Formal) /= E_In_Parameter
         then
            --  Generate:
            --    <actual> := P.<formal>;

            Asnmt :=
              Make_Assignment_Statement (Loc,
                Name =>
                  New_Copy (Actual),
                Expression =>
                  Make_Explicit_Dereference (Loc,
                    Make_Selected_Component (Loc,
                      Prefix =>
                        New_Reference_To (P, Loc),
                      Selector_Name =>
                        Make_Identifier (Loc, Chars (Formal)))));

            Set_Assignment_OK (Name (Asnmt));
            Append_To (Result, Asnmt);

            Has_Asnmt := True;
         end if;

         Next_Actual (Actual);
         Next_Formal_With_Extras (Formal);
      end loop;

      if Has_Asnmt then
         return Result;
      else
         return New_List (Make_Null_Statement (Loc));
      end if;
   end Parameter_Block_Unpack;

   ----------------------
   -- Set_Discriminals --
   ----------------------

   procedure Set_Discriminals (Dec : Node_Id) is
      D       : Entity_Id;
      Pdef    : Entity_Id;
      D_Minal : Entity_Id;

   begin
      pragma Assert (Nkind (Dec) = N_Protected_Type_Declaration);
      Pdef := Defining_Identifier (Dec);

      if Has_Discriminants (Pdef) then
         D := First_Discriminant (Pdef);
         while Present (D) loop
            D_Minal :=
              Make_Defining_Identifier (Sloc (D),
                Chars => New_External_Name (Chars (D), 'D'));

            Set_Ekind (D_Minal, E_Constant);
            Set_Etype (D_Minal, Etype (D));
            Set_Scope (D_Minal, Pdef);
            Set_Discriminal (D, D_Minal);
            Set_Discriminal_Link (D_Minal, D);

            Next_Discriminant (D);
         end loop;
      end if;
   end Set_Discriminals;

   -----------------
   -- Set_Privals --
   -----------------

   procedure Set_Privals
      (Dec           : Node_Id;
       Op            : Node_Id;
       Loc           : Source_Ptr;
       After_Barrier : Boolean := False)
   is
      P_Decl      : Node_Id;
      P_Id        : Entity_Id;
      Priv        : Entity_Id;
      Def         : Node_Id;
      Body_Ent    : Entity_Id;
      For_Barrier : constant Boolean :=
                      Nkind (Op) = N_Entry_Body and then not After_Barrier;

      Prec_Decl : constant Node_Id :=
                    Parent (Corresponding_Record_Type
                             (Defining_Identifier (Dec)));
      Prec_Def  : constant Entity_Id := Type_Definition (Prec_Decl);
      Obj_Decl  : Node_Id;
      P_Subtype : Entity_Id;
      Assoc_L   : constant Elist_Id := New_Elmt_List;
      Op_Id     : Entity_Id;

   begin
      pragma Assert (Nkind (Dec) = N_Protected_Type_Declaration);
      pragma Assert
        (Nkind (Op) = N_Subprogram_Body or else Nkind (Op) = N_Entry_Body);

      Def := Protected_Definition (Dec);

      if Present (Private_Declarations (Def)) then
         P_Decl := First (Private_Declarations (Def));
         while Present (P_Decl) loop
            if Nkind (P_Decl) = N_Component_Declaration then
               P_Id := Defining_Identifier (P_Decl);

               if For_Barrier then
                  Priv :=
                    Make_Defining_Identifier (Loc,
                      Chars => New_External_Name (Chars (P_Id), 'P'));
               else
                  Priv :=
                    Make_Defining_Identifier (Loc,
                      Chars => New_External_Name (Chars (P_Id)));
               end if;

               Set_Ekind     (Priv, E_Variable);
               Set_Etype     (Priv, Etype (P_Id));
               Set_Scope     (Priv, Scope (P_Id));
               Set_Esize     (Priv, Esize (Etype (P_Id)));
               Set_Alignment (Priv, Alignment (Etype (P_Id)));

               --  If the type of the component is an itype, we must create a
               --  new itype for the corresponding prival in each protected
               --  operation, to avoid scoping problems. We create new itypes
               --  by copying the tree for the component definition.

               if Is_Itype (Etype (P_Id)) then
                  Append_Elmt (P_Id, Assoc_L);
                  Append_Elmt (Priv, Assoc_L);

                  if Nkind (Op) = N_Entry_Body then
                     Op_Id := Defining_Identifier (Op);
                  else
                     Op_Id := Defining_Unit_Name (Specification (Op));
                  end if;

                  Discard_Node
                    (New_Copy_Tree (P_Decl, Assoc_L, New_Scope => Op_Id));
               end if;

               Set_Protected_Operation (P_Id, Op);
               Set_Prival (P_Id, Priv);
            end if;

            Next (P_Decl);
         end loop;
      end if;

      --  There is one more implicit private decl: the object itself. "prival"
      --  for this is attached to the protected body defining identifier.

      Body_Ent := Corresponding_Body (Dec);

      Priv :=
        Make_Defining_Identifier (Sloc (Body_Ent),
          Chars => New_External_Name (Chars (Body_Ent), 'R'));

      --  Set the Etype to the implicit subtype of Protection created when
      --  the protected type declaration was expanded. This node will not
      --  be analyzed until it is used as the defining identifier for the
      --  renaming declaration in the protected operation body, and it will
      --  be needed in the references expanded before that body is expanded.
      --  Since the Protection field is aliased, set Is_Aliased as well.

      Obj_Decl := First (Component_Items (Component_List (Prec_Def)));
      while Chars (Defining_Identifier (Obj_Decl)) /= Name_uObject loop
         Next (Obj_Decl);
      end loop;

      P_Subtype  := Etype (Defining_Identifier (Obj_Decl));
      Set_Ekind (Priv, E_Variable);
      Set_Etype (Priv, P_Subtype);
      Set_Is_Aliased (Priv);
      Set_Object_Ref (Body_Ent, Priv);
   end Set_Privals;

   ----------------------------
   -- Update_Prival_Subtypes --
   ----------------------------

   procedure Update_Prival_Subtypes (N : Node_Id) is

      function Process (N : Node_Id) return Traverse_Result;
      --  Update the etype of occurrences of privals whose etype does not
      --  match the current Etype of the prival entity itself.

      procedure Update_Array_Bounds (E : Entity_Id);
      --  Itypes generated for array expressions may depend on the
      --  determinants of the protected object, and need to be processed
      --  separately because they are not attached to the tree.

      procedure Update_Index_Types (N : Node_Id);
      --  Similarly, update the types of expressions in indexed components
      --  which may depend on other discriminants.

      -------------
      -- Process --
      -------------

      function Process (N : Node_Id) return Traverse_Result is
      begin
         if Is_Entity_Name (N)  then
            declare
               E : constant Entity_Id := Entity (N);
            begin
               if Present (E)
                 and then (Ekind (E) = E_Constant
                            or else Ekind (E) = E_Variable)
                 and then Nkind (Parent (E)) = N_Object_Renaming_Declaration
                 and then not Is_Scalar_Type (Etype (E))
                 and then Etype (N) /= Etype (E)
               then

                  --  Ensure that reference and entity have the same Etype,
                  --  to prevent back-end inconsistencies.

                  Set_Etype (N, Etype (E));
                  Update_Index_Types (N);

               elsif Present (E)
                 and then Ekind (E) = E_Constant
                 and then Present (Discriminal_Link (E))
               then
                  Set_Etype (N, Etype (E));
               end if;
            end;

            return OK;

         elsif Nkind (N) = N_Defining_Identifier
           or else Nkind (N) = N_Defining_Operator_Symbol
           or else Nkind (N) = N_Defining_Character_Literal
         then
            return Skip;

         elsif Nkind (N) = N_String_Literal then

            --  Array type, but bounds are constant

            return OK;

         elsif Nkind (N) = N_Object_Declaration
           and then Is_Itype (Etype (Defining_Identifier (N)))
           and then Is_Array_Type (Etype (Defining_Identifier (N)))
         then
            Update_Array_Bounds (Etype (Defining_Identifier (N)));
            return OK;

         --  For array components of discriminated records, use the base type
         --  directly, because it may depend indirectly on the discriminants of
         --  the protected type.

         --  Cleaner would be a systematic mechanism to compute actual subtypes
         --  of private components???

         elsif Nkind (N) in N_Has_Etype
           and then Present (Etype (N))
           and then Is_Array_Type (Etype (N))
           and then Nkind (N) = N_Selected_Component
           and then Has_Discriminants (Etype (Prefix (N)))
         then
            Set_Etype (N, Base_Type (Etype (N)));
            Update_Index_Types (N);
            return OK;

         else
            if Nkind (N) in N_Has_Etype
              and then Present (Etype (N))
              and then Is_Itype (Etype (N)) then

               if Is_Array_Type (Etype (N)) then
                  Update_Array_Bounds (Etype (N));

               elsif Is_Scalar_Type (Etype (N)) then
                  Update_Prival_Subtypes (Type_Low_Bound  (Etype (N)));
                  Update_Prival_Subtypes (Type_High_Bound (Etype (N)));
               end if;
            end if;

            return OK;
         end if;
      end Process;

      -------------------------
      -- Update_Array_Bounds --
      -------------------------

      procedure Update_Array_Bounds (E : Entity_Id) is
         Ind : Node_Id;
      begin
         Ind := First_Index (E);
         while Present (Ind) loop
            Update_Prival_Subtypes (Type_Low_Bound  (Etype (Ind)));
            Update_Prival_Subtypes (Type_High_Bound (Etype (Ind)));
            Next_Index (Ind);
         end loop;
      end Update_Array_Bounds;

      ------------------------
      -- Update_Index_Types --
      ------------------------

      procedure Update_Index_Types (N : Node_Id) is
         Indx1 : Node_Id;
         I_Typ : Node_Id;

      begin
         --  If the prefix has an actual subtype that is different from the
         --  nominal one, update the types of the indices, so that the proper
         --  constraints are applied. Do not apply this transformation to a
         --  packed array, where the index type is computed for a byte array
         --  and is different from the source index.

         if Nkind (Parent (N)) = N_Indexed_Component
           and then
             not Is_Bit_Packed_Array (Etype (Prefix (Parent (N))))
         then
            Indx1 := First (Expressions (Parent (N)));
            I_Typ := First_Index (Etype (N));

            while Present (Indx1) and then Present (I_Typ) loop

               if not Is_Entity_Name (Indx1) then
                  Set_Etype (Indx1, Base_Type (Etype (I_Typ)));
               end if;

               Next (Indx1);
               Next_Index (I_Typ);
            end loop;
         end if;
      end Update_Index_Types;

      procedure Traverse is new Traverse_Proc (Process);

   --  Start of processing for Update_Prival_Subtypes

   begin
      Traverse (N);
   end Update_Prival_Subtypes;

end Exp_Ch9;<|MERGE_RESOLUTION|>--- conflicted
+++ resolved
@@ -6,11 +6,7 @@
 --                                                                          --
 --                                 B o d y                                  --
 --                                                                          --
-<<<<<<< HEAD
---          Copyright (C) 1992-2005, Free Software Foundation, Inc.         --
-=======
 --          Copyright (C) 1992-2006, Free Software Foundation, Inc.         --
->>>>>>> c355071f
 --                                                                          --
 -- GNAT is free software;  you can  redistribute it  and/or modify it under --
 -- terms of the  GNU General Public License as published  by the Free Soft- --
@@ -1587,11 +1583,7 @@
 
       --  Return if no interface primitive can be overriden
 
-<<<<<<< HEAD
-      if not Present (First_Param) then
-=======
       if No (First_Param) then
->>>>>>> c355071f
          return Empty;
       end if;
 
@@ -4874,17 +4866,11 @@
       if Nkind (Ecall) = N_Procedure_Call_Statement then
          if Ada_Version >= Ada_05
            and then
-<<<<<<< HEAD
-             (not Present (Original_Node (Ecall))
-                or else
-              Nkind (Original_Node (Ecall)) /= N_Delay_Relative_Statement)
-=======
              (No (Original_Node (Ecall))
                 or else
                   (Nkind (Original_Node (Ecall)) /= N_Delay_Relative_Statement
                      and then
                    Nkind (Original_Node (Ecall)) /= N_Delay_Until_Statement))
->>>>>>> c355071f
          then
             Extract_Dispatching_Call (Ecall, Call_Ent, Obj, Actuals, Formals);
 
@@ -5790,7 +5776,6 @@
       K : Entity_Id;  --  Tagged kind
       P : Entity_Id;  --  Parameter block
       S : Entity_Id;  --  Primitive operation slot
-<<<<<<< HEAD
 
    begin
       if Ada_Version >= Ada_05
@@ -6090,307 +6075,6 @@
                Make_Handled_Sequence_Of_Statements (Loc, Stmts)));
       end if;
 
-=======
-
-   begin
-      if Ada_Version >= Ada_05
-        and then Nkind (Blk) = N_Procedure_Call_Statement
-      then
-         Extract_Dispatching_Call (Blk, Call_Ent, Obj, Actuals, Formals);
-
-         Decls := New_List;
-         Stmts := New_List;
-
-         --  Call status flag processing, generate:
-         --    B : Boolean := False;
-
-         B := Build_B (Loc, Decls);
-
-         --  Call kind processing, generate:
-         --    C : Ada.Tags.Prim_Op_Kind;
-
-         C := Build_C (Loc, Decls);
-
-         --  Tagged kind processing, generate:
-         --    K : Ada.Tags.Tagged_Kind :=
-         --          Ada.Tags.Get_Tagged_Kind (Ada.Tags.Tag (<object>));
-
-         K := Build_K (Loc, Decls, Obj);
-
-         --  Parameter block processing
-
-         Blk_Typ := Build_Parameter_Block (Loc, Actuals, Formals, Decls);
-         P       := Parameter_Block_Pack
-                      (Loc, Blk_Typ, Actuals, Formals, Decls, Stmts);
-
-         --  Dispatch table slot processing, generate:
-         --    S : Integer;
-
-         S := Build_S (Loc, Decls);
-
-         --  Generate:
-         --    S := Ada.Tags.Get_Offset_Index (
-         --           Ada.Tags.Tag (<object>), DT_Position (Call_Ent));
-
-         Conc_Typ_Stmts := New_List (
-           Build_S_Assignment (Loc, S, Obj, Call_Ent));
-
-         --  Generate:
-         --    _Disp_Conditional_Select (<object>, S, P'address, C, B);
-
-         Append_To (Conc_Typ_Stmts,
-           Make_Procedure_Call_Statement (Loc,
-             Name =>
-               New_Reference_To (
-                 Find_Prim_Op (Etype (Etype (Obj)),
-                   Name_uDisp_Conditional_Select),
-                 Loc),
-             Parameter_Associations =>
-               New_List (
-                 New_Copy_Tree    (Obj),
-                 New_Reference_To (S, Loc),
-                 Make_Attribute_Reference (Loc,
-                   Prefix => New_Reference_To (P, Loc),
-                   Attribute_Name => Name_Address),
-                 New_Reference_To (C, Loc),
-                 New_Reference_To (B, Loc))));
-
-         --  Generate:
-         --    if C = POK_Protected_Entry
-         --      or else C = POK_Task_Entry
-         --    then
-         --       Param1 := P.Param1;
-         --       ...
-         --       ParamN := P.ParamN;
-         --    end if;
-
-         Unpack := Parameter_Block_Unpack (Loc, P, Actuals, Formals);
-
-         --  Generate the if statement only when the packed parameters need
-         --  explicit assignments to their corresponding actuals.
-
-         if Present (Unpack) then
-            Append_To (Conc_Typ_Stmts,
-              Make_If_Statement (Loc,
-
-                Condition =>
-                  Make_Or_Else (Loc,
-                    Left_Opnd =>
-                      Make_Op_Eq (Loc,
-                        Left_Opnd =>
-                          New_Reference_To (C, Loc),
-                        Right_Opnd =>
-                          New_Reference_To (RTE (
-                            RE_POK_Protected_Entry), Loc)),
-                    Right_Opnd =>
-                      Make_Op_Eq (Loc,
-                        Left_Opnd =>
-                          New_Reference_To (C, Loc),
-                        Right_Opnd =>
-                          New_Reference_To (RTE (RE_POK_Task_Entry), Loc))),
-
-                 Then_Statements =>
-                   Unpack));
-         end if;
-
-         --  Generate:
-         --    if B then
-         --       if C = POK_Procedure
-         --         or else C = POK_Protected_Procedure
-         --         or else C = POK_Task_Procedure
-         --       then
-         --          <dispatching-call>
-         --       end if;
-         --       <normal-statements>
-         --    else
-         --       <else-statements>
-         --    end if;
-
-         N_Stats := New_Copy_List_Tree (Statements (Alt));
-
-         Prepend_To (N_Stats,
-           Make_If_Statement (Loc,
-             Condition =>
-               Make_Or_Else (Loc,
-                 Left_Opnd =>
-                   Make_Op_Eq (Loc,
-                     Left_Opnd =>
-                       New_Reference_To (C, Loc),
-                     Right_Opnd =>
-                       New_Reference_To (RTE (RE_POK_Procedure), Loc)),
-
-                 Right_Opnd =>
-                   Make_Or_Else (Loc,
-                     Left_Opnd =>
-                       Make_Op_Eq (Loc,
-                         Left_Opnd =>
-                           New_Reference_To (C, Loc),
-                         Right_Opnd =>
-                           New_Reference_To (RTE (
-                             RE_POK_Protected_Procedure), Loc)),
-
-                     Right_Opnd =>
-                       Make_Op_Eq (Loc,
-                         Left_Opnd =>
-                           New_Reference_To (C, Loc),
-                         Right_Opnd =>
-                           New_Reference_To (RTE (
-                             RE_POK_Task_Procedure), Loc)))),
-
-             Then_Statements =>
-               New_List (Blk)));
-
-         Append_To (Conc_Typ_Stmts,
-           Make_If_Statement (Loc,
-             Condition       => New_Reference_To (B, Loc),
-             Then_Statements => N_Stats,
-             Else_Statements => Else_Statements (N)));
-
-         --  Generate:
-         --    <dispatching-call>;
-         --    <triggering-statements>
-
-         Lim_Typ_Stmts := New_Copy_List_Tree (Statements (Alt));
-         Prepend_To (Lim_Typ_Stmts, New_Copy_Tree (Blk));
-
-         --  Generate:
-         --    if K = Ada.Tags.TK_Limited_Tagged then
-         --       Lim_Typ_Stmts
-         --    else
-         --       Conc_Typ_Stmts
-         --    end if;
-
-         Append_To (Stmts,
-           Make_If_Statement (Loc,
-             Condition =>
-               Make_Op_Eq (Loc,
-                 Left_Opnd =>
-                   New_Reference_To (K, Loc),
-                 Right_Opnd =>
-                   New_Reference_To (RTE (RE_TK_Limited_Tagged), Loc)),
-
-             Then_Statements =>
-               Lim_Typ_Stmts,
-
-             Else_Statements =>
-               Conc_Typ_Stmts));
-
-         Rewrite (N,
-           Make_Block_Statement (Loc,
-             Declarations               => Decls,
-             Handled_Statement_Sequence =>
-               Make_Handled_Sequence_Of_Statements (Loc, Stmts)));
-
-      --  As described above, The entry alternative is transformed into a
-      --  block that contains the gnulli call, and possibly assignment
-      --  statements for in-out parameters. The gnulli call may itself be
-      --  rewritten into a transient block if some unconstrained parameters
-      --  require it. We need to retrieve the call to complete its parameter
-      --  list.
-
-      else
-         Transient_Blk :=
-            First_Real_Statement (Handled_Statement_Sequence (Blk));
-
-         if Present (Transient_Blk)
-           and then Nkind (Transient_Blk) = N_Block_Statement
-         then
-            Blk := Transient_Blk;
-         end if;
-
-         Stmts := Statements (Handled_Statement_Sequence (Blk));
-         Stmt  := First (Stmts);
-         while Nkind (Stmt) /= N_Procedure_Call_Statement loop
-            Next (Stmt);
-         end loop;
-
-         Call   := Stmt;
-         Params := Parameter_Associations (Call);
-
-         if Is_RTE (Entity (Name (Call)), RE_Protected_Entry_Call) then
-
-            --  Substitute Conditional_Entry_Call for Simple_Call parameter
-
-            Param := First (Params);
-            while Present (Param)
-              and then not Is_RTE (Etype (Param), RE_Call_Modes)
-            loop
-               Next (Param);
-            end loop;
-
-            pragma Assert (Present (Param));
-            Rewrite (Param, New_Reference_To (RTE (RE_Conditional_Call), Loc));
-
-            Analyze (Param);
-
-            --  Find the Communication_Block parameter for the call to the
-            --  Cancelled function.
-
-            Decl := First (Declarations (Blk));
-            while Present (Decl)
-              and then not Is_RTE (Etype (Object_Definition (Decl)),
-                             RE_Communication_Block)
-            loop
-               Next (Decl);
-            end loop;
-
-            --  Add an if statement to execute the else part if the call
-            --  does not succeed (as indicated by the Cancelled predicate).
-
-            Append_To (Stmts,
-              Make_Implicit_If_Statement (N,
-                Condition => Make_Function_Call (Loc,
-                  Name => New_Reference_To (RTE (RE_Cancelled), Loc),
-                  Parameter_Associations => New_List (
-                    New_Reference_To (Defining_Identifier (Decl), Loc))),
-                Then_Statements => Else_Statements (N),
-                Else_Statements => Statements (Alt)));
-
-         else
-            B := Make_Defining_Identifier (Loc, Name_uB);
-
-            --  Insert declaration of B in declarations of existing block
-
-            if No (Declarations (Blk)) then
-               Set_Declarations (Blk, New_List);
-            end if;
-
-            Prepend_To (Declarations (Blk),
-              Make_Object_Declaration (Loc,
-                Defining_Identifier => B,
-                Object_Definition =>
-                  New_Reference_To (Standard_Boolean, Loc)));
-
-            --  Create new call statement
-
-            Append_To (Params,
-              New_Reference_To (RTE (RE_Conditional_Call), Loc));
-            Append_To (Params, New_Reference_To (B, Loc));
-
-            Rewrite (Call,
-              Make_Procedure_Call_Statement (Loc,
-                Name => New_Reference_To (RTE (RE_Task_Entry_Call), Loc),
-                Parameter_Associations => Params));
-
-            --  Construct statement sequence for new block
-
-            Append_To (Stmts,
-              Make_Implicit_If_Statement (N,
-                Condition => New_Reference_To (B, Loc),
-                Then_Statements => Statements (Alt),
-                Else_Statements => Else_Statements (N)));
-         end if;
-
-         --  The result is the new block
-
-         Rewrite (N,
-           Make_Block_Statement (Loc,
-             Declarations => Declarations (Blk),
-             Handled_Statement_Sequence =>
-               Make_Handled_Sequence_Of_Statements (Loc, Stmts)));
-      end if;
-
->>>>>>> c355071f
       Analyze (N);
    end Expand_N_Conditional_Entry_Call;
 
@@ -7477,11 +7161,7 @@
                Wrap_Spec := Empty;
 
                if Nkind (Vis_Decl) = N_Entry_Declaration
-<<<<<<< HEAD
-                 and then not Present (Discrete_Subtype_Definition (Vis_Decl))
-=======
                  and then No (Discrete_Subtype_Definition (Vis_Decl))
->>>>>>> c355071f
                then
                   Wrap_Spec :=
                     Build_Wrapper_Spec (Loc,
@@ -9704,7 +9384,6 @@
          --  type is frozen at this stage. We of course need the initialization
          --  procedure for this corresponding record type and we won't get it
          --  in time if we don't freeze now.
-<<<<<<< HEAD
 
          declare
             L : constant List_Id := Freeze_Entity (Rec_Ent, Loc);
@@ -9716,19 +9395,6 @@
          end;
       end if;
 
-=======
-
-         declare
-            L : constant List_Id := Freeze_Entity (Rec_Ent, Loc);
-
-         begin
-            if Is_Non_Empty_List (L) then
-               Insert_List_After (Body_Decl, L);
-            end if;
-         end;
-      end if;
-
->>>>>>> c355071f
       --  Complete the expansion of access types to the current task type, if
       --  any were declared.
 
@@ -9878,7 +9544,6 @@
       M : Entity_Id;  --  Delay mode
       P : Entity_Id;  --  Parameter block
       S : Entity_Id;  --  Primitive operation slot
-<<<<<<< HEAD
 
    begin
       --  The arguments in the call may require dynamic allocation, and the
@@ -9924,67 +9589,15 @@
       then
          --  Generate:
          --    B : Boolean := False;
-=======
->>>>>>> c355071f
 
          B := Build_B (Loc, Decls);
 
-<<<<<<< HEAD
       else
          --  Generate:
          --    B : Boolean;
 
          B := Make_Defining_Identifier (Loc, Name_uB);
 
-=======
-      if Nkind (E_Call) = N_Block_Statement then
-         E_Call := First (Statements (Handled_Statement_Sequence (E_Call)));
-         while Nkind (E_Call) /= N_Procedure_Call_Statement
-           and then Nkind (E_Call) /= N_Entry_Call_Statement
-         loop
-            Next (E_Call);
-         end loop;
-      end if;
-
-      if Ada_Version >= Ada_05
-        and then Nkind (E_Call) = N_Procedure_Call_Statement
-      then
-         Extract_Dispatching_Call (E_Call, Call_Ent, Obj, Actuals, Formals);
-
-         Decls := New_List;
-         Stmts := New_List;
-
-      else
-         --  Build an entry call using Simple_Entry_Call
-
-         Extract_Entry (E_Call, Concval, Ename, Index);
-         Build_Simple_Entry_Call (E_Call, Concval, Ename, Index);
-
-         Decls := Declarations (E_Call);
-         Stmts := Statements (Handled_Statement_Sequence (E_Call));
-
-         if No (Decls) then
-            Decls := New_List;
-         end if;
-      end if;
-
-      --  Call status flag processing
-
-      if Ada_Version >= Ada_05
-        and then Nkind (E_Call) = N_Procedure_Call_Statement
-      then
-         --  Generate:
-         --    B : Boolean := False;
-
-         B := Build_B (Loc, Decls);
-
-      else
-         --  Generate:
-         --    B : Boolean;
-
-         B := Make_Defining_Identifier (Loc, Name_uB);
-
->>>>>>> c355071f
          Prepend_To (Decls,
            Make_Object_Declaration (Loc,
              Defining_Identifier =>
@@ -9992,15 +9605,9 @@
              Object_Definition =>
                New_Reference_To (Standard_Boolean, Loc)));
       end if;
-<<<<<<< HEAD
 
       --  Call kind processing
 
-=======
-
-      --  Call kind processing
-
->>>>>>> c355071f
       if Ada_Version >= Ada_05
         and then Nkind (E_Call) = N_Procedure_Call_Statement
       then
@@ -10139,7 +9746,6 @@
          --       ...
          --       ParamN := P.ParamN;
          --    end if;
-<<<<<<< HEAD
 
          Unpack := Parameter_Block_Unpack (Loc, P, Actuals, Formals);
 
@@ -10257,125 +9863,6 @@
          --  This makes unwarranted assumptions about the shape of the expanded
          --  tree for the call, and should be cleaned up ???
 
-=======
-
-         Unpack := Parameter_Block_Unpack (Loc, P, Actuals, Formals);
-
-         --  Generate the if statement only when the packed parameters need
-         --  explicit assignments to their corresponding actuals.
-
-         if Present (Unpack) then
-            Append_To (Conc_Typ_Stmts,
-              Make_If_Statement (Loc,
-
-                Condition =>
-                  Make_Or_Else (Loc,
-                    Left_Opnd =>
-                      Make_Op_Eq (Loc,
-                        Left_Opnd =>
-                          New_Reference_To (C, Loc),
-                        Right_Opnd =>
-                          New_Reference_To (RTE (
-                            RE_POK_Protected_Entry), Loc)),
-                    Right_Opnd =>
-                      Make_Op_Eq (Loc,
-                        Left_Opnd =>
-                          New_Reference_To (C, Loc),
-                        Right_Opnd =>
-                          New_Reference_To (RTE (RE_POK_Task_Entry), Loc))),
-
-                Then_Statements =>
-                  Unpack));
-         end if;
-
-         --  Generate:
-
-         --    if B then
-         --       if C = POK_Procedure
-         --         or else C = POK_Protected_Procedure
-         --         or else C = POK_Task_Procedure
-         --       then
-         --          <dispatching-call>
-         --       end if;
-         --       <triggering-statements>
-         --    else
-         --       <timed-statements>
-         --    end if;
-
-         N_Stats := New_Copy_List_Tree (E_Stats);
-
-         Prepend_To (N_Stats,
-           Make_If_Statement (Loc,
-
-             Condition =>
-               Make_Or_Else (Loc,
-                 Left_Opnd =>
-                   Make_Op_Eq (Loc,
-                     Left_Opnd =>
-                       New_Reference_To (C, Loc),
-                     Right_Opnd =>
-                       New_Reference_To (RTE (RE_POK_Procedure), Loc)),
-                 Right_Opnd =>
-                   Make_Or_Else (Loc,
-                     Left_Opnd =>
-                       Make_Op_Eq (Loc,
-                         Left_Opnd =>
-                           New_Reference_To (C, Loc),
-                         Right_Opnd =>
-                           New_Reference_To (RTE (
-                             RE_POK_Protected_Procedure), Loc)),
-                     Right_Opnd =>
-                       Make_Op_Eq (Loc,
-                         Left_Opnd =>
-                           New_Reference_To (C, Loc),
-                         Right_Opnd =>
-                           New_Reference_To (RTE (
-                             RE_POK_Task_Procedure), Loc)))),
-
-             Then_Statements =>
-               New_List (E_Call)));
-
-         Append_To (Conc_Typ_Stmts,
-           Make_If_Statement (Loc,
-             Condition       => New_Reference_To (B, Loc),
-             Then_Statements => N_Stats,
-             Else_Statements => D_Stats));
-
-         --  Generate:
-         --    <dispatching-call>;
-         --    <triggering-statements>
-
-         Lim_Typ_Stmts := New_Copy_List_Tree (E_Stats);
-         Prepend_To (Lim_Typ_Stmts, New_Copy_Tree (E_Call));
-
-         --  Generate:
-         --    if K = Ada.Tags.TK_Limited_Tagged then
-         --       Lim_Typ_Stmts
-         --    else
-         --       Conc_Typ_Stmts
-         --    end if;
-
-         Append_To (Stmts,
-           Make_If_Statement (Loc,
-             Condition =>
-               Make_Op_Eq (Loc,
-                 Left_Opnd =>
-                   New_Reference_To (K, Loc),
-                 Right_Opnd =>
-                   New_Reference_To (RTE (RE_TK_Limited_Tagged), Loc)),
-
-             Then_Statements =>
-               Lim_Typ_Stmts,
-
-             Else_Statements =>
-               Conc_Typ_Stmts));
-
-      else
-         --  Skip assignments to temporaries created for in-out parameters.
-         --  This makes unwarranted assumptions about the shape of the expanded
-         --  tree for the call, and should be cleaned up ???
-
->>>>>>> c355071f
          Stmt := First (Stmts);
          while Nkind (Stmt) /= N_Procedure_Call_Statement loop
             Next (Stmt);
@@ -11094,19 +10581,10 @@
                  Attribute_Name => Name_Address));
          end if;
 
-<<<<<<< HEAD
-         if Has_Entry then
-
-            --  Entry_Bodies parameter. This is a pointer to an array of
-            --  pointers to the entry body procedures and barrier functions of
-            --  the object. If the protected type has no entries this object
-            --  will not exist; in this case, pass a null.
-=======
          --  Entry_Bodies parameter. This is a pointer to an array of pointers
          --  to the entry body procedures and barrier functions of the object.
          --  If the protected type has no entries this object will not exist;
          --  in this case, pass a null.
->>>>>>> c355071f
 
          if Has_Entry then
             P_Arr := Entry_Bodies_Array (Ptyp);
