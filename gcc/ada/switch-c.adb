--- conflicted
+++ resolved
@@ -228,18 +228,11 @@
                Ptr := Ptr + 1;
                Operating_Mode := Check_Semantics;
 
-<<<<<<< HEAD
-               if Tree_Output then
-                  ASIS_Mode := True;
-                  Inspector_Mode := False;
-               end if;
-=======
             --  Processing for C switch
 
             when 'C' =>
                Ptr := Ptr + 1;
                CodePeer_Mode := True;
->>>>>>> 42a9ba1d
 
             --  Processing for d switch
 
@@ -265,25 +258,6 @@
                      if Dot then
                         Set_Dotted_Debug_Flag (C);
                         Store_Compilation_Switch ("-gnatd." & C);
-
-                        --  ??? Change this when we use a non debug flag to
-                        --  enable inspector mode.
-
-                        if C = 'I' then
-                           if ASIS_Mode then
-                              --  Do not enable inspector mode in ASIS mode,
-                              --  since the two switches are incompatible.
-
-                              Inspector_Mode := False;
-
-                           else
-                              --  In inspector mode, we need back-end rep info
-                              --  annotations and disable front-end inlining.
-
-                              Back_Annotate_Rep_Info := True;
-                              Front_End_Inlining := False;
-                           end if;
-                        end if;
                      else
                         Set_Debug_Flag (C);
                         Store_Compilation_Switch ("-gnatd" & C);
@@ -657,14 +631,7 @@
             when 'N' =>
                Ptr := Ptr + 1;
                Inline_Active := True;
-
-               --  Do not enable front-end inlining in inspector mode, to
-               --  generate trees that can be converted to SCIL. We still
-               --  enable back-end inlining which is fine.
-
-               if not Inspector_Mode then
-                  Front_End_Inlining := True;
-               end if;
+               Front_End_Inlining := True;
 
             --  Processing for o switch
 
@@ -774,15 +741,6 @@
             when 't' =>
                Ptr := Ptr + 1;
                Tree_Output := True;
-<<<<<<< HEAD
-
-               if Operating_Mode = Check_Semantics then
-                  ASIS_Mode := True;
-                  Inspector_Mode := False;
-               end if;
-
-=======
->>>>>>> 42a9ba1d
                Back_Annotate_Rep_Info := True;
 
             --  Processing for T switch
