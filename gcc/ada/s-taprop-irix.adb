------------------------------------------------------------------------------
--                                                                          --
--                 GNAT RUN-TIME LIBRARY (GNARL) COMPONENTS                 --
--                                                                          --
--     S Y S T E M . T A S K _ P R I M I T I V E S . O P E R A T I O N S    --
--                                                                          --
--                                  B o d y                                 --
--                                                                          --
<<<<<<< HEAD
--         Copyright (C) 1992-2006, Free Software Foundation, Inc.          --
=======
--         Copyright (C) 1992-2007, Free Software Foundation, Inc.          --
>>>>>>> 60a98cce
--                                                                          --
-- GNARL is free software; you can  redistribute it  and/or modify it under --
-- terms of the  GNU General Public License as published  by the Free Soft- --
-- ware  Foundation;  either version 2,  or (at your option) any later ver- --
-- sion. GNARL is distributed in the hope that it will be useful, but WITH- --
-- OUT ANY WARRANTY;  without even the  implied warranty of MERCHANTABILITY --
-- or FITNESS FOR A PARTICULAR PURPOSE.  See the GNU General Public License --
-- for  more details.  You should have  received  a copy of the GNU General --
-- Public License  distributed with GNARL; see file COPYING.  If not, write --
-- to  the  Free Software Foundation,  51  Franklin  Street,  Fifth  Floor, --
-- Boston, MA 02110-1301, USA.                                              --
--                                                                          --
-- As a special exception,  if other files  instantiate  generics from this --
-- unit, or you link  this unit with other files  to produce an executable, --
-- this  unit  does not  by itself cause  the resulting  executable  to  be --
-- covered  by the  GNU  General  Public  License.  This exception does not --
-- however invalidate  any other reasons why  the executable file  might be --
-- covered by the  GNU Public License.                                      --
--                                                                          --
-- GNARL was developed by the GNARL team at Florida State University.       --
-- Extensive contributions were provided by Ada Core Technologies, Inc.     --
--                                                                          --
------------------------------------------------------------------------------

--  This is a IRIX (pthread library) version of this package

--  This package contains all the GNULL primitives that interface directly
--  with the underlying OS.

pragma Polling (Off);
--  Turn off polling, we do not want ATC polling to take place during
--  tasking operations. It causes infinite loops and other problems.

with Interfaces.C;
--  used for int
--           size_t

with System.Task_Info;

with System.Tasking.Debug;
--  used for Known_Tasks

with System.Interrupt_Management;
--  used for Keep_Unmasked
--           Abort_Task_Interrupt
--           Interrupt_ID

with System.OS_Primitives;
--  used for Delay_Modes

with System.IO;
--  used for Put_Line

with System.Soft_Links;
--  used for Abort_Defer/Undefer

--  We use System.Soft_Links instead of System.Tasking.Initialization
--  because the later is a higher level package that we shouldn't depend on.
--  For example when using the restricted run time, it is replaced by
--  System.Tasking.Restricted.Stages.

<<<<<<< HEAD
with Unchecked_Conversion;
with Unchecked_Deallocation;
=======
with Ada.Unchecked_Conversion;
with Ada.Unchecked_Deallocation;
>>>>>>> 60a98cce

package body System.Task_Primitives.Operations is

   package SSL renames System.Soft_Links;

   use System.Tasking;
   use System.Tasking.Debug;
   use Interfaces.C;
   use System.OS_Interface;
   use System.OS_Primitives;
   use System.Parameters;

   ----------------
   -- Local Data --
   ----------------

   --  The followings are logically constants, but need to be initialized
   --  at run time.

   Single_RTS_Lock : aliased RTS_Lock;
   --  This is a lock to allow only one thread of control in the RTS at
   --  a time; it is used to execute in mutual exclusion from all other tasks.
   --  Used mainly in Single_Lock mode, but also to protect All_Tasks_List

   ATCB_Key : aliased pthread_key_t;
   --  Key used to find the Ada Task_Id associated with a thread

   Environment_Task_Id : Task_Id;
   --  A variable to hold Task_Id for the environment task

   Locking_Policy : Character;
   pragma Import (C, Locking_Policy, "__gl_locking_policy");

   Time_Slice_Val : Integer;
   pragma Import (C, Time_Slice_Val, "__gl_time_slice_val");

   Dispatching_Policy : Character;
   pragma Import (C, Dispatching_Policy, "__gl_task_dispatching_policy");

   Real_Time_Clock_Id : constant clockid_t := CLOCK_REALTIME;

   Unblocked_Signal_Mask : aliased sigset_t;

   Foreign_Task_Elaborated : aliased Boolean := True;
   --  Used to identified fake tasks (i.e., non-Ada Threads)

   --------------------
   -- Local Packages --
   --------------------

   package Specific is

      procedure Initialize (Environment_Task : Task_Id);
      pragma Inline (Initialize);
      --  Initialize various data needed by this package

      function Is_Valid_Task return Boolean;
      pragma Inline (Is_Valid_Task);
      --  Does executing thread have a TCB?

      procedure Set (Self_Id : Task_Id);
      pragma Inline (Set);
      --  Set the self id for the current task

      function Self return Task_Id;
      pragma Inline (Self);
      --  Return a pointer to the Ada Task Control Block of the calling task

   end Specific;

   package body Specific is separate;
   --  The body of this package is target specific

   ---------------------------------
   -- Support for foreign threads --
   ---------------------------------

   function Register_Foreign_Thread (Thread : Thread_Id) return Task_Id;
   --  Allocate and Initialize a new ATCB for the current Thread

   function Register_Foreign_Thread
     (Thread : Thread_Id) return Task_Id is separate;

   -----------------------
   -- Local Subprograms --
   -----------------------

   function To_Address is
     new Ada.Unchecked_Conversion (Task_Id, System.Address);

   procedure Abort_Handler (Sig : Signal);
   --  Signal handler used to implement asynchronous abort

   -------------------
   -- Abort_Handler --
   -------------------

   procedure Abort_Handler (Sig : Signal) is
      pragma Unreferenced (Sig);

      T       : constant Task_Id := Self;
      Result  : Interfaces.C.int;
      Old_Set : aliased sigset_t;

   begin
      --  It is not safe to raise an exception when using ZCX and the GCC
      --  exception handling mechanism.

      if ZCX_By_Default and then GCC_ZCX_Support then
         return;
      end if;

      if T.Deferral_Level = 0
        and then T.Pending_ATC_Level < T.ATC_Nesting_Level
      then
         --  Make sure signals used for RTS internal purpose are unmasked

         Result := pthread_sigmask
           (SIG_UNBLOCK,
            Unblocked_Signal_Mask'Unchecked_Access,
            Old_Set'Unchecked_Access);
         pragma Assert (Result = 0);

         raise Standard'Abort_Signal;
      end if;
   end Abort_Handler;

   -----------------
   -- Stack_Guard --
   -----------------

   --  The underlying thread system sets a guard page at the
   --  bottom of a thread stack, so nothing is needed.

   procedure Stack_Guard (T : ST.Task_Id; On : Boolean) is
      pragma Unreferenced (On);
      pragma Unreferenced (T);
   begin
      null;
   end Stack_Guard;

   -------------------
   -- Get_Thread_Id --
   -------------------

   function Get_Thread_Id (T : ST.Task_Id) return OSI.Thread_Id is
   begin
      return T.Common.LL.Thread;
   end Get_Thread_Id;

   ----------
   -- Self --
   ----------

   function Self return Task_Id renames Specific.Self;

   ---------------------
   -- Initialize_Lock --
   ---------------------

   --  Note: mutexes and cond_variables needed per-task basis are initialized
   --  in Initialize_TCB and the Storage_Error is handled. Other mutexes (such
   --  as RTS_Lock, Memory_Lock...) used in RTS is initialized before any
   --  status change of RTS. Therefore rasing Storage_Error in the following
   --  routines should be able to be handled safely.

   procedure Initialize_Lock
     (Prio : System.Any_Priority;
      L    : not null access Lock)
   is
      Attributes : aliased pthread_mutexattr_t;
      Result     : Interfaces.C.int;

   begin
      Result := pthread_mutexattr_init (Attributes'Access);
      pragma Assert (Result = 0 or else Result = ENOMEM);

      if Result = ENOMEM then
         raise Storage_Error;
      end if;

      if Locking_Policy = 'C' then
         Result :=
           pthread_mutexattr_setprotocol
             (Attributes'Access, PTHREAD_PRIO_PROTECT);
         pragma Assert (Result = 0);

         Result :=
           pthread_mutexattr_setprioceiling
             (Attributes'Access, Interfaces.C.int (Prio));
         pragma Assert (Result = 0);
      end if;

      Result := pthread_mutex_init (L, Attributes'Access);
      pragma Assert (Result = 0 or else Result = ENOMEM);

      if Result = ENOMEM then
         Result := pthread_mutexattr_destroy (Attributes'Access);
         raise Storage_Error;
      end if;

      Result := pthread_mutexattr_destroy (Attributes'Access);
      pragma Assert (Result = 0);
   end Initialize_Lock;

   procedure Initialize_Lock
<<<<<<< HEAD
     (L : not null access RTS_Lock; Level : Lock_Level)
=======
     (L     : not null access RTS_Lock;
      Level : Lock_Level)
>>>>>>> 60a98cce
   is
      pragma Unreferenced (Level);

      Attributes : aliased pthread_mutexattr_t;
      Result : Interfaces.C.int;

   begin
      Result := pthread_mutexattr_init (Attributes'Access);
      pragma Assert (Result = 0 or else Result = ENOMEM);

      if Result = ENOMEM then
         raise Storage_Error;
      end if;

      if Locking_Policy = 'C' then
         Result := pthread_mutexattr_setprotocol
           (Attributes'Access, PTHREAD_PRIO_PROTECT);
         pragma Assert (Result = 0);

         Result := pthread_mutexattr_setprioceiling
            (Attributes'Access, Interfaces.C.int (System.Any_Priority'Last));
         pragma Assert (Result = 0);
      end if;

      Result := pthread_mutex_init (L, Attributes'Access);

      pragma Assert (Result = 0 or else Result = ENOMEM);

      if Result = ENOMEM then
         Result := pthread_mutexattr_destroy (Attributes'Access);
         raise Storage_Error;
      end if;

      Result := pthread_mutexattr_destroy (Attributes'Access);
      pragma Assert (Result = 0);
   end Initialize_Lock;

   -------------------
   -- Finalize_Lock --
   -------------------

   procedure Finalize_Lock (L : not null access Lock) is
      Result : Interfaces.C.int;
   begin
      Result := pthread_mutex_destroy (L);
      pragma Assert (Result = 0);
   end Finalize_Lock;

   procedure Finalize_Lock (L : not null access RTS_Lock) is
      Result : Interfaces.C.int;
   begin
      Result := pthread_mutex_destroy (L);
      pragma Assert (Result = 0);
   end Finalize_Lock;

   ----------------
   -- Write_Lock --
   ----------------

   procedure Write_Lock
     (L : not null access Lock; Ceiling_Violation : out Boolean)
   is
      Result : Interfaces.C.int;

   begin
      Result := pthread_mutex_lock (L);
      Ceiling_Violation := Result = EINVAL;

      --  Assumes the cause of EINVAL is a priority ceiling violation

      pragma Assert (Result = 0 or else Result = EINVAL);
   end Write_Lock;

   procedure Write_Lock
     (L           : not null access RTS_Lock;
      Global_Lock : Boolean := False)
   is
      Result : Interfaces.C.int;
   begin
      if not Single_Lock or else Global_Lock then
         Result := pthread_mutex_lock (L);
         pragma Assert (Result = 0);
      end if;
   end Write_Lock;

   procedure Write_Lock (T : Task_Id) is
      Result : Interfaces.C.int;
   begin
      if not Single_Lock then
         Result := pthread_mutex_lock (T.Common.LL.L'Access);
         pragma Assert (Result = 0);
      end if;
   end Write_Lock;

   ---------------
   -- Read_Lock --
   ---------------

   procedure Read_Lock
     (L : not null access Lock; Ceiling_Violation : out Boolean) is
   begin
      Write_Lock (L, Ceiling_Violation);
   end Read_Lock;

   ------------
   -- Unlock --
   ------------

   procedure Unlock (L : not null access Lock) is
      Result : Interfaces.C.int;
   begin
      Result := pthread_mutex_unlock (L);
      pragma Assert (Result = 0);
   end Unlock;

   procedure Unlock
<<<<<<< HEAD
     (L : not null access RTS_Lock; Global_Lock : Boolean := False)
=======
     (L           : not null access RTS_Lock;
      Global_Lock : Boolean := False)
>>>>>>> 60a98cce
   is
      Result : Interfaces.C.int;
   begin
      if not Single_Lock or else Global_Lock then
         Result := pthread_mutex_unlock (L);
         pragma Assert (Result = 0);
      end if;
   end Unlock;

   procedure Unlock (T : Task_Id) is
      Result : Interfaces.C.int;
   begin
      if not Single_Lock then
         Result := pthread_mutex_unlock (T.Common.LL.L'Access);
         pragma Assert (Result = 0);
      end if;
   end Unlock;

   -----------------
   -- Set_Ceiling --
   -----------------

   --  Dynamic priority ceilings are not supported by the underlying system

   procedure Set_Ceiling
     (L    : not null access Lock;
      Prio : System.Any_Priority)
   is
      pragma Unreferenced (L, Prio);
   begin
      null;
   end Set_Ceiling;

   -----------
   -- Sleep --
   -----------

   procedure Sleep
     (Self_ID : ST.Task_Id;
      Reason  : System.Tasking.Task_States)
   is
      pragma Unreferenced (Reason);
      Result : Interfaces.C.int;

   begin
      if Single_Lock then
         Result :=
           pthread_cond_wait
             (Self_ID.Common.LL.CV'Access, Single_RTS_Lock'Access);
      else
         Result :=
           pthread_cond_wait
             (Self_ID.Common.LL.CV'Access, Self_ID.Common.LL.L'Access);
      end if;

      --  EINTR is not considered a failure

      pragma Assert (Result = 0 or else Result = EINTR);
   end Sleep;

   -----------------
   -- Timed_Sleep --
   -----------------

   procedure Timed_Sleep
     (Self_ID  : Task_Id;
      Time     : Duration;
      Mode     : ST.Delay_Modes;
      Reason   : Task_States;
      Timedout : out Boolean;
      Yielded  : out Boolean)
   is
      pragma Unreferenced (Reason);

      Base_Time  : constant Duration := Monotonic_Clock;
      Check_Time : Duration := Base_Time;
      Abs_Time   : Duration;
      Request    : aliased timespec;
      Result     : Interfaces.C.int;

   begin
      Timedout := True;
      Yielded  := False;

      if Mode = Relative then
         Abs_Time := Duration'Min (Time, Max_Sensible_Delay) + Check_Time;
      else
         Abs_Time := Duration'Min (Check_Time + Max_Sensible_Delay, Time);
      end if;

      if Abs_Time > Check_Time then
         Request := To_Timespec (Abs_Time);

         loop
            exit when Self_ID.Pending_ATC_Level < Self_ID.ATC_Nesting_Level;

            if Single_Lock then
               Result :=
                 pthread_cond_timedwait
                   (Self_ID.Common.LL.CV'Access, Single_RTS_Lock'Access,
                    Request'Access);

            else
               Result :=
                 pthread_cond_timedwait
                   (Self_ID.Common.LL.CV'Access, Self_ID.Common.LL.L'Access,
                    Request'Access);
            end if;

            Check_Time := Monotonic_Clock;
            exit when Abs_Time <= Check_Time or else Check_Time < Base_Time;

            if Result = 0 or else errno = EINTR then
               Timedout := False;
               exit;
            end if;
         end loop;
      end if;
   end Timed_Sleep;

   -----------------
   -- Timed_Delay --
   -----------------

   --  This is for use in implementing delay statements, so we assume
   --  the caller is abort-deferred but is holding no locks.

   procedure Timed_Delay
     (Self_ID : Task_Id;
      Time    : Duration;
      Mode    : ST.Delay_Modes)
   is
      Base_Time  : constant Duration := Monotonic_Clock;
      Check_Time : Duration := Base_Time;
      Abs_Time   : Duration;
      Request    : aliased timespec;
      Result     : Interfaces.C.int;

   begin
      if Single_Lock then
         Lock_RTS;
      end if;

      Write_Lock (Self_ID);

      if Mode = Relative then
         Abs_Time := Time + Check_Time;
      else
         Abs_Time := Duration'Min (Check_Time + Max_Sensible_Delay, Time);
      end if;

      if Abs_Time > Check_Time then
         Request := To_Timespec (Abs_Time);
         Self_ID.Common.State := Delay_Sleep;

         loop
            exit when Self_ID.Pending_ATC_Level < Self_ID.ATC_Nesting_Level;

            if Single_Lock then
               Result := pthread_cond_timedwait
                           (Self_ID.Common.LL.CV'Access,
                            Single_RTS_Lock'Access,
                            Request'Access);
            else
               Result := pthread_cond_timedwait
                           (Self_ID.Common.LL.CV'Access,
                            Self_ID.Common.LL.L'Access,
                            Request'Access);
            end if;

            Check_Time := Monotonic_Clock;
            exit when Abs_Time <= Check_Time or else Check_Time < Base_Time;

            pragma Assert (Result = 0
              or else Result = ETIMEDOUT
              or else Result = EINTR);
         end loop;

         Self_ID.Common.State := Runnable;
      end if;

      Unlock (Self_ID);

      if Single_Lock then
         Unlock_RTS;
      end if;

      Yield;
   end Timed_Delay;

   ---------------------
   -- Monotonic_Clock --
   ---------------------

   function Monotonic_Clock return Duration is
      TS     : aliased timespec;
      Result : Interfaces.C.int;
   begin
      Result := clock_gettime (Real_Time_Clock_Id, TS'Unchecked_Access);
      pragma Assert (Result = 0);
      return To_Duration (TS);
   end Monotonic_Clock;

   -------------------
   -- RT_Resolution --
   -------------------

   function RT_Resolution return Duration is
   begin
      --  The clock_getres (Real_Time_Clock_Id) function appears to return
      --  the interrupt resolution of the realtime clock and not the actual
      --  resolution of reading the clock. Even though this last value is
      --  only guaranteed to be 100 Hz, at least the Origin 200 appears to
      --  have a microsecond resolution or better.

      --  ??? We should figure out a method to return the right value on
      --  all SGI hardware.

      return 0.000_001;
   end RT_Resolution;

   ------------
   -- Wakeup --
   ------------

   procedure Wakeup (T : ST.Task_Id; Reason : System.Tasking.Task_States) is
      pragma Unreferenced (Reason);
      Result : Interfaces.C.int;
   begin
      Result := pthread_cond_signal (T.Common.LL.CV'Access);
      pragma Assert (Result = 0);
   end Wakeup;

   -----------
   -- Yield --
   -----------

   procedure Yield (Do_Yield : Boolean := True) is
      Result : Interfaces.C.int;
      pragma Unreferenced (Result);
   begin
      if Do_Yield then
         Result := sched_yield;
      end if;
   end Yield;

   ------------------
   -- Set_Priority --
   ------------------

   procedure Set_Priority
     (T                   : Task_Id;
      Prio                : System.Any_Priority;
      Loss_Of_Inheritance : Boolean := False)
   is
      pragma Unreferenced (Loss_Of_Inheritance);

      Result       : Interfaces.C.int;
      Param        : aliased struct_sched_param;
      Sched_Policy : Interfaces.C.int;

      use type System.Task_Info.Task_Info_Type;

      function To_Int is new Ada.Unchecked_Conversion
        (System.Task_Info.Thread_Scheduling_Policy, Interfaces.C.int);

      function Get_Policy (Prio : System.Any_Priority) return Character;
      pragma Import (C, Get_Policy, "__gnat_get_specific_dispatching");
      --  Get priority specific dispatching policy

      Priority_Specific_Policy : constant Character := Get_Policy (Prio);
      --  Upper case first character of the policy name corresponding to the
      --  task as set by a Priority_Specific_Dispatching pragma.

   begin
      T.Common.Current_Priority := Prio;
      Param.sched_priority := Interfaces.C.int (Prio);

      if T.Common.Task_Info /= null then
         Sched_Policy := To_Int (T.Common.Task_Info.Policy);

      elsif Dispatching_Policy = 'R'
        or else Priority_Specific_Policy = 'R'
        or else Time_Slice_Val > 0
      then
         Sched_Policy := SCHED_RR;

      else
         Sched_Policy := SCHED_FIFO;
      end if;

      Result := pthread_setschedparam (T.Common.LL.Thread, Sched_Policy,
        Param'Access);
      pragma Assert (Result = 0);
   end Set_Priority;

   ------------------
   -- Get_Priority --
   ------------------

   function Get_Priority (T : Task_Id) return System.Any_Priority is
   begin
      return T.Common.Current_Priority;
   end Get_Priority;

   ----------------
   -- Enter_Task --
   ----------------

   procedure Enter_Task (Self_ID : Task_Id) is
      Result : Interfaces.C.int;

      function To_Int is new Ada.Unchecked_Conversion
        (System.Task_Info.CPU_Number, Interfaces.C.int);

      use System.Task_Info;

   begin
      Self_ID.Common.LL.Thread := pthread_self;
      Specific.Set (Self_ID);

      if Self_ID.Common.Task_Info /= null
        and then Self_ID.Common.Task_Info.Scope = PTHREAD_SCOPE_SYSTEM
        and then Self_ID.Common.Task_Info.Runon_CPU /= ANY_CPU
      then
         Result := pthread_setrunon_np
           (To_Int (Self_ID.Common.Task_Info.Runon_CPU));
         pragma Assert (Result = 0);
      end if;

      Lock_RTS;

      for J in Known_Tasks'Range loop
         if Known_Tasks (J) = null then
            Known_Tasks (J) := Self_ID;
            Self_ID.Known_Tasks_Index := J;
            exit;
         end if;
      end loop;

      Unlock_RTS;
   end Enter_Task;

   --------------
   -- New_ATCB --
   --------------

   function New_ATCB (Entry_Num : Task_Entry_Index) return Task_Id is
   begin
      return new Ada_Task_Control_Block (Entry_Num);
   end New_ATCB;

   -------------------
   -- Is_Valid_Task --
   -------------------

   function Is_Valid_Task return Boolean renames Specific.Is_Valid_Task;

   -----------------------------
   -- Register_Foreign_Thread --
   -----------------------------

   function Register_Foreign_Thread return Task_Id is
   begin
      if Is_Valid_Task then
         return Self;
      else
         return Register_Foreign_Thread (pthread_self);
      end if;
   end Register_Foreign_Thread;

   --------------------
   -- Initialize_TCB --
   --------------------

   procedure Initialize_TCB (Self_ID : Task_Id; Succeeded : out Boolean) is
      Result    : Interfaces.C.int;
      Cond_Attr : aliased pthread_condattr_t;

   begin
      if not Single_Lock then
         Initialize_Lock (Self_ID.Common.LL.L'Access, ATCB_Level);
      end if;

      Result := pthread_condattr_init (Cond_Attr'Access);
      pragma Assert (Result = 0 or else Result = ENOMEM);

      if Result = 0 then
         Result :=
           pthread_cond_init (Self_ID.Common.LL.CV'Access, Cond_Attr'Access);
         pragma Assert (Result = 0 or else Result = ENOMEM);
      end if;

      if Result = 0 then
         Succeeded := True;
      else
         if not Single_Lock then
            Result := pthread_mutex_destroy (Self_ID.Common.LL.L'Access);
            pragma Assert (Result = 0);
         end if;

         Succeeded := False;
      end if;

      Result := pthread_condattr_destroy (Cond_Attr'Access);
      pragma Assert (Result = 0);
   end Initialize_TCB;

   -----------------
   -- Create_Task --
   -----------------

   procedure Create_Task
     (T          : Task_Id;
      Wrapper    : System.Address;
      Stack_Size : System.Parameters.Size_Type;
      Priority   : System.Any_Priority;
      Succeeded  : out Boolean)
   is
      use System.Task_Info;

      Attributes  : aliased pthread_attr_t;
      Sched_Param : aliased struct_sched_param;
      Result      : Interfaces.C.int;

      function Thread_Body_Access is new
        Ada.Unchecked_Conversion (System.Address, Thread_Body);
      function To_Int is new Ada.Unchecked_Conversion
        (System.Task_Info.Thread_Scheduling_Scope, Interfaces.C.int);
      function To_Int is new Ada.Unchecked_Conversion
        (System.Task_Info.Thread_Scheduling_Inheritance, Interfaces.C.int);
      function To_Int is new Ada.Unchecked_Conversion
        (System.Task_Info.Thread_Scheduling_Policy, Interfaces.C.int);

   begin
      Result := pthread_attr_init (Attributes'Access);
      pragma Assert (Result = 0 or else Result = ENOMEM);

      if Result /= 0 then
         Succeeded := False;
         return;
      end if;

      Result :=
        pthread_attr_setdetachstate
          (Attributes'Access, PTHREAD_CREATE_DETACHED);
      pragma Assert (Result = 0);

<<<<<<< HEAD
      Result := pthread_attr_setstacksize
        (Attributes'Access, Interfaces.C.size_t (Stack_Size));
=======
      Result :=
        pthread_attr_setstacksize
          (Attributes'Access, Interfaces.C.size_t (Stack_Size));
>>>>>>> 60a98cce
      pragma Assert (Result = 0);

      if T.Common.Task_Info /= null then
         Result :=
           pthread_attr_setscope
             (Attributes'Access, To_Int (T.Common.Task_Info.Scope));
         pragma Assert (Result = 0);

         Result :=
           pthread_attr_setinheritsched
             (Attributes'Access, To_Int (T.Common.Task_Info.Inheritance));
         pragma Assert (Result = 0);

         Result :=
           pthread_attr_setschedpolicy
             (Attributes'Access, To_Int (T.Common.Task_Info.Policy));
         pragma Assert (Result = 0);

         Sched_Param.sched_priority :=
           Interfaces.C.int (T.Common.Task_Info.Priority);

         Result :=
           pthread_attr_setschedparam
             (Attributes'Access, Sched_Param'Access);
         pragma Assert (Result = 0);
      end if;

      --  Since the initial signal mask of a thread is inherited from the
      --  creator, and the Environment task has all its signals masked, we
      --  do not need to manipulate caller's signal mask at this point.
      --  All tasks in RTS will have All_Tasks_Mask initially.

      Result :=
        pthread_create
          (T.Common.LL.Thread'Access,
           Attributes'Access,
           Thread_Body_Access (Wrapper),
           To_Address (T));

      if Result /= 0
        and then T.Common.Task_Info /= null
        and then T.Common.Task_Info.Scope = PTHREAD_SCOPE_SYSTEM
      then
         --  The pthread_create call may have failed because we asked for a
         --  system scope pthread and none were available (probably because
         --  the program was not executed by the superuser). Let's try for
         --  a process scope pthread instead of raising Tasking_Error.

         System.IO.Put_Line
           ("Request for PTHREAD_SCOPE_SYSTEM in Task_Info pragma for task");
         System.IO.Put ("""");
         System.IO.Put (T.Common.Task_Image (1 .. T.Common.Task_Image_Len));
         System.IO.Put_Line (""" could not be honored. ");
         System.IO.Put_Line ("Scope changed to PTHREAD_SCOPE_PROCESS");

         T.Common.Task_Info.Scope := PTHREAD_SCOPE_PROCESS;
         Result :=
           pthread_attr_setscope
             (Attributes'Access, To_Int (T.Common.Task_Info.Scope));
         pragma Assert (Result = 0);

         Result :=
           pthread_create
             (T.Common.LL.Thread'Access,
              Attributes'Access,
              Thread_Body_Access (Wrapper),
              To_Address (T));
      end if;

      pragma Assert (Result = 0 or else Result = EAGAIN);

      Succeeded := Result = 0;

      --  The following needs significant commenting ???

      if T.Common.Task_Info /= null then
         T.Common.Base_Priority := T.Common.Task_Info.Priority;
         Set_Priority (T, T.Common.Task_Info.Priority);
      else
         Set_Priority (T, Priority);
      end if;

      Result := pthread_attr_destroy (Attributes'Access);
      pragma Assert (Result = 0);
   end Create_Task;

   ------------------
   -- Finalize_TCB --
   ------------------

   procedure Finalize_TCB (T : Task_Id) is
      Result  : Interfaces.C.int;
      Tmp     : Task_Id := T;
      Is_Self : constant Boolean := T = Self;

      procedure Free is new
        Ada.Unchecked_Deallocation (Ada_Task_Control_Block, Task_Id);

   begin
      if not Single_Lock then
         Result := pthread_mutex_destroy (T.Common.LL.L'Access);
         pragma Assert (Result = 0);
      end if;

      Result := pthread_cond_destroy (T.Common.LL.CV'Access);
      pragma Assert (Result = 0);

      if T.Known_Tasks_Index /= -1 then
         Known_Tasks (T.Known_Tasks_Index) := null;
      end if;

      Free (Tmp);

      if Is_Self then
         Specific.Set (null);
      end if;
   end Finalize_TCB;

   ---------------
   -- Exit_Task --
   ---------------

   procedure Exit_Task is
   begin
      Specific.Set (null);
   end Exit_Task;

   ----------------
   -- Abort_Task --
   ----------------

   procedure Abort_Task (T : Task_Id) is
      Result : Interfaces.C.int;
   begin
      Result :=
        pthread_kill
          (T.Common.LL.Thread,
           Signal (System.Interrupt_Management.Abort_Task_Interrupt));
      pragma Assert (Result = 0);
   end Abort_Task;

   ----------------
   -- Initialize --
   ----------------

   procedure Initialize (S : in out Suspension_Object) is
      Mutex_Attr : aliased pthread_mutexattr_t;
      Cond_Attr  : aliased pthread_condattr_t;
      Result     : Interfaces.C.int;

   begin
      --  Initialize internal state (always to False (RM D.10(6))

      S.State := False;
      S.Waiting := False;

      --  Initialize internal mutex

      Result := pthread_mutexattr_init (Mutex_Attr'Access);
      pragma Assert (Result = 0 or else Result = ENOMEM);

      if Result = ENOMEM then
         raise Storage_Error;
      end if;

      Result := pthread_mutex_init (S.L'Access, Mutex_Attr'Access);
      pragma Assert (Result = 0 or else Result = ENOMEM);

      if Result = ENOMEM then
         Result := pthread_mutexattr_destroy (Mutex_Attr'Access);
         pragma Assert (Result = 0);

         raise Storage_Error;
      end if;

      Result := pthread_mutexattr_destroy (Mutex_Attr'Access);
      pragma Assert (Result = 0);

      --  Initialize internal condition variable

      Result := pthread_condattr_init (Cond_Attr'Access);
      pragma Assert (Result = 0 or else Result = ENOMEM);

      if Result /= 0 then
         Result := pthread_mutex_destroy (S.L'Access);
         pragma Assert (Result = 0);

         if Result = ENOMEM then
            raise Storage_Error;
         end if;
      end if;

      Result := pthread_cond_init (S.CV'Access, Cond_Attr'Access);
      pragma Assert (Result = 0 or else Result = ENOMEM);

      if Result /= 0 then
         Result := pthread_mutex_destroy (S.L'Access);
         pragma Assert (Result = 0);

         if Result = ENOMEM then
            Result := pthread_condattr_destroy (Cond_Attr'Access);
            pragma Assert (Result = 0);
            raise Storage_Error;
         end if;
      end if;

      Result := pthread_condattr_destroy (Cond_Attr'Access);
      pragma Assert (Result = 0);
   end Initialize;

   --------------
   -- Finalize --
   --------------

   procedure Finalize (S : in out Suspension_Object) is
      Result : Interfaces.C.int;

   begin
      --  Destroy internal mutex

      Result := pthread_mutex_destroy (S.L'Access);
      pragma Assert (Result = 0);

      --  Destroy internal condition variable

      Result := pthread_cond_destroy (S.CV'Access);
      pragma Assert (Result = 0);
   end Finalize;

   -------------------
   -- Current_State --
   -------------------

   function Current_State (S : Suspension_Object) return Boolean is
   begin
      --  We do not want to use lock on this read operation. State is marked
      --  as Atomic so that we ensure that the value retrieved is correct.

      return S.State;
   end Current_State;

   ---------------
   -- Set_False --
   ---------------

   procedure Set_False (S : in out Suspension_Object) is
      Result : Interfaces.C.int;

   begin
      SSL.Abort_Defer.all;

      Result := pthread_mutex_lock (S.L'Access);
      pragma Assert (Result = 0);

      S.State := False;

      Result := pthread_mutex_unlock (S.L'Access);
      pragma Assert (Result = 0);

      SSL.Abort_Undefer.all;
   end Set_False;

   --------------
   -- Set_True --
   --------------

   procedure Set_True (S : in out Suspension_Object) is
      Result : Interfaces.C.int;

   begin
      SSL.Abort_Defer.all;

      Result := pthread_mutex_lock (S.L'Access);
      pragma Assert (Result = 0);

      --  If there is already a task waiting on this suspension object then
      --  we resume it, leaving the state of the suspension object to False,
      --  as it is specified in ARM D.10 par. 9. Otherwise, it just leaves
      --  the state to True.

      if S.Waiting then
         S.Waiting := False;
         S.State := False;

         Result := pthread_cond_signal (S.CV'Access);
         pragma Assert (Result = 0);

      else
         S.State := True;
      end if;

      Result := pthread_mutex_unlock (S.L'Access);
      pragma Assert (Result = 0);

      SSL.Abort_Undefer.all;
   end Set_True;

   ------------------------
   -- Suspend_Until_True --
   ------------------------

   procedure Suspend_Until_True (S : in out Suspension_Object) is
      Result : Interfaces.C.int;

   begin
      SSL.Abort_Defer.all;

      Result := pthread_mutex_lock (S.L'Access);
      pragma Assert (Result = 0);

      if S.Waiting then

         --  Program_Error must be raised upon calling Suspend_Until_True
         --  if another task is already waiting on that suspension object
         --  (RM D.10(10)).

         Result := pthread_mutex_unlock (S.L'Access);
         pragma Assert (Result = 0);

         SSL.Abort_Undefer.all;

         raise Program_Error;
      else
         --  Suspend the task if the state is False. Otherwise, the task
         --  continues its execution, and the state of the suspension object
         --  is set to False (ARM D.10 par. 9).

         if S.State then
            S.State := False;
         else
            S.Waiting := True;
            Result := pthread_cond_wait (S.CV'Access, S.L'Access);
         end if;

         Result := pthread_mutex_unlock (S.L'Access);
         pragma Assert (Result = 0);

         SSL.Abort_Undefer.all;
      end if;
   end Suspend_Until_True;

   ----------------
   -- Check_Exit --
   ----------------

   --  Dummy version

   function Check_Exit (Self_ID : ST.Task_Id) return Boolean is
      pragma Unreferenced (Self_ID);
   begin
      return True;
   end Check_Exit;

   --------------------
   -- Check_No_Locks --
   --------------------

   function Check_No_Locks (Self_ID : ST.Task_Id) return Boolean is
      pragma Unreferenced (Self_ID);
   begin
      return True;
   end Check_No_Locks;

   ----------------------
   -- Environment_Task --
   ----------------------

   function Environment_Task return Task_Id is
   begin
      return Environment_Task_Id;
   end Environment_Task;

   --------------
   -- Lock_RTS --
   --------------

   procedure Lock_RTS is
   begin
      Write_Lock (Single_RTS_Lock'Access, Global_Lock => True);
   end Lock_RTS;

   ----------------
   -- Unlock_RTS --
   ----------------

   procedure Unlock_RTS is
   begin
      Unlock (Single_RTS_Lock'Access, Global_Lock => True);
   end Unlock_RTS;

   ------------------
   -- Suspend_Task --
   ------------------

   function Suspend_Task
     (T           : ST.Task_Id;
      Thread_Self : Thread_Id) return Boolean
   is
      pragma Unreferenced (T);
      pragma Unreferenced (Thread_Self);
   begin
      return False;
   end Suspend_Task;

   -----------------
   -- Resume_Task --
   -----------------

   function Resume_Task
     (T           : ST.Task_Id;
      Thread_Self : Thread_Id) return Boolean
   is
      pragma Unreferenced (T);
      pragma Unreferenced (Thread_Self);
   begin
      return False;
   end Resume_Task;

   --------------------
   -- Stop_All_Tasks --
   --------------------

   procedure Stop_All_Tasks is
   begin
      null;
   end Stop_All_Tasks;

   -------------------
   -- Continue_Task --
   -------------------

   function Continue_Task (T : ST.Task_Id) return Boolean is
      pragma Unreferenced (T);
   begin
      return False;
   end Continue_Task;

   ----------------
   -- Initialize --
   ----------------

   procedure Initialize (Environment_Task : Task_Id) is
      act     : aliased struct_sigaction;
      old_act : aliased struct_sigaction;
      Tmp_Set : aliased sigset_t;
      Result  : Interfaces.C.int;

      function State
        (Int : System.Interrupt_Management.Interrupt_ID) return Character;
      pragma Import (C, State, "__gnat_get_interrupt_state");
      --  Get interrupt state. Defined in a-init.c. The input argument is
      --  the interrupt number, and the result is one of the following:

      Default : constant Character := 's';
      --    'n'   this interrupt not set by any Interrupt_State pragma
      --    'u'   Interrupt_State pragma set state to User
      --    'r'   Interrupt_State pragma set state to Runtime
      --    's'   Interrupt_State pragma set state to System (use "default"
      --           system handler)

   begin
      Environment_Task_Id := Environment_Task;

      Interrupt_Management.Initialize;

      --  Initialize the lock used to synchronize chain of all ATCBs

      Initialize_Lock (Single_RTS_Lock'Access, RTS_Lock_Level);

      Specific.Initialize (Environment_Task);

      Enter_Task (Environment_Task);

      --  Prepare the set of signals that should unblocked in all tasks

      Result := sigemptyset (Unblocked_Signal_Mask'Access);
      pragma Assert (Result = 0);

      for J in Interrupt_Management.Interrupt_ID loop
         if System.Interrupt_Management.Keep_Unmasked (J) then
            Result := sigaddset (Unblocked_Signal_Mask'Access, Signal (J));
            pragma Assert (Result = 0);
         end if;
      end loop;

      --  Install the abort-signal handler

      if State
          (System.Interrupt_Management.Abort_Task_Interrupt) /= Default
      then
         act.sa_flags := 0;
         act.sa_handler := Abort_Handler'Address;

         Result := sigemptyset (Tmp_Set'Access);
         pragma Assert (Result = 0);
         act.sa_mask := Tmp_Set;

         Result :=
           sigaction
             (Signal (System.Interrupt_Management.Abort_Task_Interrupt),
              act'Unchecked_Access,
              old_act'Unchecked_Access);
         pragma Assert (Result = 0);
      end if;
   end Initialize;

end System.Task_Primitives.Operations;<|MERGE_RESOLUTION|>--- conflicted
+++ resolved
@@ -6,11 +6,7 @@
 --                                                                          --
 --                                  B o d y                                 --
 --                                                                          --
-<<<<<<< HEAD
---         Copyright (C) 1992-2006, Free Software Foundation, Inc.          --
-=======
 --         Copyright (C) 1992-2007, Free Software Foundation, Inc.          --
->>>>>>> 60a98cce
 --                                                                          --
 -- GNARL is free software; you can  redistribute it  and/or modify it under --
 -- terms of the  GNU General Public License as published  by the Free Soft- --
@@ -72,13 +68,8 @@
 --  For example when using the restricted run time, it is replaced by
 --  System.Tasking.Restricted.Stages.
 
-<<<<<<< HEAD
-with Unchecked_Conversion;
-with Unchecked_Deallocation;
-=======
 with Ada.Unchecked_Conversion;
 with Ada.Unchecked_Deallocation;
->>>>>>> 60a98cce
 
 package body System.Task_Primitives.Operations is
 
@@ -285,12 +276,8 @@
    end Initialize_Lock;
 
    procedure Initialize_Lock
-<<<<<<< HEAD
-     (L : not null access RTS_Lock; Level : Lock_Level)
-=======
      (L     : not null access RTS_Lock;
       Level : Lock_Level)
->>>>>>> 60a98cce
    is
       pragma Unreferenced (Level);
 
@@ -407,12 +394,8 @@
    end Unlock;
 
    procedure Unlock
-<<<<<<< HEAD
-     (L : not null access RTS_Lock; Global_Lock : Boolean := False)
-=======
      (L           : not null access RTS_Lock;
       Global_Lock : Boolean := False)
->>>>>>> 60a98cce
    is
       Result : Interfaces.C.int;
    begin
@@ -861,14 +844,9 @@
           (Attributes'Access, PTHREAD_CREATE_DETACHED);
       pragma Assert (Result = 0);
 
-<<<<<<< HEAD
-      Result := pthread_attr_setstacksize
-        (Attributes'Access, Interfaces.C.size_t (Stack_Size));
-=======
       Result :=
         pthread_attr_setstacksize
           (Attributes'Access, Interfaces.C.size_t (Stack_Size));
->>>>>>> 60a98cce
       pragma Assert (Result = 0);
 
       if T.Common.Task_Info /= null then
