------------------------------------------------------------------------------
--                                                                          --
--                         GNAT COMPILER COMPONENTS                         --
--                                                                          --
--                             S E M _ U T I L                              --
--                                                                          --
--                                 S p e c                                  --
--                                                                          --
<<<<<<< HEAD
--          Copyright (C) 1992-2005, Free Software Foundation, Inc.         --
=======
--          Copyright (C) 1992-2006, Free Software Foundation, Inc.         --
>>>>>>> c355071f
--                                                                          --
-- GNAT is free software;  you can  redistribute it  and/or modify it under --
-- terms of the  GNU General Public License as published  by the Free Soft- --
-- ware  Foundation;  either version 2,  or (at your option) any later ver- --
-- sion.  GNAT is distributed in the hope that it will be useful, but WITH- --
-- OUT ANY WARRANTY;  without even the  implied warranty of MERCHANTABILITY --
-- or FITNESS FOR A PARTICULAR PURPOSE.  See the GNU General Public License --
-- for  more details.  You should have  received  a copy of the GNU General --
-- Public License  distributed with GNAT;  see file COPYING.  If not, write --
-- to  the  Free Software Foundation,  51  Franklin  Street,  Fifth  Floor, --
-- Boston, MA 02110-1301, USA.                                              --
--                                                                          --
-- GNAT was originally developed  by the GNAT team at  New York University. --
-- Extensive contributions were provided by Ada Core Technologies Inc.      --
--                                                                          --
------------------------------------------------------------------------------

--  Package containing utility procedures used throughout the semantics

with Einfo;  use Einfo;
with Types;  use Types;
with Uintp;  use Uintp;
with Urealp; use Urealp;

package Sem_Util is

   procedure Add_Access_Type_To_Process (E : Entity_Id; A : Entity_Id);
   --  Add A to the list of access types to process when expanding the
   --  freeze node of E.

   function Alignment_In_Bits (E : Entity_Id) return Uint;
   --  If the alignment of the type or object E is currently known to the
   --  compiler, then this function returns the alignment value in bits.
   --  Otherwise Uint_0 is returned, indicating that the alignment of the
   --  entity is not yet known to the compiler.

   procedure Apply_Compile_Time_Constraint_Error
     (N      : Node_Id;
      Msg    : String;
      Reason : RT_Exception_Code;
      Ent    : Entity_Id  := Empty;
      Typ    : Entity_Id  := Empty;
      Loc    : Source_Ptr := No_Location;
      Rep    : Boolean    := True;
      Warn   : Boolean    := False);
   --  N is a subexpression which will raise constraint error when evaluated
   --  at runtime. Msg is a message that explains the reason for raising the
   --  exception. The last character is ? if the message is always a warning,
   --  even in Ada 95, and is not a ? if the message represents an illegality
   --  (because of violation of static expression rules) in Ada 95 (but not
   --  in Ada 83). Typically this routine posts all messages at the Sloc of
   --  node N. However, if Loc /= No_Location, Loc is the Sloc used to output
   --  the message. After posting the appropriate message, and if the flag
   --  Rep is set, this routine replaces the expression with an appropriate
   --  N_Raise_Constraint_Error node using the given Reason code. This node
   --  is then marked as being static if the original node is static, but
   --  sets the flag Raises_Constraint_Error, preventing further evaluation.
   --  The error message may contain a } or & insertion character. This
   --  normally references Etype (N), unless the Ent argument is given
   --  explicitly, in which case it is used instead. The type of the raise
   --  node that is built is normally Etype (N), but if the Typ parameter
   --  is present, this is used instead. Warn is normally False. If it is
   --  True then the message is treated as a warning even though it does
   --  not end with a ? (this is used when the caller wants to parametrize
   --  whether an error or warning is given.

   function Build_Actual_Subtype
     (T : Entity_Id;
      N : Node_Or_Entity_Id) return Node_Id;
   --  Build an anonymous subtype for an entity or expression, using the
   --  bounds of the entity or the discriminants of the enclosing record.
   --  T is the type for which the actual subtype is required, and N is either
   --  a defining identifier, or any subexpression.

   function Build_Actual_Subtype_Of_Component
     (T : Entity_Id;
      N : Node_Id) return Node_Id;
   --  Determine whether a selected component has a type that depends on
   --  discriminants, and build actual subtype for it if so.

   function Build_Default_Subtype
     (T : Entity_Id;
      N : Node_Id) return Entity_Id;
   --  If T is an unconstrained type with defaulted discriminants, build a
   --  subtype constrained by the default values, insert the subtype
   --  declaration in the tree before N, and return the entity of that
   --  subtype. Otherwise, simply return T.

   function Build_Discriminal_Subtype_Of_Component
     (T : Entity_Id) return Node_Id;
   --  Determine whether a record component has a type that depends on
   --  discriminants, and build actual subtype for it if so.

   procedure Build_Elaboration_Entity (N : Node_Id; Spec_Id : Entity_Id);
   --  Given a compilation unit node N, allocate an elaboration boolean for
   --  the compilation unit, and install it in the Elaboration_Entity field
   --  of Spec_Id, the entity for the compilation unit.

   function Cannot_Raise_Constraint_Error (Expr : Node_Id) return Boolean;
   --  Returns True if the expression cannot possibly raise Constraint_Error.
   --  The response is conservative in the sense that a result of False does
   --  not necessarily mean that CE could be raised, but a response of True
   --  means that for sure CE cannot be raised.

   procedure Check_Fully_Declared (T : Entity_Id; N : Node_Id);
   --  Verify that the full declaration of type T has been seen. If not,
   --  place error message on node N. Used in  object declarations, type
   --  conversions, qualified expressions.

   procedure Check_Obsolescent (Nam : Entity_Id; N : Node_Id);
   --  Nam is either a subprogram or a (generic) package entity. This procedure
   --  checks if the Is_Obsolescent flag is set and if so, outputs appropriate
   --  diagnostics (it also checks the appropriate restriction). N is the node
   --  to which error messages are attached.

   procedure Check_Potentially_Blocking_Operation (N : Node_Id);
   --  N is one of the statement forms that is a potentially blocking
   --  operation. If it appears within a protected action, emit warning.

   procedure Check_VMS (Construct : Node_Id);
   --  Check that this the target is OpenVMS, and if so, return with
   --  no effect, otherwise post an error noting this can only be used
   --  with OpenVMS ports. The argument is the construct in question
   --  and is used to post the error message.

   procedure Collect_Abstract_Interfaces
     (T                         : Entity_Id;
      Ifaces_List               : out Elist_Id;
      Exclude_Parent_Interfaces : Boolean := False);
   --  Ada 2005 (AI-251): Collect whole list of abstract interfaces that are
   --  directly or indirectly implemented by T. Exclude_Parent_Interfaces is
   --  used to avoid addition of inherited interfaces to the generated list.

   function Collect_Primitive_Operations (T : Entity_Id) return Elist_Id;
   --  Called upon type derivation and extension. We scan the declarative
   --  part in  which the type appears, and collect subprograms that have
   --  one subsidiary subtype of the type. These subprograms can only
   --  appear after the type itself.

   procedure Collect_Synchronized_Interfaces
     (Typ         : Entity_Id;
      Ifaces_List : out Elist_Id);
   --  Similar to Collect_Abstract_Interfaces, but tailored to task and
   --  protected types.

   function Compile_Time_Constraint_Error
     (N    : Node_Id;
      Msg  : String;
      Ent  : Entity_Id  := Empty;
      Loc  : Source_Ptr := No_Location;
      Warn : Boolean    := False) return Node_Id;
   --  This is similar to Apply_Compile_Time_Constraint_Error in that it
   --  generates a warning (or error) message in the same manner, but it does
   --  not replace any nodes. For convenience, the function always returns its
   --  first argument. The message is a warning if the message ends with ?, or
   --  we are operating in Ada 83 mode, or if the Warn parameter is set to
   --  True.

   procedure Conditional_Delay (New_Ent, Old_Ent : Entity_Id);
   --  Sets the Has_Delayed_Freeze flag of New if the Delayed_Freeze flag
   --  of Old is set and Old has no yet been Frozen (i.e. Is_Frozen is false);

   function Current_Entity (N : Node_Id) return Entity_Id;
   --  Find the currently visible definition for a given identifier, that is to
   --  say the first entry in the visibility chain for the Chars of N.

   function Current_Entity_In_Scope (N : Node_Id) return Entity_Id;
   --  Find whether there is a previous definition for identifier N in the
   --  current scope. Because declarations for a scope are not necessarily
   --  contiguous (e.g. for packages) the first entry on the visibility chain
   --  for N is not necessarily in the current scope.

   function Current_Scope return Entity_Id;
   --  Get entity representing current scope

   function Current_Subprogram return Entity_Id;
   --  Returns current enclosing subprogram. If Current_Scope is a subprogram,
   --  then that is what is returned, otherwise the Enclosing_Subprogram of
   --  the Current_Scope is returned. The returned value is Empty if this
   --  is called from a library package which is not within any subprogram.

   function Defining_Entity (N : Node_Id) return Entity_Id;
   --  Given a declaration N, returns the associated defining entity. If
   --  the declaration has a specification, the entity is obtained from
   --  the specification. If the declaration has a defining unit name,
   --  then the defining entity is obtained from the defining unit name
   --  ignoring any child unit prefixes.

   function Denotes_Discriminant
     (N                : Node_Id;
      Check_Concurrent : Boolean := False) return Boolean;
   --  Returns True if node N is an Entity_Name node for a discriminant.
   --  If the flag Check_Concurrent is true, function also returns true
   --  when N denotes the discriminal of the discriminant of a concurrent
   --  type. This is necessary to disable some optimizations on private
   --  components of protected types, and constraint checks on entry
   --  families constrained by discriminants.

   function Depends_On_Discriminant (N : Node_Id) return Boolean;
   --  Returns True if N denotes a discriminant or if N is a range, a subtype
   --  indication or a scalar subtype where one of the bounds is a
   --  discriminant.

   function Designate_Same_Unit
     (Name1 : Node_Id;
      Name2 : Node_Id) return  Boolean;
   --  Return true if Name1 and Name2 designate the same unit name;
   --  each of these names is supposed to be a selected component name,
   --  an expanded name, a defining program unit name or an identifier

   function Enclosing_Generic_Body
     (N : Node_Id) return Node_Id;
   --  Returns the Node_Id associated with the innermost enclosing
   --  generic body, if any. If none, then returns Empty.

   function Enclosing_Generic_Unit
     (N : Node_Id) return Node_Id;
   --  Returns the Node_Id associated with the innermost enclosing
   --  generic unit, if any. If none, then returns Empty.

   function Enclosing_Lib_Unit_Entity return Entity_Id;
   --  Returns the entity of enclosing N_Compilation_Unit Node which is the
   --  root of the current scope (which must not be Standard_Standard, and
   --  the caller is responsible for ensuring this condition).

   function Enclosing_Lib_Unit_Node (N : Node_Id) return Node_Id;
   --  Returns the enclosing N_Compilation_Unit Node that is the root
   --  of a subtree containing N.

   function Enclosing_Subprogram (E : Entity_Id) return Entity_Id;
   --  Utility function to return the Ada entity of the subprogram enclosing
   --  the entity E, if any. Returns Empty if no enclosing subprogram.

   procedure Ensure_Freeze_Node (E : Entity_Id);
   --  Make sure a freeze node is allocated for entity E. If necessary,
   --  build and initialize a new freeze node and set Has_Delayed_Freeze
   --  true for entity E.

   procedure Enter_Name (Def_Id : Entity_Id);
   --  Insert new name in symbol table of current scope with check for
   --  duplications (error message is issued if a conflict is found)
   --  Note: Enter_Name is not used for overloadable entities, instead
   --  these are entered using Sem_Ch6.Enter_Overloadable_Entity.

   procedure Explain_Limited_Type (T : Entity_Id; N : Node_Id);
   --  This procedure is called after issuing a message complaining
   --  about an inappropriate use of limited type T. If useful, it
   --  adds additional continuation lines to the message explaining
   --  why type T is limited. Messages are placed at node N.

   function Find_Corresponding_Discriminant
     (Id   : Node_Id;
      Typ  : Entity_Id) return Entity_Id;
   --  Because discriminants may have different names in a generic unit
   --  and in an instance, they are resolved positionally when possible.
   --  A reference to a discriminant carries the discriminant that it
   --  denotes when analyzed. Subsequent uses of this id on a different
   --  type denote the discriminant at the same position in this new type.

   function First_Actual (Node : Node_Id) return Node_Id;
   --  Node is an N_Function_Call or N_Procedure_Call_Statement node. The
   --  result returned is the first actual parameter in declaration order
   --  (not the order of parameters as they appeared in the source, which
   --  can be quite different as a result of the use of named parameters).
   --  Empty is returned for a call with no parameters. The procedure for
   --  iterating through the actuals in declaration order is to use this
   --  function to find the first actual, and then use Next_Actual to obtain
   --  the next actual in declaration order. Note that the value returned
   --  is always the expression (not the N_Parameter_Association nodes
   --  even if named association is used).

   function Full_Qualified_Name (E : Entity_Id) return String_Id;
   --  Generates the string literal corresponding to the E's full qualified
   --  name in upper case. An ASCII.NUL is appended as the last character.
   --  The names in the string are generated by Namet.Get_Decoded_Name_String.

   function Find_Static_Alternative (N : Node_Id) return Node_Id;
   --  N is a case statement whose expression is a compile-time value.
   --  Determine the alternative chosen, so that the code of non-selected
   --  alternatives, and the warnings that may apply to them, are removed.

   procedure Gather_Components
     (Typ           : Entity_Id;
      Comp_List     : Node_Id;
      Governed_By   : List_Id;
      Into          : Elist_Id;
      Report_Errors : out Boolean);
   --  The purpose of this procedure is to gather the valid components in a
   --  record type according to the values of its discriminants, in order to
   --  validate the components of a record aggregate.
   --
   --    Typ is the type of the aggregate when its constrained discriminants
   --      need to be collected, otherwise it is Empty.
   --
   --    Comp_List is an N_Component_List node.
   --
   --    Governed_By is a list of N_Component_Association nodes, where each
   --     choice list contains the name of a discriminant and the expression
   --     field gives its value. The values of the discriminants governing
   --     the (possibly nested) variant parts in Comp_List are found in this
   --     Component_Association List.
   --
   --    Into is the list where the valid components are appended. Note that
   --     Into need not be an Empty list. If it's not, components are attached
   --     to its tail.
   --
   --    Report_Errors is set to True if the values of the discriminants are
   --     non-static.
   --
   --  This procedure is also used when building a record subtype. If the
   --  discriminant constraint of the subtype is static, the components of the
   --  subtype are only those of the variants selected by the values of the
   --  discriminants. Otherwise all components of the parent must be included
   --  in the subtype for semantic analysis.

   function Get_Actual_Subtype (N : Node_Id) return Entity_Id;
   --  Given a node for an expression, obtain the actual subtype of the
   --  expression. In the case of a parameter where the formal is an
   --  unconstrained array or discriminated type, this will be the
   --  previously constructed subtype of the actual. Note that this is
   --  not quite the "Actual Subtype" of the RM, since it is always
   --  a constrained type, i.e. it is the subtype of the value of the
   --  actual. The actual subtype is also returned in other cases where
   --  it has already been constructed for an object. Otherwise the
   --  expression type is returned unchanged, except for the case of an
   --  unconstrained array type, where an actual subtype is created, using
   --  Insert_Actions if necessary to insert any associated actions.

   function Get_Actual_Subtype_If_Available (N : Node_Id) return Entity_Id;
   --  This is like Get_Actual_Subtype, except that it never constructs an
   --  actual subtype. If an actual subtype is already available, i.e. the
   --  Actual_Subtype field of the corresponding entity is set, then it is
   --  returned. Otherwise the Etype of the node is returned.

   function Get_Default_External_Name (E : Node_Or_Entity_Id) return Node_Id;
   --  This is used to construct the string literal node representing a
   --  default external name, i.e. one that is constructed from the name
   --  of an entity, or (in the case of extended DEC import/export pragmas,
   --  an identifier provided as the external name. Letters in the name are
   --  according to the setting of Opt.External_Name_Default_Casing.

   function Get_Generic_Entity (N : Node_Id) return Entity_Id;
   --  Returns the true generic entity in an instantiation. If the name in
   --  the instantiation is a renaming, the function returns the renamed
   --  generic.

   procedure Get_Index_Bounds (N : Node_Id; L, H : out Node_Id);
   --  This procedure assigns to L and H respectively the values of the
   --  low and high bounds of node N, which must be a range, subtype
   --  indication, or the name of a scalar subtype. The result in L, H
   --  may be set to Error if there was an earlier error in the range.

   function Get_Enum_Lit_From_Pos
     (T   : Entity_Id;
      Pos : Uint;
      Loc : Source_Ptr) return Entity_Id;
   --  This function obtains the E_Enumeration_Literal entity for the
   --  specified value from the enumneration type or subtype T. The
   --  second argument is the Pos value, which is assumed to be in range.
   --  The third argument supplies a source location for constructed
   --  nodes returned by this function.

   procedure Get_Library_Unit_Name_String (Decl_Node : Node_Id);
   --  Retrieve the fully expanded name of the library unit declared by
   --  Decl_Node into the name buffer.

   function Get_Name_Entity_Id (Id : Name_Id) return Entity_Id;
   --  An entity value is associated with each name in the name table. The
   --  Get_Name_Entity_Id function fetches the Entity_Id of this entity,
   --  which is the innermost visible entity with the given name. See the
   --  body of Sem_Ch8 for further details on handling of entity visibility.

   function Get_Subprogram_Entity (Nod : Node_Id) return Entity_Id;
   --  Nod is either a procedure call statement, or a function call, or
   --  an accept statement node. This procedure finds the Entity_Id of the
   --  related subprogram or entry and returns it, or if no subprogram can
   --  be found, returns Empty.

   function Get_Referenced_Object (N : Node_Id) return Node_Id;
   --  Given a node, return the renamed object if the node represents
   --  a renamed object, otherwise return the node unchanged. The node
   --  may represent an arbitrary expression.

   function Get_Subprogram_Body (E : Entity_Id) return Node_Id;
   --  Given the entity for a subprogram (E_Function or E_Procedure),
   --  return the corresponding N_Subprogram_Body node. If the corresponding
   --  body of the declaration is missing (as for an imported subprogram)
   --  return Empty.

   function Get_Task_Body_Procedure (E : Entity_Id) return Node_Id;
   pragma Inline (Get_Task_Body_Procedure);
   --  Given an entity for a task type or subtype, retrieves the
   --  Task_Body_Procedure field from the corresponding task type
   --  declaration.

   function Has_Access_Values (T : Entity_Id) return Boolean;
   --  Returns true if type or subtype T is an access type, or has a
   --  component (at any recursive level) that is an access type. This
   --  is a conservative predicate, if it is not known whether or not
   --  T contains access values (happens for generic formals in some
   --  cases), then False is returned.

   type Alignment_Result is (Known_Compatible, Unknown, Known_Incompatible);
   --  Result of Has_Compatible_Alignment test, description found below. Note
   --  that the values are arranged in increasing order of problematicness.

   function Has_Abstract_Interfaces (Tagged_Type : Entity_Id) return Boolean;
   --  Returns true if Tagged_Type implements some abstract interface

   function Has_Compatible_Alignment
     (Obj  : Entity_Id;
      Expr : Node_Id) return Alignment_Result;
   --  Obj is an object entity, and expr is a node for an object reference. If
   --  the alignment of the object referenced by Expr is known to be compatible
   --  with the alignment of Obj (i.e. is larger or the same), then the result
   --  is Known_Compatible. If the alignment of the object referenced by Expr
   --  is known to be less than the alignment of Obj, then Known_Incompatible
   --  is returned. If neither condition can be reliably established at compile
   --  time, then Unknown is returned. This is used to determine if alignment
   --  checks are required for address clauses, and also whether copies must
   --  be made when objects are passed by reference.
   --
   --  Note: Known_Incompatible does not mean that at run time the alignment
   --  of Expr is known to be wrong for Obj, just that it can be determined
   --  that alignments have been explicitly or implicitly specified which
   --  are incompatible (whereas Unknown means that even this is not known).
   --  The appropriate reaction of a caller to Known_Incompatible is to treat
   --  it as Unknown, but issue a warning that there may be an alignment error.

   function Has_Declarations (N : Node_Id) return Boolean;
   --  Determines if the node can have declarations

   function Has_Discriminant_Dependent_Constraint
     (Comp : Entity_Id) return Boolean;
   --  Returns True if and only if Comp has a constrained subtype
   --  that depends on a discriminant.

   function Has_Infinities (E : Entity_Id) return Boolean;
   --  Determines if the range of the floating-point type E includes
   --  infinities. Returns False if E is not a floating-point type.

   function Has_Null_Exclusion (N : Node_Id) return Boolean;
   --  Determine whether node N has a null exclusion

   function Has_Preelaborable_Initialization (E : Entity_Id) return Boolean;
   --  Return True iff type E has preelaborable initialiation as defined in
   --  Ada 2005 (see AI-161 for details of the definition of this attribute).

   function Has_Private_Component (Type_Id : Entity_Id) return Boolean;
   --  Check if a type has a (sub)component of a private type that has not
   --  yet received a full declaration.

   function Has_Stream (T : Entity_Id) return Boolean;
   --  Tests if type T is derived from Ada.Streams.Root_Stream_Type, or
   --  in the case of a composite type, has a component for which this
   --  predicate is True, and if so returns True. Otherwise a result of
   --  False means that there is no Stream type in sight. For a private
   --  type, the test is applied to the underlying type (or returns False
   --  if there is no underlying type).

   function Has_Tagged_Component (Typ : Entity_Id) return Boolean;
   --  Typ must be a composite type (array or record). This function is used
   --  to check if '=' has to be expanded into a bunch component comparaisons.

   function In_Instance return Boolean;
   --  Returns True if the current scope is within a generic instance

   function In_Instance_Body return Boolean;
   --  Returns True if current scope is within the body of an instance, where
   --  several semantic checks (e.g. accessibility checks) are relaxed.

   function In_Instance_Not_Visible return Boolean;
   --  Returns True if current scope is with the private part or the body of
   --  an instance. Other semantic checks are suppressed in this context.

   function In_Instance_Visible_Part return Boolean;
   --  Returns True if current scope is within the visible part of a package
   --  instance, where several additional semantic checks apply.

   function In_Package_Body return Boolean;
   --  Returns True if current scope is within a package body

   function In_Subprogram_Or_Concurrent_Unit return Boolean;
   --  Determines if the current scope is within a subprogram compilation
   --  unit (inside a subprogram declaration, subprogram body, or generic
   --  subprogram declaration) or within a task or protected body. The test
   --  is for appearing anywhere within such a construct (that is it does not
   --  need to be directly within).

   function In_Visible_Part (Scope_Id : Entity_Id) return Boolean;
   --  Determine whether a declaration occurs within the visible part of a
   --  package specification. The package must be on the scope stack, and the
   --  corresponding private part must not.

   procedure Insert_Explicit_Dereference (N : Node_Id);
   --  In a context that requires a composite or subprogram type and
   --  where a prefix is an access type, rewrite the access type node
   --  N (which is the prefix, e.g. of an indexed component) as an
   --  explicit dereference.

   function Is_AAMP_Float (E : Entity_Id) return Boolean;
   --  Defined for all type entities. Returns True only for the base type
   --  of float types with AAMP format. The particular format is determined
   --  by the Digits_Value value which is 6 for the 32-bit floating point type,
   --  or 9 for the 48-bit type. This is not an attribute function (like
   --  VAX_Float) in order to not use up an extra flag and to prevent
   --  the dependency of Einfo on Targparm which would be required for a
   --  synthesized attribute.

   function Is_Actual_Parameter (N : Node_Id) return Boolean;
   --  Determines if N is an actual parameter in a subprogram call

   function Is_Aliased_View (Obj : Node_Id) return Boolean;
   --  Determine if Obj is an aliased view, i.e. the name of an
   --  object to which 'Access or 'Unchecked_Access can apply.

   function Is_Ancestor_Package
     (E1 : Entity_Id;
      E2 : Entity_Id) return Boolean;
   --  Determine whether package E1 is an ancestor of E2

   function Is_Atomic_Object (N : Node_Id) return Boolean;
   --  Determines if the given node denotes an atomic object in the sense
   --  of the legality checks described in RM C.6(12).

   function Is_Controlling_Limited_Procedure
     (Proc_Nam : Entity_Id) return Boolean;
   --  Ada 2005 (AI-345): Determine whether Proc_Nam is a primitive procedure
   --  of a limited interface with a controlling first parameter.

   function Is_Dependent_Component_Of_Mutable_Object
     (Object : Node_Id) return Boolean;
   --  Returns True if Object is the name of a subcomponent that
   --  depends on discriminants of a variable whose nominal subtype
   --  is unconstrained and not indefinite, and the variable is
   --  not aliased. Otherwise returns False. The nodes passed
   --  to this function are assumed to denote objects.

   function Is_Dereferenced (N : Node_Id) return Boolean;
   --  N is a subexpression node of an access type. This function returns
   --  true if N appears as the prefix of a node that does a dereference
   --  of the access value (selected/indexed component, explicit dereference
   --  or a slice), and false otherwise.

   function Is_Descendent_Of (T1 : Entity_Id; T2 : Entity_Id) return Boolean;
   --  Returns True if type T1 is a descendent of type T2, and false otherwise.
   --  This is the RM definition, a type is a descendent of another type if it
   --  is the same type or is derived from a descendent of the other type.

   function Is_Descendent_Of_Address (T1 : Entity_Id) return Boolean;
   --  Returns True if type T1 is a descendent of Address or its base type.
   --  Similar to calling Is_Descendent_Of with Base_Type (RTE (RE_Address))
   --  except that it avoids creating an unconditional dependency on System.

   function Is_False (U : Uint) return Boolean;
   --  The argument is a Uint value which is the Boolean'Pos value of a
   --  Boolean operand (i.e. is either 0 for False, or 1 for True). This
   --  function simply tests if it is False (i.e. zero)

   function Is_Fixed_Model_Number (U : Ureal; T : Entity_Id) return Boolean;
   --  Returns True iff the number U is a model number of the fixed-
   --  point type T, i.e. if it is an exact multiple of Small.

   function Is_Fully_Initialized_Type (Typ : Entity_Id) return Boolean;
   --  Typ is a type entity. This function returns true if this type is
   --  fully initialized, meaning that an object of the type is fully
   --  initialized. Note that initialization resulting from the use of
   --  pragma Normalized_Scalars does not count. Note that this is only
   --  used for the purpose of issuing warnings for objects that are
   --  potentially referenced uninitialized. This means that the result
   --  returned is not crucial, but probably should err on the side of
   --  thinking things are fully initialized if it does not know.

   function Is_Inherited_Operation (E : Entity_Id) return Boolean;
   --  E is a subprogram. Return True is E is an implicit operation inherited
   --  by a derived type declarations.

   function Is_Library_Level_Entity (E : Entity_Id) return Boolean;
   --  A library-level declaration is one that is accessible from Standard,
   --  i.e. a library unit or an entity declared in a library package.

   function Is_Local_Variable_Reference (Expr : Node_Id) return Boolean;
   --  Determines whether Expr is a refeference to a variable or IN OUT
   --  mode parameter of the current enclosing subprogram.
   --  Why are OUT parameters not considered here ???

   function Is_Object_Reference (N : Node_Id) return Boolean;
   --  Determines if the tree referenced by N represents an object. Both
   --  variable and constant objects return True (compare Is_Variable).

   function Is_OK_Variable_For_Out_Formal (AV : Node_Id) return Boolean;
   --  Used to test if AV is an acceptable formal for an OUT or IN OUT
   --  formal. Note that the Is_Variable function is not quite the right
   --  test because this is a case in which conversions whose expression
   --  is a variable (in the Is_Variable sense) with a non-tagged type
   --  target are considered view conversions and hence variables.

   function Is_Partially_Initialized_Type (Typ : Entity_Id) return Boolean;
   --  Typ is a type entity. This function returns true if this type is
   --  partly initialized, meaning that an object of the type is at least
   --  partly initialized (in particular in the record case, that at least
   --  one field has an initialization expression). Note that initialization
   --  resulting from the use of pragma Normalized_Scalars does not count.

   function Is_Potentially_Persistent_Type (T : Entity_Id) return Boolean;
   --  Determines if type T is a potentially persistent type. A potentially
   --  persistent type is defined (recursively) as a scalar type, a non-tagged
   --  record whose components are all of a potentially persistent type, or an
   --  array with all static constraints whose component type is potentially
   --  persistent. A private type is potentially persistent if the full type
   --  is potentially persistent.

   function Is_RCI_Pkg_Spec_Or_Body (Cunit : Node_Id) return Boolean;
   --  Return True if a compilation unit is the specification or the
   --  body of a remote call interface package.

   function Is_Remote_Access_To_Class_Wide_Type (E : Entity_Id) return Boolean;
   --  Return True if E is a remote access-to-class-wide-limited_private type

   function Is_Remote_Access_To_Subprogram_Type (E : Entity_Id) return Boolean;
   --  Return True if E is a remote access to subprogram type

   function Is_Remote_Call (N : Node_Id) return Boolean;
   --  Return True if N denotes a potentially remote call

   function Is_Renamed_Entry (Proc_Nam : Entity_Id) return Boolean;
   --  Return True if Proc_Nam is a procedure renaming of an entry

   function Is_Selector_Name (N : Node_Id) return Boolean;
   --  Given an N_Identifier node N, determines if it is a Selector_Name.
   --  As described in Sinfo, Selector_Names are special because they
   --  represent use of the N_Identifier node for a true identifer, when
   --  normally such nodes represent a direct name.

   function Is_Statement (N : Node_Id) return Boolean;
   --  Check if the node N is a statement node. Note that this includes
   --  the case of procedure call statements (unlike the direct use of
   --  the N_Statement_Other_Than_Procedure_Call subtype from Sinfo).
   --  Note that a label is *not* a statement, and will return False.

   function Is_Transfer (N : Node_Id) return Boolean;
   --  Returns True if the node N is a statement which is known to cause
   --  an unconditional transfer of control at runtime, i.e. the following
   --  statement definitely will not be executed.

   function Is_True (U : Uint) return Boolean;
   --  The argument is a Uint value which is the Boolean'Pos value of a
   --  Boolean operand (i.e. is either 0 for False, or 1 for True). This
   --  function simply tests if it is True (i.e. non-zero)

   function Is_Variable (N : Node_Id) return Boolean;
   --  Determines if the tree referenced by N represents a variable, i.e.
   --  can appear on the left side of an assignment. There is one situation,
   --  namely formal parameters, in which non-tagged type conversions are
   --  also considered variables, but Is_Variable returns False for such
   --  cases, since it has no knowledge of the context. Note that this is
   --  the point at which Assignment_OK is checked, and True is returned
   --  for any tree thus marked.

   function Is_Volatile_Object (N : Node_Id) return Boolean;
   --  Determines if the given node denotes an volatile object in the sense
   --  of the legality checks described in RM C.6(12). Note that the test
   --  here is for something actually declared as volatile, not for an object
   --  that gets treated as volatile (see Einfo.Treat_As_Volatile).

   procedure Kill_Current_Values;
   --  This procedure is called to clear all constant indications from all
   --  entities in the current scope and in any parent scopes if the current
   --  scope is a block or a package (and that recursion continues to the
   --  top scope that is not a block or a package). This is used when the
   --  sequential flow-of-control assumption is violated (occurence of a
   --  label, head of a loop, or start of an exception handler). The effect
   --  of the call is to clear the Constant_Value field (but we do not need
   --  to clear the Is_True_Constant flag, since that only gets reset if
   --  there really is an assignment somewhere in the entity scope). This
   --  procedure also calls Kill_All_Checks, since this is a special case
   --  of needing to forget saved values. This procedure also clears any
   --  Is_Known_Non_Null flags in variables, constants or parameters
   --  since these are also not known to be valid.

   procedure Kill_Current_Values (Ent : Entity_Id);
   --  This performs the same processing as described above for the form with
   --  no argument, but for the specific entity given. The call has no effect
   --  if the entity Ent is not for an object.

   procedure Kill_Size_Check_Code (E : Entity_Id);
   --  Called when an address clause or pragma Import is applied to an
   --  entity. If the entity is a variable or a constant, and size check
   --  code is present, this size check code is killed, since the object
   --  will not be allocated by the program.

   function Known_To_Be_Assigned (N : Node_Id) return Boolean;
   --  The node N is an entity reference. This function determines whether the
   --  reference is for sure an assignment of the entity, returning True if
   --  so. This differs from May_Be_Lvalue in that it defaults in the other
   --  direction. Cases which may possibly be assignments but are not known to
   --  be may return True from May_Be_Lvalue, but False from this function.

   function May_Be_Lvalue (N : Node_Id) return Boolean;
   --  Determines if N could be an lvalue (e.g. an assignment left hand side).
   --  An lvalue is defined as any expression which appears in a context where
   --  a name is required by the syntax, and the identity, rather than merely
   --  the value of the node is needed (for example, the prefix of an Access
   --  attribute is in this category). Note that, as implied by the name, this
   --  test is conservative. If it cannot be sure that N is NOT an lvalue, then
   --  it returns True. It tries hard to get the answer right, but it is hard
   --  to guarantee this in all cases. Note that it is more possible to give
   --  correct answer if the tree is fully analyzed.

   function New_External_Entity
     (Kind         : Entity_Kind;
      Scope_Id     : Entity_Id;
      Sloc_Value   : Source_Ptr;
      Related_Id   : Entity_Id;
      Suffix       : Character;
      Suffix_Index : Nat := 0;
      Prefix       : Character := ' ') return Entity_Id;
   --  This function creates an N_Defining_Identifier node for an internal
   --  created entity, such as an implicit type or subtype, or a record
   --  initialization procedure. The entity name is constructed with a call
   --  to New_External_Name (Related_Id, Suffix, Suffix_Index, Prefix), so
   --  that the generated name may be referenced as a public entry, and the
   --  Is_Public flag is set if needed (using Set_Public_Status). If the
   --  entity is for a type or subtype, the size/align fields are initialized
   --  to unknown (Uint_0).

   function New_Internal_Entity
     (Kind       : Entity_Kind;
      Scope_Id   : Entity_Id;
      Sloc_Value : Source_Ptr;
      Id_Char    : Character) return Entity_Id;
   --  This function is similar to New_External_Entity, except that the
   --  name is constructed by New_Internal_Name (Id_Char). This is used
   --  when the resulting entity does not have to be referenced as a
   --  public entity (and in this case Is_Public is not set).

   procedure Next_Actual (Actual_Id : in out Node_Id);
   pragma Inline (Next_Actual);
   --  Next_Actual (N) is equivalent to N := Next_Actual (N)

   function Next_Actual (Actual_Id : Node_Id) return Node_Id;
   --  Find next actual parameter in declaration order. As described for
   --  First_Actual, this is the next actual in the declaration order, not
   --  the call order, so this does not correspond to simply taking the
   --  next entry of the Parameter_Associations list. The argument is an
   --  actual previously returned by a call to First_Actual or Next_Actual.
   --  Note that the result produced is always an expression, not a parameter
   --  assciation node, even if named notation was used.

   procedure Normalize_Actuals
     (N       : Node_Id;
      S       : Entity_Id;
      Report  : Boolean;
      Success : out Boolean);
   --  Reorders lists of actuals according to names of formals, value returned
   --  in Success indicates sucess of reordering. For more details, see body.
   --  Errors are reported only if Report is set to True.

   procedure Note_Possible_Modification (N : Node_Id);
   --  This routine is called if the sub-expression N maybe the target of
   --  an assignment (e.g. it is the left side of an assignment, used as
   --  an out parameters, or used as prefixes of access attributes). It
   --  sets May_Be_Modified in the associated entity if there is one,
   --  taking into account the rule that in the case of renamed objects,
   --  it is the flag in the renamed object that must be set.

   function Object_Access_Level (Obj : Node_Id) return Uint;
   --  Return the accessibility level of the view of the object Obj.
   --  For convenience, qualified expressions applied to object names
   --  are also allowed as actuals for this function.

   function Overrides_Synchronized_Primitive
     (Def_Id      : Entity_Id;
      First_Hom   : Entity_Id;
      Ifaces_List : Elist_Id;
      In_Scope    : Boolean := True) return Entity_Id;
   --  Determine whether entry or subprogram Def_Id overrides a primitive
   --  operation that belongs to one of the interfaces in Ifaces_List. A
   --  specific homonym chain can be specified by setting First_Hom. Flag
   --  In_Scope is used to designate whether the entry or subprogram was
   --  declared inside the scope of the synchronized type or after. Return
   --  the overriden entity or Empty.

   function Private_Component (Type_Id : Entity_Id) return Entity_Id;
   --  Returns some private component (if any) of the given Type_Id.
   --  Used to enforce the rules on visibility of operations on composite
   --  types, that depend on the full view of the component type. For a
   --  record type there may be several such components, we just return
   --  the first one.

   procedure Process_End_Label
     (N   : Node_Id;
      Typ : Character;
      Ent : Entity_Id);
   --  N is a node whose End_Label is to be processed, generating all
   --  appropriate cross-reference entries, and performing style checks
   --  for any identifier references in the end label. Typ is either
   --  'e' or 't indicating the type of the cross-reference entity
   --  (e for spec, t for body, see Lib.Xref spec for details). The
   --  parameter Ent gives the entity to which the End_Label refers,
   --  and to which cross-references are to be generated.

   function Real_Convert (S : String) return Node_Id;
   --  S is a possibly signed syntactically valid real literal. The result
   --  returned is an N_Real_Literal node representing the literal value.

   function Rep_To_Pos_Flag (E : Entity_Id; Loc : Source_Ptr) return Node_Id;
   --  This is used to construct the second argument in a call to Rep_To_Pos
   --  which is Standard_True if range checks are enabled (E is an entity to
   --  which the Range_Checks_Suppressed test is applied), and Standard_False
   --  if range checks are suppressed. Loc is the location for the node that
   --  is returned (which is a New_Occurrence of the appropriate entity).
   --
   --  Note: one might think that it would be fine to always use True and
   --  to ignore the suppress in this case, but it is generally better to
   --  believe a request to suppress exceptions if possible, and further
   --  more there is at least one case in the generated code (the code for
   --  array assignment in a loop) that depends on this suppression.

   procedure Require_Entity (N : Node_Id);
   --  N is a node which should have an entity value if it is an entity name.
   --  If not, then check if there were previous errors. If so, just fill
   --  in with Any_Id and ignore. Otherwise signal a program error exception.
   --  This is used as a defense mechanism against ill-formed trees caused by
   --  previous errors (particularly in -gnatq mode).

   function Requires_Transient_Scope (Id : Entity_Id) return Boolean;
   --  E is a type entity. The result is True when temporaries of this
   --  type need to be wrapped in a transient scope to be reclaimed
   --  properly when a secondary stack is in use. Examples of types
   --  requiring such wrapping are controlled types and variable-sized
   --  types including unconstrained arrays

   procedure Reset_Analyzed_Flags (N : Node_Id);
   --  Reset the Analyzed flags in all nodes of the tree whose root is N

   function Safe_To_Capture_Value
     (N    : Node_Id;
<<<<<<< HEAD
      Ent  : Entity_Id) return Boolean;
   --  The caller is interested in capturing a value (either the current
   --  value, or an indication that the value is non-null) for the given
   --  entity Ent. This value can only be captured if sequential execution
   --  semantics can be properly guaranteed so that a subsequent reference
   --  will indeed be sure that this current value indication is correct.
   --  The node N is the construct which resulted in the possible capture
   --  of the value (this is used to check if we are in a conditional).
=======
      Ent  : Entity_Id;
      Cond : Boolean := False) return Boolean;
   --  The caller is interested in capturing a value (either the current value,
   --  or an indication that the value is non-null) for the given entity Ent.
   --  This value can only be captured if sequential execution semantics can be
   --  properly guaranteed so that a subsequent reference will indeed be sure
   --  that this current value indication is correct. The node N is the
   --  construct which resulted in the possible capture of the value (this
   --  is used to check if we are in a conditional).
   --
   --  Cond is used to skip the test for being inside a conditional. It is used
   --  in the case of capturing values from if/while tests, which already do a
   --  proper job of handling scoping issues without this help.
   --
   --  The only entities whose values can be captured are OUT and IN OUT formal
   --  parameters, and variables unless Cond is True, in which case we also
   --  allow IN formals, loop parameters and constants, where we cannot ever
   --  capture actual value information, but we can capture conditional tests.
>>>>>>> c355071f

   function Same_Name (N1, N2 : Node_Id) return Boolean;
   --  Determine if two (possibly expanded) names are the same name

   function Same_Type (T1, T2 : Entity_Id) return Boolean;
   --  Determines if T1 and T2 represent exactly the same type. Two types
   --  are the same if they are identical, or if one is an unconstrained
   --  subtype of the other, or they are both common subtypes of the same
   --  type with identical constraints. The result returned is conservative.
   --  It is True if the types are known to be the same, but a result of
   --  False is indecisive (e.g. the compiler may not be able to tell that
   --  two constraints are identical).

   function Scope_Within_Or_Same (Scope1, Scope2 : Entity_Id) return Boolean;
   --  Determines if the entity Scope1 is the same as Scope2, or if it is
   --  inside it, where both entities represent scopes. Note that scopes
   --  are only partially ordered, so Scope_Within_Or_Same (A,B) and
   --  Scope_Within_Or_Same (B,A) can both be False for a given pair A,B.

   function Scope_Within (Scope1, Scope2 : Entity_Id) return Boolean;
   --  Like Scope_Within_Or_Same, except that this function returns
   --  False in the case where Scope1 and Scope2 are the same scope.

   procedure Set_Current_Entity (E : Entity_Id);
   --  Establish the entity E as the currently visible definition of its
   --  associated name (i.e. the Node_Id associated with its name)

   procedure Set_Entity_With_Style_Check (N : Node_Id; Val : Entity_Id);
   --  This procedure has the same calling sequence as Set_Entity, but
   --  if Style_Check is set, then it calls a style checking routine which
   --  can check identifier spelling style.

   procedure Set_Name_Entity_Id (Id : Name_Id; Val : Entity_Id);
   --  Sets the Entity_Id value associated with the given name, which is the
   --  Id of the innermost visible entity with the given name. See the body
   --  of package Sem_Ch8 for further details on the handling of visibility.

   procedure Set_Next_Actual (Ass1_Id : Node_Id; Ass2_Id : Node_Id);
   --  The arguments may be parameter associations, whose descendants
   --  are the optional formal name and the actual parameter. Positional
   --  parameters are already members of a list, and do not need to be
   --  chained separately. See also First_Actual and Next_Actual.

   procedure Set_Public_Status (Id : Entity_Id);
   --  If an entity (visible or otherwise) is defined in a library
   --  package, or a package that is itself public, then this subprogram
   --  labels the entity public as well.

   procedure Set_Scope_Is_Transient (V : Boolean := True);
   --  Set the flag Is_Transient of the current scope

   procedure Set_Size_Info (T1, T2 : Entity_Id);
   --  Copies the Esize field and Has_Biased_Representation flag from sub(type)
   --  entity T2 to (sub)type entity T1. Also copies the Is_Unsigned_Type flag
   --  in the fixed-point and discrete cases, and also copies the alignment
   --  value from T2 to T1. It does NOT copy the RM_Size field, which must be
   --  separately set if this is required to be copied also.

   function Scope_Is_Transient  return Boolean;
   --  True if the current scope is transient

   function Static_Integer (N : Node_Id) return Uint;
   --  This function analyzes the given expression node and then resolves it
   --  as any integer type. If the result is static, then the value of the
   --  universal expression is returned, otherwise an error message is output
   --  and a value of No_Uint is returned.

   function Statically_Different (E1, E2 : Node_Id) return Boolean;
   --  Return True if it can be statically determined that the Expressions
   --  E1 and E2 refer to different objects

   function Subprogram_Access_Level (Subp : Entity_Id) return Uint;
   --  Return the accessibility level of the view denoted by Subp

   procedure Trace_Scope (N : Node_Id; E : Entity_Id; Msg : String);
   --  Print debugging information on entry to each unit being analyzed

   procedure Transfer_Entities (From : Entity_Id; To : Entity_Id);
   --  Move a list of entities from one scope to another, and recompute
   --  Is_Public based upon the new scope.

   function Type_Access_Level (Typ : Entity_Id) return Uint;
   --  Return the accessibility level of Typ

   function Unit_Declaration_Node (Unit_Id : Entity_Id) return Node_Id;
   --  Unit_Id is the simple name of a program unit, this function returns the
   --  corresponding xxx_Declaration node for the entity. Also applies to the
   --  body entities for subprograms, tasks and protected units, in which case
   --  it returns the subprogram, task or protected body node for it. The unit
   --  may be a child unit with any number of ancestors.

   function Universal_Interpretation (Opnd : Node_Id) return Entity_Id;
   --  Yields universal_Integer or Universal_Real if this is a candidate
<<<<<<< HEAD
=======

   function Unqualify (Expr : Node_Id) return Node_Id;
   --  Removes any qualifications from Expr. For example, for T1'(T2'(X)),
   --  this returns X. If Expr is not a qualified expression, returns Expr.
>>>>>>> c355071f

   function Within_Init_Proc return Boolean;
   --  Determines if Current_Scope is within an init proc

   procedure Wrong_Type (Expr : Node_Id; Expected_Type : Entity_Id);
   --  Output error message for incorrectly typed expression. Expr is the
   --  node for the incorrectly typed construct (Etype (Expr) is the type
   --  found), and Expected_Type is the entity for the expected type. Note
   --  that Expr does not have to be a subexpression, anything with an
   --  Etype field may be used.

private
   pragma Inline (Current_Entity);
   pragma Inline (Get_Name_Entity_Id);
   pragma Inline (Is_False);
   pragma Inline (Is_Statement);
   pragma Inline (Is_True);
   pragma Inline (Set_Current_Entity);
   pragma Inline (Set_Name_Entity_Id);
   pragma Inline (Set_Size_Info);
   pragma Inline (Unqualify);

end Sem_Util;<|MERGE_RESOLUTION|>--- conflicted
+++ resolved
@@ -6,11 +6,7 @@
 --                                                                          --
 --                                 S p e c                                  --
 --                                                                          --
-<<<<<<< HEAD
---          Copyright (C) 1992-2005, Free Software Foundation, Inc.         --
-=======
 --          Copyright (C) 1992-2006, Free Software Foundation, Inc.         --
->>>>>>> c355071f
 --                                                                          --
 -- GNAT is free software;  you can  redistribute it  and/or modify it under --
 -- terms of the  GNU General Public License as published  by the Free Soft- --
@@ -119,12 +115,6 @@
    --  Verify that the full declaration of type T has been seen. If not,
    --  place error message on node N. Used in  object declarations, type
    --  conversions, qualified expressions.
-
-   procedure Check_Obsolescent (Nam : Entity_Id; N : Node_Id);
-   --  Nam is either a subprogram or a (generic) package entity. This procedure
-   --  checks if the Is_Obsolescent flag is set and if so, outputs appropriate
-   --  diagnostics (it also checks the appropriate restriction). N is the node
-   --  to which error messages are attached.
 
    procedure Check_Potentially_Blocking_Operation (N : Node_Id);
    --  N is one of the statement forms that is a potentially blocking
@@ -849,16 +839,6 @@
 
    function Safe_To_Capture_Value
      (N    : Node_Id;
-<<<<<<< HEAD
-      Ent  : Entity_Id) return Boolean;
-   --  The caller is interested in capturing a value (either the current
-   --  value, or an indication that the value is non-null) for the given
-   --  entity Ent. This value can only be captured if sequential execution
-   --  semantics can be properly guaranteed so that a subsequent reference
-   --  will indeed be sure that this current value indication is correct.
-   --  The node N is the construct which resulted in the possible capture
-   --  of the value (this is used to check if we are in a conditional).
-=======
       Ent  : Entity_Id;
       Cond : Boolean := False) return Boolean;
    --  The caller is interested in capturing a value (either the current value,
@@ -877,7 +857,6 @@
    --  parameters, and variables unless Cond is True, in which case we also
    --  allow IN formals, loop parameters and constants, where we cannot ever
    --  capture actual value information, but we can capture conditional tests.
->>>>>>> c355071f
 
    function Same_Name (N1, N2 : Node_Id) return Boolean;
    --  Determine if two (possibly expanded) names are the same name
@@ -971,13 +950,10 @@
 
    function Universal_Interpretation (Opnd : Node_Id) return Entity_Id;
    --  Yields universal_Integer or Universal_Real if this is a candidate
-<<<<<<< HEAD
-=======
 
    function Unqualify (Expr : Node_Id) return Node_Id;
    --  Removes any qualifications from Expr. For example, for T1'(T2'(X)),
    --  this returns X. If Expr is not a qualified expression, returns Expr.
->>>>>>> c355071f
 
    function Within_Init_Proc return Boolean;
    --  Determines if Current_Scope is within an init proc
