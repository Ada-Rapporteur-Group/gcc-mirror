------------------------------------------------------------------------------
--                                                                          --
--                         GNAT COMPILER COMPONENTS                         --
--                                                                          --
--                             E X P _ P A K D                              --
--                                                                          --
--                                 B o d y                                  --
--                                                                          --
<<<<<<< HEAD
--          Copyright (C) 1992-2005, Free Software Foundation, Inc.         --
=======
--          Copyright (C) 1992-2006, Free Software Foundation, Inc.         --
>>>>>>> c355071f
--                                                                          --
-- GNAT is free software;  you can  redistribute it  and/or modify it under --
-- terms of the  GNU General Public License as published  by the Free Soft- --
-- ware  Foundation;  either version 2,  or (at your option) any later ver- --
-- sion.  GNAT is distributed in the hope that it will be useful, but WITH- --
-- OUT ANY WARRANTY;  without even the  implied warranty of MERCHANTABILITY --
-- or FITNESS FOR A PARTICULAR PURPOSE.  See the GNU General Public License --
-- for  more details.  You should have  received  a copy of the GNU General --
-- Public License  distributed with GNAT;  see file COPYING.  If not, write --
-- to  the  Free Software Foundation,  51  Franklin  Street,  Fifth  Floor, --
-- Boston, MA 02110-1301, USA.                                              --
--                                                                          --
-- GNAT was originally developed  by the GNAT team at  New York University. --
-- Extensive contributions were provided by Ada Core Technologies Inc.      --
--                                                                          --
------------------------------------------------------------------------------

with Atree;    use Atree;
with Checks;   use Checks;
with Einfo;    use Einfo;
with Errout;   use Errout;
with Exp_Dbug; use Exp_Dbug;
with Exp_Util; use Exp_Util;
with Nlists;   use Nlists;
with Nmake;    use Nmake;
with Rtsfind;  use Rtsfind;
with Sem;      use Sem;
with Sem_Ch3;  use Sem_Ch3;
with Sem_Ch8;  use Sem_Ch8;
with Sem_Ch13; use Sem_Ch13;
with Sem_Eval; use Sem_Eval;
with Sem_Res;  use Sem_Res;
with Sem_Util; use Sem_Util;
with Sinfo;    use Sinfo;
with Snames;   use Snames;
with Stand;    use Stand;
with Targparm; use Targparm;
with Tbuild;   use Tbuild;
with Ttypes;   use Ttypes;
with Uintp;    use Uintp;

package body Exp_Pakd is

   ---------------------------
   -- Endian Considerations --
   ---------------------------

   --  As described in the specification, bit numbering in a packed array
   --  is consistent with bit numbering in a record representation clause,
   --  and hence dependent on the endianness of the machine:

   --    For little-endian machines, element zero is at the right hand end
   --    (low order end) of a bit field.

   --    For big-endian machines, element zero is at the left hand end
   --    (high order end) of a bit field.

   --  The shifts that are used to right justify a field therefore differ
   --  in the two cases. For the little-endian case, we can simply use the
   --  bit number (i.e. the element number * element size) as the count for
   --  a right shift. For the big-endian case, we have to subtract the shift
   --  count from an appropriate constant to use in the right shift. We use
   --  rotates instead of shifts (which is necessary in the store case to
   --  preserve other fields), and we expect that the backend will be able
   --  to change the right rotate into a left rotate, avoiding the subtract,
   --  if the architecture provides such an instruction.

   ----------------------------------------------
   -- Entity Tables for Packed Access Routines --
   ----------------------------------------------

   --  For the cases of component size = 3,5-7,9-15,17-31,33-63 we call
   --  library routines. This table is used to obtain the entity for the
   --  proper routine.

   type E_Array is array (Int range 01 .. 63) of RE_Id;

   --  Array of Bits_nn entities. Note that we do not use library routines
   --  for the 8-bit and 16-bit cases, but we still fill in the table, using
   --  entries from System.Unsigned, because we also use this table for
   --  certain special unchecked conversions in the big-endian case.

   Bits_Id : constant E_Array :=
     (01 => RE_Bits_1,
      02 => RE_Bits_2,
      03 => RE_Bits_03,
      04 => RE_Bits_4,
      05 => RE_Bits_05,
      06 => RE_Bits_06,
      07 => RE_Bits_07,
      08 => RE_Unsigned_8,
      09 => RE_Bits_09,
      10 => RE_Bits_10,
      11 => RE_Bits_11,
      12 => RE_Bits_12,
      13 => RE_Bits_13,
      14 => RE_Bits_14,
      15 => RE_Bits_15,
      16 => RE_Unsigned_16,
      17 => RE_Bits_17,
      18 => RE_Bits_18,
      19 => RE_Bits_19,
      20 => RE_Bits_20,
      21 => RE_Bits_21,
      22 => RE_Bits_22,
      23 => RE_Bits_23,
      24 => RE_Bits_24,
      25 => RE_Bits_25,
      26 => RE_Bits_26,
      27 => RE_Bits_27,
      28 => RE_Bits_28,
      29 => RE_Bits_29,
      30 => RE_Bits_30,
      31 => RE_Bits_31,
      32 => RE_Unsigned_32,
      33 => RE_Bits_33,
      34 => RE_Bits_34,
      35 => RE_Bits_35,
      36 => RE_Bits_36,
      37 => RE_Bits_37,
      38 => RE_Bits_38,
      39 => RE_Bits_39,
      40 => RE_Bits_40,
      41 => RE_Bits_41,
      42 => RE_Bits_42,
      43 => RE_Bits_43,
      44 => RE_Bits_44,
      45 => RE_Bits_45,
      46 => RE_Bits_46,
      47 => RE_Bits_47,
      48 => RE_Bits_48,
      49 => RE_Bits_49,
      50 => RE_Bits_50,
      51 => RE_Bits_51,
      52 => RE_Bits_52,
      53 => RE_Bits_53,
      54 => RE_Bits_54,
      55 => RE_Bits_55,
      56 => RE_Bits_56,
      57 => RE_Bits_57,
      58 => RE_Bits_58,
      59 => RE_Bits_59,
      60 => RE_Bits_60,
      61 => RE_Bits_61,
      62 => RE_Bits_62,
      63 => RE_Bits_63);

   --  Array of Get routine entities. These are used to obtain an element
   --  from a packed array. The N'th entry is used to obtain elements from
   --  a packed array whose component size is N. RE_Null is used as a null
   --  entry, for the cases where a library routine is not used.

   Get_Id : constant E_Array :=
     (01 => RE_Null,
      02 => RE_Null,
      03 => RE_Get_03,
      04 => RE_Null,
      05 => RE_Get_05,
      06 => RE_Get_06,
      07 => RE_Get_07,
      08 => RE_Null,
      09 => RE_Get_09,
      10 => RE_Get_10,
      11 => RE_Get_11,
      12 => RE_Get_12,
      13 => RE_Get_13,
      14 => RE_Get_14,
      15 => RE_Get_15,
      16 => RE_Null,
      17 => RE_Get_17,
      18 => RE_Get_18,
      19 => RE_Get_19,
      20 => RE_Get_20,
      21 => RE_Get_21,
      22 => RE_Get_22,
      23 => RE_Get_23,
      24 => RE_Get_24,
      25 => RE_Get_25,
      26 => RE_Get_26,
      27 => RE_Get_27,
      28 => RE_Get_28,
      29 => RE_Get_29,
      30 => RE_Get_30,
      31 => RE_Get_31,
      32 => RE_Null,
      33 => RE_Get_33,
      34 => RE_Get_34,
      35 => RE_Get_35,
      36 => RE_Get_36,
      37 => RE_Get_37,
      38 => RE_Get_38,
      39 => RE_Get_39,
      40 => RE_Get_40,
      41 => RE_Get_41,
      42 => RE_Get_42,
      43 => RE_Get_43,
      44 => RE_Get_44,
      45 => RE_Get_45,
      46 => RE_Get_46,
      47 => RE_Get_47,
      48 => RE_Get_48,
      49 => RE_Get_49,
      50 => RE_Get_50,
      51 => RE_Get_51,
      52 => RE_Get_52,
      53 => RE_Get_53,
      54 => RE_Get_54,
      55 => RE_Get_55,
      56 => RE_Get_56,
      57 => RE_Get_57,
      58 => RE_Get_58,
      59 => RE_Get_59,
      60 => RE_Get_60,
      61 => RE_Get_61,
      62 => RE_Get_62,
      63 => RE_Get_63);

   --  Array of Get routine entities to be used in the case where the packed
   --  array is itself a component of a packed structure, and therefore may
   --  not be fully aligned. This only affects the even sizes, since for the
   --  odd sizes, we do not get any fixed alignment in any case.

   GetU_Id : constant E_Array :=
     (01 => RE_Null,
      02 => RE_Null,
      03 => RE_Get_03,
      04 => RE_Null,
      05 => RE_Get_05,
      06 => RE_GetU_06,
      07 => RE_Get_07,
      08 => RE_Null,
      09 => RE_Get_09,
      10 => RE_GetU_10,
      11 => RE_Get_11,
      12 => RE_GetU_12,
      13 => RE_Get_13,
      14 => RE_GetU_14,
      15 => RE_Get_15,
      16 => RE_Null,
      17 => RE_Get_17,
      18 => RE_GetU_18,
      19 => RE_Get_19,
      20 => RE_GetU_20,
      21 => RE_Get_21,
      22 => RE_GetU_22,
      23 => RE_Get_23,
      24 => RE_GetU_24,
      25 => RE_Get_25,
      26 => RE_GetU_26,
      27 => RE_Get_27,
      28 => RE_GetU_28,
      29 => RE_Get_29,
      30 => RE_GetU_30,
      31 => RE_Get_31,
      32 => RE_Null,
      33 => RE_Get_33,
      34 => RE_GetU_34,
      35 => RE_Get_35,
      36 => RE_GetU_36,
      37 => RE_Get_37,
      38 => RE_GetU_38,
      39 => RE_Get_39,
      40 => RE_GetU_40,
      41 => RE_Get_41,
      42 => RE_GetU_42,
      43 => RE_Get_43,
      44 => RE_GetU_44,
      45 => RE_Get_45,
      46 => RE_GetU_46,
      47 => RE_Get_47,
      48 => RE_GetU_48,
      49 => RE_Get_49,
      50 => RE_GetU_50,
      51 => RE_Get_51,
      52 => RE_GetU_52,
      53 => RE_Get_53,
      54 => RE_GetU_54,
      55 => RE_Get_55,
      56 => RE_GetU_56,
      57 => RE_Get_57,
      58 => RE_GetU_58,
      59 => RE_Get_59,
      60 => RE_GetU_60,
      61 => RE_Get_61,
      62 => RE_GetU_62,
      63 => RE_Get_63);

   --  Array of Set routine entities. These are used to assign an element
   --  of a packed array. The N'th entry is used to assign elements for
   --  a packed array whose component size is N. RE_Null is used as a null
   --  entry, for the cases where a library routine is not used.

   Set_Id : constant E_Array :=
     (01 => RE_Null,
      02 => RE_Null,
      03 => RE_Set_03,
      04 => RE_Null,
      05 => RE_Set_05,
      06 => RE_Set_06,
      07 => RE_Set_07,
      08 => RE_Null,
      09 => RE_Set_09,
      10 => RE_Set_10,
      11 => RE_Set_11,
      12 => RE_Set_12,
      13 => RE_Set_13,
      14 => RE_Set_14,
      15 => RE_Set_15,
      16 => RE_Null,
      17 => RE_Set_17,
      18 => RE_Set_18,
      19 => RE_Set_19,
      20 => RE_Set_20,
      21 => RE_Set_21,
      22 => RE_Set_22,
      23 => RE_Set_23,
      24 => RE_Set_24,
      25 => RE_Set_25,
      26 => RE_Set_26,
      27 => RE_Set_27,
      28 => RE_Set_28,
      29 => RE_Set_29,
      30 => RE_Set_30,
      31 => RE_Set_31,
      32 => RE_Null,
      33 => RE_Set_33,
      34 => RE_Set_34,
      35 => RE_Set_35,
      36 => RE_Set_36,
      37 => RE_Set_37,
      38 => RE_Set_38,
      39 => RE_Set_39,
      40 => RE_Set_40,
      41 => RE_Set_41,
      42 => RE_Set_42,
      43 => RE_Set_43,
      44 => RE_Set_44,
      45 => RE_Set_45,
      46 => RE_Set_46,
      47 => RE_Set_47,
      48 => RE_Set_48,
      49 => RE_Set_49,
      50 => RE_Set_50,
      51 => RE_Set_51,
      52 => RE_Set_52,
      53 => RE_Set_53,
      54 => RE_Set_54,
      55 => RE_Set_55,
      56 => RE_Set_56,
      57 => RE_Set_57,
      58 => RE_Set_58,
      59 => RE_Set_59,
      60 => RE_Set_60,
      61 => RE_Set_61,
      62 => RE_Set_62,
      63 => RE_Set_63);

   --  Array of Set routine entities to be used in the case where the packed
   --  array is itself a component of a packed structure, and therefore may
   --  not be fully aligned. This only affects the even sizes, since for the
   --  odd sizes, we do not get any fixed alignment in any case.

   SetU_Id : constant E_Array :=
     (01 => RE_Null,
      02 => RE_Null,
      03 => RE_Set_03,
      04 => RE_Null,
      05 => RE_Set_05,
      06 => RE_SetU_06,
      07 => RE_Set_07,
      08 => RE_Null,
      09 => RE_Set_09,
      10 => RE_SetU_10,
      11 => RE_Set_11,
      12 => RE_SetU_12,
      13 => RE_Set_13,
      14 => RE_SetU_14,
      15 => RE_Set_15,
      16 => RE_Null,
      17 => RE_Set_17,
      18 => RE_SetU_18,
      19 => RE_Set_19,
      20 => RE_SetU_20,
      21 => RE_Set_21,
      22 => RE_SetU_22,
      23 => RE_Set_23,
      24 => RE_SetU_24,
      25 => RE_Set_25,
      26 => RE_SetU_26,
      27 => RE_Set_27,
      28 => RE_SetU_28,
      29 => RE_Set_29,
      30 => RE_SetU_30,
      31 => RE_Set_31,
      32 => RE_Null,
      33 => RE_Set_33,
      34 => RE_SetU_34,
      35 => RE_Set_35,
      36 => RE_SetU_36,
      37 => RE_Set_37,
      38 => RE_SetU_38,
      39 => RE_Set_39,
      40 => RE_SetU_40,
      41 => RE_Set_41,
      42 => RE_SetU_42,
      43 => RE_Set_43,
      44 => RE_SetU_44,
      45 => RE_Set_45,
      46 => RE_SetU_46,
      47 => RE_Set_47,
      48 => RE_SetU_48,
      49 => RE_Set_49,
      50 => RE_SetU_50,
      51 => RE_Set_51,
      52 => RE_SetU_52,
      53 => RE_Set_53,
      54 => RE_SetU_54,
      55 => RE_Set_55,
      56 => RE_SetU_56,
      57 => RE_Set_57,
      58 => RE_SetU_58,
      59 => RE_Set_59,
      60 => RE_SetU_60,
      61 => RE_Set_61,
      62 => RE_SetU_62,
      63 => RE_Set_63);

   -----------------------
   -- Local Subprograms --
   -----------------------

   procedure Compute_Linear_Subscript
     (Atyp   : Entity_Id;
      N      : Node_Id;
      Subscr : out Node_Id);
   --  Given a constrained array type Atyp, and an indexed component node
   --  N referencing an array object of this type, build an expression of
   --  type Standard.Integer representing the zero-based linear subscript
   --  value. This expression includes any required range checks.

   procedure Convert_To_PAT_Type (Aexp : Node_Id);
   --  Given an expression of a packed array type, builds a corresponding
   --  expression whose type is the implementation type used to represent
   --  the packed array. Aexp is analyzed and resolved on entry and on exit.

   function Known_Aligned_Enough (Obj : Node_Id; Csiz : Nat) return Boolean;
   --  There are two versions of the Set routines, the ones used when the
   --  object is known to be sufficiently well aligned given the number of
   --  bits, and the ones used when the object is not known to be aligned.
   --  This routine is used to determine which set to use. Obj is a reference
   --  to the object, and Csiz is the component size of the packed array.
   --  True is returned if the alignment of object is known to be sufficient,
   --  defined as 1 for odd bit sizes, 4 for bit sizes divisible by 4, and
   --  2 otherwise.

   function Make_Shift_Left (N : Node_Id; S : Node_Id) return Node_Id;
   --  Build a left shift node, checking for the case of a shift count of zero

   function Make_Shift_Right (N : Node_Id; S : Node_Id) return Node_Id;
   --  Build a right shift node, checking for the case of a shift count of zero

   function RJ_Unchecked_Convert_To
     (Typ  : Entity_Id;
      Expr : Node_Id) return Node_Id;
   --  The packed array code does unchecked conversions which in some cases
   --  may involve non-discrete types with differing sizes. The semantics of
   --  such conversions is potentially endian dependent, and the effect we
   --  want here for such a conversion is to do the conversion in size as
   --  though numeric items are involved, and we extend or truncate on the
   --  left side. This happens naturally in the little-endian case, but in
   --  the big endian case we can get left justification, when what we want
   --  is right justification. This routine does the unchecked conversion in
   --  a stepwise manner to ensure that it gives the expected result. Hence
   --  the name (RJ = Right justified). The parameters Typ and Expr are as
   --  for the case of a normal Unchecked_Convert_To call.

   procedure Setup_Enumeration_Packed_Array_Reference (N : Node_Id);
   --  This routine is called in the Get and Set case for arrays that are
   --  packed but not bit-packed, meaning that they have at least one
   --  subscript that is of an enumeration type with a non-standard
   --  representation. This routine modifies the given node to properly
   --  reference the corresponding packed array type.

   procedure Setup_Inline_Packed_Array_Reference
     (N      : Node_Id;
      Atyp   : Entity_Id;
      Obj    : in out Node_Id;
      Cmask  : out Uint;
      Shift  : out Node_Id);
   --  This procedure performs common processing on the N_Indexed_Component
   --  parameter given as N, whose prefix is a reference to a packed array.
   --  This is used for the get and set when the component size is 1,2,4
   --  or for other component sizes when the packed array type is a modular
   --  type (i.e. the cases that are handled with inline code).
   --
   --  On entry:
   --
   --    N is the N_Indexed_Component node for the packed array reference
   --
   --    Atyp is the constrained array type (the actual subtype has been
   --    computed if necessary to obtain the constraints, but this is still
   --    the original array type, not the Packed_Array_Type value).
   --
   --    Obj is the object which is to be indexed. It is always of type Atyp.
   --
   --  On return:
   --
   --    Obj is the object containing the desired bit field. It is of type
   --    Unsigned, Long_Unsigned, or Long_Long_Unsigned, and is either the
   --    entire value, for the small static case, or the proper selected byte
   --    from the array in the large or dynamic case. This node is analyzed
   --    and resolved on return.
   --
   --    Shift is a node representing the shift count to be used in the
   --    rotate right instruction that positions the field for access.
   --    This node is analyzed and resolved on return.
   --
   --    Cmask is a mask corresponding to the width of the component field.
   --    Its value is 2 ** Csize - 1 (e.g. 2#1111# for component size of 4).
   --
   --  Note: in some cases the call to this routine may generate actions
   --  (for handling multi-use references and the generation of the packed
   --  array type on the fly). Such actions are inserted into the tree
   --  directly using Insert_Action.

   ------------------------------
   -- Compute_Linear_Subcsript --
   ------------------------------

   procedure Compute_Linear_Subscript
     (Atyp   : Entity_Id;
      N      : Node_Id;
      Subscr : out Node_Id)
   is
      Loc    : constant Source_Ptr := Sloc (N);
      Oldsub : Node_Id;
      Newsub : Node_Id;
      Indx   : Node_Id;
      Styp   : Entity_Id;

   begin
      Subscr := Empty;

      --  Loop through dimensions

      Indx   := First_Index (Atyp);
      Oldsub := First (Expressions (N));

      while Present (Indx) loop
         Styp := Etype (Indx);
         Newsub := Relocate_Node (Oldsub);

         --  Get expression for the subscript value. First, if Do_Range_Check
         --  is set on a subscript, then we must do a range check against the
         --  original bounds (not the bounds of the packed array type). We do
         --  this by introducing a subtype conversion.

         if Do_Range_Check (Newsub)
           and then Etype (Newsub) /= Styp
         then
            Newsub := Convert_To (Styp, Newsub);
         end if;

         --  Now evolve the expression for the subscript. First convert
         --  the subscript to be zero based and of an integer type.

         --  Case of integer type, where we just subtract to get lower bound

         if Is_Integer_Type (Styp) then

            --  If length of integer type is smaller than standard integer,
            --  then we convert to integer first, then do the subtract

            --  Integer (subscript) - Integer (Styp'First)

            if Esize (Styp) < Esize (Standard_Integer) then
               Newsub :=
                 Make_Op_Subtract (Loc,
                   Left_Opnd => Convert_To (Standard_Integer, Newsub),
                 Right_Opnd =>
                   Convert_To (Standard_Integer,
                     Make_Attribute_Reference (Loc,
                       Prefix         => New_Occurrence_Of (Styp, Loc),
                       Attribute_Name => Name_First)));

            --  For larger integer types, subtract first, then convert to
            --  integer, this deals with strange long long integer bounds.

            --    Integer (subscript - Styp'First)

            else
               Newsub :=
                 Convert_To (Standard_Integer,
                   Make_Op_Subtract (Loc,
                     Left_Opnd => Newsub,
                   Right_Opnd =>
                     Make_Attribute_Reference (Loc,
                       Prefix         => New_Occurrence_Of (Styp, Loc),
                       Attribute_Name => Name_First)));
            end if;

         --  For the enumeration case, we have to use 'Pos to get the value
         --  to work with before subtracting the lower bound.

         --    Integer (Styp'Pos (subscr)) - Integer (Styp'Pos (Styp'First));

         --  This is not quite right for bizarre cases where the size of the
         --  enumeration type is > Integer'Size bits due to rep clause ???

         else
            pragma Assert (Is_Enumeration_Type (Styp));

            Newsub :=
              Make_Op_Subtract (Loc,
                Left_Opnd => Convert_To (Standard_Integer,
                  Make_Attribute_Reference (Loc,
                    Prefix         => New_Occurrence_Of (Styp, Loc),
                    Attribute_Name => Name_Pos,
                    Expressions    => New_List (Newsub))),

                Right_Opnd =>
                  Convert_To (Standard_Integer,
                    Make_Attribute_Reference (Loc,
                      Prefix         => New_Occurrence_Of (Styp, Loc),
                      Attribute_Name => Name_Pos,
                      Expressions    => New_List (
                        Make_Attribute_Reference (Loc,
                        Prefix         => New_Occurrence_Of (Styp, Loc),
                        Attribute_Name => Name_First)))));
         end if;

         Set_Paren_Count (Newsub, 1);

         --  For the first subscript, we just copy that subscript value

         if No (Subscr) then
            Subscr := Newsub;

         --  Otherwise, we must multiply what we already have by the current
         --  stride and then add in the new value to the evolving subscript.

         else
            Subscr :=
              Make_Op_Add (Loc,
                Left_Opnd =>
                  Make_Op_Multiply (Loc,
                    Left_Opnd  => Subscr,
                    Right_Opnd =>
                      Make_Attribute_Reference (Loc,
                        Attribute_Name => Name_Range_Length,
                        Prefix         => New_Occurrence_Of (Styp, Loc))),
                Right_Opnd => Newsub);
         end if;

         --  Move to next subscript

         Next_Index (Indx);
         Next (Oldsub);
      end loop;
   end Compute_Linear_Subscript;

   -------------------------
   -- Convert_To_PAT_Type --
   -------------------------

   --  The PAT is always obtained from the actual subtype

   procedure Convert_To_PAT_Type (Aexp : Node_Id) is
      Act_ST : Entity_Id;

   begin
      Convert_To_Actual_Subtype (Aexp);
      Act_ST := Underlying_Type (Etype (Aexp));
      Create_Packed_Array_Type (Act_ST);

      --  Just replace the etype with the packed array type. This works because
      --  the expression will not be further analyzed, and Gigi considers the
      --  two types equivalent in any case.

      --  This is not strictly the case ??? If the reference is an actual in
      --  call, the expansion of the prefix is delayed, and must be reanalyzed,
      --  see Reset_Packed_Prefix. On the other hand, if the prefix is a simple
      --  array reference, reanalysis can produce spurious type errors when the
      --  PAT type is replaced again with the original type of the array. Same
      --  for the case of a dereference. The following is correct and minimal,
      --  but the handling of more complex packed expressions in actuals is
      --  confused. Probably the problem only remains for actuals in calls.

      --  This is not strictly the case ??? If the reference is an actual
      --  in a call, the expansion of the prefix is delayed, and must be
      --  reanalyzed, see Reset_Packed_Prefix. On the other hand, if the
      --  prefix is a simple array reference, reanalysis can produce spurious
      --  type errors when the PAT type is replaced again with the original
      --  type of the array. The following is correct and minimal, but the
      --  handling of more complex packed expressions in actuals is confused.
      --  It is likely that the problem only remains for actuals in calls.

      Set_Etype (Aexp, Packed_Array_Type (Act_ST));

      if Is_Entity_Name (Aexp)
        or else
           (Nkind (Aexp) = N_Indexed_Component
             and then Is_Entity_Name (Prefix (Aexp)))
<<<<<<< HEAD
=======
        or else Nkind (Aexp) = N_Explicit_Dereference
>>>>>>> c355071f
      then
         Set_Analyzed (Aexp);
      end if;
   end Convert_To_PAT_Type;

   ------------------------------
   -- Create_Packed_Array_Type --
   ------------------------------

   procedure Create_Packed_Array_Type (Typ : Entity_Id) is
      Loc      : constant Source_Ptr := Sloc (Typ);
      Ctyp     : constant Entity_Id  := Component_Type (Typ);
      Csize    : constant Uint       := Component_Size (Typ);

      Ancest   : Entity_Id;
      PB_Type  : Entity_Id;
      PASize   : Uint;
      Decl     : Node_Id;
      PAT      : Entity_Id;
      Len_Dim  : Node_Id;
      Len_Expr : Node_Id;
      Len_Bits : Uint;
      Bits_U1  : Node_Id;
      PAT_High : Node_Id;
      Btyp     : Entity_Id;
      Lit      : Node_Id;

      procedure Install_PAT;
      --  This procedure is called with Decl set to the declaration for the
      --  packed array type. It creates the type and installs it as required.

      procedure Set_PB_Type;
      --  Sets PB_Type to Packed_Bytes{1,2,4} as required by the alignment
      --  requirements (see documentation in the spec of this package).

      -----------------
      -- Install_PAT --
      -----------------

      procedure Install_PAT is
         Pushed_Scope : Boolean := False;

      begin
         --  We do not want to put the declaration we have created in the tree
         --  since it is often hard, and sometimes impossible to find a proper
         --  place for it (the impossible case arises for a packed array type
         --  with bounds depending on the discriminant, a declaration cannot
         --  be put inside the record, and the reference to the discriminant
         --  cannot be outside the record).

         --  The solution is to analyze the declaration while temporarily
         --  attached to the tree at an appropriate point, and then we install
         --  the resulting type as an Itype in the packed array type field of
         --  the original type, so that no explicit declaration is required.

         --  Note: the packed type is created in the scope of its parent
         --  type. There are at least some cases where the current scope
         --  is deeper, and so when this is the case, we temporarily reset
         --  the scope for the definition. This is clearly safe, since the
         --  first use of the packed array type will be the implicit
         --  reference from the corresponding unpacked type when it is
         --  elaborated.

         if Is_Itype (Typ) then
            Set_Parent (Decl, Associated_Node_For_Itype (Typ));
         else
            Set_Parent (Decl, Declaration_Node (Typ));
         end if;

         if Scope (Typ) /= Current_Scope then
            New_Scope (Scope (Typ));
            Pushed_Scope := True;
         end if;

         Set_Is_Itype (PAT, True);
         Set_Packed_Array_Type (Typ, PAT);
         Analyze (Decl, Suppress => All_Checks);

         if Pushed_Scope then
            Pop_Scope;
         end if;

         --  Set Esize and RM_Size to the actual size of the packed object
         --  Do not reset RM_Size if already set, as happens in the case
         --  of a modular type.

         Set_Esize (PAT, PASize);

         if Unknown_RM_Size (PAT) then
            Set_RM_Size (PAT, PASize);
         end if;

         --  Set remaining fields of packed array type

         Init_Alignment                (PAT);
         Set_Parent                    (PAT, Empty);
         Set_Associated_Node_For_Itype (PAT, Typ);
         Set_Is_Packed_Array_Type      (PAT, True);
         Set_Original_Array_Type       (PAT, Typ);

         --  We definitely do not want to delay freezing for packed array
         --  types. This is of particular importance for the itypes that
         --  are generated for record components depending on discriminants
         --  where there is no place to put the freeze node.

         Set_Has_Delayed_Freeze (PAT, False);
         Set_Has_Delayed_Freeze (Etype (PAT), False);

         --  If we did allocate a freeze node, then clear out the reference
         --  since it is obsolete (should we delete the freeze node???)

         Set_Freeze_Node (PAT, Empty);
         Set_Freeze_Node (Etype (PAT), Empty);
      end Install_PAT;

      -----------------
      -- Set_PB_Type --
      -----------------

      procedure Set_PB_Type is
      begin
         --  If the user has specified an explicit alignment for the
         --  type or component, take it into account.

         if Csize <= 2 or else Csize = 4 or else Csize mod 2 /= 0
           or else Alignment (Typ) = 1
           or else Component_Alignment (Typ) = Calign_Storage_Unit
         then
            PB_Type := RTE (RE_Packed_Bytes1);

         elsif Csize mod 4 /= 0
           or else Alignment (Typ) = 2
         then
            PB_Type := RTE (RE_Packed_Bytes2);

         else
            PB_Type := RTE (RE_Packed_Bytes4);
         end if;
      end Set_PB_Type;

   --  Start of processing for Create_Packed_Array_Type

   begin
      --  If we already have a packed array type, nothing to do

      if Present (Packed_Array_Type (Typ)) then
         return;
      end if;

      --  If our immediate ancestor subtype is constrained, and it already
      --  has a packed array type, then just share the same type, since the
      --  bounds must be the same. If the ancestor is not an array type but
      --  a private type, as can happen with multiple instantiations, create
      --  a new packed type, to avoid privacy issues.

      if Ekind (Typ) = E_Array_Subtype then
         Ancest := Ancestor_Subtype (Typ);

         if Present (Ancest)
           and then Is_Array_Type (Ancest)
           and then Is_Constrained (Ancest)
           and then Present (Packed_Array_Type (Ancest))
         then
            Set_Packed_Array_Type (Typ, Packed_Array_Type (Ancest));
            return;
         end if;
      end if;

      --  We preset the result type size from the size of the original array
      --  type, since this size clearly belongs to the packed array type. The
      --  size of the conceptual unpacked type is always set to unknown.

      PASize := Esize (Typ);

      --  Case of an array where at least one index is of an enumeration
      --  type with a non-standard representation, but the component size
      --  is not appropriate for bit packing. This is the case where we
      --  have Is_Packed set (we would never be in this unit otherwise),
      --  but Is_Bit_Packed_Array is false.

      --  Note that if the component size is appropriate for bit packing,
      --  then the circuit for the computation of the subscript properly
      --  deals with the non-standard enumeration type case by taking the
      --  Pos anyway.

      if not Is_Bit_Packed_Array (Typ) then

         --  Here we build a declaration:

         --    type tttP is array (index1, index2, ...) of component_type

         --  where index1, index2, are the index types. These are the same
         --  as the index types of the original array, except for the non-
         --  standard representation enumeration type case, where we have
         --  two subcases.

         --  For the unconstrained array case, we use

         --    Natural range <>

         --  For the constrained case, we use

         --    Natural range Enum_Type'Pos (Enum_Type'First) ..
         --                  Enum_Type'Pos (Enum_Type'Last);

         PAT :=
           Make_Defining_Identifier (Loc,
             Chars => New_External_Name (Chars (Typ), 'P'));

         Set_Packed_Array_Type (Typ, PAT);

         declare
            Indexes   : constant List_Id := New_List;
            Indx      : Node_Id;
            Indx_Typ  : Entity_Id;
            Enum_Case : Boolean;
            Typedef   : Node_Id;

         begin
            Indx := First_Index (Typ);

            while Present (Indx) loop
               Indx_Typ := Etype (Indx);

               Enum_Case := Is_Enumeration_Type (Indx_Typ)
                              and then Has_Non_Standard_Rep (Indx_Typ);

               --  Unconstrained case

               if not Is_Constrained (Typ) then
                  if Enum_Case then
                     Indx_Typ := Standard_Natural;
                  end if;

                  Append_To (Indexes, New_Occurrence_Of (Indx_Typ, Loc));

               --  Constrained case

               else
                  if not Enum_Case then
                     Append_To (Indexes, New_Occurrence_Of (Indx_Typ, Loc));

                  else
                     Append_To (Indexes,
                       Make_Subtype_Indication (Loc,
                         Subtype_Mark =>
                           New_Occurrence_Of (Standard_Natural, Loc),
                         Constraint =>
                           Make_Range_Constraint (Loc,
                             Range_Expression =>
                               Make_Range (Loc,
                                 Low_Bound =>
                                   Make_Attribute_Reference (Loc,
                                     Prefix =>
                                       New_Occurrence_Of (Indx_Typ, Loc),
                                     Attribute_Name => Name_Pos,
                                     Expressions => New_List (
                                       Make_Attribute_Reference (Loc,
                                         Prefix =>
                                           New_Occurrence_Of (Indx_Typ, Loc),
                                         Attribute_Name => Name_First))),

                                 High_Bound =>
                                   Make_Attribute_Reference (Loc,
                                     Prefix =>
                                       New_Occurrence_Of (Indx_Typ, Loc),
                                     Attribute_Name => Name_Pos,
                                     Expressions => New_List (
                                       Make_Attribute_Reference (Loc,
                                         Prefix =>
                                           New_Occurrence_Of (Indx_Typ, Loc),
                                         Attribute_Name => Name_Last)))))));

                  end if;
               end if;

               Next_Index (Indx);
            end loop;

            if not Is_Constrained (Typ) then
               Typedef :=
                 Make_Unconstrained_Array_Definition (Loc,
                   Subtype_Marks => Indexes,
                   Component_Definition =>
                     Make_Component_Definition (Loc,
                       Aliased_Present    => False,
                       Subtype_Indication =>
                          New_Occurrence_Of (Ctyp, Loc)));

            else
               Typedef :=
                  Make_Constrained_Array_Definition (Loc,
                    Discrete_Subtype_Definitions => Indexes,
                    Component_Definition =>
                      Make_Component_Definition (Loc,
                        Aliased_Present    => False,
                        Subtype_Indication =>
                          New_Occurrence_Of (Ctyp, Loc)));
            end if;

            Decl :=
              Make_Full_Type_Declaration (Loc,
                Defining_Identifier => PAT,
                Type_Definition => Typedef);
         end;

         --  Set type as packed array type and install it

         Set_Is_Packed_Array_Type (PAT);
         Install_PAT;
         return;

      --  Case of bit-packing required for unconstrained array. We create
      --  a subtype that is equivalent to use Packed_Bytes{1,2,4} as needed.

      elsif not Is_Constrained (Typ) then
         PAT :=
           Make_Defining_Identifier (Loc,
             Chars => Make_Packed_Array_Type_Name (Typ, Csize));

         Set_Packed_Array_Type (Typ, PAT);
         Set_PB_Type;

         Decl :=
           Make_Subtype_Declaration (Loc,
             Defining_Identifier => PAT,
               Subtype_Indication => New_Occurrence_Of (PB_Type, Loc));
         Install_PAT;
         return;

      --  Remaining code is for the case of bit-packing for constrained array

      --  The name of the packed array subtype is

      --    ttt___Xsss

      --  where sss is the component size in bits and ttt is the name of
      --  the parent packed type.

      else
         PAT :=
           Make_Defining_Identifier (Loc,
             Chars => Make_Packed_Array_Type_Name (Typ, Csize));

         Set_Packed_Array_Type (Typ, PAT);

         --  Build an expression for the length of the array in bits.
         --  This is the product of the length of each of the dimensions

         declare
            J : Nat := 1;

         begin
            Len_Expr := Empty; -- suppress junk warning

            loop
               Len_Dim :=
                 Make_Attribute_Reference (Loc,
                   Attribute_Name => Name_Length,
                   Prefix         => New_Occurrence_Of (Typ, Loc),
                   Expressions    => New_List (
                     Make_Integer_Literal (Loc, J)));

               if J = 1 then
                  Len_Expr := Len_Dim;

               else
                  Len_Expr :=
                    Make_Op_Multiply (Loc,
                      Left_Opnd  => Len_Expr,
                      Right_Opnd => Len_Dim);
               end if;

               J := J + 1;
               exit when J > Number_Dimensions (Typ);
            end loop;
         end;

         --  Temporarily attach the length expression to the tree and analyze
         --  and resolve it, so that we can test its value. We assume that the
         --  total length fits in type Integer. This expression may involve
         --  discriminants, so we treat it as a default/per-object expression.

         Set_Parent (Len_Expr, Typ);
         Analyze_Per_Use_Expression (Len_Expr, Standard_Long_Long_Integer);

         --  Use a modular type if possible. We can do this if we have
         --  static bounds, and the length is small enough, and the length
         --  is not zero. We exclude the zero length case because the size
         --  of things is always at least one, and the zero length object
         --  would have an anomalous size.

         if Compile_Time_Known_Value (Len_Expr) then
            Len_Bits := Expr_Value (Len_Expr) * Csize;

            --  Check for size known to be too large

            if Len_Bits >
              Uint_2 ** (Standard_Integer_Size - 1) * System_Storage_Unit
            then
               if System_Storage_Unit = 8 then
                  Error_Msg_N
                    ("packed array size cannot exceed " &
                     "Integer''Last bytes", Typ);
               else
                  Error_Msg_N
                    ("packed array size cannot exceed " &
                     "Integer''Last storage units", Typ);
               end if;

               --  Reset length to arbitrary not too high value to continue

               Len_Expr := Make_Integer_Literal (Loc, 65535);
               Analyze_And_Resolve (Len_Expr, Standard_Long_Long_Integer);
            end if;

            --  We normally consider small enough to mean no larger than the
            --  value of System_Max_Binary_Modulus_Power, checking that in the
            --  case of values longer than word size, we have long shifts.

            if Len_Bits > 0
              and then
                (Len_Bits <= System_Word_Size
                   or else (Len_Bits <= System_Max_Binary_Modulus_Power
                              and then Support_Long_Shifts_On_Target))

            --  Also test for alignment given. If an alignment is given which
            --  is smaller than the natural modular alignment, force the array
            --  of bytes representation to accommodate the alignment.

              and then
                (No (Alignment_Clause (Typ))
                   or else
                 Alignment (Typ) >= ((Len_Bits + System_Storage_Unit)
                                             / System_Storage_Unit))
            then
               --  We can use the modular type, it has the form:

               --    subtype tttPn is btyp
               --      range 0 .. 2 ** ((Typ'Length (1)
               --                * ... * Typ'Length (n)) * Csize) - 1;

               --  The bounds are statically known, and btyp is one
               --  of the unsigned types, depending on the length. If the
               --  type is its first subtype, i.e. it is a user-defined
               --  type, no object of the type will be larger, and it is
               --  worthwhile to use a small unsigned type.

               if Len_Bits <= Standard_Short_Integer_Size
                 and then First_Subtype (Typ) = Typ
               then
                  Btyp := RTE (RE_Short_Unsigned);

               elsif Len_Bits <= Standard_Integer_Size then
                  Btyp := RTE (RE_Unsigned);

               elsif Len_Bits <= Standard_Long_Integer_Size then
                  Btyp := RTE (RE_Long_Unsigned);

               else
                  Btyp := RTE (RE_Long_Long_Unsigned);
               end if;

               Lit := Make_Integer_Literal (Loc, 2 ** Len_Bits - 1);
               Set_Print_In_Hex (Lit);

               Decl :=
                 Make_Subtype_Declaration (Loc,
                   Defining_Identifier => PAT,
                     Subtype_Indication =>
                       Make_Subtype_Indication (Loc,
                         Subtype_Mark => New_Occurrence_Of (Btyp, Loc),

                         Constraint =>
                           Make_Range_Constraint (Loc,
                             Range_Expression =>
                               Make_Range (Loc,
                                 Low_Bound =>
                                   Make_Integer_Literal (Loc, 0),
                                 High_Bound => Lit))));

               if PASize = Uint_0 then
                  PASize := Len_Bits;
               end if;

               Install_PAT;
               return;
            end if;
         end if;

         --  Could not use a modular type, for all other cases, we build
         --  a packed array subtype:

         --    subtype tttPn is
         --      System.Packed_Bytes{1,2,4} (0 .. (Bits + 7) / 8 - 1);

         --  Bits is the length of the array in bits

         Set_PB_Type;

         Bits_U1 :=
           Make_Op_Add (Loc,
             Left_Opnd =>
               Make_Op_Multiply (Loc,
                 Left_Opnd  =>
                   Make_Integer_Literal (Loc, Csize),
                 Right_Opnd => Len_Expr),

             Right_Opnd =>
               Make_Integer_Literal (Loc, 7));

         Set_Paren_Count (Bits_U1, 1);

         PAT_High :=
           Make_Op_Subtract (Loc,
             Left_Opnd =>
               Make_Op_Divide (Loc,
                 Left_Opnd => Bits_U1,
                 Right_Opnd => Make_Integer_Literal (Loc, 8)),
             Right_Opnd => Make_Integer_Literal (Loc, 1));

         Decl :=
           Make_Subtype_Declaration (Loc,
             Defining_Identifier => PAT,
               Subtype_Indication =>
                 Make_Subtype_Indication (Loc,
                   Subtype_Mark => New_Occurrence_Of (PB_Type, Loc),
                   Constraint =>
                     Make_Index_Or_Discriminant_Constraint (Loc,
                       Constraints => New_List (
                         Make_Range (Loc,
                           Low_Bound =>
                             Make_Integer_Literal (Loc, 0),
                           High_Bound =>
                             Convert_To (Standard_Integer, PAT_High))))));

         Install_PAT;

         --  Currently the code in this unit requires that packed arrays
         --  represented by non-modular arrays of bytes be on a byte
         --  boundary for bit sizes handled by System.Pack_nn units.
         --  That's because these units assume the array being accessed
         --  starts on a byte boundary.

         if Get_Id (UI_To_Int (Csize)) /= RE_Null then
            Set_Must_Be_On_Byte_Boundary (Typ);
         end if;
      end if;
   end Create_Packed_Array_Type;

   -----------------------------------
   -- Expand_Bit_Packed_Element_Set --
   -----------------------------------

   procedure Expand_Bit_Packed_Element_Set (N : Node_Id) is
      Loc : constant Source_Ptr := Sloc (N);
      Lhs : constant Node_Id    := Name (N);

      Ass_OK : constant Boolean := Assignment_OK (Lhs);
      --  Used to preserve assignment OK status when assignment is rewritten

      Rhs : Node_Id := Expression (N);
      --  Initially Rhs is the right hand side value, it will be replaced
      --  later by an appropriate unchecked conversion for the assignment.

      Obj    : Node_Id;
      Atyp   : Entity_Id;
      PAT    : Entity_Id;
      Ctyp   : Entity_Id;
      Csiz   : Int;
      Cmask  : Uint;

      Shift : Node_Id;
      --  The expression for the shift value that is required

      Shift_Used : Boolean := False;
      --  Set True if Shift has been used in the generated code at least
      --  once, so that it must be duplicated if used again

      New_Lhs : Node_Id;
      New_Rhs : Node_Id;

      Rhs_Val_Known : Boolean;
      Rhs_Val       : Uint;
      --  If the value of the right hand side as an integer constant is
      --  known at compile time, Rhs_Val_Known is set True, and Rhs_Val
      --  contains the value. Otherwise Rhs_Val_Known is set False, and
      --  the Rhs_Val is undefined.

      function Get_Shift return Node_Id;
      --  Function used to get the value of Shift, making sure that it
      --  gets duplicated if the function is called more than once.

      ---------------
      -- Get_Shift --
      ---------------

      function Get_Shift return Node_Id is
      begin
         --  If we used the shift value already, then duplicate it. We
         --  set a temporary parent in case actions have to be inserted.

         if Shift_Used then
            Set_Parent (Shift, N);
            return Duplicate_Subexpr_No_Checks (Shift);

         --  If first time, use Shift unchanged, and set flag for first use

         else
            Shift_Used := True;
            return Shift;
         end if;
      end Get_Shift;

   --  Start of processing for Expand_Bit_Packed_Element_Set

   begin
      pragma Assert (Is_Bit_Packed_Array (Etype (Prefix (Lhs))));

      Obj := Relocate_Node (Prefix (Lhs));
      Convert_To_Actual_Subtype (Obj);
      Atyp := Etype (Obj);
      PAT  := Packed_Array_Type (Atyp);
      Ctyp := Component_Type (Atyp);
      Csiz := UI_To_Int (Component_Size (Atyp));

      --  We convert the right hand side to the proper subtype to ensure
      --  that an appropriate range check is made (since the normal range
      --  check from assignment will be lost in the transformations). This
      --  conversion is analyzed immediately so that subsequent processing
      --  can work with an analyzed Rhs (and e.g. look at its Etype)

      --  If the right-hand side is a string literal, create a temporary for
      --  it, constant-folding is not ready to wrap the bit representation
      --  of a string literal.

      if Nkind (Rhs) = N_String_Literal then
         declare
            Decl : Node_Id;
         begin
            Decl :=
              Make_Object_Declaration (Loc,
                Defining_Identifier =>
                  Make_Defining_Identifier (Loc,  New_Internal_Name ('T')),
                Object_Definition => New_Occurrence_Of (Ctyp, Loc),
                Expression => New_Copy_Tree (Rhs));

            Insert_Actions (N, New_List (Decl));
            Rhs := New_Occurrence_Of (Defining_Identifier (Decl), Loc);
         end;
      end if;

      Rhs := Convert_To (Ctyp, Rhs);
      Set_Parent (Rhs, N);
      Analyze_And_Resolve (Rhs, Ctyp);

      --  Case of component size 1,2,4 or any component size for the modular
      --  case. These are the cases for which we can inline the code.

      if Csiz = 1 or else Csiz = 2 or else Csiz = 4
        or else (Present (PAT) and then Is_Modular_Integer_Type (PAT))
      then
         Setup_Inline_Packed_Array_Reference (Lhs, Atyp, Obj, Cmask, Shift);

         --  The statement to be generated is:

         --    Obj := atyp!((Obj and Mask1) or (shift_left (rhs, shift)))

         --      where mask1 is obtained by shifting Cmask left Shift bits
         --      and then complementing the result.

         --      the "and Mask1" is omitted if rhs is constant and all 1 bits

         --      the "or ..." is omitted if rhs is constant and all 0 bits

         --      rhs is converted to the appropriate type

         --      The result is converted back to the array type, since
         --      otherwise we lose knowledge of the packed nature.

         --  Determine if right side is all 0 bits or all 1 bits

         if Compile_Time_Known_Value (Rhs) then
            Rhs_Val       := Expr_Rep_Value (Rhs);
            Rhs_Val_Known := True;

         --  The following test catches the case of an unchecked conversion
         --  of an integer literal. This results from optimizing aggregates
         --  of packed types.

         elsif Nkind (Rhs) = N_Unchecked_Type_Conversion
           and then Compile_Time_Known_Value (Expression (Rhs))
         then
            Rhs_Val       := Expr_Rep_Value (Expression (Rhs));
            Rhs_Val_Known := True;

         else
            Rhs_Val       := No_Uint;
            Rhs_Val_Known := False;
         end if;

         --  Some special checks for the case where the right hand value
         --  is known at compile time. Basically we have to take care of
         --  the implicit conversion to the subtype of the component object.

         if Rhs_Val_Known then

            --  If we have a biased component type then we must manually do
            --  the biasing, since we are taking responsibility in this case
            --  for constructing the exact bit pattern to be used.

            if Has_Biased_Representation (Ctyp) then
               Rhs_Val := Rhs_Val - Expr_Rep_Value (Type_Low_Bound (Ctyp));
            end if;

            --  For a negative value, we manually convert the twos complement
            --  value to a corresponding unsigned value, so that the proper
            --  field width is maintained. If we did not do this, we would
            --  get too many leading sign bits later on.

            if Rhs_Val < 0 then
               Rhs_Val := 2 ** UI_From_Int (Csiz) + Rhs_Val;
            end if;
         end if;

         New_Lhs := Duplicate_Subexpr (Obj, True);
         New_Rhs := Duplicate_Subexpr_No_Checks (Obj);

         --  First we deal with the "and"

         if not Rhs_Val_Known or else Rhs_Val /= Cmask then
            declare
               Mask1 : Node_Id;
               Lit   : Node_Id;

            begin
               if Compile_Time_Known_Value (Shift) then
                  Mask1 :=
                    Make_Integer_Literal (Loc,
                      Modulus (Etype (Obj)) - 1 -
                                 (Cmask * (2 ** Expr_Value (Get_Shift))));
                  Set_Print_In_Hex (Mask1);

               else
                  Lit := Make_Integer_Literal (Loc, Cmask);
                  Set_Print_In_Hex (Lit);
                  Mask1 :=
                    Make_Op_Not (Loc,
                      Right_Opnd => Make_Shift_Left (Lit, Get_Shift));
               end if;

               New_Rhs :=
                 Make_Op_And (Loc,
                   Left_Opnd  => New_Rhs,
                   Right_Opnd => Mask1);
            end;
         end if;

         --  Then deal with the "or"

         if not Rhs_Val_Known or else Rhs_Val /= 0 then
            declare
               Or_Rhs : Node_Id;

               procedure Fixup_Rhs;
               --  Adjust Rhs by bias if biased representation for components
               --  or remove extraneous high order sign bits if signed.

               procedure Fixup_Rhs is
                  Etyp : constant Entity_Id := Etype (Rhs);

               begin
                  --  For biased case, do the required biasing by simply
                  --  converting to the biased subtype (the conversion
                  --  will generate the required bias).

                  if Has_Biased_Representation (Ctyp) then
                     Rhs := Convert_To (Ctyp, Rhs);

                  --  For a signed integer type that is not biased, generate
                  --  a conversion to unsigned to strip high order sign bits.

                  elsif Is_Signed_Integer_Type (Ctyp) then
                     Rhs := Unchecked_Convert_To (RTE (Bits_Id (Csiz)), Rhs);
                  end if;

                  --  Set Etype, since it can be referenced before the
                  --  node is completely analyzed.

                  Set_Etype (Rhs, Etyp);

                  --  We now need to do an unchecked conversion of the
                  --  result to the target type, but it is important that
                  --  this conversion be a right justified conversion and
                  --  not a left justified conversion.

                  Rhs := RJ_Unchecked_Convert_To (Etype (Obj), Rhs);

               end Fixup_Rhs;

            begin
               if Rhs_Val_Known
                 and then Compile_Time_Known_Value (Get_Shift)
               then
                  Or_Rhs :=
                    Make_Integer_Literal (Loc,
                      Rhs_Val * (2 ** Expr_Value (Get_Shift)));
                  Set_Print_In_Hex (Or_Rhs);

               else
                  --  We have to convert the right hand side to Etype (Obj).
                  --  A special case case arises if what we have now is a Val
                  --  attribute reference whose expression type is Etype (Obj).
                  --  This happens for assignments of fields from the same
                  --  array. In this case we get the required right hand side
                  --  by simply removing the inner attribute reference.

                  if Nkind (Rhs) = N_Attribute_Reference
                    and then Attribute_Name (Rhs) = Name_Val
                    and then Etype (First (Expressions (Rhs))) = Etype (Obj)
                  then
                     Rhs := Relocate_Node (First (Expressions (Rhs)));
                     Fixup_Rhs;

                  --  If the value of the right hand side is a known integer
                  --  value, then just replace it by an untyped constant,
                  --  which will be properly retyped when we analyze and
                  --  resolve the expression.

                  elsif Rhs_Val_Known then

                     --  Note that Rhs_Val has already been normalized to
                     --  be an unsigned value with the proper number of bits.

                     Rhs :=
                       Make_Integer_Literal (Loc, Rhs_Val);

                  --  Otherwise we need an unchecked conversion

                  else
                     Fixup_Rhs;
                  end if;

                  Or_Rhs := Make_Shift_Left (Rhs, Get_Shift);
               end if;

               if Nkind (New_Rhs) = N_Op_And then
                  Set_Paren_Count (New_Rhs, 1);
               end if;

               New_Rhs :=
                 Make_Op_Or (Loc,
                   Left_Opnd  => New_Rhs,
                   Right_Opnd => Or_Rhs);
            end;
         end if;

         --  Now do the rewrite

         Rewrite (N,
           Make_Assignment_Statement (Loc,
             Name       => New_Lhs,
             Expression =>
               Unchecked_Convert_To (Etype (New_Lhs), New_Rhs)));
         Set_Assignment_OK (Name (N), Ass_OK);

      --  All other component sizes for non-modular case

      else
         --  We generate

         --    Set_nn (Arr'address, Subscr, Bits_nn!(Rhs))

         --  where Subscr is the computed linear subscript

         declare
            Bits_nn : constant Entity_Id := RTE (Bits_Id (Csiz));
            Set_nn  : Entity_Id;
            Subscr  : Node_Id;
            Atyp    : Entity_Id;

         begin
            if No (Bits_nn) then

               --  Error, most likely High_Integrity_Mode restriction

               return;
            end if;

            --  Acquire proper Set entity. We use the aligned or unaligned
            --  case as appropriate.

            if Known_Aligned_Enough (Obj, Csiz) then
               Set_nn := RTE (Set_Id (Csiz));
            else
               Set_nn := RTE (SetU_Id (Csiz));
            end if;

            --  Now generate the set reference

            Obj := Relocate_Node (Prefix (Lhs));
            Convert_To_Actual_Subtype (Obj);
            Atyp := Etype (Obj);
            Compute_Linear_Subscript (Atyp, Lhs, Subscr);

            --  Below we must make the assumption that Obj is
            --  at least byte aligned, since otherwise its address
            --  cannot be taken. The assumption holds since the
            --  only arrays that can be misaligned are small packed
            --  arrays which are implemented as a modular type, and
            --  that is not the case here.

            Rewrite (N,
              Make_Procedure_Call_Statement (Loc,
                  Name => New_Occurrence_Of (Set_nn, Loc),
                  Parameter_Associations => New_List (
                    Make_Attribute_Reference (Loc,
                      Attribute_Name => Name_Address,
                      Prefix         => Obj),
                    Subscr,
                    Unchecked_Convert_To (Bits_nn,
                      Convert_To (Ctyp, Rhs)))));

         end;
      end if;

      Analyze (N, Suppress => All_Checks);
   end Expand_Bit_Packed_Element_Set;

   -------------------------------------
   -- Expand_Packed_Address_Reference --
   -------------------------------------

   procedure Expand_Packed_Address_Reference (N : Node_Id) is
      Loc    : constant Source_Ptr := Sloc (N);
      Ploc   : Source_Ptr;
      Pref   : Node_Id;
      Expr   : Node_Id;
      Term   : Node_Id;
      Atyp   : Entity_Id;
      Subscr : Node_Id;

   begin
      Pref := Prefix (N);
      Expr := Empty;

      --  We build up an expression serially that has the form

      --    outer_object'Address
      --      + (linear-subscript * component_size  for each array reference
      --      +  field'Bit_Position                 for each record field
      --      +  ...
      --      +  ...) / Storage_Unit;

      --  Some additional conversions are required to deal with the addition
      --  operation, which is not normally visible to generated code.

      loop
         Ploc := Sloc (Pref);

         if Nkind (Pref) = N_Indexed_Component then
            Convert_To_Actual_Subtype (Prefix (Pref));
            Atyp := Etype (Prefix (Pref));
            Compute_Linear_Subscript (Atyp, Pref, Subscr);

            Term :=
              Make_Op_Multiply (Ploc,
                Left_Opnd => Subscr,
                Right_Opnd =>
                 Make_Attribute_Reference (Ploc,
                   Prefix         => New_Occurrence_Of (Atyp, Ploc),
                   Attribute_Name => Name_Component_Size));

         elsif Nkind (Pref) = N_Selected_Component then
            Term :=
              Make_Attribute_Reference (Ploc,
                Prefix         => Selector_Name (Pref),
                Attribute_Name => Name_Bit_Position);

         else
            exit;
         end if;

         Term := Convert_To (RTE (RE_Integer_Address), Term);

         if No (Expr) then
            Expr := Term;

         else
            Expr :=
              Make_Op_Add (Ploc,
                Left_Opnd  => Expr,
                Right_Opnd => Term);
         end if;

         Pref := Prefix (Pref);
      end loop;

      Rewrite (N,
        Unchecked_Convert_To (RTE (RE_Address),
          Make_Op_Add (Loc,
            Left_Opnd =>
              Unchecked_Convert_To (RTE (RE_Integer_Address),
                Make_Attribute_Reference (Loc,
                  Prefix         => Pref,
                  Attribute_Name => Name_Address)),

            Right_Opnd =>
              Make_Op_Divide (Loc,
                Left_Opnd => Expr,
                Right_Opnd =>
                  Make_Integer_Literal (Loc, System_Storage_Unit)))));

      Analyze_And_Resolve (N, RTE (RE_Address));
   end Expand_Packed_Address_Reference;

   ------------------------------------
   -- Expand_Packed_Boolean_Operator --
   ------------------------------------

   --  This routine expands "a op b" for the packed cases

   procedure Expand_Packed_Boolean_Operator (N : Node_Id) is
      Loc : constant Source_Ptr := Sloc (N);
      Typ : constant Entity_Id  := Etype (N);
      L   : constant Node_Id    := Relocate_Node (Left_Opnd  (N));
      R   : constant Node_Id    := Relocate_Node (Right_Opnd (N));

      Ltyp : Entity_Id;
      Rtyp : Entity_Id;
      PAT  : Entity_Id;

   begin
      Convert_To_Actual_Subtype (L);
      Convert_To_Actual_Subtype (R);

      Ensure_Defined (Etype (L), N);
      Ensure_Defined (Etype (R), N);

      Apply_Length_Check (R, Etype (L));

      Ltyp := Etype (L);
      Rtyp := Etype (R);

      --  First an odd and silly test. We explicitly check for the XOR
      --  case where the component type is True .. True, since this will
      --  raise constraint error. A special check is required since CE
      --  will not be required other wise (cf Expand_Packed_Not).

      --  No such check is required for AND and OR, since for both these
      --  cases False op False = False, and True op True = True.

      if Nkind (N) = N_Op_Xor then
         declare
            CT : constant Entity_Id := Component_Type (Rtyp);
            BT : constant Entity_Id := Base_Type (CT);

         begin
            Insert_Action (N,
              Make_Raise_Constraint_Error (Loc,
                Condition =>
                  Make_Op_And (Loc,
                    Left_Opnd =>
                      Make_Op_Eq (Loc,
                        Left_Opnd =>
                          Make_Attribute_Reference (Loc,
                            Prefix         => New_Occurrence_Of (CT, Loc),
                            Attribute_Name => Name_First),

                        Right_Opnd =>
                          Convert_To (BT,
                            New_Occurrence_Of (Standard_True, Loc))),

                    Right_Opnd =>
                      Make_Op_Eq (Loc,
                        Left_Opnd =>
                          Make_Attribute_Reference (Loc,
                            Prefix         => New_Occurrence_Of (CT, Loc),
                            Attribute_Name => Name_Last),

                        Right_Opnd =>
                          Convert_To (BT,
                            New_Occurrence_Of (Standard_True, Loc)))),
                Reason => CE_Range_Check_Failed));
         end;
      end if;

      --  Now that that silliness is taken care of, get packed array type

      Convert_To_PAT_Type (L);
      Convert_To_PAT_Type (R);

      PAT := Etype (L);

      --  For the modular case, we expand a op b into

      --    rtyp!(pat!(a) op pat!(b))

      --  where rtyp is the Etype of the left operand. Note that we do not
      --  convert to the base type, since this would be unconstrained, and
      --  hence not have a corresponding packed array type set.

      --  Note that both operands must be modular for this code to be used

      if Is_Modular_Integer_Type (PAT)
           and then
         Is_Modular_Integer_Type (Etype (R))
      then
         declare
            P : Node_Id;

         begin
            if Nkind (N) = N_Op_And then
               P := Make_Op_And (Loc, L, R);

            elsif Nkind (N) = N_Op_Or then
               P := Make_Op_Or  (Loc, L, R);

            else -- Nkind (N) = N_Op_Xor
               P := Make_Op_Xor (Loc, L, R);
            end if;

            Rewrite (N, Unchecked_Convert_To (Rtyp, P));
         end;

      --  For the array case, we insert the actions

      --    Result : Ltype;

      --    System.Bitops.Bit_And/Or/Xor
      --     (Left'Address,
      --      Ltype'Length * Ltype'Component_Size;
      --      Right'Address,
      --      Rtype'Length * Rtype'Component_Size
      --      Result'Address);

      --  where Left and Right are the Packed_Bytes{1,2,4} operands and
      --  the second argument and fourth arguments are the lengths of the
      --  operands in bits. Then we replace the expression by a reference
      --  to Result.

      --  Note that if we are mixing a modular and array operand, everything
      --  works fine, since we ensure that the modular representation has the
      --  same physical layout as the array representation (that's what the
      --  left justified modular stuff in the big-endian case is about).

      else
         declare
            Result_Ent : constant Entity_Id :=
                           Make_Defining_Identifier (Loc,
                             Chars => New_Internal_Name ('T'));

            E_Id : RE_Id;

         begin
            if Nkind (N) = N_Op_And then
               E_Id := RE_Bit_And;

            elsif Nkind (N) = N_Op_Or then
               E_Id := RE_Bit_Or;

            else -- Nkind (N) = N_Op_Xor
               E_Id := RE_Bit_Xor;
            end if;

            Insert_Actions (N, New_List (

              Make_Object_Declaration (Loc,
                Defining_Identifier => Result_Ent,
                Object_Definition => New_Occurrence_Of (Ltyp, Loc)),

              Make_Procedure_Call_Statement (Loc,
                Name => New_Occurrence_Of (RTE (E_Id), Loc),
                  Parameter_Associations => New_List (

                    Make_Byte_Aligned_Attribute_Reference (Loc,
                      Attribute_Name => Name_Address,
                      Prefix         => L),

                    Make_Op_Multiply (Loc,
                      Left_Opnd =>
                        Make_Attribute_Reference (Loc,
                          Prefix =>
                            New_Occurrence_Of
                              (Etype (First_Index (Ltyp)), Loc),
                          Attribute_Name => Name_Range_Length),
                      Right_Opnd =>
                        Make_Integer_Literal (Loc, Component_Size (Ltyp))),

                    Make_Byte_Aligned_Attribute_Reference (Loc,
                      Attribute_Name => Name_Address,
                      Prefix         => R),

                    Make_Op_Multiply (Loc,
                      Left_Opnd =>
                        Make_Attribute_Reference (Loc,
                          Prefix =>
                            New_Occurrence_Of
                              (Etype (First_Index (Rtyp)), Loc),
                          Attribute_Name => Name_Range_Length),
                      Right_Opnd =>
                        Make_Integer_Literal (Loc, Component_Size (Rtyp))),

                    Make_Byte_Aligned_Attribute_Reference (Loc,
                      Attribute_Name => Name_Address,
                      Prefix => New_Occurrence_Of (Result_Ent, Loc))))));

            Rewrite (N,
              New_Occurrence_Of (Result_Ent, Loc));
         end;
      end if;

      Analyze_And_Resolve (N, Typ, Suppress => All_Checks);
   end Expand_Packed_Boolean_Operator;

   -------------------------------------
   -- Expand_Packed_Element_Reference --
   -------------------------------------

   procedure Expand_Packed_Element_Reference (N : Node_Id) is
      Loc   : constant Source_Ptr := Sloc (N);
      Obj   : Node_Id;
      Atyp  : Entity_Id;
      PAT   : Entity_Id;
      Ctyp  : Entity_Id;
      Csiz  : Int;
      Shift : Node_Id;
      Cmask : Uint;
      Lit   : Node_Id;
      Arg   : Node_Id;

   begin
      --  If not bit packed, we have the enumeration case, which is easily
      --  dealt with (just adjust the subscripts of the indexed component)

      --  Note: this leaves the result as an indexed component, which is
      --  still a variable, so can be used in the assignment case, as is
      --  required in the enumeration case.

      if not Is_Bit_Packed_Array (Etype (Prefix (N))) then
         Setup_Enumeration_Packed_Array_Reference (N);
         return;
      end if;

      --  Remaining processing is for the bit-packed case

      Obj := Relocate_Node (Prefix (N));
      Convert_To_Actual_Subtype (Obj);
      Atyp := Etype (Obj);
      PAT  := Packed_Array_Type (Atyp);
      Ctyp := Component_Type (Atyp);
      Csiz := UI_To_Int (Component_Size (Atyp));

      --  Case of component size 1,2,4 or any component size for the modular
      --  case. These are the cases for which we can inline the code.

      if Csiz = 1 or else Csiz = 2 or else Csiz = 4
        or else (Present (PAT) and then Is_Modular_Integer_Type (PAT))
      then
         Setup_Inline_Packed_Array_Reference (N, Atyp, Obj, Cmask, Shift);
         Lit := Make_Integer_Literal (Loc, Cmask);
         Set_Print_In_Hex (Lit);

         --  We generate a shift right to position the field, followed by a
         --  masking operation to extract the bit field, and we finally do an
         --  unchecked conversion to convert the result to the required target.

         --  Note that the unchecked conversion automatically deals with the
         --  bias if we are dealing with a biased representation. What will
         --  happen is that we temporarily generate the biased representation,
         --  but almost immediately that will be converted to the original
         --  unbiased component type, and the bias will disappear.

         Arg :=
           Make_Op_And (Loc,
             Left_Opnd  => Make_Shift_Right (Obj, Shift),
             Right_Opnd => Lit);

         --  We neded to analyze this before we do the unchecked convert
         --  below, but we need it temporarily attached to the tree for
         --  this analysis (hence the temporary Set_Parent call).

         Set_Parent (Arg, Parent (N));
         Analyze_And_Resolve (Arg);

         Rewrite (N,
           RJ_Unchecked_Convert_To (Ctyp, Arg));

      --  All other component sizes for non-modular case

      else
         --  We generate

         --    Component_Type!(Get_nn (Arr'address, Subscr))

         --  where Subscr is the computed linear subscript

         declare
            Get_nn : Entity_Id;
            Subscr : Node_Id;

         begin
            --  Acquire proper Get entity. We use the aligned or unaligned
            --  case as appropriate.

            if Known_Aligned_Enough (Obj, Csiz) then
               Get_nn := RTE (Get_Id (Csiz));
            else
               Get_nn := RTE (GetU_Id (Csiz));
            end if;

            --  Now generate the get reference

            Compute_Linear_Subscript (Atyp, N, Subscr);

            --  Below we make the assumption that Obj is at least byte
            --  aligned, since otherwise its address cannot be taken.
            --  The assumption holds since the only arrays that can be
            --  misaligned are small packed arrays which are implemented
            --  as a modular type, and that is not the case here.

            Rewrite (N,
              Unchecked_Convert_To (Ctyp,
                Make_Function_Call (Loc,
                  Name => New_Occurrence_Of (Get_nn, Loc),
                  Parameter_Associations => New_List (
                    Make_Attribute_Reference (Loc,
                      Attribute_Name => Name_Address,
                      Prefix         => Obj),
                    Subscr))));
         end;
      end if;

      Analyze_And_Resolve (N, Ctyp, Suppress => All_Checks);

   end Expand_Packed_Element_Reference;

   ----------------------
   -- Expand_Packed_Eq --
   ----------------------

   --  Handles expansion of "=" on packed array types

   procedure Expand_Packed_Eq (N : Node_Id) is
      Loc : constant Source_Ptr := Sloc (N);
      L   : constant Node_Id    := Relocate_Node (Left_Opnd  (N));
      R   : constant Node_Id    := Relocate_Node (Right_Opnd (N));

      LLexpr : Node_Id;
      RLexpr : Node_Id;

      Ltyp : Entity_Id;
      Rtyp : Entity_Id;
      PAT  : Entity_Id;

   begin
      Convert_To_Actual_Subtype (L);
      Convert_To_Actual_Subtype (R);
      Ltyp := Underlying_Type (Etype (L));
      Rtyp := Underlying_Type (Etype (R));

      Convert_To_PAT_Type (L);
      Convert_To_PAT_Type (R);
      PAT := Etype (L);

      LLexpr :=
        Make_Op_Multiply (Loc,
          Left_Opnd =>
            Make_Attribute_Reference (Loc,
              Attribute_Name => Name_Length,
              Prefix         => New_Occurrence_Of (Ltyp, Loc)),
          Right_Opnd =>
            Make_Integer_Literal (Loc, Component_Size (Ltyp)));

      RLexpr :=
        Make_Op_Multiply (Loc,
          Left_Opnd =>
            Make_Attribute_Reference (Loc,
              Attribute_Name => Name_Length,
              Prefix         => New_Occurrence_Of (Rtyp, Loc)),
          Right_Opnd =>
            Make_Integer_Literal (Loc, Component_Size (Rtyp)));

      --  For the modular case, we transform the comparison to:

      --    Ltyp'Length = Rtyp'Length and then PAT!(L) = PAT!(R)

      --  where PAT is the packed array type. This works fine, since in the
      --  modular case we guarantee that the unused bits are always zeroes.
      --  We do have to compare the lengths because we could be comparing
      --  two different subtypes of the same base type.

      if Is_Modular_Integer_Type (PAT) then
         Rewrite (N,
           Make_And_Then (Loc,
             Left_Opnd =>
               Make_Op_Eq (Loc,
                 Left_Opnd  => LLexpr,
                 Right_Opnd => RLexpr),

             Right_Opnd =>
               Make_Op_Eq (Loc,
                 Left_Opnd => L,
                 Right_Opnd => R)));

      --  For the non-modular case, we call a runtime routine

      --    System.Bit_Ops.Bit_Eq
      --      (L'Address, L_Length, R'Address, R_Length)

      --  where PAT is the packed array type, and the lengths are the lengths
      --  in bits of the original packed arrays. This routine takes care of
      --  not comparing the unused bits in the last byte.

      else
         Rewrite (N,
           Make_Function_Call (Loc,
             Name => New_Occurrence_Of (RTE (RE_Bit_Eq), Loc),
             Parameter_Associations => New_List (
               Make_Byte_Aligned_Attribute_Reference (Loc,
                 Attribute_Name => Name_Address,
                 Prefix         => L),

               LLexpr,

               Make_Byte_Aligned_Attribute_Reference (Loc,
                 Attribute_Name => Name_Address,
                 Prefix         => R),

               RLexpr)));
      end if;

      Analyze_And_Resolve (N, Standard_Boolean, Suppress => All_Checks);
   end Expand_Packed_Eq;

   -----------------------
   -- Expand_Packed_Not --
   -----------------------

   --  Handles expansion of "not" on packed array types

   procedure Expand_Packed_Not (N : Node_Id) is
      Loc  : constant Source_Ptr := Sloc (N);
      Typ  : constant Entity_Id  := Etype (N);
      Opnd : constant Node_Id    := Relocate_Node (Right_Opnd (N));

      Rtyp : Entity_Id;
      PAT  : Entity_Id;
      Lit  : Node_Id;

   begin
      Convert_To_Actual_Subtype (Opnd);
      Rtyp := Etype (Opnd);

      --  First an odd and silly test. We explicitly check for the case
      --  where the 'First of the component type is equal to the 'Last of
      --  this component type, and if this is the case, we make sure that
      --  constraint error is raised. The reason is that the NOT is bound
      --  to cause CE in this case, and we will not otherwise catch it.

      --  Believe it or not, this was reported as a bug. Note that nearly
      --  always, the test will evaluate statically to False, so the code
      --  will be statically removed, and no extra overhead caused.

      declare
         CT : constant Entity_Id := Component_Type (Rtyp);

      begin
         Insert_Action (N,
           Make_Raise_Constraint_Error (Loc,
             Condition =>
               Make_Op_Eq (Loc,
                 Left_Opnd =>
                   Make_Attribute_Reference (Loc,
                     Prefix         => New_Occurrence_Of (CT, Loc),
                     Attribute_Name => Name_First),

                 Right_Opnd =>
                   Make_Attribute_Reference (Loc,
                     Prefix         => New_Occurrence_Of (CT, Loc),
                     Attribute_Name => Name_Last)),
             Reason => CE_Range_Check_Failed));
      end;

      --  Now that that silliness is taken care of, get packed array type

      Convert_To_PAT_Type (Opnd);
      PAT := Etype (Opnd);

      --  For the case where the packed array type is a modular type,
      --  not A expands simply into:

      --     rtyp!(PAT!(A) xor mask)

      --  where PAT is the packed array type, and mask is a mask of all
      --  one bits of length equal to the size of this packed type and
      --  rtyp is the actual subtype of the operand

      Lit := Make_Integer_Literal (Loc, 2 ** Esize (PAT) - 1);
      Set_Print_In_Hex (Lit);

      if not Is_Array_Type (PAT) then
         Rewrite (N,
           Unchecked_Convert_To (Rtyp,
             Make_Op_Xor (Loc,
               Left_Opnd  => Opnd,
               Right_Opnd => Lit)));

      --  For the array case, we insert the actions

      --    Result : Typ;

      --    System.Bitops.Bit_Not
      --     (Opnd'Address,
      --      Typ'Length * Typ'Component_Size;
      --      Result'Address);

      --  where Opnd is the Packed_Bytes{1,2,4} operand and the second
      --  argument is the length of the operand in bits. Then we replace
      --  the expression by a reference to Result.

      else
         declare
            Result_Ent : constant Entity_Id :=
                           Make_Defining_Identifier (Loc,
                             Chars => New_Internal_Name ('T'));

         begin
            Insert_Actions (N, New_List (

              Make_Object_Declaration (Loc,
                Defining_Identifier => Result_Ent,
                Object_Definition => New_Occurrence_Of (Rtyp, Loc)),

              Make_Procedure_Call_Statement (Loc,
                Name => New_Occurrence_Of (RTE (RE_Bit_Not), Loc),
                  Parameter_Associations => New_List (

                    Make_Byte_Aligned_Attribute_Reference (Loc,
                      Attribute_Name => Name_Address,
                      Prefix         => Opnd),

                    Make_Op_Multiply (Loc,
                      Left_Opnd =>
                        Make_Attribute_Reference (Loc,
                          Prefix =>
                            New_Occurrence_Of
                              (Etype (First_Index (Rtyp)), Loc),
                          Attribute_Name => Name_Range_Length),
                      Right_Opnd =>
                        Make_Integer_Literal (Loc, Component_Size (Rtyp))),

                    Make_Byte_Aligned_Attribute_Reference (Loc,
                      Attribute_Name => Name_Address,
                      Prefix => New_Occurrence_Of (Result_Ent, Loc))))));

            Rewrite (N,
              New_Occurrence_Of (Result_Ent, Loc));
         end;
      end if;

      Analyze_And_Resolve (N, Typ, Suppress => All_Checks);

   end Expand_Packed_Not;

   -------------------------------------
   -- Involves_Packed_Array_Reference --
   -------------------------------------

   function Involves_Packed_Array_Reference (N : Node_Id) return Boolean is
   begin
      if Nkind (N) = N_Indexed_Component
        and then Is_Bit_Packed_Array (Etype (Prefix (N)))
      then
         return True;

      elsif Nkind (N) = N_Selected_Component then
         return Involves_Packed_Array_Reference (Prefix (N));

      else
         return False;
      end if;
   end Involves_Packed_Array_Reference;

   --------------------------
   -- Known_Aligned_Enough --
   --------------------------

   function Known_Aligned_Enough (Obj : Node_Id; Csiz : Nat) return Boolean is
      Typ : constant Entity_Id := Etype (Obj);

      function In_Partially_Packed_Record (Comp : Entity_Id) return Boolean;
      --  If the component is in a record that contains previous packed
      --  components, consider it unaligned because the back-end might
      --  choose to pack the rest of the record. Lead to less efficient code,
      --  but safer vis-a-vis of back-end choices.

      --------------------------------
      -- In_Partially_Packed_Record --
      --------------------------------

      function In_Partially_Packed_Record (Comp : Entity_Id) return Boolean is
         Rec_Type  : constant Entity_Id := Scope (Comp);
         Prev_Comp : Entity_Id;

      begin
         Prev_Comp := First_Entity (Rec_Type);
         while Present (Prev_Comp) loop
            if Is_Packed (Etype (Prev_Comp)) then
               return True;

            elsif Prev_Comp = Comp then
               return False;
            end if;

            Next_Entity (Prev_Comp);
         end loop;

         return False;
      end  In_Partially_Packed_Record;

   --  Start of processing for Known_Aligned_Enough

   begin
      --  Odd bit sizes don't need alignment anyway

      if Csiz mod 2 = 1 then
         return True;

      --  If we have a specified alignment, see if it is sufficient, if not
      --  then we can't possibly be aligned enough in any case.

      elsif Known_Alignment (Etype (Obj)) then
         --  Alignment required is 4 if size is a multiple of 4, and
         --  2 otherwise (e.g. 12 bits requires 4, 10 bits requires 2)

         if Alignment (Etype (Obj)) < 4 - (Csiz mod 4) then
            return False;
         end if;
      end if;

      --  OK, alignment should be sufficient, if object is aligned

      --  If object is strictly aligned, then it is definitely aligned

      if Strict_Alignment (Typ) then
         return True;

      --  Case of subscripted array reference

      elsif Nkind (Obj) = N_Indexed_Component then

         --  If we have a pointer to an array, then this is definitely
         --  aligned, because pointers always point to aligned versions.

         if Is_Access_Type (Etype (Prefix (Obj))) then
            return True;

         --  Otherwise, go look at the prefix

         else
            return Known_Aligned_Enough (Prefix (Obj), Csiz);
         end if;

      --  Case of record field

      elsif Nkind (Obj) = N_Selected_Component then

         --  What is significant here is whether the record type is packed

         if Is_Record_Type (Etype (Prefix (Obj)))
           and then Is_Packed (Etype (Prefix (Obj)))
         then
            return False;

         --  Or the component has a component clause which might cause
         --  the component to become unaligned (we can't tell if the
         --  backend is doing alignment computations).

         elsif Present (Component_Clause (Entity (Selector_Name (Obj)))) then
            return False;

         elsif In_Partially_Packed_Record (Entity (Selector_Name (Obj))) then
            return False;

         --  In all other cases, go look at prefix

         else
            return Known_Aligned_Enough (Prefix (Obj), Csiz);
         end if;

      elsif Nkind (Obj) = N_Type_Conversion then
         return Known_Aligned_Enough (Expression (Obj), Csiz);

      --  For a formal parameter, it is safer to assume that it is not
      --  aligned, because the formal may be unconstrained while the actual
      --  is constrained. In this situation, a small constrained packed
      --  array, represented in modular form, may be unaligned.

      elsif Is_Entity_Name (Obj) then
         return not Is_Formal (Entity (Obj));
      else

      --  If none of the above, must be aligned
         return True;
      end if;
   end Known_Aligned_Enough;

   ---------------------
   -- Make_Shift_Left --
   ---------------------

   function Make_Shift_Left (N : Node_Id; S : Node_Id) return Node_Id is
      Nod : Node_Id;

   begin
      if Compile_Time_Known_Value (S) and then Expr_Value (S) = 0 then
         return N;
      else
         Nod :=
           Make_Op_Shift_Left (Sloc (N),
             Left_Opnd  => N,
             Right_Opnd => S);
         Set_Shift_Count_OK (Nod, True);
         return Nod;
      end if;
   end Make_Shift_Left;

   ----------------------
   -- Make_Shift_Right --
   ----------------------

   function Make_Shift_Right (N : Node_Id; S : Node_Id) return Node_Id is
      Nod : Node_Id;

   begin
      if Compile_Time_Known_Value (S) and then Expr_Value (S) = 0 then
         return N;
      else
         Nod :=
           Make_Op_Shift_Right (Sloc (N),
             Left_Opnd  => N,
             Right_Opnd => S);
         Set_Shift_Count_OK (Nod, True);
         return Nod;
      end if;
   end Make_Shift_Right;

   -----------------------------
   -- RJ_Unchecked_Convert_To --
   -----------------------------

   function RJ_Unchecked_Convert_To
     (Typ  : Entity_Id;
      Expr : Node_Id) return Node_Id
   is
      Source_Typ : constant Entity_Id := Etype (Expr);
      Target_Typ : constant Entity_Id := Typ;

      Src : Node_Id := Expr;

      Source_Siz : Nat;
      Target_Siz : Nat;

   begin
      Source_Siz := UI_To_Int (RM_Size (Source_Typ));
      Target_Siz := UI_To_Int (RM_Size (Target_Typ));

      --  First step, if the source type is not a discrete type, then we
      --  first convert to a modular type of the source length, since
      --  otherwise, on a big-endian machine, we get left-justification.
      --  We do it for little-endian machines as well, because there might
      --  be junk bits that are not cleared if the type is not numeric.

      if Source_Siz /= Target_Siz
        and then  not Is_Discrete_Type (Source_Typ)
      then
         Src := Unchecked_Convert_To (RTE (Bits_Id (Source_Siz)), Src);
      end if;

      --  In the big endian case, if the lengths of the two types differ,
      --  then we must worry about possible left justification in the
      --  conversion, and avoiding that is what this is all about.

      if Bytes_Big_Endian and then Source_Siz /= Target_Siz then

         --  Next step. If the target is not a discrete type, then we first
         --  convert to a modular type of the target length, since
         --  otherwise, on a big-endian machine, we get left-justification.

         if not Is_Discrete_Type (Target_Typ) then
            Src := Unchecked_Convert_To (RTE (Bits_Id (Target_Siz)), Src);
         end if;
      end if;

      --  And now we can do the final conversion to the target type

      return Unchecked_Convert_To (Target_Typ, Src);
   end RJ_Unchecked_Convert_To;

   ----------------------------------------------
   -- Setup_Enumeration_Packed_Array_Reference --
   ----------------------------------------------

   --  All we have to do here is to find the subscripts that correspond
   --  to the index positions that have non-standard enumeration types
   --  and insert a Pos attribute to get the proper subscript value.

   --  Finally the prefix must be uncheck converted to the corresponding
   --  packed array type.

   --  Note that the component type is unchanged, so we do not need to
   --  fiddle with the types (Gigi always automatically takes the packed
   --  array type if it is set, as it will be in this case).

   procedure Setup_Enumeration_Packed_Array_Reference (N : Node_Id) is
      Pfx   : constant Node_Id   := Prefix (N);
      Typ   : constant Entity_Id := Etype (N);
      Exprs : constant List_Id   := Expressions (N);
      Expr  : Node_Id;

   begin
      --  If the array is unconstrained, then we replace the array
      --  reference with its actual subtype. This actual subtype will
      --  have a packed array type with appropriate bounds.

      if not Is_Constrained (Packed_Array_Type (Etype (Pfx))) then
         Convert_To_Actual_Subtype (Pfx);
      end if;

      Expr := First (Exprs);
      while Present (Expr) loop
         declare
            Loc      : constant Source_Ptr := Sloc (Expr);
            Expr_Typ : constant Entity_Id := Etype (Expr);

         begin
            if Is_Enumeration_Type (Expr_Typ)
              and then Has_Non_Standard_Rep (Expr_Typ)
            then
               Rewrite (Expr,
                 Make_Attribute_Reference (Loc,
                   Prefix         => New_Occurrence_Of (Expr_Typ, Loc),
                   Attribute_Name => Name_Pos,
                   Expressions    => New_List (Relocate_Node (Expr))));
               Analyze_And_Resolve (Expr, Standard_Natural);
            end if;
         end;

         Next (Expr);
      end loop;

      Rewrite (N,
        Make_Indexed_Component (Sloc (N),
          Prefix      =>
            Unchecked_Convert_To (Packed_Array_Type (Etype (Pfx)), Pfx),
          Expressions => Exprs));

      Analyze_And_Resolve (N, Typ);

   end Setup_Enumeration_Packed_Array_Reference;

   -----------------------------------------
   -- Setup_Inline_Packed_Array_Reference --
   -----------------------------------------

   procedure Setup_Inline_Packed_Array_Reference
     (N      : Node_Id;
      Atyp   : Entity_Id;
      Obj    : in out Node_Id;
      Cmask  : out Uint;
      Shift  : out Node_Id)
   is
      Loc    : constant Source_Ptr := Sloc (N);
      PAT    : Entity_Id;
      Otyp   : Entity_Id;
      Csiz   : Uint;
      Osiz   : Uint;

   begin
      Csiz := Component_Size (Atyp);

      Convert_To_PAT_Type (Obj);
      PAT := Etype (Obj);

      Cmask := 2 ** Csiz - 1;

      if Is_Array_Type (PAT) then
         Otyp := Component_Type (PAT);
         Osiz := Component_Size (PAT);

      else
         Otyp := PAT;

         --  In the case where the PAT is a modular type, we want the actual
         --  size in bits of the modular value we use. This is neither the
         --  Object_Size nor the Value_Size, either of which may have been
         --  reset to strange values, but rather the minimum size. Note that
         --  since this is a modular type with full range, the issue of
         --  biased representation does not arise.

         Osiz := UI_From_Int (Minimum_Size (Otyp));
      end if;

      Compute_Linear_Subscript (Atyp, N, Shift);

      --  If the component size is not 1, then the subscript must be
      --  multiplied by the component size to get the shift count.

      if Csiz /= 1 then
         Shift :=
           Make_Op_Multiply (Loc,
             Left_Opnd => Make_Integer_Literal (Loc, Csiz),
             Right_Opnd => Shift);
      end if;

      --  If we have the array case, then this shift count must be broken
      --  down into a byte subscript, and a shift within the byte.

      if Is_Array_Type (PAT) then

         declare
            New_Shift : Node_Id;

         begin
            --  We must analyze shift, since we will duplicate it

            Set_Parent (Shift, N);
            Analyze_And_Resolve
              (Shift, Standard_Integer, Suppress => All_Checks);

            --  The shift count within the word is
            --    shift mod Osiz

            New_Shift :=
              Make_Op_Mod (Loc,
                Left_Opnd  => Duplicate_Subexpr (Shift),
                Right_Opnd => Make_Integer_Literal (Loc, Osiz));

            --  The subscript to be used on the PAT array is
            --    shift / Osiz

            Obj :=
              Make_Indexed_Component (Loc,
                Prefix => Obj,
                Expressions => New_List (
                  Make_Op_Divide (Loc,
                    Left_Opnd => Duplicate_Subexpr (Shift),
                    Right_Opnd => Make_Integer_Literal (Loc, Osiz))));

            Shift := New_Shift;
         end;

      --  For the modular integer case, the object to be manipulated is
      --  the entire array, so Obj is unchanged. Note that we will reset
      --  its type to PAT before returning to the caller.

      else
         null;
      end if;

      --  The one remaining step is to modify the shift count for the
      --  big-endian case. Consider the following example in a byte:

      --     xxxxxxxx  bits of byte
      --     vvvvvvvv  bits of value
      --     33221100  little-endian numbering
      --     00112233  big-endian numbering

      --  Here we have the case of 2-bit fields

      --  For the little-endian case, we already have the proper shift
      --  count set, e.g. for element 2, the shift count is 2*2 = 4.

      --  For the big endian case, we have to adjust the shift count,
      --  computing it as (N - F) - shift, where N is the number of bits
      --  in an element of the array used to implement the packed array,
      --  F is the number of bits in a source level array element, and
      --  shift is the count so far computed.

      if Bytes_Big_Endian then
         Shift :=
           Make_Op_Subtract (Loc,
             Left_Opnd  => Make_Integer_Literal (Loc, Osiz - Csiz),
             Right_Opnd => Shift);
      end if;

      Set_Parent (Shift, N);
      Set_Parent (Obj, N);
      Analyze_And_Resolve (Obj,   Otyp,             Suppress => All_Checks);
      Analyze_And_Resolve (Shift, Standard_Integer, Suppress => All_Checks);

      --  Make sure final type of object is the appropriate packed type

      Set_Etype (Obj, Otyp);

   end Setup_Inline_Packed_Array_Reference;

end Exp_Pakd;<|MERGE_RESOLUTION|>--- conflicted
+++ resolved
@@ -6,11 +6,7 @@
 --                                                                          --
 --                                 B o d y                                  --
 --                                                                          --
-<<<<<<< HEAD
---          Copyright (C) 1992-2005, Free Software Foundation, Inc.         --
-=======
 --          Copyright (C) 1992-2006, Free Software Foundation, Inc.         --
->>>>>>> c355071f
 --                                                                          --
 -- GNAT is free software;  you can  redistribute it  and/or modify it under --
 -- terms of the  GNU General Public License as published  by the Free Soft- --
@@ -699,25 +695,13 @@
       --  but the handling of more complex packed expressions in actuals is
       --  confused. Probably the problem only remains for actuals in calls.
 
-      --  This is not strictly the case ??? If the reference is an actual
-      --  in a call, the expansion of the prefix is delayed, and must be
-      --  reanalyzed, see Reset_Packed_Prefix. On the other hand, if the
-      --  prefix is a simple array reference, reanalysis can produce spurious
-      --  type errors when the PAT type is replaced again with the original
-      --  type of the array. The following is correct and minimal, but the
-      --  handling of more complex packed expressions in actuals is confused.
-      --  It is likely that the problem only remains for actuals in calls.
-
       Set_Etype (Aexp, Packed_Array_Type (Act_ST));
 
       if Is_Entity_Name (Aexp)
         or else
            (Nkind (Aexp) = N_Indexed_Component
              and then Is_Entity_Name (Prefix (Aexp)))
-<<<<<<< HEAD
-=======
         or else Nkind (Aexp) = N_Explicit_Dereference
->>>>>>> c355071f
       then
          Set_Analyzed (Aexp);
       end if;
