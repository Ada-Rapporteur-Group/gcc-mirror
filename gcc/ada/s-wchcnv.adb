--- conflicted
+++ resolved
@@ -6,11 +6,7 @@
 --                                                                          --
 --                                 B o d y                                  --
 --                                                                          --
-<<<<<<< HEAD
---          Copyright (C) 1992-2006, Free Software Foundation, Inc.         --
-=======
 --          Copyright (C) 1992-2007, Free Software Foundation, Inc.         --
->>>>>>> 751ff693
 --                                                                          --
 -- GNAT is free software;  you can  redistribute it  and/or modify it under --
 -- terms of the  GNU General Public License as published  by the Free Soft- --
@@ -51,11 +47,7 @@
 
    function Char_Sequence_To_UTF_32
      (C  : Character;
-<<<<<<< HEAD
-      EM : WC_Encoding_Method) return UTF_32_Code
-=======
       EM : System.WCh_Con.WC_Encoding_Method) return UTF_32_Code
->>>>>>> 751ff693
    is
       B1 : Unsigned_32;
       C1 : Character;
@@ -102,11 +94,7 @@
             raise Constraint_Error;
          end if;
 
-<<<<<<< HEAD
-         W := Shift_Left (W, 6)  or (U and 2#00111111#);
-=======
          W := Shift_Left (W, 6) or (U and 2#00111111#);
->>>>>>> 751ff693
       end Get_UTF_Byte;
 
    --  Start of processing for Char_Sequence_To_Wide
@@ -163,16 +151,8 @@
             --  16#00_0080#-16#00_07FF#: 110xxxxx 10xxxxxx
 
             elsif (U and 2#11100000#) = 2#110_00000# then
-<<<<<<< HEAD
-               W := Shift_Left (U and 2#00011111#, 6);
-               U := Unsigned_32 (Character'Pos (In_Char));
-
-               if (U and 2#11000000#) /= 2#10_000000# then
-                  raise Constraint_Error;
-               end if;
-
-               W := W or (U and 2#00111111#);
-
+               W := U and 2#00011111#;
+               Get_UTF_Byte;
                return UTF_32_Code (W);
 
             --  16#00_0800#-16#00_ffff#: 1110xxxx 10xxxxxx 10xxxxxx
@@ -189,44 +169,11 @@
                W := U and 2#00000111#;
 
                for K in 1 .. 3 loop
-=======
-               W := U and 2#00011111#;
-               Get_UTF_Byte;
-               return UTF_32_Code (W);
-
-            --  16#00_0800#-16#00_ffff#: 1110xxxx 10xxxxxx 10xxxxxx
-
-            elsif (U and 2#11110000#) = 2#1110_0000# then
-               W := U and 2#00001111#;
-               Get_UTF_Byte;
-               Get_UTF_Byte;
-               return UTF_32_Code (W);
-
-            --  16#01_0000#-16#10_FFFF#: 11110xxx 10xxxxxx 10xxxxxx 10xxxxxx
-
-            elsif (U and 2#11111000#) = 2#11110_000# then
-               W := U and 2#00000111#;
-
-               for K in 1 .. 3 loop
                   Get_UTF_Byte;
                end loop;
 
                return UTF_32_Code (W);
 
-            --  16#0020_0000#-16#03FF_FFFF#: 111110xx 10xxxxxx 10xxxxxx
-            --                               10xxxxxx 10xxxxxx
-
-            elsif (U and 2#11111100#) = 2#111110_00# then
-               W := U and 2#00000011#;
-
-               for K in 1 .. 4 loop
->>>>>>> 751ff693
-                  Get_UTF_Byte;
-               end loop;
-
-               return UTF_32_Code (W);
-
-<<<<<<< HEAD
             --  16#0020_0000#-16#03FF_FFFF#: 111110xx 10xxxxxx 10xxxxxx
             --                               10xxxxxx 10xxxxxx
 
@@ -239,8 +186,6 @@
 
                return UTF_32_Code (W);
 
-=======
->>>>>>> 751ff693
             --  16#0400_0000#-16#7FFF_FFFF#: 1111110x 10xxxxxx 10xxxxxx
             --                               10xxxxxx 10xxxxxx 10xxxxxx
 
