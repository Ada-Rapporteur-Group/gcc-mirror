------------------------------------------------------------------------------
--                                                                          --
--                         GNAT RUN-TIME COMPONENTS                         --
--                                                                          --
--                       S Y S T E M . W C H _ C N V                        --
--                                                                          --
--                                 B o d y                                  --
--                                                                          --
<<<<<<< HEAD
--          Copyright (C) 1992-2005, Free Software Foundation, Inc.         --
=======
--          Copyright (C) 1992-2006, Free Software Foundation, Inc.         --
>>>>>>> c355071f
--                                                                          --
-- GNAT is free software;  you can  redistribute it  and/or modify it under --
-- terms of the  GNU General Public License as published  by the Free Soft- --
-- ware  Foundation;  either version 2,  or (at your option) any later ver- --
-- sion.  GNAT is distributed in the hope that it will be useful, but WITH- --
-- OUT ANY WARRANTY;  without even the  implied warranty of MERCHANTABILITY --
-- or FITNESS FOR A PARTICULAR PURPOSE.  See the GNU General Public License --
-- for  more details.  You should have  received  a copy of the GNU General --
-- Public License  distributed with GNAT;  see file COPYING.  If not, write --
-- to  the  Free Software Foundation,  51  Franklin  Street,  Fifth  Floor, --
-- Boston, MA 02110-1301, USA.                                              --
--                                                                          --
-- As a special exception,  if other files  instantiate  generics from this --
-- unit, or you link  this unit with other files  to produce an executable, --
-- this  unit  does not  by itself cause  the resulting  executable  to  be --
-- covered  by the  GNU  General  Public  License.  This exception does not --
-- however invalidate  any other reasons why  the executable file  might be --
-- covered by the  GNU Public License.                                      --
--                                                                          --
-- GNAT was originally developed  by the GNAT team at  New York University. --
-- Extensive contributions were provided by Ada Core Technologies Inc.      --
--                                                                          --
------------------------------------------------------------------------------

--  This package contains generic subprograms used for converting between
--  sequences of Character and Wide_Character. All access to wide character
--  sequences is isolated in this unit.

with Interfaces;     use Interfaces;
with System.WCh_Con; use System.WCh_Con;
with System.WCh_JIS; use System.WCh_JIS;

package body System.WCh_Cnv is

   -----------------------------
   -- Char_Sequence_To_UTF_32 --
   -----------------------------

   function Char_Sequence_To_UTF_32
<<<<<<< HEAD
     (C       : Character;
      EM      : WC_Encoding_Method) return UTF_32_Code
=======
     (C  : Character;
      EM : WC_Encoding_Method) return UTF_32_Code
>>>>>>> c355071f
   is
      B1 : Unsigned_32;
      C1 : Character;
      U  : Unsigned_32;
      W  : Unsigned_32;

      procedure Get_Hex (N : Character);
      --  If N is a hex character, then set B1 to 16 * B1 + character N.
      --  Raise Constraint_Error if character N is not a hex character.

      procedure Get_UTF_Byte;
      pragma Inline (Get_UTF_Byte);
      --  Used to interpret a 2#10xxxxxx# continuation byte in UTF-8 mode.
      --  Reads a byte, and raises CE if the first two bits are not 10.
      --  Otherwise shifts W 6 bits left and or's in the 6 xxxxxx bits.

      -------------
      -- Get_Hex --
      -------------

      procedure Get_Hex (N : Character) is
         B2 : constant Unsigned_32 := Character'Pos (N);
      begin
         if B2 in Character'Pos ('0') .. Character'Pos ('9') then
            B1 := B1 * 16 + B2 - Character'Pos ('0');
         elsif B2 in Character'Pos ('A') .. Character'Pos ('F') then
            B1 := B1 * 16 + B2 - (Character'Pos ('A') - 10);
         elsif B2 in Character'Pos ('a') .. Character'Pos ('f') then
            B1 := B1 * 16 + B2 - (Character'Pos ('a') - 10);
         else
            raise Constraint_Error;
         end if;
      end Get_Hex;

      ------------------
      -- Get_UTF_Byte --
      ------------------

      procedure Get_UTF_Byte is
      begin
         U := Unsigned_32 (Character'Pos (In_Char));

         if (U and 2#11000000#) /= 2#10_000000# then
            raise Constraint_Error;
         end if;

         W := Shift_Left (W, 6)  or (U and 2#00111111#);
      end Get_UTF_Byte;

   --  Start of processing for Char_Sequence_To_Wide

   begin
      case EM is

         when WCEM_Hex =>
            if C /= ASCII.ESC then
               return Character'Pos (C);

            else
               B1 := 0;
               Get_Hex (In_Char);
               Get_Hex (In_Char);
               Get_Hex (In_Char);
               Get_Hex (In_Char);

               return UTF_32_Code (B1);
            end if;

         when WCEM_Upper =>
            if C > ASCII.DEL then
               return 256 * Character'Pos (C) + Character'Pos (In_Char);
            else
               return Character'Pos (C);
            end if;

         when WCEM_Shift_JIS =>
            if C > ASCII.DEL then
               return Wide_Character'Pos (Shift_JIS_To_JIS (C, In_Char));
            else
               return Character'Pos (C);
            end if;

         when WCEM_EUC =>
            if C > ASCII.DEL then
               return Wide_Character'Pos (EUC_To_JIS (C, In_Char));
            else
               return Character'Pos (C);
            end if;

         when WCEM_UTF8 =>

            --  Note: for details of UTF8 encoding see RFC 3629

            U := Unsigned_32 (Character'Pos (C));

            --  16#00_0000#-16#00_007F#: 0xxxxxxx

            if (U and 2#10000000#) = 2#00000000# then
               return Character'Pos (C);

            --  16#00_0080#-16#00_07FF#: 110xxxxx 10xxxxxx

            elsif (U and 2#11100000#) = 2#110_00000# then
               W := Shift_Left (U and 2#00011111#, 6);
               U := Unsigned_32 (Character'Pos (In_Char));

               if (U and 2#11000000#) /= 2#10_000000# then
                  raise Constraint_Error;
               end if;

               W := W or (U and 2#00111111#);

               return UTF_32_Code (W);

            --  16#00_0800#-16#00_ffff#: 1110xxxx 10xxxxxx 10xxxxxx

            elsif (U and 2#11110000#) = 2#1110_0000# then
               W := U and 2#00001111#;
               Get_UTF_Byte;
               Get_UTF_Byte;
               return UTF_32_Code (W);

            --  16#01_0000#-16#10_FFFF#: 11110xxx 10xxxxxx 10xxxxxx 10xxxxxx

            elsif (U and 2#11111000#) = 2#11110_000# then
               W := U and 2#00000111#;

               for K in 1 .. 3 loop
                  Get_UTF_Byte;
               end loop;
<<<<<<< HEAD

               return UTF_32_Code (W);

=======

               return UTF_32_Code (W);

>>>>>>> c355071f
            --  16#0020_0000#-16#03FF_FFFF#: 111110xx 10xxxxxx 10xxxxxx
            --                               10xxxxxx 10xxxxxx

            elsif (U and 2#11111100#) = 2#111110_00# then
               W := U and 2#00000011#;

               for K in 1 .. 4 loop
                  Get_UTF_Byte;
               end loop;

               return UTF_32_Code (W);

            --  16#0400_0000#-16#7FFF_FFFF#: 1111110x 10xxxxxx 10xxxxxx
            --                               10xxxxxx 10xxxxxx 10xxxxxx

            elsif (U and 2#11111110#) = 2#1111110_0# then
               W := U and 2#00000001#;

               for K in 1 .. 5 loop
                  Get_UTF_Byte;
               end loop;

               return UTF_32_Code (W);

            else
               raise Constraint_Error;
            end if;

         when WCEM_Brackets =>

            if C /= '[' then
               return Character'Pos (C);
            end if;

            if In_Char /= '"' then
               raise Constraint_Error;
            end if;

            B1 := 0;
            Get_Hex (In_Char);
            Get_Hex (In_Char);

            C1 := In_Char;

            if C1 /= '"' then
               Get_Hex (C1);
               Get_Hex (In_Char);

               C1 := In_Char;

               if C1 /= '"' then
                  Get_Hex (C1);
                  Get_Hex (In_Char);

                  C1 := In_Char;

                  if C1 /= '"' then
                     Get_Hex (C1);
                     Get_Hex (In_Char);

                     if B1 > Unsigned_32 (UTF_32_Code'Last) then
                        raise Constraint_Error;
                     end if;

                     if In_Char /= '"' then
                        raise Constraint_Error;
                     end if;
                  end if;
               end if;
            end if;

            if In_Char /= ']' then
               raise Constraint_Error;
            end if;

            return UTF_32_Code (B1);

      end case;
   end Char_Sequence_To_UTF_32;

   --------------------------------
   -- Char_Sequence_To_Wide_Char --
   --------------------------------

   function Char_Sequence_To_Wide_Char
     (C  : Character;
      EM : System.WCh_Con.WC_Encoding_Method) return Wide_Character
   is
      function Char_Sequence_To_UTF is new Char_Sequence_To_UTF_32 (In_Char);

      U : constant UTF_32_Code := Char_Sequence_To_UTF (C, EM);

   begin
      if U > 16#FFFF# then
         raise Constraint_Error;
      else
         return Wide_Character'Val (U);
      end if;
   end Char_Sequence_To_Wide_Char;

   -----------------------------
   -- UTF_32_To_Char_Sequence --
   -----------------------------

   procedure UTF_32_To_Char_Sequence
     (Val : UTF_32_Code;
      EM  : System.WCh_Con.WC_Encoding_Method)
   is
      Hexc : constant array (UTF_32_Code range 0 .. 15) of Character :=
               "0123456789ABCDEF";

      C1, C2 : Character;
      U      : Unsigned_32;

   begin
      case EM is

         when WCEM_Hex =>
            if Val < 256 then
               Out_Char (Character'Val (Val));
            elsif Val <= 16#FFFF# then
               Out_Char (ASCII.ESC);
               Out_Char (Hexc (Val / (16**3)));
               Out_Char (Hexc ((Val / (16**2)) mod 16));
               Out_Char (Hexc ((Val / 16) mod 16));
               Out_Char (Hexc (Val mod 16));
            else
               raise Constraint_Error;
            end if;

         when WCEM_Upper =>
            if Val < 128 then
               Out_Char (Character'Val (Val));
            elsif Val < 16#8000# or else Val > 16#FFFF# then
               raise Constraint_Error;
            else
               Out_Char (Character'Val (Val / 256));
               Out_Char (Character'Val (Val mod 256));
            end if;

         when WCEM_Shift_JIS =>
            if Val < 128 then
               Out_Char (Character'Val (Val));
            elsif Val <= 16#FFFF# then
               JIS_To_Shift_JIS (Wide_Character'Val (Val), C1, C2);
               Out_Char (C1);
               Out_Char (C2);
            else
               raise Constraint_Error;
            end if;

         when WCEM_EUC =>
            if Val < 128 then
               Out_Char (Character'Val (Val));
            elsif Val <= 16#FFFF# then
               JIS_To_EUC (Wide_Character'Val (Val), C1, C2);
               Out_Char (C1);
               Out_Char (C2);
            else
               raise Constraint_Error;
            end if;

         when WCEM_UTF8 =>

            --  Note: for details of UTF8 encoding see RFC 3629
<<<<<<< HEAD

            U := Unsigned_32 (Val);

            --  16#00_0000#-16#00_007F#: 0xxxxxxx

=======

            U := Unsigned_32 (Val);

            --  16#00_0000#-16#00_007F#: 0xxxxxxx

>>>>>>> c355071f
            if U <= 16#00_007F# then
               Out_Char (Character'Val (U));

            --  16#00_0080#-16#00_07FF#: 110xxxxx 10xxxxxx

            elsif U <= 16#00_07FF# then
               Out_Char (Character'Val (2#11000000# or Shift_Right (U, 6)));
               Out_Char (Character'Val (2#10000000# or (U and 2#00111111#)));

            --  16#00_0800#-16#00_FFFF#: 1110xxxx 10xxxxxx 10xxxxxx

            elsif U <= 16#00_FFFF# then
               Out_Char (Character'Val (2#11100000# or Shift_Right (U, 12)));
               Out_Char (Character'Val (2#10000000# or (Shift_Right (U, 6)
                                                          and 2#00111111#)));
               Out_Char (Character'Val (2#10000000# or (U and 2#00111111#)));

            --  16#01_0000#-16#10_FFFF#: 11110xxx 10xxxxxx 10xxxxxx 10xxxxxx

            elsif U <= 16#10_FFFF# then
               Out_Char (Character'Val (2#11110000# or Shift_Right (U, 18)));
               Out_Char (Character'Val (2#10000000# or (Shift_Right (U, 12)
                                                          and 2#00111111#)));
               Out_Char (Character'Val (2#10000000# or (Shift_Right (U, 6)
                                                          and 2#00111111#)));
               Out_Char (Character'Val (2#10000000# or (U and 2#00111111#)));

            --  16#0020_0000#-16#03FF_FFFF#: 111110xx 10xxxxxx 10xxxxxx
            --                               10xxxxxx 10xxxxxx

            elsif U <= 16#03FF_FFFF# then
               Out_Char (Character'Val (2#11111000# or Shift_Right (U, 24)));
               Out_Char (Character'Val (2#10000000# or (Shift_Right (U, 18)
                                                          and 2#00111111#)));
               Out_Char (Character'Val (2#10000000# or (Shift_Right (U, 12)
                                                          and 2#00111111#)));
               Out_Char (Character'Val (2#10000000# or (Shift_Right (U, 6)
                                                          and 2#00111111#)));
<<<<<<< HEAD
               Out_Char (Character'Val (2#10000000# or (U and 2#00111111#)));

            --  16#0400_0000#-16#7FFF_FFFF#: 1111110x 10xxxxxx 10xxxxxx
            --                               10xxxxxx 10xxxxxx 10xxxxxx

            elsif U <= 16#7FFF_FFFF# then
               Out_Char (Character'Val (2#11111100# or Shift_Right (U, 30)));
               Out_Char (Character'Val (2#10000000# or (Shift_Right (U, 24)
                                                          and 2#00111111#)));
               Out_Char (Character'Val (2#10000000# or (Shift_Right (U, 18)
                                                          and 2#00111111#)));
               Out_Char (Character'Val (2#10000000# or (Shift_Right (U, 12)
                                                          and 2#00111111#)));
               Out_Char (Character'Val (2#10000000# or (Shift_Right (U, 6)
                                                          and 2#00111111#)));
               Out_Char (Character'Val (2#10000000# or (U and 2#00111111#)));

=======
               Out_Char (Character'Val (2#10000000# or (U and 2#00111111#)));

            --  16#0400_0000#-16#7FFF_FFFF#: 1111110x 10xxxxxx 10xxxxxx
            --                               10xxxxxx 10xxxxxx 10xxxxxx

            elsif U <= 16#7FFF_FFFF# then
               Out_Char (Character'Val (2#11111100# or Shift_Right (U, 30)));
               Out_Char (Character'Val (2#10000000# or (Shift_Right (U, 24)
                                                          and 2#00111111#)));
               Out_Char (Character'Val (2#10000000# or (Shift_Right (U, 18)
                                                          and 2#00111111#)));
               Out_Char (Character'Val (2#10000000# or (Shift_Right (U, 12)
                                                          and 2#00111111#)));
               Out_Char (Character'Val (2#10000000# or (Shift_Right (U, 6)
                                                          and 2#00111111#)));
               Out_Char (Character'Val (2#10000000# or (U and 2#00111111#)));

>>>>>>> c355071f
            else
               raise Constraint_Error;
            end if;

         when WCEM_Brackets =>
<<<<<<< HEAD
=======

            --  Values in the range 0-255 are directly output. Note that there
            --  is some issue with [ (16#5B#] since this will cause confusion
            --  if the resulting string is interpreted using brackets encoding.

            --  One possibility would be to always output [ as ["5B"] but in
            --  practice this is undesirable, since for example normal use of
            --  Wide_Text_IO for output (much more common than input), really
            --  does want to be able to say something like

            --     Put_Line ("Start of output [first run]");

            --  and have it come out as intended, rather than contaminated by
            --  a ["5B"] sequence in place of the left bracket.

>>>>>>> c355071f
            if Val < 256 then
               Out_Char (Character'Val (Val));

            --  Otherwise use brackets notation for vales greater than 255

            else
               Out_Char ('[');
               Out_Char ('"');

               if Val > 16#FFFF# then
                  if Val > 16#00FF_FFFF# then
                     if Val > 16#7FFF_FFFF# then
                        raise Constraint_Error;
                     end if;

                     Out_Char (Hexc (Val / 16 ** 7));
                     Out_Char (Hexc ((Val / 16 ** 6) mod 16));
                  end if;

                  Out_Char (Hexc ((Val / 16 ** 5) mod 16));
                  Out_Char (Hexc ((Val / 16 ** 4) mod 16));
               end if;

               Out_Char (Hexc ((Val / 16 ** 3) mod 16));
               Out_Char (Hexc ((Val / 16 ** 2) mod 16));
               Out_Char (Hexc ((Val / 16) mod 16));
               Out_Char (Hexc (Val mod 16));

               Out_Char ('"');
               Out_Char (']');
            end if;
      end case;
   end UTF_32_To_Char_Sequence;

   --------------------------------
   -- Wide_Char_To_Char_Sequence --
   --------------------------------

   procedure Wide_Char_To_Char_Sequence
     (WC : Wide_Character;
      EM : System.WCh_Con.WC_Encoding_Method)
   is
      procedure UTF_To_Char_Sequence is new UTF_32_To_Char_Sequence (Out_Char);
   begin
      UTF_To_Char_Sequence (Wide_Character'Pos (WC), EM);
   end Wide_Char_To_Char_Sequence;

end System.WCh_Cnv;<|MERGE_RESOLUTION|>--- conflicted
+++ resolved
@@ -6,11 +6,7 @@
 --                                                                          --
 --                                 B o d y                                  --
 --                                                                          --
-<<<<<<< HEAD
---          Copyright (C) 1992-2005, Free Software Foundation, Inc.         --
-=======
 --          Copyright (C) 1992-2006, Free Software Foundation, Inc.         --
->>>>>>> c355071f
 --                                                                          --
 -- GNAT is free software;  you can  redistribute it  and/or modify it under --
 -- terms of the  GNU General Public License as published  by the Free Soft- --
@@ -50,13 +46,8 @@
    -----------------------------
 
    function Char_Sequence_To_UTF_32
-<<<<<<< HEAD
-     (C       : Character;
-      EM      : WC_Encoding_Method) return UTF_32_Code
-=======
      (C  : Character;
       EM : WC_Encoding_Method) return UTF_32_Code
->>>>>>> c355071f
    is
       B1 : Unsigned_32;
       C1 : Character;
@@ -187,15 +178,9 @@
                for K in 1 .. 3 loop
                   Get_UTF_Byte;
                end loop;
-<<<<<<< HEAD
 
                return UTF_32_Code (W);
 
-=======
-
-               return UTF_32_Code (W);
-
->>>>>>> c355071f
             --  16#0020_0000#-16#03FF_FFFF#: 111110xx 10xxxxxx 10xxxxxx
             --                               10xxxxxx 10xxxxxx
 
@@ -361,19 +346,11 @@
          when WCEM_UTF8 =>
 
             --  Note: for details of UTF8 encoding see RFC 3629
-<<<<<<< HEAD
 
             U := Unsigned_32 (Val);
 
             --  16#00_0000#-16#00_007F#: 0xxxxxxx
 
-=======
-
-            U := Unsigned_32 (Val);
-
-            --  16#00_0000#-16#00_007F#: 0xxxxxxx
-
->>>>>>> c355071f
             if U <= 16#00_007F# then
                Out_Char (Character'Val (U));
 
@@ -412,7 +389,6 @@
                                                           and 2#00111111#)));
                Out_Char (Character'Val (2#10000000# or (Shift_Right (U, 6)
                                                           and 2#00111111#)));
-<<<<<<< HEAD
                Out_Char (Character'Val (2#10000000# or (U and 2#00111111#)));
 
             --  16#0400_0000#-16#7FFF_FFFF#: 1111110x 10xxxxxx 10xxxxxx
@@ -430,32 +406,11 @@
                                                           and 2#00111111#)));
                Out_Char (Character'Val (2#10000000# or (U and 2#00111111#)));
 
-=======
-               Out_Char (Character'Val (2#10000000# or (U and 2#00111111#)));
-
-            --  16#0400_0000#-16#7FFF_FFFF#: 1111110x 10xxxxxx 10xxxxxx
-            --                               10xxxxxx 10xxxxxx 10xxxxxx
-
-            elsif U <= 16#7FFF_FFFF# then
-               Out_Char (Character'Val (2#11111100# or Shift_Right (U, 30)));
-               Out_Char (Character'Val (2#10000000# or (Shift_Right (U, 24)
-                                                          and 2#00111111#)));
-               Out_Char (Character'Val (2#10000000# or (Shift_Right (U, 18)
-                                                          and 2#00111111#)));
-               Out_Char (Character'Val (2#10000000# or (Shift_Right (U, 12)
-                                                          and 2#00111111#)));
-               Out_Char (Character'Val (2#10000000# or (Shift_Right (U, 6)
-                                                          and 2#00111111#)));
-               Out_Char (Character'Val (2#10000000# or (U and 2#00111111#)));
-
->>>>>>> c355071f
             else
                raise Constraint_Error;
             end if;
 
          when WCEM_Brackets =>
-<<<<<<< HEAD
-=======
 
             --  Values in the range 0-255 are directly output. Note that there
             --  is some issue with [ (16#5B#] since this will cause confusion
@@ -471,7 +426,6 @@
             --  and have it come out as intended, rather than contaminated by
             --  a ["5B"] sequence in place of the left bracket.
 
->>>>>>> c355071f
             if Val < 256 then
                Out_Char (Character'Val (Val));
 
