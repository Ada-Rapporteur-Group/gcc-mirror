--- conflicted
+++ resolved
@@ -7,11 +7,7 @@
 --                                 S p e c                                  --
 --                           (LynxOS x86 Version)                           --
 --                                                                          --
-<<<<<<< HEAD
---          Copyright (C) 1992-2005, Free Software Foundation, Inc.         --
-=======
 --          Copyright (C) 1992-2006, Free Software Foundation, Inc.         --
->>>>>>> c355071f
 --                                                                          --
 -- This specification is derived from the Ada Reference Manual for use with --
 -- GNAT. The copyright notice above, and the license provisions that follow --
@@ -101,11 +97,7 @@
 
    --  The standard (Rm 13.7) requires that Default_Priority has the value:
 
-<<<<<<< HEAD
-   --  (Priority'First + Priority'Last) / 2.
-=======
    --  (Priority'First + Priority'Last) / 2
->>>>>>> c355071f
 
    --  To allow an appropriate value for Default_Priority and expose a useful
    --  range of priorities to the user, we use a range of 0 .. 34 for subtype
