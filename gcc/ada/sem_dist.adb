--- conflicted
+++ resolved
@@ -6,11 +6,7 @@
 --                                                                          --
 --                                 B o d y                                  --
 --                                                                          --
-<<<<<<< HEAD
---          Copyright (C) 1992-2006, Free Software Foundation, Inc.         --
-=======
 --          Copyright (C) 1992-2007, Free Software Foundation, Inc.         --
->>>>>>> 60a98cce
 --                                                                          --
 -- GNAT is free software;  you can  redistribute it  and/or modify it under --
 -- terms of the  GNU General Public License as published  by the Free Soft- --
@@ -445,7 +441,6 @@
       Subpkg_Body : Node_Id;
       Vis_Decls   : constant List_Id := New_List;
       Priv_Decls  : constant List_Id := New_List;
-<<<<<<< HEAD
 
       Obj_Type : constant Entity_Id :=
                     Make_Defining_Identifier (Loc,
@@ -463,25 +458,6 @@
                    Make_Defining_Identifier (Loc,
                      Chars (User_Type));
 
-=======
-
-      Obj_Type : constant Entity_Id :=
-                    Make_Defining_Identifier (Loc,
-                      New_External_Name (Chars (User_Type), 'R'));
-
-      Full_Obj_Type : constant Entity_Id :=
-                        Make_Defining_Identifier (Loc,
-                          Chars (Obj_Type));
-
-      RACW_Type : constant Entity_Id :=
-                    Make_Defining_Identifier (Loc,
-                      New_External_Name (Chars (User_Type), 'P'));
-
-      Fat_Type : constant Entity_Id :=
-                   Make_Defining_Identifier (Loc,
-                     Chars (User_Type));
-
->>>>>>> 60a98cce
       Fat_Type_Decl : Node_Id;
 
    begin
