--- conflicted
+++ resolved
@@ -6,11 +6,7 @@
 --                                                                          --
 --                                 S p e c                                  --
 --                                                                          --
-<<<<<<< HEAD
---           Copyright (C) 1992-2005 Free Software Foundation, Inc.         --
-=======
 --          Copyright (C) 1992-2007, Free Software Foundation, Inc.         --
->>>>>>> 751ff693
 --                                                                          --
 -- GNAT is free software;  you can  redistribute it  and/or modify it under --
 -- terms of the  GNU General Public License as published  by the Free Soft- --
@@ -39,11 +35,7 @@
 --  type does exceeds Integer'Size (also used for Text_IO.Decimal_IO output)
 
 package System.Img_LLD is
-<<<<<<< HEAD
-   pragma Preelaborate;
-=======
    pragma Pure;
->>>>>>> 751ff693
 
    procedure Image_Long_Long_Decimal
      (V     : Long_Long_Integer;
