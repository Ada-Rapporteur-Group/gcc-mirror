/****************************************************************************
 *                                                                          *
 *                         GNAT COMPILER COMPONENTS                         *
 *                                                                          *
 *                                 I N I T                                  *
 *                                                                          *
 *                          C Implementation File                           *
 *                                                                          *
 *          Copyright (C) 1992-2005, Free Software Foundation, Inc.         *
 *                                                                          *
 * GNAT is free software;  you can  redistribute it  and/or modify it under *
 * terms of the  GNU General Public License as published  by the Free Soft- *
 * ware  Foundation;  either version 2,  or (at your option) any later ver- *
 * sion.  GNAT is distributed in the hope that it will be useful, but WITH- *
 * OUT ANY WARRANTY;  without even the  implied warranty of MERCHANTABILITY *
 * or FITNESS FOR A PARTICULAR PURPOSE.  See the GNU General Public License *
 * for  more details.  You should have  received  a copy of the GNU General *
 * Public License  distributed with GNAT;  see file COPYING.  If not, write *
 * to  the  Free Software Foundation,  51  Franklin  Street,  Fifth  Floor, *
 * Boston, MA 02110-1301, USA.                                              *
 *                                                                          *
 * As a  special  exception,  if you  link  this file  with other  files to *
 * produce an executable,  this file does not by itself cause the resulting *
 * executable to be covered by the GNU General Public License. This except- *
 * ion does not  however invalidate  any other reasons  why the  executable *
 * file might be covered by the  GNU Public License.                        *
 *                                                                          *
 * GNAT was originally developed  by the GNAT team at  New York University. *
 * Extensive contributions were provided by Ada Core Technologies Inc.      *
 *                                                                          *
 ****************************************************************************/

/*  This unit contains initialization circuits that are system dependent. A
    major part of the functionality involved involves stack overflow checking.
    The GCC backend generates probe instructions to test for stack overflow.
    For details on the exact approach used to generate these probes, see the
    "Using and Porting GCC" manual, in particular the "Stack Checking" section
    and the subsection "Specifying How Stack Checking is Done". The handlers
    installed by this file are used to handle resulting signals that come
    from these probes failing (i.e. touching protected pages) */

/* This file should be kept synchronized with 2sinit.ads, 2sinit.adb,
   s-init-ae653-cert.adb and s-init-xi-sparc.adb. All these files implement
   the required functionality for different targets. */

/* The following include is here to meet the published VxWorks requirement
   that the __vxworks header appear before any other include. */
#ifdef __vxworks
#include "vxWorks.h"
#endif

#ifdef IN_RTS
#include "tconfig.h"
#include "tsystem.h"
#include <sys/stat.h>

/* We don't have libiberty, so us malloc.  */
#define xmalloc(S) malloc (S)
#else
#include "config.h"
#include "system.h"
#endif

#include "adaint.h"
#include "raise.h"

extern void __gnat_raise_program_error (const char *, int);

/* Addresses of exception data blocks for predefined exceptions. */
extern struct Exception_Data constraint_error;
extern struct Exception_Data numeric_error;
extern struct Exception_Data program_error;
extern struct Exception_Data storage_error;
extern struct Exception_Data tasking_error;
extern struct Exception_Data _abort_signal;

#define Lock_Task system__soft_links__lock_task
extern void (*Lock_Task) (void);

#define Unlock_Task system__soft_links__unlock_task
extern void (*Unlock_Task) (void);

#define Check_Abort_Status     \
                      system__soft_links__check_abort_status
extern int (*Check_Abort_Status) (void);

#define Raise_From_Signal_Handler \
                      ada__exceptions__raise_from_signal_handler
extern void Raise_From_Signal_Handler (struct Exception_Data *, const char *);

/* Copies of global values computed by the binder */
int   __gl_main_priority            = -1;
int   __gl_time_slice_val           = -1;
char  __gl_wc_encoding              = 'n';
char  __gl_locking_policy           = ' ';
char  __gl_queuing_policy           = ' ';
char  __gl_task_dispatching_policy  = ' ';
char *__gl_restrictions             = 0;
char *__gl_interrupt_states         = 0;
int   __gl_num_interrupt_states     = 0;
int   __gl_unreserve_all_interrupts = 0;
int   __gl_exception_tracebacks     = 0;
int   __gl_zero_cost_exceptions     = 0;
int   __gl_detect_blocking          = 0;

/* Indication of whether synchronous signal handler has already been
   installed by a previous call to adainit */
int  __gnat_handler_installed      = 0;

#ifndef IN_RTS
int __gnat_inside_elab_final_code = 0;
/* ??? This variable is obsolete since 2001-08-29 but is kept to allow
   bootstrap from old GNAT versions (< 3.15). */
#endif

/* HAVE_GNAT_INIT_FLOAT must be set on every targets where a __gnat_init_float
   is defined. If this is not set them a void implementation will be defined
   at the end of this unit. */
#undef HAVE_GNAT_INIT_FLOAT

/******************************/
/* __gnat_get_interrupt_state */
/******************************/

char __gnat_get_interrupt_state (int);

/* This routine is called from the runtime as needed to determine the state
   of an interrupt, as set by an Interrupt_State pragma appearing anywhere
   in the current partition. The input argument is the interrupt number,
   and the result is one of the following:

       'n'   this interrupt not set by any Interrupt_State pragma
       'u'   Interrupt_State pragma set state to User
       'r'   Interrupt_State pragma set state to Runtime
       's'   Interrupt_State pragma set state to System */

char
__gnat_get_interrupt_state (int intrup)
{
  if (intrup >= __gl_num_interrupt_states)
    return 'n';
  else
    return __gl_interrupt_states [intrup];
}

/**********************/
/* __gnat_set_globals */
/**********************/

/* This routine is called from the binder generated main program.  It copies
   the values for global quantities computed by the binder into the following
   global locations. The reason that we go through this copy, rather than just
   define the global locations in the binder generated file, is that they are
   referenced from the runtime, which may be in a shared library, and the
   binder file is not in the shared library. Global references across library
   boundaries like this are not handled correctly in all systems.  */

/* For detailed description of the parameters to this routine, see the
   section titled Run-Time Globals in package Bindgen (bindgen.adb) */

void
__gnat_set_globals (int main_priority,
                    int time_slice_val,
                    char wc_encoding,
                    char locking_policy,
                    char queuing_policy,
                    char task_dispatching_policy,
                    char *restrictions,
                    char *interrupt_states,
                    int num_interrupt_states,
                    int unreserve_all_interrupts,
                    int exception_tracebacks,
                    int zero_cost_exceptions,
                    int detect_blocking)
{
  static int already_called = 0;

  /* If this procedure has been already called once, check that the
     arguments in this call are consistent with the ones in the previous
     calls. Otherwise, raise a Program_Error exception.

     We do not check for consistency of the wide character encoding
     method. This default affects only Wide_Text_IO where no explicit
     coding method is given, and there is no particular reason to let
     this default be affected by the source representation of a library
     in any case.

     We do not check either for the consistency of exception tracebacks,
     because exception tracebacks are not normally set in Stand-Alone
     libraries. If a library or the main program set the exception
     tracebacks, then they are never reset afterwards (see below).

     The value of main_priority is meaningful only when we are invoked
     from the main program elaboration routine of an Ada application.
     Checking the consistency of this parameter should therefore not be
     done. Since it is assured that the main program elaboration will
     always invoke this procedure before any library elaboration
     routine, only the value of main_priority during the first call
     should be taken into account and all the subsequent ones should be
     ignored. Note that the case where the main program is not written
     in Ada is also properly handled, since the default value will then
     be used for this parameter.

     For identical reasons, the consistency of time_slice_val should not
     be checked. */

  if (already_called)
    {
      if (__gl_locking_policy		   != locking_policy
	  || __gl_queuing_policy           != queuing_policy
	  || __gl_task_dispatching_policy  != task_dispatching_policy
	  || __gl_unreserve_all_interrupts != unreserve_all_interrupts
	  || __gl_zero_cost_exceptions     != zero_cost_exceptions)
	__gnat_raise_program_error (__FILE__, __LINE__);

      /* If either a library or the main program set the exception traceback
         flag, it is never reset later */

      if (exception_tracebacks != 0)
         __gl_exception_tracebacks = exception_tracebacks;

      return;
    }
  already_called = 1;

  __gl_main_priority            = main_priority;
  __gl_time_slice_val           = time_slice_val;
  __gl_wc_encoding              = wc_encoding;
  __gl_locking_policy           = locking_policy;
  __gl_queuing_policy           = queuing_policy;
  __gl_restrictions             = restrictions;
  __gl_interrupt_states         = interrupt_states;
  __gl_num_interrupt_states     = num_interrupt_states;
  __gl_task_dispatching_policy  = task_dispatching_policy;
  __gl_unreserve_all_interrupts = unreserve_all_interrupts;
  __gl_exception_tracebacks     = exception_tracebacks;
  __gl_detect_blocking          = detect_blocking;

  /* ??? __gl_zero_cost_exceptions is new in 3.15 and is referenced from
     a-except.adb, which is also part of the compiler sources. Since the
     compiler is built with an older release of GNAT, the call generated by
     the old binder to this function does not provide any value for the
     corresponding argument, so the global has to be initialized in some
     reasonable other way. This could be removed as soon as the next major
     release is out.  */

#ifdef IN_RTS
  __gl_zero_cost_exceptions = zero_cost_exceptions;
#else
  __gl_zero_cost_exceptions = 0;
  /* We never build the compiler to run in ZCX mode currently anyway.  */
#endif
}

/* Notes on the Zero Cost Exceptions scheme and its impact on the signal
   handlers implemented below :

   What we call Zero Cost Exceptions is implemented using the GCC eh
   circuitry, even if the underlying implementation is setjmp/longjmp
   based. In any case ...

   The GCC unwinder expects to be dealing with call return addresses, since
   this is the "nominal" case of what we retrieve while unwinding a regular
   call chain. To evaluate if a handler applies at some point in this chain,
   the propagation engine needs to determine what region the corresponding
   call instruction pertains to. The return address may not be attached to the
   same region as the call, so the unwinder unconditionally subtracts "some"
   amount to the return addresses it gets to search the region tables. The
   exact amount is computed to ensure that the resulting address is inside the
   call instruction, and is thus target dependent (think about delay slots for
   instance).

   When we raise an exception from a signal handler, e.g. to transform a
   SIGSEGV into Storage_Error, things need to appear as if the signal handler
   had been "called" by the instruction which triggered the signal, so that
   exception handlers that apply there are considered. What the unwinder will
   retrieve as the return address from the signal handler is what it will find
   as the faulting instruction address in the corresponding signal context
   pushed by the kernel. Leaving this address untouched may loose, because if
   the triggering instruction happens to be the very first of a region, the
   later adjustments performed by the unwinder would yield an address outside
   that region. We need to compensate for those adjustments at some point,
   which we currently do in the GCC unwinding fallback macro.

   The thread at http://gcc.gnu.org/ml/gcc-patches/2004-05/msg00343.html
   describes a couple of issues with our current approach. Basically: on some
   targets the adjustment to apply depends on the triggering signal, which is
   not easily accessible from the macro, and we actually do not tackle this as
   of today. Besides, other languages, e.g. Java, deal with this by performing
   the adjustment in the signal handler before the raise, so our adjustments
   may break those front-ends.

   To have it all right, we should either find a way to deal with the signal
   variants from the macro and convert Java on all targets (ugh), or remove
   our macro adjustments and update our signal handlers a-la-java way.  The
   latter option appears the simplest, although some targets have their share
   of subtleties to account for.  See for instance the syscall(SYS_sigaction)
   story in libjava/include/i386-signal.h.  */

/***************/
/* AIX Section */
/***************/

#if defined (_AIX)

#include <signal.h>
#include <sys/time.h>

/* Some versions of AIX don't define SA_NODEFER. */

#ifndef SA_NODEFER
#define SA_NODEFER 0
#endif /* SA_NODEFER */

/* Versions of AIX before 4.3 don't have nanosleep but provide
   nsleep instead. */

#ifndef _AIXVERSION_430

extern int nanosleep (struct timestruc_t *, struct timestruc_t *);

int
nanosleep (struct timestruc_t *Rqtp, struct timestruc_t *Rmtp)
{
  return nsleep (Rqtp, Rmtp);
}

#endif /* _AIXVERSION_430 */

static void __gnat_error_handler (int);

static void
__gnat_error_handler (int sig)
{
  struct Exception_Data *exception;
  const char *msg;

  switch (sig)
    {
    case SIGSEGV:
      /* FIXME: we need to detect the case of a *real* SIGSEGV */
      exception = &storage_error;
      msg = "stack overflow or erroneous memory access";
      break;

    case SIGBUS:
      exception = &constraint_error;
      msg = "SIGBUS";
      break;

    case SIGFPE:
      exception = &constraint_error;
      msg = "SIGFPE";
      break;

    default:
      exception = &program_error;
      msg = "unhandled signal";
    }

  Raise_From_Signal_Handler (exception, msg);
}

void
__gnat_install_handler (void)
{
  struct sigaction act;

  /* Set up signal handler to map synchronous signals to appropriate
     exceptions.  Make sure that the handler isn't interrupted by another
     signal that might cause a scheduling event! */

  act.sa_handler = __gnat_error_handler;
  act.sa_flags = SA_NODEFER | SA_RESTART;
  sigemptyset (&act.sa_mask);

  /* Do not install handlers if interrupt state is "System" */
  if (__gnat_get_interrupt_state (SIGABRT) != 's')
    sigaction (SIGABRT, &act, NULL);
  if (__gnat_get_interrupt_state (SIGFPE) != 's')
    sigaction (SIGFPE,  &act, NULL);
  if (__gnat_get_interrupt_state (SIGILL) != 's')
    sigaction (SIGILL,  &act, NULL);
  if (__gnat_get_interrupt_state (SIGSEGV) != 's')
    sigaction (SIGSEGV, &act, NULL);
  if (__gnat_get_interrupt_state (SIGBUS) != 's')
    sigaction (SIGBUS,  &act, NULL);

  __gnat_handler_installed = 1;
}

<<<<<<< HEAD
void
__gnat_initialize (void *eh ATTRIBUTE_UNUSED)
{
}

/***************************************/
/* __gnat_initialize (RTEMS version) */
/***************************************/

#elif defined(__rtems__)

extern void __gnat_install_handler (void);

/* For RTEMS, each bsp will provide a custom __gnat_install_handler (). */

void
__gnat_initialize (void *eh ATTRIBUTE_UNUSED)
{
   __gnat_install_handler ();
}

/****************************************/
/* __gnat_initialize (Dec Unix Version) */
/****************************************/
=======
/*****************/
/* Tru64 section */
/*****************/
>>>>>>> 8c044a9c

#elif defined(__alpha__) && defined(__osf__)

#include <signal.h>
#include <sys/siginfo.h>

static void __gnat_error_handler (int, siginfo_t *, struct sigcontext *);
extern char *__gnat_get_code_loc (struct sigcontext *);
extern void __gnat_set_code_loc (struct sigcontext *, char *);
extern size_t __gnat_machine_state_length (void);

static void
__gnat_error_handler
  (int sig, siginfo_t *sip, struct sigcontext *context ATTRIBUTE_UNUSED)
{
  struct Exception_Data *exception;
  static int recurse = 0;
  const char *msg;

  /* If this was an explicit signal from a "kill", just resignal it.  */
  if (SI_FROMUSER (sip))
    {
      signal (sig, SIG_DFL);
      kill (getpid(), sig);
    }

  /* Otherwise, treat it as something we handle.  */
  switch (sig)
    {
    case SIGSEGV:
      /* If the problem was permissions, this is a constraint error.
	 Likewise if the failing address isn't maximally aligned or if
	 we've recursed.

	 ??? Using a static variable here isn't task-safe, but it's
	 much too hard to do anything else and we're just determining
	 which exception to raise.  */
      if (sip->si_code == SEGV_ACCERR
	  || (((long) sip->si_addr) & 3) != 0
	  || recurse)
	{
	  exception = &constraint_error;
	  msg = "SIGSEGV";
	}
      else
	{
	  /* See if the page before the faulting page is accessible.  Do that
	     by trying to access it.  We'd like to simply try to access
	     4096 + the faulting address, but it's not guaranteed to be
	     the actual address, just to be on the same page.  */
	  recurse++;
	  ((volatile char *)
	   ((long) sip->si_addr & - getpagesize ()))[getpagesize ()];
	  msg = "stack overflow (or erroneous memory access)";
	  exception = &storage_error;
	}
      break;

    case SIGBUS:
      exception = &program_error;
      msg = "SIGBUS";
      break;

    case SIGFPE:
      exception = &constraint_error;
      msg = "SIGFPE";
      break;

    default:
      exception = &program_error;
      msg = "unhandled signal";
    }

  recurse = 0;
  Raise_From_Signal_Handler (exception, (char *) msg);
}

void
__gnat_install_handler (void)
{
  struct sigaction act;

  /* Setup signal handler to map synchronous signals to appropriate
     exceptions. Make sure that the handler isn't interrupted by another
     signal that might cause a scheduling event! */

  act.sa_handler = (void (*) (int)) __gnat_error_handler;
  act.sa_flags = SA_RESTART | SA_NODEFER | SA_SIGINFO;
  sigemptyset (&act.sa_mask);

  /* Do not install handlers if interrupt state is "System" */
  if (__gnat_get_interrupt_state (SIGABRT) != 's')
    sigaction (SIGABRT, &act, NULL);
  if (__gnat_get_interrupt_state (SIGFPE) != 's')
    sigaction (SIGFPE,  &act, NULL);
  if (__gnat_get_interrupt_state (SIGILL) != 's')
    sigaction (SIGILL,  &act, NULL);
  if (__gnat_get_interrupt_state (SIGSEGV) != 's')
    sigaction (SIGSEGV, &act, NULL);
  if (__gnat_get_interrupt_state (SIGBUS) != 's')
    sigaction (SIGBUS,  &act, NULL);

  __gnat_handler_installed = 1;
}

<<<<<<< HEAD
void
__gnat_initialize (void *eh ATTRIBUTE_UNUSED)
{
}

/* Routines called by 5amastop.adb.  */
=======
/* Routines called by s-mastop-tru64.adb.  */
>>>>>>> 8c044a9c

#define SC_GP 29

char *
__gnat_get_code_loc (struct sigcontext *context)
{
  return (char *) context->sc_pc;
}

void
__gnat_set_code_loc (struct sigcontext *context, char *pc)
{
  context->sc_pc = (long) pc;
}


size_t
__gnat_machine_state_length (void)
{
  return sizeof (struct sigcontext);
}

/********************/
/* PA HP-UX section */
/********************/

#elif defined (__hppa__) && defined (__hpux__)

#include <signal.h>
#include <sys/ucontext.h>

static void
__gnat_error_handler (int sig, siginfo_t *siginfo, void *ucontext);

/* __gnat_adjust_context_for_raise - see comments along with the default
   version later in this file.  */

#define HAVE_GNAT_ADJUST_CONTEXT_FOR_RAISE

void
__gnat_adjust_context_for_raise (int signo ATTRIBUTE_UNUSED, void *ucontext)
{
  mcontext_t *mcontext = &((ucontext_t *) ucontext)->uc_mcontext;

  if (UseWideRegs (mcontext))
    mcontext->ss_wide.ss_32.ss_pcoq_head_lo ++;
  else
    mcontext->ss_narrow.ss_pcoq_head ++;
}

static void
__gnat_error_handler
  (int sig, siginfo_t *siginfo ATTRIBUTE_UNUSED, void *ucontext)
{
  struct Exception_Data *exception;
  const char *msg;

  switch (sig)
    {
    case SIGSEGV:
      /* FIXME: we need to detect the case of a *real* SIGSEGV */
      exception = &storage_error;
      msg = "stack overflow or erroneous memory access";
      break;

    case SIGBUS:
      exception = &constraint_error;
      msg = "SIGBUS";
      break;

    case SIGFPE:
      exception = &constraint_error;
      msg = "SIGFPE";
      break;

    default:
      exception = &program_error;
      msg = "unhandled signal";
    }

  __gnat_adjust_context_for_raise (sig, ucontext);

  Raise_From_Signal_Handler (exception, msg);
}

void
__gnat_install_handler (void)
{
  struct sigaction act;

  /* Set up signal handler to map synchronous signals to appropriate
     exceptions.  Make sure that the handler isn't interrupted by another
     signal that might cause a scheduling event! Also setup an alternate
     stack region for the handler execution so that stack overflows can be
     handled properly, avoiding a SEGV generation from stack usage by the
     handler itself. */

  static char handler_stack[SIGSTKSZ*2];
  /* SIGSTKSZ appeared to be "short" for the needs in some contexts
     (e.g. experiments with GCC ZCX exceptions).  */

  stack_t stack;

  stack.ss_sp    = handler_stack;
  stack.ss_size  = sizeof (handler_stack);
  stack.ss_flags = 0;

  sigaltstack (&stack, NULL);

  act.sa_sigaction = __gnat_error_handler;
  act.sa_flags = SA_NODEFER | SA_RESTART | SA_ONSTACK | SA_SIGINFO;
  sigemptyset (&act.sa_mask);

  /* Do not install handlers if interrupt state is "System" */
  if (__gnat_get_interrupt_state (SIGABRT) != 's')
    sigaction (SIGABRT, &act, NULL);
  if (__gnat_get_interrupt_state (SIGFPE) != 's')
    sigaction (SIGFPE,  &act, NULL);
  if (__gnat_get_interrupt_state (SIGILL) != 's')
    sigaction (SIGILL,  &act, NULL);
  if (__gnat_get_interrupt_state (SIGSEGV) != 's')
    sigaction (SIGSEGV, &act, NULL);
  if (__gnat_get_interrupt_state (SIGBUS) != 's')
    sigaction (SIGBUS,  &act, NULL);

  __gnat_handler_installed = 1;
}

<<<<<<< HEAD
void
__gnat_initialize (void *eh ATTRIBUTE_UNUSED)
{
}

/*****************************************/
/* __gnat_initialize (GNU/Linux Version) */
/*****************************************/
=======
/*********************/
/* GNU/Linux Section */
/*********************/
>>>>>>> 8c044a9c

#elif defined (linux) && (defined (i386) || defined (__x86_64__) \
                          || defined (__ia64__))

#include <signal.h>

#define __USE_GNU 1 /* required to get REG_EIP/RIP from glibc's ucontext.h */
#include <sys/ucontext.h>

/* GNU/Linux, which uses glibc, does not define NULL in included
   header files */

#if !defined (NULL)
#define NULL ((void *) 0)
#endif

static void __gnat_error_handler (int, siginfo_t *siginfo, void *ucontext);

/* __gnat_adjust_context_for_raise - see comments along with the default
   version later in this file.  */

#define HAVE_GNAT_ADJUST_CONTEXT_FOR_RAISE

void
__gnat_adjust_context_for_raise (int signo ATTRIBUTE_UNUSED, void *ucontext)
{
  mcontext_t *mcontext = &((ucontext_t *) ucontext)->uc_mcontext;

#if defined (i386)
  mcontext->gregs[REG_EIP]++;
#elif defined (__x86_64__)
  mcontext->gregs[REG_RIP]++;
#elif defined (__ia64__)
  mcontext->sc_ip++;
#endif
}

static void
__gnat_error_handler (int sig,
                      siginfo_t *siginfo ATTRIBUTE_UNUSED,
                      void *ucontext)
{
  struct Exception_Data *exception;
  const char *msg;
  static int recurse = 0;

  switch (sig)
    {
    case SIGSEGV:
      /* If the problem was permissions, this is a constraint error.
       Likewise if the failing address isn't maximally aligned or if
       we've recursed.

       ??? Using a static variable here isn't task-safe, but it's
       much too hard to do anything else and we're just determining
       which exception to raise.  */
      if (recurse)
      {
        exception = &constraint_error;
        msg = "SIGSEGV";
      }
      else
      {
        /* Here we would like a discrimination test to see whether the
           page before the faulting address is accessible. Unfortunately
           Linux seems to have no way of giving us the faulting address.

           In versions of a-init.c before 1.95, we had a test of the page
           before the stack pointer using:

            recurse++;
             ((volatile char *)
              ((long) info->esp_at_signal & - getpagesize ()))[getpagesize ()];

           but that's wrong, since it tests the stack pointer location, and
           the current stack probe code does not move the stack pointer
           until all probes succeed.

           For now we simply do not attempt any discrimination at all. Note
           that this is quite acceptable, since a "real" SIGSEGV can only
           occur as the result of an erroneous program */

        msg = "stack overflow (or erroneous memory access)";
        exception = &storage_error;
      }
      break;

    case SIGBUS:
      exception = &constraint_error;
      msg = "SIGBUS";
      break;

    case SIGFPE:
      exception = &constraint_error;
      msg = "SIGFPE";
      break;

    default:
      exception = &program_error;
      msg = "unhandled signal";
    }
  recurse = 0;

  /* We adjust the interrupted context here (and not in the
     MD_FALLBACK_FRAME_STATE_FOR macro) because recent versions of the Native
     POSIX Thread Library (NPTL) are compiled with DWARF 2 unwind information,
     and hence the later macro is never executed for signal frames. */

  __gnat_adjust_context_for_raise (sig, ucontext);

  Raise_From_Signal_Handler (exception, msg);
}

void
__gnat_install_handler (void)
{
  struct sigaction act;

  /* Set up signal handler to map synchronous signals to appropriate
     exceptions.  Make sure that the handler isn't interrupted by another
     signal that might cause a scheduling event! */

  act.sa_sigaction = __gnat_error_handler;
  act.sa_flags = SA_NODEFER | SA_RESTART | SA_SIGINFO;
  sigemptyset (&act.sa_mask);

  /* Do not install handlers if interrupt state is "System" */
  if (__gnat_get_interrupt_state (SIGABRT) != 's')
    sigaction (SIGABRT, &act, NULL);
  if (__gnat_get_interrupt_state (SIGFPE) != 's')
    sigaction (SIGFPE,  &act, NULL);
  if (__gnat_get_interrupt_state (SIGILL) != 's')
    sigaction (SIGILL,  &act, NULL);
  if (__gnat_get_interrupt_state (SIGSEGV) != 's')
    sigaction (SIGSEGV, &act, NULL);
  if (__gnat_get_interrupt_state (SIGBUS) != 's')
    sigaction (SIGBUS,  &act, NULL);

  __gnat_handler_installed = 1;
}

<<<<<<< HEAD
void
__gnat_initialize (void *eh ATTRIBUTE_UNUSED)
{
}

/******************************************/
/* __gnat_initialize (NT-mingw32 Version) */
/******************************************/

#elif defined (__MINGW32__)
#include <windows.h>

void
__gnat_install_handler (void)
{
}

void
__gnat_initialize (void *eh ATTRIBUTE_UNUSED)
{
   /* Initialize floating-point coprocessor. This call is needed because
      the MS libraries default to 64-bit precision instead of 80-bit
      precision, and we require the full precision for proper operation,
      given that we have set Max_Digits etc with this in mind */
   __gnat_init_float ();

   /* Initialize a lock for a process handle list - see a-adaint.c for the
      implementation of __gnat_portable_no_block_spawn, __gnat_portable_wait */
   __gnat_plist_init();

   /* Install the Structured Exception handler.  */
   if (eh)
     __gnat_install_SEH_handler (eh);
}

/***************************************/
/* __gnat_initialize (Interix Version) */
/***************************************/
=======
/*******************/
/* Interix Section */
/*******************/
>>>>>>> 8c044a9c

#elif defined (__INTERIX)

#include <signal.h>

static void __gnat_error_handler (int);

static void
__gnat_error_handler (int sig)
{
  struct Exception_Data *exception;
  const char *msg;

  switch (sig)
    {
    case SIGSEGV:
      exception = &storage_error;
      msg = "stack overflow or erroneous memory access";
      break;

    case SIGBUS:
      exception = &constraint_error;
      msg = "SIGBUS";
      break;

    case SIGFPE:
      exception = &constraint_error;
      msg = "SIGFPE";
      break;

    default:
      exception = &program_error;
      msg = "unhandled signal";
    }

  Raise_From_Signal_Handler (exception, msg);
}

void
__gnat_install_handler (void)
{
  struct sigaction act;

  /* Set up signal handler to map synchronous signals to appropriate
     exceptions.  Make sure that the handler isn't interrupted by another
     signal that might cause a scheduling event! */

  act.sa_handler = __gnat_error_handler;
  act.sa_flags = 0;
  sigemptyset (&act.sa_mask);

  /* Handlers for signals besides SIGSEGV cause c974013 to hang */
/*  sigaction (SIGILL,  &act, NULL); */
/*  sigaction (SIGABRT, &act, NULL); */
/*  sigaction (SIGFPE,  &act, NULL); */
/*  sigaction (SIGBUS,  &act, NULL); */

  /* Do not install handlers if interrupt state is "System" */
  if (__gnat_get_interrupt_state (SIGSEGV) != 's')
    sigaction (SIGSEGV, &act, NULL);

  __gnat_handler_installed = 1;
}

<<<<<<< HEAD
void
__gnat_initialize (void *eh ATTRIBUTE_UNUSED)
{
   __gnat_init_float ();
}

/**************************************/
/* __gnat_initialize (LynxOS Version) */
/**************************************/

#elif defined (__Lynx__)

void
__gnat_initialize (void *eh ATTRIBUTE_UNUSED)
{
   __gnat_init_float ();
}

/*********************************/
/* __gnat_install_handler (Lynx) */
/*********************************/

void
__gnat_install_handler (void)
{
  __gnat_handler_installed = 1;
}

/****************************/
/* __gnat_initialize (OS/2) */
/****************************/

#elif defined (__EMX__) /* OS/2 dependent initialization */

void
__gnat_initialize (void *eh ATTRIBUTE_UNUSED)
{
}

/*********************************/
/* __gnat_install_handler (OS/2) */
/*********************************/

void
__gnat_install_handler (void)
{
  __gnat_handler_installed = 1;
}

/***********************************/
/* __gnat_initialize (SGI Version) */
/***********************************/
=======
/****************/
/* IRIX Section */
/****************/
>>>>>>> 8c044a9c

#elif defined (sgi)

#include <signal.h>
#include <siginfo.h>

#ifndef NULL
#define NULL 0
#endif

#define SIGADAABORT 48
#define SIGNAL_STACK_SIZE 4096
#define SIGNAL_STACK_ALIGNMENT 64

static void __gnat_error_handler (int, int, sigcontext_t *);

/* We are not setting the SA_SIGINFO bit in the sigaction flags when
   connecting that handler, with the effects described in the sigaction
   man page:

          SA_SIGINFO [...]
          If cleared and the signal is caught, the first argument is
          also the signal number but the second argument is the signal
          code identifying the cause of the signal. The third argument
          points to a sigcontext_t structure containing the receiving
	  process's context when the signal was delivered.
*/

static void
__gnat_error_handler (int sig, int code, sigcontext_t *sc ATTRIBUTE_UNUSED)
{
  struct Exception_Data *exception;
  const char *msg;

  switch (sig)
    {
    case SIGSEGV:
      if (code == EFAULT)
	{
	  exception = &program_error;
	  msg = "SIGSEGV: (Invalid virtual address)";
	}
      else if (code == ENXIO)
	{
	  exception = &program_error;
	  msg = "SIGSEGV: (Read beyond mapped object)";
	}
      else if (code == ENOSPC)
	{
	  exception = &program_error; /* ??? storage_error ??? */
	  msg = "SIGSEGV: (Autogrow for file failed)";
	}
      else if (code == EACCES || code == EEXIST)
	{
	  /* ??? We handle stack overflows here, some of which do trigger
	         SIGSEGV + EEXIST on Irix 6.5 although EEXIST is not part of
	         the documented valid codes for SEGV in the signal(5) man
	         page.  */

	  /* ??? Re-add smarts to further verify that we launched
		 the stack into a guard page, not an attempt to
		 write to .text or something */
	  exception = &storage_error;
	  msg = "SIGSEGV: (stack overflow or erroneous memory access)";
	}
      else
	{
	  /* Just in case the OS guys did it to us again.  Sometimes
	     they fail to document all of the valid codes that are
	     passed to signal handlers, just in case someone depends
	     on knowing all the codes */
	  exception = &program_error;
	  msg = "SIGSEGV: (Undocumented reason)";
	}
      break;

    case SIGBUS:
      /* Map all bus errors to Program_Error.  */
      exception = &program_error;
      msg = "SIGBUS";
      break;

    case SIGFPE:
      /* Map all fpe errors to Constraint_Error.  */
      exception = &constraint_error;
      msg = "SIGFPE";
      break;

    case SIGADAABORT:
      if ((*Check_Abort_Status) ())
	{
	  exception = &_abort_signal;
	  msg = "";
	}
      else
	return;

      break;

    default:
      /* Everything else is a Program_Error. */
      exception = &program_error;
      msg = "unhandled signal";
    }

  Raise_From_Signal_Handler (exception, msg);
}

void
__gnat_install_handler (void)
{
  struct sigaction act;

  /* Setup signal handler to map synchronous signals to appropriate
     exceptions.  Make sure that the handler isn't interrupted by another
     signal that might cause a scheduling event! */

  act.sa_handler = __gnat_error_handler;
  act.sa_flags = SA_NODEFER + SA_RESTART;
  sigfillset (&act.sa_mask);
  sigemptyset (&act.sa_mask);

  /* Do not install handlers if interrupt state is "System" */
  if (__gnat_get_interrupt_state (SIGABRT) != 's')
    sigaction (SIGABRT, &act, NULL);
  if (__gnat_get_interrupt_state (SIGFPE) != 's')
    sigaction (SIGFPE,  &act, NULL);
  if (__gnat_get_interrupt_state (SIGILL) != 's')
    sigaction (SIGILL,  &act, NULL);
  if (__gnat_get_interrupt_state (SIGSEGV) != 's')
    sigaction (SIGSEGV, &act, NULL);
  if (__gnat_get_interrupt_state (SIGBUS) != 's')
    sigaction (SIGBUS,  &act, NULL);
  if (__gnat_get_interrupt_state (SIGADAABORT) != 's')
    sigaction (SIGADAABORT,  &act, NULL);

  __gnat_handler_installed = 1;
}

<<<<<<< HEAD
void
__gnat_initialize (void *eh ATTRIBUTE_UNUSED)
{
}

/*************************************************/
/* __gnat_initialize (Solaris and SunOS Version) */
/*************************************************/
=======
/*******************/
/* Solaris Section */
/*******************/
>>>>>>> 8c044a9c

#elif defined (sun) && defined (__SVR4) && !defined (__vxworks)

#include <signal.h>
#include <siginfo.h>

static void __gnat_error_handler (int, siginfo_t *);

static void
__gnat_error_handler (int sig, siginfo_t *sip)
{
  struct Exception_Data *exception;
  static int recurse = 0;
  const char *msg;

  /* If this was an explicit signal from a "kill", just resignal it.  */
  if (SI_FROMUSER (sip))
    {
      signal (sig, SIG_DFL);
      kill (getpid(), sig);
    }

  /* Otherwise, treat it as something we handle.  */
  switch (sig)
    {
    case SIGSEGV:
      /* If the problem was permissions, this is a constraint error.
	 Likewise if the failing address isn't maximally aligned or if
	 we've recursed.

	 ??? Using a static variable here isn't task-safe, but it's
	 much too hard to do anything else and we're just determining
	 which exception to raise.  */
      if (sip->si_code == SEGV_ACCERR
	  || (((long) sip->si_addr) & 3) != 0
	  || recurse)
	{
	  exception = &constraint_error;
	  msg = "SIGSEGV";
	}
      else
	{
	  /* See if the page before the faulting page is accessible.  Do that
	     by trying to access it.  We'd like to simply try to access
	     4096 + the faulting address, but it's not guaranteed to be
	     the actual address, just to be on the same page.  */
	  recurse++;
	  ((volatile char *)
	   ((long) sip->si_addr & - getpagesize ()))[getpagesize ()];
	  exception = &storage_error;
	  msg = "stack overflow (or erroneous memory access)";
	}
      break;

    case SIGBUS:
      exception = &program_error;
      msg = "SIGBUS";
      break;

    case SIGFPE:
      exception = &constraint_error;
      msg = "SIGFPE";
      break;

    default:
      exception = &program_error;
      msg = "unhandled signal";
    }

  recurse = 0;

  Raise_From_Signal_Handler (exception, msg);
}

void
__gnat_install_handler (void)
{
  struct sigaction act;

  /* Set up signal handler to map synchronous signals to appropriate
     exceptions.  Make sure that the handler isn't interrupted by another
     signal that might cause a scheduling event! */

  act.sa_handler = __gnat_error_handler;
  act.sa_flags = SA_NODEFER | SA_RESTART | SA_SIGINFO;
  sigemptyset (&act.sa_mask);

  /* Do not install handlers if interrupt state is "System" */
  if (__gnat_get_interrupt_state (SIGABRT) != 's')
    sigaction (SIGABRT, &act, NULL);
  if (__gnat_get_interrupt_state (SIGFPE) != 's')
    sigaction (SIGFPE,  &act, NULL);
  if (__gnat_get_interrupt_state (SIGSEGV) != 's')
    sigaction (SIGSEGV, &act, NULL);
  if (__gnat_get_interrupt_state (SIGBUS) != 's')
    sigaction (SIGBUS,  &act, NULL);

  __gnat_handler_installed = 1;
}

<<<<<<< HEAD
void
__gnat_initialize (void *eh ATTRIBUTE_UNUSED)
{
}

/***********************************/
/* __gnat_initialize (VMS Version) */
/***********************************/
=======
/***************/
/* VMS Section */
/***************/
>>>>>>> 8c044a9c

#elif defined (VMS)

long __gnat_error_handler (int *, void *);

#ifdef __IA64
#define lib_get_curr_invo_context LIB$I64_GET_CURR_INVO_CONTEXT
#define lib_get_prev_invo_context LIB$I64_GET_PREV_INVO_CONTEXT
#define lib_get_invo_handle LIB$I64_GET_INVO_HANDLE
#else
#define lib_get_curr_invo_context LIB$GET_CURR_INVO_CONTEXT
#define lib_get_prev_invo_context LIB$GET_PREV_INVO_CONTEXT
#define lib_get_invo_handle LIB$GET_INVO_HANDLE
#endif

#if defined (IN_RTS) && !defined (__IA64)

/* The prehandler actually gets control first on a condition. It swaps the
   stack pointer and calls the handler (__gnat_error_handler). */
extern long __gnat_error_prehandler (void);

extern char *__gnat_error_prehandler_stack;   /* Alternate signal stack */
#endif

/* Define macro symbols for the VMS conditions that become Ada exceptions.
   Most of these are also defined in the header file ssdef.h which has not
   yet been converted to be recognized by Gnu C. */

/* Defining these as macros, as opposed to external addresses, allows
   them to be used in a case statement (below */
#define SS$_ACCVIO            12
#define SS$_HPARITH         1284
#define SS$_STKOVF          1364
#define SS$_RESIGNAL        2328

/* These codes are in standard message libraries */
extern int CMA$_EXIT_THREAD;
extern int SS$_DEBUG;
extern int SS$_INTDIV;
extern int LIB$_KEYNOTFOU;
extern int LIB$_ACTIMAGE;
extern int MTH$_FLOOVEMAT;       /* Some ACVC_21 CXA tests */

/* These codes are non standard, which is to say the author is
   not sure if they are defined in the standard message libraries
   so keep them as macros for now. */
#define RDB$_STREAM_EOF 20480426
#define FDL$_UNPRIKW 11829410

struct cond_except {
  const int *cond;
  const struct Exception_Data *except;
};

struct descriptor_s {unsigned short len, mbz; __char_ptr32 adr; };

/* Conditions that don't have an Ada exception counterpart must raise
   Non_Ada_Error.  Since this is defined in s-auxdec, it should only be
   referenced by user programs, not the compiler or tools. Hence the
   #ifdef IN_RTS. */

#ifdef IN_RTS

#define Status_Error ada__io_exceptions__status_error
extern struct Exception_Data Status_Error;

#define Mode_Error ada__io_exceptions__mode_error
extern struct Exception_Data Mode_Error;

#define Name_Error ada__io_exceptions__name_error
extern struct Exception_Data Name_Error;

#define Use_Error ada__io_exceptions__use_error
extern struct Exception_Data Use_Error;

#define Device_Error ada__io_exceptions__device_error
extern struct Exception_Data Device_Error;

#define End_Error ada__io_exceptions__end_error
extern struct Exception_Data End_Error;

#define Data_Error ada__io_exceptions__data_error
extern struct Exception_Data Data_Error;

#define Layout_Error ada__io_exceptions__layout_error
extern struct Exception_Data Layout_Error;

#define Non_Ada_Error system__aux_dec__non_ada_error
extern struct Exception_Data Non_Ada_Error;

#define Coded_Exception system__vms_exception_table__coded_exception
extern struct Exception_Data *Coded_Exception (Exception_Code);

#define Base_Code_In system__vms_exception_table__base_code_in
extern Exception_Code Base_Code_In (Exception_Code);

/* DEC Ada exceptions are not defined in a header file, so they
   must be declared as external addresses */

extern int ADA$_PROGRAM_ERROR __attribute__ ((weak));
extern int ADA$_LOCK_ERROR __attribute__ ((weak));
extern int ADA$_EXISTENCE_ERROR __attribute__ ((weak));
extern int ADA$_KEY_ERROR __attribute__ ((weak));
extern int ADA$_KEYSIZERR __attribute__ ((weak));
extern int ADA$_STAOVF __attribute__ ((weak));
extern int ADA$_CONSTRAINT_ERRO __attribute__ ((weak));
extern int ADA$_IOSYSFAILED __attribute__ ((weak));
extern int ADA$_LAYOUT_ERROR __attribute__ ((weak));
extern int ADA$_STORAGE_ERROR __attribute__ ((weak));
extern int ADA$_DATA_ERROR __attribute__ ((weak));
extern int ADA$_DEVICE_ERROR __attribute__ ((weak));
extern int ADA$_END_ERROR __attribute__ ((weak));
extern int ADA$_MODE_ERROR __attribute__ ((weak));
extern int ADA$_NAME_ERROR __attribute__ ((weak));
extern int ADA$_STATUS_ERROR __attribute__ ((weak));
extern int ADA$_NOT_OPEN __attribute__ ((weak));
extern int ADA$_ALREADY_OPEN __attribute__ ((weak));
extern int ADA$_USE_ERROR __attribute__ ((weak));
extern int ADA$_UNSUPPORTED __attribute__ ((weak));
extern int ADA$_FAC_MODE_MISMAT __attribute__ ((weak));
extern int ADA$_ORG_MISMATCH __attribute__ ((weak));
extern int ADA$_RFM_MISMATCH __attribute__ ((weak));
extern int ADA$_RAT_MISMATCH __attribute__ ((weak));
extern int ADA$_MRS_MISMATCH __attribute__ ((weak));
extern int ADA$_MRN_MISMATCH __attribute__ ((weak));
extern int ADA$_KEY_MISMATCH __attribute__ ((weak));
extern int ADA$_MAXLINEXC __attribute__ ((weak));
extern int ADA$_LINEXCMRS __attribute__ ((weak));

/* DEC Ada specific conditions */
static const struct cond_except dec_ada_cond_except_table [] = {
  {&ADA$_PROGRAM_ERROR,   &program_error},
  {&ADA$_USE_ERROR,       &Use_Error},
  {&ADA$_KEYSIZERR,       &program_error},
  {&ADA$_STAOVF,          &storage_error},
  {&ADA$_CONSTRAINT_ERRO, &constraint_error},
  {&ADA$_IOSYSFAILED,     &Device_Error},
  {&ADA$_LAYOUT_ERROR,    &Layout_Error},
  {&ADA$_STORAGE_ERROR,   &storage_error},
  {&ADA$_DATA_ERROR,      &Data_Error},
  {&ADA$_DEVICE_ERROR,    &Device_Error},
  {&ADA$_END_ERROR,       &End_Error},
  {&ADA$_MODE_ERROR,      &Mode_Error},
  {&ADA$_NAME_ERROR,      &Name_Error},
  {&ADA$_STATUS_ERROR,    &Status_Error},
  {&ADA$_NOT_OPEN,        &Use_Error},
  {&ADA$_ALREADY_OPEN,    &Use_Error},
  {&ADA$_USE_ERROR,       &Use_Error},
  {&ADA$_UNSUPPORTED,     &Use_Error},
  {&ADA$_FAC_MODE_MISMAT, &Use_Error},
  {&ADA$_ORG_MISMATCH,    &Use_Error},
  {&ADA$_RFM_MISMATCH,    &Use_Error},
  {&ADA$_RAT_MISMATCH,    &Use_Error},
  {&ADA$_MRS_MISMATCH,    &Use_Error},
  {&ADA$_MRN_MISMATCH,    &Use_Error},
  {&ADA$_KEY_MISMATCH,    &Use_Error},
  {&ADA$_MAXLINEXC,       &constraint_error},
  {&ADA$_LINEXCMRS,       &constraint_error},
  {0,                     0}
};

#if 0
   /* Already handled by a pragma Import_Exception
      in Aux_IO_Exceptions */
  {&ADA$_LOCK_ERROR,      &Lock_Error},
  {&ADA$_EXISTENCE_ERROR, &Existence_Error},
  {&ADA$_KEY_ERROR,       &Key_Error},
#endif

#endif /* IN_RTS */

/* Non DEC Ada specific conditions. We could probably also put
   SS$_HPARITH here and possibly SS$_ACCVIO, SS$_STKOVF. */
static const struct cond_except cond_except_table [] = {
  {&MTH$_FLOOVEMAT, &constraint_error},
  {&SS$_INTDIV,     &constraint_error},
  {0,               0}
};

/* To deal with VMS conditions and their mapping to Ada exceptions,
   the __gnat_error_handler routine below is installed as an exception
   vector having precedence over DEC frame handlers.  Some conditions
   still need to be handled by such handlers, however, in which case
   __gnat_error_handler needs to return SS$_RESIGNAL.  Consider for
   instance the use of a third party library compiled with DECAda and
   performing it's own exception handling internally.

   To allow some user-level flexibility, which conditions should be
   resignaled is controlled by a predicate function, provided with the
   condition value and returning a boolean indication stating whether
   this condition should be resignaled or not.

   That predicate function is called indirectly, via a function pointer,
   by __gnat_error_handler, and changing that pointer is allowed to the
   the user code by way of the __gnat_set_resignal_predicate interface.

   The user level function may then implement what it likes, including
   for instance the maintenance of a dynamic data structure if the set
   of to be resignalled conditions has to change over the program's
   lifetime.

   ??? This is not a perfect solution to deal with the possible
   interactions between the GNAT and the DECAda exception handling
   models and better (more general) schemes are studied.  This is so
   just provided as a convenient workaround in the meantime, and
   should be use with caution since the implementation has been kept
   very simple.  */

typedef int
resignal_predicate (int code);

const int *cond_resignal_table [] = {
  &CMA$_EXIT_THREAD,
  &SS$_DEBUG,
  &LIB$_KEYNOTFOU,
  &LIB$_ACTIMAGE,
  (int *) RDB$_STREAM_EOF,
  (int *) FDL$_UNPRIKW,
  0
};

/* Default GNAT predicate for resignaling conditions.  */

static int
__gnat_default_resignal_p (int code)
{
  int i, iexcept;

  for (i = 0, iexcept = 0;
       cond_resignal_table [i] &&
       !(iexcept = LIB$MATCH_COND (&code, &cond_resignal_table [i]));
       i++);

  return iexcept;
}

/* Static pointer to predicate that the __gnat_error_handler exception
   vector invokes to determine if it should resignal a condition.  */

static resignal_predicate * __gnat_resignal_p = __gnat_default_resignal_p;

/* User interface to change the predicate pointer to PREDICATE. Reset to
   the default if PREDICATE is null.  */

void
__gnat_set_resignal_predicate (resignal_predicate * predicate)
{
  if (predicate == 0)
    __gnat_resignal_p = __gnat_default_resignal_p;
  else
    __gnat_resignal_p = predicate;
}

/* Should match System.Parameters.Default_Exception_Msg_Max_Length */
#define Default_Exception_Msg_Max_Length 512

/* Action routine for SYS$PUTMSG. There may be
   multiple conditions, each with text to be appended to
   MESSAGE and separated by line termination. */

static int
copy_msg (msgdesc, message)
     struct descriptor_s *msgdesc;
     char *message;
{
  int len = strlen (message);
  int copy_len;

  /* Check for buffer overflow and skip */
  if (len > 0 && len <= Default_Exception_Msg_Max_Length - 3)
    {
      strcat (message, "\r\n");
      len += 2;
    }

  /* Check for buffer overflow and truncate if necessary */
  copy_len = (len + msgdesc->len <= Default_Exception_Msg_Max_Length - 1 ?
	      msgdesc->len :
	      Default_Exception_Msg_Max_Length - 1 - len);
  strncpy (&message [len], msgdesc->adr, copy_len);
  message [len + copy_len] = 0;

  return 0;
}

long
__gnat_error_handler (int *sigargs, void *mechargs)
{
  struct Exception_Data *exception = 0;
  Exception_Code base_code;
  struct descriptor_s gnat_facility = {4,0,"GNAT"};
  char message [Default_Exception_Msg_Max_Length];

  const char *msg = "";
  char curr_icb[544];
  long curr_invo_handle;

  /* Check for conditions to resignal which aren't effected by pragma
     Import_Exception.  */
  if (__gnat_resignal_p (sigargs [1]))
    return SS$_RESIGNAL;

#ifdef IN_RTS
  /* See if it's an imported exception. Beware that registered exceptions
     are bound to their base code, with the severity bits masked off.  */
  base_code = Base_Code_In ((Exception_Code) sigargs [1]);
  exception = Coded_Exception (base_code);

  if (exception)
    {
      message [0] = 0;

      /* Subtract PC & PSL fields which messes with PUTMSG */
      sigargs [0] -= 2;
      SYS$PUTMSG (sigargs, copy_msg, &gnat_facility, message);
      sigargs [0] += 2;
      msg = message;

      exception->Name_Length = 19;
      /* The full name really should be get sys$getmsg returns. ??? */
      exception->Full_Name = "IMPORTED_EXCEPTION";
      exception->Import_Code = base_code;
    }
#endif

  if (exception == 0)
    switch (sigargs[1])
      {
      case SS$_ACCVIO:
        if (sigargs[3] == 0)
	  {
	    exception = &constraint_error;
	    msg = "access zero";
	  }
	else
	  {
	    exception = &storage_error;
	    msg = "stack overflow (or erroneous memory access)";
	  }
	break;

      case SS$_STKOVF:
	exception = &storage_error;
	msg = "stack overflow";
	break;

      case SS$_HPARITH:
#ifndef IN_RTS
	return SS$_RESIGNAL; /* toplev.c handles for compiler */
#else
	{
	  exception = &constraint_error;
	  msg = "arithmetic error";
	}
#endif
	break;

      default:
#ifdef IN_RTS
	{
	  int i;

	  /* Scan the DEC Ada exception condition table for a match and fetch
	     the associated GNAT exception pointer */
	  for (i = 0;
	       dec_ada_cond_except_table [i].cond &&
	       !LIB$MATCH_COND (&sigargs [1],
			        &dec_ada_cond_except_table [i].cond);
	       i++);
	  exception = (struct Exception_Data *)
	    dec_ada_cond_except_table [i].except;

	  if (!exception)
	    {
	      /* Scan the VMS standard condition table for a match and fetch
		 the associated GNAT exception pointer */
	      for (i = 0;
		   cond_except_table [i].cond &&
		   !LIB$MATCH_COND (&sigargs [1], &cond_except_table [i].cond);
		   i++);
	      exception =(struct Exception_Data *) cond_except_table [i].except;

	      if (!exception)
		/* User programs expect Non_Ada_Error to be raised, reference
		   DEC Ada test CXCONDHAN. */
		exception = &Non_Ada_Error;
	    }
	}
#else
	exception = &program_error;
#endif
	message [0] = 0;
	/* Subtract PC & PSL fields which messes with PUTMSG */
	sigargs [0] -= 2;
	SYS$PUTMSG (sigargs, copy_msg, &gnat_facility, message);
	sigargs [0] += 2;
	msg = message;
	break;
      }

  Raise_From_Signal_Handler (exception, msg);
}

void
__gnat_install_handler (void)
{
  long prvhnd;
#if defined (IN_RTS) && !defined (__IA64)
  char *c;

  c = (char *) xmalloc (2049);

  __gnat_error_prehandler_stack = &c[2048];

  /* __gnat_error_prehandler is an assembly function.  */
  SYS$SETEXV (1, __gnat_error_prehandler, 3, &prvhnd);
#else
  SYS$SETEXV (1, __gnat_error_handler, 3, &prvhnd);
#endif

<<<<<<< HEAD
void
__gnat_initialize(void *eh ATTRIBUTE_UNUSED)
{
=======
  __gnat_handler_installed = 1;
>>>>>>> 8c044a9c
}

/*******************/
/* FreeBSD Section */
/*******************/

#elif defined (__FreeBSD__)

#include <signal.h>
#include <unistd.h>

static void __gnat_error_handler (int, int, struct sigcontext *);

static void
__gnat_error_handler (int sig, int code __attribute__ ((unused)),
		      struct sigcontext *sc __attribute__ ((unused)))
{
  struct Exception_Data *exception;
  const char *msg;

  switch (sig)
    {
    case SIGFPE:
      exception = &constraint_error;
      msg = "SIGFPE";
      break;

    case SIGILL:
      exception = &constraint_error;
      msg = "SIGILL";
      break;

    case SIGSEGV:
      exception = &storage_error;
      msg = "stack overflow or erroneous memory access";
      break;

    case SIGBUS:
      exception = &constraint_error;
      msg = "SIGBUS";
      break;

    default:
      exception = &program_error;
      msg = "unhandled signal";
    }

  Raise_From_Signal_Handler (exception, msg);
}

void
__gnat_install_handler ()
{
  struct sigaction act;

  /* Set up signal handler to map synchronous signals to appropriate
     exceptions.  Make sure that the handler isn't interrupted by another
     signal that might cause a scheduling event! */

  act.sa_handler = __gnat_error_handler;
  act.sa_flags = SA_NODEFER | SA_RESTART;
  (void) sigemptyset (&act.sa_mask);

  (void) sigaction (SIGILL,  &act, NULL);
  (void) sigaction (SIGFPE,  &act, NULL);
  (void) sigaction (SIGSEGV, &act, NULL);
  (void) sigaction (SIGBUS,  &act, NULL);

<<<<<<< HEAD
void
__gnat_initialize (void *eh ATTRIBUTE_UNUSED)
{
   __gnat_install_handler ();

   /* XXX - Initialize floating-point coprocessor. This call is
      needed because FreeBSD defaults to 64-bit precision instead
      of 80-bit precision?  We require the full precision for
      proper operation, given that we have set Max_Digits etc
      with this in mind */
   __gnat_init_float ();
=======
  __gnat_handler_installed = 1;
>>>>>>> 8c044a9c
}

/*******************/
/* VxWorks Section */
/*******************/

#elif defined(__vxworks)

#include <signal.h>
#include <taskLib.h>

#ifndef __RTP__
#include <intLib.h>
#include <iv.h>
#endif

#ifdef VTHREADS
#include "private/vThreadsP.h"
#endif

<<<<<<< HEAD
#ifdef VTHREADS
#include "private/vThreadsP.h"
#endif

extern int __gnat_inum_to_ivec (int);
=======
>>>>>>> 8c044a9c
static void __gnat_error_handler (int, int, struct sigcontext *);
void __gnat_map_signal (int);

#ifndef __RTP__

/* Directly vectored Interrupt routines are not supported when using RTPs */

extern int __gnat_inum_to_ivec (int);

/* This is needed by the GNAT run time to handle Vxworks interrupts */
int
__gnat_inum_to_ivec (int num)
{
  return INUM_TO_IVEC (num);
}
#endif

#if !defined(__alpha_vxworks) && (_WRS_VXWORKS_MAJOR != 6) && !defined(__RTP__)

/* getpid is used by s-parint.adb, but is not defined by VxWorks, except
   on Alpha VxWorks and VxWorks 6.x (including RTPs). */

extern long getpid (void);

long
getpid (void)
{
  return taskIdSelf ();
}
#endif

/* VxWorks expects the field excCnt to be zeroed when a signal is handled.
   The VxWorks version of longjmp does this; gcc's builtin_longjmp does not */
void
__gnat_clear_exception_count (void)
{
#ifdef VTHREADS
  WIND_TCB *currentTask = (WIND_TCB *) taskIdSelf();

  currentTask->vThreads.excCnt = 0;
#endif
}

<<<<<<< HEAD
/* VxWorks expects the field excCnt to be zeroed when a signal is handled.
   The VxWorks version of longjmp does this; gcc's builtin_longjmp does not */
void
__gnat_clear_exception_count (void)
{
#ifdef VTHREADS
  WIND_TCB *currentTask = (WIND_TCB *) taskIdSelf();

  currentTask->vThreads.excCnt = 0;
#endif
}

/* Exported to 5zintman.adb in order to handle different signal
=======
/* Exported to s-intman-vxworks.adb in order to handle different signal
>>>>>>> 8c044a9c
   to exception mappings in different VxWorks versions */
void
__gnat_map_signal (int sig)
{
  struct Exception_Data *exception;
  const char *msg;

  switch (sig)
    {
    case SIGFPE:
      exception = &constraint_error;
      msg = "SIGFPE";
      break;
#ifdef VTHREADS
    case SIGILL:
      exception = &constraint_error;
      msg = "Floating point exception or SIGILL";
      break;
    case SIGSEGV:
      exception = &storage_error;
      msg = "SIGSEGV: possible stack overflow";
      break;
    case SIGBUS:
      exception = &storage_error;
      msg = "SIGBUS: possible stack overflow";
      break;
#else
    case SIGILL:
      exception = &constraint_error;
      msg = "SIGILL";
      break;
    case SIGSEGV:
      exception = &program_error;
      msg = "SIGSEGV";
      break;
    case SIGBUS:
      exception = &program_error;
      msg = "SIGBUS";
      break;
#endif
    default:
      exception = &program_error;
      msg = "unhandled signal";
    }

  __gnat_clear_exception_count ();
  Raise_From_Signal_Handler (exception, msg);
}

static void
__gnat_error_handler (int sig, int code, struct sigcontext *sc)
{
  sigset_t mask;
  int result;

  /* VxWorks will always mask out the signal during the signal handler and
     will reenable it on a longjmp.  GNAT does not generate a longjmp to
     return from a signal handler so the signal will still be masked unless
     we unmask it. */
  sigprocmask (SIG_SETMASK, NULL, &mask);
  sigdelset (&mask, sig);
  sigprocmask (SIG_SETMASK, &mask, NULL);

  __gnat_map_signal (sig);

}

void
__gnat_install_handler (void)
{
  struct sigaction act;

  /* Setup signal handler to map synchronous signals to appropriate
     exceptions.  Make sure that the handler isn't interrupted by another
     signal that might cause a scheduling event! */

  act.sa_handler = __gnat_error_handler;
  act.sa_flags = SA_SIGINFO | SA_ONSTACK;
  sigemptyset (&act.sa_mask);

  /* For VxWorks, install all signal handlers, since pragma Interrupt_State
     applies to vectored hardware interrupts, not signals */
  sigaction (SIGFPE,  &act, NULL);
  sigaction (SIGILL,  &act, NULL);
  sigaction (SIGSEGV, &act, NULL);
  sigaction (SIGBUS,  &act, NULL);

  __gnat_handler_installed = 1;
}

#define HAVE_GNAT_INIT_FLOAT

void
__gnat_init_float (void)
{
  /* Disable overflow/underflow exceptions on the PPC processor, this is needed
     to get correct Ada semantics.  Note that for AE653 vThreads, the HW
     overflow settings are an OS configuration issue.  The instructions
     below have no effect */
#if defined (_ARCH_PPC) && !defined (_SOFT_FLOAT) && !defined (VTHREADS)
  asm ("mtfsb0 25");
  asm ("mtfsb0 26");
#endif

  /* Similarly for sparc64. Achieved by masking bits in the Trap Enable Mask
     field of the Floating-point Status Register (see the Sparc Architecture
     Manual Version 9, p 48).  */
#if defined (sparc64)

#define FSR_TEM_NVM (1 << 27)  /* Invalid operand  */
#define FSR_TEM_OFM (1 << 26)  /* Overflow  */
#define FSR_TEM_UFM (1 << 25)  /* Underflow  */
#define FSR_TEM_DZM (1 << 24)  /* Division by Zero  */
#define FSR_TEM_NXM (1 << 23)  /* Inexact result  */
  {
    unsigned int fsr;

    __asm__("st %%fsr, %0" : "=m" (fsr));
    fsr &= ~(FSR_TEM_OFM | FSR_TEM_UFM);
    __asm__("ld %0, %%fsr" : : "m" (fsr));
  }
#endif
}

<<<<<<< HEAD
void
__gnat_initialize (void *eh ATTRIBUTE_UNUSED)
{
  __gnat_init_float ();

  /* On targets where we might be using the ZCX scheme, we need to register
     the frame tables.

     For applications loaded as a set of "modules", the crtstuff objects
     linked in (crtbegin/end) are tailored to provide this service a-la C++
     constructor fashion, typically triggered by the VxWorks loader.  This is
     achieved by way of a special variable declaration in the crt object, the
     name of which has been deduced by analyzing the output of the "munching"
     step documented for C++.  The de-registration is handled symetrically,
     a-la C++ destructor fashion and typically triggered by the dynamic
     unloader.  Note that since the tables shall be registered against a
     common datastructure, libgcc should be one of the modules (vs beeing
     partially linked against all the others at build time) and shall be
     loaded first.

     For applications linked with the kernel, the scheme above would lead to
     duplicated symbols because the VxWorks kernel build "munches" by default.
     To prevent those conflicts, we link against crtbegin/endS objects that
     don't include the special variable and directly call the appropriate
     function here. We'll never unload that, so there is no de-registration to
     worry about.

     For whole applications loaded as a single module, we may use one scheme
     or the other, except for the mixed Ada/C++ case in which the first scheme
     would fail for the same reason as in the linked-with-kernel situation.

     We can differentiate by looking at the __module_has_ctors value provided
     by each class of crt objects. As of today, selecting the crt set with the
     ctors/dtors capabilities (first scheme above) is triggered by adding
     "-dynamic" to the gcc *link* command line options. Selecting the other
     set of crt objects is achieved by "-static" instead.

     This is a first approach, tightly synchronized with a number of GCC
     configuration and crtstuff changes. We need to ensure that those changes
     are there to activate this circuitry.  */

#if (__GNUC__ >= 3) && (defined (_ARCH_PPC) || defined (__ppc))
 {
   /* The scheme described above is only useful for the actual ZCX case, and
      we don't want any reference to the crt provided symbols otherwise.  We
      may not link with any of the crt objects in the non-ZCX case, e.g. from
      documented procedures instructing the use of -nostdlib, and references
      to the ctors symbols here would just remain unsatisfied.

      We have no way to avoid those references in the right conditions in this
      C module, because we have nothing like a IN_ZCX_RTS macro.  This aspect
      is then deferred to an Ada routine, which can do that based on a test
      against a constant System flag value.  */

   extern void __gnat_vxw_setup_for_eh (void);
   __gnat_vxw_setup_for_eh ();
 }
#endif
}

/********************************/
/* __gnat_initialize for NetBSD */
/********************************/
=======
/******************/
/* NetBSD Section */
/******************/
>>>>>>> 8c044a9c

#elif defined(__NetBSD__)

#include <signal.h>
#include <unistd.h>

static void
__gnat_error_handler (int sig)
{
  struct Exception_Data *exception;
  const char *msg;

  switch(sig)
  {
    case SIGFPE:
      exception = &constraint_error;
      msg = "SIGFPE";
      break;
    case SIGILL:
      exception = &constraint_error;
      msg = "SIGILL";
      break;
    case SIGSEGV:
      exception = &storage_error;
      msg = "stack overflow or erroneous memory access";
      break;
    case SIGBUS:
      exception = &constraint_error;
      msg = "SIGBUS";
      break;
    default:
      exception = &program_error;
      msg = "unhandled signal";
    }

    Raise_From_Signal_Handler(exception, msg);
}

void
__gnat_install_handler(void)
{
  struct sigaction act;

  act.sa_handler = __gnat_error_handler;
  act.sa_flags = SA_NODEFER | SA_RESTART;
  sigemptyset (&act.sa_mask);

  /* Do not install handlers if interrupt state is "System" */
  if (__gnat_get_interrupt_state (SIGFPE) != 's')
    sigaction (SIGFPE,  &act, NULL);
  if (__gnat_get_interrupt_state (SIGILL) != 's')
    sigaction (SIGILL,  &act, NULL);
  if (__gnat_get_interrupt_state (SIGSEGV) != 's')
    sigaction (SIGSEGV, &act, NULL);
  if (__gnat_get_interrupt_state (SIGBUS) != 's')
    sigaction (SIGBUS,  &act, NULL);

  __gnat_handler_installed = 1;
}

<<<<<<< HEAD
void
__gnat_initialize (void *eh ATTRIBUTE_UNUSED)
{
  __gnat_install_handler ();
  __gnat_init_float ();
}

=======
>>>>>>> 8c044a9c
#else

/* For all other versions of GNAT, the handler does nothing */

<<<<<<< HEAD
/***************************************/
/* __gnat_initialize (Default Version) */
/***************************************/

void
__gnat_initialize (void *eh ATTRIBUTE_UNUSED)
{
}

/********************************************/
/* __gnat_install_handler (Default Version) */
/********************************************/
=======
/*******************/
/* Default Section */
/*******************/
>>>>>>> 8c044a9c

void
__gnat_install_handler (void)
{
  __gnat_handler_installed = 1;
}

#endif

/*********************/
/* __gnat_init_float */
/*********************/

/* This routine is called as each process thread is created, for possible
   initialization of the FP processor. This version is used under INTERIX,
   WIN32 and could be used under OS/2 */

#if defined (_WIN32) || defined (__INTERIX) || defined (__EMX__) \
  || defined (__Lynx__) || defined(__NetBSD__) || defined(__FreeBSD__)

#define HAVE_GNAT_INIT_FLOAT

void
__gnat_init_float (void)
{
#if defined (__i386__) || defined (i386)

  /* This is used to properly initialize the FPU on an x86 for each
     process thread. */

  asm ("finit");

#endif  /* Defined __i386__ */
}
#endif

#ifndef HAVE_GNAT_INIT_FLOAT

/* All targets without a specific __gnat_init_float will use an empty one */
void
__gnat_init_float (void)
{
}
#endif

/***********************************/
/* __gnat_adjust_context_for_raise */
/***********************************/

#ifndef HAVE_GNAT_ADJUST_CONTEXT_FOR_RAISE

/* All targets without a specific version will use an empty one */

/* UCONTEXT is a pointer to a context structure received by a signal handler
   about to propagate an exception. Adjust it to compensate the fact that the
   generic unwinder thinks the corresponding PC is a call return address.  */

void
__gnat_adjust_context_for_raise (int signo ATTRIBUTE_UNUSED,
				 void *ucontext ATTRIBUTE_UNUSED)
{
  /* The point is that the interrupted context PC typically is the address
     that we should search an EH region for, which is different from the call
     return address case. The target independent part of the GCC unwinder
     don't differentiate the two situations, so we compensate here for the
     adjustments it will blindly make.

     signo is passed because on some targets for some signals the PC in
     context points to the instruction after the faulting one, in which case
     the unwinder adjustment is still desired.  */

  /* On a number of targets, we have arranged for the adjustment to be
     performed by the MD_FALLBACK_FRAME_STATE circuitry, so we don't provide a
     specific instance of this routine.  The MD_FALLBACK doesn't have access
     to the signal number, though, so the compensation is systematic there and
     might be wrong in some cases.  */

  /* Having the compensation wrong leads to potential failures.  A very
     typical case is what happens when there is no compensation and a signal
     triggers for the first instruction in a region : the unwinder adjustment
     has it search in the wrong EH region.  */
}

#endif<|MERGE_RESOLUTION|>--- conflicted
+++ resolved
@@ -389,36 +389,9 @@
   __gnat_handler_installed = 1;
 }
 
-<<<<<<< HEAD
-void
-__gnat_initialize (void *eh ATTRIBUTE_UNUSED)
-{
-}
-
-/***************************************/
-/* __gnat_initialize (RTEMS version) */
-/***************************************/
-
-#elif defined(__rtems__)
-
-extern void __gnat_install_handler (void);
-
-/* For RTEMS, each bsp will provide a custom __gnat_install_handler (). */
-
-void
-__gnat_initialize (void *eh ATTRIBUTE_UNUSED)
-{
-   __gnat_install_handler ();
-}
-
-/****************************************/
-/* __gnat_initialize (Dec Unix Version) */
-/****************************************/
-=======
 /*****************/
 /* Tru64 section */
 /*****************/
->>>>>>> 8c044a9c
 
 #elif defined(__alpha__) && defined(__osf__)
 
@@ -524,16 +497,7 @@
   __gnat_handler_installed = 1;
 }
 
-<<<<<<< HEAD
-void
-__gnat_initialize (void *eh ATTRIBUTE_UNUSED)
-{
-}
-
-/* Routines called by 5amastop.adb.  */
-=======
 /* Routines called by s-mastop-tru64.adb.  */
->>>>>>> 8c044a9c
 
 #define SC_GP 29
 
@@ -662,20 +626,9 @@
   __gnat_handler_installed = 1;
 }
 
-<<<<<<< HEAD
-void
-__gnat_initialize (void *eh ATTRIBUTE_UNUSED)
-{
-}
-
-/*****************************************/
-/* __gnat_initialize (GNU/Linux Version) */
-/*****************************************/
-=======
 /*********************/
 /* GNU/Linux Section */
 /*********************/
->>>>>>> 8c044a9c
 
 #elif defined (linux) && (defined (i386) || defined (__x86_64__) \
                           || defined (__ia64__))
@@ -817,50 +770,9 @@
   __gnat_handler_installed = 1;
 }
 
-<<<<<<< HEAD
-void
-__gnat_initialize (void *eh ATTRIBUTE_UNUSED)
-{
-}
-
-/******************************************/
-/* __gnat_initialize (NT-mingw32 Version) */
-/******************************************/
-
-#elif defined (__MINGW32__)
-#include <windows.h>
-
-void
-__gnat_install_handler (void)
-{
-}
-
-void
-__gnat_initialize (void *eh ATTRIBUTE_UNUSED)
-{
-   /* Initialize floating-point coprocessor. This call is needed because
-      the MS libraries default to 64-bit precision instead of 80-bit
-      precision, and we require the full precision for proper operation,
-      given that we have set Max_Digits etc with this in mind */
-   __gnat_init_float ();
-
-   /* Initialize a lock for a process handle list - see a-adaint.c for the
-      implementation of __gnat_portable_no_block_spawn, __gnat_portable_wait */
-   __gnat_plist_init();
-
-   /* Install the Structured Exception handler.  */
-   if (eh)
-     __gnat_install_SEH_handler (eh);
-}
-
-/***************************************/
-/* __gnat_initialize (Interix Version) */
-/***************************************/
-=======
 /*******************/
 /* Interix Section */
 /*******************/
->>>>>>> 8c044a9c
 
 #elif defined (__INTERIX)
 
@@ -925,64 +837,9 @@
   __gnat_handler_installed = 1;
 }
 
-<<<<<<< HEAD
-void
-__gnat_initialize (void *eh ATTRIBUTE_UNUSED)
-{
-   __gnat_init_float ();
-}
-
-/**************************************/
-/* __gnat_initialize (LynxOS Version) */
-/**************************************/
-
-#elif defined (__Lynx__)
-
-void
-__gnat_initialize (void *eh ATTRIBUTE_UNUSED)
-{
-   __gnat_init_float ();
-}
-
-/*********************************/
-/* __gnat_install_handler (Lynx) */
-/*********************************/
-
-void
-__gnat_install_handler (void)
-{
-  __gnat_handler_installed = 1;
-}
-
-/****************************/
-/* __gnat_initialize (OS/2) */
-/****************************/
-
-#elif defined (__EMX__) /* OS/2 dependent initialization */
-
-void
-__gnat_initialize (void *eh ATTRIBUTE_UNUSED)
-{
-}
-
-/*********************************/
-/* __gnat_install_handler (OS/2) */
-/*********************************/
-
-void
-__gnat_install_handler (void)
-{
-  __gnat_handler_installed = 1;
-}
-
-/***********************************/
-/* __gnat_initialize (SGI Version) */
-/***********************************/
-=======
 /****************/
 /* IRIX Section */
 /****************/
->>>>>>> 8c044a9c
 
 #elif defined (sgi)
 
@@ -1122,20 +979,9 @@
   __gnat_handler_installed = 1;
 }
 
-<<<<<<< HEAD
-void
-__gnat_initialize (void *eh ATTRIBUTE_UNUSED)
-{
-}
-
-/*************************************************/
-/* __gnat_initialize (Solaris and SunOS Version) */
-/*************************************************/
-=======
 /*******************/
 /* Solaris Section */
 /*******************/
->>>>>>> 8c044a9c
 
 #elif defined (sun) && defined (__SVR4) && !defined (__vxworks)
 
@@ -1236,20 +1082,9 @@
   __gnat_handler_installed = 1;
 }
 
-<<<<<<< HEAD
-void
-__gnat_initialize (void *eh ATTRIBUTE_UNUSED)
-{
-}
-
-/***********************************/
-/* __gnat_initialize (VMS Version) */
-/***********************************/
-=======
 /***************/
 /* VMS Section */
 /***************/
->>>>>>> 8c044a9c
 
 #elif defined (VMS)
 
@@ -1670,13 +1505,7 @@
   SYS$SETEXV (1, __gnat_error_handler, 3, &prvhnd);
 #endif
 
-<<<<<<< HEAD
-void
-__gnat_initialize(void *eh ATTRIBUTE_UNUSED)
-{
-=======
   __gnat_handler_installed = 1;
->>>>>>> 8c044a9c
 }
 
 /*******************/
@@ -1745,21 +1574,7 @@
   (void) sigaction (SIGSEGV, &act, NULL);
   (void) sigaction (SIGBUS,  &act, NULL);
 
-<<<<<<< HEAD
-void
-__gnat_initialize (void *eh ATTRIBUTE_UNUSED)
-{
-   __gnat_install_handler ();
-
-   /* XXX - Initialize floating-point coprocessor. This call is
-      needed because FreeBSD defaults to 64-bit precision instead
-      of 80-bit precision?  We require the full precision for
-      proper operation, given that we have set Max_Digits etc
-      with this in mind */
-   __gnat_init_float ();
-=======
   __gnat_handler_installed = 1;
->>>>>>> 8c044a9c
 }
 
 /*******************/
@@ -1780,14 +1595,6 @@
 #include "private/vThreadsP.h"
 #endif
 
-<<<<<<< HEAD
-#ifdef VTHREADS
-#include "private/vThreadsP.h"
-#endif
-
-extern int __gnat_inum_to_ivec (int);
-=======
->>>>>>> 8c044a9c
 static void __gnat_error_handler (int, int, struct sigcontext *);
 void __gnat_map_signal (int);
 
@@ -1831,23 +1638,7 @@
 #endif
 }
 
-<<<<<<< HEAD
-/* VxWorks expects the field excCnt to be zeroed when a signal is handled.
-   The VxWorks version of longjmp does this; gcc's builtin_longjmp does not */
-void
-__gnat_clear_exception_count (void)
-{
-#ifdef VTHREADS
-  WIND_TCB *currentTask = (WIND_TCB *) taskIdSelf();
-
-  currentTask->vThreads.excCnt = 0;
-#endif
-}
-
-/* Exported to 5zintman.adb in order to handle different signal
-=======
 /* Exported to s-intman-vxworks.adb in order to handle different signal
->>>>>>> 8c044a9c
    to exception mappings in different VxWorks versions */
 void
 __gnat_map_signal (int sig)
@@ -1972,75 +1763,9 @@
 #endif
 }
 
-<<<<<<< HEAD
-void
-__gnat_initialize (void *eh ATTRIBUTE_UNUSED)
-{
-  __gnat_init_float ();
-
-  /* On targets where we might be using the ZCX scheme, we need to register
-     the frame tables.
-
-     For applications loaded as a set of "modules", the crtstuff objects
-     linked in (crtbegin/end) are tailored to provide this service a-la C++
-     constructor fashion, typically triggered by the VxWorks loader.  This is
-     achieved by way of a special variable declaration in the crt object, the
-     name of which has been deduced by analyzing the output of the "munching"
-     step documented for C++.  The de-registration is handled symetrically,
-     a-la C++ destructor fashion and typically triggered by the dynamic
-     unloader.  Note that since the tables shall be registered against a
-     common datastructure, libgcc should be one of the modules (vs beeing
-     partially linked against all the others at build time) and shall be
-     loaded first.
-
-     For applications linked with the kernel, the scheme above would lead to
-     duplicated symbols because the VxWorks kernel build "munches" by default.
-     To prevent those conflicts, we link against crtbegin/endS objects that
-     don't include the special variable and directly call the appropriate
-     function here. We'll never unload that, so there is no de-registration to
-     worry about.
-
-     For whole applications loaded as a single module, we may use one scheme
-     or the other, except for the mixed Ada/C++ case in which the first scheme
-     would fail for the same reason as in the linked-with-kernel situation.
-
-     We can differentiate by looking at the __module_has_ctors value provided
-     by each class of crt objects. As of today, selecting the crt set with the
-     ctors/dtors capabilities (first scheme above) is triggered by adding
-     "-dynamic" to the gcc *link* command line options. Selecting the other
-     set of crt objects is achieved by "-static" instead.
-
-     This is a first approach, tightly synchronized with a number of GCC
-     configuration and crtstuff changes. We need to ensure that those changes
-     are there to activate this circuitry.  */
-
-#if (__GNUC__ >= 3) && (defined (_ARCH_PPC) || defined (__ppc))
- {
-   /* The scheme described above is only useful for the actual ZCX case, and
-      we don't want any reference to the crt provided symbols otherwise.  We
-      may not link with any of the crt objects in the non-ZCX case, e.g. from
-      documented procedures instructing the use of -nostdlib, and references
-      to the ctors symbols here would just remain unsatisfied.
-
-      We have no way to avoid those references in the right conditions in this
-      C module, because we have nothing like a IN_ZCX_RTS macro.  This aspect
-      is then deferred to an Ada routine, which can do that based on a test
-      against a constant System flag value.  */
-
-   extern void __gnat_vxw_setup_for_eh (void);
-   __gnat_vxw_setup_for_eh ();
- }
-#endif
-}
-
-/********************************/
-/* __gnat_initialize for NetBSD */
-/********************************/
-=======
 /******************/
 /* NetBSD Section */
 /******************/
->>>>>>> 8c044a9c
 
 #elif defined(__NetBSD__)
 
@@ -2101,38 +1826,13 @@
   __gnat_handler_installed = 1;
 }
 
-<<<<<<< HEAD
-void
-__gnat_initialize (void *eh ATTRIBUTE_UNUSED)
-{
-  __gnat_install_handler ();
-  __gnat_init_float ();
-}
-
-=======
->>>>>>> 8c044a9c
 #else
 
 /* For all other versions of GNAT, the handler does nothing */
 
-<<<<<<< HEAD
-/***************************************/
-/* __gnat_initialize (Default Version) */
-/***************************************/
-
-void
-__gnat_initialize (void *eh ATTRIBUTE_UNUSED)
-{
-}
-
-/********************************************/
-/* __gnat_install_handler (Default Version) */
-/********************************************/
-=======
 /*******************/
 /* Default Section */
 /*******************/
->>>>>>> 8c044a9c
 
 void
 __gnat_install_handler (void)
