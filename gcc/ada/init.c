--- conflicted
+++ resolved
@@ -166,7 +166,6 @@
   else
     return __gl_priority_specific_dispatching [priority];
 }
-<<<<<<< HEAD
 
 #ifndef IN_RTS
 
@@ -181,24 +180,6 @@
 __gnat_set_globals ()
 {
 }
-=======
-
-#ifndef IN_RTS
-
-/**********************/
-/* __gnat_set_globals */
-/**********************/
-
-/* This routine is kept for boostrapping purposes, since the binder generated
-   file now sets the __gl_* variables directly. */
-
-void
-__gnat_set_globals ()
-{
-}
-
-#endif
->>>>>>> 1177f497
 
 #endif
 
@@ -1650,12 +1631,8 @@
      exceptions.  Make sure that the handler isn't interrupted by another
      signal that might cause a scheduling event! */
 
-<<<<<<< HEAD
-  act.sa_handler = __gnat_error_handler;
-=======
   act.sa_sigaction
     = (void (*)(int, struct __siginfo *, void*)) __gnat_error_handler;
->>>>>>> 1177f497
   act.sa_flags = SA_NODEFER | SA_RESTART | SA_SIGINFO;
   (void) sigemptyset (&act.sa_mask);
 
