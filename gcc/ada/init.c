/****************************************************************************
 *                                                                          *
 *                         GNAT COMPILER COMPONENTS                         *
 *                                                                          *
 *                                 I N I T                                  *
 *                                                                          *
 *                          C Implementation File                           *
 *                                                                          *
 *          Copyright (C) 1992-2006, Free Software Foundation, Inc.         *
 *                                                                          *
 * GNAT is free software;  you can  redistribute it  and/or modify it under *
 * terms of the  GNU General Public License as published  by the Free Soft- *
 * ware  Foundation;  either version 2,  or (at your option) any later ver- *
 * sion.  GNAT is distributed in the hope that it will be useful, but WITH- *
 * OUT ANY WARRANTY;  without even the  implied warranty of MERCHANTABILITY *
 * or FITNESS FOR A PARTICULAR PURPOSE.  See the GNU General Public License *
 * for  more details.  You should have  received  a copy of the GNU General *
 * Public License  distributed with GNAT;  see file COPYING.  If not, write *
 * to  the  Free Software Foundation,  51  Franklin  Street,  Fifth  Floor, *
 * Boston, MA 02110-1301, USA.                                              *
 *                                                                          *
 * As a  special  exception,  if you  link  this file  with other  files to *
 * produce an executable,  this file does not by itself cause the resulting *
 * executable to be covered by the GNU General Public License. This except- *
 * ion does not  however invalidate  any other reasons  why the  executable *
 * file might be covered by the  GNU Public License.                        *
 *                                                                          *
 * GNAT was originally developed  by the GNAT team at  New York University. *
 * Extensive contributions were provided by Ada Core Technologies Inc.      *
 *                                                                          *
 ****************************************************************************/

/*  This unit contains initialization circuits that are system dependent. A
    major part of the functionality involved involves stack overflow checking.
    The GCC backend generates probe instructions to test for stack overflow.
    For details on the exact approach used to generate these probes, see the
    "Using and Porting GCC" manual, in particular the "Stack Checking" section
    and the subsection "Specifying How Stack Checking is Done". The handlers
    installed by this file are used to handle resulting signals that come
    from these probes failing (i.e. touching protected pages) */

/* This file should be kept synchronized with 2sinit.ads, 2sinit.adb,
   s-init-ae653-cert.adb and s-init-xi-sparc.adb. All these files implement
   the required functionality for different targets. */

/* The following include is here to meet the published VxWorks requirement
   that the __vxworks header appear before any other include. */
#ifdef __vxworks
#include "vxWorks.h"
#endif

#ifdef IN_RTS
#include "tconfig.h"
#include "tsystem.h"
#include <sys/stat.h>

/* We don't have libiberty, so us malloc.  */
#define xmalloc(S) malloc (S)
#else
#include "config.h"
#include "system.h"
#endif

#include "adaint.h"
#include "raise.h"

extern void __gnat_raise_program_error (const char *, int);

/* Addresses of exception data blocks for predefined exceptions. Tasking_Error
   is not used in this unit, and the abort signal is only used on IRIX. */
extern struct Exception_Data constraint_error;
extern struct Exception_Data numeric_error;
extern struct Exception_Data program_error;
extern struct Exception_Data storage_error;

/* For the Cert run time we use the regular raise exception routine because
   Raise_From_Signal_Handler is not available. */
#ifdef CERT
#define Raise_From_Signal_Handler \
                      __gnat_raise_exception
extern void Raise_From_Signal_Handler (struct Exception_Data *, const char *);
#else
#define Raise_From_Signal_Handler \
                      ada__exceptions__raise_from_signal_handler
extern void Raise_From_Signal_Handler (struct Exception_Data *, const char *);
#endif

<<<<<<< HEAD
/* Copies of global values computed by the binder */
int   __gl_main_priority            = -1;
int   __gl_time_slice_val           = -1;
char  __gl_wc_encoding              = 'n';
char  __gl_locking_policy           = ' ';
char  __gl_queuing_policy           = ' ';
char  __gl_task_dispatching_policy  = ' ';
char *__gl_restrictions             = 0;
char *__gl_interrupt_states         = 0;
int   __gl_num_interrupt_states     = 0;
int   __gl_unreserve_all_interrupts = 0;
int   __gl_exception_tracebacks     = 0;
int   __gl_zero_cost_exceptions     = 0;
int   __gl_detect_blocking          = 0;
int   __gl_default_stack_size       = -1;
=======
/* Global values computed by the binder */
int   __gl_main_priority                 = -1;
int   __gl_time_slice_val                = -1;
char  __gl_wc_encoding                   = 'n';
char  __gl_locking_policy                = ' ';
char  __gl_queuing_policy                = ' ';
char  __gl_task_dispatching_policy       = ' ';
char *__gl_priority_specific_dispatching = 0;
int   __gl_num_specific_dispatching      = 0;
char *__gl_interrupt_states              = 0;
int   __gl_num_interrupt_states          = 0;
int   __gl_unreserve_all_interrupts      = 0;
int   __gl_exception_tracebacks          = 0;
int   __gl_zero_cost_exceptions          = 0;
int   __gl_detect_blocking               = 0;
int   __gl_default_stack_size            = -1;
>>>>>>> f8383f28

/* Indication of whether synchronous signal handler has already been
   installed by a previous call to adainit */
int  __gnat_handler_installed      = 0;

#ifndef IN_RTS
int __gnat_inside_elab_final_code = 0;
/* ??? This variable is obsolete since 2001-08-29 but is kept to allow
   bootstrap from old GNAT versions (< 3.15). */
#endif

/* HAVE_GNAT_INIT_FLOAT must be set on every targets where a __gnat_init_float
   is defined. If this is not set them a void implementation will be defined
   at the end of this unit. */
#undef HAVE_GNAT_INIT_FLOAT

/******************************/
/* __gnat_get_interrupt_state */
/******************************/

char __gnat_get_interrupt_state (int);

/* This routine is called from the runtime as needed to determine the state
   of an interrupt, as set by an Interrupt_State pragma appearing anywhere
   in the current partition. The input argument is the interrupt number,
   and the result is one of the following:

       'n'   this interrupt not set by any Interrupt_State pragma
       'u'   Interrupt_State pragma set state to User
       'r'   Interrupt_State pragma set state to Runtime
       's'   Interrupt_State pragma set state to System */

char
__gnat_get_interrupt_state (int intrup)
{
  if (intrup >= __gl_num_interrupt_states)
    return 'n';
  else
    return __gl_interrupt_states [intrup];
}

/***********************************/
/* __gnat_get_specific_dispatching */
/***********************************/

char __gnat_get_specific_dispatching (int);

/* This routine is called from the run time as needed to determine the
   priority specific dispatching policy, as set by a
   Priority_Specific_Dispatching pragma appearing anywhere in the current
   partition. The input argument is the priority number, and the result is
   the upper case first character of the policy name, e.g. 'F' for
   FIFO_Within_Priorities. A space ' ' is returned if no
   Priority_Specific_Dispatching pragma is used in the partition. */

<<<<<<< HEAD
void
__gnat_set_globals (int main_priority,
                    int time_slice_val,
                    char wc_encoding,
                    char locking_policy,
                    char queuing_policy,
                    char task_dispatching_policy,
                    char *restrictions,
                    char *interrupt_states,
                    int num_interrupt_states,
                    int unreserve_all_interrupts,
                    int exception_tracebacks,
                    int zero_cost_exceptions,
                    int detect_blocking,
                    int default_stack_size)
{
  static int already_called = 0;

  /* If this procedure has been already called once, check that the
     arguments in this call are consistent with the ones in the previous
     calls. Otherwise, raise a Program_Error exception.

     We do not check for consistency of the wide character encoding
     method. This default affects only Wide_Text_IO where no explicit
     coding method is given, and there is no particular reason to let
     this default be affected by the source representation of a library
     in any case.

     We do not check either for the consistency of exception tracebacks,
     because exception tracebacks are not normally set in Stand-Alone
     libraries. If a library or the main program set the exception
     tracebacks, then they are never reset afterwards (see below).

     The value of main_priority is meaningful only when we are invoked
     from the main program elaboration routine of an Ada application.
     Checking the consistency of this parameter should therefore not be
     done. Since it is assured that the main program elaboration will
     always invoke this procedure before any library elaboration
     routine, only the value of main_priority during the first call
     should be taken into account and all the subsequent ones should be
     ignored. Note that the case where the main program is not written
     in Ada is also properly handled, since the default value will then
     be used for this parameter.

     For identical reasons, the consistency of time_slice_val should not
     be checked. */

  if (already_called)
    {
      if (__gl_locking_policy		   != locking_policy
	  || __gl_queuing_policy           != queuing_policy
	  || __gl_task_dispatching_policy  != task_dispatching_policy
	  || __gl_unreserve_all_interrupts != unreserve_all_interrupts
	  || __gl_zero_cost_exceptions     != zero_cost_exceptions
	  || __gl_default_stack_size       != default_stack_size)
	__gnat_raise_program_error (__FILE__, __LINE__);
=======
char
__gnat_get_specific_dispatching (int priority)
{
  if (__gl_num_specific_dispatching == 0)
    return ' ';
  else if (priority >= __gl_num_specific_dispatching)
    return 'F';
  else
    return __gl_priority_specific_dispatching [priority];
}
>>>>>>> f8383f28

#ifndef IN_RTS

/**********************/
/* __gnat_set_globals */
/**********************/

/* This routine is kept for boostrapping purposes, since the binder generated
   file now sets the __gl_* variables directly. */

<<<<<<< HEAD
   /* ??? ditto for __gl_default_stack_size, new in 5.04 */

#ifdef IN_RTS
  __gl_zero_cost_exceptions = zero_cost_exceptions;
  __gl_default_stack_size = default_stack_size;
#else
  __gl_zero_cost_exceptions = 0;
  /* We never build the compiler to run in ZCX mode currently anyway.  */
#endif
=======
void
__gnat_set_globals ()
{
>>>>>>> f8383f28
}

#endif

/* Notes on the Zero Cost Exceptions scheme and its impact on the signal
   handlers implemented below :

   What we call Zero Cost Exceptions is implemented using the GCC eh
   circuitry, even if the underlying implementation is setjmp/longjmp
   based. In any case ...

   The GCC unwinder expects to be dealing with call return addresses, since
   this is the "nominal" case of what we retrieve while unwinding a regular
   call chain. To evaluate if a handler applies at some point in this chain,
   the propagation engine needs to determine what region the corresponding
   call instruction pertains to. The return address may not be attached to the
   same region as the call, so the unwinder unconditionally subtracts "some"
   amount to the return addresses it gets to search the region tables. The
   exact amount is computed to ensure that the resulting address is inside the
   call instruction, and is thus target dependent (think about delay slots for
   instance).

   When we raise an exception from a signal handler, e.g. to transform a
   SIGSEGV into Storage_Error, things need to appear as if the signal handler
   had been "called" by the instruction which triggered the signal, so that
   exception handlers that apply there are considered. What the unwinder will
   retrieve as the return address from the signal handler is what it will find
   as the faulting instruction address in the corresponding signal context
   pushed by the kernel. Leaving this address untouched may loose, because if
   the triggering instruction happens to be the very first of a region, the
   later adjustments performed by the unwinder would yield an address outside
   that region. We need to compensate for those adjustments at some point,
   which we used to do in the GCC unwinding fallback macro.

   The thread at http://gcc.gnu.org/ml/gcc-patches/2004-05/msg00343.html
   describes a couple of issues with the fallback based compensation approach.
   First, on some targets the adjustment to apply depends on the triggering
   signal, which is not easily accessible from the macro.  Besides, other
   languages, e.g. Java, deal with this by performing the adjustment in the
   signal handler before the raise, so fallback adjustments just break those
   front-ends.

   We now follow the Java way for most targets, via adjust_context_for_raise
   below.  */

/***************/
/* AIX Section */
/***************/

#if defined (_AIX)

#include <signal.h>
#include <sys/time.h>

/* Some versions of AIX don't define SA_NODEFER. */

#ifndef SA_NODEFER
#define SA_NODEFER 0
#endif /* SA_NODEFER */

/* Versions of AIX before 4.3 don't have nanosleep but provide
   nsleep instead. */

#ifndef _AIXVERSION_430

extern int nanosleep (struct timestruc_t *, struct timestruc_t *);

int
nanosleep (struct timestruc_t *Rqtp, struct timestruc_t *Rmtp)
{
  return nsleep (Rqtp, Rmtp);
}

#endif /* _AIXVERSION_430 */

static void __gnat_error_handler (int);

static void
__gnat_error_handler (int sig)
{
  struct Exception_Data *exception;
  const char *msg;

  switch (sig)
    {
    case SIGSEGV:
      /* FIXME: we need to detect the case of a *real* SIGSEGV */
      exception = &storage_error;
      msg = "stack overflow or erroneous memory access";
      break;

    case SIGBUS:
      exception = &constraint_error;
      msg = "SIGBUS";
      break;

    case SIGFPE:
      exception = &constraint_error;
      msg = "SIGFPE";
      break;

    default:
      exception = &program_error;
      msg = "unhandled signal";
    }

  Raise_From_Signal_Handler (exception, msg);
}

void
__gnat_install_handler (void)
{
  struct sigaction act;

  /* Set up signal handler to map synchronous signals to appropriate
     exceptions.  Make sure that the handler isn't interrupted by another
     signal that might cause a scheduling event! */

  act.sa_handler = __gnat_error_handler;
  act.sa_flags = SA_NODEFER | SA_RESTART;
  sigemptyset (&act.sa_mask);

  /* Do not install handlers if interrupt state is "System" */
  if (__gnat_get_interrupt_state (SIGABRT) != 's')
    sigaction (SIGABRT, &act, NULL);
  if (__gnat_get_interrupt_state (SIGFPE) != 's')
    sigaction (SIGFPE,  &act, NULL);
  if (__gnat_get_interrupt_state (SIGILL) != 's')
    sigaction (SIGILL,  &act, NULL);
  if (__gnat_get_interrupt_state (SIGSEGV) != 's')
    sigaction (SIGSEGV, &act, NULL);
  if (__gnat_get_interrupt_state (SIGBUS) != 's')
    sigaction (SIGBUS,  &act, NULL);

  __gnat_handler_installed = 1;
}

/*****************/
/* Tru64 section */
/*****************/

#elif defined(__alpha__) && defined(__osf__)

#include <signal.h>
#include <sys/siginfo.h>

static void __gnat_error_handler (int, siginfo_t *, struct sigcontext *);
extern char *__gnat_get_code_loc (struct sigcontext *);
extern void __gnat_set_code_loc (struct sigcontext *, char *);
extern size_t __gnat_machine_state_length (void);

static void
__gnat_error_handler
  (int sig, siginfo_t *sip, struct sigcontext *context ATTRIBUTE_UNUSED)
{
  struct Exception_Data *exception;
  static int recurse = 0;
  const char *msg;

  /* If this was an explicit signal from a "kill", just resignal it.  */
  if (SI_FROMUSER (sip))
    {
      signal (sig, SIG_DFL);
      kill (getpid(), sig);
    }

  /* Otherwise, treat it as something we handle.  */
  switch (sig)
    {
    case SIGSEGV:
      /* If the problem was permissions, this is a constraint error.
	 Likewise if the failing address isn't maximally aligned or if
	 we've recursed.

	 ??? Using a static variable here isn't task-safe, but it's
	 much too hard to do anything else and we're just determining
	 which exception to raise.  */
      if (sip->si_code == SEGV_ACCERR
	  || (((long) sip->si_addr) & 3) != 0
	  || recurse)
	{
	  exception = &constraint_error;
	  msg = "SIGSEGV";
	}
      else
	{
	  /* See if the page before the faulting page is accessible.  Do that
	     by trying to access it.  We'd like to simply try to access
	     4096 + the faulting address, but it's not guaranteed to be
	     the actual address, just to be on the same page.  */
	  recurse++;
	  ((volatile char *)
	   ((long) sip->si_addr & - getpagesize ()))[getpagesize ()];
	  msg = "stack overflow (or erroneous memory access)";
	  exception = &storage_error;
	}
      break;

    case SIGBUS:
      exception = &program_error;
      msg = "SIGBUS";
      break;

    case SIGFPE:
      exception = &constraint_error;
      msg = "SIGFPE";
      break;

    default:
      exception = &program_error;
      msg = "unhandled signal";
    }

  recurse = 0;
  Raise_From_Signal_Handler (exception, (char *) msg);
}

void
__gnat_install_handler (void)
{
  struct sigaction act;

  /* Setup signal handler to map synchronous signals to appropriate
     exceptions. Make sure that the handler isn't interrupted by another
     signal that might cause a scheduling event! */

  act.sa_handler = (void (*) (int)) __gnat_error_handler;
  act.sa_flags = SA_RESTART | SA_NODEFER | SA_SIGINFO;
  sigemptyset (&act.sa_mask);

  /* Do not install handlers if interrupt state is "System" */
  if (__gnat_get_interrupt_state (SIGABRT) != 's')
    sigaction (SIGABRT, &act, NULL);
  if (__gnat_get_interrupt_state (SIGFPE) != 's')
    sigaction (SIGFPE,  &act, NULL);
  if (__gnat_get_interrupt_state (SIGILL) != 's')
    sigaction (SIGILL,  &act, NULL);
  if (__gnat_get_interrupt_state (SIGSEGV) != 's')
    sigaction (SIGSEGV, &act, NULL);
  if (__gnat_get_interrupt_state (SIGBUS) != 's')
    sigaction (SIGBUS,  &act, NULL);

  __gnat_handler_installed = 1;
}

/* Routines called by s-mastop-tru64.adb.  */

#define SC_GP 29

char *
__gnat_get_code_loc (struct sigcontext *context)
{
  return (char *) context->sc_pc;
}

void
__gnat_set_code_loc (struct sigcontext *context, char *pc)
{
  context->sc_pc = (long) pc;
}


size_t
__gnat_machine_state_length (void)
{
  return sizeof (struct sigcontext);
}

/********************/
/* PA HP-UX section */
/********************/

#elif defined (__hppa__) && defined (__hpux__)

#include <signal.h>
#include <sys/ucontext.h>

static void
__gnat_error_handler (int sig, siginfo_t *siginfo, void *ucontext);

/* __gnat_adjust_context_for_raise - see comments along with the default
   version later in this file.  */

#define HAVE_GNAT_ADJUST_CONTEXT_FOR_RAISE

void
__gnat_adjust_context_for_raise (int signo ATTRIBUTE_UNUSED, void *ucontext)
{
  mcontext_t *mcontext = &((ucontext_t *) ucontext)->uc_mcontext;

  if (UseWideRegs (mcontext))
    mcontext->ss_wide.ss_32.ss_pcoq_head_lo ++;
  else
    mcontext->ss_narrow.ss_pcoq_head ++;
}

static void
__gnat_error_handler
  (int sig, siginfo_t *siginfo ATTRIBUTE_UNUSED, void *ucontext)
{
  struct Exception_Data *exception;
  const char *msg;

  switch (sig)
    {
    case SIGSEGV:
      /* FIXME: we need to detect the case of a *real* SIGSEGV */
      exception = &storage_error;
      msg = "stack overflow or erroneous memory access";
      break;

    case SIGBUS:
      exception = &constraint_error;
      msg = "SIGBUS";
      break;

    case SIGFPE:
      exception = &constraint_error;
      msg = "SIGFPE";
      break;

    default:
      exception = &program_error;
      msg = "unhandled signal";
    }

  __gnat_adjust_context_for_raise (sig, ucontext);

  Raise_From_Signal_Handler (exception, msg);
}

void
__gnat_install_handler (void)
{
  struct sigaction act;

  /* Set up signal handler to map synchronous signals to appropriate
     exceptions.  Make sure that the handler isn't interrupted by another
     signal that might cause a scheduling event! Also setup an alternate
     stack region for the handler execution so that stack overflows can be
     handled properly, avoiding a SEGV generation from stack usage by the
     handler itself. */

  static char handler_stack[SIGSTKSZ*2];
  /* SIGSTKSZ appeared to be "short" for the needs in some contexts
     (e.g. experiments with GCC ZCX exceptions).  */

  stack_t stack;

  stack.ss_sp    = handler_stack;
  stack.ss_size  = sizeof (handler_stack);
  stack.ss_flags = 0;

  sigaltstack (&stack, NULL);

  act.sa_sigaction = __gnat_error_handler;
  act.sa_flags = SA_NODEFER | SA_RESTART | SA_ONSTACK | SA_SIGINFO;
  sigemptyset (&act.sa_mask);

  /* Do not install handlers if interrupt state is "System" */
  if (__gnat_get_interrupt_state (SIGABRT) != 's')
    sigaction (SIGABRT, &act, NULL);
  if (__gnat_get_interrupt_state (SIGFPE) != 's')
    sigaction (SIGFPE,  &act, NULL);
  if (__gnat_get_interrupt_state (SIGILL) != 's')
    sigaction (SIGILL,  &act, NULL);
  if (__gnat_get_interrupt_state (SIGSEGV) != 's')
    sigaction (SIGSEGV, &act, NULL);
  if (__gnat_get_interrupt_state (SIGBUS) != 's')
    sigaction (SIGBUS,  &act, NULL);

  __gnat_handler_installed = 1;
}

/*********************/
/* GNU/Linux Section */
/*********************/

#elif defined (linux) && (defined (i386) || defined (__x86_64__) \
                          || defined (__ia64__))

#include <signal.h>

#define __USE_GNU 1 /* required to get REG_EIP/RIP from glibc's ucontext.h */
#include <sys/ucontext.h>

/* GNU/Linux, which uses glibc, does not define NULL in included
   header files */

#if !defined (NULL)
#define NULL ((void *) 0)
#endif

#if defined (MaRTE)

/* MaRTE OS provides its own version of sigaction, sigfillset, and
   sigemptyset (overriding these symbol names). We want to make sure that
   the versions provided by the underlying C library are used here (these
   versions are renamed by MaRTE to linux_sigaction, fake_linux_sigfillset,
   and fake_linux_sigemptyset, respectively). The MaRTE library will not
   always be present (it will not be linked if no tasking constructs are
   used), so we use the weak symbol mechanism to point always to the symbols
   defined within the C library. */

#pragma weak linux_sigaction
int linux_sigaction (int signum, const struct sigaction *act,
		     struct sigaction *oldact) {
  return sigaction (signum, act, oldact);
}
#define sigaction(signum, act, oldact) linux_sigaction (signum, act, oldact)

#pragma weak fake_linux_sigfillset
void fake_linux_sigfillset (sigset_t *set) {
  sigfillset (set);
}
#define sigfillset(set) fake_linux_sigfillset (set)

#pragma weak fake_linux_sigemptyset
void fake_linux_sigemptyset (sigset_t *set) {
  sigemptyset (set);
}
#define sigemptyset(set) fake_linux_sigemptyset (set)

#endif

static void __gnat_error_handler (int, siginfo_t *siginfo, void *ucontext);

/* __gnat_adjust_context_for_raise - see comments along with the default
   version later in this file.  */

#define HAVE_GNAT_ADJUST_CONTEXT_FOR_RAISE

void
__gnat_adjust_context_for_raise (int signo ATTRIBUTE_UNUSED, void *ucontext)
{
  mcontext_t *mcontext = &((ucontext_t *) ucontext)->uc_mcontext;

#if defined (i386)
  mcontext->gregs[REG_EIP]++;
#elif defined (__x86_64__)
  mcontext->gregs[REG_RIP]++;
#elif defined (__ia64__)
  mcontext->sc_ip++;
#endif
}

static void
__gnat_error_handler (int sig,
                      siginfo_t *siginfo ATTRIBUTE_UNUSED,
                      void *ucontext)
{
  struct Exception_Data *exception;
  const char *msg;
  static int recurse = 0;

  switch (sig)
    {
    case SIGSEGV:
      /* If the problem was permissions, this is a constraint error.
       Likewise if the failing address isn't maximally aligned or if
       we've recursed.

       ??? Using a static variable here isn't task-safe, but it's
       much too hard to do anything else and we're just determining
       which exception to raise.  */
      if (recurse)
      {
        exception = &constraint_error;
        msg = "SIGSEGV";
      }
      else
      {
        /* Here we would like a discrimination test to see whether the
           page before the faulting address is accessible. Unfortunately
           Linux seems to have no way of giving us the faulting address.

           In versions of a-init.c before 1.95, we had a test of the page
           before the stack pointer using:

            recurse++;
             ((volatile char *)
              ((long) info->esp_at_signal & - getpagesize ()))[getpagesize ()];

           but that's wrong, since it tests the stack pointer location, and
           the current stack probe code does not move the stack pointer
           until all probes succeed.

           For now we simply do not attempt any discrimination at all. Note
           that this is quite acceptable, since a "real" SIGSEGV can only
           occur as the result of an erroneous program */

        msg = "stack overflow (or erroneous memory access)";
        exception = &storage_error;
      }
      break;

    case SIGBUS:
      exception = &constraint_error;
      msg = "SIGBUS";
      break;

    case SIGFPE:
      exception = &constraint_error;
      msg = "SIGFPE";
      break;

    default:
      exception = &program_error;
      msg = "unhandled signal";
    }
  recurse = 0;

  /* We adjust the interrupted context here (and not in the
     MD_FALLBACK_FRAME_STATE_FOR macro) because recent versions of the Native
     POSIX Thread Library (NPTL) are compiled with DWARF 2 unwind information,
     and hence the later macro is never executed for signal frames. */

  __gnat_adjust_context_for_raise (sig, ucontext);

  Raise_From_Signal_Handler (exception, msg);
}

void
__gnat_install_handler (void)
{
  struct sigaction act;

  /* Set up signal handler to map synchronous signals to appropriate
     exceptions.  Make sure that the handler isn't interrupted by another
     signal that might cause a scheduling event! */

  act.sa_sigaction = __gnat_error_handler;
  act.sa_flags = SA_NODEFER | SA_RESTART | SA_SIGINFO;
  sigemptyset (&act.sa_mask);

  /* Do not install handlers if interrupt state is "System" */
  if (__gnat_get_interrupt_state (SIGABRT) != 's')
    sigaction (SIGABRT, &act, NULL);
  if (__gnat_get_interrupt_state (SIGFPE) != 's')
    sigaction (SIGFPE,  &act, NULL);
  if (__gnat_get_interrupt_state (SIGILL) != 's')
    sigaction (SIGILL,  &act, NULL);
  if (__gnat_get_interrupt_state (SIGSEGV) != 's')
    sigaction (SIGSEGV, &act, NULL);
  if (__gnat_get_interrupt_state (SIGBUS) != 's')
    sigaction (SIGBUS,  &act, NULL);

  __gnat_handler_installed = 1;
}

/*******************/
/* Interix Section */
/*******************/

#elif defined (__INTERIX)

#include <signal.h>

static void __gnat_error_handler (int);

static void
__gnat_error_handler (int sig)
{
  struct Exception_Data *exception;
  const char *msg;

  switch (sig)
    {
    case SIGSEGV:
      exception = &storage_error;
      msg = "stack overflow or erroneous memory access";
      break;

    case SIGBUS:
      exception = &constraint_error;
      msg = "SIGBUS";
      break;

    case SIGFPE:
      exception = &constraint_error;
      msg = "SIGFPE";
      break;

    default:
      exception = &program_error;
      msg = "unhandled signal";
    }

  Raise_From_Signal_Handler (exception, msg);
}

void
__gnat_install_handler (void)
{
  struct sigaction act;

  /* Set up signal handler to map synchronous signals to appropriate
     exceptions.  Make sure that the handler isn't interrupted by another
     signal that might cause a scheduling event! */

  act.sa_handler = __gnat_error_handler;
  act.sa_flags = 0;
  sigemptyset (&act.sa_mask);

  /* Handlers for signals besides SIGSEGV cause c974013 to hang */
/*  sigaction (SIGILL,  &act, NULL); */
/*  sigaction (SIGABRT, &act, NULL); */
/*  sigaction (SIGFPE,  &act, NULL); */
/*  sigaction (SIGBUS,  &act, NULL); */

  /* Do not install handlers if interrupt state is "System" */
  if (__gnat_get_interrupt_state (SIGSEGV) != 's')
    sigaction (SIGSEGV, &act, NULL);

  __gnat_handler_installed = 1;
}

/****************/
/* IRIX Section */
/****************/

#elif defined (sgi)

#include <signal.h>
#include <siginfo.h>

#ifndef NULL
#define NULL 0
#endif

#define SIGADAABORT 48
#define SIGNAL_STACK_SIZE 4096
#define SIGNAL_STACK_ALIGNMENT 64

#define Check_Abort_Status     \
                      system__soft_links__check_abort_status
extern int (*Check_Abort_Status) (void);

extern struct Exception_Data _abort_signal;

static void __gnat_error_handler (int, int, sigcontext_t *);

/* We are not setting the SA_SIGINFO bit in the sigaction flags when
   connecting that handler, with the effects described in the sigaction
   man page:

          SA_SIGINFO [...]
          If cleared and the signal is caught, the first argument is
          also the signal number but the second argument is the signal
          code identifying the cause of the signal. The third argument
          points to a sigcontext_t structure containing the receiving
	  process's context when the signal was delivered.
*/

static void
__gnat_error_handler (int sig, int code, sigcontext_t *sc ATTRIBUTE_UNUSED)
{
  struct Exception_Data *exception;
  const char *msg;

  switch (sig)
    {
    case SIGSEGV:
      if (code == EFAULT)
	{
	  exception = &program_error;
	  msg = "SIGSEGV: (Invalid virtual address)";
	}
      else if (code == ENXIO)
	{
	  exception = &program_error;
	  msg = "SIGSEGV: (Read beyond mapped object)";
	}
      else if (code == ENOSPC)
	{
	  exception = &program_error; /* ??? storage_error ??? */
	  msg = "SIGSEGV: (Autogrow for file failed)";
	}
      else if (code == EACCES || code == EEXIST)
	{
	  /* ??? We handle stack overflows here, some of which do trigger
	         SIGSEGV + EEXIST on Irix 6.5 although EEXIST is not part of
	         the documented valid codes for SEGV in the signal(5) man
	         page.  */

	  /* ??? Re-add smarts to further verify that we launched
		 the stack into a guard page, not an attempt to
		 write to .text or something */
	  exception = &storage_error;
	  msg = "SIGSEGV: (stack overflow or erroneous memory access)";
	}
      else
	{
	  /* Just in case the OS guys did it to us again.  Sometimes
	     they fail to document all of the valid codes that are
	     passed to signal handlers, just in case someone depends
	     on knowing all the codes */
	  exception = &program_error;
	  msg = "SIGSEGV: (Undocumented reason)";
	}
      break;

    case SIGBUS:
      /* Map all bus errors to Program_Error.  */
      exception = &program_error;
      msg = "SIGBUS";
      break;

    case SIGFPE:
      /* Map all fpe errors to Constraint_Error.  */
      exception = &constraint_error;
      msg = "SIGFPE";
      break;

    case SIGADAABORT:
      if ((*Check_Abort_Status) ())
	{
	  exception = &_abort_signal;
	  msg = "";
	}
      else
	return;

      break;

    default:
      /* Everything else is a Program_Error. */
      exception = &program_error;
      msg = "unhandled signal";
    }

  Raise_From_Signal_Handler (exception, msg);
}

void
__gnat_install_handler (void)
{
  struct sigaction act;

  /* Setup signal handler to map synchronous signals to appropriate
     exceptions.  Make sure that the handler isn't interrupted by another
     signal that might cause a scheduling event! */

  act.sa_handler = __gnat_error_handler;
  act.sa_flags = SA_NODEFER + SA_RESTART;
  sigfillset (&act.sa_mask);
  sigemptyset (&act.sa_mask);

  /* Do not install handlers if interrupt state is "System" */
  if (__gnat_get_interrupt_state (SIGABRT) != 's')
    sigaction (SIGABRT, &act, NULL);
  if (__gnat_get_interrupt_state (SIGFPE) != 's')
    sigaction (SIGFPE,  &act, NULL);
  if (__gnat_get_interrupt_state (SIGILL) != 's')
    sigaction (SIGILL,  &act, NULL);
  if (__gnat_get_interrupt_state (SIGSEGV) != 's')
    sigaction (SIGSEGV, &act, NULL);
  if (__gnat_get_interrupt_state (SIGBUS) != 's')
    sigaction (SIGBUS,  &act, NULL);
  if (__gnat_get_interrupt_state (SIGADAABORT) != 's')
    sigaction (SIGADAABORT,  &act, NULL);

  __gnat_handler_installed = 1;
}

/*******************/
/* Solaris Section */
/*******************/

#elif defined (sun) && defined (__SVR4) && !defined (__vxworks)

#include <signal.h>
#include <siginfo.h>

static void __gnat_error_handler (int, siginfo_t *);

static void
__gnat_error_handler (int sig, siginfo_t *sip)
{
  struct Exception_Data *exception;
  static int recurse = 0;
  const char *msg;

  /* If this was an explicit signal from a "kill", just resignal it.  */
  if (SI_FROMUSER (sip))
    {
      signal (sig, SIG_DFL);
      kill (getpid(), sig);
    }

  /* Otherwise, treat it as something we handle.  */
  switch (sig)
    {
    case SIGSEGV:
      /* If the problem was permissions, this is a constraint error.
	 Likewise if the failing address isn't maximally aligned or if
	 we've recursed.

	 ??? Using a static variable here isn't task-safe, but it's
	 much too hard to do anything else and we're just determining
	 which exception to raise.  */
      if (sip->si_code == SEGV_ACCERR
	  || (((long) sip->si_addr) & 3) != 0
	  || recurse)
	{
	  exception = &constraint_error;
	  msg = "SIGSEGV";
	}
      else
	{
	  /* See if the page before the faulting page is accessible.  Do that
	     by trying to access it.  We'd like to simply try to access
	     4096 + the faulting address, but it's not guaranteed to be
	     the actual address, just to be on the same page.  */
	  recurse++;
	  ((volatile char *)
	   ((long) sip->si_addr & - getpagesize ()))[getpagesize ()];
	  exception = &storage_error;
	  msg = "stack overflow (or erroneous memory access)";
	}
      break;

    case SIGBUS:
      exception = &program_error;
      msg = "SIGBUS";
      break;

    case SIGFPE:
      exception = &constraint_error;
      msg = "SIGFPE";
      break;

    default:
      exception = &program_error;
      msg = "unhandled signal";
    }

  recurse = 0;

  Raise_From_Signal_Handler (exception, msg);
}

void
__gnat_install_handler (void)
{
  struct sigaction act;

  /* Set up signal handler to map synchronous signals to appropriate
     exceptions.  Make sure that the handler isn't interrupted by another
     signal that might cause a scheduling event! */

  act.sa_handler = __gnat_error_handler;
  act.sa_flags = SA_NODEFER | SA_RESTART | SA_SIGINFO;
  sigemptyset (&act.sa_mask);

  /* Do not install handlers if interrupt state is "System" */
  if (__gnat_get_interrupt_state (SIGABRT) != 's')
    sigaction (SIGABRT, &act, NULL);
  if (__gnat_get_interrupt_state (SIGFPE) != 's')
    sigaction (SIGFPE,  &act, NULL);
  if (__gnat_get_interrupt_state (SIGSEGV) != 's')
    sigaction (SIGSEGV, &act, NULL);
  if (__gnat_get_interrupt_state (SIGBUS) != 's')
    sigaction (SIGBUS,  &act, NULL);

  __gnat_handler_installed = 1;
}

/***************/
/* VMS Section */
/***************/

#elif defined (VMS)

long __gnat_error_handler (int *, void *);

#ifdef __IA64
#define lib_get_curr_invo_context LIB$I64_GET_CURR_INVO_CONTEXT
#define lib_get_prev_invo_context LIB$I64_GET_PREV_INVO_CONTEXT
#define lib_get_invo_handle LIB$I64_GET_INVO_HANDLE
#else
#define lib_get_curr_invo_context LIB$GET_CURR_INVO_CONTEXT
#define lib_get_prev_invo_context LIB$GET_PREV_INVO_CONTEXT
#define lib_get_invo_handle LIB$GET_INVO_HANDLE
#endif

#if defined (IN_RTS) && !defined (__IA64)

/* The prehandler actually gets control first on a condition. It swaps the
   stack pointer and calls the handler (__gnat_error_handler). */
extern long __gnat_error_prehandler (void);

extern char *__gnat_error_prehandler_stack;   /* Alternate signal stack */
#endif

/* Define macro symbols for the VMS conditions that become Ada exceptions.
   Most of these are also defined in the header file ssdef.h which has not
   yet been converted to be recognized by Gnu C. */

/* Defining these as macros, as opposed to external addresses, allows
   them to be used in a case statement (below */
#define SS$_ACCVIO            12
#define SS$_HPARITH         1284
#define SS$_STKOVF          1364
#define SS$_RESIGNAL        2328

/* These codes are in standard message libraries */
extern int CMA$_EXIT_THREAD;
extern int SS$_DEBUG;
extern int SS$_INTDIV;
extern int LIB$_KEYNOTFOU;
extern int LIB$_ACTIMAGE;
extern int MTH$_FLOOVEMAT;       /* Some ACVC_21 CXA tests */

/* These codes are non standard, which is to say the author is
   not sure if they are defined in the standard message libraries
   so keep them as macros for now. */
#define RDB$_STREAM_EOF 20480426
#define FDL$_UNPRIKW 11829410

struct cond_except {
  const int *cond;
  const struct Exception_Data *except;
};

struct descriptor_s {unsigned short len, mbz; __char_ptr32 adr; };

/* Conditions that don't have an Ada exception counterpart must raise
   Non_Ada_Error.  Since this is defined in s-auxdec, it should only be
   referenced by user programs, not the compiler or tools. Hence the
   #ifdef IN_RTS. */

#ifdef IN_RTS

#define Status_Error ada__io_exceptions__status_error
extern struct Exception_Data Status_Error;

#define Mode_Error ada__io_exceptions__mode_error
extern struct Exception_Data Mode_Error;

#define Name_Error ada__io_exceptions__name_error
extern struct Exception_Data Name_Error;

#define Use_Error ada__io_exceptions__use_error
extern struct Exception_Data Use_Error;

#define Device_Error ada__io_exceptions__device_error
extern struct Exception_Data Device_Error;

#define End_Error ada__io_exceptions__end_error
extern struct Exception_Data End_Error;

#define Data_Error ada__io_exceptions__data_error
extern struct Exception_Data Data_Error;

#define Layout_Error ada__io_exceptions__layout_error
extern struct Exception_Data Layout_Error;

#define Non_Ada_Error system__aux_dec__non_ada_error
extern struct Exception_Data Non_Ada_Error;

#define Coded_Exception system__vms_exception_table__coded_exception
extern struct Exception_Data *Coded_Exception (Exception_Code);

#define Base_Code_In system__vms_exception_table__base_code_in
extern Exception_Code Base_Code_In (Exception_Code);

/* DEC Ada exceptions are not defined in a header file, so they
   must be declared as external addresses */

extern int ADA$_PROGRAM_ERROR;
extern int ADA$_LOCK_ERROR;
extern int ADA$_EXISTENCE_ERROR;
extern int ADA$_KEY_ERROR;
extern int ADA$_KEYSIZERR;
extern int ADA$_STAOVF;
extern int ADA$_CONSTRAINT_ERRO;
extern int ADA$_IOSYSFAILED;
extern int ADA$_LAYOUT_ERROR;
extern int ADA$_STORAGE_ERROR;
extern int ADA$_DATA_ERROR;
extern int ADA$_DEVICE_ERROR;
extern int ADA$_END_ERROR;
extern int ADA$_MODE_ERROR;
extern int ADA$_NAME_ERROR;
extern int ADA$_STATUS_ERROR;
extern int ADA$_NOT_OPEN;
extern int ADA$_ALREADY_OPEN;
extern int ADA$_USE_ERROR;
extern int ADA$_UNSUPPORTED;
extern int ADA$_FAC_MODE_MISMAT;
extern int ADA$_ORG_MISMATCH;
extern int ADA$_RFM_MISMATCH;
extern int ADA$_RAT_MISMATCH;
extern int ADA$_MRS_MISMATCH;
extern int ADA$_MRN_MISMATCH;
extern int ADA$_KEY_MISMATCH;
extern int ADA$_MAXLINEXC;
extern int ADA$_LINEXCMRS;

/* DEC Ada specific conditions */
static const struct cond_except dec_ada_cond_except_table [] = {
  {&ADA$_PROGRAM_ERROR,   &program_error},
  {&ADA$_USE_ERROR,       &Use_Error},
  {&ADA$_KEYSIZERR,       &program_error},
  {&ADA$_STAOVF,          &storage_error},
  {&ADA$_CONSTRAINT_ERRO, &constraint_error},
  {&ADA$_IOSYSFAILED,     &Device_Error},
  {&ADA$_LAYOUT_ERROR,    &Layout_Error},
  {&ADA$_STORAGE_ERROR,   &storage_error},
  {&ADA$_DATA_ERROR,      &Data_Error},
  {&ADA$_DEVICE_ERROR,    &Device_Error},
  {&ADA$_END_ERROR,       &End_Error},
  {&ADA$_MODE_ERROR,      &Mode_Error},
  {&ADA$_NAME_ERROR,      &Name_Error},
  {&ADA$_STATUS_ERROR,    &Status_Error},
  {&ADA$_NOT_OPEN,        &Use_Error},
  {&ADA$_ALREADY_OPEN,    &Use_Error},
  {&ADA$_USE_ERROR,       &Use_Error},
  {&ADA$_UNSUPPORTED,     &Use_Error},
  {&ADA$_FAC_MODE_MISMAT, &Use_Error},
  {&ADA$_ORG_MISMATCH,    &Use_Error},
  {&ADA$_RFM_MISMATCH,    &Use_Error},
  {&ADA$_RAT_MISMATCH,    &Use_Error},
  {&ADA$_MRS_MISMATCH,    &Use_Error},
  {&ADA$_MRN_MISMATCH,    &Use_Error},
  {&ADA$_KEY_MISMATCH,    &Use_Error},
  {&ADA$_MAXLINEXC,       &constraint_error},
  {&ADA$_LINEXCMRS,       &constraint_error},
  {0,                     0}
};

#if 0
   /* Already handled by a pragma Import_Exception
      in Aux_IO_Exceptions */
  {&ADA$_LOCK_ERROR,      &Lock_Error},
  {&ADA$_EXISTENCE_ERROR, &Existence_Error},
  {&ADA$_KEY_ERROR,       &Key_Error},
#endif

#endif /* IN_RTS */

/* Non DEC Ada specific conditions. We could probably also put
   SS$_HPARITH here and possibly SS$_ACCVIO, SS$_STKOVF. */
static const struct cond_except cond_except_table [] = {
  {&MTH$_FLOOVEMAT, &constraint_error},
  {&SS$_INTDIV,     &constraint_error},
  {0,               0}
};

/* To deal with VMS conditions and their mapping to Ada exceptions,
   the __gnat_error_handler routine below is installed as an exception
   vector having precedence over DEC frame handlers.  Some conditions
   still need to be handled by such handlers, however, in which case
   __gnat_error_handler needs to return SS$_RESIGNAL.  Consider for
   instance the use of a third party library compiled with DECAda and
   performing it's own exception handling internally.

   To allow some user-level flexibility, which conditions should be
   resignaled is controlled by a predicate function, provided with the
   condition value and returning a boolean indication stating whether
   this condition should be resignaled or not.

   That predicate function is called indirectly, via a function pointer,
   by __gnat_error_handler, and changing that pointer is allowed to the
   the user code by way of the __gnat_set_resignal_predicate interface.

   The user level function may then implement what it likes, including
   for instance the maintenance of a dynamic data structure if the set
   of to be resignalled conditions has to change over the program's
   lifetime.

   ??? This is not a perfect solution to deal with the possible
   interactions between the GNAT and the DECAda exception handling
   models and better (more general) schemes are studied.  This is so
   just provided as a convenient workaround in the meantime, and
   should be use with caution since the implementation has been kept
   very simple.  */

typedef int
resignal_predicate (int code);

const int *cond_resignal_table [] = {
  &CMA$_EXIT_THREAD,
  &SS$_DEBUG,
  &LIB$_KEYNOTFOU,
  &LIB$_ACTIMAGE,
  (int *) RDB$_STREAM_EOF,
  (int *) FDL$_UNPRIKW,
  0
};

const int facility_resignal_table [] = {
  0x1380000, /* RDB */
  0x2220000, /* SQL */
  0
};

/* Default GNAT predicate for resignaling conditions.  */

static int
__gnat_default_resignal_p (int code)
{
  int i, iexcept;

  for (i = 0; facility_resignal_table [i]; i++)
    if ((code & 0xfff0000) == facility_resignal_table [i])
      return 1;

  for (i = 0, iexcept = 0;
       cond_resignal_table [i] &&
       !(iexcept = LIB$MATCH_COND (&code, &cond_resignal_table [i]));
       i++);

  return iexcept;
}

/* Static pointer to predicate that the __gnat_error_handler exception
   vector invokes to determine if it should resignal a condition.  */

static resignal_predicate * __gnat_resignal_p = __gnat_default_resignal_p;

/* User interface to change the predicate pointer to PREDICATE. Reset to
   the default if PREDICATE is null.  */

void
__gnat_set_resignal_predicate (resignal_predicate * predicate)
{
  if (predicate == 0)
    __gnat_resignal_p = __gnat_default_resignal_p;
  else
    __gnat_resignal_p = predicate;
}

/* Should match System.Parameters.Default_Exception_Msg_Max_Length */
#define Default_Exception_Msg_Max_Length 512

/* Action routine for SYS$PUTMSG. There may be
   multiple conditions, each with text to be appended to
   MESSAGE and separated by line termination. */

static int
copy_msg (msgdesc, message)
     struct descriptor_s *msgdesc;
     char *message;
{
  int len = strlen (message);
  int copy_len;

  /* Check for buffer overflow and skip */
  if (len > 0 && len <= Default_Exception_Msg_Max_Length - 3)
    {
      strcat (message, "\r\n");
      len += 2;
    }

  /* Check for buffer overflow and truncate if necessary */
  copy_len = (len + msgdesc->len <= Default_Exception_Msg_Max_Length - 1 ?
	      msgdesc->len :
	      Default_Exception_Msg_Max_Length - 1 - len);
  strncpy (&message [len], msgdesc->adr, copy_len);
  message [len + copy_len] = 0;

  return 0;
}

long
__gnat_handle_vms_condition (int *sigargs, void *mechargs)
{
  struct Exception_Data *exception = 0;
  Exception_Code base_code;
  struct descriptor_s gnat_facility = {4,0,"GNAT"};
  char message [Default_Exception_Msg_Max_Length];

  const char *msg = "";

  /* Check for conditions to resignal which aren't effected by pragma
     Import_Exception.  */
  if (__gnat_resignal_p (sigargs [1]))
    return SS$_RESIGNAL;

#ifdef IN_RTS
  /* See if it's an imported exception. Beware that registered exceptions
     are bound to their base code, with the severity bits masked off.  */
  base_code = Base_Code_In ((Exception_Code) sigargs [1]);
  exception = Coded_Exception (base_code);

  if (exception)
    {
      message [0] = 0;

      /* Subtract PC & PSL fields which messes with PUTMSG */
      sigargs [0] -= 2;
      SYS$PUTMSG (sigargs, copy_msg, &gnat_facility, message);
      sigargs [0] += 2;
      msg = message;

      exception->Name_Length = 19;
      /* The full name really should be get sys$getmsg returns. ??? */
      exception->Full_Name = "IMPORTED_EXCEPTION";
      exception->Import_Code = base_code;
    }
#endif

  if (exception == 0)
    switch (sigargs[1])
      {
      case SS$_ACCVIO:
        if (sigargs[3] == 0)
	  {
	    exception = &constraint_error;
	    msg = "access zero";
	  }
	else
	  {
	    exception = &storage_error;
	    msg = "stack overflow (or erroneous memory access)";
	  }
	break;

      case SS$_STKOVF:
	exception = &storage_error;
	msg = "stack overflow";
	break;

      case SS$_HPARITH:
#ifndef IN_RTS
	return SS$_RESIGNAL; /* toplev.c handles for compiler */
#else
	{
	  exception = &constraint_error;
	  msg = "arithmetic error";
	}
#endif
	break;

      default:
#ifdef IN_RTS
	{
	  int i;

	  /* Scan the DEC Ada exception condition table for a match and fetch
	     the associated GNAT exception pointer */
	  for (i = 0;
	       dec_ada_cond_except_table [i].cond &&
	       !LIB$MATCH_COND (&sigargs [1],
			        &dec_ada_cond_except_table [i].cond);
	       i++);
	  exception = (struct Exception_Data *)
	    dec_ada_cond_except_table [i].except;

	  if (!exception)
	    {
	      /* Scan the VMS standard condition table for a match and fetch
		 the associated GNAT exception pointer */
	      for (i = 0;
		   cond_except_table [i].cond &&
		   !LIB$MATCH_COND (&sigargs [1], &cond_except_table [i].cond);
		   i++);
	      exception =(struct Exception_Data *) cond_except_table [i].except;

	      if (!exception)
		/* User programs expect Non_Ada_Error to be raised, reference
		   DEC Ada test CXCONDHAN. */
		exception = &Non_Ada_Error;
	    }
	}
#else
	exception = &program_error;
#endif
	message [0] = 0;
	/* Subtract PC & PSL fields which messes with PUTMSG */
	sigargs [0] -= 2;
	SYS$PUTMSG (sigargs, copy_msg, &gnat_facility, message);
	sigargs [0] += 2;
	msg = message;
	break;
      }

<<<<<<< HEAD
 __gnat_adjust_context_for_raise (0, (void *)sigargs);
=======
 __gnat_adjust_context_for_raise (0, (void *)mechargs);
>>>>>>> f8383f28
 Raise_From_Signal_Handler (exception, msg);
}

long
__gnat_error_handler (int *sigargs, void *mechargs)
{
  return __gnat_handle_vms_condition (sigargs, mechargs);
}

void
__gnat_install_handler (void)
{
  long prvhnd ATTRIBUTE_UNUSED;
<<<<<<< HEAD

#if !defined (IN_RTS)
  SYS$SETEXV (1, __gnat_error_handler, 3, &prvhnd);
#endif

#if defined (IN_RTS) && defined (__IA64)
  if (getenv ("DBG$TDBG"))
    printf ("DBG$TDBG defined, __gnat_error_handler not installed!\n");
  else
    SYS$SETEXV (1, __gnat_error_handler, 3, &prvhnd);
#endif

  /* On alpha-vms, we avoid the global vector annoyance thanks to frame based
     handlers to turn conditions into exceptions since GCC 3.4.  The global
     vector is still required for earlier GCC versions.  We're resorting to
     the __gnat_error_prehandler assembly function in this case.  */

#if defined (IN_RTS) && defined (__alpha__)
  if ((__GNUC__ * 10 + __GNUC_MINOR__) < 34)
    {
      char * c = (char *) xmalloc (2049);

=======

#if !defined (IN_RTS)
  SYS$SETEXV (1, __gnat_error_handler, 3, &prvhnd);
#endif

  /* On alpha-vms, we avoid the global vector annoyance thanks to frame based
     handlers to turn conditions into exceptions since GCC 3.4.  The global
     vector is still required for earlier GCC versions.  We're resorting to
     the __gnat_error_prehandler assembly function in this case.  */

#if defined (IN_RTS) && defined (__alpha__)
  if ((__GNUC__ * 10 + __GNUC_MINOR__) < 34)
    {
      char * c = (char *) xmalloc (2049);

>>>>>>> f8383f28
      __gnat_error_prehandler_stack = &c[2048];
      SYS$SETEXV (1, __gnat_error_prehandler, 3, &prvhnd);
    }
#endif

  __gnat_handler_installed = 1;
}

/* __gnat_adjust_context_for_raise for alpha - see comments along with the
   default version later in this file.  */

#if defined (IN_RTS) && defined (__alpha__)

#include <vms/chfctxdef.h>
#include <vms/chfdef.h>

#define HAVE_GNAT_ADJUST_CONTEXT_FOR_RAISE

void
__gnat_adjust_context_for_raise (int signo ATTRIBUTE_UNUSED, void *ucontext)
{
  /* Add one to the address of the instruction signaling the condition,
     located in the sigargs array.  */

<<<<<<< HEAD
  CHF$SIGNAL_ARRAY * sigargs = (CHF$SIGNAL_ARRAY *) ucontext;
=======
  CHF$MECH_ARRAY * mechargs = (CHF$MECH_ARRAY *) ucontext;
  CHF$SIGNAL_ARRAY * sigargs
    = (CHF$SIGNAL_ARRAY *) mechargs->chf$q_mch_sig_addr;
>>>>>>> f8383f28

  int vcount = sigargs->chf$is_sig_args;
  int * pc_slot = & (&sigargs->chf$l_sig_name)[vcount-2];

  (*pc_slot) ++;
}

#endif

<<<<<<< HEAD
=======
/* __gnat_adjust_context_for_raise for ia64.  */

#if defined (IN_RTS) && defined (__IA64)

#include <vms/chfctxdef.h>
#include <vms/chfdef.h>

#define HAVE_GNAT_ADJUST_CONTEXT_FOR_RAISE

typedef unsigned long long u64;

void
__gnat_adjust_context_for_raise (int signo ATTRIBUTE_UNUSED, void *ucontext)
{
  /* Add one to the address of the instruction signaling the condition,
     located in the 64bits sigargs array.  */

  CHF$MECH_ARRAY * mechargs = (CHF$MECH_ARRAY *) ucontext;

  CHF64$SIGNAL_ARRAY *chfsig64
    = (CHF64$SIGNAL_ARRAY *) mechargs->chf$ph_mch_sig64_addr;

  u64 * post_sigarray
    = (u64 *)chfsig64 + 1 + chfsig64->chf64$l_sig_args;

  u64 * ih_pc_loc = post_sigarray - 2;

  (*ih_pc_loc) ++;
}

#endif

>>>>>>> f8383f28
/*******************/
/* FreeBSD Section */
/*******************/

#elif defined (__FreeBSD__)

#include <signal.h>
#include <sys/ucontext.h>
#include <unistd.h>

static void __gnat_error_handler (int, siginfo_t *, ucontext_t *);
void __gnat_adjust_context_for_raise (int, void*);

/* __gnat_adjust_context_for_raise - see comments along with the default
   version later in this file.  */

#define HAVE_GNAT_ADJUST_CONTEXT_FOR_RAISE

void
__gnat_adjust_context_for_raise (int signo ATTRIBUTE_UNUSED, void *ucontext)
{
  mcontext_t *mcontext = &((ucontext_t *) ucontext)->uc_mcontext;
  mcontext->mc_eip++;
}

static void
__gnat_error_handler (int sig, siginfo_t *info __attribute__ ((unused)),
		      ucontext_t *ucontext)
{
  struct Exception_Data *exception;
  const char *msg;

  switch (sig)
    {
    case SIGFPE:
      exception = &constraint_error;
      msg = "SIGFPE";
      break;

    case SIGILL:
      exception = &constraint_error;
      msg = "SIGILL";
      break;

    case SIGSEGV:
      exception = &storage_error;
      msg = "stack overflow or erroneous memory access";
      break;

    case SIGBUS:
      exception = &constraint_error;
      msg = "SIGBUS";
      break;

    default:
      exception = &program_error;
      msg = "unhandled signal";
    }

  __gnat_adjust_context_for_raise (sig, ucontext);
  Raise_From_Signal_Handler (exception, msg);
}

void
__gnat_install_handler ()
{
  struct sigaction act;

  /* Set up signal handler to map synchronous signals to appropriate
     exceptions.  Make sure that the handler isn't interrupted by another
     signal that might cause a scheduling event! */

  act.sa_handler = __gnat_error_handler;
  act.sa_flags = SA_NODEFER | SA_RESTART | SA_SIGINFO;
  (void) sigemptyset (&act.sa_mask);

  (void) sigaction (SIGILL,  &act, NULL);
  (void) sigaction (SIGFPE,  &act, NULL);
  (void) sigaction (SIGSEGV, &act, NULL);
  (void) sigaction (SIGBUS,  &act, NULL);

  __gnat_handler_installed = 1;
}

/*******************/
/* VxWorks Section */
/*******************/

#elif defined(__vxworks)

#include <signal.h>
#include <taskLib.h>

#ifndef __RTP__
#include <intLib.h>
#include <iv.h>
#endif

#ifdef VTHREADS
#include "private/vThreadsP.h"
#endif

static void __gnat_error_handler (int, int, struct sigcontext *);
void __gnat_map_signal (int);

#ifndef __RTP__

/* Directly vectored Interrupt routines are not supported when using RTPs */

extern int __gnat_inum_to_ivec (int);

/* This is needed by the GNAT run time to handle Vxworks interrupts */
int
__gnat_inum_to_ivec (int num)
{
  return INUM_TO_IVEC (num);
}
#endif

#if !defined(__alpha_vxworks) && (_WRS_VXWORKS_MAJOR != 6) && !defined(__RTP__)

/* getpid is used by s-parint.adb, but is not defined by VxWorks, except
   on Alpha VxWorks and VxWorks 6.x (including RTPs). */

extern long getpid (void);

long
getpid (void)
{
  return taskIdSelf ();
}
#endif

/* VxWorks expects the field excCnt to be zeroed when a signal is handled.
   The VxWorks version of longjmp does this; gcc's builtin_longjmp does not */
void
__gnat_clear_exception_count (void)
{
#ifdef VTHREADS
  WIND_TCB *currentTask = (WIND_TCB *) taskIdSelf();

  currentTask->vThreads.excCnt = 0;
#endif
}

/* Exported to s-intman-vxworks.adb in order to handle different signal
   to exception mappings in different VxWorks versions */
void
__gnat_map_signal (int sig)
{
  struct Exception_Data *exception;
  const char *msg;

  switch (sig)
    {
    case SIGFPE:
      exception = &constraint_error;
      msg = "SIGFPE";
      break;
#ifdef VTHREADS
    case SIGILL:
      exception = &constraint_error;
      msg = "Floating point exception or SIGILL";
      break;
    case SIGSEGV:
      exception = &storage_error;
      msg = "SIGSEGV: possible stack overflow";
      break;
    case SIGBUS:
      exception = &storage_error;
      msg = "SIGBUS: possible stack overflow";
      break;
#else
    case SIGILL:
      exception = &constraint_error;
      msg = "SIGILL";
      break;
    case SIGSEGV:
      exception = &program_error;
      msg = "SIGSEGV";
      break;
    case SIGBUS:
      exception = &program_error;
      msg = "SIGBUS";
      break;
#endif
    default:
      exception = &program_error;
      msg = "unhandled signal";
    }

  __gnat_clear_exception_count ();
  Raise_From_Signal_Handler (exception, msg);
}

static void
__gnat_error_handler (int sig, int code, struct sigcontext *sc)
{
  sigset_t mask;
  int result;

  /* VxWorks will always mask out the signal during the signal handler and
     will reenable it on a longjmp.  GNAT does not generate a longjmp to
     return from a signal handler so the signal will still be masked unless
     we unmask it. */
  sigprocmask (SIG_SETMASK, NULL, &mask);
  sigdelset (&mask, sig);
  sigprocmask (SIG_SETMASK, &mask, NULL);

  __gnat_map_signal (sig);

}

void
__gnat_install_handler (void)
{
  struct sigaction act;

  /* Setup signal handler to map synchronous signals to appropriate
     exceptions.  Make sure that the handler isn't interrupted by another
     signal that might cause a scheduling event! */

  act.sa_handler = __gnat_error_handler;
  act.sa_flags = SA_SIGINFO | SA_ONSTACK;
  sigemptyset (&act.sa_mask);

  /* For VxWorks, install all signal handlers, since pragma Interrupt_State
     applies to vectored hardware interrupts, not signals */
  sigaction (SIGFPE,  &act, NULL);
  sigaction (SIGILL,  &act, NULL);
  sigaction (SIGSEGV, &act, NULL);
  sigaction (SIGBUS,  &act, NULL);

  __gnat_handler_installed = 1;
}

#define HAVE_GNAT_INIT_FLOAT

void
__gnat_init_float (void)
{
  /* Disable overflow/underflow exceptions on the PPC processor, this is needed
     to get correct Ada semantics.  Note that for AE653 vThreads, the HW
     overflow settings are an OS configuration issue.  The instructions
     below have no effect */
#if defined (_ARCH_PPC) && !defined (_SOFT_FLOAT) && !defined (VTHREADS)
  asm ("mtfsb0 25");
  asm ("mtfsb0 26");
#endif

  /* Similarly for sparc64. Achieved by masking bits in the Trap Enable Mask
     field of the Floating-point Status Register (see the SPARC Architecture
     Manual Version 9, p 48).  */
#if defined (sparc64)

#define FSR_TEM_NVM (1 << 27)  /* Invalid operand  */
#define FSR_TEM_OFM (1 << 26)  /* Overflow  */
#define FSR_TEM_UFM (1 << 25)  /* Underflow  */
#define FSR_TEM_DZM (1 << 24)  /* Division by Zero  */
#define FSR_TEM_NXM (1 << 23)  /* Inexact result  */
  {
    unsigned int fsr;

    __asm__("st %%fsr, %0" : "=m" (fsr));
    fsr &= ~(FSR_TEM_OFM | FSR_TEM_UFM);
    __asm__("ld %0, %%fsr" : : "m" (fsr));
  }
#endif
}

/******************/
/* NetBSD Section */
/******************/

#elif defined(__NetBSD__)

#include <signal.h>
#include <unistd.h>

static void
__gnat_error_handler (int sig)
{
  struct Exception_Data *exception;
  const char *msg;

  switch(sig)
  {
    case SIGFPE:
      exception = &constraint_error;
      msg = "SIGFPE";
      break;
    case SIGILL:
      exception = &constraint_error;
      msg = "SIGILL";
      break;
    case SIGSEGV:
      exception = &storage_error;
      msg = "stack overflow or erroneous memory access";
      break;
    case SIGBUS:
      exception = &constraint_error;
      msg = "SIGBUS";
      break;
    default:
      exception = &program_error;
      msg = "unhandled signal";
    }

    Raise_From_Signal_Handler(exception, msg);
}

void
__gnat_install_handler(void)
{
  struct sigaction act;

  act.sa_handler = __gnat_error_handler;
  act.sa_flags = SA_NODEFER | SA_RESTART;
  sigemptyset (&act.sa_mask);

  /* Do not install handlers if interrupt state is "System" */
  if (__gnat_get_interrupt_state (SIGFPE) != 's')
    sigaction (SIGFPE,  &act, NULL);
  if (__gnat_get_interrupt_state (SIGILL) != 's')
    sigaction (SIGILL,  &act, NULL);
  if (__gnat_get_interrupt_state (SIGSEGV) != 's')
    sigaction (SIGSEGV, &act, NULL);
  if (__gnat_get_interrupt_state (SIGBUS) != 's')
    sigaction (SIGBUS,  &act, NULL);

  __gnat_handler_installed = 1;
}

#else

/* For all other versions of GNAT, the handler does nothing */

/*******************/
/* Default Section */
/*******************/

void
__gnat_install_handler (void)
{
  __gnat_handler_installed = 1;
}

#endif

/*********************/
/* __gnat_init_float */
/*********************/

/* This routine is called as each process thread is created, for possible
   initialization of the FP processor. This version is used under INTERIX,
   WIN32 and could be used under OS/2 */

#if defined (_WIN32) || defined (__INTERIX) || defined (__EMX__) \
  || defined (__Lynx__) || defined(__NetBSD__) || defined(__FreeBSD__)

#define HAVE_GNAT_INIT_FLOAT

void
__gnat_init_float (void)
{
#if defined (__i386__) || defined (i386)

  /* This is used to properly initialize the FPU on an x86 for each
     process thread. */

  asm ("finit");

#endif  /* Defined __i386__ */
}
#endif

#ifndef HAVE_GNAT_INIT_FLOAT

/* All targets without a specific __gnat_init_float will use an empty one */
void
__gnat_init_float (void)
{
}
#endif

/***********************************/
/* __gnat_adjust_context_for_raise */
/***********************************/

#ifndef HAVE_GNAT_ADJUST_CONTEXT_FOR_RAISE

/* All targets without a specific version will use an empty one */

/* UCONTEXT is a pointer to a context structure received by a signal handler
   about to propagate an exception. Adjust it to compensate the fact that the
   generic unwinder thinks the corresponding PC is a call return address.  */

void
__gnat_adjust_context_for_raise (int signo ATTRIBUTE_UNUSED,
				 void *ucontext ATTRIBUTE_UNUSED)
{
  /* The point is that the interrupted context PC typically is the address
     that we should search an EH region for, which is different from the call
     return address case. The target independent part of the GCC unwinder
     don't differentiate the two situations, so we compensate here for the
     adjustments it will blindly make.

     signo is passed because on some targets for some signals the PC in
     context points to the instruction after the faulting one, in which case
     the unwinder adjustment is still desired.  */

  /* On a number of targets, we have arranged for the adjustment to be
     performed by the MD_FALLBACK_FRAME_STATE circuitry, so we don't provide a
     specific instance of this routine.  The MD_FALLBACK doesn't have access
     to the signal number, though, so the compensation is systematic there and
     might be wrong in some cases.  */

  /* Having the compensation wrong leads to potential failures.  A very
     typical case is what happens when there is no compensation and a signal
     triggers for the first instruction in a region : the unwinder adjustment
     has it search in the wrong EH region.  */
}

#endif<|MERGE_RESOLUTION|>--- conflicted
+++ resolved
@@ -85,23 +85,6 @@
 extern void Raise_From_Signal_Handler (struct Exception_Data *, const char *);
 #endif
 
-<<<<<<< HEAD
-/* Copies of global values computed by the binder */
-int   __gl_main_priority            = -1;
-int   __gl_time_slice_val           = -1;
-char  __gl_wc_encoding              = 'n';
-char  __gl_locking_policy           = ' ';
-char  __gl_queuing_policy           = ' ';
-char  __gl_task_dispatching_policy  = ' ';
-char *__gl_restrictions             = 0;
-char *__gl_interrupt_states         = 0;
-int   __gl_num_interrupt_states     = 0;
-int   __gl_unreserve_all_interrupts = 0;
-int   __gl_exception_tracebacks     = 0;
-int   __gl_zero_cost_exceptions     = 0;
-int   __gl_detect_blocking          = 0;
-int   __gl_default_stack_size       = -1;
-=======
 /* Global values computed by the binder */
 int   __gl_main_priority                 = -1;
 int   __gl_time_slice_val                = -1;
@@ -118,7 +101,6 @@
 int   __gl_zero_cost_exceptions          = 0;
 int   __gl_detect_blocking               = 0;
 int   __gl_default_stack_size            = -1;
->>>>>>> f8383f28
 
 /* Indication of whether synchronous signal handler has already been
    installed by a previous call to adainit */
@@ -174,64 +156,6 @@
    FIFO_Within_Priorities. A space ' ' is returned if no
    Priority_Specific_Dispatching pragma is used in the partition. */
 
-<<<<<<< HEAD
-void
-__gnat_set_globals (int main_priority,
-                    int time_slice_val,
-                    char wc_encoding,
-                    char locking_policy,
-                    char queuing_policy,
-                    char task_dispatching_policy,
-                    char *restrictions,
-                    char *interrupt_states,
-                    int num_interrupt_states,
-                    int unreserve_all_interrupts,
-                    int exception_tracebacks,
-                    int zero_cost_exceptions,
-                    int detect_blocking,
-                    int default_stack_size)
-{
-  static int already_called = 0;
-
-  /* If this procedure has been already called once, check that the
-     arguments in this call are consistent with the ones in the previous
-     calls. Otherwise, raise a Program_Error exception.
-
-     We do not check for consistency of the wide character encoding
-     method. This default affects only Wide_Text_IO where no explicit
-     coding method is given, and there is no particular reason to let
-     this default be affected by the source representation of a library
-     in any case.
-
-     We do not check either for the consistency of exception tracebacks,
-     because exception tracebacks are not normally set in Stand-Alone
-     libraries. If a library or the main program set the exception
-     tracebacks, then they are never reset afterwards (see below).
-
-     The value of main_priority is meaningful only when we are invoked
-     from the main program elaboration routine of an Ada application.
-     Checking the consistency of this parameter should therefore not be
-     done. Since it is assured that the main program elaboration will
-     always invoke this procedure before any library elaboration
-     routine, only the value of main_priority during the first call
-     should be taken into account and all the subsequent ones should be
-     ignored. Note that the case where the main program is not written
-     in Ada is also properly handled, since the default value will then
-     be used for this parameter.
-
-     For identical reasons, the consistency of time_slice_val should not
-     be checked. */
-
-  if (already_called)
-    {
-      if (__gl_locking_policy		   != locking_policy
-	  || __gl_queuing_policy           != queuing_policy
-	  || __gl_task_dispatching_policy  != task_dispatching_policy
-	  || __gl_unreserve_all_interrupts != unreserve_all_interrupts
-	  || __gl_zero_cost_exceptions     != zero_cost_exceptions
-	  || __gl_default_stack_size       != default_stack_size)
-	__gnat_raise_program_error (__FILE__, __LINE__);
-=======
 char
 __gnat_get_specific_dispatching (int priority)
 {
@@ -242,7 +166,6 @@
   else
     return __gl_priority_specific_dispatching [priority];
 }
->>>>>>> f8383f28
 
 #ifndef IN_RTS
 
@@ -253,21 +176,9 @@
 /* This routine is kept for boostrapping purposes, since the binder generated
    file now sets the __gl_* variables directly. */
 
-<<<<<<< HEAD
-   /* ??? ditto for __gl_default_stack_size, new in 5.04 */
-
-#ifdef IN_RTS
-  __gl_zero_cost_exceptions = zero_cost_exceptions;
-  __gl_default_stack_size = default_stack_size;
-#else
-  __gl_zero_cost_exceptions = 0;
-  /* We never build the compiler to run in ZCX mode currently anyway.  */
-#endif
-=======
 void
 __gnat_set_globals ()
 {
->>>>>>> f8383f28
 }
 
 #endif
@@ -1547,11 +1458,7 @@
 	break;
       }
 
-<<<<<<< HEAD
- __gnat_adjust_context_for_raise (0, (void *)sigargs);
-=======
  __gnat_adjust_context_for_raise (0, (void *)mechargs);
->>>>>>> f8383f28
  Raise_From_Signal_Handler (exception, msg);
 }
 
@@ -1565,17 +1472,9 @@
 __gnat_install_handler (void)
 {
   long prvhnd ATTRIBUTE_UNUSED;
-<<<<<<< HEAD
 
 #if !defined (IN_RTS)
   SYS$SETEXV (1, __gnat_error_handler, 3, &prvhnd);
-#endif
-
-#if defined (IN_RTS) && defined (__IA64)
-  if (getenv ("DBG$TDBG"))
-    printf ("DBG$TDBG defined, __gnat_error_handler not installed!\n");
-  else
-    SYS$SETEXV (1, __gnat_error_handler, 3, &prvhnd);
 #endif
 
   /* On alpha-vms, we avoid the global vector annoyance thanks to frame based
@@ -1588,23 +1487,6 @@
     {
       char * c = (char *) xmalloc (2049);
 
-=======
-
-#if !defined (IN_RTS)
-  SYS$SETEXV (1, __gnat_error_handler, 3, &prvhnd);
-#endif
-
-  /* On alpha-vms, we avoid the global vector annoyance thanks to frame based
-     handlers to turn conditions into exceptions since GCC 3.4.  The global
-     vector is still required for earlier GCC versions.  We're resorting to
-     the __gnat_error_prehandler assembly function in this case.  */
-
-#if defined (IN_RTS) && defined (__alpha__)
-  if ((__GNUC__ * 10 + __GNUC_MINOR__) < 34)
-    {
-      char * c = (char *) xmalloc (2049);
-
->>>>>>> f8383f28
       __gnat_error_prehandler_stack = &c[2048];
       SYS$SETEXV (1, __gnat_error_prehandler, 3, &prvhnd);
     }
@@ -1629,13 +1511,9 @@
   /* Add one to the address of the instruction signaling the condition,
      located in the sigargs array.  */
 
-<<<<<<< HEAD
-  CHF$SIGNAL_ARRAY * sigargs = (CHF$SIGNAL_ARRAY *) ucontext;
-=======
   CHF$MECH_ARRAY * mechargs = (CHF$MECH_ARRAY *) ucontext;
   CHF$SIGNAL_ARRAY * sigargs
     = (CHF$SIGNAL_ARRAY *) mechargs->chf$q_mch_sig_addr;
->>>>>>> f8383f28
 
   int vcount = sigargs->chf$is_sig_args;
   int * pc_slot = & (&sigargs->chf$l_sig_name)[vcount-2];
@@ -1645,8 +1523,6 @@
 
 #endif
 
-<<<<<<< HEAD
-=======
 /* __gnat_adjust_context_for_raise for ia64.  */
 
 #if defined (IN_RTS) && defined (__IA64)
@@ -1679,7 +1555,6 @@
 
 #endif
 
->>>>>>> f8383f28
 /*******************/
 /* FreeBSD Section */
 /*******************/
