------------------------------------------------------------------------------
--                                                                          --
--                         GNAT COMPILER COMPONENTS                         --
--                                                                          --
--                             S E M _ A G G R                              --
--                                                                          --
--                                 B o d y                                  --
--                                                                          --
--          Copyright (C) 1992-2005 Free Software Foundation, Inc.          --
--                                                                          --
-- GNAT is free software;  you can  redistribute it  and/or modify it under --
-- terms of the  GNU General Public License as published  by the Free Soft- --
-- ware  Foundation;  either version 2,  or (at your option) any later ver- --
-- sion.  GNAT is distributed in the hope that it will be useful, but WITH- --
-- OUT ANY WARRANTY;  without even the  implied warranty of MERCHANTABILITY --
-- or FITNESS FOR A PARTICULAR PURPOSE.  See the GNU General Public License --
-- for  more details.  You should have  received  a copy of the GNU General --
-- Public License  distributed with GNAT;  see file COPYING.  If not, write --
-- to  the  Free Software Foundation,  51  Franklin  Street,  Fifth  Floor, --
-- Boston, MA 02110-1301, USA.                                              --
--                                                                          --
-- GNAT was originally developed  by the GNAT team at  New York University. --
-- Extensive contributions were provided by Ada Core Technologies Inc.      --
--                                                                          --
------------------------------------------------------------------------------

with Atree;    use Atree;
with Checks;   use Checks;
with Einfo;    use Einfo;
with Elists;   use Elists;
with Errout;   use Errout;
with Exp_Util; use Exp_Util;
with Freeze;   use Freeze;
with Itypes;   use Itypes;
with Lib.Xref; use Lib.Xref;
with Namet;    use Namet;
with Nmake;    use Nmake;
with Nlists;   use Nlists;
with Opt;      use Opt;
with Sem;      use Sem;
with Sem_Cat;  use Sem_Cat;
with Sem_Ch8;  use Sem_Ch8;
with Sem_Ch13; use Sem_Ch13;
with Sem_Eval; use Sem_Eval;
with Sem_Res;  use Sem_Res;
with Sem_Util; use Sem_Util;
with Sem_Type; use Sem_Type;
with Sem_Warn; use Sem_Warn;
with Sinfo;    use Sinfo;
with Snames;   use Snames;
with Stringt;  use Stringt;
with Stand;    use Stand;
with Targparm; use Targparm;
with Tbuild;   use Tbuild;
with Uintp;    use Uintp;

with GNAT.Spelling_Checker; use GNAT.Spelling_Checker;

package body Sem_Aggr is

   type Case_Bounds is record
     Choice_Lo   : Node_Id;
     Choice_Hi   : Node_Id;
     Choice_Node : Node_Id;
   end record;

   type Case_Table_Type is array (Nat range <>) of Case_Bounds;
   --  Table type used by Check_Case_Choices procedure

   -----------------------
   -- Local Subprograms --
   -----------------------

   procedure Sort_Case_Table (Case_Table : in out Case_Table_Type);
   --  Sort the Case Table using the Lower Bound of each Choice as the key.
   --  A simple insertion sort is used since the number of choices in a case
   --  statement of variant part will usually be small and probably in near
   --  sorted order.

   procedure Check_Can_Never_Be_Null (Typ : Node_Id; Expr : Node_Id);
   --  Ada 2005 (AI-231): Check bad usage of the null-exclusion issue

   ------------------------------------------------------
   -- Subprograms used for RECORD AGGREGATE Processing --
   ------------------------------------------------------

   procedure Resolve_Record_Aggregate (N : Node_Id; Typ : Entity_Id);
   --  This procedure performs all the semantic checks required for record
   --  aggregates. Note that for aggregates analysis and resolution go
   --  hand in hand. Aggregate analysis has been delayed up to here and
   --  it is done while resolving the aggregate.
   --
   --    N is the N_Aggregate node.
   --    Typ is the record type for the aggregate resolution
   --
   --  While performing the semantic checks, this procedure
   --  builds a new Component_Association_List where each record field
   --  appears alone in a Component_Choice_List along with its corresponding
   --  expression. The record fields in the Component_Association_List
   --  appear in the same order in which they appear in the record type Typ.
   --
   --  Once this new Component_Association_List is built and all the
   --  semantic checks performed, the original aggregate subtree is replaced
   --  with the new named record aggregate just built. Note that the subtree
   --  substitution is performed with Rewrite so as to be
   --  able to retrieve the original aggregate.
   --
   --  The aggregate subtree manipulation performed by Resolve_Record_Aggregate
   --  yields the aggregate format expected by Gigi. Typically, this kind of
   --  tree manipulations are done in the expander. However, because the
   --  semantic checks that need to be performed on record aggregates really
   --  go hand in hand with the record aggregate normalization, the aggregate
   --  subtree transformation is performed during resolution rather than
   --  expansion. Had we decided otherwise we would have had to duplicate
   --  most of the code in the expansion procedure Expand_Record_Aggregate.
   --  Note, however, that all the expansion concerning aggegates for tagged
   --  records is done in Expand_Record_Aggregate.
   --
   --  The algorithm of Resolve_Record_Aggregate proceeds as follows:
   --
   --  1. Make sure that the record type against which the record aggregate
   --     has to be resolved is not abstract. Furthermore if the type is
   --     a null aggregate make sure the input aggregate N is also null.
   --
   --  2. Verify that the structure of the aggregate is that of a record
   --     aggregate. Specifically, look for component associations and ensure
   --     that each choice list only has identifiers or the N_Others_Choice
   --     node. Also make sure that if present, the N_Others_Choice occurs
   --     last and by itself.
   --
   --  3. If Typ contains discriminants, the values for each discriminant
   --     is looked for. If the record type Typ has variants, we check
   --     that the expressions corresponding to each discriminant ruling
   --     the (possibly nested) variant parts of Typ, are static. This
   --     allows us to determine the variant parts to which the rest of
   --     the aggregate must conform. The names of discriminants with their
   --     values are saved in a new association list, New_Assoc_List which
   --     is later augmented with the names and values of the remaining
   --     components in the record type.
   --
   --     During this phase we also make sure that every discriminant is
   --     assigned exactly one value. Note that when several values
   --     for a given discriminant are found, semantic processing continues
   --     looking for further errors. In this case it's the first
   --     discriminant value found which we will be recorded.
   --
   --     IMPORTANT NOTE: For derived tagged types this procedure expects
   --     First_Discriminant and Next_Discriminant to give the correct list
   --     of discriminants, in the correct order.
   --
   --  4. After all the discriminant values have been gathered, we can
   --     set the Etype of the record aggregate. If Typ contains no
   --     discriminants this is straightforward: the Etype of N is just
   --     Typ, otherwise a new implicit constrained subtype of Typ is
   --     built to be the Etype of N.
   --
   --  5. Gather the remaining record components according to the discriminant
   --     values. This involves recursively traversing the record type
   --     structure to see what variants are selected by the given discriminant
   --     values. This processing is a little more convoluted if Typ is a
   --     derived tagged types since we need to retrieve the record structure
   --     of all the ancestors of Typ.
   --
   --  6. After gathering the record components we look for their values
   --     in the record aggregate and emit appropriate error messages
   --     should we not find such values or should they be duplicated.
   --
   --  7. We then make sure no illegal component names appear in the
   --     record aggegate and make sure that the type of the record
   --     components appearing in a same choice list is the same.
   --     Finally we ensure that the others choice, if present, is
   --     used to provide the value of at least a record component.
   --
   --  8. The original aggregate node is replaced with the new named
   --     aggregate built in steps 3 through 6, as explained earlier.
   --
   --  Given the complexity of record aggregate resolution, the primary
   --  goal of this routine is clarity and simplicity rather than execution
   --  and storage efficiency. If there are only positional components in the
   --  aggregate the running time is linear. If there are associations
   --  the running time is still linear as long as the order of the
   --  associations is not too far off the order of the components in the
   --  record type. If this is not the case the running time is at worst
   --  quadratic in the size of the association list.

   procedure Check_Misspelled_Component
     (Elements      : Elist_Id;
      Component     : Node_Id);
   --  Give possible misspelling diagnostic if Component is likely to be
   --  a misspelling of one of the components of the Assoc_List.
   --  This is called by Resolv_Aggr_Expr after producing
   --  an invalid component error message.

   procedure Check_Static_Discriminated_Subtype (T : Entity_Id; V : Node_Id);
   --  An optimization: determine whether a discriminated subtype has a
   --  static constraint, and contains array components whose length is also
   --  static, either because they are constrained by the discriminant, or
   --  because the original component bounds are static.

   -----------------------------------------------------
   -- Subprograms used for ARRAY AGGREGATE Processing --
   -----------------------------------------------------

   function Resolve_Array_Aggregate
     (N              : Node_Id;
      Index          : Node_Id;
      Index_Constr   : Node_Id;
      Component_Typ  : Entity_Id;
      Others_Allowed : Boolean)
      return           Boolean;
   --  This procedure performs the semantic checks for an array aggregate.
   --  True is returned if the aggregate resolution succeeds.
   --  The procedure works by recursively checking each nested aggregate.
   --  Specifically, after checking a sub-aggregate nested at the i-th level
   --  we recursively check all the subaggregates at the i+1-st level (if any).
   --  Note that for aggregates analysis and resolution go hand in hand.
   --  Aggregate analysis has been delayed up to here and it is done while
   --  resolving the aggregate.
   --
   --    N is the current N_Aggregate node to be checked.
   --
   --    Index is the index node corresponding to the array sub-aggregate that
   --    we are currently checking (RM 4.3.3 (8)). Its Etype is the
   --    corresponding index type (or subtype).
   --
   --    Index_Constr is the node giving the applicable index constraint if
   --    any (RM 4.3.3 (10)). It "is a constraint provided by certain
   --    contexts [...] that can be used to determine the bounds of the array
   --    value specified by the aggregate". If Others_Allowed below is False
   --    there is no applicable index constraint and this node is set to Index.
   --
   --    Component_Typ is the array component type.
   --
   --    Others_Allowed indicates whether an others choice is allowed
   --    in the context where the top-level aggregate appeared.
   --
   --  The algorithm of Resolve_Array_Aggregate proceeds as follows:
   --
   --  1. Make sure that the others choice, if present, is by itself and
   --     appears last in the sub-aggregate. Check that we do not have
   --     positional and named components in the array sub-aggregate (unless
   --     the named association is an others choice). Finally if an others
   --     choice is present, make sure it is allowed in the aggregate contex.
   --
   --  2. If the array sub-aggregate contains discrete_choices:
   --
   --     (A) Verify their validity. Specifically verify that:
   --
   --        (a) If a null range is present it must be the only possible
   --            choice in the array aggregate.
   --
   --        (b) Ditto for a non static range.
   --
   --        (c) Ditto for a non static expression.
   --
   --        In addition this step analyzes and resolves each discrete_choice,
   --        making sure that its type is the type of the corresponding Index.
   --        If we are not at the lowest array aggregate level (in the case of
   --        multi-dimensional aggregates) then invoke Resolve_Array_Aggregate
   --        recursively on each component expression. Otherwise, resolve the
   --        bottom level component expressions against the expected component
   --        type ONLY IF the component corresponds to a single discrete choice
   --        which is not an others choice (to see why read the DELAYED
   --        COMPONENT RESOLUTION below).
   --
   --     (B) Determine the bounds of the sub-aggregate and lowest and
   --         highest choice values.
   --
   --  3. For positional aggregates:
   --
   --     (A) Loop over the component expressions either recursively invoking
   --         Resolve_Array_Aggregate on each of these for multi-dimensional
   --         array aggregates or resolving the bottom level component
   --         expressions against the expected component type.
   --
   --     (B) Determine the bounds of the positional sub-aggregates.
   --
   --  4. Try to determine statically whether the evaluation of the array
   --     sub-aggregate raises Constraint_Error. If yes emit proper
   --     warnings. The precise checks are the following:
   --
   --     (A) Check that the index range defined by aggregate bounds is
   --         compatible with corresponding index subtype.
   --         We also check against the base type. In fact it could be that
   --         Low/High bounds of the base type are static whereas those of
   --         the index subtype are not. Thus if we can statically catch
   --         a problem with respect to the base type we are guaranteed
   --         that the same problem will arise with the index subtype
   --
   --     (B) If we are dealing with a named aggregate containing an others
   --         choice and at least one discrete choice then make sure the range
   --         specified by the discrete choices does not overflow the
   --         aggregate bounds. We also check against the index type and base
   --         type bounds for the same reasons given in (A).
   --
   --     (C) If we are dealing with a positional aggregate with an others
   --         choice make sure the number of positional elements specified
   --         does not overflow the aggregate bounds. We also check against
   --         the index type and base type bounds as mentioned in (A).
   --
   --     Finally construct an N_Range node giving the sub-aggregate bounds.
   --     Set the Aggregate_Bounds field of the sub-aggregate to be this
   --     N_Range. The routine Array_Aggr_Subtype below uses such N_Ranges
   --     to build the appropriate aggregate subtype. Aggregate_Bounds
   --     information is needed during expansion.
   --
   --  DELAYED COMPONENT RESOLUTION: The resolution of bottom level component
   --  expressions in an array aggregate may call Duplicate_Subexpr or some
   --  other routine that inserts code just outside the outermost aggregate.
   --  If the array aggregate contains discrete choices or an others choice,
   --  this may be wrong. Consider for instance the following example.
   --
   --    type Rec is record
   --       V : Integer := 0;
   --    end record;
   --
   --    type Acc_Rec is access Rec;
   --    Arr : array (1..3) of Acc_Rec := (1 .. 3 => new Rec);
   --
   --  Then the transformation of "new Rec" that occurs during resolution
   --  entails the following code modifications
   --
   --    P7b : constant Acc_Rec := new Rec;
   --    RecIP (P7b.all);
   --    Arr : array (1..3) of Acc_Rec := (1 .. 3 => P7b);
   --
   --  This code transformation is clearly wrong, since we need to call
   --  "new Rec" for each of the 3 array elements. To avoid this problem we
   --  delay resolution of the components of non positional array aggregates
   --  to the expansion phase. As an optimization, if the discrete choice
   --  specifies a single value we do not delay resolution.

   function Array_Aggr_Subtype (N : Node_Id; Typ : Node_Id) return Entity_Id;
   --  This routine returns the type or subtype of an array aggregate.
   --
   --    N is the array aggregate node whose type we return.
   --
   --    Typ is the context type in which N occurs.
   --
   --  This routine creates an implicit array subtype whose bounds are
   --  those defined by the aggregate. When this routine is invoked
   --  Resolve_Array_Aggregate has already processed aggregate N. Thus the
   --  Aggregate_Bounds of each sub-aggregate, is an N_Range node giving the
   --  sub-aggregate bounds. When building the aggegate itype, this function
   --  traverses the array aggregate N collecting such Aggregate_Bounds and
   --  constructs the proper array aggregate itype.
   --
   --  Note that in the case of multidimensional aggregates each inner
   --  sub-aggregate corresponding to a given array dimension, may provide a
   --  different bounds. If it is possible to determine statically that
   --  some sub-aggregates corresponding to the same index do not have the
   --  same bounds, then a warning is emitted. If such check is not possible
   --  statically (because some sub-aggregate bounds are dynamic expressions)
   --  then this job is left to the expander. In all cases the particular
   --  bounds that this function will chose for a given dimension is the first
   --  N_Range node for a sub-aggregate corresponding to that dimension.
   --
   --  Note that the Raises_Constraint_Error flag of an array aggregate
   --  whose evaluation is determined to raise CE by Resolve_Array_Aggregate,
   --  is set in Resolve_Array_Aggregate but the aggregate is not
   --  immediately replaced with a raise CE. In fact, Array_Aggr_Subtype must
   --  first construct the proper itype for the aggregate (Gigi needs
   --  this). After constructing the proper itype we will eventually  replace
   --  the top-level aggregate with a raise CE (done in Resolve_Aggregate).
   --  Of course in cases such as:
   --
   --     type Arr is array (integer range <>) of Integer;
   --     A : Arr := (positive range -1 .. 2 => 0);
   --
   --  The bounds of the aggregate itype are cooked up to look reasonable
   --  (in this particular case the bounds will be 1 .. 2).

   procedure Aggregate_Constraint_Checks
     (Exp       : Node_Id;
      Check_Typ : Entity_Id);
   --  Checks expression Exp against subtype Check_Typ. If Exp is an
   --  aggregate and Check_Typ a constrained record type with discriminants,
   --  we generate the appropriate discriminant checks. If Exp is an array
   --  aggregate then emit the appropriate length checks. If Exp is a scalar
   --  type, or a string literal, Exp is changed into Check_Typ'(Exp) to
   --  ensure that range checks are performed at run time.

   procedure Make_String_Into_Aggregate (N : Node_Id);
   --  A string literal can appear in  a context in  which a one dimensional
   --  array of characters is expected. This procedure simply rewrites the
   --  string as an aggregate, prior to resolution.

   ---------------------------------
   -- Aggregate_Constraint_Checks --
   ---------------------------------

   procedure Aggregate_Constraint_Checks
     (Exp       : Node_Id;
      Check_Typ : Entity_Id)
   is
      Exp_Typ : constant Entity_Id  := Etype (Exp);

   begin
      if Raises_Constraint_Error (Exp) then
         return;
      end if;

      --  This is really expansion activity, so make sure that expansion
      --  is on and is allowed.

      if not Expander_Active or else In_Default_Expression then
         return;
      end if;

      --  First check if we have to insert discriminant checks

      if Has_Discriminants (Exp_Typ) then
         Apply_Discriminant_Check (Exp, Check_Typ);

      --  Next emit length checks for array aggregates

      elsif Is_Array_Type (Exp_Typ) then
         Apply_Length_Check (Exp, Check_Typ);

      --  Finally emit scalar and string checks. If we are dealing with a
      --  scalar literal we need to check by hand because the Etype of
      --  literals is not necessarily correct.

      elsif Is_Scalar_Type (Exp_Typ)
        and then Compile_Time_Known_Value (Exp)
      then
         if Is_Out_Of_Range (Exp, Base_Type (Check_Typ)) then
            Apply_Compile_Time_Constraint_Error
              (Exp, "value not in range of}?", CE_Range_Check_Failed,
               Ent => Base_Type (Check_Typ),
               Typ => Base_Type (Check_Typ));

         elsif Is_Out_Of_Range (Exp, Check_Typ) then
            Apply_Compile_Time_Constraint_Error
              (Exp, "value not in range of}?", CE_Range_Check_Failed,
               Ent => Check_Typ,
               Typ => Check_Typ);

         elsif not Range_Checks_Suppressed (Check_Typ) then
            Apply_Scalar_Range_Check (Exp, Check_Typ);
         end if;

      elsif (Is_Scalar_Type (Exp_Typ)
             or else Nkind (Exp) = N_String_Literal)
        and then Exp_Typ /= Check_Typ
      then
         if Is_Entity_Name (Exp)
           and then Ekind (Entity (Exp)) = E_Constant
         then
            --  If expression is a constant, it is worthwhile checking whether
            --  it is a bound of the type.

            if (Is_Entity_Name (Type_Low_Bound (Check_Typ))
                 and then Entity (Exp) = Entity (Type_Low_Bound (Check_Typ)))
              or else (Is_Entity_Name (Type_High_Bound (Check_Typ))
                and then Entity (Exp) = Entity (Type_High_Bound (Check_Typ)))
            then
               return;

            else
               Rewrite (Exp, Convert_To (Check_Typ, Relocate_Node (Exp)));
               Analyze_And_Resolve (Exp, Check_Typ);
               Check_Unset_Reference (Exp);
            end if;
         else
            Rewrite (Exp, Convert_To (Check_Typ, Relocate_Node (Exp)));
            Analyze_And_Resolve (Exp, Check_Typ);
            Check_Unset_Reference (Exp);
         end if;

      --  Ada 2005 (AI-230): Generate a conversion to an anonymous access
      --  component's type to force the appropriate accessibility checks.

      --  Ada 2005 (AI-231): Generate conversion to the null-excluding
      --  type to force the corresponding run-time check

      elsif Is_Access_Type (Check_Typ)
        and then ((Is_Local_Anonymous_Access (Check_Typ))
                    or else (Can_Never_Be_Null (Check_Typ)
                               and then not Can_Never_Be_Null (Exp_Typ)))
      then
         Rewrite (Exp, Convert_To (Check_Typ, Relocate_Node (Exp)));
         Analyze_And_Resolve (Exp, Check_Typ);
         Check_Unset_Reference (Exp);
      end if;
   end Aggregate_Constraint_Checks;

   ------------------------
   -- Array_Aggr_Subtype --
   ------------------------

   function Array_Aggr_Subtype
     (N    : Node_Id;
      Typ  : Entity_Id)
      return Entity_Id
   is
      Aggr_Dimension : constant Pos := Number_Dimensions (Typ);
      --  Number of aggregate index dimensions

      Aggr_Range : array (1 .. Aggr_Dimension) of Node_Id := (others => Empty);
      --  Constrained N_Range of each index dimension in our aggregate itype

      Aggr_Low   : array (1 .. Aggr_Dimension) of Node_Id := (others => Empty);
      Aggr_High  : array (1 .. Aggr_Dimension) of Node_Id := (others => Empty);
      --  Low and High bounds for each index dimension in our aggregate itype

      Is_Fully_Positional : Boolean := True;

      procedure Collect_Aggr_Bounds (N : Node_Id; Dim : Pos);
      --  N is an array (sub-)aggregate. Dim is the dimension corresponding to
      --  (sub-)aggregate N. This procedure collects the constrained N_Range
      --  nodes corresponding to each index dimension of our aggregate itype.
      --  These N_Range nodes are collected in Aggr_Range above.
      --
      --  Likewise collect in Aggr_Low & Aggr_High above the low and high
      --  bounds of each index dimension. If, when collecting, two bounds
      --  corresponding to the same dimension are static and found to differ,
      --  then emit a warning, and mark N as raising Constraint_Error.

      -------------------------
      -- Collect_Aggr_Bounds --
      -------------------------

      procedure Collect_Aggr_Bounds (N : Node_Id; Dim : Pos) is
         This_Range : constant Node_Id := Aggregate_Bounds (N);
         --  The aggregate range node of this specific sub-aggregate

         This_Low  : constant Node_Id := Low_Bound (Aggregate_Bounds (N));
         This_High : constant Node_Id := High_Bound (Aggregate_Bounds (N));
         --  The aggregate bounds of this specific sub-aggregate

         Assoc : Node_Id;
         Expr  : Node_Id;

      begin
         --  Collect the first N_Range for a given dimension that you find.
         --  For a given dimension they must be all equal anyway.

         if No (Aggr_Range (Dim)) then
            Aggr_Low (Dim)   := This_Low;
            Aggr_High (Dim)  := This_High;
            Aggr_Range (Dim) := This_Range;

         else
            if Compile_Time_Known_Value (This_Low) then
               if not Compile_Time_Known_Value (Aggr_Low (Dim)) then
                  Aggr_Low (Dim)  := This_Low;

               elsif Expr_Value (This_Low) /= Expr_Value (Aggr_Low (Dim)) then
                  Set_Raises_Constraint_Error (N);
                  Error_Msg_N ("sub-aggregate low bound mismatch?", N);
                  Error_Msg_N ("Constraint_Error will be raised at run-time?",
                               N);
               end if;
            end if;

            if Compile_Time_Known_Value (This_High) then
               if not Compile_Time_Known_Value (Aggr_High (Dim)) then
                  Aggr_High (Dim)  := This_High;

               elsif
                 Expr_Value (This_High) /= Expr_Value (Aggr_High (Dim))
               then
                  Set_Raises_Constraint_Error (N);
                  Error_Msg_N ("sub-aggregate high bound mismatch?", N);
                  Error_Msg_N ("Constraint_Error will be raised at run-time?",
                               N);
               end if;
            end if;
         end if;

         if Dim < Aggr_Dimension then

            --  Process positional components

            if Present (Expressions (N)) then
               Expr := First (Expressions (N));
               while Present (Expr) loop
                  Collect_Aggr_Bounds (Expr, Dim + 1);
                  Next (Expr);
               end loop;
            end if;

            --  Process component associations

            if Present (Component_Associations (N)) then
               Is_Fully_Positional := False;

               Assoc := First (Component_Associations (N));
               while Present (Assoc) loop
                  Expr := Expression (Assoc);
                  Collect_Aggr_Bounds (Expr, Dim + 1);
                  Next (Assoc);
               end loop;
            end if;
         end if;
      end Collect_Aggr_Bounds;

      --  Array_Aggr_Subtype variables

      Itype : Entity_Id;
      --  the final itype of the overall aggregate

      Index_Constraints : constant List_Id := New_List;
      --  The list of index constraints of the aggregate itype

   --  Start of processing for Array_Aggr_Subtype

   begin
      --  Make sure that the list of index constraints is properly attached
      --  to the tree, and then collect the aggregate bounds.

      Set_Parent (Index_Constraints, N);
      Collect_Aggr_Bounds (N, 1);

      --  Build the list of constrained indices of our aggregate itype

      for J in 1 .. Aggr_Dimension loop
         Create_Index : declare
            Index_Base : constant Entity_Id :=
                           Base_Type (Etype (Aggr_Range (J)));
            Index_Typ  : Entity_Id;

         begin
            --  Construct the Index subtype

            Index_Typ := Create_Itype (Subtype_Kind (Ekind (Index_Base)), N);

            Set_Etype (Index_Typ, Index_Base);

            if Is_Character_Type (Index_Base) then
               Set_Is_Character_Type (Index_Typ);
            end if;

            Set_Size_Info      (Index_Typ,                (Index_Base));
            Set_RM_Size        (Index_Typ, RM_Size        (Index_Base));
            Set_First_Rep_Item (Index_Typ, First_Rep_Item (Index_Base));
            Set_Scalar_Range   (Index_Typ, Aggr_Range (J));

            if Is_Discrete_Or_Fixed_Point_Type (Index_Typ) then
               Set_RM_Size (Index_Typ, UI_From_Int (Minimum_Size (Index_Typ)));
            end if;

            Set_Etype (Aggr_Range (J), Index_Typ);

            Append (Aggr_Range (J), To => Index_Constraints);
         end Create_Index;
      end loop;

      --  Now build the Itype

      Itype := Create_Itype (E_Array_Subtype, N);

      Set_First_Rep_Item         (Itype, First_Rep_Item         (Typ));
      Set_Convention             (Itype, Convention             (Typ));
      Set_Depends_On_Private     (Itype, Has_Private_Component  (Typ));
      Set_Etype                  (Itype, Base_Type              (Typ));
      Set_Has_Alignment_Clause   (Itype, Has_Alignment_Clause   (Typ));
      Set_Is_Aliased             (Itype, Is_Aliased             (Typ));
      Set_Depends_On_Private     (Itype, Depends_On_Private     (Typ));

      Copy_Suppress_Status (Index_Check,  Typ, Itype);
      Copy_Suppress_Status (Length_Check, Typ, Itype);

      Set_First_Index    (Itype, First (Index_Constraints));
      Set_Is_Constrained (Itype, True);
      Set_Is_Internal    (Itype, True);
      Init_Size_Align    (Itype);

      --  A simple optimization: purely positional aggregates of static
      --  components should be passed to gigi unexpanded whenever possible,
      --  and regardless of the staticness of the bounds themselves. Subse-
      --  quent checks in exp_aggr verify that type is not packed, etc.

      Set_Size_Known_At_Compile_Time (Itype,
         Is_Fully_Positional
           and then Comes_From_Source (N)
           and then Size_Known_At_Compile_Time (Component_Type (Typ)));

      --  We always need a freeze node for a packed array subtype, so that
      --  we can build the Packed_Array_Type corresponding to the subtype.
      --  If expansion is disabled, the packed array subtype is not built,
      --  and we must not generate a freeze node for the type, or else it
      --  will appear incomplete to gigi.

      if Is_Packed (Itype) and then not In_Default_Expression
        and then Expander_Active
      then
         Freeze_Itype (Itype, N);
      end if;

      return Itype;
   end Array_Aggr_Subtype;

   --------------------------------
   -- Check_Misspelled_Component --
   --------------------------------

   procedure Check_Misspelled_Component
     (Elements      : Elist_Id;
      Component     : Node_Id)
   is
      Max_Suggestions   : constant := 2;

      Nr_Of_Suggestions : Natural := 0;
      Suggestion_1      : Entity_Id := Empty;
      Suggestion_2      : Entity_Id := Empty;
      Component_Elmt    : Elmt_Id;

   begin
      --  All the components of List are matched against Component and
      --  a count is maintained of possible misspellings. When at the
      --  end of the analysis there are one or two (not more!) possible
      --  misspellings, these misspellings will be suggested as
      --  possible correction.

      Get_Name_String (Chars (Component));

      declare
         S  : constant String (1 .. Name_Len) :=
                Name_Buffer (1 .. Name_Len);

      begin

         Component_Elmt := First_Elmt (Elements);

         while Nr_Of_Suggestions <= Max_Suggestions
            and then Present (Component_Elmt)
         loop

            Get_Name_String (Chars (Node (Component_Elmt)));

            if Is_Bad_Spelling_Of (Name_Buffer (1 .. Name_Len), S) then
               Nr_Of_Suggestions := Nr_Of_Suggestions + 1;

               case Nr_Of_Suggestions is
                  when 1      => Suggestion_1 := Node (Component_Elmt);
                  when 2      => Suggestion_2 := Node (Component_Elmt);
                  when others => exit;
               end case;
            end if;

            Next_Elmt (Component_Elmt);
         end loop;

         --  Report at most two suggestions

         if Nr_Of_Suggestions = 1 then
            Error_Msg_NE ("\possible misspelling of&",
               Component, Suggestion_1);

         elsif Nr_Of_Suggestions = 2 then
            Error_Msg_Node_2 := Suggestion_2;
            Error_Msg_NE ("\possible misspelling of& or&",
              Component, Suggestion_1);
         end if;
      end;
   end Check_Misspelled_Component;

   ----------------------------------------
   -- Check_Static_Discriminated_Subtype --
   ----------------------------------------

   procedure Check_Static_Discriminated_Subtype (T : Entity_Id; V : Node_Id) is
      Disc : constant Entity_Id := First_Discriminant (T);
      Comp : Entity_Id;
      Ind  : Entity_Id;

   begin
      if Has_Record_Rep_Clause (T) then
         return;

      elsif Present (Next_Discriminant (Disc)) then
         return;

      elsif Nkind (V) /= N_Integer_Literal then
         return;
      end if;

      Comp := First_Component (T);

      while Present (Comp) loop

         if Is_Scalar_Type (Etype (Comp)) then
            null;

         elsif Is_Private_Type (Etype (Comp))
           and then Present (Full_View (Etype (Comp)))
           and then Is_Scalar_Type (Full_View (Etype (Comp)))
         then
            null;

         elsif Is_Array_Type (Etype (Comp)) then

            if Is_Bit_Packed_Array (Etype (Comp)) then
               return;
            end if;

            Ind := First_Index (Etype (Comp));

            while Present (Ind) loop

               if Nkind (Ind) /= N_Range
                 or else Nkind (Low_Bound (Ind)) /= N_Integer_Literal
                 or else Nkind (High_Bound (Ind)) /= N_Integer_Literal
               then
                  return;
               end if;

               Next_Index (Ind);
            end loop;

         else
            return;
         end if;

         Next_Component (Comp);
      end loop;

      --  On exit, all components have statically known sizes

      Set_Size_Known_At_Compile_Time (T);
   end Check_Static_Discriminated_Subtype;

   --------------------------------
   -- Make_String_Into_Aggregate --
   --------------------------------

   procedure Make_String_Into_Aggregate (N : Node_Id) is
      Exprs  : constant List_Id    := New_List;
      Loc    : constant Source_Ptr := Sloc (N);
      Str    : constant String_Id  := Strval (N);
      Strlen : constant Nat        := String_Length (Str);
      C      : Char_Code;
      C_Node : Node_Id;
      New_N  : Node_Id;
      P      : Source_Ptr;

   begin
      P := Loc + 1;
      for J in  1 .. Strlen loop
         C := Get_String_Char (Str, J);
         Set_Character_Literal_Name (C);

         C_Node :=
           Make_Character_Literal (P,
             Chars              => Name_Find,
             Char_Literal_Value => UI_From_CC (C));
         Set_Etype (C_Node, Any_Character);
         Append_To (Exprs, C_Node);

         P := P + 1;
         --  something special for wide strings ???
      end loop;

      New_N := Make_Aggregate (Loc, Expressions => Exprs);
      Set_Analyzed (New_N);
      Set_Etype (New_N, Any_Composite);

      Rewrite (N, New_N);
   end Make_String_Into_Aggregate;

   -----------------------
   -- Resolve_Aggregate --
   -----------------------

   procedure Resolve_Aggregate (N : Node_Id; Typ : Entity_Id) is
      Pkind : constant Node_Kind := Nkind (Parent (N));

      Aggr_Subtyp : Entity_Id;
      --  The actual aggregate subtype. This is not necessarily the same as Typ
      --  which is the subtype of the context in which the aggregate was found.

   begin
      --  Check for aggregates not allowed in configurable run-time mode.
      --  We allow all cases of aggregates that do not come from source,
      --  since these are all assumed to be small (e.g. bounds of a string
      --  literal). We also allow aggregates of types we know to be small.

      if not Support_Aggregates_On_Target
        and then Comes_From_Source (N)
        and then (not Known_Static_Esize (Typ) or else Esize (Typ) > 64)
      then
         Error_Msg_CRT ("aggregate", N);
      end if;

      if Is_Limited_Composite (Typ) then
         Error_Msg_N ("aggregate type cannot have limited component", N);
         Explain_Limited_Type (Typ, N);

      --  Ada 2005 (AI-287): Limited aggregates allowed

      elsif Is_Limited_Type (Typ)
        and Ada_Version < Ada_05
      then
         Error_Msg_N ("aggregate type cannot be limited", N);
         Explain_Limited_Type (Typ, N);

      elsif Is_Class_Wide_Type (Typ) then
         Error_Msg_N ("type of aggregate cannot be class-wide", N);

      elsif Typ = Any_String
        or else Typ = Any_Composite
      then
         Error_Msg_N ("no unique type for aggregate", N);
         Set_Etype (N, Any_Composite);

      elsif Is_Array_Type (Typ) and then Null_Record_Present (N) then
         Error_Msg_N ("null record forbidden in array aggregate", N);

      elsif Is_Record_Type (Typ) then
         Resolve_Record_Aggregate (N, Typ);

      elsif Is_Array_Type (Typ) then

         --  First a special test, for the case of a positional aggregate
         --  of characters which can be replaced by a string literal.
         --  Do not perform this transformation if this was a string literal
         --  to start with, whose components needed constraint checks, or if
         --  the component type is non-static, because it will require those
         --  checks and be transformed back into an aggregate.

         if Number_Dimensions (Typ) = 1
           and then
             (Root_Type (Component_Type (Typ)) = Standard_Character
                or else
              Root_Type (Component_Type (Typ)) = Standard_Wide_Character
                or else
              Root_Type (Component_Type (Typ)) = Standard_Wide_Wide_Character)
           and then No (Component_Associations (N))
           and then not Is_Limited_Composite (Typ)
           and then not Is_Private_Composite (Typ)
           and then not Is_Bit_Packed_Array (Typ)
           and then Nkind (Original_Node (Parent (N))) /= N_String_Literal
           and then Is_Static_Subtype (Component_Type (Typ))
         then
            declare
               Expr : Node_Id;

            begin
               Expr := First (Expressions (N));
               while Present (Expr) loop
                  exit when Nkind (Expr) /= N_Character_Literal;
                  Next (Expr);
               end loop;

               if No (Expr) then
                  Start_String;

                  Expr := First (Expressions (N));
                  while Present (Expr) loop
                     Store_String_Char (UI_To_CC (Char_Literal_Value (Expr)));
                     Next (Expr);
                  end loop;

                  Rewrite (N,
                    Make_String_Literal (Sloc (N), End_String));

                  Analyze_And_Resolve (N, Typ);
                  return;
               end if;
            end;
         end if;

         --  Here if we have a real aggregate to deal with

         Array_Aggregate : declare
            Aggr_Resolved : Boolean;

            Aggr_Typ : constant Entity_Id := Etype (Typ);
            --  This is the unconstrained array type, which is the type
            --  against which the aggregate is to be resolved. Typ itself
            --  is the array type of the context which may not be the same
            --  subtype as the subtype for the final aggregate.

         begin
            --  In the following we determine whether an others choice is
            --  allowed inside the array aggregate. The test checks the context
            --  in which the array aggregate occurs. If the context does not
            --  permit it, or the aggregate type is unconstrained, an others
            --  choice is not allowed.
            --
            --  Note that there is no node for Explicit_Actual_Parameter.
            --  To test for this context we therefore have to test for node
            --  N_Parameter_Association which itself appears only if there is a
            --  formal parameter. Consequently we also need to test for
            --  N_Procedure_Call_Statement or N_Function_Call.

            Set_Etype (N, Aggr_Typ);  --  may be overridden later on

            if Is_Constrained (Typ) and then
              (Pkind = N_Assignment_Statement      or else
               Pkind = N_Parameter_Association     or else
               Pkind = N_Function_Call             or else
               Pkind = N_Procedure_Call_Statement  or else
               Pkind = N_Generic_Association       or else
               Pkind = N_Formal_Object_Declaration or else
               Pkind = N_Return_Statement          or else
               Pkind = N_Object_Declaration        or else
               Pkind = N_Component_Declaration     or else
               Pkind = N_Parameter_Specification   or else
               Pkind = N_Qualified_Expression      or else
               Pkind = N_Aggregate                 or else
               Pkind = N_Extension_Aggregate       or else
               Pkind = N_Component_Association)
            then
               Aggr_Resolved :=
                 Resolve_Array_Aggregate
                   (N,
                    Index          => First_Index (Aggr_Typ),
                    Index_Constr   => First_Index (Typ),
                    Component_Typ  => Component_Type (Typ),
                    Others_Allowed => True);

            else
               Aggr_Resolved :=
                 Resolve_Array_Aggregate
                   (N,
                    Index          => First_Index (Aggr_Typ),
                    Index_Constr   => First_Index (Aggr_Typ),
                    Component_Typ  => Component_Type (Typ),
                    Others_Allowed => False);
            end if;

            if not Aggr_Resolved then
               Aggr_Subtyp := Any_Composite;
            else
               Aggr_Subtyp := Array_Aggr_Subtype (N, Typ);
            end if;

            Set_Etype (N, Aggr_Subtyp);
         end Array_Aggregate;

      else
         Error_Msg_N ("illegal context for aggregate", N);

      end if;

      --  If we can determine statically that the evaluation of the
      --  aggregate raises Constraint_Error, then replace the
      --  aggregate with an N_Raise_Constraint_Error node, but set the
      --  Etype to the right aggregate subtype. Gigi needs this.

      if Raises_Constraint_Error (N) then
         Aggr_Subtyp := Etype (N);
         Rewrite (N,
           Make_Raise_Constraint_Error (Sloc (N),
             Reason => CE_Range_Check_Failed));
         Set_Raises_Constraint_Error (N);
         Set_Etype (N, Aggr_Subtyp);
         Set_Analyzed (N);
      end if;
   end Resolve_Aggregate;

   -----------------------------
   -- Resolve_Array_Aggregate --
   -----------------------------

   function Resolve_Array_Aggregate
     (N              : Node_Id;
      Index          : Node_Id;
      Index_Constr   : Node_Id;
      Component_Typ  : Entity_Id;
      Others_Allowed : Boolean)
      return           Boolean
   is
      Loc : constant Source_Ptr := Sloc (N);

      Failure : constant Boolean := False;
      Success : constant Boolean := True;

      Index_Typ      : constant Entity_Id := Etype (Index);
      Index_Typ_Low  : constant Node_Id   := Type_Low_Bound  (Index_Typ);
      Index_Typ_High : constant Node_Id   := Type_High_Bound (Index_Typ);
      --  The type of the index corresponding to the array sub-aggregate
      --  along with its low and upper bounds

      Index_Base      : constant Entity_Id := Base_Type (Index_Typ);
      Index_Base_Low  : constant Node_Id   := Type_Low_Bound (Index_Base);
      Index_Base_High : constant Node_Id   := Type_High_Bound (Index_Base);
      --  ditto for the base type

      function Add (Val : Uint; To : Node_Id) return Node_Id;
      --  Creates a new expression node where Val is added to expression To.
      --  Tries to constant fold whenever possible. To must be an already
      --  analyzed expression.

      procedure Check_Bound (BH : Node_Id; AH : in out Node_Id);
      --  Checks that AH (the upper bound of an array aggregate) is <= BH
      --  (the upper bound of the index base type). If the check fails a
      --  warning is emitted, the Raises_Constraint_Error Flag of N is set,
      --  and AH is replaced with a duplicate of BH.

      procedure Check_Bounds (L, H : Node_Id; AL, AH : Node_Id);
      --  Checks that range AL .. AH is compatible with range L .. H. Emits a
      --  warning if not and sets the Raises_Constraint_Error Flag in N.

      procedure Check_Length (L, H : Node_Id; Len : Uint);
      --  Checks that range L .. H contains at least Len elements. Emits a
      --  warning if not and sets the Raises_Constraint_Error Flag in N.

      function Dynamic_Or_Null_Range (L, H : Node_Id) return Boolean;
      --  Returns True if range L .. H is dynamic or null

      procedure Get (Value : out Uint; From : Node_Id; OK : out Boolean);
      --  Given expression node From, this routine sets OK to False if it
      --  cannot statically evaluate From. Otherwise it stores this static
      --  value into Value.

      function Resolve_Aggr_Expr
        (Expr        : Node_Id;
         Single_Elmt : Boolean)
         return        Boolean;
      --  Resolves aggregate expression Expr. Returs False if resolution
      --  fails. If Single_Elmt is set to False, the expression Expr may be
      --  used to initialize several array aggregate elements (this can
      --  happen for discrete choices such as "L .. H => Expr" or the others
      --  choice). In this event we do not resolve Expr unless expansion is
      --  disabled. To know why, see the DELAYED COMPONENT RESOLUTION
      --  note above.

      ---------
      -- Add --
      ---------

      function Add (Val : Uint; To : Node_Id) return Node_Id is
         Expr_Pos : Node_Id;
         Expr     : Node_Id;
         To_Pos   : Node_Id;

      begin
         if Raises_Constraint_Error (To) then
            return To;
         end if;

         --  First test if we can do constant folding

         if Compile_Time_Known_Value (To)
           or else Nkind (To) = N_Integer_Literal
         then
            Expr_Pos := Make_Integer_Literal (Loc, Expr_Value (To) + Val);
            Set_Is_Static_Expression (Expr_Pos);
            Set_Etype (Expr_Pos, Etype (To));
            Set_Analyzed (Expr_Pos, Analyzed (To));

            if not Is_Enumeration_Type (Index_Typ) then
               Expr := Expr_Pos;

            --  If we are dealing with enumeration return
            --     Index_Typ'Val (Expr_Pos)

            else
               Expr :=
                 Make_Attribute_Reference
                   (Loc,
                    Prefix         => New_Reference_To (Index_Typ, Loc),
                    Attribute_Name => Name_Val,
                    Expressions    => New_List (Expr_Pos));
            end if;

            return Expr;
         end if;

         --  If we are here no constant folding possible

         if not Is_Enumeration_Type (Index_Base) then
            Expr :=
              Make_Op_Add (Loc,
                           Left_Opnd  => Duplicate_Subexpr (To),
                           Right_Opnd => Make_Integer_Literal (Loc, Val));

         --  If we are dealing with enumeration return
         --    Index_Typ'Val (Index_Typ'Pos (To) + Val)

         else
            To_Pos :=
              Make_Attribute_Reference
                (Loc,
                 Prefix         => New_Reference_To (Index_Typ, Loc),
                 Attribute_Name => Name_Pos,
                 Expressions    => New_List (Duplicate_Subexpr (To)));

            Expr_Pos :=
              Make_Op_Add (Loc,
                           Left_Opnd  => To_Pos,
                           Right_Opnd => Make_Integer_Literal (Loc, Val));

            Expr :=
              Make_Attribute_Reference
                (Loc,
                 Prefix         => New_Reference_To (Index_Typ, Loc),
                 Attribute_Name => Name_Val,
                 Expressions    => New_List (Expr_Pos));
         end if;

         return Expr;
      end Add;

      -----------------
      -- Check_Bound --
      -----------------

      procedure Check_Bound (BH : Node_Id; AH : in out Node_Id) is
         Val_BH : Uint;
         Val_AH : Uint;

         OK_BH : Boolean;
         OK_AH : Boolean;

      begin
         Get (Value => Val_BH, From => BH, OK => OK_BH);
         Get (Value => Val_AH, From => AH, OK => OK_AH);

         if OK_BH and then OK_AH and then Val_BH < Val_AH then
            Set_Raises_Constraint_Error (N);
            Error_Msg_N ("upper bound out of range?", AH);
            Error_Msg_N ("Constraint_Error will be raised at run-time?", AH);

            --  You need to set AH to BH or else in the case of enumerations
            --  indices we will not be able to resolve the aggregate bounds.

            AH := Duplicate_Subexpr (BH);
         end if;
      end Check_Bound;

      ------------------
      -- Check_Bounds --
      ------------------

      procedure Check_Bounds (L, H : Node_Id; AL, AH : Node_Id) is
         Val_L  : Uint;
         Val_H  : Uint;
         Val_AL : Uint;
         Val_AH : Uint;

         OK_L  : Boolean;
         OK_H  : Boolean;
         OK_AL : Boolean;
         OK_AH : Boolean;

      begin
         if Raises_Constraint_Error (N)
           or else Dynamic_Or_Null_Range (AL, AH)
         then
            return;
         end if;

         Get (Value => Val_L, From => L, OK => OK_L);
         Get (Value => Val_H, From => H, OK => OK_H);

         Get (Value => Val_AL, From => AL, OK => OK_AL);
         Get (Value => Val_AH, From => AH, OK => OK_AH);

         if OK_L and then Val_L > Val_AL then
            Set_Raises_Constraint_Error (N);
            Error_Msg_N ("lower bound of aggregate out of range?", N);
            Error_Msg_N ("\Constraint_Error will be raised at run-time?", N);
         end if;

         if OK_H and then Val_H < Val_AH then
            Set_Raises_Constraint_Error (N);
            Error_Msg_N ("upper bound of aggregate out of range?", N);
            Error_Msg_N ("\Constraint_Error will be raised at run-time?", N);
         end if;
      end Check_Bounds;

      ------------------
      -- Check_Length --
      ------------------

      procedure Check_Length (L, H : Node_Id; Len : Uint) is
         Val_L  : Uint;
         Val_H  : Uint;

         OK_L  : Boolean;
         OK_H  : Boolean;

         Range_Len : Uint;

      begin
         if Raises_Constraint_Error (N) then
            return;
         end if;

         Get (Value => Val_L, From => L, OK => OK_L);
         Get (Value => Val_H, From => H, OK => OK_H);

         if not OK_L or else not OK_H then
            return;
         end if;

         --  If null range length is zero

         if Val_L > Val_H then
            Range_Len := Uint_0;
         else
            Range_Len := Val_H - Val_L + 1;
         end if;

         if Range_Len < Len then
            Set_Raises_Constraint_Error (N);
            Error_Msg_N ("too many elements?", N);
            Error_Msg_N ("Constraint_Error will be raised at run-time?", N);
         end if;
      end Check_Length;

      ---------------------------
      -- Dynamic_Or_Null_Range --
      ---------------------------

      function Dynamic_Or_Null_Range (L, H : Node_Id) return Boolean is
         Val_L : Uint;
         Val_H : Uint;

         OK_L  : Boolean;
         OK_H  : Boolean;

      begin
         Get (Value => Val_L, From => L, OK => OK_L);
         Get (Value => Val_H, From => H, OK => OK_H);

         return not OK_L or else not OK_H
           or else not Is_OK_Static_Expression (L)
           or else not Is_OK_Static_Expression (H)
           or else Val_L > Val_H;
      end Dynamic_Or_Null_Range;

      ---------
      -- Get --
      ---------

      procedure Get (Value : out Uint; From : Node_Id; OK : out Boolean) is
      begin
         OK := True;

         if Compile_Time_Known_Value (From) then
            Value := Expr_Value (From);

         --  If expression From is something like Some_Type'Val (10) then
         --  Value = 10

         elsif Nkind (From) = N_Attribute_Reference
           and then Attribute_Name (From) = Name_Val
           and then Compile_Time_Known_Value (First (Expressions (From)))
         then
            Value := Expr_Value (First (Expressions (From)));

         else
            Value := Uint_0;
            OK := False;
         end if;
      end Get;

      -----------------------
      -- Resolve_Aggr_Expr --
      -----------------------

      function Resolve_Aggr_Expr
        (Expr        : Node_Id;
         Single_Elmt : Boolean)
         return        Boolean
      is
         Nxt_Ind        : constant Node_Id := Next_Index (Index);
         Nxt_Ind_Constr : constant Node_Id := Next_Index (Index_Constr);
         --  Index is the current index corresponding to the expresion

         Resolution_OK : Boolean := True;
         --  Set to False if resolution of the expression failed

      begin
         --  If the array type against which we are resolving the aggregate
         --  has several dimensions, the expressions nested inside the
         --  aggregate must be further aggregates (or strings).

         if Present (Nxt_Ind) then
            if Nkind (Expr) /= N_Aggregate then

               --  A string literal can appear where a one-dimensional array
               --  of characters is expected. If the literal looks like an
               --  operator, it is still an operator symbol, which will be
               --  transformed into a string when analyzed.

               if Is_Character_Type (Component_Typ)
                 and then No (Next_Index (Nxt_Ind))
                 and then (Nkind (Expr) = N_String_Literal
                            or else Nkind (Expr) = N_Operator_Symbol)
               then
                  --  A string literal used in a multidimensional array
                  --  aggregate in place of the final one-dimensional
                  --  aggregate must not be enclosed in parentheses.

                  if Paren_Count (Expr) /= 0 then
                     Error_Msg_N ("no parenthesis allowed here", Expr);
                  end if;

                  Make_String_Into_Aggregate (Expr);

               else
                  Error_Msg_N ("nested array aggregate expected", Expr);
                  return Failure;
               end if;
            end if;

            --  Ada 2005 (AI-231): Propagate the type to the nested aggregate.
            --  Required to check the null-exclusion attribute (if present).
            --  This value may be overridden later on.

            Set_Etype (Expr, Etype (N));

            Resolution_OK := Resolve_Array_Aggregate
              (Expr, Nxt_Ind, Nxt_Ind_Constr, Component_Typ, Others_Allowed);

         --  Do not resolve the expressions of discrete or others choices
         --  unless the expression covers a single component, or the expander
         --  is inactive.

         elsif Single_Elmt
           or else not Expander_Active
           or else In_Default_Expression
         then
            Analyze_And_Resolve (Expr, Component_Typ);
            Check_Non_Static_Context (Expr);
            Aggregate_Constraint_Checks (Expr, Component_Typ);
            Check_Unset_Reference (Expr);
         end if;

         if Raises_Constraint_Error (Expr)
           and then Nkind (Parent (Expr)) /= N_Component_Association
         then
            Set_Raises_Constraint_Error (N);
         end if;

         return Resolution_OK;
      end Resolve_Aggr_Expr;

      --  Variables local to Resolve_Array_Aggregate

      Assoc   : Node_Id;
      Choice  : Node_Id;
      Expr    : Node_Id;

      Who_Cares : Node_Id;

      Aggr_Low  : Node_Id := Empty;
      Aggr_High : Node_Id := Empty;
      --  The actual low and high bounds of this sub-aggegate

      Choices_Low  : Node_Id := Empty;
      Choices_High : Node_Id := Empty;
      --  The lowest and highest discrete choices values for a named aggregate

      Nb_Elements : Uint := Uint_0;
      --  The number of elements in a positional aggegate

      Others_Present : Boolean := False;

      Nb_Choices : Nat := 0;
      --  Contains the overall number of named choices in this sub-aggregate

      Nb_Discrete_Choices : Nat := 0;
      --  The overall number of discrete choices (not counting others choice)

      Case_Table_Size : Nat;
      --  Contains the size of the case table needed to sort aggregate choices

   --  Start of processing for Resolve_Array_Aggregate

   begin
      --  STEP 1: make sure the aggregate is correctly formatted

      if Present (Component_Associations (N)) then
         Assoc := First (Component_Associations (N));
         while Present (Assoc) loop
            Choice := First (Choices (Assoc));
            while Present (Choice) loop
               if Nkind (Choice) = N_Others_Choice then
                  Others_Present := True;

                  if Choice /= First (Choices (Assoc))
                    or else Present (Next (Choice))
                  then
                     Error_Msg_N
                       ("OTHERS must appear alone in a choice list", Choice);
                     return Failure;
                  end if;

                  if Present (Next (Assoc)) then
                     Error_Msg_N
                       ("OTHERS must appear last in an aggregate", Choice);
                     return Failure;
                  end if;

                  if Ada_Version = Ada_83
                    and then Assoc /= First (Component_Associations (N))
                    and then (Nkind (Parent (N)) = N_Assignment_Statement
                               or else
                                 Nkind (Parent (N)) = N_Object_Declaration)
                  then
                     Error_Msg_N
                       ("(Ada 83) illegal context for OTHERS choice", N);
                  end if;
               end if;

               Nb_Choices := Nb_Choices + 1;
               Next (Choice);
            end loop;

            Next (Assoc);
         end loop;
      end if;

      --  At this point we know that the others choice, if present, is by
      --  itself and appears last in the aggregate. Check if we have mixed
      --  positional and discrete associations (other than the others choice).

      if Present (Expressions (N))
        and then (Nb_Choices > 1
                   or else (Nb_Choices = 1 and then not Others_Present))
      then
         Error_Msg_N
           ("named association cannot follow positional association",
            First (Choices (First (Component_Associations (N)))));
         return Failure;
      end if;

      --  Test for the validity of an others choice if present

      if Others_Present and then not Others_Allowed then
         Error_Msg_N
           ("OTHERS choice not allowed here",
            First (Choices (First (Component_Associations (N)))));
         return Failure;
      end if;

      --  Protect against cascaded errors

      if Etype (Index_Typ) = Any_Type then
         return Failure;
      end if;

      --  STEP 2: Process named components

      if No (Expressions (N)) then

         if Others_Present then
            Case_Table_Size := Nb_Choices - 1;
         else
            Case_Table_Size := Nb_Choices;
         end if;

         Step_2 : declare
            Low  : Node_Id;
            High : Node_Id;
            --  Denote the lowest and highest values in an aggregate choice

            Hi_Val : Uint;
            Lo_Val : Uint;
            --  High end of one range and Low end of the next. Should be
            --  contiguous if there is no hole in the list of values.

            Missing_Values : Boolean;
            --  Set True if missing index values

            S_Low  : Node_Id := Empty;
            S_High : Node_Id := Empty;
            --  if a choice in an aggregate is a subtype indication these
            --  denote the lowest and highest values of the subtype

            Table : Case_Table_Type (1 .. Case_Table_Size);
            --  Used to sort all the different choice values

            Single_Choice : Boolean;
            --  Set to true every time there is a single discrete choice in a
            --  discrete association

            Prev_Nb_Discrete_Choices : Nat;
            --  Used to keep track of the number of discrete choices
            --  in the current association.

         begin
            --  STEP 2 (A): Check discrete choices validity

            Assoc := First (Component_Associations (N));
            while Present (Assoc) loop

               Prev_Nb_Discrete_Choices := Nb_Discrete_Choices;
               Choice := First (Choices (Assoc));
               loop
                  Analyze (Choice);

                  if Nkind (Choice) = N_Others_Choice then
                     Single_Choice := False;
                     exit;

                  --  Test for subtype mark without constraint

                  elsif Is_Entity_Name (Choice) and then
                    Is_Type (Entity (Choice))
                  then
                     if Base_Type (Entity (Choice)) /= Index_Base then
                        Error_Msg_N
                          ("invalid subtype mark in aggregate choice",
                           Choice);
                        return Failure;
                     end if;

                  elsif Nkind (Choice) = N_Subtype_Indication then
                     Resolve_Discrete_Subtype_Indication (Choice, Index_Base);

                     --  Does the subtype indication evaluation raise CE ?

                     Get_Index_Bounds (Subtype_Mark (Choice), S_Low, S_High);
                     Get_Index_Bounds (Choice, Low, High);
                     Check_Bounds (S_Low, S_High, Low, High);

                  else  --  Choice is a range or an expression
                     Resolve (Choice, Index_Base);
                     Check_Unset_Reference (Choice);
                     Check_Non_Static_Context (Choice);

                     --  Do not range check a choice. This check is redundant
                     --  since this test is already performed when we check
                     --  that the bounds of the array aggregate are within
                     --  range.

                     Set_Do_Range_Check (Choice, False);
                  end if;

                  --  If we could not resolve the discrete choice stop here

                  if Etype (Choice) = Any_Type then
                     return Failure;

                  --  If the discrete choice raises CE get its original bounds

                  elsif Nkind (Choice) = N_Raise_Constraint_Error then
                     Set_Raises_Constraint_Error (N);
                     Get_Index_Bounds (Original_Node (Choice), Low, High);

                  --  Otherwise get its bounds as usual

                  else
                     Get_Index_Bounds (Choice, Low, High);
                  end if;

                  if (Dynamic_Or_Null_Range (Low, High)
                       or else (Nkind (Choice) = N_Subtype_Indication
                                 and then
                                   Dynamic_Or_Null_Range (S_Low, S_High)))
                    and then Nb_Choices /= 1
                  then
                     Error_Msg_N
                       ("dynamic or empty choice in aggregate " &
                        "must be the only choice", Choice);
                     return Failure;
                  end if;

                  Nb_Discrete_Choices := Nb_Discrete_Choices + 1;
                  Table (Nb_Discrete_Choices).Choice_Lo := Low;
                  Table (Nb_Discrete_Choices).Choice_Hi := High;

                  Next (Choice);

                  if No (Choice) then
                     --  Check if we have a single discrete choice and whether
                     --  this discrete choice specifies a single value.

                     Single_Choice :=
                       (Nb_Discrete_Choices = Prev_Nb_Discrete_Choices + 1)
                         and then (Low = High);

                     exit;
                  end if;
               end loop;

               --  Ada 2005 (AI-231)

<<<<<<< HEAD
               if Ada_Version >= Ada_05 then
=======
               if Ada_Version >= Ada_05
                 and then Nkind (Expression (Assoc)) = N_Null
               then
>>>>>>> 8c044a9c
                  Check_Can_Never_Be_Null (Etype (N), Expression (Assoc));
               end if;

               --  Ada 2005 (AI-287): In case of default initialized component
               --  we delay the resolution to the expansion phase

               if Box_Present (Assoc) then

                  --  Ada 2005 (AI-287): In case of default initialization
                  --  of a component the expander will generate calls to
                  --  the corresponding initialization subprogram.

                  null;

               elsif not Resolve_Aggr_Expr (Expression (Assoc),
                                            Single_Elmt => Single_Choice)
               then
                  return Failure;
               end if;

               Next (Assoc);
            end loop;

            --  If aggregate contains more than one choice then these must be
            --  static. Sort them and check that they are contiguous

            if Nb_Discrete_Choices > 1 then
               Sort_Case_Table (Table);
               Missing_Values := False;

               Outer : for J in 1 .. Nb_Discrete_Choices - 1 loop
                  if Expr_Value (Table (J).Choice_Hi) >=
                       Expr_Value (Table (J + 1).Choice_Lo)
                  then
                     Error_Msg_N
                       ("duplicate choice values in array aggregate",
                        Table (J).Choice_Hi);
                     return Failure;

                  elsif not Others_Present then

                     Hi_Val := Expr_Value (Table (J).Choice_Hi);
                     Lo_Val := Expr_Value (Table (J + 1).Choice_Lo);

                     --  If missing values, output error messages

                     if Lo_Val - Hi_Val > 1 then

                        --  Header message if not first missing value

                        if not Missing_Values then
                           Error_Msg_N
                             ("missing index value(s) in array aggregate", N);
                           Missing_Values := True;
                        end if;

                        --  Output values of missing indexes

                        Lo_Val := Lo_Val - 1;
                        Hi_Val := Hi_Val + 1;

                        --  Enumeration type case

                        if Is_Enumeration_Type (Index_Typ) then
                           Error_Msg_Name_1 :=
                             Chars
                               (Get_Enum_Lit_From_Pos
                                 (Index_Typ, Hi_Val, Loc));

                           if Lo_Val = Hi_Val then
                              Error_Msg_N ("\  %", N);
                           else
                              Error_Msg_Name_2 :=
                                Chars
                                  (Get_Enum_Lit_From_Pos
                                    (Index_Typ, Lo_Val, Loc));
                              Error_Msg_N ("\  % .. %", N);
                           end if;

                        --  Integer types case

                        else
                           Error_Msg_Uint_1 := Hi_Val;

                           if Lo_Val = Hi_Val then
                              Error_Msg_N ("\  ^", N);
                           else
                              Error_Msg_Uint_2 := Lo_Val;
                              Error_Msg_N ("\  ^ .. ^", N);
                           end if;
                        end if;
                     end if;
                  end if;
               end loop Outer;

               if Missing_Values then
                  Set_Etype (N, Any_Composite);
                  return Failure;
               end if;
            end if;

            --  STEP 2 (B): Compute aggregate bounds and min/max choices values

            if Nb_Discrete_Choices > 0 then
               Choices_Low  := Table (1).Choice_Lo;
               Choices_High := Table (Nb_Discrete_Choices).Choice_Hi;
            end if;

            if Others_Present then
               Get_Index_Bounds (Index_Constr, Aggr_Low, Aggr_High);

            else
               Aggr_Low  := Choices_Low;
               Aggr_High := Choices_High;
            end if;
         end Step_2;

      --  STEP 3: Process positional components

      else
         --  STEP 3 (A): Process positional elements

         Expr := First (Expressions (N));
         Nb_Elements := Uint_0;
         while Present (Expr) loop
            Nb_Elements := Nb_Elements + 1;

            --  Ada 2005 (AI-231)

<<<<<<< HEAD
            if Ada_Version >= Ada_05 then
=======
            if Ada_Version >= Ada_05
              and then Nkind (Expr) = N_Null
            then
>>>>>>> 8c044a9c
               Check_Can_Never_Be_Null (Etype (N), Expr);
            end if;

            if not Resolve_Aggr_Expr (Expr, Single_Elmt => True) then
               return Failure;
            end if;

            Next (Expr);
         end loop;

         if Others_Present then
            Assoc := Last (Component_Associations (N));

            --  Ada 2005 (AI-231)

<<<<<<< HEAD
            if Ada_Version >= Ada_05 then
=======
            if Ada_Version >= Ada_05
              and then Nkind (Expression (Assoc)) = N_Null
            then
>>>>>>> 8c044a9c
               Check_Can_Never_Be_Null
                 (Etype (N), Expression (Assoc));
            end if;

            --  Ada 2005 (AI-287): In case of default initialized component
            --  we delay the resolution to the expansion phase.

            if Box_Present (Assoc) then

               --  Ada 2005 (AI-287): In case of default initialization
               --  of a component the expander will generate calls to
               --  the corresponding initialization subprogram.

               null;

            elsif not Resolve_Aggr_Expr (Expression (Assoc),
                                         Single_Elmt => False)
            then
               return Failure;
            end if;
         end if;

         --  STEP 3 (B): Compute the aggregate bounds

         if Others_Present then
            Get_Index_Bounds (Index_Constr, Aggr_Low, Aggr_High);

         else
            if Others_Allowed then
               Get_Index_Bounds (Index_Constr, Aggr_Low, Who_Cares);
            else
               Aggr_Low := Index_Typ_Low;
            end if;

            Aggr_High := Add (Nb_Elements - 1, To => Aggr_Low);
            Check_Bound (Index_Base_High, Aggr_High);
         end if;
      end if;

      --  STEP 4: Perform static aggregate checks and save the bounds

      --  Check (A)

      Check_Bounds (Index_Typ_Low, Index_Typ_High, Aggr_Low, Aggr_High);
      Check_Bounds (Index_Base_Low, Index_Base_High, Aggr_Low, Aggr_High);

      --  Check (B)

      if Others_Present and then Nb_Discrete_Choices > 0 then
         Check_Bounds (Aggr_Low, Aggr_High, Choices_Low, Choices_High);
         Check_Bounds (Index_Typ_Low, Index_Typ_High,
                       Choices_Low, Choices_High);
         Check_Bounds (Index_Base_Low, Index_Base_High,
                       Choices_Low, Choices_High);

      --  Check (C)

      elsif Others_Present and then Nb_Elements > 0 then
         Check_Length (Aggr_Low, Aggr_High, Nb_Elements);
         Check_Length (Index_Typ_Low, Index_Typ_High, Nb_Elements);
         Check_Length (Index_Base_Low, Index_Base_High, Nb_Elements);

      end if;

      if Raises_Constraint_Error (Aggr_Low)
        or else Raises_Constraint_Error (Aggr_High)
      then
         Set_Raises_Constraint_Error (N);
      end if;

      Aggr_Low := Duplicate_Subexpr (Aggr_Low);

      --  Do not duplicate Aggr_High if Aggr_High = Aggr_Low + Nb_Elements
      --  since the addition node returned by Add is not yet analyzed. Attach
      --  to tree and analyze first. Reset analyzed flag to insure it will get
      --  analyzed when it is a literal bound whose type must be properly
      --  set.

      if Others_Present or else Nb_Discrete_Choices > 0 then
         Aggr_High := Duplicate_Subexpr (Aggr_High);

         if Etype (Aggr_High) = Universal_Integer then
            Set_Analyzed (Aggr_High, False);
         end if;
      end if;

      Set_Aggregate_Bounds
        (N, Make_Range (Loc, Low_Bound => Aggr_Low, High_Bound => Aggr_High));

      --  The bounds may contain expressions that must be inserted upwards.
      --  Attach them fully to the tree. After analysis, remove side effects
      --  from upper bound, if still needed.

      Set_Parent (Aggregate_Bounds (N), N);
      Analyze_And_Resolve (Aggregate_Bounds (N), Index_Typ);
      Check_Unset_Reference (Aggregate_Bounds (N));

      if not Others_Present and then Nb_Discrete_Choices = 0 then
         Set_High_Bound (Aggregate_Bounds (N),
             Duplicate_Subexpr (High_Bound (Aggregate_Bounds (N))));
      end if;

      return Success;
   end Resolve_Array_Aggregate;

   ---------------------------------
   -- Resolve_Extension_Aggregate --
   ---------------------------------

   --  There are two cases to consider:

   --  a) If the ancestor part is a type mark, the components needed are
   --  the difference between the components of the expected type and the
   --  components of the given type mark.

   --  b) If the ancestor part is an expression, it must be unambiguous,
   --  and once we have its type we can also compute the needed  components
   --  as in the previous case. In both cases, if the ancestor type is not
   --  the immediate ancestor, we have to build this ancestor recursively.

   --  In both cases discriminants of the ancestor type do not play a
   --  role in the resolution of the needed components, because inherited
   --  discriminants cannot be used in a type extension. As a result we can
   --  compute independently the list of components of the ancestor type and
   --  of the expected type.

   procedure Resolve_Extension_Aggregate (N : Node_Id; Typ : Entity_Id) is
      A      : constant Node_Id := Ancestor_Part (N);
      A_Type : Entity_Id;
      I      : Interp_Index;
      It     : Interp;

      function Valid_Ancestor_Type return Boolean;
      --  Verify that the type of the ancestor part is a non-private ancestor
      --  of the expected type.

      -------------------------
      -- Valid_Ancestor_Type --
      -------------------------

      function Valid_Ancestor_Type return Boolean is
         Imm_Type : Entity_Id;

      begin
         Imm_Type := Base_Type (Typ);
         while Is_Derived_Type (Imm_Type)
           and then Etype (Imm_Type) /= Base_Type (A_Type)
         loop
            Imm_Type := Etype (Base_Type (Imm_Type));
         end loop;

         if Etype (Imm_Type) /= Base_Type (A_Type) then
            Error_Msg_NE ("expect ancestor type of &", A, Typ);
            return False;
         else
            return True;
         end if;
      end Valid_Ancestor_Type;

   --  Start of processing for Resolve_Extension_Aggregate

   begin
      Analyze (A);

      if not Is_Tagged_Type (Typ) then
         Error_Msg_N ("type of extension aggregate must be tagged", N);
         return;

      elsif Is_Limited_Type (Typ) then

         --  Ada 2005 (AI-287): Limited aggregates are allowed

         if Ada_Version < Ada_05 then
            Error_Msg_N ("aggregate type cannot be limited", N);
            Explain_Limited_Type (Typ, N);
            return;
         end if;

      elsif Is_Class_Wide_Type (Typ) then
         Error_Msg_N ("aggregate cannot be of a class-wide type", N);
         return;
      end if;

      if Is_Entity_Name (A)
        and then Is_Type (Entity (A))
      then
         A_Type := Get_Full_View (Entity (A));

         if Valid_Ancestor_Type then
            Set_Entity (A, A_Type);
            Set_Etype  (A, A_Type);

            Validate_Ancestor_Part (N);
            Resolve_Record_Aggregate (N, Typ);
         end if;

      elsif Nkind (A) /= N_Aggregate then
         if Is_Overloaded (A) then
            A_Type := Any_Type;
            Get_First_Interp (A, I, It);

            while Present (It.Typ) loop

               if Is_Tagged_Type (It.Typ)
                  and then not Is_Limited_Type (It.Typ)
               then
                  if A_Type /= Any_Type then
                     Error_Msg_N ("cannot resolve expression", A);
                     return;
                  else
                     A_Type := It.Typ;
                  end if;
               end if;

               Get_Next_Interp (I, It);
            end loop;

            if A_Type = Any_Type then
               Error_Msg_N
                 ("ancestor part must be non-limited tagged type", A);
               return;
            end if;

         else
            A_Type := Etype (A);
         end if;

         if Valid_Ancestor_Type then
            Resolve (A, A_Type);
            Check_Unset_Reference (A);
            Check_Non_Static_Context (A);

            if Is_Class_Wide_Type (Etype (A))
              and then Nkind (Original_Node (A)) = N_Function_Call
            then
               --  If the ancestor part is a dispatching call, it appears
               --  statically to be a legal ancestor, but it yields any
               --  member of the class, and it is not possible to determine
               --  whether it is an ancestor of the extension aggregate (much
               --  less which ancestor). It is not possible to determine the
               --  required components of the extension part.

               --  This check implements AI-306, which in fact was motivated
               --  by an ACT query to the ARG after this test was added.

               Error_Msg_N ("ancestor part must be statically tagged", A);
            else
               Resolve_Record_Aggregate (N, Typ);
            end if;
         end if;

      else
         Error_Msg_N (" No unique type for this aggregate",  A);
      end if;
   end Resolve_Extension_Aggregate;

   ------------------------------
   -- Resolve_Record_Aggregate --
   ------------------------------

   procedure Resolve_Record_Aggregate (N : Node_Id; Typ : Entity_Id) is
      New_Assoc_List : constant List_Id := New_List;
      New_Assoc      : Node_Id;
      --  New_Assoc_List is the newly built list of N_Component_Association
      --  nodes. New_Assoc is one such N_Component_Association node in it.
      --  Please note that while Assoc and New_Assoc contain the same
      --  kind of nodes, they are used to iterate over two different
      --  N_Component_Association lists.

      Others_Etype : Entity_Id := Empty;
      --  This variable is used to save the Etype of the last record component
      --  that takes its value from the others choice. Its purpose is:
      --
      --    (a) make sure the others choice is useful
      --
      --    (b) make sure the type of all the components whose value is
      --        subsumed by the others choice are the same.
      --
      --  This variable is updated as a side effect of function Get_Value

      Mbox_Present : Boolean := False;
      Others_Mbox  : Boolean := False;
      --  Ada 2005 (AI-287): Variables used in case of default initialization
      --  to provide a functionality similar to Others_Etype. Mbox_Present
      --  indicates that the component takes its default initialization;
      --  Others_Mbox indicates that at least one component takes its default
      --  initialization. Similar to Others_Etype, they are also updated as a
      --  side effect of function Get_Value.

      procedure Add_Association
        (Component   : Entity_Id;
         Expr        : Node_Id;
         Box_Present : Boolean := False);
      --  Builds a new N_Component_Association node which associates
      --  Component to expression Expr and adds it to the new association
      --  list New_Assoc_List being built.

      function Discr_Present (Discr : Entity_Id) return Boolean;
      --  If aggregate N is a regular aggregate this routine will return True.
      --  Otherwise, if N is an extension aggregate, Discr is a discriminant
      --  whose value may already have been specified by N's ancestor part,
      --  this routine checks whether this is indeed the case and if so
      --  returns False, signaling that no value for Discr should appear in the
      --  N's aggregate part. Also, in this case, the routine appends to
      --  New_Assoc_List Discr the discriminant value specified in the ancestor
      --  part.

      function Get_Value
        (Compon                 : Node_Id;
         From                   : List_Id;
         Consider_Others_Choice : Boolean := False)
         return                   Node_Id;
      --  Given a record component stored in parameter Compon, the
      --  following function returns its value as it appears in the list
      --  From, which is a list of N_Component_Association nodes. If no
      --  component association has a choice for the searched component,
      --  the value provided by the others choice is returned, if there
      --  is  one and Consider_Others_Choice is set to true. Otherwise
      --  Empty is returned. If there is more than one component association
      --  giving a value for the searched record component, an error message
      --  is emitted and the first found value is returned.
      --
      --  If Consider_Others_Choice is set and the returned expression comes
      --  from the others choice, then Others_Etype is set as a side effect.
      --  An error message is emitted if the components taking their value
      --  from the others choice do not have same type.

      procedure Resolve_Aggr_Expr (Expr : Node_Id; Component : Node_Id);
      --  Analyzes and resolves expression Expr against the Etype of the
      --  Component. This routine also applies all appropriate checks to Expr.
      --  It finally saves a Expr in the newly created association list that
      --  will be attached to the final record aggregate. Note that if the
      --  Parent pointer of Expr is not set then Expr was produced with a
      --  New_Copy_Tree or some such.

      ---------------------
      -- Add_Association --
      ---------------------

      procedure Add_Association
        (Component   : Entity_Id;
         Expr        : Node_Id;
         Box_Present : Boolean := False)
      is
         Choice_List : constant List_Id := New_List;
         New_Assoc   : Node_Id;

      begin
         Append (New_Occurrence_Of (Component, Sloc (Expr)), Choice_List);
         New_Assoc :=
           Make_Component_Association (Sloc (Expr),
             Choices     => Choice_List,
             Expression  => Expr,
             Box_Present => Box_Present);
         Append (New_Assoc, New_Assoc_List);
      end Add_Association;

      -------------------
      -- Discr_Present --
      -------------------

      function Discr_Present (Discr : Entity_Id) return Boolean is
         Regular_Aggr : constant Boolean := Nkind (N) /= N_Extension_Aggregate;

         Loc : Source_Ptr;

         Ancestor     : Node_Id;
         Discr_Expr   : Node_Id;

         Ancestor_Typ : Entity_Id;
         Orig_Discr   : Entity_Id;
         D            : Entity_Id;
         D_Val        : Elmt_Id := No_Elmt; -- stop junk warning

         Ancestor_Is_Subtyp : Boolean;

      begin
         if Regular_Aggr then
            return True;
         end if;

         Ancestor     := Ancestor_Part (N);
         Ancestor_Typ := Etype (Ancestor);
         Loc          := Sloc (Ancestor);

         Ancestor_Is_Subtyp :=
           Is_Entity_Name (Ancestor) and then Is_Type (Entity (Ancestor));

         --  If the ancestor part has no discriminants clearly N's aggregate
         --  part must provide a value for Discr.

         if not Has_Discriminants (Ancestor_Typ) then
            return True;

         --  If the ancestor part is an unconstrained subtype mark then the
         --  Discr must be present in N's aggregate part.

         elsif Ancestor_Is_Subtyp
           and then not Is_Constrained (Entity (Ancestor))
         then
            return True;
         end if;

         --  Now look to see if Discr was specified in the ancestor part

         if Ancestor_Is_Subtyp then
            D_Val := First_Elmt (Discriminant_Constraint (Entity (Ancestor)));
         end if;

         Orig_Discr := Original_Record_Component (Discr);

         D := First_Discriminant (Ancestor_Typ);
         while Present (D) loop

            --  If Ancestor has already specified Disc value than insert its
            --  value in the final aggregate.

            if Original_Record_Component (D) = Orig_Discr then
               if Ancestor_Is_Subtyp then
                  Discr_Expr := New_Copy_Tree (Node (D_Val));
               else
                  Discr_Expr :=
                    Make_Selected_Component (Loc,
                      Prefix        => Duplicate_Subexpr (Ancestor),
                      Selector_Name => New_Occurrence_Of (Discr, Loc));
               end if;

               Resolve_Aggr_Expr (Discr_Expr, Discr);
               return False;
            end if;

            Next_Discriminant (D);

            if Ancestor_Is_Subtyp then
               Next_Elmt (D_Val);
            end if;
         end loop;

         return True;
      end Discr_Present;

      ---------------
      -- Get_Value --
      ---------------

      function Get_Value
        (Compon                 : Node_Id;
         From                   : List_Id;
         Consider_Others_Choice : Boolean := False)
         return                   Node_Id
      is
         Assoc         : Node_Id;
         Expr          : Node_Id := Empty;
         Selector_Name : Node_Id;

         procedure Check_Non_Limited_Type;
         --  Relax check to allow the default initialization of limited types.
         --  For example:
         --      record
         --         C : Lim := (..., others => <>);
         --      end record;

         ----------------------------
         -- Check_Non_Limited_Type --
         ----------------------------

         procedure Check_Non_Limited_Type is
         begin
            if Is_Limited_Type (Etype (Compon))
               and then Comes_From_Source (Compon)
               and then not In_Instance_Body
            then
               --  Ada 2005 (AI-287): Limited aggregates are allowed

               if Ada_Version >= Ada_05
                 and then Present (Expression (Assoc))
                 and then Nkind (Expression (Assoc)) = N_Aggregate
               then
                  null;
               else
                  Error_Msg_N
                    ("initialization not allowed for limited types", N);
                  Explain_Limited_Type (Etype (Compon), Compon);
               end if;

            end if;
         end Check_Non_Limited_Type;

      --  Start of processing for Get_Value

      begin
         Mbox_Present := False;

         if Present (From) then
            Assoc := First (From);
         else
            return Empty;
         end if;

         while Present (Assoc) loop
            Selector_Name := First (Choices (Assoc));
            while Present (Selector_Name) loop
               if Nkind (Selector_Name) = N_Others_Choice then
                  if Consider_Others_Choice and then No (Expr) then

                     --  We need to duplicate the expression for each
                     --  successive component covered by the others choice.
                     --  This is redundant if the others_choice covers only
                     --  one component (small optimization possible???), but
                     --  indispensable otherwise, because each one must be
                     --  expanded individually to preserve side-effects.

                     --  Ada 2005 (AI-287): In case of default initialization
                     --  of components, we duplicate the corresponding default
                     --  expression (from the record type declaration).

                     if Box_Present (Assoc) then
                        Others_Mbox  := True;
                        Mbox_Present := True;

                        if Expander_Active then
                           return New_Copy_Tree (Expression (Parent (Compon)));
                        else
                           return Expression (Parent (Compon));
                        end if;

                     else
                        Check_Non_Limited_Type;

                        if Present (Others_Etype) and then
                           Base_Type (Others_Etype) /= Base_Type (Etype
                                                                   (Compon))
                        then
                           Error_Msg_N ("components in OTHERS choice must " &
                                        "have same type", Selector_Name);
                        end if;

                        Others_Etype := Etype (Compon);

                        if Expander_Active then
                           return New_Copy_Tree (Expression (Assoc));
                        else
                           return Expression (Assoc);
                        end if;
                     end if;
                  end if;

               elsif Chars (Compon) = Chars (Selector_Name) then
                  if No (Expr) then

                     --  Ada 2005 (AI-231)

                     if Ada_Version >= Ada_05
                       and then Nkind (Expression (Assoc)) = N_Null
                     then
                        Check_Can_Never_Be_Null (Compon, Expression (Assoc));
                     end if;

                     --  We need to duplicate the expression when several
                     --  components are grouped together with a "|" choice.
                     --  For instance "filed1 | filed2 => Expr"

                     --  Ada 2005 (AI-287)

                     if Box_Present (Assoc) then
                        Mbox_Present := True;

                        --  Duplicate the default expression of the component
                        --  from the record type declaration

                        if Present (Next (Selector_Name)) then
                           Expr :=
                             New_Copy_Tree (Expression (Parent (Compon)));
                        else
                           Expr := Expression (Parent (Compon));
                        end if;

                     else
                        Check_Non_Limited_Type;

                        if Present (Next (Selector_Name)) then
                           Expr := New_Copy_Tree (Expression (Assoc));
                        else
                           Expr := Expression (Assoc);
                        end if;
                     end if;

                     Generate_Reference (Compon, Selector_Name);

                  else
                     Error_Msg_NE
                       ("more than one value supplied for &",
                        Selector_Name, Compon);

                  end if;
               end if;

               Next (Selector_Name);
            end loop;

            Next (Assoc);
         end loop;

         return Expr;
      end Get_Value;

      -----------------------
      -- Resolve_Aggr_Expr --
      -----------------------

      procedure Resolve_Aggr_Expr (Expr : Node_Id; Component : Node_Id) is
         New_C     : Entity_Id := Component;
         Expr_Type : Entity_Id := Empty;

         function Has_Expansion_Delayed (Expr : Node_Id) return Boolean;
         --  If the expression is an aggregate (possibly qualified) then its
         --  expansion is delayed until the enclosing aggregate is expanded
         --  into assignments. In that case, do not generate checks on the
         --  expression, because they will be generated later, and will other-
         --  wise force a copy (to remove side-effects) that would leave a
         --  dynamic-sized aggregate in the code, something that gigi cannot
         --  handle.

         Relocate  : Boolean;
         --  Set to True if the resolved Expr node needs to be relocated
         --  when attached to the newly created association list. This node
         --  need not be relocated if its parent pointer is not set.
         --  In fact in this case Expr is the output of a New_Copy_Tree call.
         --  if Relocate is True then we have analyzed the expression node
         --  in the original aggregate and hence it needs to be relocated
         --  when moved over the new association list.

         function Has_Expansion_Delayed (Expr : Node_Id) return Boolean is
            Kind : constant Node_Kind := Nkind (Expr);

         begin
            return ((Kind = N_Aggregate
                       or else Kind = N_Extension_Aggregate)
                     and then Present (Etype (Expr))
                     and then Is_Record_Type (Etype (Expr))
                     and then Expansion_Delayed (Expr))

              or else (Kind = N_Qualified_Expression
                        and then Has_Expansion_Delayed (Expression (Expr)));
         end Has_Expansion_Delayed;

      --  Start of processing for  Resolve_Aggr_Expr

      begin
         --  If the type of the component is elementary or the type of the
         --  aggregate does not contain discriminants, use the type of the
         --  component to resolve Expr.

         if Is_Elementary_Type (Etype (Component))
           or else not Has_Discriminants (Etype (N))
         then
            Expr_Type := Etype (Component);

         --  Otherwise we have to pick up the new type of the component from
         --  the new costrained subtype of the aggregate. In fact components
         --  which are of a composite type might be constrained by a
         --  discriminant, and we want to resolve Expr against the subtype were
         --  all discriminant occurrences are replaced with their actual value.

         else
            New_C := First_Component (Etype (N));
            while Present (New_C) loop
               if Chars (New_C) = Chars (Component) then
                  Expr_Type := Etype (New_C);
                  exit;
               end if;

               Next_Component (New_C);
            end loop;

            pragma Assert (Present (Expr_Type));

            --  For each range in an array type where a discriminant has been
            --  replaced with the constraint, check that this range is within
            --  the range of the base type. This checks is done in the init
            --  proc for regular objects, but has to be done here for
            --  aggregates since no init proc is called for them.

            if Is_Array_Type (Expr_Type) then
               declare
                  Index : Node_Id := First_Index (Expr_Type);
                  --  Range of the current constrained index in the array

                  Orig_Index : Node_Id := First_Index (Etype (Component));
                  --  Range corresponding to the range Index above in the
                  --  original unconstrained record type. The bounds of this
                  --  range may be governed by discriminants.

                  Unconstr_Index : Node_Id := First_Index (Etype (Expr_Type));
                  --  Range corresponding to the range Index above for the
                  --  unconstrained array type. This range is needed to apply
                  --  range checks.

               begin
                  while Present (Index) loop
                     if Depends_On_Discriminant (Orig_Index) then
                        Apply_Range_Check (Index, Etype (Unconstr_Index));
                     end if;

                     Next_Index (Index);
                     Next_Index (Orig_Index);
                     Next_Index (Unconstr_Index);
                  end loop;
               end;
            end if;
         end if;

         --  If the Parent pointer of Expr is not set, Expr is an expression
         --  duplicated by New_Tree_Copy (this happens for record aggregates
         --  that look like (Field1 | Filed2 => Expr) or (others => Expr)).
         --  Such a duplicated expression must be attached to the tree
         --  before analysis and resolution to enforce the rule that a tree
         --  fragment should never be analyzed or resolved unless it is
         --  attached to the current compilation unit.

         if No (Parent (Expr)) then
            Set_Parent (Expr, N);
            Relocate := False;
         else
            Relocate := True;
         end if;

         Analyze_And_Resolve (Expr, Expr_Type);
         Check_Non_Static_Context (Expr);
         Check_Unset_Reference (Expr);

         if not Has_Expansion_Delayed (Expr) then
            Aggregate_Constraint_Checks (Expr, Expr_Type);
         end if;

         if Raises_Constraint_Error (Expr) then
            Set_Raises_Constraint_Error (N);
         end if;

         if Relocate then
            Add_Association (New_C, Relocate_Node (Expr));
         else
            Add_Association (New_C, Expr);
         end if;
      end Resolve_Aggr_Expr;

      --  Resolve_Record_Aggregate local variables

      Assoc : Node_Id;
      --  N_Component_Association node belonging to the input aggregate N

      Expr            : Node_Id;
      Positional_Expr : Node_Id;
      Component       : Entity_Id;
      Component_Elmt  : Elmt_Id;

      Components : constant Elist_Id := New_Elmt_List;
      --  Components is the list of the record components whose value must
      --  be provided in the aggregate. This list does include discriminants.

   --  Start of processing for Resolve_Record_Aggregate

   begin
      --  We may end up calling Duplicate_Subexpr on expressions that are
      --  attached to New_Assoc_List. For this reason we need to attach it
      --  to the tree by setting its parent pointer to N. This parent point
      --  will change in STEP 8 below.

      Set_Parent (New_Assoc_List, N);

      --  STEP 1: abstract type and null record verification

      if Is_Abstract (Typ) then
         Error_Msg_N ("type of aggregate cannot be abstract",  N);
      end if;

      if No (First_Entity (Typ)) and then Null_Record_Present (N) then
         Set_Etype (N, Typ);
         return;

      elsif Present (First_Entity (Typ))
        and then Null_Record_Present (N)
        and then not Is_Tagged_Type (Typ)
      then
         Error_Msg_N ("record aggregate cannot be null", N);
         return;

      elsif No (First_Entity (Typ)) then
         Error_Msg_N ("record aggregate must be null", N);
         return;
      end if;

      --  STEP 2: Verify aggregate structure

      Step_2 : declare
         Selector_Name : Node_Id;
         Bad_Aggregate : Boolean := False;

      begin
         if Present (Component_Associations (N)) then
            Assoc := First (Component_Associations (N));
         else
            Assoc := Empty;
         end if;

         while Present (Assoc) loop
            Selector_Name := First (Choices (Assoc));
            while Present (Selector_Name) loop
               if Nkind (Selector_Name) = N_Identifier then
                  null;

               elsif Nkind (Selector_Name) = N_Others_Choice then
                  if Selector_Name /= First (Choices (Assoc))
                    or else Present (Next (Selector_Name))
                  then
                     Error_Msg_N ("OTHERS must appear alone in a choice list",
                                  Selector_Name);
                     return;

                  elsif Present (Next (Assoc)) then
                     Error_Msg_N ("OTHERS must appear last in an aggregate",
                                  Selector_Name);
                     return;
                  end if;

               else
                  Error_Msg_N
                    ("selector name should be identifier or OTHERS",
                     Selector_Name);
                  Bad_Aggregate := True;
               end if;

               Next (Selector_Name);
            end loop;

            Next (Assoc);
         end loop;

         if Bad_Aggregate then
            return;
         end if;
      end Step_2;

      --  STEP 3: Find discriminant Values

      Step_3 : declare
         Discrim               : Entity_Id;
         Missing_Discriminants : Boolean := False;

      begin
         if Present (Expressions (N)) then
            Positional_Expr := First (Expressions (N));
         else
            Positional_Expr := Empty;
         end if;

         if Has_Discriminants (Typ) then
            Discrim := First_Discriminant (Typ);
         else
            Discrim := Empty;
         end if;

         --  First find the discriminant values in the positional components

         while Present (Discrim) and then Present (Positional_Expr) loop
            if Discr_Present (Discrim) then
               Resolve_Aggr_Expr (Positional_Expr, Discrim);

               --  Ada 2005 (AI-231)

<<<<<<< HEAD
               if Ada_Version >= Ada_05 then
=======
               if Ada_Version >= Ada_05
                 and then Nkind (Positional_Expr) = N_Null
               then
>>>>>>> 8c044a9c
                  Check_Can_Never_Be_Null (Discrim, Positional_Expr);
               end if;

               Next (Positional_Expr);
            end if;

            if Present (Get_Value (Discrim, Component_Associations (N))) then
               Error_Msg_NE
                 ("more than one value supplied for discriminant&",
                  N, Discrim);
            end if;

            Next_Discriminant (Discrim);
         end loop;

         --  Find remaining discriminant values, if any, among named components

         while Present (Discrim) loop
            Expr := Get_Value (Discrim, Component_Associations (N), True);

            if not Discr_Present (Discrim) then
               if Present (Expr) then
                  Error_Msg_NE
                    ("more than one value supplied for discriminant&",
                     N, Discrim);
               end if;

            elsif No (Expr) then
               Error_Msg_NE
                 ("no value supplied for discriminant &", N, Discrim);
               Missing_Discriminants := True;

            else
               Resolve_Aggr_Expr (Expr, Discrim);
            end if;

            Next_Discriminant (Discrim);
         end loop;

         if Missing_Discriminants then
            return;
         end if;

         --  At this point and until the beginning of STEP 6, New_Assoc_List
         --  contains only the discriminants and their values.

      end Step_3;

      --  STEP 4: Set the Etype of the record aggregate

      --  ??? This code is pretty much a copy of Sem_Ch3.Build_Subtype. That
      --  routine should really be exported in sem_util or some such and used
      --  in sem_ch3 and here rather than have a copy of the code which is a
      --  maintenance nightmare.

      --  ??? Performace WARNING. The current implementation creates a new
      --  itype for all aggregates whose base type is discriminated.
      --  This means that for record aggregates nested inside an array
      --  aggregate we will create a new itype for each record aggregate
      --  if the array cmponent type has discriminants. For large aggregates
      --  this may be a problem. What should be done in this case is
      --  to reuse itypes as much as possible.

      if Has_Discriminants (Typ) then
         Build_Constrained_Itype : declare
            Loc         : constant Source_Ptr := Sloc (N);
            Indic       : Node_Id;
            Subtyp_Decl : Node_Id;
            Def_Id      : Entity_Id;

            C : constant List_Id := New_List;

         begin
            New_Assoc := First (New_Assoc_List);
            while Present (New_Assoc) loop
               Append (Duplicate_Subexpr (Expression (New_Assoc)), To => C);
               Next (New_Assoc);
            end loop;

            Indic :=
              Make_Subtype_Indication (Loc,
                Subtype_Mark => New_Occurrence_Of (Base_Type (Typ), Loc),
                Constraint  => Make_Index_Or_Discriminant_Constraint (Loc, C));

            Def_Id := Create_Itype (Ekind (Typ), N);

            Subtyp_Decl :=
              Make_Subtype_Declaration (Loc,
                Defining_Identifier => Def_Id,
                Subtype_Indication  => Indic);
            Set_Parent (Subtyp_Decl, Parent (N));

            --  Itypes must be analyzed with checks off (see itypes.ads)

            Analyze (Subtyp_Decl, Suppress => All_Checks);

            Set_Etype (N, Def_Id);
            Check_Static_Discriminated_Subtype
              (Def_Id, Expression (First (New_Assoc_List)));
         end Build_Constrained_Itype;

      else
         Set_Etype (N, Typ);
      end if;

      --  STEP 5: Get remaining components according to discriminant values

      Step_5 : declare
         Record_Def      : Node_Id;
         Parent_Typ      : Entity_Id;
         Root_Typ        : Entity_Id;
         Parent_Typ_List : Elist_Id;
         Parent_Elmt     : Elmt_Id;
         Errors_Found    : Boolean := False;
         Dnode           : Node_Id;

      begin
         if Is_Derived_Type (Typ) and then Is_Tagged_Type (Typ) then
            Parent_Typ_List := New_Elmt_List;

            --  If this is an extension aggregate, the component list must
            --  include all components that are not in the given ancestor
            --  type. Otherwise, the component list must include components
            --  of all ancestors, starting with the root.

            if Nkind (N) = N_Extension_Aggregate then
               Root_Typ := Base_Type (Etype (Ancestor_Part (N)));
            else
               Root_Typ := Root_Type (Typ);

               if Nkind (Parent (Base_Type (Root_Typ)))
                    = N_Private_Type_Declaration
               then
                  Error_Msg_NE
                    ("type of aggregate has private ancestor&!",
                     N, Root_Typ);
                  Error_Msg_N  ("must use extension aggregate!", N);
                  return;
               end if;

               Dnode := Declaration_Node (Base_Type (Root_Typ));

               --  If we don't get a full declaration, then we have some
               --  error which will get signalled later so skip this part.
               --  Otherwise, gather components of root that apply to the
               --  aggregate type. We use the base type in case there is an
               --  applicable stored constraint that renames the discriminants
               --  of the root.

               if Nkind (Dnode) = N_Full_Type_Declaration then
                  Record_Def := Type_Definition (Dnode);
                  Gather_Components (Base_Type (Typ),
                    Component_List (Record_Def),
                    Governed_By   => New_Assoc_List,
                    Into          => Components,
                    Report_Errors => Errors_Found);
               end if;
            end if;

            Parent_Typ  := Base_Type (Typ);
            while Parent_Typ /= Root_Typ loop

               Prepend_Elmt (Parent_Typ, To => Parent_Typ_List);
               Parent_Typ := Etype (Parent_Typ);

               if Nkind (Parent (Base_Type (Parent_Typ))) =
                                        N_Private_Type_Declaration
                 or else Nkind (Parent (Base_Type (Parent_Typ))) =
                                        N_Private_Extension_Declaration
               then
                  if Nkind (N) /= N_Extension_Aggregate then
                     Error_Msg_NE
                       ("type of aggregate has private ancestor&!",
                        N, Parent_Typ);
                     Error_Msg_N  ("must use extension aggregate!", N);
                     return;

                  elsif Parent_Typ /= Root_Typ then
                     Error_Msg_NE
                       ("ancestor part of aggregate must be private type&",
                         Ancestor_Part (N), Parent_Typ);
                     return;
                  end if;
               end if;
            end loop;

            --  Now collect components from all other ancestors

            Parent_Elmt := First_Elmt (Parent_Typ_List);
            while Present (Parent_Elmt) loop
               Parent_Typ := Node (Parent_Elmt);
               Record_Def := Type_Definition (Parent (Base_Type (Parent_Typ)));
               Gather_Components (Empty,
                 Component_List (Record_Extension_Part (Record_Def)),
                 Governed_By   => New_Assoc_List,
                 Into          => Components,
                 Report_Errors => Errors_Found);

               Next_Elmt (Parent_Elmt);
            end loop;

         else
            Record_Def := Type_Definition (Parent (Base_Type (Typ)));

            if Null_Present (Record_Def) then
               null;
            else
               Gather_Components (Base_Type (Typ),
                 Component_List (Record_Def),
                 Governed_By   => New_Assoc_List,
                 Into          => Components,
                 Report_Errors => Errors_Found);
            end if;
         end if;

         if Errors_Found then
            return;
         end if;
      end Step_5;

      --  STEP 6: Find component Values

      Component := Empty;
      Component_Elmt := First_Elmt (Components);

      --  First scan the remaining positional associations in the aggregate.
      --  Remember that at this point Positional_Expr contains the current
      --  positional association if any is left after looking for discriminant
      --  values in step 3.

      while Present (Positional_Expr) and then Present (Component_Elmt) loop
         Component := Node (Component_Elmt);
         Resolve_Aggr_Expr (Positional_Expr, Component);

         --  Ada 2005 (AI-231)

<<<<<<< HEAD
         if Ada_Version >= Ada_05 then
=======
         if Ada_Version >= Ada_05
           and then Nkind (Positional_Expr) = N_Null
         then
>>>>>>> 8c044a9c
            Check_Can_Never_Be_Null (Component, Positional_Expr);
         end if;

         if Present (Get_Value (Component, Component_Associations (N))) then
            Error_Msg_NE
              ("more than one value supplied for Component &", N, Component);
         end if;

         Next (Positional_Expr);
         Next_Elmt (Component_Elmt);
      end loop;

      if Present (Positional_Expr) then
         Error_Msg_N
           ("too many components for record aggregate", Positional_Expr);
      end if;

      --  Now scan for the named arguments of the aggregate

      while Present (Component_Elmt) loop
         Component := Node (Component_Elmt);
         Expr := Get_Value (Component, Component_Associations (N), True);

         --  Ada 2005 (AI-287): Default initialized limited component are
         --  passed to the expander, that will generate calls to the
         --  corresponding IP.

         if Mbox_Present and then Is_Limited_Type (Etype (Component)) then
            Add_Association
              (Component   => Component,
               Expr        => Empty,
               Box_Present => True);

         --  Ada 2005 (AI-287): No value supplied for component

         elsif Mbox_Present and No (Expr) then
            null;

         elsif No (Expr) then
            Error_Msg_NE ("no value supplied for component &!", N, Component);

         else
            Resolve_Aggr_Expr (Expr, Component);
         end if;

         Next_Elmt (Component_Elmt);
      end loop;

      --  STEP 7: check for invalid components + check type in choice list

      Step_7 : declare
         Selectr : Node_Id;
         --  Selector name

         Typech  : Entity_Id;
         --  Type of first component in choice list

      begin
         if Present (Component_Associations (N)) then
            Assoc := First (Component_Associations (N));
         else
            Assoc := Empty;
         end if;

         Verification : while Present (Assoc) loop
            Selectr := First (Choices (Assoc));
            Typech := Empty;

            if Nkind (Selectr) = N_Others_Choice then

               --  Ada 2005 (AI-287): others choice may have expression or mbox

               if No (Others_Etype)
                  and then not Others_Mbox
               then
                  Error_Msg_N
                    ("OTHERS must represent at least one component", Selectr);
               end if;

               exit Verification;
            end if;

            while Present (Selectr) loop
               New_Assoc := First (New_Assoc_List);
               while Present (New_Assoc) loop
                  Component := First (Choices (New_Assoc));
                  exit when Chars (Selectr) = Chars (Component);
                  Next (New_Assoc);
               end loop;

               --  If no association, this is not a legal component of
               --  of the type in question,  except if this is an internal
               --  component supplied by a previous expansion.

               if No (New_Assoc) then
                  if Box_Present (Parent (Selectr)) then
                     null;

                  elsif Chars (Selectr) /= Name_uTag
                    and then Chars (Selectr) /= Name_uParent
                    and then Chars (Selectr) /= Name_uController
                  then
                     if not Has_Discriminants (Typ) then
                        Error_Msg_Node_2 := Typ;
                        Error_Msg_N
                          ("& is not a component of}",
                            Selectr);
                     else
                        Error_Msg_N
                          ("& is not a component of the aggregate subtype",
                            Selectr);
                     end if;

                     Check_Misspelled_Component (Components, Selectr);
                  end if;

               elsif No (Typech) then
                  Typech := Base_Type (Etype (Component));

               elsif Typech /= Base_Type (Etype (Component)) then
                  if not Box_Present (Parent (Selectr)) then
                     Error_Msg_N
                       ("components in choice list must have same type",
                        Selectr);
                  end if;
               end if;

               Next (Selectr);
            end loop;

            Next (Assoc);
         end loop Verification;
      end Step_7;

      --  STEP 8: replace the original aggregate

      Step_8 : declare
         New_Aggregate : constant Node_Id := New_Copy (N);

      begin
         Set_Expressions            (New_Aggregate, No_List);
         Set_Etype                  (New_Aggregate, Etype (N));
         Set_Component_Associations (New_Aggregate, New_Assoc_List);

         Rewrite (N, New_Aggregate);
      end Step_8;
   end Resolve_Record_Aggregate;

   -----------------------------
   -- Check_Can_Never_Be_Null --
   -----------------------------

   procedure Check_Can_Never_Be_Null (Typ : Node_Id; Expr : Node_Id) is
      Comp_Typ : Entity_Id;

   begin
<<<<<<< HEAD
      pragma Assert (Ada_Version >= Ada_05);

      if Nkind (Expr) = N_Null
        and then Can_Never_Be_Null (N)
      then
         Apply_Compile_Time_Constraint_Error
           (N      => Expr,
            Msg    => "(Ada 2005) NULL not allowed in"
                       & " null-excluding components?",
            Reason => CE_Null_Not_Allowed,
            Rep    => False);
=======
      pragma Assert (Ada_Version >= Ada_05
        and then Present (Expr)
        and then Nkind (Expr) = N_Null);

      case Ekind (Typ) is
         when E_Array_Type  =>
            Comp_Typ := Component_Type (Typ);

         when E_Component    |
              E_Discriminant =>
            Comp_Typ := Etype (Typ);

         when others =>
            return;
      end case;

      if Present (Expr)
        and then Can_Never_Be_Null (Comp_Typ)
      then
         Error_Msg_N
           ("(Ada 2005) NULL not allowed in null-excluding components?", Expr);
         Error_Msg_NEL
           ("\& will be raised at run time!?",
            Expr, Standard_Constraint_Error, Sloc (Expr));

         Set_Etype                    (Expr, Comp_Typ);
         Set_Analyzed                 (Expr);
         Install_Null_Excluding_Check (Expr);
>>>>>>> 8c044a9c
      end if;
   end Check_Can_Never_Be_Null;

   ---------------------
   -- Sort_Case_Table --
   ---------------------

   procedure Sort_Case_Table (Case_Table : in out Case_Table_Type) is
      L : constant Int := Case_Table'First;
      U : constant Int := Case_Table'Last;
      K : Int;
      J : Int;
      T : Case_Bounds;

   begin
      K := L;

      while K /= U loop
         T := Case_Table (K + 1);
         J := K + 1;

         while J /= L
           and then Expr_Value (Case_Table (J - 1).Choice_Lo) >
                    Expr_Value (T.Choice_Lo)
         loop
            Case_Table (J) := Case_Table (J - 1);
            J := J - 1;
         end loop;

         Case_Table (J) := T;
         K := K + 1;
      end loop;
   end Sort_Case_Table;

end Sem_Aggr;<|MERGE_RESOLUTION|>--- conflicted
+++ resolved
@@ -1675,13 +1675,9 @@
 
                --  Ada 2005 (AI-231)
 
-<<<<<<< HEAD
-               if Ada_Version >= Ada_05 then
-=======
                if Ada_Version >= Ada_05
                  and then Nkind (Expression (Assoc)) = N_Null
                then
->>>>>>> 8c044a9c
                   Check_Can_Never_Be_Null (Etype (N), Expression (Assoc));
                end if;
 
@@ -1811,13 +1807,9 @@
 
             --  Ada 2005 (AI-231)
 
-<<<<<<< HEAD
-            if Ada_Version >= Ada_05 then
-=======
             if Ada_Version >= Ada_05
               and then Nkind (Expr) = N_Null
             then
->>>>>>> 8c044a9c
                Check_Can_Never_Be_Null (Etype (N), Expr);
             end if;
 
@@ -1833,13 +1825,9 @@
 
             --  Ada 2005 (AI-231)
 
-<<<<<<< HEAD
-            if Ada_Version >= Ada_05 then
-=======
             if Ada_Version >= Ada_05
               and then Nkind (Expression (Assoc)) = N_Null
             then
->>>>>>> 8c044a9c
                Check_Can_Never_Be_Null
                  (Etype (N), Expression (Assoc));
             end if;
@@ -2710,13 +2698,9 @@
 
                --  Ada 2005 (AI-231)
 
-<<<<<<< HEAD
-               if Ada_Version >= Ada_05 then
-=======
                if Ada_Version >= Ada_05
                  and then Nkind (Positional_Expr) = N_Null
                then
->>>>>>> 8c044a9c
                   Check_Can_Never_Be_Null (Discrim, Positional_Expr);
                end if;
 
@@ -2953,13 +2937,9 @@
 
          --  Ada 2005 (AI-231)
 
-<<<<<<< HEAD
-         if Ada_Version >= Ada_05 then
-=======
          if Ada_Version >= Ada_05
            and then Nkind (Positional_Expr) = N_Null
          then
->>>>>>> 8c044a9c
             Check_Can_Never_Be_Null (Component, Positional_Expr);
          end if;
 
@@ -3116,19 +3096,6 @@
       Comp_Typ : Entity_Id;
 
    begin
-<<<<<<< HEAD
-      pragma Assert (Ada_Version >= Ada_05);
-
-      if Nkind (Expr) = N_Null
-        and then Can_Never_Be_Null (N)
-      then
-         Apply_Compile_Time_Constraint_Error
-           (N      => Expr,
-            Msg    => "(Ada 2005) NULL not allowed in"
-                       & " null-excluding components?",
-            Reason => CE_Null_Not_Allowed,
-            Rep    => False);
-=======
       pragma Assert (Ada_Version >= Ada_05
         and then Present (Expr)
         and then Nkind (Expr) = N_Null);
@@ -3157,7 +3124,6 @@
          Set_Etype                    (Expr, Comp_Typ);
          Set_Analyzed                 (Expr);
          Install_Null_Excluding_Check (Expr);
->>>>>>> 8c044a9c
       end if;
    end Check_Can_Never_Be_Null;
 
