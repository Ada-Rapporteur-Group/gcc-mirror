------------------------------------------------------------------------------
--                                                                          --
--                         GNAT COMPILER COMPONENTS                         --
--                                                                          --
--                             S E M _ A G G R                              --
--                                                                          --
--                                 B o d y                                  --
--                                                                          --
--          Copyright (C) 1992-2010, Free Software Foundation, Inc.         --
--                                                                          --
-- GNAT is free software;  you can  redistribute it  and/or modify it under --
-- terms of the  GNU General Public License as published  by the Free Soft- --
-- ware  Foundation;  either version 3,  or (at your option) any later ver- --
-- sion.  GNAT is distributed in the hope that it will be useful, but WITH- --
-- OUT ANY WARRANTY;  without even the  implied warranty of MERCHANTABILITY --
-- or FITNESS FOR A PARTICULAR PURPOSE.  See the GNU General Public License --
-- for  more details.  You should have  received  a copy of the GNU General --
-- Public License  distributed with GNAT; see file COPYING3.  If not, go to --
-- http://www.gnu.org/licenses for a complete copy of the license.          --
--                                                                          --
-- GNAT was originally developed  by the GNAT team at  New York University. --
-- Extensive contributions were provided by Ada Core Technologies Inc.      --
--                                                                          --
------------------------------------------------------------------------------

with Atree;    use Atree;
with Checks;   use Checks;
with Einfo;    use Einfo;
with Elists;   use Elists;
with Errout;   use Errout;
with Expander; use Expander;
with Exp_Tss;  use Exp_Tss;
with Exp_Util; use Exp_Util;
with Freeze;   use Freeze;
with Itypes;   use Itypes;
with Lib;      use Lib;
with Lib.Xref; use Lib.Xref;
with Namet;    use Namet;
with Namet.Sp; use Namet.Sp;
with Nmake;    use Nmake;
with Nlists;   use Nlists;
with Opt;      use Opt;
with Sem;      use Sem;
with Sem_Aux;  use Sem_Aux;
with Sem_Cat;  use Sem_Cat;
with Sem_Ch3;  use Sem_Ch3;
with Sem_Ch13; use Sem_Ch13;
with Sem_Eval; use Sem_Eval;
with Sem_Res;  use Sem_Res;
with Sem_Util; use Sem_Util;
with Sem_Type; use Sem_Type;
with Sem_Warn; use Sem_Warn;
with Sinfo;    use Sinfo;
with Snames;   use Snames;
with Stringt;  use Stringt;
with Stand;    use Stand;
with Style;    use Style;
with Targparm; use Targparm;
with Tbuild;   use Tbuild;
with Uintp;    use Uintp;

package body Sem_Aggr is

   type Case_Bounds is record
     Choice_Lo   : Node_Id;
     Choice_Hi   : Node_Id;
     Choice_Node : Node_Id;
   end record;

   type Case_Table_Type is array (Nat range <>) of Case_Bounds;
   --  Table type used by Check_Case_Choices procedure

   -----------------------
   -- Local Subprograms --
   -----------------------

   procedure Sort_Case_Table (Case_Table : in out Case_Table_Type);
   --  Sort the Case Table using the Lower Bound of each Choice as the key.
   --  A simple insertion sort is used since the number of choices in a case
   --  statement of variant part will usually be small and probably in near
   --  sorted order.

   procedure Check_Can_Never_Be_Null (Typ : Entity_Id; Expr : Node_Id);
   --  Ada 2005 (AI-231): Check bad usage of null for a component for which
   --  null exclusion (NOT NULL) is specified. Typ can be an E_Array_Type for
   --  the array case (the component type of the array will be used) or an
   --  E_Component/E_Discriminant entity in the record case, in which case the
   --  type of the component will be used for the test. If Typ is any other
   --  kind of entity, the call is ignored. Expr is the component node in the
   --  aggregate which is known to have a null value. A warning message will be
   --  issued if the component is null excluding.
   --
   --  It would be better to pass the proper type for Typ ???

   procedure Check_Expr_OK_In_Limited_Aggregate (Expr : Node_Id);
   --  Check that Expr is either not limited or else is one of the cases of
   --  expressions allowed for a limited component association (namely, an
   --  aggregate, function call, or <> notation). Report error for violations.

   ------------------------------------------------------
   -- Subprograms used for RECORD AGGREGATE Processing --
   ------------------------------------------------------

   procedure Resolve_Record_Aggregate (N : Node_Id; Typ : Entity_Id);
   --  This procedure performs all the semantic checks required for record
   --  aggregates. Note that for aggregates analysis and resolution go
   --  hand in hand. Aggregate analysis has been delayed up to here and
   --  it is done while resolving the aggregate.
   --
   --    N is the N_Aggregate node.
   --    Typ is the record type for the aggregate resolution
   --
   --  While performing the semantic checks, this procedure builds a new
   --  Component_Association_List where each record field appears alone in a
   --  Component_Choice_List along with its corresponding expression. The
   --  record fields in the Component_Association_List appear in the same order
   --  in which they appear in the record type Typ.
   --
   --  Once this new Component_Association_List is built and all the semantic
   --  checks performed, the original aggregate subtree is replaced with the
   --  new named record aggregate just built. Note that subtree substitution is
   --  performed with Rewrite so as to be able to retrieve the original
   --  aggregate.
   --
   --  The aggregate subtree manipulation performed by Resolve_Record_Aggregate
   --  yields the aggregate format expected by Gigi. Typically, this kind of
   --  tree manipulations are done in the expander. However, because the
   --  semantic checks that need to be performed on record aggregates really go
   --  hand in hand with the record aggregate normalization, the aggregate
   --  subtree transformation is performed during resolution rather than
   --  expansion. Had we decided otherwise we would have had to duplicate most
   --  of the code in the expansion procedure Expand_Record_Aggregate. Note,
   --  however, that all the expansion concerning aggregates for tagged records
   --  is done in Expand_Record_Aggregate.
   --
   --  The algorithm of Resolve_Record_Aggregate proceeds as follows:
   --
   --  1. Make sure that the record type against which the record aggregate
   --     has to be resolved is not abstract. Furthermore if the type is a
   --     null aggregate make sure the input aggregate N is also null.
   --
   --  2. Verify that the structure of the aggregate is that of a record
   --     aggregate. Specifically, look for component associations and ensure
   --     that each choice list only has identifiers or the N_Others_Choice
   --     node. Also make sure that if present, the N_Others_Choice occurs
   --     last and by itself.
   --
   --  3. If Typ contains discriminants, the values for each discriminant is
   --     looked for. If the record type Typ has variants, we check that the
   --     expressions corresponding to each discriminant ruling the (possibly
   --     nested) variant parts of Typ, are static. This allows us to determine
   --     the variant parts to which the rest of the aggregate must conform.
   --     The names of discriminants with their values are saved in a new
   --     association list, New_Assoc_List which is later augmented with the
   --     names and values of the remaining components in the record type.
   --
   --     During this phase we also make sure that every discriminant is
   --     assigned exactly one value. Note that when several values for a given
   --     discriminant are found, semantic processing continues looking for
   --     further errors. In this case it's the first discriminant value found
   --     which we will be recorded.
   --
   --     IMPORTANT NOTE: For derived tagged types this procedure expects
   --     First_Discriminant and Next_Discriminant to give the correct list
   --     of discriminants, in the correct order.
   --
   --  4. After all the discriminant values have been gathered, we can set the
   --     Etype of the record aggregate. If Typ contains no discriminants this
   --     is straightforward: the Etype of N is just Typ, otherwise a new
   --     implicit constrained subtype of Typ is built to be the Etype of N.
   --
   --  5. Gather the remaining record components according to the discriminant
   --     values. This involves recursively traversing the record type
   --     structure to see what variants are selected by the given discriminant
   --     values. This processing is a little more convoluted if Typ is a
   --     derived tagged types since we need to retrieve the record structure
   --     of all the ancestors of Typ.
   --
   --  6. After gathering the record components we look for their values in the
   --     record aggregate and emit appropriate error messages should we not
   --     find such values or should they be duplicated.
   --
   --  7. We then make sure no illegal component names appear in the record
   --     aggregate and make sure that the type of the record components
   --     appearing in a same choice list is the same. Finally we ensure that
   --     the others choice, if present, is used to provide the value of at
   --     least a record component.
   --
   --  8. The original aggregate node is replaced with the new named aggregate
   --     built in steps 3 through 6, as explained earlier.
   --
   --  Given the complexity of record aggregate resolution, the primary goal of
   --  this routine is clarity and simplicity rather than execution and storage
   --  efficiency. If there are only positional components in the aggregate the
   --  running time is linear. If there are associations the running time is
   --  still linear as long as the order of the associations is not too far off
   --  the order of the components in the record type. If this is not the case
   --  the running time is at worst quadratic in the size of the association
   --  list.

   procedure Check_Misspelled_Component
     (Elements  : Elist_Id;
      Component : Node_Id);
   --  Give possible misspelling diagnostic if Component is likely to be a
   --  misspelling of one of the components of the Assoc_List. This is called
   --  by Resolve_Aggr_Expr after producing an invalid component error message.

   procedure Check_Static_Discriminated_Subtype (T : Entity_Id; V : Node_Id);
   --  An optimization: determine whether a discriminated subtype has a static
   --  constraint, and contains array components whose length is also static,
   --  either because they are constrained by the discriminant, or because the
   --  original component bounds are static.

   -----------------------------------------------------
   -- Subprograms used for ARRAY AGGREGATE Processing --
   -----------------------------------------------------

   function Resolve_Array_Aggregate
     (N              : Node_Id;
      Index          : Node_Id;
      Index_Constr   : Node_Id;
      Component_Typ  : Entity_Id;
      Others_Allowed : Boolean) return Boolean;
   --  This procedure performs the semantic checks for an array aggregate.
   --  True is returned if the aggregate resolution succeeds.
   --
   --  The procedure works by recursively checking each nested aggregate.
   --  Specifically, after checking a sub-aggregate nested at the i-th level
   --  we recursively check all the subaggregates at the i+1-st level (if any).
   --  Note that for aggregates analysis and resolution go hand in hand.
   --  Aggregate analysis has been delayed up to here and it is done while
   --  resolving the aggregate.
   --
   --    N is the current N_Aggregate node to be checked.
   --
   --    Index is the index node corresponding to the array sub-aggregate that
   --    we are currently checking (RM 4.3.3 (8)). Its Etype is the
   --    corresponding index type (or subtype).
   --
   --    Index_Constr is the node giving the applicable index constraint if
   --    any (RM 4.3.3 (10)). It "is a constraint provided by certain
   --    contexts [...] that can be used to determine the bounds of the array
   --    value specified by the aggregate". If Others_Allowed below is False
   --    there is no applicable index constraint and this node is set to Index.
   --
   --    Component_Typ is the array component type.
   --
   --    Others_Allowed indicates whether an others choice is allowed
   --    in the context where the top-level aggregate appeared.
   --
   --  The algorithm of Resolve_Array_Aggregate proceeds as follows:
   --
   --  1. Make sure that the others choice, if present, is by itself and
   --     appears last in the sub-aggregate. Check that we do not have
   --     positional and named components in the array sub-aggregate (unless
   --     the named association is an others choice). Finally if an others
   --     choice is present, make sure it is allowed in the aggregate context.
   --
   --  2. If the array sub-aggregate contains discrete_choices:
   --
   --     (A) Verify their validity. Specifically verify that:
   --
   --        (a) If a null range is present it must be the only possible
   --            choice in the array aggregate.
   --
   --        (b) Ditto for a non static range.
   --
   --        (c) Ditto for a non static expression.
   --
   --        In addition this step analyzes and resolves each discrete_choice,
   --        making sure that its type is the type of the corresponding Index.
   --        If we are not at the lowest array aggregate level (in the case of
   --        multi-dimensional aggregates) then invoke Resolve_Array_Aggregate
   --        recursively on each component expression. Otherwise, resolve the
   --        bottom level component expressions against the expected component
   --        type ONLY IF the component corresponds to a single discrete choice
   --        which is not an others choice (to see why read the DELAYED
   --        COMPONENT RESOLUTION below).
   --
   --     (B) Determine the bounds of the sub-aggregate and lowest and
   --         highest choice values.
   --
   --  3. For positional aggregates:
   --
   --     (A) Loop over the component expressions either recursively invoking
   --         Resolve_Array_Aggregate on each of these for multi-dimensional
   --         array aggregates or resolving the bottom level component
   --         expressions against the expected component type.
   --
   --     (B) Determine the bounds of the positional sub-aggregates.
   --
   --  4. Try to determine statically whether the evaluation of the array
   --     sub-aggregate raises Constraint_Error. If yes emit proper
   --     warnings. The precise checks are the following:
   --
   --     (A) Check that the index range defined by aggregate bounds is
   --         compatible with corresponding index subtype.
   --         We also check against the base type. In fact it could be that
   --         Low/High bounds of the base type are static whereas those of
   --         the index subtype are not. Thus if we can statically catch
   --         a problem with respect to the base type we are guaranteed
   --         that the same problem will arise with the index subtype
   --
   --     (B) If we are dealing with a named aggregate containing an others
   --         choice and at least one discrete choice then make sure the range
   --         specified by the discrete choices does not overflow the
   --         aggregate bounds. We also check against the index type and base
   --         type bounds for the same reasons given in (A).
   --
   --     (C) If we are dealing with a positional aggregate with an others
   --         choice make sure the number of positional elements specified
   --         does not overflow the aggregate bounds. We also check against
   --         the index type and base type bounds as mentioned in (A).
   --
   --     Finally construct an N_Range node giving the sub-aggregate bounds.
   --     Set the Aggregate_Bounds field of the sub-aggregate to be this
   --     N_Range. The routine Array_Aggr_Subtype below uses such N_Ranges
   --     to build the appropriate aggregate subtype. Aggregate_Bounds
   --     information is needed during expansion.
   --
   --  DELAYED COMPONENT RESOLUTION: The resolution of bottom level component
   --  expressions in an array aggregate may call Duplicate_Subexpr or some
   --  other routine that inserts code just outside the outermost aggregate.
   --  If the array aggregate contains discrete choices or an others choice,
   --  this may be wrong. Consider for instance the following example.
   --
   --    type Rec is record
   --       V : Integer := 0;
   --    end record;
   --
   --    type Acc_Rec is access Rec;
   --    Arr : array (1..3) of Acc_Rec := (1 .. 3 => new Rec);
   --
   --  Then the transformation of "new Rec" that occurs during resolution
   --  entails the following code modifications
   --
   --    P7b : constant Acc_Rec := new Rec;
   --    RecIP (P7b.all);
   --    Arr : array (1..3) of Acc_Rec := (1 .. 3 => P7b);
   --
   --  This code transformation is clearly wrong, since we need to call
   --  "new Rec" for each of the 3 array elements. To avoid this problem we
   --  delay resolution of the components of non positional array aggregates
   --  to the expansion phase. As an optimization, if the discrete choice
   --  specifies a single value we do not delay resolution.

   function Array_Aggr_Subtype (N : Node_Id; Typ : Node_Id) return Entity_Id;
   --  This routine returns the type or subtype of an array aggregate.
   --
   --    N is the array aggregate node whose type we return.
   --
   --    Typ is the context type in which N occurs.
   --
   --  This routine creates an implicit array subtype whose bounds are
   --  those defined by the aggregate. When this routine is invoked
   --  Resolve_Array_Aggregate has already processed aggregate N. Thus the
   --  Aggregate_Bounds of each sub-aggregate, is an N_Range node giving the
   --  sub-aggregate bounds. When building the aggregate itype, this function
   --  traverses the array aggregate N collecting such Aggregate_Bounds and
   --  constructs the proper array aggregate itype.
   --
   --  Note that in the case of multidimensional aggregates each inner
   --  sub-aggregate corresponding to a given array dimension, may provide a
   --  different bounds. If it is possible to determine statically that
   --  some sub-aggregates corresponding to the same index do not have the
   --  same bounds, then a warning is emitted. If such check is not possible
   --  statically (because some sub-aggregate bounds are dynamic expressions)
   --  then this job is left to the expander. In all cases the particular
   --  bounds that this function will chose for a given dimension is the first
   --  N_Range node for a sub-aggregate corresponding to that dimension.
   --
   --  Note that the Raises_Constraint_Error flag of an array aggregate
   --  whose evaluation is determined to raise CE by Resolve_Array_Aggregate,
   --  is set in Resolve_Array_Aggregate but the aggregate is not
   --  immediately replaced with a raise CE. In fact, Array_Aggr_Subtype must
   --  first construct the proper itype for the aggregate (Gigi needs
   --  this). After constructing the proper itype we will eventually  replace
   --  the top-level aggregate with a raise CE (done in Resolve_Aggregate).
   --  Of course in cases such as:
   --
   --     type Arr is array (integer range <>) of Integer;
   --     A : Arr := (positive range -1 .. 2 => 0);
   --
   --  The bounds of the aggregate itype are cooked up to look reasonable
   --  (in this particular case the bounds will be 1 .. 2).

   procedure Aggregate_Constraint_Checks
     (Exp       : Node_Id;
      Check_Typ : Entity_Id);
   --  Checks expression Exp against subtype Check_Typ. If Exp is an
   --  aggregate and Check_Typ a constrained record type with discriminants,
   --  we generate the appropriate discriminant checks. If Exp is an array
   --  aggregate then emit the appropriate length checks. If Exp is a scalar
   --  type, or a string literal, Exp is changed into Check_Typ'(Exp) to
   --  ensure that range checks are performed at run time.

   procedure Make_String_Into_Aggregate (N : Node_Id);
   --  A string literal can appear in  a context in  which a one dimensional
   --  array of characters is expected. This procedure simply rewrites the
   --  string as an aggregate, prior to resolution.

   ---------------------------------
   -- Aggregate_Constraint_Checks --
   ---------------------------------

   procedure Aggregate_Constraint_Checks
     (Exp       : Node_Id;
      Check_Typ : Entity_Id)
   is
      Exp_Typ : constant Entity_Id  := Etype (Exp);

   begin
      if Raises_Constraint_Error (Exp) then
         return;
      end if;

      --  Ada 2005 (AI-230): Generate a conversion to an anonymous access
      --  component's type to force the appropriate accessibility checks.

      --  Ada 2005 (AI-231): Generate conversion to the null-excluding
      --  type to force the corresponding run-time check

      if Is_Access_Type (Check_Typ)
        and then ((Is_Local_Anonymous_Access (Check_Typ))
                    or else (Can_Never_Be_Null (Check_Typ)
                               and then not Can_Never_Be_Null (Exp_Typ)))
      then
         Rewrite (Exp, Convert_To (Check_Typ, Relocate_Node (Exp)));
         Analyze_And_Resolve (Exp, Check_Typ);
         Check_Unset_Reference (Exp);
      end if;

      --  This is really expansion activity, so make sure that expansion
      --  is on and is allowed.

      if not Expander_Active or else In_Spec_Expression then
         return;
      end if;

      --  First check if we have to insert discriminant checks

      if Has_Discriminants (Exp_Typ) then
         Apply_Discriminant_Check (Exp, Check_Typ);

      --  Next emit length checks for array aggregates

      elsif Is_Array_Type (Exp_Typ) then
         Apply_Length_Check (Exp, Check_Typ);

      --  Finally emit scalar and string checks. If we are dealing with a
      --  scalar literal we need to check by hand because the Etype of
      --  literals is not necessarily correct.

      elsif Is_Scalar_Type (Exp_Typ)
        and then Compile_Time_Known_Value (Exp)
      then
         if Is_Out_Of_Range (Exp, Base_Type (Check_Typ)) then
            Apply_Compile_Time_Constraint_Error
              (Exp, "value not in range of}?", CE_Range_Check_Failed,
               Ent => Base_Type (Check_Typ),
               Typ => Base_Type (Check_Typ));

         elsif Is_Out_Of_Range (Exp, Check_Typ) then
            Apply_Compile_Time_Constraint_Error
              (Exp, "value not in range of}?", CE_Range_Check_Failed,
               Ent => Check_Typ,
               Typ => Check_Typ);

         elsif not Range_Checks_Suppressed (Check_Typ) then
            Apply_Scalar_Range_Check (Exp, Check_Typ);
         end if;

      --  Verify that target type is also scalar, to prevent view anomalies
      --  in instantiations.

      elsif (Is_Scalar_Type (Exp_Typ)
              or else Nkind (Exp) = N_String_Literal)
        and then Is_Scalar_Type (Check_Typ)
        and then Exp_Typ /= Check_Typ
      then
         if Is_Entity_Name (Exp)
           and then Ekind (Entity (Exp)) = E_Constant
         then
            --  If expression is a constant, it is worthwhile checking whether
            --  it is a bound of the type.

            if (Is_Entity_Name (Type_Low_Bound (Check_Typ))
                 and then Entity (Exp) = Entity (Type_Low_Bound (Check_Typ)))
              or else (Is_Entity_Name (Type_High_Bound (Check_Typ))
                and then Entity (Exp) = Entity (Type_High_Bound (Check_Typ)))
            then
               return;

            else
               Rewrite (Exp, Convert_To (Check_Typ, Relocate_Node (Exp)));
               Analyze_And_Resolve (Exp, Check_Typ);
               Check_Unset_Reference (Exp);
            end if;
         else
            Rewrite (Exp, Convert_To (Check_Typ, Relocate_Node (Exp)));
            Analyze_And_Resolve (Exp, Check_Typ);
            Check_Unset_Reference (Exp);
         end if;

      end if;
   end Aggregate_Constraint_Checks;

   ------------------------
   -- Array_Aggr_Subtype --
   ------------------------

   function Array_Aggr_Subtype
     (N   : Node_Id;
      Typ : Entity_Id) return Entity_Id
   is
      Aggr_Dimension : constant Pos := Number_Dimensions (Typ);
      --  Number of aggregate index dimensions

      Aggr_Range : array (1 .. Aggr_Dimension) of Node_Id := (others => Empty);
      --  Constrained N_Range of each index dimension in our aggregate itype

      Aggr_Low   : array (1 .. Aggr_Dimension) of Node_Id := (others => Empty);
      Aggr_High  : array (1 .. Aggr_Dimension) of Node_Id := (others => Empty);
      --  Low and High bounds for each index dimension in our aggregate itype

      Is_Fully_Positional : Boolean := True;

      procedure Collect_Aggr_Bounds (N : Node_Id; Dim : Pos);
      --  N is an array (sub-)aggregate. Dim is the dimension corresponding
      --  to (sub-)aggregate N. This procedure collects and removes the side
      --  effects of the constrained N_Range nodes corresponding to each index
      --  dimension of our aggregate itype. These N_Range nodes are collected
      --  in Aggr_Range above.
      --
      --  Likewise collect in Aggr_Low & Aggr_High above the low and high
      --  bounds of each index dimension. If, when collecting, two bounds
      --  corresponding to the same dimension are static and found to differ,
      --  then emit a warning, and mark N as raising Constraint_Error.

      -------------------------
      -- Collect_Aggr_Bounds --
      -------------------------

      procedure Collect_Aggr_Bounds (N : Node_Id; Dim : Pos) is
         This_Range : constant Node_Id := Aggregate_Bounds (N);
         --  The aggregate range node of this specific sub-aggregate

         This_Low  : constant Node_Id := Low_Bound (Aggregate_Bounds (N));
         This_High : constant Node_Id := High_Bound (Aggregate_Bounds (N));
         --  The aggregate bounds of this specific sub-aggregate

         Assoc : Node_Id;
         Expr  : Node_Id;

      begin
         Remove_Side_Effects (This_Low,  Variable_Ref => True);
         Remove_Side_Effects (This_High, Variable_Ref => True);

         --  Collect the first N_Range for a given dimension that you find.
         --  For a given dimension they must be all equal anyway.

         if No (Aggr_Range (Dim)) then
            Aggr_Low (Dim)   := This_Low;
            Aggr_High (Dim)  := This_High;
            Aggr_Range (Dim) := This_Range;

         else
            if Compile_Time_Known_Value (This_Low) then
               if not Compile_Time_Known_Value (Aggr_Low (Dim)) then
                  Aggr_Low (Dim)  := This_Low;

               elsif Expr_Value (This_Low) /= Expr_Value (Aggr_Low (Dim)) then
                  Set_Raises_Constraint_Error (N);
                  Error_Msg_N ("sub-aggregate low bound mismatch?", N);
                  Error_Msg_N
                     ("\Constraint_Error will be raised at run time?", N);
               end if;
            end if;

            if Compile_Time_Known_Value (This_High) then
               if not Compile_Time_Known_Value (Aggr_High (Dim)) then
                  Aggr_High (Dim)  := This_High;

               elsif
                 Expr_Value (This_High) /= Expr_Value (Aggr_High (Dim))
               then
                  Set_Raises_Constraint_Error (N);
                  Error_Msg_N ("sub-aggregate high bound mismatch?", N);
                  Error_Msg_N
                     ("\Constraint_Error will be raised at run time?", N);
               end if;
            end if;
         end if;

         if Dim < Aggr_Dimension then

            --  Process positional components

            if Present (Expressions (N)) then
               Expr := First (Expressions (N));
               while Present (Expr) loop
                  Collect_Aggr_Bounds (Expr, Dim + 1);
                  Next (Expr);
               end loop;
            end if;

            --  Process component associations

            if Present (Component_Associations (N)) then
               Is_Fully_Positional := False;

               Assoc := First (Component_Associations (N));
               while Present (Assoc) loop
                  Expr := Expression (Assoc);
                  Collect_Aggr_Bounds (Expr, Dim + 1);
                  Next (Assoc);
               end loop;
            end if;
         end if;
      end Collect_Aggr_Bounds;

      --  Array_Aggr_Subtype variables

      Itype : Entity_Id;
      --  The final itype of the overall aggregate

      Index_Constraints : constant List_Id := New_List;
      --  The list of index constraints of the aggregate itype

   --  Start of processing for Array_Aggr_Subtype

   begin
      --  Make sure that the list of index constraints is properly attached to
      --  the tree, and then collect the aggregate bounds.

      Set_Parent (Index_Constraints, N);
      Collect_Aggr_Bounds (N, 1);

      --  Build the list of constrained indexes of our aggregate itype

      for J in 1 .. Aggr_Dimension loop
         Create_Index : declare
            Index_Base : constant Entity_Id :=
                           Base_Type (Etype (Aggr_Range (J)));
            Index_Typ  : Entity_Id;

         begin
            --  Construct the Index subtype, and associate it with the range
            --  construct that generates it.

            Index_Typ :=
              Create_Itype (Subtype_Kind (Ekind (Index_Base)), Aggr_Range (J));

            Set_Etype (Index_Typ, Index_Base);

            if Is_Character_Type (Index_Base) then
               Set_Is_Character_Type (Index_Typ);
            end if;

            Set_Size_Info      (Index_Typ,                (Index_Base));
            Set_RM_Size        (Index_Typ, RM_Size        (Index_Base));
            Set_First_Rep_Item (Index_Typ, First_Rep_Item (Index_Base));
            Set_Scalar_Range   (Index_Typ, Aggr_Range (J));

            if Is_Discrete_Or_Fixed_Point_Type (Index_Typ) then
               Set_RM_Size (Index_Typ, UI_From_Int (Minimum_Size (Index_Typ)));
            end if;

            Set_Etype (Aggr_Range (J), Index_Typ);

            Append (Aggr_Range (J), To => Index_Constraints);
         end Create_Index;
      end loop;

      --  Now build the Itype

      Itype := Create_Itype (E_Array_Subtype, N);

      Set_First_Rep_Item         (Itype, First_Rep_Item        (Typ));
      Set_Convention             (Itype, Convention            (Typ));
      Set_Depends_On_Private     (Itype, Has_Private_Component (Typ));
      Set_Etype                  (Itype, Base_Type             (Typ));
      Set_Has_Alignment_Clause   (Itype, Has_Alignment_Clause  (Typ));
      Set_Is_Aliased             (Itype, Is_Aliased            (Typ));
      Set_Depends_On_Private     (Itype, Depends_On_Private    (Typ));

      Copy_Suppress_Status (Index_Check,  Typ, Itype);
      Copy_Suppress_Status (Length_Check, Typ, Itype);

      Set_First_Index    (Itype, First (Index_Constraints));
      Set_Is_Constrained (Itype, True);
      Set_Is_Internal    (Itype, True);

      --  A simple optimization: purely positional aggregates of static
      --  components should be passed to gigi unexpanded whenever possible, and
      --  regardless of the staticness of the bounds themselves. Subsequent
      --  checks in exp_aggr verify that type is not packed, etc.

      Set_Size_Known_At_Compile_Time (Itype,
         Is_Fully_Positional
           and then Comes_From_Source (N)
           and then Size_Known_At_Compile_Time (Component_Type (Typ)));

      --  We always need a freeze node for a packed array subtype, so that we
      --  can build the Packed_Array_Type corresponding to the subtype. If
      --  expansion is disabled, the packed array subtype is not built, and we
      --  must not generate a freeze node for the type, or else it will appear
      --  incomplete to gigi.

      if Is_Packed (Itype)
        and then not In_Spec_Expression
        and then Expander_Active
      then
         Freeze_Itype (Itype, N);
      end if;

      return Itype;
   end Array_Aggr_Subtype;

   --------------------------------
   -- Check_Misspelled_Component --
   --------------------------------

   procedure Check_Misspelled_Component
     (Elements  : Elist_Id;
      Component : Node_Id)
   is
      Max_Suggestions   : constant := 2;

      Nr_Of_Suggestions : Natural := 0;
      Suggestion_1      : Entity_Id := Empty;
      Suggestion_2      : Entity_Id := Empty;
      Component_Elmt    : Elmt_Id;

   begin
      --  All the components of List are matched against Component and a count
      --  is maintained of possible misspellings. When at the end of the
      --  the analysis there are one or two (not more!) possible misspellings,
      --  these misspellings will be suggested as possible correction.

      Component_Elmt := First_Elmt (Elements);
      while Nr_Of_Suggestions <= Max_Suggestions
        and then Present (Component_Elmt)
      loop
         if Is_Bad_Spelling_Of
              (Chars (Node (Component_Elmt)),
               Chars (Component))
         then
            Nr_Of_Suggestions := Nr_Of_Suggestions + 1;

            case Nr_Of_Suggestions is
               when 1      => Suggestion_1 := Node (Component_Elmt);
               when 2      => Suggestion_2 := Node (Component_Elmt);
               when others => exit;
            end case;
         end if;

         Next_Elmt (Component_Elmt);
      end loop;

      --  Report at most two suggestions

      if Nr_Of_Suggestions = 1 then
         Error_Msg_NE -- CODEFIX
           ("\possible misspelling of&", Component, Suggestion_1);

      elsif Nr_Of_Suggestions = 2 then
         Error_Msg_Node_2 := Suggestion_2;
         Error_Msg_NE -- CODEFIX
           ("\possible misspelling of& or&", Component, Suggestion_1);
      end if;
   end Check_Misspelled_Component;

   ----------------------------------------
   -- Check_Expr_OK_In_Limited_Aggregate --
   ----------------------------------------

   procedure Check_Expr_OK_In_Limited_Aggregate (Expr : Node_Id) is
   begin
      if Is_Limited_Type (Etype (Expr))
         and then Comes_From_Source (Expr)
         and then not In_Instance_Body
      then
         if not OK_For_Limited_Init (Etype (Expr), Expr) then
            Error_Msg_N ("initialization not allowed for limited types", Expr);
            Explain_Limited_Type (Etype (Expr), Expr);
         end if;
      end if;
   end Check_Expr_OK_In_Limited_Aggregate;

   ----------------------------------------
   -- Check_Static_Discriminated_Subtype --
   ----------------------------------------

   procedure Check_Static_Discriminated_Subtype (T : Entity_Id; V : Node_Id) is
      Disc : constant Entity_Id := First_Discriminant (T);
      Comp : Entity_Id;
      Ind  : Entity_Id;

   begin
      if Has_Record_Rep_Clause (T) then
         return;

      elsif Present (Next_Discriminant (Disc)) then
         return;

      elsif Nkind (V) /= N_Integer_Literal then
         return;
      end if;

      Comp := First_Component (T);
      while Present (Comp) loop
         if Is_Scalar_Type (Etype (Comp)) then
            null;

         elsif Is_Private_Type (Etype (Comp))
           and then Present (Full_View (Etype (Comp)))
           and then Is_Scalar_Type (Full_View (Etype (Comp)))
         then
            null;

         elsif Is_Array_Type (Etype (Comp)) then
            if Is_Bit_Packed_Array (Etype (Comp)) then
               return;
            end if;

            Ind := First_Index (Etype (Comp));
            while Present (Ind) loop
               if Nkind (Ind) /= N_Range
                 or else Nkind (Low_Bound (Ind)) /= N_Integer_Literal
                 or else Nkind (High_Bound (Ind)) /= N_Integer_Literal
               then
                  return;
               end if;

               Next_Index (Ind);
            end loop;

         else
            return;
         end if;

         Next_Component (Comp);
      end loop;

      --  On exit, all components have statically known sizes

      Set_Size_Known_At_Compile_Time (T);
   end Check_Static_Discriminated_Subtype;

   --------------------------------
   -- Make_String_Into_Aggregate --
   --------------------------------

   procedure Make_String_Into_Aggregate (N : Node_Id) is
      Exprs  : constant List_Id    := New_List;
      Loc    : constant Source_Ptr := Sloc (N);
      Str    : constant String_Id  := Strval (N);
      Strlen : constant Nat        := String_Length (Str);
      C      : Char_Code;
      C_Node : Node_Id;
      New_N  : Node_Id;
      P      : Source_Ptr;

   begin
      P := Loc + 1;
      for J in  1 .. Strlen loop
         C := Get_String_Char (Str, J);
         Set_Character_Literal_Name (C);

         C_Node :=
           Make_Character_Literal (P,
             Chars              => Name_Find,
             Char_Literal_Value => UI_From_CC (C));
         Set_Etype (C_Node, Any_Character);
         Append_To (Exprs, C_Node);

         P := P + 1;
         --  Something special for wide strings???
      end loop;

      New_N := Make_Aggregate (Loc, Expressions => Exprs);
      Set_Analyzed (New_N);
      Set_Etype (New_N, Any_Composite);

      Rewrite (N, New_N);
   end Make_String_Into_Aggregate;

   -----------------------
   -- Resolve_Aggregate --
   -----------------------

   procedure Resolve_Aggregate (N : Node_Id; Typ : Entity_Id) is
      Loc   : constant Source_Ptr := Sloc (N);
      Pkind : constant Node_Kind  := Nkind (Parent (N));

      Aggr_Subtyp : Entity_Id;
      --  The actual aggregate subtype. This is not necessarily the same as Typ
      --  which is the subtype of the context in which the aggregate was found.

   begin
      --  Ignore junk empty aggregate resulting from parser error

      if No (Expressions (N))
        and then No (Component_Associations (N))
        and then not Null_Record_Present (N)
      then
         return;
      end if;

      --  Check for aggregates not allowed in configurable run-time mode.
      --  We allow all cases of aggregates that do not come from source, since
      --  these are all assumed to be small (e.g. bounds of a string literal).
      --  We also allow aggregates of types we know to be small.

      if not Support_Aggregates_On_Target
        and then Comes_From_Source (N)
        and then (not Known_Static_Esize (Typ) or else Esize (Typ) > 64)
      then
         Error_Msg_CRT ("aggregate", N);
      end if;

      --  Ada 2005 (AI-287): Limited aggregates allowed

      if Is_Limited_Type (Typ) and then Ada_Version < Ada_2005 then
         Error_Msg_N ("aggregate type cannot be limited", N);
         Explain_Limited_Type (Typ, N);

      elsif Is_Class_Wide_Type (Typ) then
         Error_Msg_N ("type of aggregate cannot be class-wide", N);

      elsif Typ = Any_String
        or else Typ = Any_Composite
      then
         Error_Msg_N ("no unique type for aggregate", N);
         Set_Etype (N, Any_Composite);

      elsif Is_Array_Type (Typ) and then Null_Record_Present (N) then
         Error_Msg_N ("null record forbidden in array aggregate", N);

      elsif Is_Record_Type (Typ) then
         Resolve_Record_Aggregate (N, Typ);

      elsif Is_Array_Type (Typ) then

         --  First a special test, for the case of a positional aggregate
         --  of characters which can be replaced by a string literal.

         --  Do not perform this transformation if this was a string literal to
         --  start with, whose components needed constraint checks, or if the
         --  component type is non-static, because it will require those checks
         --  and be transformed back into an aggregate.

         if Number_Dimensions (Typ) = 1
           and then Is_Standard_Character_Type (Component_Type (Typ))
           and then No (Component_Associations (N))
           and then not Is_Limited_Composite (Typ)
           and then not Is_Private_Composite (Typ)
           and then not Is_Bit_Packed_Array (Typ)
           and then Nkind (Original_Node (Parent (N))) /= N_String_Literal
           and then Is_Static_Subtype (Component_Type (Typ))
         then
            declare
               Expr : Node_Id;

            begin
               Expr := First (Expressions (N));
               while Present (Expr) loop
                  exit when Nkind (Expr) /= N_Character_Literal;
                  Next (Expr);
               end loop;

               if No (Expr) then
                  Start_String;

                  Expr := First (Expressions (N));
                  while Present (Expr) loop
                     Store_String_Char (UI_To_CC (Char_Literal_Value (Expr)));
                     Next (Expr);
                  end loop;

                  Rewrite (N, Make_String_Literal (Loc, End_String));

                  Analyze_And_Resolve (N, Typ);
                  return;
               end if;
            end;
         end if;

         --  Here if we have a real aggregate to deal with

         Array_Aggregate : declare
            Aggr_Resolved : Boolean;

            Aggr_Typ : constant Entity_Id := Etype (Typ);
            --  This is the unconstrained array type, which is the type against
            --  which the aggregate is to be resolved. Typ itself is the array
            --  type of the context which may not be the same subtype as the
            --  subtype for the final aggregate.

         begin
            --  In the following we determine whether an OTHERS choice is
            --  allowed inside the array aggregate. The test checks the context
            --  in which the array aggregate occurs. If the context does not
            --  permit it, or the aggregate type is unconstrained, an OTHERS
            --  choice is not allowed.

            --  If expansion is disabled (generic context, or semantics-only
            --  mode) actual subtypes cannot be constructed, and the type of an
            --  object may be its unconstrained nominal type. However, if the
            --  context is an assignment, we assume that OTHERS is allowed,
            --  because the target of the assignment will have a constrained
            --  subtype when fully compiled.

            --  Note that there is no node for Explicit_Actual_Parameter.
            --  To test for this context we therefore have to test for node
            --  N_Parameter_Association which itself appears only if there is a
            --  formal parameter. Consequently we also need to test for
            --  N_Procedure_Call_Statement or N_Function_Call.

            Set_Etype (N, Aggr_Typ);  --  May be overridden later on

            if Is_Constrained (Typ) and then
              (Pkind = N_Assignment_Statement      or else
               Pkind = N_Parameter_Association     or else
               Pkind = N_Function_Call             or else
               Pkind = N_Procedure_Call_Statement  or else
               Pkind = N_Generic_Association       or else
               Pkind = N_Formal_Object_Declaration or else
               Pkind = N_Simple_Return_Statement   or else
               Pkind = N_Object_Declaration        or else
               Pkind = N_Component_Declaration     or else
               Pkind = N_Parameter_Specification   or else
               Pkind = N_Qualified_Expression      or else
               Pkind = N_Aggregate                 or else
               Pkind = N_Extension_Aggregate       or else
               Pkind = N_Component_Association)
            then
               Aggr_Resolved :=
                 Resolve_Array_Aggregate
                   (N,
                    Index          => First_Index (Aggr_Typ),
                    Index_Constr   => First_Index (Typ),
                    Component_Typ  => Component_Type (Typ),
                    Others_Allowed => True);

            elsif not Expander_Active
              and then Pkind = N_Assignment_Statement
            then
               Aggr_Resolved :=
                 Resolve_Array_Aggregate
                   (N,
                    Index          => First_Index (Aggr_Typ),
                    Index_Constr   => First_Index (Typ),
                    Component_Typ  => Component_Type (Typ),
                    Others_Allowed => True);

            else
               Aggr_Resolved :=
                 Resolve_Array_Aggregate
                   (N,
                    Index          => First_Index (Aggr_Typ),
                    Index_Constr   => First_Index (Aggr_Typ),
                    Component_Typ  => Component_Type (Typ),
                    Others_Allowed => False);
            end if;

            if not Aggr_Resolved then
               Aggr_Subtyp := Any_Composite;
            else
               Aggr_Subtyp := Array_Aggr_Subtype (N, Typ);
            end if;

            Set_Etype (N, Aggr_Subtyp);
         end Array_Aggregate;

      elsif Is_Private_Type (Typ)
        and then Present (Full_View (Typ))
        and then In_Inlined_Body
        and then Is_Composite_Type (Full_View (Typ))
      then
         Resolve (N, Full_View (Typ));

      else
         Error_Msg_N ("illegal context for aggregate", N);
      end if;

      --  If we can determine statically that the evaluation of the aggregate
      --  raises Constraint_Error, then replace the aggregate with an
      --  N_Raise_Constraint_Error node, but set the Etype to the right
      --  aggregate subtype. Gigi needs this.

      if Raises_Constraint_Error (N) then
         Aggr_Subtyp := Etype (N);
         Rewrite (N,
           Make_Raise_Constraint_Error (Loc,
             Reason => CE_Range_Check_Failed));
         Set_Raises_Constraint_Error (N);
         Set_Etype (N, Aggr_Subtyp);
         Set_Analyzed (N);
      end if;
   end Resolve_Aggregate;

   -----------------------------
   -- Resolve_Array_Aggregate --
   -----------------------------

   function Resolve_Array_Aggregate
     (N              : Node_Id;
      Index          : Node_Id;
      Index_Constr   : Node_Id;
      Component_Typ  : Entity_Id;
      Others_Allowed : Boolean) return Boolean
   is
      Loc : constant Source_Ptr := Sloc (N);

      Failure : constant Boolean := False;
      Success : constant Boolean := True;

      Index_Typ      : constant Entity_Id := Etype (Index);
      Index_Typ_Low  : constant Node_Id   := Type_Low_Bound  (Index_Typ);
      Index_Typ_High : constant Node_Id   := Type_High_Bound (Index_Typ);
      --  The type of the index corresponding to the array sub-aggregate along
      --  with its low and upper bounds.

      Index_Base      : constant Entity_Id := Base_Type (Index_Typ);
      Index_Base_Low  : constant Node_Id   := Type_Low_Bound (Index_Base);
      Index_Base_High : constant Node_Id   := Type_High_Bound (Index_Base);
      --  Ditto for the base type

      function Add (Val : Uint; To : Node_Id) return Node_Id;
      --  Creates a new expression node where Val is added to expression To.
      --  Tries to constant fold whenever possible. To must be an already
      --  analyzed expression.

      procedure Check_Bound (BH : Node_Id; AH : in out Node_Id);
      --  Checks that AH (the upper bound of an array aggregate) is less than
      --  or equal to BH (the upper bound of the index base type). If the check
      --  fails, a warning is emitted, the Raises_Constraint_Error flag of N is
      --  set, and AH is replaced with a duplicate of BH.

      procedure Check_Bounds (L, H : Node_Id; AL, AH : Node_Id);
      --  Checks that range AL .. AH is compatible with range L .. H. Emits a
      --  warning if not and sets the Raises_Constraint_Error flag in N.

      procedure Check_Length (L, H : Node_Id; Len : Uint);
      --  Checks that range L .. H contains at least Len elements. Emits a
      --  warning if not and sets the Raises_Constraint_Error flag in N.

      function Dynamic_Or_Null_Range (L, H : Node_Id) return Boolean;
      --  Returns True if range L .. H is dynamic or null

      procedure Get (Value : out Uint; From : Node_Id; OK : out Boolean);
      --  Given expression node From, this routine sets OK to False if it
      --  cannot statically evaluate From. Otherwise it stores this static
      --  value into Value.

      function Resolve_Aggr_Expr
        (Expr        : Node_Id;
         Single_Elmt : Boolean) return Boolean;
      --  Resolves aggregate expression Expr. Returns False if resolution
      --  fails. If Single_Elmt is set to False, the expression Expr may be
      --  used to initialize several array aggregate elements (this can happen
      --  for discrete choices such as "L .. H => Expr" or the OTHERS choice).
      --  In this event we do not resolve Expr unless expansion is disabled.
      --  To know why, see the DELAYED COMPONENT RESOLUTION note above.

      ---------
      -- Add --
      ---------

      function Add (Val : Uint; To : Node_Id) return Node_Id is
         Expr_Pos : Node_Id;
         Expr     : Node_Id;
         To_Pos   : Node_Id;

      begin
         if Raises_Constraint_Error (To) then
            return To;
         end if;

         --  First test if we can do constant folding

         if Compile_Time_Known_Value (To)
           or else Nkind (To) = N_Integer_Literal
         then
            Expr_Pos := Make_Integer_Literal (Loc, Expr_Value (To) + Val);
            Set_Is_Static_Expression (Expr_Pos);
            Set_Etype (Expr_Pos, Etype (To));
            Set_Analyzed (Expr_Pos, Analyzed (To));

            if not Is_Enumeration_Type (Index_Typ) then
               Expr := Expr_Pos;

            --  If we are dealing with enumeration return
            --     Index_Typ'Val (Expr_Pos)

            else
               Expr :=
                 Make_Attribute_Reference
                   (Loc,
                    Prefix         => New_Reference_To (Index_Typ, Loc),
                    Attribute_Name => Name_Val,
                    Expressions    => New_List (Expr_Pos));
            end if;

            return Expr;
         end if;

         --  If we are here no constant folding possible

         if not Is_Enumeration_Type (Index_Base) then
            Expr :=
              Make_Op_Add (Loc,
                Left_Opnd  => Duplicate_Subexpr (To),
                Right_Opnd => Make_Integer_Literal (Loc, Val));

         --  If we are dealing with enumeration return
         --    Index_Typ'Val (Index_Typ'Pos (To) + Val)

         else
            To_Pos :=
              Make_Attribute_Reference
                (Loc,
                 Prefix         => New_Reference_To (Index_Typ, Loc),
                 Attribute_Name => Name_Pos,
                 Expressions    => New_List (Duplicate_Subexpr (To)));

            Expr_Pos :=
              Make_Op_Add (Loc,
                           Left_Opnd  => To_Pos,
                           Right_Opnd => Make_Integer_Literal (Loc, Val));

            Expr :=
              Make_Attribute_Reference
                (Loc,
                 Prefix         => New_Reference_To (Index_Typ, Loc),
                 Attribute_Name => Name_Val,
                 Expressions    => New_List (Expr_Pos));

            --  If the index type has a non standard representation, the
            --  attributes 'Val and 'Pos expand into function calls and the
            --  resulting expression is considered non-safe for reevaluation
            --  by the backend. Relocate it into a constant temporary in order
            --  to make it safe for reevaluation.

            if Has_Non_Standard_Rep (Etype (N)) then
               declare
                  Def_Id : Entity_Id;

               begin
                  Def_Id := Make_Temporary (Loc, 'R', Expr);
                  Set_Etype (Def_Id, Index_Typ);
                  Insert_Action (N,
                    Make_Object_Declaration (Loc,
                      Defining_Identifier => Def_Id,
                      Object_Definition   => New_Reference_To (Index_Typ, Loc),
                      Constant_Present    => True,
                      Expression          => Relocate_Node (Expr)));

                  Expr := New_Reference_To (Def_Id, Loc);
               end;
            end if;
         end if;

         return Expr;
      end Add;

      -----------------
      -- Check_Bound --
      -----------------

      procedure Check_Bound (BH : Node_Id; AH : in out Node_Id) is
         Val_BH : Uint;
         Val_AH : Uint;

         OK_BH : Boolean;
         OK_AH : Boolean;

      begin
         Get (Value => Val_BH, From => BH, OK => OK_BH);
         Get (Value => Val_AH, From => AH, OK => OK_AH);

         if OK_BH and then OK_AH and then Val_BH < Val_AH then
            Set_Raises_Constraint_Error (N);
            Error_Msg_N ("upper bound out of range?", AH);
            Error_Msg_N ("\Constraint_Error will be raised at run time?", AH);

            --  You need to set AH to BH or else in the case of enumerations
            --  indexes we will not be able to resolve the aggregate bounds.

            AH := Duplicate_Subexpr (BH);
         end if;
      end Check_Bound;

      ------------------
      -- Check_Bounds --
      ------------------

      procedure Check_Bounds (L, H : Node_Id; AL, AH : Node_Id) is
         Val_L  : Uint;
         Val_H  : Uint;
         Val_AL : Uint;
         Val_AH : Uint;

         OK_L : Boolean;
         OK_H : Boolean;

         OK_AL : Boolean;
         OK_AH  : Boolean;
         pragma Warnings (Off, OK_AL);
         pragma Warnings (Off, OK_AH);

      begin
         if Raises_Constraint_Error (N)
           or else Dynamic_Or_Null_Range (AL, AH)
         then
            return;
         end if;

         Get (Value => Val_L, From => L, OK => OK_L);
         Get (Value => Val_H, From => H, OK => OK_H);

         Get (Value => Val_AL, From => AL, OK => OK_AL);
         Get (Value => Val_AH, From => AH, OK => OK_AH);

         if OK_L and then Val_L > Val_AL then
            Set_Raises_Constraint_Error (N);
            Error_Msg_N ("lower bound of aggregate out of range?", N);
            Error_Msg_N ("\Constraint_Error will be raised at run time?", N);
         end if;

         if OK_H and then Val_H < Val_AH then
            Set_Raises_Constraint_Error (N);
            Error_Msg_N ("upper bound of aggregate out of range?", N);
            Error_Msg_N ("\Constraint_Error will be raised at run time?", N);
         end if;
      end Check_Bounds;

      ------------------
      -- Check_Length --
      ------------------

      procedure Check_Length (L, H : Node_Id; Len : Uint) is
         Val_L  : Uint;
         Val_H  : Uint;

         OK_L  : Boolean;
         OK_H  : Boolean;

         Range_Len : Uint;

      begin
         if Raises_Constraint_Error (N) then
            return;
         end if;

         Get (Value => Val_L, From => L, OK => OK_L);
         Get (Value => Val_H, From => H, OK => OK_H);

         if not OK_L or else not OK_H then
            return;
         end if;

         --  If null range length is zero

         if Val_L > Val_H then
            Range_Len := Uint_0;
         else
            Range_Len := Val_H - Val_L + 1;
         end if;

         if Range_Len < Len then
            Set_Raises_Constraint_Error (N);
            Error_Msg_N ("too many elements?", N);
            Error_Msg_N ("\Constraint_Error will be raised at run time?", N);
         end if;
      end Check_Length;

      ---------------------------
      -- Dynamic_Or_Null_Range --
      ---------------------------

      function Dynamic_Or_Null_Range (L, H : Node_Id) return Boolean is
         Val_L : Uint;
         Val_H : Uint;

         OK_L  : Boolean;
         OK_H  : Boolean;

      begin
         Get (Value => Val_L, From => L, OK => OK_L);
         Get (Value => Val_H, From => H, OK => OK_H);

         return not OK_L or else not OK_H
           or else not Is_OK_Static_Expression (L)
           or else not Is_OK_Static_Expression (H)
           or else Val_L > Val_H;
      end Dynamic_Or_Null_Range;

      ---------
      -- Get --
      ---------

      procedure Get (Value : out Uint; From : Node_Id; OK : out Boolean) is
      begin
         OK := True;

         if Compile_Time_Known_Value (From) then
            Value := Expr_Value (From);

         --  If expression From is something like Some_Type'Val (10) then
         --  Value = 10

         elsif Nkind (From) = N_Attribute_Reference
           and then Attribute_Name (From) = Name_Val
           and then Compile_Time_Known_Value (First (Expressions (From)))
         then
            Value := Expr_Value (First (Expressions (From)));

         else
            Value := Uint_0;
            OK := False;
         end if;
      end Get;

      -----------------------
      -- Resolve_Aggr_Expr --
      -----------------------

      function Resolve_Aggr_Expr
        (Expr        : Node_Id;
         Single_Elmt : Boolean) return Boolean
      is
         Nxt_Ind        : constant Node_Id := Next_Index (Index);
         Nxt_Ind_Constr : constant Node_Id := Next_Index (Index_Constr);
         --  Index is the current index corresponding to the expression

         Resolution_OK : Boolean := True;
         --  Set to False if resolution of the expression failed

      begin
         --  Defend against previous errors

         if Nkind (Expr) = N_Error
           or else Error_Posted (Expr)
         then
            return True;
         end if;

         --  If the array type against which we are resolving the aggregate
         --  has several dimensions, the expressions nested inside the
         --  aggregate must be further aggregates (or strings).

         if Present (Nxt_Ind) then
            if Nkind (Expr) /= N_Aggregate then

               --  A string literal can appear where a one-dimensional array
               --  of characters is expected. If the literal looks like an
               --  operator, it is still an operator symbol, which will be
               --  transformed into a string when analyzed.

               if Is_Character_Type (Component_Typ)
                 and then No (Next_Index (Nxt_Ind))
                 and then Nkind_In (Expr, N_String_Literal, N_Operator_Symbol)
               then
                  --  A string literal used in a multidimensional array
                  --  aggregate in place of the final one-dimensional
                  --  aggregate must not be enclosed in parentheses.

                  if Paren_Count (Expr) /= 0 then
                     Error_Msg_N ("no parenthesis allowed here", Expr);
                  end if;

                  Make_String_Into_Aggregate (Expr);

               else
                  Error_Msg_N ("nested array aggregate expected", Expr);

                  --  If the expression is parenthesized, this may be
                  --  a missing component association for a 1-aggregate.

                  if Paren_Count (Expr) > 0 then
                     Error_Msg_N
                       ("\if single-component aggregate is intended,"
                        & " write e.g. (1 ='> ...)", Expr);
                  end if;
                  return Failure;
               end if;
            end if;

            --  Ada 2005 (AI-231): Propagate the type to the nested aggregate.
            --  Required to check the null-exclusion attribute (if present).
            --  This value may be overridden later on.

            Set_Etype (Expr, Etype (N));

            Resolution_OK := Resolve_Array_Aggregate
              (Expr, Nxt_Ind, Nxt_Ind_Constr, Component_Typ, Others_Allowed);

         --  Do not resolve the expressions of discrete or others choices
         --  unless the expression covers a single component, or the expander
         --  is inactive.

         elsif Single_Elmt
           or else not Expander_Active
           or else In_Spec_Expression
         then
            Analyze_And_Resolve (Expr, Component_Typ);
            Check_Expr_OK_In_Limited_Aggregate (Expr);
            Check_Non_Static_Context (Expr);
            Aggregate_Constraint_Checks (Expr, Component_Typ);
            Check_Unset_Reference (Expr);
         end if;

         if Raises_Constraint_Error (Expr)
           and then Nkind (Parent (Expr)) /= N_Component_Association
         then
            Set_Raises_Constraint_Error (N);
         end if;

         --  If the expression has been marked as requiring a range check,
         --  then generate it here.

         if Do_Range_Check (Expr) then
            Set_Do_Range_Check (Expr, False);
            Generate_Range_Check (Expr, Component_Typ, CE_Range_Check_Failed);
         end if;

         return Resolution_OK;
      end Resolve_Aggr_Expr;

      --  Variables local to Resolve_Array_Aggregate

      Assoc   : Node_Id;
      Choice  : Node_Id;
      Expr    : Node_Id;

      Discard : Node_Id;
      pragma Warnings (Off, Discard);

      Aggr_Low  : Node_Id := Empty;
      Aggr_High : Node_Id := Empty;
      --  The actual low and high bounds of this sub-aggregate

      Choices_Low  : Node_Id := Empty;
      Choices_High : Node_Id := Empty;
      --  The lowest and highest discrete choices values for a named aggregate

      Nb_Elements : Uint := Uint_0;
      --  The number of elements in a positional aggregate

      Others_Present : Boolean := False;

      Nb_Choices : Nat := 0;
      --  Contains the overall number of named choices in this sub-aggregate

      Nb_Discrete_Choices : Nat := 0;
      --  The overall number of discrete choices (not counting others choice)

      Case_Table_Size : Nat;
      --  Contains the size of the case table needed to sort aggregate choices

   --  Start of processing for Resolve_Array_Aggregate

   begin
      --  Ignore junk empty aggregate resulting from parser error

      if No (Expressions (N))
        and then No (Component_Associations (N))
        and then not Null_Record_Present (N)
      then
         return False;
      end if;

      --  STEP 1: make sure the aggregate is correctly formatted

      if Present (Component_Associations (N)) then
         Assoc := First (Component_Associations (N));
         while Present (Assoc) loop
            Choice := First (Choices (Assoc));
            while Present (Choice) loop
               if Nkind (Choice) = N_Others_Choice then
                  Others_Present := True;

                  if Choice /= First (Choices (Assoc))
                    or else Present (Next (Choice))
                  then
                     Error_Msg_N
                       ("OTHERS must appear alone in a choice list", Choice);
                     return Failure;
                  end if;

                  if Present (Next (Assoc)) then
                     Error_Msg_N
                       ("OTHERS must appear last in an aggregate", Choice);
                     return Failure;
                  end if;

                  if Ada_Version = Ada_83
                    and then Assoc /= First (Component_Associations (N))
                    and then Nkind_In (Parent (N), N_Assignment_Statement,
                                                   N_Object_Declaration)
                  then
                     Error_Msg_N
                       ("(Ada 83) illegal context for OTHERS choice", N);
                  end if;
               end if;

               Nb_Choices := Nb_Choices + 1;
               Next (Choice);
            end loop;

            Next (Assoc);
         end loop;
      end if;

      --  At this point we know that the others choice, if present, is by
      --  itself and appears last in the aggregate. Check if we have mixed
      --  positional and discrete associations (other than the others choice).

      if Present (Expressions (N))
        and then (Nb_Choices > 1
                   or else (Nb_Choices = 1 and then not Others_Present))
      then
         Error_Msg_N
           ("named association cannot follow positional association",
            First (Choices (First (Component_Associations (N)))));
         return Failure;
      end if;

      --  Test for the validity of an others choice if present

      if Others_Present and then not Others_Allowed then
         Error_Msg_N
           ("OTHERS choice not allowed here",
            First (Choices (First (Component_Associations (N)))));
         return Failure;
      end if;

      --  Protect against cascaded errors

      if Etype (Index_Typ) = Any_Type then
         return Failure;
      end if;

      --  STEP 2: Process named components

      if No (Expressions (N)) then
         if Others_Present then
            Case_Table_Size := Nb_Choices - 1;
         else
            Case_Table_Size := Nb_Choices;
         end if;

         Step_2 : declare
            Low  : Node_Id;
            High : Node_Id;
            --  Denote the lowest and highest values in an aggregate choice

            Hi_Val : Uint;
            Lo_Val : Uint;
            --  High end of one range and Low end of the next. Should be
            --  contiguous if there is no hole in the list of values.

            Missing_Values : Boolean;
            --  Set True if missing index values

            S_Low  : Node_Id := Empty;
            S_High : Node_Id := Empty;
            --  if a choice in an aggregate is a subtype indication these
            --  denote the lowest and highest values of the subtype

            Table : Case_Table_Type (1 .. Case_Table_Size);
            --  Used to sort all the different choice values

            Single_Choice : Boolean;
            --  Set to true every time there is a single discrete choice in a
            --  discrete association

            Prev_Nb_Discrete_Choices : Nat;
            --  Used to keep track of the number of discrete choices in the
            --  current association.

         begin
            --  STEP 2 (A): Check discrete choices validity

            Assoc := First (Component_Associations (N));
            while Present (Assoc) loop
               Prev_Nb_Discrete_Choices := Nb_Discrete_Choices;
               Choice := First (Choices (Assoc));
               loop
                  Analyze (Choice);

                  if Nkind (Choice) = N_Others_Choice then
                     Single_Choice := False;
                     exit;

                  --  Test for subtype mark without constraint

                  elsif Is_Entity_Name (Choice) and then
                    Is_Type (Entity (Choice))
                  then
                     if Base_Type (Entity (Choice)) /= Index_Base then
                        Error_Msg_N
                          ("invalid subtype mark in aggregate choice",
                           Choice);
                        return Failure;
                     end if;

                  --  Case of subtype indication

                  elsif Nkind (Choice) = N_Subtype_Indication then
                     Resolve_Discrete_Subtype_Indication (Choice, Index_Base);

                     --  Does the subtype indication evaluation raise CE ?

                     Get_Index_Bounds (Subtype_Mark (Choice), S_Low, S_High);
                     Get_Index_Bounds (Choice, Low, High);
                     Check_Bounds (S_Low, S_High, Low, High);

                  --  Case of range or expression

                  else
                     Resolve (Choice, Index_Base);
                     Check_Unset_Reference (Choice);
                     Check_Non_Static_Context (Choice);

                     --  Do not range check a choice. This check is redundant
                     --  since this test is already done when we check that the
                     --  bounds of the array aggregate are within range.

                     Set_Do_Range_Check (Choice, False);
                  end if;

                  --  If we could not resolve the discrete choice stop here

                  if Etype (Choice) = Any_Type then
                     return Failure;

                  --  If the discrete choice raises CE get its original bounds

                  elsif Nkind (Choice) = N_Raise_Constraint_Error then
                     Set_Raises_Constraint_Error (N);
                     Get_Index_Bounds (Original_Node (Choice), Low, High);

                  --  Otherwise get its bounds as usual

                  else
                     Get_Index_Bounds (Choice, Low, High);
                  end if;

                  if (Dynamic_Or_Null_Range (Low, High)
                       or else (Nkind (Choice) = N_Subtype_Indication
                                 and then
                                   Dynamic_Or_Null_Range (S_Low, S_High)))
                    and then Nb_Choices /= 1
                  then
                     Error_Msg_N
                       ("dynamic or empty choice in aggregate " &
                        "must be the only choice", Choice);
                     return Failure;
                  end if;

                  Nb_Discrete_Choices := Nb_Discrete_Choices + 1;
                  Table (Nb_Discrete_Choices).Choice_Lo := Low;
                  Table (Nb_Discrete_Choices).Choice_Hi := High;

                  Next (Choice);

                  if No (Choice) then

                     --  Check if we have a single discrete choice and whether
                     --  this discrete choice specifies a single value.

                     Single_Choice :=
                       (Nb_Discrete_Choices = Prev_Nb_Discrete_Choices + 1)
                         and then (Low = High);

                     exit;
                  end if;
               end loop;

               --  Ada 2005 (AI-231)

               if Ada_Version >= Ada_2005
                 and then Known_Null (Expression (Assoc))
               then
                  Check_Can_Never_Be_Null (Etype (N), Expression (Assoc));
               end if;

               --  Ada 2005 (AI-287): In case of default initialized component
               --  we delay the resolution to the expansion phase.

               if Box_Present (Assoc) then

                  --  Ada 2005 (AI-287): In case of default initialization of a
                  --  component the expander will generate calls to the
                  --  corresponding initialization subprogram.

                  null;

               elsif not Resolve_Aggr_Expr (Expression (Assoc),
                                            Single_Elmt => Single_Choice)
               then
                  return Failure;

               --  Check incorrect use of dynamically tagged expression

               --  We differentiate here two cases because the expression may
               --  not be decorated. For example, the analysis and resolution
               --  of the expression associated with the others choice will be
               --  done later with the full aggregate. In such case we
               --  duplicate the expression tree to analyze the copy and
               --  perform the required check.

               elsif not Present (Etype (Expression (Assoc))) then
                  declare
                     Save_Analysis : constant Boolean := Full_Analysis;
                     Expr          : constant Node_Id :=
                                       New_Copy_Tree (Expression (Assoc));

                  begin
                     Expander_Mode_Save_And_Set (False);
                     Full_Analysis := False;
                     Analyze (Expr);

                     --  If the expression is a literal, propagate this info
                     --  to the expression in the association, to enable some
                     --  optimizations downstream.

                     if Is_Entity_Name (Expr)
                       and then Present (Entity (Expr))
                       and then Ekind (Entity (Expr)) = E_Enumeration_Literal
                     then
                        Analyze_And_Resolve
                          (Expression (Assoc), Component_Typ);
                     end if;

                     Full_Analysis := Save_Analysis;
                     Expander_Mode_Restore;

                     if Is_Tagged_Type (Etype (Expr)) then
                        Check_Dynamically_Tagged_Expression
                          (Expr => Expr,
                           Typ  => Component_Type (Etype (N)),
                           Related_Nod => N);
                     end if;
                  end;

               elsif Is_Tagged_Type (Etype (Expression (Assoc))) then
                  Check_Dynamically_Tagged_Expression
                    (Expr        => Expression (Assoc),
                     Typ         => Component_Type (Etype (N)),
                     Related_Nod => N);
               end if;

               Next (Assoc);
            end loop;

            --  If aggregate contains more than one choice then these must be
            --  static. Sort them and check that they are contiguous.

            if Nb_Discrete_Choices > 1 then
               Sort_Case_Table (Table);
               Missing_Values := False;

               Outer : for J in 1 .. Nb_Discrete_Choices - 1 loop
                  if Expr_Value (Table (J).Choice_Hi) >=
                       Expr_Value (Table (J + 1).Choice_Lo)
                  then
                     Error_Msg_N
                       ("duplicate choice values in array aggregate",
                        Table (J).Choice_Hi);
                     return Failure;

                  elsif not Others_Present then
                     Hi_Val := Expr_Value (Table (J).Choice_Hi);
                     Lo_Val := Expr_Value (Table (J + 1).Choice_Lo);

                     --  If missing values, output error messages

                     if Lo_Val - Hi_Val > 1 then

                        --  Header message if not first missing value

                        if not Missing_Values then
                           Error_Msg_N
                             ("missing index value(s) in array aggregate", N);
                           Missing_Values := True;
                        end if;

                        --  Output values of missing indexes

                        Lo_Val := Lo_Val - 1;
                        Hi_Val := Hi_Val + 1;

                        --  Enumeration type case

                        if Is_Enumeration_Type (Index_Typ) then
                           Error_Msg_Name_1 :=
                             Chars
                               (Get_Enum_Lit_From_Pos
                                 (Index_Typ, Hi_Val, Loc));

                           if Lo_Val = Hi_Val then
                              Error_Msg_N ("\  %", N);
                           else
                              Error_Msg_Name_2 :=
                                Chars
                                  (Get_Enum_Lit_From_Pos
                                    (Index_Typ, Lo_Val, Loc));
                              Error_Msg_N ("\  % .. %", N);
                           end if;

                        --  Integer types case

                        else
                           Error_Msg_Uint_1 := Hi_Val;

                           if Lo_Val = Hi_Val then
                              Error_Msg_N ("\  ^", N);
                           else
                              Error_Msg_Uint_2 := Lo_Val;
                              Error_Msg_N ("\  ^ .. ^", N);
                           end if;
                        end if;
                     end if;
                  end if;
               end loop Outer;

               if Missing_Values then
                  Set_Etype (N, Any_Composite);
                  return Failure;
               end if;
            end if;

            --  STEP 2 (B): Compute aggregate bounds and min/max choices values

            if Nb_Discrete_Choices > 0 then
               Choices_Low  := Table (1).Choice_Lo;
               Choices_High := Table (Nb_Discrete_Choices).Choice_Hi;
            end if;

            --  If Others is present, then bounds of aggregate come from the
            --  index constraint (not the choices in the aggregate itself).

            if Others_Present then
               Get_Index_Bounds (Index_Constr, Aggr_Low, Aggr_High);

            --  No others clause present

            else
               --  Special processing if others allowed and not present. This
               --  means that the bounds of the aggregate come from the index
               --  constraint (and the length must match).

               if Others_Allowed then
                  Get_Index_Bounds (Index_Constr, Aggr_Low, Aggr_High);

                  --  If others allowed, and no others present, then the array
                  --  should cover all index values. If it does not, we will
                  --  get a length check warning, but there is two cases where
                  --  an additional warning is useful:

                  --  If we have no positional components, and the length is
                  --  wrong (which we can tell by others being allowed with
                  --  missing components), and the index type is an enumeration
                  --  type, then issue appropriate warnings about these missing
                  --  components. They are only warnings, since the aggregate
                  --  is fine, it's just the wrong length. We skip this check
                  --  for standard character types (since there are no literals
                  --  and it is too much trouble to concoct them), and also if
                  --  any of the bounds have not-known-at-compile-time values.

                  --  Another case warranting a warning is when the length is
                  --  right, but as above we have an index type that is an
                  --  enumeration, and the bounds do not match. This is a
                  --  case where dubious sliding is allowed and we generate
                  --  a warning that the bounds do not match.

                  if No (Expressions (N))
                    and then Nkind (Index) = N_Range
                    and then Is_Enumeration_Type (Etype (Index))
                    and then not Is_Standard_Character_Type (Etype (Index))
                    and then Compile_Time_Known_Value (Aggr_Low)
                    and then Compile_Time_Known_Value (Aggr_High)
                    and then Compile_Time_Known_Value (Choices_Low)
                    and then Compile_Time_Known_Value (Choices_High)
                  then
                     --  If the bounds have semantic errors, do not attempt
                     --  further resolution to prevent cascaded errors.

                     if Error_Posted (Choices_Low)
                       or else Error_Posted (Choices_High)
                     then
                        return False;
                     end if;

                     declare
                        ALo : constant Node_Id := Expr_Value_E (Aggr_Low);
                        AHi : constant Node_Id := Expr_Value_E (Aggr_High);
                        CLo : constant Node_Id := Expr_Value_E (Choices_Low);
                        CHi : constant Node_Id := Expr_Value_E (Choices_High);

                        Ent : Entity_Id;

                     begin
                        --  Warning case 1, missing values at start/end. Only
                        --  do the check if the number of entries is too small.

                        if (Enumeration_Pos (CHi) - Enumeration_Pos (CLo))
                              <
                           (Enumeration_Pos (AHi) - Enumeration_Pos (ALo))
                        then
                           Error_Msg_N
                             ("missing index value(s) in array aggregate?", N);

                           --  Output missing value(s) at start

                           if Chars (ALo) /= Chars (CLo) then
                              Ent := Prev (CLo);

                              if Chars (ALo) = Chars (Ent) then
                                 Error_Msg_Name_1 := Chars (ALo);
                                 Error_Msg_N ("\  %?", N);
                              else
                                 Error_Msg_Name_1 := Chars (ALo);
                                 Error_Msg_Name_2 := Chars (Ent);
                                 Error_Msg_N ("\  % .. %?", N);
                              end if;
                           end if;

                           --  Output missing value(s) at end

                           if Chars (AHi) /= Chars (CHi) then
                              Ent := Next (CHi);

                              if Chars (AHi) = Chars (Ent) then
                                 Error_Msg_Name_1 := Chars (Ent);
                                 Error_Msg_N ("\  %?", N);
                              else
                                 Error_Msg_Name_1 := Chars (Ent);
                                 Error_Msg_Name_2 := Chars (AHi);
                                 Error_Msg_N ("\  % .. %?", N);
                              end if;
                           end if;

                        --  Warning case 2, dubious sliding. The First_Subtype
                        --  test distinguishes between a constrained type where
                        --  sliding is not allowed (so we will get a warning
                        --  later that Constraint_Error will be raised), and
                        --  the unconstrained case where sliding is permitted.

                        elsif (Enumeration_Pos (CHi) - Enumeration_Pos (CLo))
                                 =
                              (Enumeration_Pos (AHi) - Enumeration_Pos (ALo))
                          and then Chars (ALo) /= Chars (CLo)
                          and then
                            not Is_Constrained (First_Subtype (Etype (N)))
                        then
                           Error_Msg_N
                             ("bounds of aggregate do not match target?", N);
                        end if;
                     end;
                  end if;
               end if;

               --  If no others, aggregate bounds come from aggregate

               Aggr_Low  := Choices_Low;
               Aggr_High := Choices_High;
            end if;
         end Step_2;

      --  STEP 3: Process positional components

      else
         --  STEP 3 (A): Process positional elements

         Expr := First (Expressions (N));
         Nb_Elements := Uint_0;
         while Present (Expr) loop
            Nb_Elements := Nb_Elements + 1;

            --  Ada 2005 (AI-231)

            if Ada_Version >= Ada_2005
              and then Known_Null (Expr)
            then
               Check_Can_Never_Be_Null (Etype (N), Expr);
            end if;

            if not Resolve_Aggr_Expr (Expr, Single_Elmt => True) then
               return Failure;
            end if;

            --  Check incorrect use of dynamically tagged expression

            if Is_Tagged_Type (Etype (Expr)) then
               Check_Dynamically_Tagged_Expression
                 (Expr => Expr,
                  Typ  => Component_Type (Etype (N)),
                  Related_Nod => N);
            end if;

            Next (Expr);
         end loop;

         if Others_Present then
            Assoc := Last (Component_Associations (N));

            --  Ada 2005 (AI-231)

            if Ada_Version >= Ada_2005
              and then Known_Null (Assoc)
            then
               Check_Can_Never_Be_Null (Etype (N), Expression (Assoc));
            end if;

            --  Ada 2005 (AI-287): In case of default initialized component,
            --  we delay the resolution to the expansion phase.

            if Box_Present (Assoc) then

               --  Ada 2005 (AI-287): In case of default initialization of a
               --  component the expander will generate calls to the
               --  corresponding initialization subprogram.

               null;

            elsif not Resolve_Aggr_Expr (Expression (Assoc),
                                         Single_Elmt => False)
            then
               return Failure;

            --  Check incorrect use of dynamically tagged expression. The
            --  expression of the others choice has not been resolved yet.
            --  In order to diagnose the semantic error we create a duplicate
            --  tree to analyze it and perform the check.

            else
               declare
                  Save_Analysis : constant Boolean := Full_Analysis;
                  Expr          : constant Node_Id :=
                                    New_Copy_Tree (Expression (Assoc));

               begin
                  Expander_Mode_Save_And_Set (False);
                  Full_Analysis := False;
                  Analyze (Expr);
                  Full_Analysis := Save_Analysis;
                  Expander_Mode_Restore;

                  if Is_Tagged_Type (Etype (Expr)) then
                     Check_Dynamically_Tagged_Expression
                       (Expr => Expr,
                        Typ  => Component_Type (Etype (N)),
                        Related_Nod => N);
                  end if;
               end;
            end if;
         end if;

         --  STEP 3 (B): Compute the aggregate bounds

         if Others_Present then
            Get_Index_Bounds (Index_Constr, Aggr_Low, Aggr_High);

         else
            if Others_Allowed then
               Get_Index_Bounds (Index_Constr, Aggr_Low, Discard);
            else
               Aggr_Low := Index_Typ_Low;
            end if;

            Aggr_High := Add (Nb_Elements - 1, To => Aggr_Low);
            Check_Bound (Index_Base_High, Aggr_High);
         end if;
      end if;

      --  STEP 4: Perform static aggregate checks and save the bounds

      --  Check (A)

      Check_Bounds (Index_Typ_Low, Index_Typ_High, Aggr_Low, Aggr_High);
      Check_Bounds (Index_Base_Low, Index_Base_High, Aggr_Low, Aggr_High);

      --  Check (B)

      if Others_Present and then Nb_Discrete_Choices > 0 then
         Check_Bounds (Aggr_Low, Aggr_High, Choices_Low, Choices_High);
         Check_Bounds (Index_Typ_Low, Index_Typ_High,
                       Choices_Low, Choices_High);
         Check_Bounds (Index_Base_Low, Index_Base_High,
                       Choices_Low, Choices_High);

      --  Check (C)

      elsif Others_Present and then Nb_Elements > 0 then
         Check_Length (Aggr_Low, Aggr_High, Nb_Elements);
         Check_Length (Index_Typ_Low, Index_Typ_High, Nb_Elements);
         Check_Length (Index_Base_Low, Index_Base_High, Nb_Elements);
      end if;

      if Raises_Constraint_Error (Aggr_Low)
        or else Raises_Constraint_Error (Aggr_High)
      then
         Set_Raises_Constraint_Error (N);
      end if;

      Aggr_Low := Duplicate_Subexpr (Aggr_Low);

      --  Do not duplicate Aggr_High if Aggr_High = Aggr_Low + Nb_Elements
      --  since the addition node returned by Add is not yet analyzed. Attach
      --  to tree and analyze first. Reset analyzed flag to ensure it will get
      --  analyzed when it is a literal bound whose type must be properly set.

      if Others_Present or else Nb_Discrete_Choices > 0 then
         Aggr_High := Duplicate_Subexpr (Aggr_High);

         if Etype (Aggr_High) = Universal_Integer then
            Set_Analyzed (Aggr_High, False);
         end if;
      end if;

      --  If the aggregate already has bounds attached to it, it means this is
      --  a positional aggregate created as an optimization by
      --  Exp_Aggr.Convert_To_Positional, so we don't want to change those
      --  bounds.

      if Present (Aggregate_Bounds (N)) and then not Others_Allowed then
         Aggr_Low  := Low_Bound  (Aggregate_Bounds (N));
         Aggr_High := High_Bound (Aggregate_Bounds (N));
      end if;

      Set_Aggregate_Bounds
        (N, Make_Range (Loc, Low_Bound => Aggr_Low, High_Bound => Aggr_High));

      --  The bounds may contain expressions that must be inserted upwards.
      --  Attach them fully to the tree. After analysis, remove side effects
      --  from upper bound, if still needed.

      Set_Parent (Aggregate_Bounds (N), N);
      Analyze_And_Resolve (Aggregate_Bounds (N), Index_Typ);
      Check_Unset_Reference (Aggregate_Bounds (N));

      if not Others_Present and then Nb_Discrete_Choices = 0 then
         Set_High_Bound (Aggregate_Bounds (N),
             Duplicate_Subexpr (High_Bound (Aggregate_Bounds (N))));
      end if;

      return Success;
   end Resolve_Array_Aggregate;

   ---------------------------------
   -- Resolve_Extension_Aggregate --
   ---------------------------------

   --  There are two cases to consider:

   --  a) If the ancestor part is a type mark, the components needed are the
   --  difference between the components of the expected type and the
   --  components of the given type mark.

   --  b) If the ancestor part is an expression, it must be unambiguous, and
   --  once we have its type we can also compute the needed  components as in
   --  the previous case. In both cases, if the ancestor type is not the
   --  immediate ancestor, we have to build this ancestor recursively.

   --  In both cases discriminants of the ancestor type do not play a role in
   --  the resolution of the needed components, because inherited discriminants
   --  cannot be used in a type extension. As a result we can compute
   --  independently the list of components of the ancestor type and of the
   --  expected type.

   procedure Resolve_Extension_Aggregate (N : Node_Id; Typ : Entity_Id) is
      A      : constant Node_Id := Ancestor_Part (N);
      A_Type : Entity_Id;
      I      : Interp_Index;
      It     : Interp;

      function Valid_Limited_Ancestor (Anc : Node_Id) return Boolean;
      --  If the type is limited, verify that the ancestor part is a legal
      --  expression (aggregate or function call, including 'Input)) that does
      --  not require a copy, as specified in 7.5(2).

      function Valid_Ancestor_Type return Boolean;
      --  Verify that the type of the ancestor part is a non-private ancestor
      --  of the expected type, which must be a type extension.

      ----------------------------
      -- Valid_Limited_Ancestor --
      ----------------------------

      function Valid_Limited_Ancestor (Anc : Node_Id) return Boolean is
      begin
         if Is_Entity_Name (Anc)
           and then Is_Type (Entity (Anc))
         then
            return True;

         elsif Nkind_In (Anc, N_Aggregate, N_Function_Call) then
            return True;

         elsif Nkind (Anc) = N_Attribute_Reference
           and then Attribute_Name (Anc) = Name_Input
         then
            return True;

         elsif Nkind (Anc) = N_Qualified_Expression then
            return Valid_Limited_Ancestor (Expression (Anc));

         else
            return False;
         end if;
      end Valid_Limited_Ancestor;

      -------------------------
      -- Valid_Ancestor_Type --
      -------------------------

      function Valid_Ancestor_Type return Boolean is
         Imm_Type : Entity_Id;

      begin
         Imm_Type := Base_Type (Typ);
         while Is_Derived_Type (Imm_Type) loop
            if Etype (Imm_Type) = Base_Type (A_Type) then
               return True;

            --  The base type of the parent type may appear as  a private
            --  extension if it is declared as such in a parent unit of the
            --  current one. For consistency of the subsequent analysis use
            --  the partial view for the ancestor part.

            elsif Is_Private_Type (Etype (Imm_Type))
              and then Present (Full_View (Etype (Imm_Type)))
              and then Base_Type (A_Type) = Full_View (Etype (Imm_Type))
            then
               A_Type := Etype (Imm_Type);
               return True;

            --  The parent type may be a private extension. The aggregate is
            --  legal if the type of the aggregate is an extension of it that
            --  is not a private extension.

            elsif Is_Private_Type (A_Type)
              and then not Is_Private_Type (Imm_Type)
              and then Present (Full_View (A_Type))
              and then Base_Type (Full_View (A_Type)) = Etype (Imm_Type)
            then
               return True;

            else
               Imm_Type := Etype (Base_Type (Imm_Type));
            end if;
         end loop;

         --  If previous loop did not find a proper ancestor, report error

         Error_Msg_NE ("expect ancestor type of &", A, Typ);
         return False;
      end Valid_Ancestor_Type;

   --  Start of processing for Resolve_Extension_Aggregate

   begin
      --  Analyze the ancestor part and account for the case where it is a
      --  parameterless function call.

      Analyze (A);
      Check_Parameterless_Call (A);

      if not Is_Tagged_Type (Typ) then
         Error_Msg_N ("type of extension aggregate must be tagged", N);
         return;

      elsif Is_Limited_Type (Typ) then

         --  Ada 2005 (AI-287): Limited aggregates are allowed

         if Ada_Version < Ada_2005 then
            Error_Msg_N ("aggregate type cannot be limited", N);
            Explain_Limited_Type (Typ, N);
            return;

         elsif Valid_Limited_Ancestor (A) then
            null;

         else
            Error_Msg_N
              ("limited ancestor part must be aggregate or function call", A);
         end if;

      elsif Is_Class_Wide_Type (Typ) then
         Error_Msg_N ("aggregate cannot be of a class-wide type", N);
         return;
      end if;

      if Is_Entity_Name (A)
        and then Is_Type (Entity (A))
      then
         A_Type := Get_Full_View (Entity (A));

         if Valid_Ancestor_Type then
            Set_Entity (A, A_Type);
            Set_Etype  (A, A_Type);

            Validate_Ancestor_Part (N);
            Resolve_Record_Aggregate (N, Typ);
         end if;

      elsif Nkind (A) /= N_Aggregate then
         if Is_Overloaded (A) then
            A_Type := Any_Type;

            Get_First_Interp (A, I, It);
            while Present (It.Typ) loop
               --  Only consider limited interpretations in the Ada 2005 case

               if Is_Tagged_Type (It.Typ)
                 and then (Ada_Version >= Ada_2005
                            or else not Is_Limited_Type (It.Typ))
               then
                  if A_Type /= Any_Type then
                     Error_Msg_N ("cannot resolve expression", A);
                     return;
                  else
                     A_Type := It.Typ;
                  end if;
               end if;

               Get_Next_Interp (I, It);
            end loop;

            if A_Type = Any_Type then
               if Ada_Version >= Ada_2005 then
                  Error_Msg_N ("ancestor part must be of a tagged type", A);
               else
                  Error_Msg_N
                    ("ancestor part must be of a nonlimited tagged type", A);
               end if;

               return;
            end if;

         else
            A_Type := Etype (A);
         end if;

         if Valid_Ancestor_Type then
            Resolve (A, A_Type);
            Check_Unset_Reference (A);
            Check_Non_Static_Context (A);

            --  The aggregate is illegal if the ancestor expression is a call
            --  to a function with a limited unconstrained result, unless the
            --  type of the aggregate is a null extension. This restriction
            --  was added in AI05-67 to simplify implementation.

            if Nkind (A) = N_Function_Call
              and then Is_Limited_Type (A_Type)
              and then not Is_Null_Extension (Typ)
              and then not Is_Constrained (A_Type)
            then
               Error_Msg_N
                 ("type of limited ancestor part must be constrained", A);

            --  Reject the use of CPP constructors that leave objects partially
            --  initialized. For example:

            --    type CPP_Root is tagged limited record ...
            --    pragma Import (CPP, CPP_Root);

            --    type CPP_DT is new CPP_Root and Iface ...
            --    pragma Import (CPP, CPP_DT);

            --    type Ada_DT is new CPP_DT with ...

            --    Obj : Ada_DT := Ada_DT'(New_CPP_Root with others => <>);

            --  Using the constructor of CPP_Root the slots of the dispatch
            --  table of CPP_DT cannot be set, and the secondary tag of
            --  CPP_DT is unknown.

            elsif Nkind (A) = N_Function_Call
              and then Is_CPP_Constructor_Call (A)
              and then Enclosing_CPP_Parent (Typ) /= A_Type
            then
               Error_Msg_NE
                 ("?must use 'C'P'P constructor for type &", A,
                  Enclosing_CPP_Parent (Typ));

               --  The following call is not needed if the previous warning
               --  is promoted to an error.

               Resolve_Record_Aggregate (N, Typ);

            elsif Is_Class_Wide_Type (Etype (A))
              and then Nkind (Original_Node (A)) = N_Function_Call
            then
               --  If the ancestor part is a dispatching call, it appears
               --  statically to be a legal ancestor, but it yields any member
               --  of the class, and it is not possible to determine whether
               --  it is an ancestor of the extension aggregate (much less
               --  which ancestor). It is not possible to determine the
               --  components of the extension part.

               --  This check implements AI-306, which in fact was motivated by
               --  an AdaCore query to the ARG after this test was added.

               Error_Msg_N ("ancestor part must be statically tagged", A);
            else
               Resolve_Record_Aggregate (N, Typ);
            end if;
         end if;

      else
         Error_Msg_N ("no unique type for this aggregate",  A);
      end if;
   end Resolve_Extension_Aggregate;

   ------------------------------
   -- Resolve_Record_Aggregate --
   ------------------------------

   procedure Resolve_Record_Aggregate (N : Node_Id; Typ : Entity_Id) is
      Assoc : Node_Id;
      --  N_Component_Association node belonging to the input aggregate N

      Expr            : Node_Id;
      Positional_Expr : Node_Id;
      Component       : Entity_Id;
      Component_Elmt  : Elmt_Id;

      Components : constant Elist_Id := New_Elmt_List;
      --  Components is the list of the record components whose value must be
      --  provided in the aggregate. This list does include discriminants.

      New_Assoc_List : constant List_Id := New_List;
      New_Assoc      : Node_Id;
      --  New_Assoc_List is the newly built list of N_Component_Association
      --  nodes. New_Assoc is one such N_Component_Association node in it.
      --  Note that while Assoc and New_Assoc contain the same kind of nodes,
      --  they are used to iterate over two different N_Component_Association
      --  lists.

      Others_Etype : Entity_Id := Empty;
      --  This variable is used to save the Etype of the last record component
      --  that takes its value from the others choice. Its purpose is:
      --
      --    (a) make sure the others choice is useful
      --
      --    (b) make sure the type of all the components whose value is
      --        subsumed by the others choice are the same.
      --
      --  This variable is updated as a side effect of function Get_Value.

      Is_Box_Present : Boolean := False;
      Others_Box     : Boolean := False;
      --  Ada 2005 (AI-287): Variables used in case of default initialization
      --  to provide a functionality similar to Others_Etype. Box_Present
      --  indicates that the component takes its default initialization;
      --  Others_Box indicates that at least one component takes its default
      --  initialization. Similar to Others_Etype, they are also updated as a
      --  side effect of function Get_Value.

      procedure Add_Association
        (Component      : Entity_Id;
         Expr           : Node_Id;
         Assoc_List     : List_Id;
         Is_Box_Present : Boolean := False);
      --  Builds a new N_Component_Association node which associates Component
      --  to expression Expr and adds it to the association list being built,
      --  either New_Assoc_List, or the association being built for an inner
      --  aggregate.

      function Discr_Present (Discr : Entity_Id) return Boolean;
      --  If aggregate N is a regular aggregate this routine will return True.
      --  Otherwise, if N is an extension aggregate, Discr is a discriminant
      --  whose value may already have been specified by N's ancestor part.
      --  This routine checks whether this is indeed the case and if so returns
      --  False, signaling that no value for Discr should appear in N's
      --  aggregate part. Also, in this case, the routine appends to
      --  New_Assoc_List the discriminant value specified in the ancestor part.
      --
      --  If the aggregate is in a context with expansion delayed, it will be
      --  reanalyzed. The inherited discriminant values must not be reinserted
      --  in the component list to prevent spurious errors, but they must be
      --  present on first analysis to build the proper subtype indications.
      --  The flag Inherited_Discriminant is used to prevent the re-insertion.

      function Get_Value
        (Compon                 : Node_Id;
         From                   : List_Id;
         Consider_Others_Choice : Boolean := False)
         return                   Node_Id;
      --  Given a record component stored in parameter Compon, this function
      --  returns its value as it appears in the list From, which is a list
      --  of N_Component_Association nodes.
      --
      --  If no component association has a choice for the searched component,
      --  the value provided by the others choice is returned, if there is one,
      --  and Consider_Others_Choice is set to true. Otherwise Empty is
      --  returned. If there is more than one component association giving a
      --  value for the searched record component, an error message is emitted
      --  and the first found value is returned.
      --
      --  If Consider_Others_Choice is set and the returned expression comes
      --  from the others choice, then Others_Etype is set as a side effect.
      --  An error message is emitted if the components taking their value from
      --  the others choice do not have same type.

      procedure Resolve_Aggr_Expr (Expr : Node_Id; Component : Node_Id);
      --  Analyzes and resolves expression Expr against the Etype of the
      --  Component. This routine also applies all appropriate checks to Expr.
      --  It finally saves a Expr in the newly created association list that
      --  will be attached to the final record aggregate. Note that if the
      --  Parent pointer of Expr is not set then Expr was produced with a
      --  New_Copy_Tree or some such.

      ---------------------
      -- Add_Association --
      ---------------------

      procedure Add_Association
        (Component      : Entity_Id;
         Expr           : Node_Id;
         Assoc_List     : List_Id;
         Is_Box_Present : Boolean := False)
      is
         Choice_List : constant List_Id := New_List;
         New_Assoc   : Node_Id;

      begin
         Append (New_Occurrence_Of (Component, Sloc (Expr)), Choice_List);
         New_Assoc :=
           Make_Component_Association (Sloc (Expr),
             Choices     => Choice_List,
             Expression  => Expr,
             Box_Present => Is_Box_Present);
         Append (New_Assoc, Assoc_List);
      end Add_Association;

      -------------------
      -- Discr_Present --
      -------------------

      function Discr_Present (Discr : Entity_Id) return Boolean is
         Regular_Aggr : constant Boolean := Nkind (N) /= N_Extension_Aggregate;

         Loc : Source_Ptr;

         Ancestor     : Node_Id;
         Comp_Assoc   : Node_Id;
         Discr_Expr   : Node_Id;

         Ancestor_Typ : Entity_Id;
         Orig_Discr   : Entity_Id;
         D            : Entity_Id;
         D_Val        : Elmt_Id := No_Elmt; -- stop junk warning

         Ancestor_Is_Subtyp : Boolean;

      begin
         if Regular_Aggr then
            return True;
         end if;

         --  Check whether inherited discriminant values have already been
         --  inserted in the aggregate. This will be the case if we are
         --  re-analyzing an aggregate whose expansion was delayed.

         if Present (Component_Associations (N)) then
            Comp_Assoc := First (Component_Associations (N));
            while Present (Comp_Assoc) loop
               if Inherited_Discriminant (Comp_Assoc) then
                  return True;
               end if;

               Next (Comp_Assoc);
            end loop;
         end if;

         Ancestor     := Ancestor_Part (N);
         Ancestor_Typ := Etype (Ancestor);
         Loc          := Sloc (Ancestor);

         --  For a private type with unknown discriminants, use the underlying
         --  record view if it is available.

         if Has_Unknown_Discriminants (Ancestor_Typ)
           and then Present (Full_View (Ancestor_Typ))
           and then Present (Underlying_Record_View (Full_View (Ancestor_Typ)))
         then
            Ancestor_Typ := Underlying_Record_View (Full_View (Ancestor_Typ));
         end if;

         Ancestor_Is_Subtyp :=
           Is_Entity_Name (Ancestor) and then Is_Type (Entity (Ancestor));

         --  If the ancestor part has no discriminants clearly N's aggregate
         --  part must provide a value for Discr.

         if not Has_Discriminants (Ancestor_Typ) then
            return True;

         --  If the ancestor part is an unconstrained subtype mark then the
         --  Discr must be present in N's aggregate part.

         elsif Ancestor_Is_Subtyp
           and then not Is_Constrained (Entity (Ancestor))
         then
            return True;
         end if;

         --  Now look to see if Discr was specified in the ancestor part

         if Ancestor_Is_Subtyp then
            D_Val := First_Elmt (Discriminant_Constraint (Entity (Ancestor)));
         end if;

         Orig_Discr := Original_Record_Component (Discr);

         D := First_Discriminant (Ancestor_Typ);
         while Present (D) loop

            --  If Ancestor has already specified Disc value then insert its
            --  value in the final aggregate.

            if Original_Record_Component (D) = Orig_Discr then
               if Ancestor_Is_Subtyp then
                  Discr_Expr := New_Copy_Tree (Node (D_Val));
               else
                  Discr_Expr :=
                    Make_Selected_Component (Loc,
                      Prefix        => Duplicate_Subexpr (Ancestor),
                      Selector_Name => New_Occurrence_Of (Discr, Loc));
               end if;

               Resolve_Aggr_Expr (Discr_Expr, Discr);
               Set_Inherited_Discriminant (Last (New_Assoc_List));
               return False;
            end if;

            Next_Discriminant (D);

            if Ancestor_Is_Subtyp then
               Next_Elmt (D_Val);
            end if;
         end loop;

         return True;
      end Discr_Present;

      ---------------
      -- Get_Value --
      ---------------

      function Get_Value
        (Compon                 : Node_Id;
         From                   : List_Id;
         Consider_Others_Choice : Boolean := False)
         return                   Node_Id
      is
         Assoc         : Node_Id;
         Expr          : Node_Id := Empty;
         Selector_Name : Node_Id;

      begin
         Is_Box_Present := False;

         if Present (From) then
            Assoc := First (From);
         else
            return Empty;
         end if;

         while Present (Assoc) loop
            Selector_Name := First (Choices (Assoc));
            while Present (Selector_Name) loop
               if Nkind (Selector_Name) = N_Others_Choice then
                  if Consider_Others_Choice and then No (Expr) then

                     --  We need to duplicate the expression for each
                     --  successive component covered by the others choice.
                     --  This is redundant if the others_choice covers only
                     --  one component (small optimization possible???), but
                     --  indispensable otherwise, because each one must be
                     --  expanded individually to preserve side-effects.

                     --  Ada 2005 (AI-287): In case of default initialization
                     --  of components, we duplicate the corresponding default
                     --  expression (from the record type declaration). The
                     --  copy must carry the sloc of the association (not the
                     --  original expression) to prevent spurious elaboration
                     --  checks when the default includes function calls.

                     if Box_Present (Assoc) then
                        Others_Box     := True;
                        Is_Box_Present := True;

                        if Expander_Active then
                           return
                             New_Copy_Tree
                               (Expression (Parent (Compon)),
                                New_Sloc => Sloc (Assoc));
                        else
                           return Expression (Parent (Compon));
                        end if;

                     else
                        if Present (Others_Etype) and then
                           Base_Type (Others_Etype) /= Base_Type (Etype
                                                                   (Compon))
                        then
                           Error_Msg_N ("components in OTHERS choice must " &
                                        "have same type", Selector_Name);
                        end if;

                        Others_Etype := Etype (Compon);

                        if Expander_Active then
                           return New_Copy_Tree (Expression (Assoc));
                        else
                           return Expression (Assoc);
                        end if;
                     end if;
                  end if;

               elsif Chars (Compon) = Chars (Selector_Name) then
                  if No (Expr) then

                     --  Ada 2005 (AI-231)

                     if Ada_Version >= Ada_2005
                       and then Known_Null (Expression (Assoc))
                     then
                        Check_Can_Never_Be_Null (Compon, Expression (Assoc));
                     end if;

                     --  We need to duplicate the expression when several
                     --  components are grouped together with a "|" choice.
                     --  For instance "filed1 | filed2 => Expr"

                     --  Ada 2005 (AI-287)

                     if Box_Present (Assoc) then
                        Is_Box_Present := True;

                        --  Duplicate the default expression of the component
                        --  from the record type declaration, so a new copy
                        --  can be attached to the association.

                        --  Note that we always copy the default expression,
                        --  even when the association has a single choice, in
                        --  order to create a proper association for the
                        --  expanded aggregate.

                        Expr := New_Copy_Tree (Expression (Parent (Compon)));

                     else
                        if Present (Next (Selector_Name)) then
                           Expr := New_Copy_Tree (Expression (Assoc));
                        else
                           Expr := Expression (Assoc);
                        end if;
                     end if;

                     Generate_Reference (Compon, Selector_Name, 'm');

                  else
                     Error_Msg_NE
                       ("more than one value supplied for &",
                        Selector_Name, Compon);

                  end if;
               end if;

               Next (Selector_Name);
            end loop;

            Next (Assoc);
         end loop;

         return Expr;
      end Get_Value;

      -----------------------
      -- Resolve_Aggr_Expr --
      -----------------------

      procedure Resolve_Aggr_Expr (Expr : Node_Id; Component : Node_Id) is
         New_C     : Entity_Id := Component;
         Expr_Type : Entity_Id := Empty;

         function Has_Expansion_Delayed (Expr : Node_Id) return Boolean;
         --  If the expression is an aggregate (possibly qualified) then its
         --  expansion is delayed until the enclosing aggregate is expanded
         --  into assignments. In that case, do not generate checks on the
         --  expression, because they will be generated later, and will other-
         --  wise force a copy (to remove side-effects) that would leave a
         --  dynamic-sized aggregate in the code, something that gigi cannot
         --  handle.

         Relocate  : Boolean;
         --  Set to True if the resolved Expr node needs to be relocated
         --  when attached to the newly created association list. This node
         --  need not be relocated if its parent pointer is not set.
         --  In fact in this case Expr is the output of a New_Copy_Tree call.
         --  if Relocate is True then we have analyzed the expression node
         --  in the original aggregate and hence it needs to be relocated
         --  when moved over the new association list.

         function Has_Expansion_Delayed (Expr : Node_Id) return Boolean is
            Kind : constant Node_Kind := Nkind (Expr);
         begin
            return (Nkind_In (Kind, N_Aggregate, N_Extension_Aggregate)
                     and then Present (Etype (Expr))
                     and then Is_Record_Type (Etype (Expr))
                     and then Expansion_Delayed (Expr))
              or else (Kind = N_Qualified_Expression
                        and then Has_Expansion_Delayed (Expression (Expr)));
         end Has_Expansion_Delayed;

      --  Start of processing for  Resolve_Aggr_Expr

      begin
         --  If the type of the component is elementary or the type of the
         --  aggregate does not contain discriminants, use the type of the
         --  component to resolve Expr.

         if Is_Elementary_Type (Etype (Component))
           or else not Has_Discriminants (Etype (N))
         then
            Expr_Type := Etype (Component);

         --  Otherwise we have to pick up the new type of the component from
         --  the new constrained subtype of the aggregate. In fact components
         --  which are of a composite type might be constrained by a
         --  discriminant, and we want to resolve Expr against the subtype were
         --  all discriminant occurrences are replaced with their actual value.

         else
            New_C := First_Component (Etype (N));
            while Present (New_C) loop
               if Chars (New_C) = Chars (Component) then
                  Expr_Type := Etype (New_C);
                  exit;
               end if;

               Next_Component (New_C);
            end loop;

            pragma Assert (Present (Expr_Type));

            --  For each range in an array type where a discriminant has been
            --  replaced with the constraint, check that this range is within
            --  the range of the base type. This checks is done in the init
            --  proc for regular objects, but has to be done here for
            --  aggregates since no init proc is called for them.

            if Is_Array_Type (Expr_Type) then
               declare
                  Index : Node_Id;
                  --  Range of the current constrained index in the array

                  Orig_Index : Node_Id := First_Index (Etype (Component));
                  --  Range corresponding to the range Index above in the
                  --  original unconstrained record type. The bounds of this
                  --  range may be governed by discriminants.

                  Unconstr_Index : Node_Id := First_Index (Etype (Expr_Type));
                  --  Range corresponding to the range Index above for the
                  --  unconstrained array type. This range is needed to apply
                  --  range checks.

               begin
                  Index := First_Index (Expr_Type);
                  while Present (Index) loop
                     if Depends_On_Discriminant (Orig_Index) then
                        Apply_Range_Check (Index, Etype (Unconstr_Index));
                     end if;

                     Next_Index (Index);
                     Next_Index (Orig_Index);
                     Next_Index (Unconstr_Index);
                  end loop;
               end;
            end if;
         end if;

         --  If the Parent pointer of Expr is not set, Expr is an expression
         --  duplicated by New_Tree_Copy (this happens for record aggregates
         --  that look like (Field1 | Filed2 => Expr) or (others => Expr)).
         --  Such a duplicated expression must be attached to the tree
         --  before analysis and resolution to enforce the rule that a tree
         --  fragment should never be analyzed or resolved unless it is
         --  attached to the current compilation unit.

         if No (Parent (Expr)) then
            Set_Parent (Expr, N);
            Relocate := False;
         else
            Relocate := True;
         end if;

         Analyze_And_Resolve (Expr, Expr_Type);
         Check_Expr_OK_In_Limited_Aggregate (Expr);
         Check_Non_Static_Context (Expr);
         Check_Unset_Reference (Expr);

         --  Check wrong use of class-wide types

         if Is_Class_Wide_Type (Etype (Expr)) then
            Error_Msg_N ("dynamically tagged expression not allowed", Expr);
         end if;

         if not Has_Expansion_Delayed (Expr) then
            Aggregate_Constraint_Checks (Expr, Expr_Type);
         end if;

         if Raises_Constraint_Error (Expr) then
            Set_Raises_Constraint_Error (N);
         end if;

         --  If the expression has been marked as requiring a range check,
         --  then generate it here.

         if Do_Range_Check (Expr) then
            Set_Do_Range_Check (Expr, False);
            Generate_Range_Check (Expr, Expr_Type, CE_Range_Check_Failed);
         end if;

         if Relocate then
            Add_Association (New_C, Relocate_Node (Expr), New_Assoc_List);
         else
            Add_Association (New_C, Expr, New_Assoc_List);
         end if;
      end Resolve_Aggr_Expr;

   --  Start of processing for Resolve_Record_Aggregate

   begin
      --  We may end up calling Duplicate_Subexpr on expressions that are
      --  attached to New_Assoc_List. For this reason we need to attach it
      --  to the tree by setting its parent pointer to N. This parent point
      --  will change in STEP 8 below.

      Set_Parent (New_Assoc_List, N);

      --  STEP 1: abstract type and null record verification

      if Is_Abstract_Type (Typ) then
         Error_Msg_N ("type of aggregate cannot be abstract",  N);
      end if;

      if No (First_Entity (Typ)) and then Null_Record_Present (N) then
         Set_Etype (N, Typ);
         return;

      elsif Present (First_Entity (Typ))
        and then Null_Record_Present (N)
        and then not Is_Tagged_Type (Typ)
      then
         Error_Msg_N ("record aggregate cannot be null", N);
         return;

      --  If the type has no components, then the aggregate should either
      --  have "null record", or in Ada 2005 it could instead have a single
      --  component association given by "others => <>". For Ada 95 we flag
      --  an error at this point, but for Ada 2005 we proceed with checking
      --  the associations below, which will catch the case where it's not
      --  an aggregate with "others => <>". Note that the legality of a <>
      --  aggregate for a null record type was established by AI05-016.

      elsif No (First_Entity (Typ))
         and then Ada_Version < Ada_2005
      then
         Error_Msg_N ("record aggregate must be null", N);
         return;
      end if;

      --  STEP 2: Verify aggregate structure

      Step_2 : declare
         Selector_Name : Node_Id;
         Bad_Aggregate : Boolean := False;

      begin
         if Present (Component_Associations (N)) then
            Assoc := First (Component_Associations (N));
         else
            Assoc := Empty;
         end if;

         while Present (Assoc) loop
            Selector_Name := First (Choices (Assoc));
            while Present (Selector_Name) loop
               if Nkind (Selector_Name) = N_Identifier then
                  null;

               elsif Nkind (Selector_Name) = N_Others_Choice then
                  if Selector_Name /= First (Choices (Assoc))
                    or else Present (Next (Selector_Name))
                  then
                     Error_Msg_N
                       ("OTHERS must appear alone in a choice list",
                        Selector_Name);
                     return;

                  elsif Present (Next (Assoc)) then
                     Error_Msg_N
                       ("OTHERS must appear last in an aggregate",
                        Selector_Name);
                     return;

                  --  (Ada2005): If this is an association with a box,
                  --  indicate that the association need not represent
                  --  any component.

                  elsif Box_Present (Assoc) then
                     Others_Box := True;
                  end if;

               else
                  Error_Msg_N
                    ("selector name should be identifier or OTHERS",
                     Selector_Name);
                  Bad_Aggregate := True;
               end if;

               Next (Selector_Name);
            end loop;

            Next (Assoc);
         end loop;

         if Bad_Aggregate then
            return;
         end if;
      end Step_2;

      --  STEP 3: Find discriminant Values

      Step_3 : declare
         Discrim               : Entity_Id;
         Missing_Discriminants : Boolean := False;

      begin
         if Present (Expressions (N)) then
            Positional_Expr := First (Expressions (N));
         else
            Positional_Expr := Empty;
         end if;

         if Has_Unknown_Discriminants (Typ)
           and then Present (Underlying_Record_View (Typ))
         then
            Discrim := First_Discriminant (Underlying_Record_View (Typ));
         elsif Has_Discriminants (Typ) then
            Discrim := First_Discriminant (Typ);
         else
            Discrim := Empty;
         end if;

         --  First find the discriminant values in the positional components

         while Present (Discrim) and then Present (Positional_Expr) loop
            if Discr_Present (Discrim) then
               Resolve_Aggr_Expr (Positional_Expr, Discrim);

               --  Ada 2005 (AI-231)

               if Ada_Version >= Ada_2005
                 and then Known_Null (Positional_Expr)
               then
                  Check_Can_Never_Be_Null (Discrim, Positional_Expr);
               end if;

               Next (Positional_Expr);
            end if;

            if Present (Get_Value (Discrim, Component_Associations (N))) then
               Error_Msg_NE
                 ("more than one value supplied for discriminant&",
                  N, Discrim);
            end if;

            Next_Discriminant (Discrim);
         end loop;

         --  Find remaining discriminant values, if any, among named components

         while Present (Discrim) loop
            Expr := Get_Value (Discrim, Component_Associations (N), True);

            if not Discr_Present (Discrim) then
               if Present (Expr) then
                  Error_Msg_NE
                    ("more than one value supplied for discriminant&",
                     N, Discrim);
               end if;

            elsif No (Expr) then
               Error_Msg_NE
                 ("no value supplied for discriminant &", N, Discrim);
               Missing_Discriminants := True;

            else
               Resolve_Aggr_Expr (Expr, Discrim);
            end if;

            Next_Discriminant (Discrim);
         end loop;

         if Missing_Discriminants then
            return;
         end if;

         --  At this point and until the beginning of STEP 6, New_Assoc_List
         --  contains only the discriminants and their values.

      end Step_3;

      --  STEP 4: Set the Etype of the record aggregate

      --  ??? This code is pretty much a copy of Sem_Ch3.Build_Subtype. That
      --  routine should really be exported in sem_util or some such and used
      --  in sem_ch3 and here rather than have a copy of the code which is a
      --  maintenance nightmare.

      --  ??? Performance WARNING. The current implementation creates a new
      --  itype for all aggregates whose base type is discriminated.
      --  This means that for record aggregates nested inside an array
      --  aggregate we will create a new itype for each record aggregate
      --  if the array component type has discriminants. For large aggregates
      --  this may be a problem. What should be done in this case is
      --  to reuse itypes as much as possible.

      if Has_Discriminants (Typ)
        or else (Has_Unknown_Discriminants (Typ)
                   and then Present (Underlying_Record_View (Typ)))
      then
         Build_Constrained_Itype : declare
            Loc         : constant Source_Ptr := Sloc (N);
            Indic       : Node_Id;
            Subtyp_Decl : Node_Id;
            Def_Id      : Entity_Id;

            C : constant List_Id := New_List;

         begin
            New_Assoc := First (New_Assoc_List);
            while Present (New_Assoc) loop
               Append (Duplicate_Subexpr (Expression (New_Assoc)), To => C);
               Next (New_Assoc);
            end loop;

            if Has_Unknown_Discriminants (Typ)
              and then Present (Underlying_Record_View (Typ))
            then
               Indic :=
                 Make_Subtype_Indication (Loc,
                   Subtype_Mark =>
                     New_Occurrence_Of (Underlying_Record_View (Typ), Loc),
                   Constraint  =>
                     Make_Index_Or_Discriminant_Constraint (Loc, C));
            else
               Indic :=
                 Make_Subtype_Indication (Loc,
                   Subtype_Mark =>
                     New_Occurrence_Of (Base_Type (Typ), Loc),
                   Constraint  =>
                     Make_Index_Or_Discriminant_Constraint (Loc, C));
            end if;

            Def_Id := Create_Itype (Ekind (Typ), N);

            Subtyp_Decl :=
              Make_Subtype_Declaration (Loc,
                Defining_Identifier => Def_Id,
                Subtype_Indication  => Indic);
            Set_Parent (Subtyp_Decl, Parent (N));

            --  Itypes must be analyzed with checks off (see itypes.ads)

            Analyze (Subtyp_Decl, Suppress => All_Checks);

            Set_Etype (N, Def_Id);
            Check_Static_Discriminated_Subtype
              (Def_Id, Expression (First (New_Assoc_List)));
         end Build_Constrained_Itype;

      else
         Set_Etype (N, Typ);
      end if;

      --  STEP 5: Get remaining components according to discriminant values

      Step_5 : declare
         Record_Def      : Node_Id;
         Parent_Typ      : Entity_Id;
         Root_Typ        : Entity_Id;
         Parent_Typ_List : Elist_Id;
         Parent_Elmt     : Elmt_Id;
         Errors_Found    : Boolean := False;
         Dnode           : Node_Id;

      begin
         if Is_Derived_Type (Typ) and then Is_Tagged_Type (Typ) then
            Parent_Typ_List := New_Elmt_List;

            --  If this is an extension aggregate, the component list must
            --  include all components that are not in the given ancestor type.
            --  Otherwise, the component list must include components of all
            --  ancestors, starting with the root.

            if Nkind (N) = N_Extension_Aggregate then
               Root_Typ := Base_Type (Etype (Ancestor_Part (N)));

            else
               Root_Typ := Root_Type (Typ);

               if Nkind (Parent (Base_Type (Root_Typ))) =
                                               N_Private_Type_Declaration
               then
                  Error_Msg_NE
                    ("type of aggregate has private ancestor&!",
                     N, Root_Typ);
                  Error_Msg_N ("must use extension aggregate!", N);
                  return;
               end if;

               Dnode := Declaration_Node (Base_Type (Root_Typ));

               --  If we don't get a full declaration, then we have some error
               --  which will get signalled later so skip this part. Otherwise
               --  gather components of root that apply to the aggregate type.
               --  We use the base type in case there is an applicable stored
               --  constraint that renames the discriminants of the root.

               if Nkind (Dnode) = N_Full_Type_Declaration then
                  Record_Def := Type_Definition (Dnode);
                  Gather_Components (Base_Type (Typ),
                    Component_List (Record_Def),
                    Governed_By   => New_Assoc_List,
                    Into          => Components,
                    Report_Errors => Errors_Found);
               end if;
            end if;

            Parent_Typ := Base_Type (Typ);
            while Parent_Typ /= Root_Typ loop
               Prepend_Elmt (Parent_Typ, To => Parent_Typ_List);
               Parent_Typ := Etype (Parent_Typ);

               if Nkind (Parent (Base_Type (Parent_Typ))) =
                                        N_Private_Type_Declaration
                 or else Nkind (Parent (Base_Type (Parent_Typ))) =
                                        N_Private_Extension_Declaration
               then
                  if Nkind (N) /= N_Extension_Aggregate then
                     Error_Msg_NE
                       ("type of aggregate has private ancestor&!",
                        N, Parent_Typ);
                     Error_Msg_N  ("must use extension aggregate!", N);
                     return;

                  elsif Parent_Typ /= Root_Typ then
                     Error_Msg_NE
                       ("ancestor part of aggregate must be private type&",
                         Ancestor_Part (N), Parent_Typ);
                     return;
                  end if;

               --  The current view of ancestor part may be a private type,
               --  while the context type is always non-private.

               elsif Is_Private_Type (Root_Typ)
                 and then Present (Full_View (Root_Typ))
                 and then Nkind (N) = N_Extension_Aggregate
               then
                  exit when Base_Type (Full_View (Root_Typ)) = Parent_Typ;
               end if;
            end loop;

            --  Now collect components from all other ancestors, beginning
            --  with the current type. If the type has unknown discriminants
            --  use the component list of the Underlying_Record_View, which
            --  needs to be used for the subsequent expansion of the aggregate
            --  into assignments.

            Parent_Elmt := First_Elmt (Parent_Typ_List);
            while Present (Parent_Elmt) loop
               Parent_Typ := Node (Parent_Elmt);

               if Has_Unknown_Discriminants (Parent_Typ)
                 and then Present (Underlying_Record_View (Typ))
               then
                  Parent_Typ := Underlying_Record_View (Parent_Typ);
               end if;

               Record_Def := Type_Definition (Parent (Base_Type (Parent_Typ)));
               Gather_Components (Empty,
                 Component_List (Record_Extension_Part (Record_Def)),
                 Governed_By   => New_Assoc_List,
                 Into          => Components,
                 Report_Errors => Errors_Found);

               Next_Elmt (Parent_Elmt);
            end loop;

         else
            Record_Def := Type_Definition (Parent (Base_Type (Typ)));

            if Null_Present (Record_Def) then
               null;

            elsif not Has_Unknown_Discriminants (Typ) then
               Gather_Components (Base_Type (Typ),
                 Component_List (Record_Def),
                 Governed_By   => New_Assoc_List,
                 Into          => Components,
                 Report_Errors => Errors_Found);

            else
               Gather_Components
                 (Base_Type (Underlying_Record_View (Typ)),
                 Component_List (Record_Def),
                 Governed_By   => New_Assoc_List,
                 Into          => Components,
                 Report_Errors => Errors_Found);
            end if;
         end if;

         if Errors_Found then
            return;
         end if;
      end Step_5;

      --  STEP 6: Find component Values

      Component := Empty;
      Component_Elmt := First_Elmt (Components);

      --  First scan the remaining positional associations in the aggregate.
      --  Remember that at this point Positional_Expr contains the current
      --  positional association if any is left after looking for discriminant
      --  values in step 3.

      while Present (Positional_Expr) and then Present (Component_Elmt) loop
         Component := Node (Component_Elmt);
         Resolve_Aggr_Expr (Positional_Expr, Component);

         --  Ada 2005 (AI-231)

         if Ada_Version >= Ada_2005
           and then Known_Null (Positional_Expr)
         then
            Check_Can_Never_Be_Null (Component, Positional_Expr);
         end if;

         if Present (Get_Value (Component, Component_Associations (N))) then
            Error_Msg_NE
              ("more than one value supplied for Component &", N, Component);
         end if;

         Next (Positional_Expr);
         Next_Elmt (Component_Elmt);
      end loop;

      if Present (Positional_Expr) then
         Error_Msg_N
           ("too many components for record aggregate", Positional_Expr);
      end if;

      --  Now scan for the named arguments of the aggregate

      while Present (Component_Elmt) loop
         Component := Node (Component_Elmt);
         Expr := Get_Value (Component, Component_Associations (N), True);

         --  Note: The previous call to Get_Value sets the value of the
         --  variable Is_Box_Present.

         --  Ada 2005 (AI-287): Handle components with default initialization.
         --  Note: This feature was originally added to Ada 2005 for limited
         --  but it was finally allowed with any type.

         if Is_Box_Present then
            Check_Box_Component : declare
               Ctyp : constant Entity_Id := Etype (Component);

            begin
               --  If there is a default expression for the aggregate, copy
               --  it into a new association.

               --  If the component has an initialization procedure (IP) we
               --  pass the component to the expander, which will generate
               --  the call to such IP.

               --  If the component has discriminants, their values must
               --  be taken from their subtype. This is indispensable for
               --  constraints that are given by the current instance of an
               --  enclosing type, to allow the expansion of the aggregate
               --  to replace the reference to the current instance by the
               --  target object of the aggregate.

               if Present (Parent (Component))
                 and then
                   Nkind (Parent (Component)) = N_Component_Declaration
                 and then Present (Expression (Parent (Component)))
               then
                  Expr :=
                    New_Copy_Tree (Expression (Parent (Component)),
                      New_Sloc => Sloc (N));

                  Add_Association
                    (Component  => Component,
                     Expr       => Expr,
                     Assoc_List => New_Assoc_List);
                  Set_Has_Self_Reference (N);

               --  A box-defaulted access component gets the value null. Also
               --  included are components of private types whose underlying
               --  type is an access type. In either case set the type of the
               --  literal, for subsequent use in semantic checks.

               elsif Present (Underlying_Type (Ctyp))
                 and then Is_Access_Type (Underlying_Type (Ctyp))
               then
                  if not Is_Private_Type (Ctyp) then
                     Expr := Make_Null (Sloc (N));
                     Set_Etype (Expr, Ctyp);
                     Add_Association
                       (Component  => Component,
                        Expr       => Expr,
                        Assoc_List => New_Assoc_List);

                  --  If the component's type is private with an access type as
                  --  its underlying type then we have to create an unchecked
                  --  conversion to satisfy type checking.

                  else
                     declare
                        Qual_Null : constant Node_Id :=
                                      Make_Qualified_Expression (Sloc (N),
                                        Subtype_Mark =>
                                          New_Occurrence_Of
                                            (Underlying_Type (Ctyp), Sloc (N)),
                                        Expression => Make_Null (Sloc (N)));

                        Convert_Null : constant Node_Id :=
                                         Unchecked_Convert_To
                                           (Ctyp, Qual_Null);

                     begin
                        Analyze_And_Resolve (Convert_Null, Ctyp);
                        Add_Association
                          (Component  => Component,
                           Expr       => Convert_Null,
                           Assoc_List => New_Assoc_List);
                     end;
                  end if;

               elsif Has_Non_Null_Base_Init_Proc (Ctyp)
                 or else not Expander_Active
               then
                  if Is_Record_Type (Ctyp)
                    and then Has_Discriminants (Ctyp)
                    and then not Is_Private_Type (Ctyp)
                  then
                     --  We build a partially initialized aggregate with the
                     --  values of the discriminants and box initialization
                     --  for the rest, if other components are present.
                     --  The type of the aggregate is the known subtype of
                     --  the component. The capture of discriminants must
                     --  be recursive because subcomponents may be contrained
                     --  (transitively) by discriminants of enclosing types.
                     --  For a private type with discriminants, a call to the
                     --  initialization procedure will be generated, and no
                     --  subaggregate is needed.

                     Capture_Discriminants : declare
                        Loc  : constant Source_Ptr := Sloc (N);
                        Expr : Node_Id;

                        procedure Add_Discriminant_Values
                          (New_Aggr   : Node_Id;
                           Assoc_List : List_Id);
                        --  The constraint to a component may be given by a
                        --  discriminant of the enclosing type, in which case
                        --  we have to retrieve its value, which is part of the
                        --  enclosing aggregate. Assoc_List provides the
                        --  discriminant associations of the current type or
                        --  of some enclosing record.

                        procedure Propagate_Discriminants
                          (Aggr       : Node_Id;
                           Assoc_List : List_Id);
                        --  Nested components may themselves be discriminated
                        --  types constrained by outer discriminants, whose
                        --  values must be captured before the aggregate is
                        --  expanded into assignments.

                        -----------------------------
                        -- Add_Discriminant_Values --
                        -----------------------------

                        procedure Add_Discriminant_Values
                          (New_Aggr   : Node_Id;
                           Assoc_List : List_Id)
                        is
                           Assoc      : Node_Id;
                           Discr      : Entity_Id;
                           Discr_Elmt : Elmt_Id;
                           Discr_Val  : Node_Id;
                           Val        : Entity_Id;

                        begin
                           Discr := First_Discriminant (Etype (New_Aggr));
                           Discr_Elmt :=
                             First_Elmt
                               (Discriminant_Constraint (Etype (New_Aggr)));
                           while Present (Discr_Elmt) loop
                              Discr_Val := Node (Discr_Elmt);

                              --  If the constraint is given by a discriminant
                              --  it is a discriminant of an enclosing record,
                              --  and its value has already been placed in the
                              --  association list.

                              if Is_Entity_Name (Discr_Val)
                                and then
                                  Ekind (Entity (Discr_Val)) = E_Discriminant
                              then
                                 Val := Entity (Discr_Val);

                                 Assoc := First (Assoc_List);
                                 while Present (Assoc) loop
                                    if Present
                                      (Entity (First (Choices (Assoc))))
                                      and then
                                        Entity (First (Choices (Assoc)))
                                          = Val
                                    then
                                       Discr_Val := Expression (Assoc);
                                       exit;
                                    end if;
                                    Next (Assoc);
                                 end loop;
                              end if;

                              Add_Association
                                (Discr, New_Copy_Tree (Discr_Val),
                                  Component_Associations (New_Aggr));

                              --  If the discriminant constraint is a current
                              --  instance, mark the current aggregate so that
                              --  the self-reference can be expanded later.

                              if Nkind (Discr_Val) = N_Attribute_Reference
                                and then Is_Entity_Name (Prefix (Discr_Val))
                                and then Is_Type (Entity (Prefix (Discr_Val)))
                                and then Etype (N) =
                                  Entity (Prefix (Discr_Val))
                              then
                                 Set_Has_Self_Reference (N);
                              end if;

                              Next_Elmt (Discr_Elmt);
                              Next_Discriminant (Discr);
                           end loop;
                        end Add_Discriminant_Values;

                        ------------------------------
                        --  Propagate_Discriminants --
                        ------------------------------

                        procedure Propagate_Discriminants
                          (Aggr       : Node_Id;
                           Assoc_List : List_Id)
                        is
                           Aggr_Type : constant Entity_Id :=
                                         Base_Type (Etype (Aggr));
                           Def_Node  : constant Node_Id :=
                                         Type_Definition
                                           (Declaration_Node (Aggr_Type));

                           Comp       : Node_Id;
                           Comp_Elmt  : Elmt_Id;
                           Components : constant Elist_Id := New_Elmt_List;
                           Needs_Box  : Boolean := False;
                           Errors     : Boolean;

<<<<<<< HEAD
                        begin
                           Inner_Comp := First_Component (Etype (Comp));
                           while Present (Inner_Comp) loop
                              Comp_Type := Etype (Inner_Comp);
=======
                           procedure Process_Component (Comp : Entity_Id);
                           --  Add one component with a box association to the
                           --  inner aggregate, and recurse if component is
                           --  itself composite.

                           ------------------------
                           --  Process_Component --
                           ------------------------

                           procedure Process_Component (Comp : Entity_Id) is
                              T : constant Entity_Id := Etype (Comp);
                              New_Aggr   : Node_Id;
>>>>>>> 155d23aa

                           begin
                              if Is_Record_Type (T)
                                and then Has_Discriminants (T)
                              then
                                 New_Aggr :=
                                   Make_Aggregate (Loc, New_List, New_List);
                                 Set_Etype (New_Aggr, T);
                                 Add_Association
<<<<<<< HEAD
                                   (Inner_Comp, New_Aggr,
                                    Component_Associations (Aggr));
=======
                                   (Comp, New_Aggr,
                                     Component_Associations (Aggr));
>>>>>>> 155d23aa

                                 --  Collect discriminant values and recurse

                                 Add_Discriminant_Values
                                   (New_Aggr, Assoc_List);
                                 Propagate_Discriminants
                                   (New_Aggr, Assoc_List);

                              else
                                 Needs_Box := True;
                              end if;
                           end Process_Component;

                        --  Start of processing for Propagate_Discriminants

                        begin
                           --  The component type may be a variant type, so
                           --  collect the components that are ruled by the
                           --  known values of the discriminants. Their values
                           --  have already been inserted into the component
                           --  list of the current aggregate.

                           if Nkind (Def_Node) =  N_Record_Definition
                             and then
                               Present (Component_List (Def_Node))
                             and then
                               Present
                                 (Variant_Part (Component_List (Def_Node)))
                           then
                              Gather_Components (Aggr_Type,
                                Component_List (Def_Node),
                                Governed_By   => Component_Associations (Aggr),
                                Into          => Components,
                                Report_Errors => Errors);

                              Comp_Elmt := First_Elmt (Components);
                              while Present (Comp_Elmt) loop
                                 if
                                   Ekind (Node (Comp_Elmt)) /= E_Discriminant
                                 then
                                    Process_Component (Node (Comp_Elmt));
                                 end if;

                                 Next_Elmt (Comp_Elmt);
                              end loop;

                           --  No variant part, iterate over all components

                           else
                              Comp := First_Component (Etype (Aggr));
                              while Present (Comp) loop
                                 Process_Component (Comp);
                                 Next_Component (Comp);
                              end loop;
                           end if;

                           if Needs_Box then
                              Append
                                (Make_Component_Association (Loc,
                                   Choices     =>
                                     New_List (Make_Others_Choice (Loc)),
                                   Expression  => Empty,
                                      Box_Present => True),
                                 Component_Associations (Aggr));
                           end if;
                        end Propagate_Discriminants;

                     --  Start of processing for Capture_Discriminants

                     begin
                        Expr := Make_Aggregate (Loc, New_List, New_List);
                        Set_Etype (Expr, Ctyp);

                        --  If the enclosing type has discriminants, they have
                        --  been collected in the aggregate earlier, and they
                        --  may appear as constraints of subcomponents.

                        --  Similarly if this component has discriminants, they
                        --  might in turn be propagated to their components.

                        if Has_Discriminants (Typ) then
                           Add_Discriminant_Values (Expr, New_Assoc_List);
                           Propagate_Discriminants (Expr, New_Assoc_List);

                        elsif Has_Discriminants (Ctyp) then
                           Add_Discriminant_Values
                              (Expr, Component_Associations (Expr));
                           Propagate_Discriminants
                              (Expr, Component_Associations (Expr));

                        else
                           declare
                              Comp : Entity_Id;

                           begin
                              --  If the type has additional components, create
                              --  an OTHERS box association for them.

                              Comp := First_Component (Ctyp);
                              while Present (Comp) loop
                                 if Ekind (Comp) = E_Component then
                                    if not Is_Record_Type (Etype (Comp)) then
                                       Append
                                         (Make_Component_Association (Loc,
                                            Choices     =>
                                              New_List
                                               (Make_Others_Choice (Loc)),
                                            Expression  => Empty,
                                               Box_Present => True),
                                          Component_Associations (Expr));
                                    end if;
                                    exit;
                                 end if;

                                 Next_Component (Comp);
                              end loop;
                           end;
                        end if;

                        Add_Association
                          (Component  => Component,
                           Expr       => Expr,
                           Assoc_List => New_Assoc_List);
                     end Capture_Discriminants;

                  else
                     Add_Association
                       (Component      => Component,
                        Expr           => Empty,
                        Assoc_List     => New_Assoc_List,
                        Is_Box_Present => True);
                  end if;

               --  Otherwise we only need to resolve the expression if the
               --  component has partially initialized values (required to
               --  expand the corresponding assignments and run-time checks).

               elsif Present (Expr)
                 and then Is_Partially_Initialized_Type (Ctyp)
               then
                  Resolve_Aggr_Expr (Expr, Component);
               end if;
            end Check_Box_Component;

         elsif No (Expr) then

            --  Ignore hidden components associated with the position of the
            --  interface tags: these are initialized dynamically.

            if not Present (Related_Type (Component)) then
               Error_Msg_NE
                 ("no value supplied for component &!", N, Component);
            end if;

         else
            Resolve_Aggr_Expr (Expr, Component);
         end if;

         Next_Elmt (Component_Elmt);
      end loop;

      --  STEP 7: check for invalid components + check type in choice list

      Step_7 : declare
         Selectr : Node_Id;
         --  Selector name

         Typech : Entity_Id;
         --  Type of first component in choice list

      begin
         if Present (Component_Associations (N)) then
            Assoc := First (Component_Associations (N));
         else
            Assoc := Empty;
         end if;

         Verification : while Present (Assoc) loop
            Selectr := First (Choices (Assoc));
            Typech := Empty;

            if Nkind (Selectr) = N_Others_Choice then

               --  Ada 2005 (AI-287): others choice may have expression or box

               if No (Others_Etype)
                  and then not Others_Box
               then
                  Error_Msg_N
                    ("OTHERS must represent at least one component", Selectr);
               end if;

               exit Verification;
            end if;

            while Present (Selectr) loop
               New_Assoc := First (New_Assoc_List);
               while Present (New_Assoc) loop
                  Component := First (Choices (New_Assoc));

                  if Chars (Selectr) = Chars (Component) then
                     if Style_Check then
                        Check_Identifier (Selectr, Entity (Component));
                     end if;

                     exit;
                  end if;

                  Next (New_Assoc);
               end loop;

               --  If no association, this is not a legal component of
               --  of the type in question, except if its association
               --  is provided with a box.

               if No (New_Assoc) then
                  if Box_Present (Parent (Selectr)) then

                     --  This may still be a bogus component with a box. Scan
                     --  list of components to verify that a component with
                     --  that name exists.

                     declare
                        C : Entity_Id;

                     begin
                        C := First_Component (Typ);
                        while Present (C) loop
                           if Chars (C) = Chars (Selectr) then

                              --  If the context is an extension aggregate,
                              --  the component must not be inherited from
                              --  the ancestor part of the aggregate.

                              if Nkind (N) /= N_Extension_Aggregate
                                or else
                                  Scope (Original_Record_Component (C)) /=
                                                     Etype (Ancestor_Part (N))
                              then
                                 exit;
                              end if;
                           end if;

                           Next_Component (C);
                        end loop;

                        if No (C) then
                           Error_Msg_Node_2 := Typ;
                           Error_Msg_N ("& is not a component of}", Selectr);
                        end if;
                     end;

                  elsif Chars (Selectr) /= Name_uTag
                    and then Chars (Selectr) /= Name_uParent
                    and then Chars (Selectr) /= Name_uController
                  then
                     if not Has_Discriminants (Typ) then
                        Error_Msg_Node_2 := Typ;
                        Error_Msg_N ("& is not a component of}", Selectr);
                     else
                        Error_Msg_N
                          ("& is not a component of the aggregate subtype",
                            Selectr);
                     end if;

                     Check_Misspelled_Component (Components, Selectr);
                  end if;

               elsif No (Typech) then
                  Typech := Base_Type (Etype (Component));

               --  AI05-0199: In Ada 2012, several components of anonymous
               --  access types can appear in a choice list, as long as the
               --  designated types match.

               elsif Typech /= Base_Type (Etype (Component)) then
                  if Ada_Version >= Ada_2012
                    and then Ekind (Typech) = E_Anonymous_Access_Type
                    and then
                       Ekind (Etype (Component)) = E_Anonymous_Access_Type
                    and then Base_Type (Designated_Type (Typech)) =
                             Base_Type (Designated_Type (Etype (Component)))
                    and then
                      Subtypes_Statically_Match (Typech, (Etype (Component)))
                  then
                     null;

                  elsif not Box_Present (Parent (Selectr)) then
                     Error_Msg_N
                       ("components in choice list must have same type",
                        Selectr);
                  end if;
               end if;

               Next (Selectr);
            end loop;

            Next (Assoc);
         end loop Verification;
      end Step_7;

      --  STEP 8: replace the original aggregate

      Step_8 : declare
         New_Aggregate : constant Node_Id := New_Copy (N);

      begin
         Set_Expressions            (New_Aggregate, No_List);
         Set_Etype                  (New_Aggregate, Etype (N));
         Set_Component_Associations (New_Aggregate, New_Assoc_List);

         Rewrite (N, New_Aggregate);
      end Step_8;
   end Resolve_Record_Aggregate;

   -----------------------------
   -- Check_Can_Never_Be_Null --
   -----------------------------

   procedure Check_Can_Never_Be_Null (Typ : Entity_Id; Expr : Node_Id) is
      Comp_Typ : Entity_Id;

   begin
      pragma Assert
        (Ada_Version >= Ada_2005
          and then Present (Expr)
          and then Known_Null (Expr));

      case Ekind (Typ) is
         when E_Array_Type  =>
            Comp_Typ := Component_Type (Typ);

         when E_Component    |
              E_Discriminant =>
            Comp_Typ := Etype (Typ);

         when others =>
            return;
      end case;

      if Can_Never_Be_Null (Comp_Typ) then

         --  Here we know we have a constraint error. Note that we do not use
         --  Apply_Compile_Time_Constraint_Error here to the Expr, which might
         --  seem the more natural approach. That's because in some cases the
         --  components are rewritten, and the replacement would be missed.

         Insert_Action
           (Compile_Time_Constraint_Error
              (Expr,
               "(Ada 2005) null not allowed in null-excluding component?"),
            Make_Raise_Constraint_Error (Sloc (Expr),
              Reason => CE_Access_Check_Failed));

         --  Set proper type for bogus component (why is this needed???)

         Set_Etype    (Expr, Comp_Typ);
         Set_Analyzed (Expr);
      end if;
   end Check_Can_Never_Be_Null;

   ---------------------
   -- Sort_Case_Table --
   ---------------------

   procedure Sort_Case_Table (Case_Table : in out Case_Table_Type) is
      L : constant Int := Case_Table'First;
      U : constant Int := Case_Table'Last;
      K : Int;
      J : Int;
      T : Case_Bounds;

   begin
      K := L;
      while K /= U loop
         T := Case_Table (K + 1);

         J := K + 1;
         while J /= L
           and then Expr_Value (Case_Table (J - 1).Choice_Lo) >
                    Expr_Value (T.Choice_Lo)
         loop
            Case_Table (J) := Case_Table (J - 1);
            J := J - 1;
         end loop;

         Case_Table (J) := T;
         K := K + 1;
      end loop;
   end Sort_Case_Table;

end Sem_Aggr;<|MERGE_RESOLUTION|>--- conflicted
+++ resolved
@@ -3695,12 +3695,6 @@
                            Needs_Box  : Boolean := False;
                            Errors     : Boolean;
 
-<<<<<<< HEAD
-                        begin
-                           Inner_Comp := First_Component (Etype (Comp));
-                           while Present (Inner_Comp) loop
-                              Comp_Type := Etype (Inner_Comp);
-=======
                            procedure Process_Component (Comp : Entity_Id);
                            --  Add one component with a box association to the
                            --  inner aggregate, and recurse if component is
@@ -3713,7 +3707,6 @@
                            procedure Process_Component (Comp : Entity_Id) is
                               T : constant Entity_Id := Etype (Comp);
                               New_Aggr   : Node_Id;
->>>>>>> 155d23aa
 
                            begin
                               if Is_Record_Type (T)
@@ -3723,13 +3716,8 @@
                                    Make_Aggregate (Loc, New_List, New_List);
                                  Set_Etype (New_Aggr, T);
                                  Add_Association
-<<<<<<< HEAD
-                                   (Inner_Comp, New_Aggr,
-                                    Component_Associations (Aggr));
-=======
                                    (Comp, New_Aggr,
                                      Component_Associations (Aggr));
->>>>>>> 155d23aa
 
                                  --  Collect discriminant values and recurse
 
