--- conflicted
+++ resolved
@@ -6,11 +6,7 @@
 --                                                                          --
 --                                 B o d y                                  --
 --                                                                          --
-<<<<<<< HEAD
---          Copyright (C) 1992-2006, Free Software Foundation, Inc.         --
-=======
 --          Copyright (C) 1992-2007, Free Software Foundation, Inc.         --
->>>>>>> 751ff693
 --                                                                          --
 -- GNAT is free software;  you can  redistribute it  and/or modify it under --
 -- terms of the  GNU General Public License as published  by the Free Soft- --
@@ -19,14 +15,8 @@
 -- OUT ANY WARRANTY;  without even the  implied warranty of MERCHANTABILITY --
 -- or FITNESS FOR A PARTICULAR PURPOSE.  See the GNU General Public License --
 -- for  more details.  You should have  received  a copy of the GNU General --
-<<<<<<< HEAD
--- Public License  distributed with GNAT;  see file COPYING.  If not, write --
--- to  the  Free Software Foundation,  51  Franklin  Street,  Fifth  Floor, --
--- Boston, MA 02110-1301, USA.                                              --
-=======
 -- Public License  distributed with GNAT; see file COPYING3.  If not, go to --
 -- http://www.gnu.org/licenses for a complete copy of the license.          --
->>>>>>> 751ff693
 --                                                                          --
 -- GNAT was originally developed  by the GNAT team at  New York University. --
 -- Extensive contributions were provided by Ada Core Technologies Inc.      --
@@ -42,10 +32,7 @@
 with Exp_Util; use Exp_Util;
 with Freeze;   use Freeze;
 with Itypes;   use Itypes;
-<<<<<<< HEAD
-=======
 with Lib;      use Lib;
->>>>>>> 751ff693
 with Lib.Xref; use Lib.Xref;
 with Namet;    use Namet;
 with Namet.Sp; use Namet.Sp;
@@ -55,10 +42,6 @@
 with Sem;      use Sem;
 with Sem_Cat;  use Sem_Cat;
 with Sem_Ch3;  use Sem_Ch3;
-<<<<<<< HEAD
-with Sem_Ch8;  use Sem_Ch8;
-=======
->>>>>>> 751ff693
 with Sem_Ch13; use Sem_Ch13;
 with Sem_Eval; use Sem_Eval;
 with Sem_Res;  use Sem_Res;
@@ -101,11 +84,7 @@
    --  E_Component/E_Discriminant entity in the record case, in which case the
    --  type of the component will be used for the test. If Typ is any other
    --  kind of entity, the call is ignored. Expr is the component node in the
-<<<<<<< HEAD
-   --  aggregate which is an explicit occurrence of NULL. An error will be
-=======
    --  aggregate which is known to have a null value. A warning message will be
->>>>>>> 751ff693
    --  issued if the component is null excluding.
    --
    --  It would be better to pass the proper type for Typ ???
@@ -143,11 +122,7 @@
    --  subtree transformation is performed during resolution rather than
    --  expansion. Had we decided otherwise we would have had to duplicate most
    --  of the code in the expansion procedure Expand_Record_Aggregate. Note,
-<<<<<<< HEAD
-   --  however, that all the expansion concerning aggegates for tagged records
-=======
    --  however, that all the expansion concerning aggregates for tagged records
->>>>>>> 751ff693
    --  is done in Expand_Record_Aggregate.
    --
    --  The algorithm of Resolve_Record_Aggregate proceeds as follows:
@@ -754,23 +729,6 @@
       --  misspellings, these misspellings will be suggested as
       --  possible correction.
 
-<<<<<<< HEAD
-      Get_Name_String (Chars (Component));
-
-      declare
-         S  : constant String (1 .. Name_Len) :=
-                Name_Buffer (1 .. Name_Len);
-
-      begin
-         Component_Elmt := First_Elmt (Elements);
-         while Nr_Of_Suggestions <= Max_Suggestions
-            and then Present (Component_Elmt)
-         loop
-            Get_Name_String (Chars (Node (Component_Elmt)));
-
-            if Is_Bad_Spelling_Of (Name_Buffer (1 .. Name_Len), S) then
-               Nr_Of_Suggestions := Nr_Of_Suggestions + 1;
-=======
       Component_Elmt := First_Elmt (Elements);
       while Nr_Of_Suggestions <= Max_Suggestions
         and then Present (Component_Elmt)
@@ -780,7 +738,6 @@
                Chars (Component))
          then
             Nr_Of_Suggestions := Nr_Of_Suggestions + 1;
->>>>>>> 751ff693
 
             case Nr_Of_Suggestions is
                when 1      => Suggestion_1 := Node (Component_Elmt);
@@ -1740,11 +1697,7 @@
                --  Ada 2005 (AI-231)
 
                if Ada_Version >= Ada_05
-<<<<<<< HEAD
-                 and then Nkind (Expression (Assoc)) = N_Null
-=======
                  and then Known_Null (Expression (Assoc))
->>>>>>> 751ff693
                then
                   Check_Can_Never_Be_Null (Etype (N), Expression (Assoc));
                end if;
@@ -1876,11 +1829,7 @@
             --  Ada 2005 (AI-231)
 
             if Ada_Version >= Ada_05
-<<<<<<< HEAD
-              and then Nkind (Expr) = N_Null
-=======
               and then Known_Null (Expr)
->>>>>>> 751ff693
             then
                Check_Can_Never_Be_Null (Etype (N), Expr);
             end if;
@@ -1898,11 +1847,7 @@
             --  Ada 2005 (AI-231)
 
             if Ada_Version >= Ada_05
-<<<<<<< HEAD
-              and then Nkind (Assoc) = N_Null
-=======
               and then Known_Null (Assoc)
->>>>>>> 751ff693
             then
                Check_Can_Never_Be_Null (Etype (N), Expression (Assoc));
             end if;
@@ -2434,11 +2379,7 @@
                      --  Ada 2005 (AI-231)
 
                      if Ada_Version >= Ada_05
-<<<<<<< HEAD
-                       and then Nkind (Expression (Assoc)) = N_Null
-=======
                        and then Known_Null (Expression (Assoc))
->>>>>>> 751ff693
                      then
                         Check_Can_Never_Be_Null (Compon, Expression (Assoc));
                      end if;
@@ -2453,16 +2394,6 @@
                         Is_Box_Present := True;
 
                         --  Duplicate the default expression of the component
-<<<<<<< HEAD
-                        --  from the record type declaration
-
-                        if Present (Next (Selector_Name)) then
-                           Expr :=
-                             New_Copy_Tree (Expression (Parent (Compon)));
-                        else
-                           Expr := Expression (Parent (Compon));
-                        end if;
-=======
                         --  from the record type declaration, so a new copy
                         --  can be attached to the association.
 
@@ -2472,7 +2403,6 @@
                         --  expanded aggregate.
 
                         Expr := New_Copy_Tree (Expression (Parent (Compon)));
->>>>>>> 751ff693
 
                      else
                         if Present (Next (Selector_Name)) then
@@ -2786,11 +2716,7 @@
                --  Ada 2005 (AI-231)
 
                if Ada_Version >= Ada_05
-<<<<<<< HEAD
-                 and then Nkind (Positional_Expr) = N_Null
-=======
                  and then Known_Null (Positional_Expr)
->>>>>>> 751ff693
                then
                   Check_Can_Never_Be_Null (Discrim, Positional_Expr);
                end if;
@@ -3028,11 +2954,7 @@
          --  Ada 2005 (AI-231)
 
          if Ada_Version >= Ada_05
-<<<<<<< HEAD
-           and then Nkind (Positional_Expr) = N_Null
-=======
            and then Known_Null (Positional_Expr)
->>>>>>> 751ff693
          then
             Check_Can_Never_Be_Null (Component, Positional_Expr);
          end if;
@@ -3058,51 +2980,24 @@
          Expr := Get_Value (Component, Component_Associations (N), True);
 
          --  Note: The previous call to Get_Value sets the value of the
-<<<<<<< HEAD
-         --  variable Is_Box_Present
-=======
          --  variable Is_Box_Present.
->>>>>>> 751ff693
 
          --  Ada 2005 (AI-287): Handle components with default initialization.
          --  Note: This feature was originally added to Ada 2005 for limited
          --  but it was finally allowed with any type.
 
          if Is_Box_Present then
-<<<<<<< HEAD
-            declare
-               Is_Array_Subtype : constant Boolean :=
-                                    Ekind (Etype (Component)) =
-                                                           E_Array_Subtype;
-
-               Ctyp : Entity_Id;
-
-            begin
-               if Is_Array_Subtype then
-                  Ctyp := Component_Type (Base_Type (Etype (Component)));
-               else
-                  Ctyp := Etype (Component);
-               end if;
-=======
             Check_Box_Component : declare
                Ctyp : constant Entity_Id := Etype (Component);
 
             begin
                --  If there is a default expression for the aggregate, copy
                --  it into a new association.
->>>>>>> 751ff693
 
                --  If the component has an initialization procedure (IP) we
                --  pass the component to the expander, which will generate
                --  the call to such IP.
 
-<<<<<<< HEAD
-               if Has_Non_Null_Base_Init_Proc (Ctyp) then
-                  Add_Association
-                    (Component      => Component,
-                     Expr           => Empty,
-                     Is_Box_Present => True);
-=======
                --  If the component has discriminants, their values must
                --  be taken from their subtype. This is indispensable for
                --  constraints that are given by the current instance of an
@@ -3267,28 +3162,12 @@
                         Expr           => Empty,
                         Is_Box_Present => True);
                   end if;
->>>>>>> 751ff693
 
                --  Otherwise we only need to resolve the expression if the
                --  component has partially initialized values (required to
                --  expand the corresponding assignments and run-time checks).
 
                elsif Present (Expr)
-<<<<<<< HEAD
-                 and then
-                   ((not Is_Array_Subtype
-                       and then Is_Partially_Initialized_Type (Component))
-                      or else
-                        (Is_Array_Subtype
-                           and then Is_Partially_Initialized_Type (Ctyp)))
-               then
-                  Resolve_Aggr_Expr (Expr, Component);
-               end if;
-            end;
-
-         elsif No (Expr) then
-            Error_Msg_NE ("no value supplied for component &!", N, Component);
-=======
                  and then Is_Partially_Initialized_Type (Ctyp)
                then
                   Resolve_Aggr_Expr (Expr, Component);
@@ -3304,7 +3183,6 @@
                Error_Msg_NE
                  ("no value supplied for component &!", N, Component);
             end if;
->>>>>>> 751ff693
 
          else
             Resolve_Aggr_Expr (Expr, Component);
@@ -3361,10 +3239,6 @@
 
                if No (New_Assoc) then
                   if Box_Present (Parent (Selectr)) then
-<<<<<<< HEAD
-                     null;
-
-=======
 
                      --  This may still be a bogus component with a box. Scan
                      --  list of components to verify that a component with
@@ -3389,7 +3263,6 @@
                         end if;
                      end;
 
->>>>>>> 751ff693
                   elsif Chars (Selectr) /= Name_uTag
                     and then Chars (Selectr) /= Name_uParent
                     and then Chars (Selectr) /= Name_uController
@@ -3449,11 +3322,7 @@
       pragma Assert
         (Ada_Version >= Ada_05
           and then Present (Expr)
-<<<<<<< HEAD
-          and then Nkind (Expr) = N_Null);
-=======
           and then Known_Null (Expr));
->>>>>>> 751ff693
 
       case Ekind (Typ) is
          when E_Array_Type  =>
@@ -3477,11 +3346,7 @@
          Insert_Action
            (Compile_Time_Constraint_Error
               (Expr,
-<<<<<<< HEAD
-               "(Ada 2005) NULL not allowed in null-excluding components?"),
-=======
                "(Ada 2005) null not allowed in null-excluding component?"),
->>>>>>> 751ff693
             Make_Raise_Constraint_Error (Sloc (Expr),
               Reason => CE_Access_Check_Failed));
 
