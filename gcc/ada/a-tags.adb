------------------------------------------------------------------------------
--                                                                          --
--                         GNAT RUN-TIME COMPONENTS                         --
--                                                                          --
--                             A D A . T A G S                              --
--                                                                          --
--                                 B o d y                                  --
--                                                                          --
--          Copyright (C) 1992-2005 Free Software Foundation, Inc.          --
--                                                                          --
-- GNAT is free software;  you can  redistribute it  and/or modify it under --
-- terms of the  GNU General Public License as published  by the Free Soft- --
-- ware  Foundation;  either version 2,  or (at your option) any later ver- --
-- sion.  GNAT is distributed in the hope that it will be useful, but WITH- --
-- OUT ANY WARRANTY;  without even the  implied warranty of MERCHANTABILITY --
-- or FITNESS FOR A PARTICULAR PURPOSE.  See the GNU General Public License --
-- for  more details.  You should have  received  a copy of the GNU General --
-- Public License  distributed with GNAT;  see file COPYING.  If not, write --
-- to  the  Free Software Foundation,  51  Franklin  Street,  Fifth  Floor, --
-- Boston, MA 02110-1301, USA.                                              --
--                                                                          --
-- As a special exception,  if other files  instantiate  generics from this --
-- unit, or you link  this unit with other files  to produce an executable, --
-- this  unit  does not  by itself cause  the resulting  executable  to  be --
-- covered  by the  GNU  General  Public  License.  This exception does not --
-- however invalidate  any other reasons why  the executable file  might be --
-- covered by the  GNU Public License.                                      --
--                                                                          --
-- GNAT was originally developed  by the GNAT team at  New York University. --
-- Extensive contributions were provided by Ada Core Technologies Inc.      --
--                                                                          --
------------------------------------------------------------------------------

with Ada.Exceptions;
with System.HTable;
<<<<<<< HEAD
=======
with System.Storage_Elements; use System.Storage_Elements;
>>>>>>> 8c044a9c

pragma Elaborate_All (System.HTable);

package body Ada.Tags is

--  Structure of the GNAT Dispatch Table

--           +-----------------------+
--           |     Offset_To_Top     |
--           +-----------------------+
--           | Typeinfo_Ptr/TSD_Ptr  |----> Type Specific Data
--  Tag ---> +-----------------------+      +-------------------+
--           |        table of       |      | inheritance depth |
--           :     primitive ops     :      +-------------------+
--           |        pointers       |      |   expanded name   |
--           +-----------------------+      +-------------------+
--                                          |   external tag    |
--                                          +-------------------+
--                                          |   Hash table link |
--                                          +-------------------+
--                                          | Remotely Callable |
--                                          +-------------------+
--                                          | Rec Ctrler offset |
--                                          +-------------------+
<<<<<<< HEAD
=======
--                                          |  Num_Interfaces   |
--                                          +-------------------+
>>>>>>> 8c044a9c
--                                          | table of          |
--                                          :   ancestor        :
--                                          |      tags         |
--                                          +-------------------+
<<<<<<< HEAD
=======
--                                          | table of          |
--                                          :   interface       :
--                                          |      tags         |
--                                          +-------------------+
--                                          | table of          |
--                                          :   primitive op    :
--                                          |     kinds         |
--                                          +-------------------+
--                                          | table of          |
--                                          :   entry           :
--                                          |     indices       |
--                                          +-------------------+
>>>>>>> 8c044a9c

   subtype Cstring is String (Positive);
   type Cstring_Ptr is access all Cstring;

   --  We suppress index checks because the declared size in the record below
   --  is a dummy size of one (see below).

   type Tag_Table is array (Natural range <>) of Tag;
   pragma Suppress_Initialization (Tag_Table);
   pragma Suppress (Index_Check, On => Tag_Table);
<<<<<<< HEAD
   --  We suppress index checks because the declared size in the record below
   --  is a dummy size of one (see below).

   type Wide_Boolean is new Boolean;
   --  This name should probably be changed sometime ??? and indeed probably
   --  this field could simply be of type Standard.Boolean.
=======

   type Prim_Op_Kind_Table is array (Natural range <>) of Prim_Op_Kind;
   pragma Suppress_Initialization (Prim_Op_Kind_Table);
   pragma Suppress (Index_Check, On => Prim_Op_Kind_Table);

   type Entry_Index_Table is array (Natural range <>) of Positive;
   pragma Suppress_Initialization (Entry_Index_Table);
   pragma Suppress (Index_Check, On => Entry_Index_Table);
>>>>>>> 8c044a9c

   type Type_Specific_Data is record
      Idepth : Natural;
      --  Inheritance Depth Level: Used to implement the membership test
      --  associated with single inheritance of tagged types in constant-time.
      --  In addition it also indicates the size of the first table stored in
      --  the Tags_Table component (see comment below).

      Access_Level : Natural;
      --  Accessibility level required to give support to Ada 2005 nested type
      --  extensions. This feature allows safe nested type extensions by
      --  shifting the accessibility checks to certain operations, rather than
      --  being enforced at the type declaration. In particular, by performing
      --  run-time accessibility checks on class-wide allocators, class-wide
      --  function return, and class-wide stream I/O, the danger of objects
      --  outliving their type declaration can be eliminated (Ada 2005: AI-344)

      Expanded_Name : Cstring_Ptr;
      External_Tag  : Cstring_Ptr;
      HT_Link       : Tag;
      --  Components used to give support to the Ada.Tags subprograms described
      --  in ARM 3.9

      Remotely_Callable : Boolean;
      --  Used to check ARM E.4 (18)

      RC_Offset : SSE.Storage_Offset;
      --  Controller Offset: Used to give support to tagged controlled objects
      --  (see Get_Deep_Controller at s-finimp)

      Num_Interfaces : Natural;
      --  Number of abstract interface types implemented by the tagged type.
      --  The value Idepth+Num_Interfaces indicates the end of the second table
      --  stored in the Tags_Table component. It is used to implement the
      --  membership test associated with interfaces (Ada 2005:AI-251)

      Tags_Table : Tag_Table (0 .. 1);
      --  The size of the Tags_Table array actually depends on the tagged type
      --  to which it applies. The compiler ensures that has enough space to
      --  store all the entries of the two tables phisically stored there: the
      --  "table of ancestor tags" and the "table of interface tags". For this
      --  purpose we are using the same mechanism as for the Prims_Ptr array in
      --  the Dispatch_Table record. See comments below on Prims_Ptr for
      --  further details.

      POK_Table       : Prim_Op_Kind_Table (1 .. 1);
      Ent_Index_Table : Entry_Index_Table  (1 .. 1);
      --  Two auxiliary tables used for dispatching in asynchronous,
      --  conditional and timed selects. Their size depends on the number
      --  of primitive operations. Indexing in these two tables is performed
      --  by subtracting the number of predefined primitive operations from
      --  the given index value. POK_Table contains the callable entity kinds
      --  of all non-predefined primitive operations. Ent_Index_Table contains
      --  the entry index of primitive entry wrappers.
   end record;
<<<<<<< HEAD
   --  The size of the Ancestor_Tags array actually depends on the tagged type
   --  to which it applies. We are using the same mechanism as for the
   --  Prims_Ptr array in the Dispatch_Table record. See comments below for
   --  more details.

   type Dispatch_Table is record
      --  Offset_To_Top : Integer := 0;
      --  Typeinfo_Ptr  : System.Address; -- Currently TSD is also here???
      Prims_Ptr    : Address_Array (Positive);
   end record;

   --  Note on the commented out fields of the Dispatch_Table
   --  ------------------------------------------------------
   --  According to the C++ ABI the components Offset_To_Top and Typeinfo_Ptr
   --  are stored just "before" the dispatch table (that is, the Prims_Ptr
   --  table), and they are referenced with negative offsets referring to the
   --  base of the dispatch table. The _Tag (or the VTable_Ptr in C++ termi-
   --  nology) must point to the base of the virtual table, just after these
   --  components, to point to the Prims_Ptr table. For this purpose the
   --  expander generates a Prims_Ptr table that has enough space for these
   --  additional components, and generates code that displaces the _Tag to
   --  point after these components.
   --  -----------------------------------------------------------------------

   --  The size of the Prims_Ptr array actually depends on the tagged type to
   --  which it applies. For each tagged type, the expander computes the
   --  actual array size, allocates the Dispatch_Table record accordingly, and
   --  generates code that displaces the base of the record after the
   --  Typeinfo_Ptr component. For this reason the first two components have
   --  been commented in the previous declaration. The access to these
   --  components is done by means of local functions.
   --
   --  To avoid the use of discriminants to define the actual size of the
   --  dispatch table, we used to declare the tag as a pointer to a record
   --  that contains an arbitrary array of addresses, using Positive as its
   --  index. This ensures that there are never range checks when accessing
   --  the dispatch table, but it prevents GDB from displaying tagged types
   --  properly. A better approach is to declare this record type as holding a
   --  small number of addresses, and to explicitly suppress checks on it.
   --
   --  Note that in both cases, this type is never allocated, and serves only
   --  to declare the corresponding access type.
=======

   type Dispatch_Table is record
      --  Offset_To_Top : Natural;
      --  Typeinfo_Ptr  : System.Address;

      --  According to the C++ ABI the components Offset_To_Top and
      --  Typeinfo_Ptr are stored just "before" the dispatch table (that is,
      --  the Prims_Ptr table), and they are referenced with negative offsets
      --  referring to the base of the dispatch table. The _Tag (or the
      --  VTable_Ptr in C++ terminology) must point to the base of the virtual
      --  table, just after these components, to point to the Prims_Ptr table.
      --  For this purpose the expander generates a Prims_Ptr table that has
      --  enough space for these additional components, and generates code that
      --  displaces the _Tag to point after these components.

      Prims_Ptr : Address_Array (1 .. 1);
      --  The size of the Prims_Ptr array actually depends on the tagged type
      --  to which it applies. For each tagged type, the expander computes the
      --  actual array size, allocates the Dispatch_Table record accordingly,
      --  and generates code that displaces the base of the record after the
      --  Typeinfo_Ptr component. For this reason the first two components have
      --  been commented in the previous declaration. The access to these
      --  components is done by means of local functions.
      --
      --  To avoid the use of discriminants to define the actual size of the
      --  dispatch table, we used to declare the tag as a pointer to a record
      --  that contains an arbitrary array of addresses, using Positive as its
      --  index. This ensures that there are never range checks when accessing
      --  the dispatch table, but it prevents GDB from displaying tagged types
      --  properly. A better approach is to declare this record type as holding
      --  small number of addresses, and to explicitly suppress checks on it.
      --
      --  Note that in both cases, this type is never allocated, and serves
      --  only to declare the corresponding access type.
   end record;
>>>>>>> 8c044a9c

   ---------------------------------------------
   -- Unchecked Conversions for String Fields --
   ---------------------------------------------

   function To_Address is
     new Unchecked_Conversion (Cstring_Ptr, System.Address);

   function To_Cstring_Ptr is
     new Unchecked_Conversion (System.Address, Cstring_Ptr);

   ------------------------------------------------
   -- Unchecked Conversions for other components --
   ------------------------------------------------

   type Storage_Offset_Ptr is access System.Storage_Elements.Storage_Offset;

   function To_Storage_Offset_Ptr is
     new Unchecked_Conversion (System.Address, Storage_Offset_Ptr);

   -----------------------------------------------------------
   -- Unchecked Conversions for the component offset_to_top --
   -----------------------------------------------------------

   type Int_Ptr is access Integer;

   function To_Int_Ptr is
      new Unchecked_Conversion (System.Address, Int_Ptr);

   -----------------------
   -- Local Subprograms --
   -----------------------

   function Length (Str : Cstring_Ptr) return Natural;
   --  Length of string represented by the given pointer (treating the string
   --  as a C-style string, which is Nul terminated).

<<<<<<< HEAD
   function Offset_To_Top (T : Tag) return Integer;
=======
   function Offset_To_Top
     (T : Tag) return System.Storage_Elements.Storage_Offset;
>>>>>>> 8c044a9c
   --  Returns the current value of the offset_to_top component available in
   --  the prologue of the dispatch table.

   function Typeinfo_Ptr (T : Tag) return System.Address;
   --  Returns the current value of the typeinfo_ptr component available in
   --  the prologue of the dispatch table.

<<<<<<< HEAD
   pragma Unreferenced (Offset_To_Top);
=======
>>>>>>> 8c044a9c
   pragma Unreferenced (Typeinfo_Ptr);
   --  These functions will be used for full compatibility with the C++ ABI

   -------------------------
   -- External_Tag_HTable --
   -------------------------

   type HTable_Headers is range 1 .. 64;

   --  The following internal package defines the routines used for the
   --  instantiation of a new System.HTable.Static_HTable (see below). See
   --  spec in g-htable.ads for details of usage.

   package HTable_Subprograms is
      procedure Set_HT_Link (T : Tag; Next : Tag);
      function  Get_HT_Link (T : Tag) return Tag;
      function Hash (F : System.Address) return HTable_Headers;
      function Equal (A, B : System.Address) return Boolean;
   end HTable_Subprograms;

   package External_Tag_HTable is new System.HTable.Static_HTable (
     Header_Num => HTable_Headers,
     Element    => Dispatch_Table,
     Elmt_Ptr   => Tag,
     Null_Ptr   => null,
     Set_Next   => HTable_Subprograms.Set_HT_Link,
     Next       => HTable_Subprograms.Get_HT_Link,
     Key        => System.Address,
     Get_Key    => Get_External_Tag,
     Hash       => HTable_Subprograms.Hash,
     Equal      => HTable_Subprograms.Equal);

   ------------------------
   -- HTable_Subprograms --
   ------------------------

   --  Bodies of routines for hash table instantiation

   package body HTable_Subprograms is

   -----------
   -- Equal --
   -----------

      function Equal (A, B : System.Address) return Boolean is
         Str1 : constant Cstring_Ptr := To_Cstring_Ptr (A);
         Str2 : constant Cstring_Ptr := To_Cstring_Ptr (B);
         J    : Integer := 1;
      begin
         loop
            if Str1 (J) /= Str2 (J) then
               return False;
            elsif Str1 (J) = ASCII.NUL then
               return True;
            else
               J := J + 1;
            end if;
         end loop;
      end Equal;

      -----------------
      -- Get_HT_Link --
      -----------------

      function Get_HT_Link (T : Tag) return Tag is
      begin
         return TSD (T).HT_Link;
      end Get_HT_Link;

      ----------
      -- Hash --
      ----------

      function Hash (F : System.Address) return HTable_Headers is
         function H is new System.HTable.Hash (HTable_Headers);
         Str : constant Cstring_Ptr    := To_Cstring_Ptr (F);
         Res : constant HTable_Headers := H (Str (1 .. Length (Str)));
      begin
         return Res;
      end Hash;

      -----------------
      -- Set_HT_Link --
      -----------------

      procedure Set_HT_Link (T : Tag; Next : Tag) is
      begin
         TSD (T).HT_Link := Next;
      end Set_HT_Link;

   end HTable_Subprograms;

   -------------------
   -- CW_Membership --
   -------------------

   --  Canonical implementation of Classwide Membership corresponding to:

   --     Obj in Typ'Class

   --  Each dispatch table contains a reference to a table of ancestors (stored
   --  in the first part of the Tags_Table) and a count of the level of
   --  inheritance "Idepth".

   --  Obj is in Typ'Class if Typ'Tag is in the table of ancestors that are
   --  contained in the dispatch table referenced by Obj'Tag . Knowing the
   --  level of inheritance of both types, this can be computed in constant
   --  time by the formula:

   --   Obj'tag.TSD.Ancestor_Tags (Obj'tag.TSD.Idepth - Typ'tag.TSD.Idepth)
   --     = Typ'tag

   function CW_Membership (Obj_Tag : Tag; Typ_Tag : Tag) return Boolean is
      Pos : constant Integer := TSD (Obj_Tag).Idepth - TSD (Typ_Tag).Idepth;
   begin
<<<<<<< HEAD
      return Pos >= 0 and then TSD (Obj_Tag).Ancestor_Tags (Pos) = Typ_Tag;
=======
      return Pos >= 0 and then TSD (Obj_Tag).Tags_Table (Pos) = Typ_Tag;
>>>>>>> 8c044a9c
   end CW_Membership;

   -------------------
   -- IW_Membership --
   -------------------

   --  Canonical implementation of Classwide Membership corresponding to:

   --     Obj in Iface'Class

   --  Each dispatch table contains a table with the tags of all the
   --  implemented interfaces.

   --  Obj is in Iface'Class if Iface'Tag is found in the table of interfaces
   --  that are contained in the dispatch table referenced by Obj'Tag.

   function IW_Membership
     (This : System.Address;
      T    : Tag) return Boolean
   is
      Curr_DT  : constant Tag := To_Tag_Ptr (This).all;
      Obj_Base : constant System.Address := This - Offset_To_Top (Curr_DT);
      Obj_DT   : constant Tag := To_Tag_Ptr (Obj_Base).all;

      Obj_TSD : constant Type_Specific_Data_Ptr := TSD (Obj_DT);
      Last_Id : constant Natural := Obj_TSD.Idepth + Obj_TSD.Num_Interfaces;
      Id      : Natural;

   begin
      if Obj_TSD.Num_Interfaces > 0 then

         --  Traverse the ancestor tags table plus the interface tags table.
         --  The former part is required to give support to:
         --     Iface_CW in Typ'Class

         Id := 0;
         loop
            if Obj_TSD.Tags_Table (Id) = T then
               return True;
            end if;

            Id := Id + 1;
            exit when Id > Last_Id;
         end loop;
      end if;

      return False;
   end IW_Membership;

   --------------------
   -- Descendant_Tag --
   --------------------

   function Descendant_Tag (External : String; Ancestor : Tag) return Tag is
      Int_Tag : constant Tag := Internal_Tag (External);

   begin
      if not Is_Descendant_At_Same_Level (Int_Tag, Ancestor) then
         raise Tag_Error;
      end if;

      return Int_Tag;
   end Descendant_Tag;

   -------------------
   -- Expanded_Name --
   -------------------

   function Expanded_Name (T : Tag) return String is
<<<<<<< HEAD
      Result : constant Cstring_Ptr := TSD (T).Expanded_Name;
=======
      Result : Cstring_Ptr;

>>>>>>> 8c044a9c
   begin
      if T = No_Tag then
         raise Tag_Error;
      end if;

      Result := TSD (T).Expanded_Name;
      return Result (1 .. Length (Result));
   end Expanded_Name;

   ------------------
   -- External_Tag --
   ------------------

   function External_Tag (T : Tag) return String is
<<<<<<< HEAD
      Result : constant Cstring_Ptr := TSD (T).External_Tag;
=======
      Result : Cstring_Ptr;
>>>>>>> 8c044a9c
   begin
      if T = No_Tag then
         raise Tag_Error;
      end if;

      Result := TSD (T).External_Tag;

      return Result (1 .. Length (Result));
   end External_Tag;

   ----------------------
   -- Get_Access_Level --
   ----------------------

   function Get_Access_Level (T : Tag) return Natural is
   begin
      return TSD (T).Access_Level;
   end Get_Access_Level;

   ---------------------
   -- Get_Entry_Index --
   ---------------------

   function Get_Entry_Index
     (T        : Tag;
      Position : Positive) return Positive is
   begin
<<<<<<< HEAD
      return To_Address (TSD (T).Expanded_Name);
   end Get_Expanded_Name;
=======
      return TSD (T).Ent_Index_Table (Position - Default_Prim_Op_Count);
   end Get_Entry_Index;
>>>>>>> 8c044a9c

   ----------------------
   -- Get_External_Tag --
   ----------------------

   function Get_External_Tag (T : Tag) return System.Address is
   begin
      return To_Address (TSD (T).External_Tag);
   end Get_External_Tag;

<<<<<<< HEAD
   ---------------------------
   -- Get_Inheritance_Depth --
   ---------------------------

   function Get_Inheritance_Depth (T : Tag) return Natural is
   begin
      return TSD (T).Idepth;
   end Get_Inheritance_Depth;

=======
>>>>>>> 8c044a9c
   -------------------------
   -- Get_Prim_Op_Address --
   -------------------------

   function Get_Prim_Op_Address
     (T        : Tag;
      Position : Positive) return System.Address is
   begin
      return T.Prims_Ptr (Position);
   end Get_Prim_Op_Address;

   ----------------------
   -- Get_Prim_Op_Kind --
   ----------------------

   function Get_Prim_Op_Kind
     (T        : Tag;
      Position : Positive) return Prim_Op_Kind is
   begin
      return TSD (T).POK_Table (Position - Default_Prim_Op_Count);
   end Get_Prim_Op_Kind;

   -------------------
   -- Get_RC_Offset --
   -------------------

   function Get_RC_Offset (T : Tag) return SSE.Storage_Offset is
   begin
      return TSD (T).RC_Offset;
   end Get_RC_Offset;

   ---------------------------
   -- Get_Remotely_Callable --
   ---------------------------

   function Get_Remotely_Callable (T : Tag) return Boolean is
   begin
<<<<<<< HEAD
      return TSD (T).Remotely_Callable = True;
   end Get_Remotely_Callable;

   -------------
   -- Get_TSD --
   -------------

   function Get_TSD  (T : Tag) return System.Address is
      use type System.Storage_Elements.Storage_Offset;
      TSD_Ptr : constant Addr_Ptr :=
                  To_Addr_Ptr (To_Address (T) - DT_Typeinfo_Ptr_Size);
   begin
      return TSD_Ptr.all;
   end Get_TSD;

=======
      return TSD (T).Remotely_Callable;
   end Get_Remotely_Callable;

>>>>>>> 8c044a9c
   ----------------
   -- Inherit_DT --
   ----------------

   procedure Inherit_DT
    (Old_T       : Tag;
     New_T       : Tag;
     Entry_Count : Natural)
   is
   begin
      if Old_T /= null then
         New_T.Prims_Ptr (1 .. Entry_Count) :=
           Old_T.Prims_Ptr (1 .. Entry_Count);
      end if;
   end Inherit_DT;

   -----------------
   -- Inherit_TSD --
   -----------------

<<<<<<< HEAD
   procedure Inherit_TSD (Old_TSD : System.Address; New_Tag : Tag) is
      Old_TSD_Ptr  : constant Type_Specific_Data_Ptr :=
                       To_Type_Specific_Data_Ptr (Old_TSD);
      New_TSD_Ptr  : constant Type_Specific_Data_Ptr :=
                       TSD (New_Tag);

   begin
      if Old_TSD_Ptr /= null then
         New_TSD_Ptr.Idepth := Old_TSD_Ptr.Idepth + 1;
         New_TSD_Ptr.Ancestor_Tags (1 .. New_TSD_Ptr.Idepth) :=
           Old_TSD_Ptr.Ancestor_Tags (0 .. Old_TSD_Ptr.Idepth);
      else
         New_TSD_Ptr.Idepth := 0;
      end if;

      New_TSD_Ptr.Ancestor_Tags (0) := New_Tag;
=======
   procedure Inherit_TSD (Old_Tag : Tag; New_Tag : Tag) is
      New_TSD_Ptr : constant Type_Specific_Data_Ptr := TSD (New_Tag);
      Old_TSD_Ptr : Type_Specific_Data_Ptr;

   begin
      if Old_Tag /= null then
         Old_TSD_Ptr := TSD (Old_Tag);
         New_TSD_Ptr.Idepth := Old_TSD_Ptr.Idepth + 1;
         New_TSD_Ptr.Num_Interfaces := Old_TSD_Ptr.Num_Interfaces;

         --  Copy the "table of ancestor tags" plus the "table of interfaces"
         --  of the parent

         New_TSD_Ptr.Tags_Table
           (1 .. New_TSD_Ptr.Idepth + New_TSD_Ptr.Num_Interfaces) :=
             Old_TSD_Ptr.Tags_Table
               (0 .. Old_TSD_Ptr.Idepth + Old_TSD_Ptr.Num_Interfaces);
      else
         New_TSD_Ptr.Idepth         := 0;
         New_TSD_Ptr.Num_Interfaces := 0;
      end if;

      New_TSD_Ptr.Tags_Table (0) := New_Tag;
>>>>>>> 8c044a9c
   end Inherit_TSD;

   ------------------
   -- Internal_Tag --
   ------------------

   function Internal_Tag (External : String) return Tag is
      Ext_Copy : aliased String (External'First .. External'Last + 1);
      Res      : Tag;

   begin
      --  Make a copy of the string representing the external tag with
      --  a null at the end

      Ext_Copy (External'Range) := External;
      Ext_Copy (Ext_Copy'Last) := ASCII.NUL;
      Res := External_Tag_HTable.Get (Ext_Copy'Address);

      if Res = null then
         declare
            Msg1 : constant String := "unknown tagged type: ";
            Msg2 : String (1 .. Msg1'Length + External'Length);
         begin
            Msg2 (1 .. Msg1'Length) := Msg1;
            Msg2 (Msg1'Length + 1 .. Msg1'Length + External'Length) :=
              External;
            Ada.Exceptions.Raise_Exception (Tag_Error'Identity, Msg2);
         end;
      end if;

      return Res;
   end Internal_Tag;

   ---------------------------------
   -- Is_Descendant_At_Same_Level --
   ---------------------------------

   function Is_Descendant_At_Same_Level
     (Descendant : Tag;
      Ancestor   : Tag) return Boolean
   is
   begin
      return CW_Membership (Descendant, Ancestor)
        and then TSD (Descendant).Access_Level = TSD (Ancestor).Access_Level;
   end Is_Descendant_At_Same_Level;

   ------------
   -- Length --
   ------------

   function Length (Str : Cstring_Ptr) return Natural is
      Len : Integer := 1;

   begin
      while Str (Len) /= ASCII.Nul loop
         Len := Len + 1;
      end loop;

      return Len - 1;
   end Length;

   -------------------
   -- Offset_To_Top --
   -------------------

   function Offset_To_Top
     (T : Tag) return System.Storage_Elements.Storage_Offset
   is
      Offset_To_Top_Ptr : constant Storage_Offset_Ptr :=
                            To_Storage_Offset_Ptr (To_Address (T)
                              - DT_Typeinfo_Ptr_Size
                              - DT_Offset_To_Top_Size);
   begin
      return Offset_To_Top_Ptr.all;
   end Offset_To_Top;

   -----------------
   -- Parent_Size --
   -----------------

   type Acc_Size
     is access function (A : System.Address) return Long_Long_Integer;

   function To_Acc_Size is new Unchecked_Conversion (System.Address, Acc_Size);
   --  The profile of the implicitly defined _size primitive

   function Parent_Size
     (Obj : System.Address;
      T   : Tag) return SSE.Storage_Count
   is
<<<<<<< HEAD
      Parent_Tag : constant Tag := TSD (T).Ancestor_Tags (1);
=======
      Parent_Tag : constant Tag := TSD (T).Tags_Table (1);
>>>>>>> 8c044a9c
      --  The tag of the parent type through the dispatch table

      F : constant Acc_Size := To_Acc_Size (Parent_Tag.Prims_Ptr (1));
      --  Access to the _size primitive of the parent. We assume that it is
      --  always in the first slot of the dispatch table

   begin
      --  Here we compute the size of the _parent field of the object

      return SSE.Storage_Count (F.all (Obj));
   end Parent_Size;

   ----------------
   -- Parent_Tag --
   ----------------

   function Parent_Tag (T : Tag) return Tag is
   begin
<<<<<<< HEAD
      return TSD (T).Ancestor_Tags (1);
=======
      if T = No_Tag then
         raise Tag_Error;
      end if;

      --  The Parent_Tag of a root-level tagged type is defined to be No_Tag.
      --  The first entry in the Ancestors_Tags array will be null for such
      --  a type, but it's better to be explicit about returning No_Tag in
      --  this case.

      if TSD (T).Idepth = 0 then
         return No_Tag;
      else
         return TSD (T).Tags_Table (1);
      end if;
>>>>>>> 8c044a9c
   end Parent_Tag;

   ----------------------------
   -- Register_Interface_Tag --
   ----------------------------

   procedure Register_Interface_Tag
    (T           : Tag;
     Interface_T : Tag)
   is
      New_T_TSD : constant Type_Specific_Data_Ptr := TSD (T);
      Index     : Natural;
   begin
      --  Check if the interface is already registered

      if New_T_TSD.Num_Interfaces > 0 then
         declare
            Id       : Natural          := New_T_TSD.Idepth + 1;
            Last_Id  : constant Natural := New_T_TSD.Idepth
                                            + New_T_TSD.Num_Interfaces;
         begin
            loop
               if New_T_TSD.Tags_Table (Id) = Interface_T then
                  return;
               end if;

               Id := Id + 1;
               exit when Id > Last_Id;
            end loop;
         end;
      end if;

      New_T_TSD.Num_Interfaces := New_T_TSD.Num_Interfaces + 1;
      Index := New_T_TSD.Idepth + New_T_TSD.Num_Interfaces;
      New_T_TSD.Tags_Table (Index) := Interface_T;
   end Register_Interface_Tag;

   ------------------
   -- Register_Tag --
   ------------------

   procedure Register_Tag (T : Tag) is
   begin
      External_Tag_HTable.Set (T);
   end Register_Tag;

   ----------------------
   -- Set_Access_Level --
   ----------------------

   procedure Set_Access_Level (T : Tag; Value : Natural) is
   begin
      TSD (T).Access_Level := Value;
   end Set_Access_Level;

   ---------------------
   -- Set_Entry_Index --
   ---------------------

   procedure Set_Entry_Index
     (T        : Tag;
      Position : Positive;
      Value    : Positive) is
   begin
      TSD (T).Ent_Index_Table (Position - Default_Prim_Op_Count) := Value;
   end Set_Entry_Index;

   -----------------------
   -- Set_Expanded_Name --
   -----------------------

   procedure Set_Expanded_Name (T : Tag; Value : System.Address) is
   begin
      TSD (T).Expanded_Name := To_Cstring_Ptr (Value);
   end Set_Expanded_Name;

   ----------------------
   -- Set_External_Tag --
   ----------------------

   procedure Set_External_Tag (T : Tag; Value : System.Address) is
   begin
      TSD (T).External_Tag := To_Cstring_Ptr (Value);
   end Set_External_Tag;

   -----------------------
   -- Set_Offset_To_Top --
   -----------------------

   procedure Set_Offset_To_Top
     (T     : Tag;
      Value : System.Storage_Elements.Storage_Offset)
   is
      Offset_To_Top_Ptr : constant Storage_Offset_Ptr :=
                            To_Storage_Offset_Ptr (To_Address (T)
                              - DT_Typeinfo_Ptr_Size
                              - DT_Offset_To_Top_Size);
   begin
<<<<<<< HEAD
      TSD (T).Idepth := Value;
   end Set_Inheritance_Depth;
=======
      Offset_To_Top_Ptr.all := Value;
   end Set_Offset_To_Top;
>>>>>>> 8c044a9c

   -------------------------
   -- Set_Prim_Op_Address --
   -------------------------

   procedure Set_Prim_Op_Address
     (T        : Tag;
      Position : Positive;
      Value    : System.Address) is
   begin
      T.Prims_Ptr (Position) := Value;
   end Set_Prim_Op_Address;

   ----------------------
   -- Set_Prim_Op_Kind --
   ----------------------

   procedure Set_Prim_Op_Kind
     (T        : Tag;
      Position : Positive;
      Value    : Prim_Op_Kind) is
   begin
      TSD (T).POK_Table (Position - Default_Prim_Op_Count) := Value;
   end Set_Prim_Op_Kind;

   -------------------
   -- Set_RC_Offset --
   -------------------

   procedure Set_RC_Offset (T : Tag; Value : SSE.Storage_Offset) is
   begin
      TSD (T).RC_Offset := Value;
   end Set_RC_Offset;

   ---------------------------
   -- Set_Remotely_Callable --
   ---------------------------

   procedure Set_Remotely_Callable (T : Tag; Value : Boolean) is
   begin
<<<<<<< HEAD
      if Value then
         TSD (T).Remotely_Callable := True;
      else
         TSD (T).Remotely_Callable := False;
      end if;
=======
      TSD (T).Remotely_Callable := Value;
>>>>>>> 8c044a9c
   end Set_Remotely_Callable;

   -------------
   -- Set_TSD --
   -------------

   procedure Set_TSD (T : Tag; Value : System.Address) is
<<<<<<< HEAD
      use type System.Storage_Elements.Storage_Offset;
=======
>>>>>>> 8c044a9c
      TSD_Ptr : constant Addr_Ptr :=
                  To_Addr_Ptr (To_Address (T) - DT_Typeinfo_Ptr_Size);
   begin
      TSD_Ptr.all := Value;
   end Set_TSD;

<<<<<<< HEAD
   -------------------
   -- Offset_To_Top --
   -------------------

   function Offset_To_Top (T : Tag) return Integer is
      use type System.Storage_Elements.Storage_Offset;
      TSD_Ptr : constant Int_Ptr :=
                  To_Int_Ptr (To_Address (T) - DT_Prologue_Size);
   begin
      return TSD_Ptr.all;
   end Offset_To_Top;

=======
>>>>>>> 8c044a9c
   ------------------
   -- Typeinfo_Ptr --
   ------------------

   function Typeinfo_Ptr (T : Tag) return System.Address is
<<<<<<< HEAD
      use type System.Storage_Elements.Storage_Offset;
=======
>>>>>>> 8c044a9c
      TSD_Ptr : constant Addr_Ptr :=
                  To_Addr_Ptr (To_Address (T) - DT_Typeinfo_Ptr_Size);
   begin
      return TSD_Ptr.all;
   end Typeinfo_Ptr;

   ---------
   -- TSD --
   ---------

   function TSD (T : Tag) return Type_Specific_Data_Ptr is
<<<<<<< HEAD
   begin
      return To_Type_Specific_Data_Ptr (Get_TSD (T));
=======
      TSD_Ptr : constant Addr_Ptr :=
                  To_Addr_Ptr (To_Address (T) - DT_Typeinfo_Ptr_Size);
   begin
      return To_Type_Specific_Data_Ptr (TSD_Ptr.all);
>>>>>>> 8c044a9c
   end TSD;

end Ada.Tags;<|MERGE_RESOLUTION|>--- conflicted
+++ resolved
@@ -33,10 +33,7 @@
 
 with Ada.Exceptions;
 with System.HTable;
-<<<<<<< HEAD
-=======
 with System.Storage_Elements; use System.Storage_Elements;
->>>>>>> 8c044a9c
 
 pragma Elaborate_All (System.HTable);
 
@@ -61,17 +58,12 @@
 --                                          +-------------------+
 --                                          | Rec Ctrler offset |
 --                                          +-------------------+
-<<<<<<< HEAD
-=======
 --                                          |  Num_Interfaces   |
 --                                          +-------------------+
->>>>>>> 8c044a9c
 --                                          | table of          |
 --                                          :   ancestor        :
 --                                          |      tags         |
 --                                          +-------------------+
-<<<<<<< HEAD
-=======
 --                                          | table of          |
 --                                          :   interface       :
 --                                          |      tags         |
@@ -84,7 +76,6 @@
 --                                          :   entry           :
 --                                          |     indices       |
 --                                          +-------------------+
->>>>>>> 8c044a9c
 
    subtype Cstring is String (Positive);
    type Cstring_Ptr is access all Cstring;
@@ -95,14 +86,6 @@
    type Tag_Table is array (Natural range <>) of Tag;
    pragma Suppress_Initialization (Tag_Table);
    pragma Suppress (Index_Check, On => Tag_Table);
-<<<<<<< HEAD
-   --  We suppress index checks because the declared size in the record below
-   --  is a dummy size of one (see below).
-
-   type Wide_Boolean is new Boolean;
-   --  This name should probably be changed sometime ??? and indeed probably
-   --  this field could simply be of type Standard.Boolean.
-=======
 
    type Prim_Op_Kind_Table is array (Natural range <>) of Prim_Op_Kind;
    pragma Suppress_Initialization (Prim_Op_Kind_Table);
@@ -111,7 +94,6 @@
    type Entry_Index_Table is array (Natural range <>) of Positive;
    pragma Suppress_Initialization (Entry_Index_Table);
    pragma Suppress (Index_Check, On => Entry_Index_Table);
->>>>>>> 8c044a9c
 
    type Type_Specific_Data is record
       Idepth : Natural;
@@ -167,50 +149,6 @@
       --  of all non-predefined primitive operations. Ent_Index_Table contains
       --  the entry index of primitive entry wrappers.
    end record;
-<<<<<<< HEAD
-   --  The size of the Ancestor_Tags array actually depends on the tagged type
-   --  to which it applies. We are using the same mechanism as for the
-   --  Prims_Ptr array in the Dispatch_Table record. See comments below for
-   --  more details.
-
-   type Dispatch_Table is record
-      --  Offset_To_Top : Integer := 0;
-      --  Typeinfo_Ptr  : System.Address; -- Currently TSD is also here???
-      Prims_Ptr    : Address_Array (Positive);
-   end record;
-
-   --  Note on the commented out fields of the Dispatch_Table
-   --  ------------------------------------------------------
-   --  According to the C++ ABI the components Offset_To_Top and Typeinfo_Ptr
-   --  are stored just "before" the dispatch table (that is, the Prims_Ptr
-   --  table), and they are referenced with negative offsets referring to the
-   --  base of the dispatch table. The _Tag (or the VTable_Ptr in C++ termi-
-   --  nology) must point to the base of the virtual table, just after these
-   --  components, to point to the Prims_Ptr table. For this purpose the
-   --  expander generates a Prims_Ptr table that has enough space for these
-   --  additional components, and generates code that displaces the _Tag to
-   --  point after these components.
-   --  -----------------------------------------------------------------------
-
-   --  The size of the Prims_Ptr array actually depends on the tagged type to
-   --  which it applies. For each tagged type, the expander computes the
-   --  actual array size, allocates the Dispatch_Table record accordingly, and
-   --  generates code that displaces the base of the record after the
-   --  Typeinfo_Ptr component. For this reason the first two components have
-   --  been commented in the previous declaration. The access to these
-   --  components is done by means of local functions.
-   --
-   --  To avoid the use of discriminants to define the actual size of the
-   --  dispatch table, we used to declare the tag as a pointer to a record
-   --  that contains an arbitrary array of addresses, using Positive as its
-   --  index. This ensures that there are never range checks when accessing
-   --  the dispatch table, but it prevents GDB from displaying tagged types
-   --  properly. A better approach is to declare this record type as holding a
-   --  small number of addresses, and to explicitly suppress checks on it.
-   --
-   --  Note that in both cases, this type is never allocated, and serves only
-   --  to declare the corresponding access type.
-=======
 
    type Dispatch_Table is record
       --  Offset_To_Top : Natural;
@@ -246,7 +184,6 @@
       --  Note that in both cases, this type is never allocated, and serves
       --  only to declare the corresponding access type.
    end record;
->>>>>>> 8c044a9c
 
    ---------------------------------------------
    -- Unchecked Conversions for String Fields --
@@ -267,15 +204,6 @@
    function To_Storage_Offset_Ptr is
      new Unchecked_Conversion (System.Address, Storage_Offset_Ptr);
 
-   -----------------------------------------------------------
-   -- Unchecked Conversions for the component offset_to_top --
-   -----------------------------------------------------------
-
-   type Int_Ptr is access Integer;
-
-   function To_Int_Ptr is
-      new Unchecked_Conversion (System.Address, Int_Ptr);
-
    -----------------------
    -- Local Subprograms --
    -----------------------
@@ -284,12 +212,8 @@
    --  Length of string represented by the given pointer (treating the string
    --  as a C-style string, which is Nul terminated).
 
-<<<<<<< HEAD
-   function Offset_To_Top (T : Tag) return Integer;
-=======
    function Offset_To_Top
      (T : Tag) return System.Storage_Elements.Storage_Offset;
->>>>>>> 8c044a9c
    --  Returns the current value of the offset_to_top component available in
    --  the prologue of the dispatch table.
 
@@ -297,10 +221,6 @@
    --  Returns the current value of the typeinfo_ptr component available in
    --  the prologue of the dispatch table.
 
-<<<<<<< HEAD
-   pragma Unreferenced (Offset_To_Top);
-=======
->>>>>>> 8c044a9c
    pragma Unreferenced (Typeinfo_Ptr);
    --  These functions will be used for full compatibility with the C++ ABI
 
@@ -416,11 +336,7 @@
    function CW_Membership (Obj_Tag : Tag; Typ_Tag : Tag) return Boolean is
       Pos : constant Integer := TSD (Obj_Tag).Idepth - TSD (Typ_Tag).Idepth;
    begin
-<<<<<<< HEAD
-      return Pos >= 0 and then TSD (Obj_Tag).Ancestor_Tags (Pos) = Typ_Tag;
-=======
       return Pos >= 0 and then TSD (Obj_Tag).Tags_Table (Pos) = Typ_Tag;
->>>>>>> 8c044a9c
    end CW_Membership;
 
    -------------------
@@ -490,12 +406,8 @@
    -------------------
 
    function Expanded_Name (T : Tag) return String is
-<<<<<<< HEAD
-      Result : constant Cstring_Ptr := TSD (T).Expanded_Name;
-=======
       Result : Cstring_Ptr;
 
->>>>>>> 8c044a9c
    begin
       if T = No_Tag then
          raise Tag_Error;
@@ -510,11 +422,7 @@
    ------------------
 
    function External_Tag (T : Tag) return String is
-<<<<<<< HEAD
-      Result : constant Cstring_Ptr := TSD (T).External_Tag;
-=======
       Result : Cstring_Ptr;
->>>>>>> 8c044a9c
    begin
       if T = No_Tag then
          raise Tag_Error;
@@ -542,13 +450,8 @@
      (T        : Tag;
       Position : Positive) return Positive is
    begin
-<<<<<<< HEAD
-      return To_Address (TSD (T).Expanded_Name);
-   end Get_Expanded_Name;
-=======
       return TSD (T).Ent_Index_Table (Position - Default_Prim_Op_Count);
    end Get_Entry_Index;
->>>>>>> 8c044a9c
 
    ----------------------
    -- Get_External_Tag --
@@ -559,18 +462,6 @@
       return To_Address (TSD (T).External_Tag);
    end Get_External_Tag;
 
-<<<<<<< HEAD
-   ---------------------------
-   -- Get_Inheritance_Depth --
-   ---------------------------
-
-   function Get_Inheritance_Depth (T : Tag) return Natural is
-   begin
-      return TSD (T).Idepth;
-   end Get_Inheritance_Depth;
-
-=======
->>>>>>> 8c044a9c
    -------------------------
    -- Get_Prim_Op_Address --
    -------------------------
@@ -608,27 +499,9 @@
 
    function Get_Remotely_Callable (T : Tag) return Boolean is
    begin
-<<<<<<< HEAD
-      return TSD (T).Remotely_Callable = True;
-   end Get_Remotely_Callable;
-
-   -------------
-   -- Get_TSD --
-   -------------
-
-   function Get_TSD  (T : Tag) return System.Address is
-      use type System.Storage_Elements.Storage_Offset;
-      TSD_Ptr : constant Addr_Ptr :=
-                  To_Addr_Ptr (To_Address (T) - DT_Typeinfo_Ptr_Size);
-   begin
-      return TSD_Ptr.all;
-   end Get_TSD;
-
-=======
       return TSD (T).Remotely_Callable;
    end Get_Remotely_Callable;
 
->>>>>>> 8c044a9c
    ----------------
    -- Inherit_DT --
    ----------------
@@ -649,24 +522,6 @@
    -- Inherit_TSD --
    -----------------
 
-<<<<<<< HEAD
-   procedure Inherit_TSD (Old_TSD : System.Address; New_Tag : Tag) is
-      Old_TSD_Ptr  : constant Type_Specific_Data_Ptr :=
-                       To_Type_Specific_Data_Ptr (Old_TSD);
-      New_TSD_Ptr  : constant Type_Specific_Data_Ptr :=
-                       TSD (New_Tag);
-
-   begin
-      if Old_TSD_Ptr /= null then
-         New_TSD_Ptr.Idepth := Old_TSD_Ptr.Idepth + 1;
-         New_TSD_Ptr.Ancestor_Tags (1 .. New_TSD_Ptr.Idepth) :=
-           Old_TSD_Ptr.Ancestor_Tags (0 .. Old_TSD_Ptr.Idepth);
-      else
-         New_TSD_Ptr.Idepth := 0;
-      end if;
-
-      New_TSD_Ptr.Ancestor_Tags (0) := New_Tag;
-=======
    procedure Inherit_TSD (Old_Tag : Tag; New_Tag : Tag) is
       New_TSD_Ptr : constant Type_Specific_Data_Ptr := TSD (New_Tag);
       Old_TSD_Ptr : Type_Specific_Data_Ptr;
@@ -690,7 +545,6 @@
       end if;
 
       New_TSD_Ptr.Tags_Table (0) := New_Tag;
->>>>>>> 8c044a9c
    end Inherit_TSD;
 
    ------------------
@@ -781,11 +635,7 @@
      (Obj : System.Address;
       T   : Tag) return SSE.Storage_Count
    is
-<<<<<<< HEAD
-      Parent_Tag : constant Tag := TSD (T).Ancestor_Tags (1);
-=======
       Parent_Tag : constant Tag := TSD (T).Tags_Table (1);
->>>>>>> 8c044a9c
       --  The tag of the parent type through the dispatch table
 
       F : constant Acc_Size := To_Acc_Size (Parent_Tag.Prims_Ptr (1));
@@ -804,9 +654,6 @@
 
    function Parent_Tag (T : Tag) return Tag is
    begin
-<<<<<<< HEAD
-      return TSD (T).Ancestor_Tags (1);
-=======
       if T = No_Tag then
          raise Tag_Error;
       end if;
@@ -821,7 +668,6 @@
       else
          return TSD (T).Tags_Table (1);
       end if;
->>>>>>> 8c044a9c
    end Parent_Tag;
 
    ----------------------------
@@ -920,13 +766,8 @@
                               - DT_Typeinfo_Ptr_Size
                               - DT_Offset_To_Top_Size);
    begin
-<<<<<<< HEAD
-      TSD (T).Idepth := Value;
-   end Set_Inheritance_Depth;
-=======
       Offset_To_Top_Ptr.all := Value;
    end Set_Offset_To_Top;
->>>>>>> 8c044a9c
 
    -------------------------
    -- Set_Prim_Op_Address --
@@ -967,15 +808,7 @@
 
    procedure Set_Remotely_Callable (T : Tag; Value : Boolean) is
    begin
-<<<<<<< HEAD
-      if Value then
-         TSD (T).Remotely_Callable := True;
-      else
-         TSD (T).Remotely_Callable := False;
-      end if;
-=======
       TSD (T).Remotely_Callable := Value;
->>>>>>> 8c044a9c
    end Set_Remotely_Callable;
 
    -------------
@@ -983,40 +816,17 @@
    -------------
 
    procedure Set_TSD (T : Tag; Value : System.Address) is
-<<<<<<< HEAD
-      use type System.Storage_Elements.Storage_Offset;
-=======
->>>>>>> 8c044a9c
       TSD_Ptr : constant Addr_Ptr :=
                   To_Addr_Ptr (To_Address (T) - DT_Typeinfo_Ptr_Size);
    begin
       TSD_Ptr.all := Value;
    end Set_TSD;
 
-<<<<<<< HEAD
-   -------------------
-   -- Offset_To_Top --
-   -------------------
-
-   function Offset_To_Top (T : Tag) return Integer is
-      use type System.Storage_Elements.Storage_Offset;
-      TSD_Ptr : constant Int_Ptr :=
-                  To_Int_Ptr (To_Address (T) - DT_Prologue_Size);
-   begin
-      return TSD_Ptr.all;
-   end Offset_To_Top;
-
-=======
->>>>>>> 8c044a9c
    ------------------
    -- Typeinfo_Ptr --
    ------------------
 
    function Typeinfo_Ptr (T : Tag) return System.Address is
-<<<<<<< HEAD
-      use type System.Storage_Elements.Storage_Offset;
-=======
->>>>>>> 8c044a9c
       TSD_Ptr : constant Addr_Ptr :=
                   To_Addr_Ptr (To_Address (T) - DT_Typeinfo_Ptr_Size);
    begin
@@ -1028,15 +838,10 @@
    ---------
 
    function TSD (T : Tag) return Type_Specific_Data_Ptr is
-<<<<<<< HEAD
-   begin
-      return To_Type_Specific_Data_Ptr (Get_TSD (T));
-=======
       TSD_Ptr : constant Addr_Ptr :=
                   To_Addr_Ptr (To_Address (T) - DT_Typeinfo_Ptr_Size);
    begin
       return To_Type_Specific_Data_Ptr (TSD_Ptr.all);
->>>>>>> 8c044a9c
    end TSD;
 
 end Ada.Tags;