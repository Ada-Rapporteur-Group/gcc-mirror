--- conflicted
+++ resolved
@@ -7,13 +7,6 @@
 --                                 B o d y                                  --
 --                                                                          --
 --                     Copyright (C) 1999-2006, AdaCore                     --
-<<<<<<< HEAD
---                                                                          --
--- This specification is derived from the Ada Reference Manual for use with --
--- GNAT. The copyright notice above, and the license provisions that follow --
--- apply solely to the  contents of the part following the private keyword. --
-=======
->>>>>>> f8383f28
 --                                                                          --
 -- GNAT is free software;  you can  redistribute it  and/or modify it under --
 -- terms of the  GNU General Public License as published  by the Free Soft- --
@@ -132,12 +125,8 @@
    is
       use Ada.Characters.Handling;
       Local : constant String :=
-<<<<<<< HEAD
-                To_Upper (Str (1)) & To_Lower (Str (2 .. Str'Last));
-=======
                 To_Upper (Str (Str'First)) &
                   To_Lower (Str (Str'First + 1 .. Str'Last));
->>>>>>> f8383f28
    begin
       if Length = 0 then
          return Local;
@@ -304,19 +293,11 @@
                when 's' =>
                   declare
                      Sec : constant Sec_Number :=
-<<<<<<< HEAD
-                             Sec_Number (Julian_Day (Year, Month, Day) -
-                                       Julian_Day (1970, 1, 1)) * 86_400
-                                         + Sec_Number (Hour) * 3_600
-                                         + Sec_Number (Minute) * 60
-                                         + Sec_Number (Second);
-=======
                              Sec_Number (Julian_Day (Year, Month, Day)
                                           - Julian_Day (1970, 1, 1)) * 86_400
                                           + Sec_Number (Hour) * 3_600
                                           + Sec_Number (Minute) * 60
                                           + Sec_Number (Second);
->>>>>>> f8383f28
 
                   begin
                      Result := Result & Image (Sec, None);
