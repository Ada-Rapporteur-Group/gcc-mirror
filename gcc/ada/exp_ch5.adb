------------------------------------------------------------------------------
--                                                                          --
--                         GNAT COMPILER COMPONENTS                         --
--                                                                          --
--                              E X P _ C H 5                               --
--                                                                          --
--                                 B o d y                                  --
--                                                                          --
--          Copyright (C) 1992-2006, Free Software Foundation, Inc.         --
--                                                                          --
-- GNAT is free software;  you can  redistribute it  and/or modify it under --
-- terms of the  GNU General Public License as published  by the Free Soft- --
-- ware  Foundation;  either version 2,  or (at your option) any later ver- --
-- sion.  GNAT is distributed in the hope that it will be useful, but WITH- --
-- OUT ANY WARRANTY;  without even the  implied warranty of MERCHANTABILITY --
-- or FITNESS FOR A PARTICULAR PURPOSE.  See the GNU General Public License --
-- for  more details.  You should have  received  a copy of the GNU General --
-- Public License  distributed with GNAT;  see file COPYING.  If not, write --
-- to  the  Free Software Foundation,  51  Franklin  Street,  Fifth  Floor, --
-- Boston, MA 02110-1301, USA.                                              --
--                                                                          --
-- GNAT was originally developed  by the GNAT team at  New York University. --
-- Extensive contributions were provided by Ada Core Technologies Inc.      --
--                                                                          --
------------------------------------------------------------------------------

with Atree;    use Atree;
with Checks;   use Checks;
with Debug;    use Debug;
with Einfo;    use Einfo;
with Elists;   use Elists;
with Exp_Aggr; use Exp_Aggr;
with Exp_Ch6;  use Exp_Ch6;
with Exp_Ch7;  use Exp_Ch7;
with Exp_Ch11; use Exp_Ch11;
with Exp_Dbug; use Exp_Dbug;
with Exp_Pakd; use Exp_Pakd;
with Exp_Tss;  use Exp_Tss;
with Exp_Util; use Exp_Util;
with Hostparm; use Hostparm;
with Nlists;   use Nlists;
with Nmake;    use Nmake;
with Opt;      use Opt;
with Restrict; use Restrict;
with Rident;   use Rident;
with Rtsfind;  use Rtsfind;
with Sinfo;    use Sinfo;
with Sem;      use Sem;
with Sem_Ch3;  use Sem_Ch3;
with Sem_Ch5;  use Sem_Ch5;
with Sem_Ch8;  use Sem_Ch8;
with Sem_Ch13; use Sem_Ch13;
with Sem_Eval; use Sem_Eval;
with Sem_Res;  use Sem_Res;
with Sem_Util; use Sem_Util;
with Snames;   use Snames;
with Stand;    use Stand;
with Stringt;  use Stringt;
with Tbuild;   use Tbuild;
with Ttypes;   use Ttypes;
with Uintp;    use Uintp;
with Validsw;  use Validsw;

package body Exp_Ch5 is

   Enable_New_Return_Processing : constant Boolean := True;
   --  ??? This flag is temporary. False causes the compiler to use the old
   --  version of Analyze_Return_Statement; True, the new version, which does
   --  not yet work. We probably want this to match the corresponding thing
   --  in sem_ch6.adb.

   function Change_Of_Representation (N : Node_Id) return Boolean;
   --  Determine if the right hand side of the assignment N is a type
   --  conversion which requires a change of representation. Called
   --  only for the array and record cases.

   procedure Expand_Assign_Array (N : Node_Id; Rhs : Node_Id);
   --  N is an assignment which assigns an array value. This routine process
   --  the various special cases and checks required for such assignments,
   --  including change of representation. Rhs is normally simply the right
   --  hand side of the assignment, except that if the right hand side is
   --  a type conversion or a qualified expression, then the Rhs is the
   --  actual expression inside any such type conversions or qualifications.

   function Expand_Assign_Array_Loop
     (N      : Node_Id;
      Larray : Entity_Id;
      Rarray : Entity_Id;
      L_Type : Entity_Id;
      R_Type : Entity_Id;
      Ndim   : Pos;
      Rev    : Boolean) return Node_Id;
   --  N is an assignment statement which assigns an array value. This routine
   --  expands the assignment into a loop (or nested loops for the case of a
   --  multi-dimensional array) to do the assignment component by component.
   --  Larray and Rarray are the entities of the actual arrays on the left
   --  hand and right hand sides. L_Type and R_Type are the types of these
   --  arrays (which may not be the same, due to either sliding, or to a
   --  change of representation case). Ndim is the number of dimensions and
   --  the parameter Rev indicates if the loops run normally (Rev = False),
   --  or reversed (Rev = True). The value returned is the constructed
   --  loop statement. Auxiliary declarations are inserted before node N
   --  using the standard Insert_Actions mechanism.

   procedure Expand_Assign_Record (N : Node_Id);
   --  N is an assignment of a non-tagged record value. This routine handles
   --  the case where the assignment must be made component by component,
   --  either because the target is not byte aligned, or there is a change
   --  of representation.

   procedure Expand_Non_Function_Return (N : Node_Id);
   --  Called by Expand_Simple_Return in case we're returning from a procedure
   --  body, entry body, accept statement, or extended returns statement.
   --  Note that all non-function returns are simple return statements.

   procedure Expand_Simple_Function_Return (N : Node_Id);
   --  Expand simple return from function. Called by Expand_Simple_Return in
   --  case we're returning from a function body.

   procedure Expand_Simple_Return (N : Node_Id);
   --  Expansion for simple return statements. Calls either
   --  Expand_Simple_Function_Return or Expand_Non_Function_Return.

   function Make_Tag_Ctrl_Assignment (N : Node_Id) return List_Id;
   --  Generate the necessary code for controlled and tagged assignment,
   --  that is to say, finalization of the target before, adjustement of
   --  the target after and save and restore of the tag and finalization
   --  pointers which are not 'part of the value' and must not be changed
   --  upon assignment. N is the original Assignment node.

   procedure No_Secondary_Stack_Case (N : Node_Id);
   --  Obsolete code to deal with functions for which
   --  Function_Returns_With_DSP is True.

   function Possible_Bit_Aligned_Component (N : Node_Id) return Boolean;
   --  This function is used in processing the assignment of a record or
   --  indexed component. The argument N is either the left hand or right
   --  hand side of an assignment, and this function determines if there
   --  is a record component reference where the record may be bit aligned
   --  in a manner that causes trouble for the back end (see description
   --  of Exp_Util.Component_May_Be_Bit_Aligned for further details).

   ------------------------------
   -- Change_Of_Representation --
   ------------------------------

   function Change_Of_Representation (N : Node_Id) return Boolean is
      Rhs : constant Node_Id := Expression (N);
   begin
      return
        Nkind (Rhs) = N_Type_Conversion
          and then
            not Same_Representation (Etype (Rhs), Etype (Expression (Rhs)));
   end Change_Of_Representation;

   -------------------------
   -- Expand_Assign_Array --
   -------------------------

   --  There are two issues here. First, do we let Gigi do a block move, or
   --  do we expand out into a loop? Second, we need to set the two flags
   --  Forwards_OK and Backwards_OK which show whether the block move (or
   --  corresponding loops) can be legitimately done in a forwards (low to
   --  high) or backwards (high to low) manner.

   procedure Expand_Assign_Array (N : Node_Id; Rhs : Node_Id) is
      Loc : constant Source_Ptr := Sloc (N);

      Lhs : constant Node_Id := Name (N);

      Act_Lhs : constant Node_Id := Get_Referenced_Object (Lhs);
      Act_Rhs : Node_Id          := Get_Referenced_Object (Rhs);

      L_Type : constant Entity_Id :=
                 Underlying_Type (Get_Actual_Subtype (Act_Lhs));
      R_Type : Entity_Id :=
                 Underlying_Type (Get_Actual_Subtype (Act_Rhs));

      L_Slice : constant Boolean := Nkind (Act_Lhs) = N_Slice;
      R_Slice : constant Boolean := Nkind (Act_Rhs) = N_Slice;

      Crep : constant Boolean := Change_Of_Representation (N);

      Larray  : Node_Id;
      Rarray  : Node_Id;

      Ndim : constant Pos := Number_Dimensions (L_Type);

      Loop_Required : Boolean := False;
      --  This switch is set to True if the array move must be done using
      --  an explicit front end generated loop.

      procedure Apply_Dereference (Arg : in out Node_Id);
      --  If the argument is an access to an array, and the assignment is
      --  converted into a procedure call, apply explicit dereference.

      function Has_Address_Clause (Exp : Node_Id) return Boolean;
      --  Test if Exp is a reference to an array whose declaration has
      --  an address clause, or it is a slice of such an array.

      function Is_Formal_Array (Exp : Node_Id) return Boolean;
      --  Test if Exp is a reference to an array which is either a formal
      --  parameter or a slice of a formal parameter. These are the cases
      --  where hidden aliasing can occur.

      function Is_Non_Local_Array (Exp : Node_Id) return Boolean;
      --  Determine if Exp is a reference to an array variable which is other
      --  than an object defined in the current scope, or a slice of such
      --  an object. Such objects can be aliased to parameters (unlike local
      --  array references).

      -----------------------
      -- Apply_Dereference --
      -----------------------

      procedure Apply_Dereference (Arg : in out Node_Id) is
         Typ : constant Entity_Id := Etype (Arg);
      begin
         if Is_Access_Type (Typ) then
            Rewrite (Arg, Make_Explicit_Dereference (Loc,
              Prefix => Relocate_Node (Arg)));
            Analyze_And_Resolve (Arg, Designated_Type (Typ));
         end if;
      end Apply_Dereference;

      ------------------------
      -- Has_Address_Clause --
      ------------------------

      function Has_Address_Clause (Exp : Node_Id) return Boolean is
      begin
         return
           (Is_Entity_Name (Exp) and then
                              Present (Address_Clause (Entity (Exp))))
             or else
           (Nkind (Exp) = N_Slice and then Has_Address_Clause (Prefix (Exp)));
      end Has_Address_Clause;

      ---------------------
      -- Is_Formal_Array --
      ---------------------

      function Is_Formal_Array (Exp : Node_Id) return Boolean is
      begin
         return
           (Is_Entity_Name (Exp) and then Is_Formal (Entity (Exp)))
             or else
           (Nkind (Exp) = N_Slice and then Is_Formal_Array (Prefix (Exp)));
      end Is_Formal_Array;

      ------------------------
      -- Is_Non_Local_Array --
      ------------------------

      function Is_Non_Local_Array (Exp : Node_Id) return Boolean is
      begin
         return (Is_Entity_Name (Exp)
                   and then Scope (Entity (Exp)) /= Current_Scope)
            or else (Nkind (Exp) = N_Slice
                       and then Is_Non_Local_Array (Prefix (Exp)));
      end Is_Non_Local_Array;

      --  Determine if Lhs, Rhs are formal arrays or nonlocal arrays

      Lhs_Formal : constant Boolean := Is_Formal_Array (Act_Lhs);
      Rhs_Formal : constant Boolean := Is_Formal_Array (Act_Rhs);

      Lhs_Non_Local_Var : constant Boolean := Is_Non_Local_Array (Act_Lhs);
      Rhs_Non_Local_Var : constant Boolean := Is_Non_Local_Array (Act_Rhs);

   --  Start of processing for Expand_Assign_Array

   begin
      --  Deal with length check, note that the length check is done with
      --  respect to the right hand side as given, not a possible underlying
      --  renamed object, since this would generate incorrect extra checks.

      Apply_Length_Check (Rhs, L_Type);

      --  We start by assuming that the move can be done in either
      --  direction, i.e. that the two sides are completely disjoint.

      Set_Forwards_OK  (N, True);
      Set_Backwards_OK (N, True);

      --  Normally it is only the slice case that can lead to overlap,
      --  and explicit checks for slices are made below. But there is
      --  one case where the slice can be implicit and invisible to us
      --  and that is the case where we have a one dimensional array,
      --  and either both operands are parameters, or one is a parameter
      --  and the other is a global variable. In this case the parameter
      --  could be a slice that overlaps with the other parameter.

      --  Check for the case of slices requiring an explicit loop. Normally
      --  it is only the explicit slice cases that bother us, but in the
      --  case of one dimensional arrays, parameters can be slices that
      --  are passed by reference, so we can have aliasing for assignments
      --  from one parameter to another, or assignments between parameters
      --  and nonlocal variables. However, if the array subtype is a
      --  constrained first subtype in the parameter case, then we don't
      --  have to worry about overlap, since slice assignments aren't
      --  possible (other than for a slice denoting the whole array).

      --  Note: overlap is never possible if there is a change of
      --  representation, so we can exclude this case.

      if Ndim = 1
        and then not Crep
        and then
           ((Lhs_Formal and Rhs_Formal)
              or else
            (Lhs_Formal and Rhs_Non_Local_Var)
              or else
            (Rhs_Formal and Lhs_Non_Local_Var))
        and then
           (not Is_Constrained (Etype (Lhs))
             or else not Is_First_Subtype (Etype (Lhs)))

         --  In the case of compiling for the Java Virtual Machine,
         --  slices are always passed by making a copy, so we don't
         --  have to worry about overlap. We also want to prevent
         --  generation of "<" comparisons for array addresses,
         --  since that's a meaningless operation on the JVM.

        and then not Java_VM
      then
         Set_Forwards_OK  (N, False);
         Set_Backwards_OK (N, False);

         --  Note: the bit-packed case is not worrisome here, since if
         --  we have a slice passed as a parameter, it is always aligned
         --  on a byte boundary, and if there are no explicit slices, the
         --  assignment can be performed directly.
      end if;

      --  We certainly must use a loop for change of representation
      --  and also we use the operand of the conversion on the right
      --  hand side as the effective right hand side (the component
      --  types must match in this situation).

      if Crep then
         Act_Rhs := Get_Referenced_Object (Rhs);
         R_Type  := Get_Actual_Subtype (Act_Rhs);
         Loop_Required := True;

      --  We require a loop if the left side is possibly bit unaligned

      elsif Possible_Bit_Aligned_Component (Lhs)
              or else
            Possible_Bit_Aligned_Component (Rhs)
      then
         Loop_Required := True;

      --  Arrays with controlled components are expanded into a loop
      --  to force calls to adjust at the component level.

      elsif Has_Controlled_Component (L_Type) then
         Loop_Required := True;

         --  If object is atomic, we cannot tolerate a loop

      elsif Is_Atomic_Object (Act_Lhs)
              or else
            Is_Atomic_Object (Act_Rhs)
      then
         return;

      --  Loop is required if we have atomic components since we have to
      --  be sure to do any accesses on an element by element basis.

      elsif Has_Atomic_Components (L_Type)
        or else Has_Atomic_Components (R_Type)
        or else Is_Atomic (Component_Type (L_Type))
        or else Is_Atomic (Component_Type (R_Type))
      then
         Loop_Required := True;

      --  Case where no slice is involved

      elsif not L_Slice and not R_Slice then

         --  The following code deals with the case of unconstrained bit
         --  packed arrays. The problem is that the template for such
         --  arrays contains the bounds of the actual source level array,

         --  But the copy of an entire array requires the bounds of the
         --  underlying array. It would be nice if the back end could take
         --  care of this, but right now it does not know how, so if we
         --  have such a type, then we expand out into a loop, which is
         --  inefficient but works correctly. If we don't do this, we
         --  get the wrong length computed for the array to be moved.
         --  The two cases we need to worry about are:

         --  Explicit deference of an unconstrained packed array type as
         --  in the following example:

         --    procedure C52 is
         --       type BITS is array(INTEGER range <>) of BOOLEAN;
         --       pragma PACK(BITS);
         --       type A is access BITS;
         --       P1,P2 : A;
         --    begin
         --       P1 := new BITS (1 .. 65_535);
         --       P2 := new BITS (1 .. 65_535);
         --       P2.ALL := P1.ALL;
         --    end C52;

         --  A formal parameter reference with an unconstrained bit
         --  array type is the other case we need to worry about (here
         --  we assume the same BITS type declared above):

         --    procedure Write_All (File : out BITS; Contents : BITS);
         --    begin
         --       File.Storage := Contents;
         --    end Write_All;

         --  We expand to a loop in either of these two cases

         --  Question for future thought. Another potentially more efficient
         --  approach would be to create the actual subtype, and then do an
         --  unchecked conversion to this actual subtype ???

         Check_Unconstrained_Bit_Packed_Array : declare

            function Is_UBPA_Reference (Opnd : Node_Id) return Boolean;
            --  Function to perform required test for the first case,
            --  above (dereference of an unconstrained bit packed array)

            -----------------------
            -- Is_UBPA_Reference --
            -----------------------

            function Is_UBPA_Reference (Opnd : Node_Id) return Boolean is
               Typ      : constant Entity_Id := Underlying_Type (Etype (Opnd));
               P_Type   : Entity_Id;
               Des_Type : Entity_Id;

            begin
               if Present (Packed_Array_Type (Typ))
                 and then Is_Array_Type (Packed_Array_Type (Typ))
                 and then not Is_Constrained (Packed_Array_Type (Typ))
               then
                  return True;

               elsif Nkind (Opnd) = N_Explicit_Dereference then
                  P_Type := Underlying_Type (Etype (Prefix (Opnd)));

                  if not Is_Access_Type (P_Type) then
                     return False;

                  else
                     Des_Type := Designated_Type (P_Type);
                     return
                       Is_Bit_Packed_Array (Des_Type)
                         and then not Is_Constrained (Des_Type);
                  end if;

               else
                  return False;
               end if;
            end Is_UBPA_Reference;

         --  Start of processing for Check_Unconstrained_Bit_Packed_Array

         begin
            if Is_UBPA_Reference (Lhs)
                 or else
               Is_UBPA_Reference (Rhs)
            then
               Loop_Required := True;

            --  Here if we do not have the case of a reference to a bit
            --  packed unconstrained array case. In this case gigi can
            --  most certainly handle the assignment if a forwards move
            --  is allowed.

            --  (could it handle the backwards case also???)

            elsif Forwards_OK (N) then
               return;
            end if;
         end Check_Unconstrained_Bit_Packed_Array;

      --  The back end can always handle the assignment if the right side is a
      --  string literal (note that overlap is definitely impossible in this
      --  case). If the type is packed, a string literal is always converted
      --  into aggregate, except in the case of a null slice, for which no
      --  aggregate can be written. In that case, rewrite the assignment as a
      --  null statement, a length check has already been emitted to verify
      --  that the range of the left-hand side is empty.

      --  Note that this code is not executed if we had an assignment of
      --  a string literal to a non-bit aligned component of a record, a
      --  case which cannot be handled by the backend

      elsif Nkind (Rhs) = N_String_Literal then
         if String_Length (Strval (Rhs)) = 0
           and then Is_Bit_Packed_Array (L_Type)
         then
            Rewrite (N, Make_Null_Statement (Loc));
            Analyze (N);
         end if;

         return;

      --  If either operand is bit packed, then we need a loop, since we
      --  can't be sure that the slice is byte aligned. Similarly, if either
      --  operand is a possibly unaligned slice, then we need a loop (since
      --  the back end cannot handle unaligned slices).

      elsif Is_Bit_Packed_Array (L_Type)
        or else Is_Bit_Packed_Array (R_Type)
        or else Is_Possibly_Unaligned_Slice (Lhs)
        or else Is_Possibly_Unaligned_Slice (Rhs)
      then
         Loop_Required := True;

      --  If we are not bit-packed, and we have only one slice, then no
      --  overlap is possible except in the parameter case, so we can let
      --  the back end handle things.

      elsif not (L_Slice and R_Slice) then
         if Forwards_OK (N) then
            return;
         end if;
      end if;

      --  If the right-hand side is a string literal, introduce a temporary
      --  for it, for use in the generated loop that will follow.

      if Nkind (Rhs) = N_String_Literal then
         declare
            Temp : constant Entity_Id :=
                     Make_Defining_Identifier (Loc, New_Internal_Name ('T'));
            Decl : Node_Id;

         begin
            Decl :=
              Make_Object_Declaration (Loc,
                 Defining_Identifier => Temp,
                 Object_Definition => New_Occurrence_Of (L_Type, Loc),
                 Expression => Relocate_Node (Rhs));

            Insert_Action (N, Decl);
            Rewrite (Rhs, New_Occurrence_Of (Temp, Loc));
            R_Type := Etype (Temp);
         end;
      end if;

      --  Come here to complete the analysis

      --    Loop_Required: Set to True if we know that a loop is required
      --                   regardless of overlap considerations.

      --    Forwards_OK:   Set to False if we already know that a forwards
      --                   move is not safe, else set to True.

      --    Backwards_OK:  Set to False if we already know that a backwards
      --                   move is not safe, else set to True

      --  Our task at this stage is to complete the overlap analysis, which
      --  can result in possibly setting Forwards_OK or Backwards_OK to
      --  False, and then generating the final code, either by deciding
      --  that it is OK after all to let Gigi handle it, or by generating
      --  appropriate code in the front end.

      declare
         L_Index_Typ : constant Node_Id := Etype (First_Index (L_Type));
         R_Index_Typ : constant Node_Id := Etype (First_Index (R_Type));

         Left_Lo  : constant Node_Id := Type_Low_Bound  (L_Index_Typ);
         Left_Hi  : constant Node_Id := Type_High_Bound (L_Index_Typ);
         Right_Lo : constant Node_Id := Type_Low_Bound  (R_Index_Typ);
         Right_Hi : constant Node_Id := Type_High_Bound (R_Index_Typ);

         Act_L_Array : Node_Id;
         Act_R_Array : Node_Id;

         Cleft_Lo  : Node_Id;
         Cright_Lo : Node_Id;
         Condition : Node_Id;

         Cresult : Compare_Result;

      begin
         --  Get the expressions for the arrays. If we are dealing with a
         --  private type, then convert to the underlying type. We can do
         --  direct assignments to an array that is a private type, but
         --  we cannot assign to elements of the array without this extra
         --  unchecked conversion.

         if Nkind (Act_Lhs) = N_Slice then
            Larray := Prefix (Act_Lhs);
         else
            Larray := Act_Lhs;

            if Is_Private_Type (Etype (Larray)) then
               Larray :=
                 Unchecked_Convert_To
                   (Underlying_Type (Etype (Larray)), Larray);
            end if;
         end if;

         if Nkind (Act_Rhs) = N_Slice then
            Rarray := Prefix (Act_Rhs);
         else
            Rarray := Act_Rhs;

            if Is_Private_Type (Etype (Rarray)) then
               Rarray :=
                 Unchecked_Convert_To
                   (Underlying_Type (Etype (Rarray)), Rarray);
            end if;
         end if;

         --  If both sides are slices, we must figure out whether
         --  it is safe to do the move in one direction or the other
         --  It is always safe if there is a change of representation
         --  since obviously two arrays with different representations
         --  cannot possibly overlap.

         if (not Crep) and L_Slice and R_Slice then
            Act_L_Array := Get_Referenced_Object (Prefix (Act_Lhs));
            Act_R_Array := Get_Referenced_Object (Prefix (Act_Rhs));

            --  If both left and right hand arrays are entity names, and
            --  refer to different entities, then we know that the move
            --  is safe (the two storage areas are completely disjoint).

            if Is_Entity_Name (Act_L_Array)
              and then Is_Entity_Name (Act_R_Array)
              and then Entity (Act_L_Array) /= Entity (Act_R_Array)
            then
               null;

            --  Otherwise, we assume the worst, which is that the two
            --  arrays are the same array. There is no need to check if
            --  we know that is the case, because if we don't know it,
            --  we still have to assume it!

            --  Generally if the same array is involved, then we have
            --  an overlapping case. We will have to really assume the
            --  worst (i.e. set neither of the OK flags) unless we can
            --  determine the lower or upper bounds at compile time and
            --  compare them.

            else
               Cresult := Compile_Time_Compare (Left_Lo, Right_Lo);

               if Cresult = Unknown then
                  Cresult := Compile_Time_Compare (Left_Hi, Right_Hi);
               end if;

               case Cresult is
                  when LT | LE | EQ => Set_Backwards_OK (N, False);
                  when GT | GE      => Set_Forwards_OK  (N, False);
                  when NE | Unknown => Set_Backwards_OK (N, False);
                                       Set_Forwards_OK  (N, False);
               end case;
            end if;
         end if;

         --  If after that analysis, Forwards_OK is still True, and
         --  Loop_Required is False, meaning that we have not discovered
         --  some non-overlap reason for requiring a loop, then we can
         --  still let gigi handle it.

         if not Loop_Required then
            if Forwards_OK (N) then
               return;
            else
               null;
               --  Here is where a memmove would be appropriate ???
            end if;
         end if;

         --  At this stage we have to generate an explicit loop, and
         --  we have the following cases:

         --  Forwards_OK = True

         --    Rnn : right_index := right_index'First;
         --    for Lnn in left-index loop
         --       left (Lnn) := right (Rnn);
         --       Rnn := right_index'Succ (Rnn);
         --    end loop;

         --    Note: the above code MUST be analyzed with checks off,
         --    because otherwise the Succ could overflow. But in any
         --    case this is more efficient!

         --  Forwards_OK = False, Backwards_OK = True

         --    Rnn : right_index := right_index'Last;
         --    for Lnn in reverse left-index loop
         --       left (Lnn) := right (Rnn);
         --       Rnn := right_index'Pred (Rnn);
         --    end loop;

         --    Note: the above code MUST be analyzed with checks off,
         --    because otherwise the Pred could overflow. But in any
         --    case this is more efficient!

         --  Forwards_OK = Backwards_OK = False

         --    This only happens if we have the same array on each side. It is
         --    possible to create situations using overlays that violate this,
         --    but we simply do not promise to get this "right" in this case.

         --    There are two possible subcases. If the No_Implicit_Conditionals
         --    restriction is set, then we generate the following code:

         --      declare
         --        T : constant <operand-type> := rhs;
         --      begin
         --        lhs := T;
         --      end;

         --    If implicit conditionals are permitted, then we generate:

         --      if Left_Lo <= Right_Lo then
         --         <code for Forwards_OK = True above>
         --      else
         --         <code for Backwards_OK = True above>
         --      end if;

         --  Cases where either Forwards_OK or Backwards_OK is true

         if Forwards_OK (N) or else Backwards_OK (N) then
            if Controlled_Type (Component_Type (L_Type))
              and then Base_Type (L_Type) = Base_Type (R_Type)
              and then Ndim = 1
              and then not No_Ctrl_Actions (N)
            then
               declare
                  Proc : constant Entity_Id :=
                           TSS (Base_Type (L_Type), TSS_Slice_Assign);
                  Actuals : List_Id;

               begin
                  Apply_Dereference (Larray);
                  Apply_Dereference (Rarray);
                  Actuals := New_List (
                    Duplicate_Subexpr (Larray,   Name_Req => True),
                    Duplicate_Subexpr (Rarray,   Name_Req => True),
                    Duplicate_Subexpr (Left_Lo,  Name_Req => True),
                    Duplicate_Subexpr (Left_Hi,  Name_Req => True),
                    Duplicate_Subexpr (Right_Lo, Name_Req => True),
                    Duplicate_Subexpr (Right_Hi, Name_Req => True));

                  Append_To (Actuals,
                    New_Occurrence_Of (
                      Boolean_Literals (not Forwards_OK (N)), Loc));

                  Rewrite (N,
                    Make_Procedure_Call_Statement (Loc,
                      Name => New_Reference_To (Proc, Loc),
                      Parameter_Associations => Actuals));
               end;

            else
               Rewrite (N,
                 Expand_Assign_Array_Loop
                   (N, Larray, Rarray, L_Type, R_Type, Ndim,
                    Rev => not Forwards_OK (N)));
            end if;

         --  Case of both are false with No_Implicit_Conditionals

         elsif Restriction_Active (No_Implicit_Conditionals) then
            declare
                  T : constant Entity_Id :=
                        Make_Defining_Identifier (Loc, Chars => Name_T);

            begin
               Rewrite (N,
                 Make_Block_Statement (Loc,
                  Declarations => New_List (
                    Make_Object_Declaration (Loc,
                      Defining_Identifier => T,
                      Constant_Present  => True,
                      Object_Definition =>
                        New_Occurrence_Of (Etype (Rhs), Loc),
                      Expression        => Relocate_Node (Rhs))),

                    Handled_Statement_Sequence =>
                      Make_Handled_Sequence_Of_Statements (Loc,
                        Statements => New_List (
                          Make_Assignment_Statement (Loc,
                            Name       => Relocate_Node (Lhs),
                            Expression => New_Occurrence_Of (T, Loc))))));
            end;

         --  Case of both are false with implicit conditionals allowed

         else
            --  Before we generate this code, we must ensure that the
            --  left and right side array types are defined. They may
            --  be itypes, and we cannot let them be defined inside the
            --  if, since the first use in the then may not be executed.

            Ensure_Defined (L_Type, N);
            Ensure_Defined (R_Type, N);

            --  We normally compare addresses to find out which way round
            --  to do the loop, since this is realiable, and handles the
            --  cases of parameters, conversions etc. But we can't do that
            --  in the bit packed case or the Java VM case, because addresses
            --  don't work there.

            if not Is_Bit_Packed_Array (L_Type) and then not Java_VM then
               Condition :=
                 Make_Op_Le (Loc,
                   Left_Opnd =>
                     Unchecked_Convert_To (RTE (RE_Integer_Address),
                       Make_Attribute_Reference (Loc,
                         Prefix =>
                           Make_Indexed_Component (Loc,
                             Prefix =>
                               Duplicate_Subexpr_Move_Checks (Larray, True),
                             Expressions => New_List (
                               Make_Attribute_Reference (Loc,
                                 Prefix =>
                                   New_Reference_To
                                     (L_Index_Typ, Loc),
                                 Attribute_Name => Name_First))),
                         Attribute_Name => Name_Address)),

                   Right_Opnd =>
                     Unchecked_Convert_To (RTE (RE_Integer_Address),
                       Make_Attribute_Reference (Loc,
                         Prefix =>
                           Make_Indexed_Component (Loc,
                             Prefix =>
                               Duplicate_Subexpr_Move_Checks (Rarray, True),
                             Expressions => New_List (
                               Make_Attribute_Reference (Loc,
                                 Prefix =>
                                   New_Reference_To
                                     (R_Index_Typ, Loc),
                                 Attribute_Name => Name_First))),
                         Attribute_Name => Name_Address)));

            --  For the bit packed and Java VM cases we use the bounds.
            --  That's OK, because we don't have to worry about parameters,
            --  since they cannot cause overlap. Perhaps we should worry
            --  about weird slice conversions ???

            else
               --  Copy the bounds and reset the Analyzed flag, because the
               --  bounds of the index type itself may be universal, and must
               --  must be reaanalyzed to acquire the proper type for Gigi.

               Cleft_Lo  := New_Copy_Tree (Left_Lo);
               Cright_Lo := New_Copy_Tree (Right_Lo);
               Set_Analyzed (Cleft_Lo, False);
               Set_Analyzed (Cright_Lo, False);

               Condition :=
                 Make_Op_Le (Loc,
                   Left_Opnd  => Cleft_Lo,
                   Right_Opnd => Cright_Lo);
            end if;

            if Controlled_Type (Component_Type (L_Type))
              and then Base_Type (L_Type) = Base_Type (R_Type)
              and then Ndim = 1
              and then not No_Ctrl_Actions (N)
            then

               --  Call TSS procedure for array assignment, passing the
               --  the explicit bounds of right and left hand sides.

               declare
                  Proc    : constant Node_Id :=
                              TSS (Base_Type (L_Type), TSS_Slice_Assign);
                  Actuals : List_Id;

               begin
                  Apply_Dereference (Larray);
                  Apply_Dereference (Rarray);
                  Actuals := New_List (
                    Duplicate_Subexpr (Larray,   Name_Req => True),
                    Duplicate_Subexpr (Rarray,   Name_Req => True),
                    Duplicate_Subexpr (Left_Lo,  Name_Req => True),
                    Duplicate_Subexpr (Left_Hi,  Name_Req => True),
                    Duplicate_Subexpr (Right_Lo, Name_Req => True),
                    Duplicate_Subexpr (Right_Hi, Name_Req => True));

                  Append_To (Actuals,
                     Make_Op_Not (Loc,
                       Right_Opnd => Condition));

                  Rewrite (N,
                    Make_Procedure_Call_Statement (Loc,
                      Name => New_Reference_To (Proc, Loc),
                      Parameter_Associations => Actuals));
               end;

            else
               Rewrite (N,
                 Make_Implicit_If_Statement (N,
                   Condition => Condition,

                   Then_Statements => New_List (
                     Expand_Assign_Array_Loop
                      (N, Larray, Rarray, L_Type, R_Type, Ndim,
                       Rev => False)),

                   Else_Statements => New_List (
                     Expand_Assign_Array_Loop
                      (N, Larray, Rarray, L_Type, R_Type, Ndim,
                       Rev => True))));
            end if;
         end if;

         Analyze (N, Suppress => All_Checks);
      end;

   exception
      when RE_Not_Available =>
         return;
   end Expand_Assign_Array;

   ------------------------------
   -- Expand_Assign_Array_Loop --
   ------------------------------

   --  The following is an example of the loop generated for the case of
   --  a two-dimensional array:

   --    declare
   --       R2b : Tm1X1 := 1;
   --    begin
   --       for L1b in 1 .. 100 loop
   --          declare
   --             R4b : Tm1X2 := 1;
   --          begin
   --             for L3b in 1 .. 100 loop
   --                vm1 (L1b, L3b) := vm2 (R2b, R4b);
   --                R4b := Tm1X2'succ(R4b);
   --             end loop;
   --          end;
   --          R2b := Tm1X1'succ(R2b);
   --       end loop;
   --    end;

   --  Here Rev is False, and Tm1Xn are the subscript types for the right
   --  hand side. The declarations of R2b and R4b are inserted before the
   --  original assignment statement.

   function Expand_Assign_Array_Loop
     (N      : Node_Id;
      Larray : Entity_Id;
      Rarray : Entity_Id;
      L_Type : Entity_Id;
      R_Type : Entity_Id;
      Ndim   : Pos;
      Rev    : Boolean) return Node_Id
   is
      Loc  : constant Source_Ptr := Sloc (N);

      Lnn : array (1 .. Ndim) of Entity_Id;
      Rnn : array (1 .. Ndim) of Entity_Id;
      --  Entities used as subscripts on left and right sides

      L_Index_Type : array (1 .. Ndim) of Entity_Id;
      R_Index_Type : array (1 .. Ndim) of Entity_Id;
      --  Left and right index types

      Assign : Node_Id;

      F_Or_L : Name_Id;
      S_Or_P : Name_Id;

   begin
      if Rev then
         F_Or_L := Name_Last;
         S_Or_P := Name_Pred;
      else
         F_Or_L := Name_First;
         S_Or_P := Name_Succ;
      end if;

      --  Setup index types and subscript entities

      declare
         L_Index : Node_Id;
         R_Index : Node_Id;

      begin
         L_Index := First_Index (L_Type);
         R_Index := First_Index (R_Type);

         for J in 1 .. Ndim loop
            Lnn (J) :=
              Make_Defining_Identifier (Loc,
                Chars => New_Internal_Name ('L'));

            Rnn (J) :=
              Make_Defining_Identifier (Loc,
                Chars => New_Internal_Name ('R'));

            L_Index_Type (J) := Etype (L_Index);
            R_Index_Type (J) := Etype (R_Index);

            Next_Index (L_Index);
            Next_Index (R_Index);
         end loop;
      end;

      --  Now construct the assignment statement

      declare
         ExprL : constant List_Id := New_List;
         ExprR : constant List_Id := New_List;

      begin
         for J in 1 .. Ndim loop
            Append_To (ExprL, New_Occurrence_Of (Lnn (J), Loc));
            Append_To (ExprR, New_Occurrence_Of (Rnn (J), Loc));
         end loop;

         Assign :=
           Make_Assignment_Statement (Loc,
             Name =>
               Make_Indexed_Component (Loc,
                 Prefix      => Duplicate_Subexpr (Larray, Name_Req => True),
                 Expressions => ExprL),
             Expression =>
               Make_Indexed_Component (Loc,
                 Prefix      => Duplicate_Subexpr (Rarray, Name_Req => True),
                 Expressions => ExprR));

         --  We set assignment OK, since there are some cases, e.g. in object
         --  declarations, where we are actually assigning into a constant.
         --  If there really is an illegality, it was caught long before now,
         --  and was flagged when the original assignment was analyzed.

         Set_Assignment_OK (Name (Assign));

         --  Propagate the No_Ctrl_Actions flag to individual assignments

         Set_No_Ctrl_Actions (Assign, No_Ctrl_Actions (N));
      end;

      --  Now construct the loop from the inside out, with the last subscript
      --  varying most rapidly. Note that Assign is first the raw assignment
      --  statement, and then subsequently the loop that wraps it up.

      for J in reverse 1 .. Ndim loop
         Assign :=
           Make_Block_Statement (Loc,
             Declarations => New_List (
              Make_Object_Declaration (Loc,
                Defining_Identifier => Rnn (J),
                Object_Definition =>
                  New_Occurrence_Of (R_Index_Type (J), Loc),
                Expression =>
                  Make_Attribute_Reference (Loc,
                    Prefix => New_Occurrence_Of (R_Index_Type (J), Loc),
                    Attribute_Name => F_Or_L))),

           Handled_Statement_Sequence =>
             Make_Handled_Sequence_Of_Statements (Loc,
               Statements => New_List (
                 Make_Implicit_Loop_Statement (N,
                   Iteration_Scheme =>
                     Make_Iteration_Scheme (Loc,
                       Loop_Parameter_Specification =>
                         Make_Loop_Parameter_Specification (Loc,
                           Defining_Identifier => Lnn (J),
                           Reverse_Present => Rev,
                           Discrete_Subtype_Definition =>
                             New_Reference_To (L_Index_Type (J), Loc))),

                   Statements => New_List (
                     Assign,

                     Make_Assignment_Statement (Loc,
                       Name => New_Occurrence_Of (Rnn (J), Loc),
                       Expression =>
                         Make_Attribute_Reference (Loc,
                           Prefix =>
                             New_Occurrence_Of (R_Index_Type (J), Loc),
                           Attribute_Name => S_Or_P,
                           Expressions => New_List (
                             New_Occurrence_Of (Rnn (J), Loc)))))))));
      end loop;

      return Assign;
   end Expand_Assign_Array_Loop;

   --------------------------
   -- Expand_Assign_Record --
   --------------------------

   --  The only processing required is in the change of representation
   --  case, where we must expand the assignment to a series of field
   --  by field assignments.

   procedure Expand_Assign_Record (N : Node_Id) is
      Lhs : constant Node_Id := Name (N);
      Rhs : Node_Id          := Expression (N);

   begin
      --  If change of representation, then extract the real right hand
      --  side from the type conversion, and proceed with component-wise
      --  assignment, since the two types are not the same as far as the
      --  back end is concerned.

      if Change_Of_Representation (N) then
         Rhs := Expression (Rhs);

      --  If this may be a case of a large bit aligned component, then
      --  proceed with component-wise assignment, to avoid possible
      --  clobbering of other components sharing bits in the first or
      --  last byte of the component to be assigned.

      elsif Possible_Bit_Aligned_Component (Lhs)
              or
            Possible_Bit_Aligned_Component (Rhs)
      then
         null;

      --  If neither condition met, then nothing special to do, the back end
      --  can handle assignment of the entire component as a single entity.

      else
         return;
      end if;

      --  At this stage we know that we must do a component wise assignment

      declare
         Loc   : constant Source_Ptr := Sloc (N);
         R_Typ : constant Entity_Id  := Base_Type (Etype (Rhs));
         L_Typ : constant Entity_Id  := Base_Type (Etype (Lhs));
         Decl  : constant Node_Id    := Declaration_Node (R_Typ);
         RDef  : Node_Id;
         F     : Entity_Id;

         function Find_Component
           (Typ  : Entity_Id;
            Comp : Entity_Id) return Entity_Id;
         --  Find the component with the given name in the underlying record
         --  declaration for Typ. We need to use the actual entity because
         --  the type may be private and resolution by identifier alone would
         --  fail.

         function Make_Component_List_Assign
           (CL  : Node_Id;
            U_U : Boolean := False) return List_Id;
         --  Returns a sequence of statements to assign the components that
         --  are referenced in the given component list. The flag U_U is
         --  used to force the usage of the inferred value of the variant
         --  part expression as the switch for the generated case statement.

         function Make_Field_Assign
           (C : Entity_Id;
            U_U : Boolean := False) return Node_Id;
         --  Given C, the entity for a discriminant or component, build an
         --  assignment for the corresponding field values. The flag U_U
         --  signals the presence of an Unchecked_Union and forces the usage
         --  of the inferred discriminant value of C as the right hand side
         --  of the assignment.

         function Make_Field_Assigns (CI : List_Id) return List_Id;
         --  Given CI, a component items list, construct series of statements
         --  for fieldwise assignment of the corresponding components.

         --------------------
         -- Find_Component --
         --------------------

         function Find_Component
           (Typ  : Entity_Id;
            Comp : Entity_Id) return Entity_Id
         is
            Utyp : constant Entity_Id := Underlying_Type (Typ);
            C    : Entity_Id;

         begin
            C := First_Entity (Utyp);

            while Present (C) loop
               if Chars (C) = Chars (Comp) then
                  return C;
               end if;
               Next_Entity (C);
            end loop;

            raise Program_Error;
         end Find_Component;

         --------------------------------
         -- Make_Component_List_Assign --
         --------------------------------

         function Make_Component_List_Assign
           (CL  : Node_Id;
            U_U : Boolean := False) return List_Id
         is
            CI : constant List_Id := Component_Items (CL);
            VP : constant Node_Id := Variant_Part (CL);

            Alts   : List_Id;
            DC     : Node_Id;
            DCH    : List_Id;
            Expr   : Node_Id;
            Result : List_Id;
            V      : Node_Id;

         begin
            Result := Make_Field_Assigns (CI);

            if Present (VP) then

               V := First_Non_Pragma (Variants (VP));
               Alts := New_List;
               while Present (V) loop

                  DCH := New_List;
                  DC := First (Discrete_Choices (V));
                  while Present (DC) loop
                     Append_To (DCH, New_Copy_Tree (DC));
                     Next (DC);
                  end loop;

                  Append_To (Alts,
                    Make_Case_Statement_Alternative (Loc,
                      Discrete_Choices => DCH,
                      Statements =>
                        Make_Component_List_Assign (Component_List (V))));
                  Next_Non_Pragma (V);
               end loop;

               --  If we have an Unchecked_Union, use the value of the inferred
               --  discriminant of the variant part expression as the switch
               --  for the case statement. The case statement may later be
               --  folded.

               if U_U then
                  Expr :=
                    New_Copy (Get_Discriminant_Value (
                      Entity (Name (VP)),
                      Etype (Rhs),
                      Discriminant_Constraint (Etype (Rhs))));
               else
                  Expr :=
                    Make_Selected_Component (Loc,
                      Prefix => Duplicate_Subexpr (Rhs),
                      Selector_Name =>
                        Make_Identifier (Loc, Chars (Name (VP))));
               end if;

               Append_To (Result,
                 Make_Case_Statement (Loc,
                   Expression => Expr,
                   Alternatives => Alts));
            end if;

            return Result;
         end Make_Component_List_Assign;

         -----------------------
         -- Make_Field_Assign --
         -----------------------

         function Make_Field_Assign
           (C : Entity_Id;
            U_U : Boolean := False) return Node_Id
         is
            A    : Node_Id;
            Expr : Node_Id;

         begin
            --  In the case of an Unchecked_Union, use the discriminant
            --  constraint value as on the right hand side of the assignment.

            if U_U then
               Expr :=
                 New_Copy (Get_Discriminant_Value (C,
                   Etype (Rhs),
                   Discriminant_Constraint (Etype (Rhs))));
            else
               Expr :=
                 Make_Selected_Component (Loc,
                   Prefix => Duplicate_Subexpr (Rhs),
                   Selector_Name => New_Occurrence_Of (C, Loc));
            end if;

            A :=
              Make_Assignment_Statement (Loc,
                Name =>
                  Make_Selected_Component (Loc,
                    Prefix => Duplicate_Subexpr (Lhs),
                    Selector_Name =>
                      New_Occurrence_Of (Find_Component (L_Typ, C), Loc)),
                Expression => Expr);

            --  Set Assignment_OK, so discriminants can be assigned

            Set_Assignment_OK (Name (A), True);
            return A;
         end Make_Field_Assign;

         ------------------------
         -- Make_Field_Assigns --
         ------------------------

         function Make_Field_Assigns (CI : List_Id) return List_Id is
            Item   : Node_Id;
            Result : List_Id;

         begin
            Item := First (CI);
            Result := New_List;
            while Present (Item) loop
               if Nkind (Item) = N_Component_Declaration then
                  Append_To
                    (Result, Make_Field_Assign (Defining_Identifier (Item)));
               end if;

               Next (Item);
            end loop;

            return Result;
         end Make_Field_Assigns;

      --  Start of processing for Expand_Assign_Record

      begin
         --  Note that we use the base types for this processing. This results
         --  in some extra work in the constrained case, but the change of
         --  representation case is so unusual that it is not worth the effort.

         --  First copy the discriminants. This is done unconditionally. It
         --  is required in the unconstrained left side case, and also in the
         --  case where this assignment was constructed during the expansion
         --  of a type conversion (since initialization of discriminants is
         --  suppressed in this case). It is unnecessary but harmless in
         --  other cases.

         if Has_Discriminants (L_Typ) then
            F := First_Discriminant (R_Typ);
            while Present (F) loop

               if Is_Unchecked_Union (Base_Type (R_Typ)) then
                  Insert_Action (N, Make_Field_Assign (F, True));
               else
                  Insert_Action (N, Make_Field_Assign (F));
               end if;

               Next_Discriminant (F);
            end loop;
         end if;

         --  We know the underlying type is a record, but its current view
         --  may be private. We must retrieve the usable record declaration.

         if Nkind (Decl) = N_Private_Type_Declaration
           and then Present (Full_View (R_Typ))
         then
            RDef := Type_Definition (Declaration_Node (Full_View (R_Typ)));
         else
            RDef := Type_Definition (Decl);
         end if;

         if Nkind (RDef) = N_Record_Definition
           and then Present (Component_List (RDef))
         then

            if Is_Unchecked_Union (R_Typ) then
               Insert_Actions (N,
                 Make_Component_List_Assign (Component_List (RDef), True));
            else
               Insert_Actions
                 (N, Make_Component_List_Assign (Component_List (RDef)));
            end if;

            Rewrite (N, Make_Null_Statement (Loc));
         end if;

      end;
   end Expand_Assign_Record;

   -----------------------------------
   -- Expand_N_Assignment_Statement --
   -----------------------------------

   --  This procedure implements various cases where an assignment statement
   --  cannot just be passed on to the back end in untransformed state.

   procedure Expand_N_Assignment_Statement (N : Node_Id) is
      Loc  : constant Source_Ptr := Sloc (N);
      Lhs  : constant Node_Id    := Name (N);
      Rhs  : constant Node_Id    := Expression (N);
      Typ  : constant Entity_Id  := Underlying_Type (Etype (Lhs));
      Exp  : Node_Id;

   begin
      --  Ada 2005 (AI-327): Handle assignment to priority of protected object

      --  Rewrite an assignment to X'Priority into a run-time call.

      --   For example:         X'Priority := New_Prio_Expr;
      --   ...is expanded into  Set_Ceiling (X._Object, New_Prio_Expr);

      --  Note that although X'Priority is notionally an object, it is quite
      --  deliberately not defined as an aliased object in the RM. This means
      --  that it works fine to rewrite it as a call, without having to worry
      --  about complications that would other arise from X'Priority'Access,
      --  which is illegal, because of the lack of aliasing.

      if Ada_Version >= Ada_05 then
         declare
            Call           : Node_Id;
            Conctyp        : Entity_Id;
            Ent            : Entity_Id;
            Object_Parm    : Node_Id;
            Subprg         : Entity_Id;
            RT_Subprg_Name : Node_Id;

         begin
            --  Handle chains of renamings

            Ent := Name (N);
            while Nkind (Ent) in N_Has_Entity
              and then Present (Entity (Ent))
              and then Present (Renamed_Object (Entity (Ent)))
            loop
               Ent := Renamed_Object (Entity (Ent));
            end loop;

            --  The attribute Priority applied to protected objects has been
            --  previously expanded into calls to the Get_Ceiling run-time
            --  subprogram.

            if Nkind (Ent) = N_Function_Call
              and then (Entity (Name (Ent)) = RTE (RE_Get_Ceiling)
                          or else
                        Entity (Name (Ent)) = RTE (RO_PE_Get_Ceiling))
            then
               --  Look for the enclosing concurrent type

               Conctyp := Current_Scope;
               while not Is_Concurrent_Type (Conctyp) loop
                  Conctyp := Scope (Conctyp);
               end loop;

               pragma Assert (Is_Protected_Type (Conctyp));

               --  Generate the first actual of the call

               Subprg := Current_Scope;
               while not Present (Protected_Body_Subprogram (Subprg)) loop
                  Subprg := Scope (Subprg);
               end loop;

               Object_Parm :=
                 Make_Attribute_Reference (Loc,
                   Prefix =>
                     Make_Selected_Component (Loc,
                       Prefix => New_Reference_To
                                   (First_Entity
                                     (Protected_Body_Subprogram (Subprg)),
                                    Loc),
                     Selector_Name =>
                       Make_Identifier (Loc, Name_uObject)),
                   Attribute_Name => Name_Unchecked_Access);

               --  Select the appropriate run-time call

               if Number_Entries (Conctyp) = 0 then
                  RT_Subprg_Name :=
                    New_Reference_To (RTE (RE_Set_Ceiling), Loc);
               else
                  RT_Subprg_Name :=
                    New_Reference_To (RTE (RO_PE_Set_Ceiling), Loc);
               end if;

               Call :=
                 Make_Procedure_Call_Statement (Loc,
                   Name => RT_Subprg_Name,
                   Parameter_Associations =>
                     New_List (Object_Parm,
                               Relocate_Node (Expression (N))));

               Rewrite (N, Call);
               Analyze (N);
               return;
            end if;
         end;
      end if;

      --  First deal with generation of range check if required. For now we do
      --  this only for discrete types.

      if Do_Range_Check (Rhs)
        and then Is_Discrete_Type (Typ)
      then
         Set_Do_Range_Check (Rhs, False);
         Generate_Range_Check (Rhs, Typ, CE_Range_Check_Failed);
      end if;

      --  Check for a special case where a high level transformation is
      --  required. If we have either of:

      --    P.field := rhs;
      --    P (sub) := rhs;

      --  where P is a reference to a bit packed array, then we have to unwind
      --  the assignment. The exact meaning of being a reference to a bit
      --  packed array is as follows:

      --    An indexed component whose prefix is a bit packed array is a
      --     reference to a bit packed array.

      --    An indexed component or selected component whose prefix is a
      --     reference to a bit packed array is itself a reference ot a
      --     bit packed array.

      --  The required transformation is

      --     Tnn : prefix_type := P;
      --     Tnn.field := rhs;
      --     P := Tnn;

      --  or

      --     Tnn : prefix_type := P;
      --     Tnn (subscr) := rhs;
      --     P := Tnn;

      --  Since P is going to be evaluated more than once, any subscripts
      --  in P must have their evaluation forced.

      if (Nkind (Lhs) = N_Indexed_Component
           or else
          Nkind (Lhs) = N_Selected_Component)
        and then Is_Ref_To_Bit_Packed_Array (Prefix (Lhs))
      then
         declare
            BPAR_Expr : constant Node_Id   := Relocate_Node (Prefix (Lhs));
            BPAR_Typ  : constant Entity_Id := Etype (BPAR_Expr);
            Tnn       : constant Entity_Id :=
                          Make_Defining_Identifier (Loc,
                            Chars => New_Internal_Name ('T'));

         begin
            --  Insert the post assignment first, because we want to copy
            --  the BPAR_Expr tree before it gets analyzed in the context
            --  of the pre assignment. Note that we do not analyze the
            --  post assignment yet (we cannot till we have completed the
            --  analysis of the pre assignment). As usual, the analysis
            --  of this post assignment will happen on its own when we
            --  "run into" it after finishing the current assignment.

            Insert_After (N,
              Make_Assignment_Statement (Loc,
                Name       => New_Copy_Tree (BPAR_Expr),
                Expression => New_Occurrence_Of (Tnn, Loc)));

            --  At this stage BPAR_Expr is a reference to a bit packed
            --  array where the reference was not expanded in the original
            --  tree, since it was on the left side of an assignment. But
            --  in the pre-assignment statement (the object definition),
            --  BPAR_Expr will end up on the right hand side, and must be
            --  reexpanded. To achieve this, we reset the analyzed flag
            --  of all selected and indexed components down to the actual
            --  indexed component for the packed array.

            Exp := BPAR_Expr;
            loop
               Set_Analyzed (Exp, False);

               if Nkind (Exp) = N_Selected_Component
                    or else
                  Nkind (Exp) = N_Indexed_Component
               then
                  Exp := Prefix (Exp);
               else
                  exit;
               end if;
            end loop;

            --  Now we can insert and analyze the pre-assignment

            --  If the right-hand side requires a transient scope, it has
            --  already been placed on the stack. However, the declaration is
            --  inserted in the tree outside of this scope, and must reflect
            --  the proper scope for its variable. This awkward bit is forced
            --  by the stricter scope discipline imposed by GCC 2.97.

            declare
               Uses_Transient_Scope : constant Boolean :=
                                        Scope_Is_Transient
                                          and then N = Node_To_Be_Wrapped;

            begin
               if Uses_Transient_Scope then
                  New_Scope (Scope (Current_Scope));
               end if;

               Insert_Before_And_Analyze (N,
                 Make_Object_Declaration (Loc,
                   Defining_Identifier => Tnn,
                   Object_Definition   => New_Occurrence_Of (BPAR_Typ, Loc),
                   Expression          => BPAR_Expr));

               if Uses_Transient_Scope then
                  Pop_Scope;
               end if;
            end;

            --  Now fix up the original assignment and continue processing

            Rewrite (Prefix (Lhs),
              New_Occurrence_Of (Tnn, Loc));

            --  We do not need to reanalyze that assignment, and we do not need
            --  to worry about references to the temporary, but we do need to
            --  make sure that the temporary is not marked as a true constant
            --  since we now have a generate assignment to it!

            Set_Is_True_Constant (Tnn, False);
         end;
      end if;

      --  When we have the appropriate type of aggregate in the
      --  expression (it has been determined during analysis of the
      --  aggregate by setting the delay flag), let's perform in place
      --  assignment and thus avoid creating a temporay.

      if Is_Delayed_Aggregate (Rhs) then
         Convert_Aggr_In_Assignment (N);
         Rewrite (N, Make_Null_Statement (Loc));
         Analyze (N);
         return;
      end if;

      --  Apply discriminant check if required. If Lhs is an access type
      --  to a designated type with discriminants, we must always check.

      if Has_Discriminants (Etype (Lhs)) then

         --  Skip discriminant check if change of representation. Will be
         --  done when the change of representation is expanded out.

         if not Change_Of_Representation (N) then
            Apply_Discriminant_Check (Rhs, Etype (Lhs), Lhs);
         end if;

      --  If the type is private without discriminants, and the full type
      --  has discriminants (necessarily with defaults) a check may still be
      --  necessary if the Lhs is aliased. The private determinants must be
      --  visible to build the discriminant constraints.

      --  Only an explicit dereference that comes from source indicates
      --  aliasing. Access to formals of protected operations and entries
      --  create dereferences but are not semantic aliasings.

      elsif Is_Private_Type (Etype (Lhs))
        and then Has_Discriminants (Typ)
        and then Nkind (Lhs) = N_Explicit_Dereference
        and then Comes_From_Source (Lhs)
      then
         declare
            Lt : constant Entity_Id := Etype (Lhs);
         begin
            Set_Etype (Lhs, Typ);
            Rewrite (Rhs, OK_Convert_To (Base_Type (Typ), Rhs));
            Apply_Discriminant_Check (Rhs, Typ, Lhs);
            Set_Etype (Lhs, Lt);
         end;

         --  If the Lhs has a private type with unknown discriminants, it
         --  may have a full view with discriminants, but those are nameable
         --  only in the underlying type, so convert the Rhs to it before
         --  potential checking.

      elsif Has_Unknown_Discriminants (Base_Type (Etype (Lhs)))
        and then Has_Discriminants (Typ)
      then
         Rewrite (Rhs, OK_Convert_To (Base_Type (Typ), Rhs));
         Apply_Discriminant_Check (Rhs, Typ, Lhs);

      --  In the access type case, we need the same discriminant check,
      --  and also range checks if we have an access to constrained array.

      elsif Is_Access_Type (Etype (Lhs))
        and then Is_Constrained (Designated_Type (Etype (Lhs)))
      then
         if Has_Discriminants (Designated_Type (Etype (Lhs))) then

            --  Skip discriminant check if change of representation. Will be
            --  done when the change of representation is expanded out.

            if not Change_Of_Representation (N) then
               Apply_Discriminant_Check (Rhs, Etype (Lhs));
            end if;

         elsif Is_Array_Type (Designated_Type (Etype (Lhs))) then
            Apply_Range_Check (Rhs, Etype (Lhs));

            if Is_Constrained (Etype (Lhs)) then
               Apply_Length_Check (Rhs, Etype (Lhs));
            end if;

            if Nkind (Rhs) = N_Allocator then
               declare
                  Target_Typ : constant Entity_Id := Etype (Expression (Rhs));
                  C_Es       : Check_Result;

               begin
                  C_Es :=
                    Range_Check
                      (Lhs,
                       Target_Typ,
                       Etype (Designated_Type (Etype (Lhs))));

                  Insert_Range_Checks
                    (C_Es,
                     N,
                     Target_Typ,
                     Sloc (Lhs),
                     Lhs);
               end;
            end if;
         end if;

      --  Apply range check for access type case

      elsif Is_Access_Type (Etype (Lhs))
        and then Nkind (Rhs) = N_Allocator
        and then Nkind (Expression (Rhs)) = N_Qualified_Expression
      then
         Analyze_And_Resolve (Expression (Rhs));
         Apply_Range_Check
           (Expression (Rhs), Designated_Type (Etype (Lhs)));
      end if;

      --  Ada 2005 (AI-231): Generate the run-time check

      if Is_Access_Type (Typ)
        and then Can_Never_Be_Null (Etype (Lhs))
        and then not Can_Never_Be_Null (Etype (Rhs))
      then
         Apply_Constraint_Check (Rhs, Etype (Lhs));
      end if;

      --  Case of assignment to a bit packed array element

      if Nkind (Lhs) = N_Indexed_Component
        and then Is_Bit_Packed_Array (Etype (Prefix (Lhs)))
      then
         Expand_Bit_Packed_Element_Set (N);
         return;

      --  Build-in-place function call case. Note that we're not yet doing
      --  build-in-place for user-written assignment statements; the
      --  assignment here came from can aggregate.

      elsif Ada_Version >= Ada_05
        and then Is_Build_In_Place_Function_Call (Rhs)
      then
         Make_Build_In_Place_Call_In_Assignment (N, Rhs);

      elsif Is_Tagged_Type (Typ)
        or else (Controlled_Type (Typ) and then not Is_Array_Type (Typ))
      then
         Tagged_Case : declare
            L                   : List_Id := No_List;
            Expand_Ctrl_Actions : constant Boolean := not No_Ctrl_Actions (N);

         begin
            --  In the controlled case, we need to make sure that function
            --  calls are evaluated before finalizing the target. In all
            --  cases, it makes the expansion easier if the side-effects
            --  are removed first.

            Remove_Side_Effects (Lhs);
            Remove_Side_Effects (Rhs);

            --  Avoid recursion in the mechanism

            Set_Analyzed (N);

            --  If dispatching assignment, we need to dispatch to _assign

            if Is_Class_Wide_Type (Typ)

               --  If the type is tagged, we may as well use the predefined
               --  primitive assignment. This avoids inlining a lot of code
               --  and in the class-wide case, the assignment is replaced by
               --  dispatch call to _assign. Note that this cannot be done
               --  when discriminant checks are locally suppressed (as in
               --  extension aggregate expansions) because otherwise the
               --  discriminant check will be performed within the _assign
               --  call. It is also suppressed for assignmments created by the
               --  expander that correspond to initializations, where we do
               --  want to copy the tag (No_Ctrl_Actions flag set True).
               --  by the expander and we do not need to mess with tags ever
               --  (Expand_Ctrl_Actions flag is set True in this case).

               or else (Is_Tagged_Type (Typ)
                          and then Chars (Current_Scope) /= Name_uAssign
                          and then Expand_Ctrl_Actions
                          and then not Discriminant_Checks_Suppressed (Empty))
            then
               --  Fetch the primitive op _assign and proper type to call
               --  it. Because of possible conflits between private and
               --  full view the proper type is fetched directly from the
               --  operation profile.

               declare
                  Op    : constant Entity_Id :=
                            Find_Prim_Op (Typ, Name_uAssign);
                  F_Typ : Entity_Id := Etype (First_Formal (Op));

               begin
                  --  If the assignment is dispatching, make sure to use the
                  --  proper type.

                  if Is_Class_Wide_Type (Typ) then
                     F_Typ := Class_Wide_Type (F_Typ);
                  end if;

                  L := New_List;

                  --  In case of assignment to a class-wide tagged type, before
                  --  the assignment we generate run-time check to ensure that
                  --  the tag of the Target is covered by the tag of the source

                  if Is_Class_Wide_Type (Typ)
                    and then Is_Tagged_Type (Typ)
                    and then Is_Tagged_Type (Underlying_Type (Etype (Rhs)))
                  then
                     Append_To (L,
                       Make_Raise_Constraint_Error (Loc,
                         Condition =>
                           Make_Op_Not (Loc,
                             Make_Function_Call (Loc,
                               Name => New_Reference_To
                                         (RTE (RE_CW_Membership), Loc),
                               Parameter_Associations => New_List (
                                 Make_Selected_Component (Loc,
                                   Prefix =>
                                     Duplicate_Subexpr (Lhs),
                                   Selector_Name =>
                                     Make_Identifier (Loc, Name_uTag)),
                                 Make_Selected_Component (Loc,
                                   Prefix =>
                                     Duplicate_Subexpr (Rhs),
                                   Selector_Name =>
                                     Make_Identifier (Loc, Name_uTag))))),
                         Reason => CE_Tag_Check_Failed));
                  end if;

                  Append_To (L,
                    Make_Procedure_Call_Statement (Loc,
                      Name => New_Reference_To (Op, Loc),
                      Parameter_Associations => New_List (
                        Unchecked_Convert_To (F_Typ, Duplicate_Subexpr (Lhs)),
                        Unchecked_Convert_To (F_Typ,
                          Duplicate_Subexpr (Rhs)))));
               end;

            else
               L := Make_Tag_Ctrl_Assignment (N);

               --  We can't afford to have destructive Finalization Actions
               --  in the Self assignment case, so if the target and the
               --  source are not obviously different, code is generated to
               --  avoid the self assignment case
               --
               --    if lhs'address /= rhs'address then
               --       <code for controlled and/or tagged assignment>
               --    end if;

               if not Statically_Different (Lhs, Rhs)
                 and then Expand_Ctrl_Actions
               then
                  L := New_List (
                    Make_Implicit_If_Statement (N,
                      Condition =>
                        Make_Op_Ne (Loc,
                          Left_Opnd =>
                            Make_Attribute_Reference (Loc,
                              Prefix         => Duplicate_Subexpr (Lhs),
                              Attribute_Name => Name_Address),

                           Right_Opnd =>
                            Make_Attribute_Reference (Loc,
                              Prefix         => Duplicate_Subexpr (Rhs),
                              Attribute_Name => Name_Address)),

                      Then_Statements => L));
               end if;

               --  We need to set up an exception handler for implementing
               --  7.6.1 (18). The remaining adjustments are tackled by the
               --  implementation of adjust for record_controllers (see
               --  s-finimp.adb)

               --  This is skipped if we have no finalization

               if Expand_Ctrl_Actions
                 and then not Restriction_Active (No_Finalization)
               then
                  L := New_List (
                    Make_Block_Statement (Loc,
                      Handled_Statement_Sequence =>
                        Make_Handled_Sequence_Of_Statements (Loc,
                          Statements => L,
                          Exception_Handlers => New_List (
                            Make_Exception_Handler (Loc,
                              Exception_Choices =>
                                New_List (Make_Others_Choice (Loc)),
                              Statements        => New_List (
                                Make_Raise_Program_Error (Loc,
                                  Reason =>
                                    PE_Finalize_Raised_Exception)
                              ))))));
               end if;
            end if;

            Rewrite (N,
              Make_Block_Statement (Loc,
                Handled_Statement_Sequence =>
                  Make_Handled_Sequence_Of_Statements (Loc, Statements => L)));

            --  If no restrictions on aborts, protect the whole assignement
            --  for controlled objects as per 9.8(11)

            if Controlled_Type (Typ)
              and then Expand_Ctrl_Actions
              and then Abort_Allowed
            then
               declare
                  Blk : constant Entity_Id :=
                          New_Internal_Entity
                            (E_Block, Current_Scope, Sloc (N), 'B');

               begin
                  Set_Scope (Blk, Current_Scope);
                  Set_Etype (Blk, Standard_Void_Type);
                  Set_Identifier (N, New_Occurrence_Of (Blk, Sloc (N)));

                  Prepend_To (L, Build_Runtime_Call (Loc, RE_Abort_Defer));
                  Set_At_End_Proc (Handled_Statement_Sequence (N),
                    New_Occurrence_Of (RTE (RE_Abort_Undefer_Direct), Loc));
                  Expand_At_End_Handler
                    (Handled_Statement_Sequence (N), Blk);
               end;
            end if;

            --  N has been rewritten to a block statement for which it is
            --  known by construction that no checks are necessary: analyze
            --  it with all checks suppressed.

            Analyze (N, Suppress => All_Checks);
            return;
         end Tagged_Case;

      --  Array types

      elsif Is_Array_Type (Typ) then
         declare
            Actual_Rhs : Node_Id := Rhs;

         begin
            while Nkind (Actual_Rhs) = N_Type_Conversion
              or else
                  Nkind (Actual_Rhs) = N_Qualified_Expression
            loop
               Actual_Rhs := Expression (Actual_Rhs);
            end loop;

            Expand_Assign_Array (N, Actual_Rhs);
            return;
         end;

      --  Record types

      elsif Is_Record_Type (Typ) then
         Expand_Assign_Record (N);
         return;

      --  Scalar types. This is where we perform the processing related
      --  to the requirements of (RM 13.9.1(9-11)) concerning the handling
      --  of invalid scalar values.

      elsif Is_Scalar_Type (Typ) then

         --  Case where right side is known valid

         if Expr_Known_Valid (Rhs) then

            --  Here the right side is valid, so it is fine. The case to
            --  deal with is when the left side is a local variable reference
            --  whose value is not currently known to be valid. If this is
            --  the case, and the assignment appears in an unconditional
            --  context, then we can mark the left side as now being valid.

            if Is_Local_Variable_Reference (Lhs)
              and then not Is_Known_Valid (Entity (Lhs))
              and then In_Unconditional_Context (N)
            then
               Set_Is_Known_Valid (Entity (Lhs), True);
            end if;

         --  Case where right side may be invalid in the sense of the RM
         --  reference above. The RM does not require that we check for
         --  the validity on an assignment, but it does require that the
         --  assignment of an invalid value not cause erroneous behavior.

         --  The general approach in GNAT is to use the Is_Known_Valid flag
         --  to avoid the need for validity checking on assignments. However
         --  in some cases, we have to do validity checking in order to make
         --  sure that the setting of this flag is correct.

         else
            --  Validate right side if we are validating copies

            if Validity_Checks_On
              and then Validity_Check_Copies
            then
               --  Skip this if left hand side is an array or record component
               --  and elementary component validity checks are suppressed.

               if (Nkind (Lhs) = N_Selected_Component
                    or else
                   Nkind (Lhs) = N_Indexed_Component)
                 and then not Validity_Check_Components
               then
                  null;
               else
                  Ensure_Valid (Rhs);
               end if;

               --  We can propagate this to the left side where appropriate

               if Is_Local_Variable_Reference (Lhs)
                 and then not Is_Known_Valid (Entity (Lhs))
                 and then In_Unconditional_Context (N)
               then
                  Set_Is_Known_Valid (Entity (Lhs), True);
               end if;

            --  Otherwise check to see what should be done

            --  If left side is a local variable, then we just set its
            --  flag to indicate that its value may no longer be valid,
            --  since we are copying a potentially invalid value.

            elsif Is_Local_Variable_Reference (Lhs) then
               Set_Is_Known_Valid (Entity (Lhs), False);

            --  Check for case of a nonlocal variable on the left side
            --  which is currently known to be valid. In this case, we
            --  simply ensure that the right side is valid. We only play
            --  the game of copying validity status for local variables,
            --  since we are doing this statically, not by tracing the
            --  full flow graph.

            elsif Is_Entity_Name (Lhs)
              and then Is_Known_Valid (Entity (Lhs))
            then
               --  Note that the Ensure_Valid call is ignored if the
               --  Validity_Checking mode is set to none so we do not
               --  need to worry about that case here.

               Ensure_Valid (Rhs);

            --  In all other cases, we can safely copy an invalid value
            --  without worrying about the status of the left side. Since
            --  it is not a variable reference it will not be considered
            --  as being known to be valid in any case.

            else
               null;
            end if;
         end if;
      end if;

      --  Defend against invalid subscripts on left side if we are in
      --  standard validity checking mode. No need to do this if we
      --  are checking all subscripts.

      if Validity_Checks_On
        and then Validity_Check_Default
        and then not Validity_Check_Subscripts
      then
         Check_Valid_Lvalue_Subscripts (Lhs);
      end if;

   exception
      when RE_Not_Available =>
         return;
   end Expand_N_Assignment_Statement;

   ------------------------------
   -- Expand_N_Block_Statement --
   ------------------------------

   --  Encode entity names defined in block statement

   procedure Expand_N_Block_Statement (N : Node_Id) is
   begin
      Qualify_Entity_Names (N);
   end Expand_N_Block_Statement;

   -----------------------------
   -- Expand_N_Case_Statement --
   -----------------------------

   procedure Expand_N_Case_Statement (N : Node_Id) is
      Loc    : constant Source_Ptr := Sloc (N);
      Expr   : constant Node_Id    := Expression (N);
      Alt    : Node_Id;
      Len    : Nat;
      Cond   : Node_Id;
      Choice : Node_Id;
      Chlist : List_Id;

   begin
      --  Check for the situation where we know at compile time which
      --  branch will be taken

      if Compile_Time_Known_Value (Expr) then
         Alt := Find_Static_Alternative (N);

         --  Move the statements from this alternative after the case
         --  statement. They are already analyzed, so will be skipped
         --  by the analyzer.

         Insert_List_After (N, Statements (Alt));

         --  That leaves the case statement as a shell. So now we can kill all
         --  other alternatives in the case statement.

         Kill_Dead_Code (Expression (N));

         declare
            A : Node_Id;

         begin
            --  Loop through case alternatives, skipping pragmas, and skipping
            --  the one alternative that we select (and therefore retain).

            A := First (Alternatives (N));
            while Present (A) loop
               if A /= Alt
                 and then Nkind (A) = N_Case_Statement_Alternative
               then
                  Kill_Dead_Code (Statements (A), Warn_On_Deleted_Code);
               end if;

               Next (A);
            end loop;
         end;

         Rewrite (N, Make_Null_Statement (Loc));
         return;
      end if;

      --  Here if the choice is not determined at compile time

      declare
         Last_Alt : constant Node_Id := Last (Alternatives (N));

         Others_Present : Boolean;
         Others_Node    : Node_Id;

         Then_Stms : List_Id;
         Else_Stms : List_Id;

      begin
         if Nkind (First (Discrete_Choices (Last_Alt))) = N_Others_Choice then
            Others_Present := True;
            Others_Node    := Last_Alt;
         else
            Others_Present := False;
         end if;

         --  First step is to worry about possible invalid argument. The RM
         --  requires (RM 5.4(13)) that if the result is invalid (e.g. it is
         --  outside the base range), then Constraint_Error must be raised.

         --  Case of validity check required (validity checks are on, the
         --  expression is not known to be valid, and the case statement
         --  comes from source -- no need to validity check internally
         --  generated case statements).

         if Validity_Check_Default then
            Ensure_Valid (Expr);
         end if;

         --  If there is only a single alternative, just replace it with
         --  the sequence of statements since obviously that is what is
         --  going to be executed in all cases.

         Len := List_Length (Alternatives (N));

         if Len = 1 then
            --  We still need to evaluate the expression if it has any
            --  side effects.

            Remove_Side_Effects (Expression (N));

            Insert_List_After (N, Statements (First (Alternatives (N))));

            --  That leaves the case statement as a shell. The alternative
            --  that will be executed is reset to a null list. So now we can
            --  kill the entire case statement.

            Kill_Dead_Code (Expression (N));
            Rewrite (N, Make_Null_Statement (Loc));
            return;
         end if;

         --  An optimization. If there are only two alternatives, and only
         --  a single choice, then rewrite the whole case statement as an
         --  if statement, since this can result in susbequent optimizations.
         --  This helps not only with case statements in the source of a
         --  simple form, but also with generated code (discriminant check
         --  functions in particular)

         if Len = 2 then
            Chlist := Discrete_Choices (First (Alternatives (N)));

            if List_Length (Chlist) = 1 then
               Choice := First (Chlist);

               Then_Stms := Statements (First (Alternatives (N)));
               Else_Stms := Statements (Last  (Alternatives (N)));

               --  For TRUE, generate "expression", not expression = true

               if Nkind (Choice) = N_Identifier
                 and then Entity (Choice) = Standard_True
               then
                  Cond := Expression (N);

               --  For FALSE, generate "expression" and switch then/else

               elsif Nkind (Choice) = N_Identifier
                 and then Entity (Choice) = Standard_False
               then
                  Cond := Expression (N);
                  Else_Stms := Statements (First (Alternatives (N)));
                  Then_Stms := Statements (Last  (Alternatives (N)));

               --  For a range, generate "expression in range"

               elsif Nkind (Choice) = N_Range
                 or else (Nkind (Choice) = N_Attribute_Reference
                           and then Attribute_Name (Choice) = Name_Range)
                 or else (Is_Entity_Name (Choice)
                           and then Is_Type (Entity (Choice)))
                 or else Nkind (Choice) = N_Subtype_Indication
               then
                  Cond :=
                    Make_In (Loc,
                      Left_Opnd  => Expression (N),
                      Right_Opnd => Relocate_Node (Choice));

               --  For any other subexpression "expression = value"

               else
                  Cond :=
                    Make_Op_Eq (Loc,
                      Left_Opnd  => Expression (N),
                      Right_Opnd => Relocate_Node (Choice));
               end if;

               --  Now rewrite the case as an IF

               Rewrite (N,
                 Make_If_Statement (Loc,
                   Condition => Cond,
                   Then_Statements => Then_Stms,
                   Else_Statements => Else_Stms));
               Analyze (N);
               return;
            end if;
         end if;

         --  If the last alternative is not an Others choice, replace it
         --  with an N_Others_Choice. Note that we do not bother to call
         --  Analyze on the modified case statement, since it's only effect
         --  would be to compute the contents of the Others_Discrete_Choices
         --  which is not needed by the back end anyway.

         --  The reason we do this is that the back end always needs some
         --  default for a switch, so if we have not supplied one in the
         --  processing above for validity checking, then we need to
         --  supply one here.

         if not Others_Present then
            Others_Node := Make_Others_Choice (Sloc (Last_Alt));
            Set_Others_Discrete_Choices
              (Others_Node, Discrete_Choices (Last_Alt));
            Set_Discrete_Choices (Last_Alt, New_List (Others_Node));
         end if;
      end;
   end Expand_N_Case_Statement;

   -----------------------------
   -- Expand_N_Exit_Statement --
   -----------------------------

   --  The only processing required is to deal with a possible C/Fortran
   --  boolean value used as the condition for the exit statement.

   procedure Expand_N_Exit_Statement (N : Node_Id) is
   begin
      Adjust_Condition (Condition (N));
   end Expand_N_Exit_Statement;

   ----------------------------------------
   -- Expand_N_Extended_Return_Statement --
   ----------------------------------------

   --  If there is a Handled_Statement_Sequence, we rewrite this:

   --     return Result : T := <expression> do
   --        <handled_seq_of_stms>
   --     end return;

   --  to be:

   --     declare
   --        Result : T := <expression>;
   --     begin
   --        <handled_seq_of_stms>
   --        return Result;
   --     end;

   --  Otherwise (no Handled_Statement_Sequence), we rewrite this:

   --     return Result : T := <expression>;

   --  to be:

   --     return <expression>;

   --  unless it's build-in-place or there's no <expression>, in which case
   --  we generate:

   --     declare
   --        Result : T := <expression>;
   --     begin
   --        return Result;
   --     end;

   --  Note that this case could have been written by the user as an extended
   --  return statement, or could have been transformed to this from a simple
   --  return statement.

   --  That is, we need to have a reified return object if there are statements
   --  (which might refer to it) or if we're doing build-in-place (so we can
   --  set its address to the final resting place -- but that key part is not
   --  yet implemented) or if there is no expression (in which case default
   --  initial values might need to be set).

   procedure Expand_N_Extended_Return_Statement (N : Node_Id) is

      function Is_Build_In_Place_Function (Fun : Entity_Id) return Boolean;
      --  F must be of type E_Function or E_Generic_Function. Return True if it
      --  uses build-in-place for the result object. In Ada 95, this must be
      --  False for inherently limited result type. In Ada 2005, this must be
      --  True for inherently limited result type. For other types, we have a
      --  choice -- build-in-place is usually more efficient for large things,
      --  and less efficient for small things. However, we had better not use
      --  build-in-place if the Convention is other than Ada, because that
      --  would disturb mixed-language programs.
      --
      --  Note that for the non-inherently-limited cases, we must make the same
      --  decision for Ada 95 and 2005, so that mixed-dialect programs work.
      --
      --  ???This function will be needed when compiling the call sites;
      --  we will have to move it to a more global place.

      --------------------------------
      -- Is_Build_In_Place_Function --
      --------------------------------

      function Is_Build_In_Place_Function (Fun : Entity_Id) return Boolean is
         R_Type : constant Entity_Id := Underlying_Type (Etype (Fun));

      begin
         --  First, the cases that matter for correctness

         if Is_Inherently_Limited_Type (R_Type) then
            return Ada_Version >= Ada_05 and then not Debug_Flag_Dot_L;

            --  Note: If you have Convention (C) on an inherently limited
            --  type, you're on your own. That is, the C code will have to be
            --  carefully written to know about the Ada conventions.

         elsif
           Has_Foreign_Convention (R_Type)
             or else
           Has_Foreign_Convention (Fun)
         then
            return False;

         --  Second, the efficiency-related decisions. It would be obnoxiously
         --  inefficient to use build-in-place for elementary types. For
         --  composites, we could return False if the subtype is known to be
         --  small (<= one or two words?) but we don't bother with that yet.

         else
            return Is_Composite_Type (R_Type);
         end if;
      end Is_Build_In_Place_Function;

      ------------------------
      -- Local Declarations --
      ------------------------

      Loc : constant Source_Ptr := Sloc (N);

      Return_Object_Entity : constant Entity_Id :=
                               First_Entity (Return_Statement_Entity (N));
      Return_Object_Decl   : constant Node_Id :=
                               Parent (Return_Object_Entity);
      Parent_Function      : constant Entity_Id :=
                               Return_Applies_To (Return_Statement_Entity (N));
      Is_Build_In_Place    : constant Boolean :=
                               Is_Build_In_Place_Function (Parent_Function);

      Return_Stm      : Node_Id;
      Handled_Stm_Seq : Node_Id;
      Result          : Node_Id;
      Exp             : Node_Id;

   --  Start of processing for Expand_N_Extended_Return_Statement

   begin
      if Nkind (Return_Object_Decl) = N_Object_Declaration then
         Exp := Expression (Return_Object_Decl);
      else
         Exp := Empty;
      end if;

      Handled_Stm_Seq := Handled_Statement_Sequence (N);

      if Present (Handled_Stm_Seq)
        or else Is_Build_In_Place
        or else No (Exp)
      then
         --  Build simple_return_statement that returns the return object

         Return_Stm :=
           Make_Return_Statement (Loc,
             Expression => New_Occurrence_Of (Return_Object_Entity, Loc));

         if Present (Handled_Stm_Seq) then
            Handled_Stm_Seq :=
              Make_Handled_Sequence_Of_Statements (Loc,
                Statements => New_List (Handled_Stm_Seq, Return_Stm));
         else
            Handled_Stm_Seq :=
              Make_Handled_Sequence_Of_Statements (Loc,
                Statements => New_List (Return_Stm));
         end if;

         pragma Assert (Present (Handled_Stm_Seq));
      end if;

      --  Case where we build a block

      if Present (Handled_Stm_Seq) then
         Result :=
           Make_Block_Statement (Loc,
             Declarations => Return_Object_Declarations (N),
             Handled_Statement_Sequence => Handled_Stm_Seq);

         if Is_Build_In_Place then

            --  Locate the implicit access parameter associated with the
            --  the caller-supplied return object and convert the return
            --  statement's return object declaration to a renaming of a
            --  dereference of the access parameter. If the return object's
            --  declaration includes an expression that has not already been
            --  expanded as separate assignments, then add an assignment
            --  statement to ensure the return object gets initialized.

            --  declare
            --     Result : T [:= <expression>];
            --  begin
            --     ...

            --  is converted to

            --  declare
            --     Result : T renames FuncRA.all;
            --     [Result := <expression;]
            --  begin
            --     ...

            declare
               Return_Obj_Id   : constant Entity_Id :=
                                   Defining_Identifier (Return_Object_Decl);
               Return_Obj_Typ  : constant Entity_Id := Etype (Return_Obj_Id);
               Return_Obj_Expr : constant Node_Id :=
                                   Expression (Return_Object_Decl);
               Obj_Acc_Formal  : Entity_Id := Extra_Formals (Parent_Function);
               Obj_Acc_Deref   : Node_Id;
               Init_Assignment : Node_Id;

            begin
               --  Build-in-place results must be returned by reference

               Set_By_Ref (Return_Stm);

               --  Locate the implicit access parameter passed by the caller.
               --  It might be better to search for that with a symbol table
               --  lookup, but for now we traverse the extra actuals to find
               --  the access parameter (currently there can only be one).

               while Present (Obj_Acc_Formal) loop
                  exit when
                    Ekind (Etype (Obj_Acc_Formal)) = E_Anonymous_Access_Type;
                  Next_Formal_With_Extras (Obj_Acc_Formal);
               end loop;

               --  ??? pragma Assert (Present (Obj_Acc_Formal));

               --  For now we only rewrite the object if we can locate the
               --  implicit access parameter. Normally there should be one
               --  if Build_In_Place is true, but at the moment it's only
               --  created in the more restrictive case of constrained
               --  inherently limited result subtypes. ???

               if Present (Obj_Acc_Formal) then

                  --  If the return object's declaration includes an expression
                  --  and the declaration isn't marked as No_Initialization,
                  --  then we need to generate an assignment to the object and
                  --  insert it after the declaration before rewriting it as
                  --  a renaming (otherwise we'll lose the initialization).

                  if Present (Return_Obj_Expr)
                    and then not No_Initialization (Return_Object_Decl)
                  then
                     Init_Assignment :=
                       Make_Assignment_Statement (Loc,
                         Name       => New_Reference_To (Return_Obj_Id, Loc),
                         Expression => Relocate_Node (Return_Obj_Expr));
                     Set_Assignment_OK (Name (Init_Assignment));
                     Set_No_Ctrl_Actions (Init_Assignment);

                     --  ??? Should we be setting the parent of the expression
                     --  here?
                     --  Set_Parent
                     --    (Expression (Init_Assignment), Init_Assignment);

                     Set_Expression (Return_Object_Decl, Empty);

                     Insert_After (Return_Object_Decl, Init_Assignment);
                  end if;

                  --  Replace the return object declaration with a renaming
                  --  of a dereference of the implicit access formal.

                  Obj_Acc_Deref :=
                    Make_Explicit_Dereference (Loc,
                      Prefix => New_Reference_To (Obj_Acc_Formal, Loc));

                  Rewrite (Return_Object_Decl,
                    Make_Object_Renaming_Declaration (Loc,
                      Defining_Identifier => Return_Obj_Id,
                      Access_Definition   => Empty,
                      Subtype_Mark        => New_Occurrence_Of
                                               (Return_Obj_Typ, Loc),
                      Name                => Obj_Acc_Deref));

                  Set_Renamed_Object (Return_Obj_Id, Obj_Acc_Deref);
               end if;
            end;
         end if;

      --  Case where we do not build a block

      else
         --  We're about to drop Return_Object_Declarations on the floor, so
         --  we need to insert it, in case it got expanded into useful code.

         Insert_List_Before (N, Return_Object_Declarations (N));

         --  Build simple_return_statement that returns the expression directly

         Return_Stm := Make_Return_Statement (Loc, Expression => Exp);

         Result := Return_Stm;
      end if;

      --  Set the flag to prevent infinite recursion

      Set_Comes_From_Extended_Return_Statement (Return_Stm);

      Rewrite (N, Result);
      Analyze (N);
   end Expand_N_Extended_Return_Statement;

   -----------------------------
   -- Expand_N_Goto_Statement --
   -----------------------------

   --  Add poll before goto if polling active

   procedure Expand_N_Goto_Statement (N : Node_Id) is
   begin
      Generate_Poll_Call (N);
   end Expand_N_Goto_Statement;

   ---------------------------
   -- Expand_N_If_Statement --
   ---------------------------

   --  First we deal with the case of C and Fortran convention boolean
   --  values, with zero/non-zero semantics.

   --  Second, we deal with the obvious rewriting for the cases where the
   --  condition of the IF is known at compile time to be True or False.

   --  Third, we remove elsif parts which have non-empty Condition_Actions
   --  and rewrite as independent if statements. For example:

   --     if x then xs
   --     elsif y then ys
   --     ...
   --     end if;

   --  becomes
   --
   --     if x then xs
   --     else
   --        <<condition actions of y>>
   --        if y then ys
   --        ...
   --        end if;
   --     end if;

   --  This rewriting is needed if at least one elsif part has a non-empty
   --  Condition_Actions list. We also do the same processing if there is
   --  a constant condition in an elsif part (in conjunction with the first
   --  processing step mentioned above, for the recursive call made to deal
   --  with the created inner if, this deals with properly optimizing the
   --  cases of constant elsif conditions).

   procedure Expand_N_If_Statement (N : Node_Id) is
      Loc    : constant Source_Ptr := Sloc (N);
      Hed    : Node_Id;
      E      : Node_Id;
      New_If : Node_Id;

   begin
      Adjust_Condition (Condition (N));

      --  The following loop deals with constant conditions for the IF. We
      --  need a loop because as we eliminate False conditions, we grab the
      --  first elsif condition and use it as the primary condition.

      while Compile_Time_Known_Value (Condition (N)) loop

         --  If condition is True, we can simply rewrite the if statement
         --  now by replacing it by the series of then statements.

         if Is_True (Expr_Value (Condition (N))) then

            --  All the else parts can be killed

            Kill_Dead_Code (Elsif_Parts (N), Warn_On_Deleted_Code);
            Kill_Dead_Code (Else_Statements (N), Warn_On_Deleted_Code);

            Hed := Remove_Head (Then_Statements (N));
            Insert_List_After (N, Then_Statements (N));
            Rewrite (N, Hed);
            return;

         --  If condition is False, then we can delete the condition and
         --  the Then statements

         else
            --  We do not delete the condition if constant condition
            --  warnings are enabled, since otherwise we end up deleting
            --  the desired warning. Of course the backend will get rid
            --  of this True/False test anyway, so nothing is lost here.

            if not Constant_Condition_Warnings then
               Kill_Dead_Code (Condition (N));
            end if;

            Kill_Dead_Code (Then_Statements (N), Warn_On_Deleted_Code);

            --  If there are no elsif statements, then we simply replace
            --  the entire if statement by the sequence of else statements.

            if No (Elsif_Parts (N)) then
               if No (Else_Statements (N))
                 or else Is_Empty_List (Else_Statements (N))
               then
                  Rewrite (N,
                    Make_Null_Statement (Sloc (N)));
               else
                  Hed := Remove_Head (Else_Statements (N));
                  Insert_List_After (N, Else_Statements (N));
                  Rewrite (N, Hed);
               end if;

               return;

            --  If there are elsif statements, the first of them becomes
            --  the if/then section of the rebuilt if statement This is
            --  the case where we loop to reprocess this copied condition.

            else
               Hed := Remove_Head (Elsif_Parts (N));
               Insert_Actions      (N, Condition_Actions (Hed));
               Set_Condition       (N, Condition (Hed));
               Set_Then_Statements (N, Then_Statements (Hed));

               --  Hed might have been captured as the condition determining
               --  the current value for an entity. Now it is detached from
               --  the tree, so a Current_Value pointer in the condition might
               --  need to be updated.

<<<<<<< HEAD
               Check_Possible_Current_Value_Condition (N);
=======
               Set_Current_Value_Condition (N);
>>>>>>> f8383f28

               if Is_Empty_List (Elsif_Parts (N)) then
                  Set_Elsif_Parts (N, No_List);
               end if;
            end if;
         end if;
      end loop;

      --  Loop through elsif parts, dealing with constant conditions and
      --  possible expression actions that are present.

      if Present (Elsif_Parts (N)) then
         E := First (Elsif_Parts (N));
         while Present (E) loop
            Adjust_Condition (Condition (E));

            --  If there are condition actions, then we rewrite the if
            --  statement as indicated above. We also do the same rewrite
            --  if the condition is True or False. The further processing
            --  of this constant condition is then done by the recursive
            --  call to expand the newly created if statement

            if Present (Condition_Actions (E))
              or else Compile_Time_Known_Value (Condition (E))
            then
               --  Note this is not an implicit if statement, since it is
               --  part of an explicit if statement in the source (or of an
               --  implicit if statement that has already been tested).

               New_If :=
                 Make_If_Statement (Sloc (E),
                   Condition       => Condition (E),
                   Then_Statements => Then_Statements (E),
                   Elsif_Parts     => No_List,
                   Else_Statements => Else_Statements (N));

               --  Elsif parts for new if come from remaining elsif's of parent

               while Present (Next (E)) loop
                  if No (Elsif_Parts (New_If)) then
                     Set_Elsif_Parts (New_If, New_List);
                  end if;

                  Append (Remove_Next (E), Elsif_Parts (New_If));
               end loop;

               Set_Else_Statements (N, New_List (New_If));

               if Present (Condition_Actions (E)) then
                  Insert_List_Before (New_If, Condition_Actions (E));
               end if;

               Remove (E);

               if Is_Empty_List (Elsif_Parts (N)) then
                  Set_Elsif_Parts (N, No_List);
               end if;

               Analyze (New_If);
               return;

            --  No special processing for that elsif part, move to next

            else
               Next (E);
            end if;
         end loop;
      end if;

      --  Some more optimizations applicable if we still have an IF statement

      if Nkind (N) /= N_If_Statement then
         return;
      end if;

      --  Another optimization, special cases that can be simplified

      --     if expression then
      --        return true;
      --     else
      --        return false;
      --     end if;

      --  can be changed to:

      --     return expression;

      --  and

      --     if expression then
      --        return false;
      --     else
      --        return true;
      --     end if;

      --  can be changed to:

      --     return not (expression);

      if Nkind (N) = N_If_Statement
         and then No (Elsif_Parts (N))
         and then Present (Else_Statements (N))
         and then List_Length (Then_Statements (N)) = 1
         and then List_Length (Else_Statements (N)) = 1
      then
         declare
            Then_Stm : constant Node_Id := First (Then_Statements (N));
            Else_Stm : constant Node_Id := First (Else_Statements (N));

         begin
            if Nkind (Then_Stm) = N_Return_Statement
                 and then
               Nkind (Else_Stm) = N_Return_Statement
            then
               declare
                  Then_Expr : constant Node_Id := Expression (Then_Stm);
                  Else_Expr : constant Node_Id := Expression (Else_Stm);

               begin
                  if Nkind (Then_Expr) = N_Identifier
                       and then
                     Nkind (Else_Expr) = N_Identifier
                  then
                     if Entity (Then_Expr) = Standard_True
                       and then Entity (Else_Expr) = Standard_False
                     then
                        Rewrite (N,
                          Make_Return_Statement (Loc,
                            Expression => Relocate_Node (Condition (N))));
                        Analyze (N);
                        return;

                     elsif Entity (Then_Expr) = Standard_False
                       and then Entity (Else_Expr) = Standard_True
                     then
                        Rewrite (N,
                          Make_Return_Statement (Loc,
                            Expression =>
                              Make_Op_Not (Loc,
                                Right_Opnd => Relocate_Node (Condition (N)))));
                        Analyze (N);
                        return;
                     end if;
                  end if;
               end;
            end if;
         end;
      end if;
   end Expand_N_If_Statement;

   -----------------------------
   -- Expand_N_Loop_Statement --
   -----------------------------

   --  1. Deal with while condition for C/Fortran boolean
   --  2. Deal with loops with a non-standard enumeration type range
   --  3. Deal with while loops where Condition_Actions is set
   --  4. Insert polling call if required

   procedure Expand_N_Loop_Statement (N : Node_Id) is
      Loc  : constant Source_Ptr := Sloc (N);
      Isc  : constant Node_Id    := Iteration_Scheme (N);

   begin
      if Present (Isc) then
         Adjust_Condition (Condition (Isc));
      end if;

      if Is_Non_Empty_List (Statements (N)) then
         Generate_Poll_Call (First (Statements (N)));
      end if;

      --  Nothing more to do for plain loop with no iteration scheme

      if No (Isc) then
         return;
      end if;

      --  Note: we do not have to worry about validity chekcing of the for loop
      --  range bounds here, since they were frozen with constant declarations
      --  and it is during that process that the validity checking is done.

      --  Handle the case where we have a for loop with the range type being
      --  an enumeration type with non-standard representation. In this case
      --  we expand:

      --    for x in [reverse] a .. b loop
      --       ...
      --    end loop;

      --  to

      --    for xP in [reverse] integer
      --                          range etype'Pos (a) .. etype'Pos (b) loop
      --       declare
      --          x : constant etype := Pos_To_Rep (xP);
      --       begin
      --          ...
      --       end;
      --    end loop;

      if Present (Loop_Parameter_Specification (Isc)) then
         declare
            LPS     : constant Node_Id   := Loop_Parameter_Specification (Isc);
            Loop_Id : constant Entity_Id := Defining_Identifier (LPS);
            Ltype   : constant Entity_Id := Etype (Loop_Id);
            Btype   : constant Entity_Id := Base_Type (Ltype);
            Expr    : Node_Id;
            New_Id  : Entity_Id;

         begin
            if not Is_Enumeration_Type (Btype)
              or else No (Enum_Pos_To_Rep (Btype))
            then
               return;
            end if;

            New_Id :=
              Make_Defining_Identifier (Loc,
                Chars => New_External_Name (Chars (Loop_Id), 'P'));

            --  If the type has a contiguous representation, successive
            --  values can be generated as offsets from the first literal.

            if Has_Contiguous_Rep (Btype) then
               Expr :=
                  Unchecked_Convert_To (Btype,
                    Make_Op_Add (Loc,
                      Left_Opnd =>
                         Make_Integer_Literal (Loc,
                           Enumeration_Rep (First_Literal (Btype))),
                      Right_Opnd => New_Reference_To (New_Id, Loc)));
            else
               --  Use the constructed array Enum_Pos_To_Rep

               Expr :=
                 Make_Indexed_Component (Loc,
                   Prefix => New_Reference_To (Enum_Pos_To_Rep (Btype), Loc),
                   Expressions => New_List (New_Reference_To (New_Id, Loc)));
            end if;

            Rewrite (N,
              Make_Loop_Statement (Loc,
                Identifier => Identifier (N),

                Iteration_Scheme =>
                  Make_Iteration_Scheme (Loc,
                    Loop_Parameter_Specification =>
                      Make_Loop_Parameter_Specification (Loc,
                        Defining_Identifier => New_Id,
                        Reverse_Present => Reverse_Present (LPS),

                        Discrete_Subtype_Definition =>
                          Make_Subtype_Indication (Loc,

                            Subtype_Mark =>
                              New_Reference_To (Standard_Natural, Loc),

                            Constraint =>
                              Make_Range_Constraint (Loc,
                                Range_Expression =>
                                  Make_Range (Loc,

                                    Low_Bound =>
                                      Make_Attribute_Reference (Loc,
                                        Prefix =>
                                          New_Reference_To (Btype, Loc),

                                        Attribute_Name => Name_Pos,

                                        Expressions => New_List (
                                          Relocate_Node
                                            (Type_Low_Bound (Ltype)))),

                                    High_Bound =>
                                      Make_Attribute_Reference (Loc,
                                        Prefix =>
                                          New_Reference_To (Btype, Loc),

                                        Attribute_Name => Name_Pos,

                                        Expressions => New_List (
                                          Relocate_Node
                                            (Type_High_Bound (Ltype))))))))),

                Statements => New_List (
                  Make_Block_Statement (Loc,
                    Declarations => New_List (
                      Make_Object_Declaration (Loc,
                        Defining_Identifier => Loop_Id,
                        Constant_Present    => True,
                        Object_Definition   => New_Reference_To (Ltype, Loc),
                        Expression          => Expr)),

                    Handled_Statement_Sequence =>
                      Make_Handled_Sequence_Of_Statements (Loc,
                        Statements => Statements (N)))),

                End_Label => End_Label (N)));
            Analyze (N);
         end;

      --  Second case, if we have a while loop with Condition_Actions set,
      --  then we change it into a plain loop:

      --    while C loop
      --       ...
      --    end loop;

      --  changed to:

      --    loop
      --       <<condition actions>>
      --       exit when not C;
      --       ...
      --    end loop

      elsif Present (Isc)
        and then Present (Condition_Actions (Isc))
      then
         declare
            ES : Node_Id;

         begin
            ES :=
              Make_Exit_Statement (Sloc (Condition (Isc)),
                Condition =>
                  Make_Op_Not (Sloc (Condition (Isc)),
                    Right_Opnd => Condition (Isc)));

            Prepend (ES, Statements (N));
            Insert_List_Before (ES, Condition_Actions (Isc));

            --  This is not an implicit loop, since it is generated in
            --  response to the loop statement being processed. If this
            --  is itself implicit, the restriction has already been
            --  checked. If not, it is an explicit loop.

            Rewrite (N,
              Make_Loop_Statement (Sloc (N),
                Identifier => Identifier (N),
                Statements => Statements (N),
                End_Label  => End_Label  (N)));

            Analyze (N);
         end;
      end if;
   end Expand_N_Loop_Statement;

   -------------------------------
   -- Expand_N_Return_Statement --
   -------------------------------

   procedure Expand_N_Return_Statement (N : Node_Id) is
      Loc         : constant Source_Ptr := Sloc (N);
      Exp         : constant Node_Id    := Expression (N);
      Exptyp      : Entity_Id;
      T           : Entity_Id;
      Utyp        : Entity_Id;
      Scope_Id    : Entity_Id;
      Kind        : Entity_Kind;
      Call        : Node_Id;
      Acc_Stat    : Node_Id;
      Goto_Stat   : Node_Id;
      Lab_Node    : Node_Id;
      Cur_Idx     : Nat;
      Return_Type : Entity_Id;
      Result_Exp  : Node_Id;
      Result_Id   : Entity_Id;
      Result_Obj  : Node_Id;

   begin
      if Enable_New_Return_Processing then --  ???Temporary hack
         Expand_Simple_Return (N);
         return;
      end if;

      --  Case where returned expression is present

      if Present (Exp) then

         --  Always normalize C/Fortran boolean result. This is not always
         --  necessary, but it seems a good idea to minimize the passing
         --  around of non-normalized values, and in any case this handles
         --  the processing of barrier functions for protected types, which
         --  turn the condition into a return statement.

         Exptyp := Etype (Exp);

         if Is_Boolean_Type (Exptyp)
           and then Nonzero_Is_True (Exptyp)
         then
            Adjust_Condition (Exp);
            Adjust_Result_Type (Exp, Exptyp);
         end if;

         --  Do validity check if enabled for returns

         if Validity_Checks_On
           and then Validity_Check_Returns
         then
            Ensure_Valid (Exp);
         end if;
      end if;

      --  Find relevant enclosing scope from which return is returning

      Cur_Idx := Scope_Stack.Last;
      loop
         Scope_Id := Scope_Stack.Table (Cur_Idx).Entity;

         if Ekind (Scope_Id) /= E_Block
           and then Ekind (Scope_Id) /= E_Loop
         then
            exit;

         else
            Cur_Idx := Cur_Idx - 1;
            pragma Assert (Cur_Idx >= 0);
         end if;
      end loop;
      --  ???I believe the above code is no longer necessary
      pragma Assert (Scope_Id =
                       Return_Applies_To (Return_Statement_Entity (N)));

      if No (Exp) then
         Kind := Ekind (Scope_Id);

         --  If it is a return from procedures do no extra steps

         if Kind = E_Procedure or else Kind = E_Generic_Procedure then
            return;
         end if;

         pragma Assert (Is_Entry (Scope_Id));

         --  Look at the enclosing block to see whether the return is from
         --  an accept statement or an entry body.

         for J in reverse 0 .. Cur_Idx loop
            Scope_Id := Scope_Stack.Table (J).Entity;
            exit when Is_Concurrent_Type (Scope_Id);
         end loop;

         --  If it is a return from accept statement it should be expanded
         --  as a call to RTS Complete_Rendezvous and a goto to the end of
         --  the accept body.

         --  (cf : Expand_N_Accept_Statement, Expand_N_Selective_Accept,
         --   Expand_N_Accept_Alternative in exp_ch9.adb)

         if Is_Task_Type (Scope_Id) then

            Call := (Make_Procedure_Call_Statement (Loc,
                      Name => New_Reference_To
                        (RTE (RE_Complete_Rendezvous), Loc)));
            Insert_Before (N, Call);
            --  why not insert actions here???
            Analyze (Call);

            Acc_Stat := Parent (N);
            while Nkind (Acc_Stat) /= N_Accept_Statement loop
               Acc_Stat := Parent (Acc_Stat);
            end loop;

            Lab_Node := Last (Statements
              (Handled_Statement_Sequence (Acc_Stat)));

            Goto_Stat := Make_Goto_Statement (Loc,
              Name => New_Occurrence_Of
                (Entity (Identifier (Lab_Node)), Loc));

            Set_Analyzed (Goto_Stat);

            Rewrite (N, Goto_Stat);
            Analyze (N);

         --  If it is a return from an entry body, put a Complete_Entry_Body
         --  call in front of the return.

         elsif Is_Protected_Type (Scope_Id) then

            Call :=
              Make_Procedure_Call_Statement (Loc,
                Name => New_Reference_To
                  (RTE (RE_Complete_Entry_Body), Loc),
                Parameter_Associations => New_List
                  (Make_Attribute_Reference (Loc,
                    Prefix =>
                      New_Reference_To
                        (Object_Ref
                           (Corresponding_Body (Parent (Scope_Id))),
                        Loc),
                    Attribute_Name => Name_Unchecked_Access)));

            Insert_Before (N, Call);
            Analyze (Call);
         end if;

         return;
      end if;

      T := Etype (Exp);
      Return_Type := Etype (Scope_Id);
      Utyp := Underlying_Type (Return_Type);

      --  Check the result expression of a scalar function against the subtype
      --  of the function by inserting a conversion. This conversion must
      --  eventually be performed for other classes of types, but for now it's
      --  only done for scalars. ???

      if Is_Scalar_Type (T) then
         Rewrite (Exp, Convert_To (Return_Type, Exp));
         Analyze (Exp);
      end if;

      --  Deal with returning variable length objects and controlled types

<<<<<<< HEAD
      --  Nothing to do if we are returning by reference, or this is not
      --  a type that requires special processing (indicated by the fact
      --  that it requires a cleanup scope for the secondary stack case).

      if Is_Return_By_Reference_Type (T) then
         null;

      elsif not Requires_Transient_Scope (Return_Type) then

         --  Mutable records with no variable length components are not
         --  returned on the sec-stack so we need to make sure that the
         --  backend will only copy back the size of the actual value  and not
         --  the maximum size. We create an actual subtype for this purpose

         declare
            Ubt  : constant Entity_Id := Underlying_Type (Base_Type (T));
            Decl : Node_Id;
            Ent  : Entity_Id;
         begin
            if Has_Discriminants (Ubt)
              and then not Is_Constrained (Ubt)
              and then not Has_Unchecked_Union (Ubt)
            then
               Decl := Build_Actual_Subtype (Ubt, Exp);
               Ent := Defining_Identifier (Decl);
               Insert_Action (Exp, Decl);
               Rewrite (Exp, Unchecked_Convert_To (Ent, Exp));
            end if;
         end;

      --  Case of secondary stack not used

      elsif Function_Returns_With_DSP (Scope_Id) then
=======
      --  Nothing to do if we are returning by reference, or this is not a
      --  type that requires special processing (indicated by the fact that
      --  it requires a cleanup scope for the secondary stack case).

      if Is_Inherently_Limited_Type (T) then
         null;

      elsif not Requires_Transient_Scope (Return_Type) then

         --  Mutable records with no variable length components are not
         --  returned on the sec-stack, so we need to make sure that the
         --  backend will only copy back the size of the actual value, and not
         --  the maximum size. We create an actual subtype for this purpose.

         declare
            Ubt  : constant Entity_Id := Underlying_Type (Base_Type (T));
            Decl : Node_Id;
            Ent  : Entity_Id;

         begin
            if Has_Discriminants (Ubt)
              and then not Is_Constrained (Ubt)
              and then not Has_Unchecked_Union (Ubt)
            then
               Decl := Build_Actual_Subtype (Ubt, Exp);
               Ent := Defining_Identifier (Decl);
               Insert_Action (Exp, Decl);

               Rewrite (Exp, Unchecked_Convert_To (Ent, Exp));
               Analyze_And_Resolve (Exp);
            end if;
         end;

      --  Case of secondary stack not used

      elsif Function_Returns_With_DSP (Scope_Id) then

         --  The DSP method is no longer in use. We would like to ignore DSP
         --  while implementing AI-318; hence the raise below.

         if True then
            raise Program_Error;
         end if;
>>>>>>> f8383f28

         --  Here what we need to do is to always return by reference, since
         --  we will return with the stack pointer depressed. We may need to
         --  do a copy to a local temporary before doing this return.

         No_Secondary_Stack_Case : declare
            Local_Copy_Required : Boolean := False;
            --  Set to True if a local copy is required

            Copy_Ent : Entity_Id;
            --  Used for the target entity if a copy is required

            Decl : Node_Id;
            --  Declaration used to create copy if needed

            procedure Test_Copy_Required (Expr : Node_Id);
            --  Determines if Expr represents a return value for which a
            --  copy is required. More specifically, a copy is not required
            --  if Expr represents an object or component of an object that
            --  is either in the local subprogram frame, or is constant.
            --  If a copy is required, then Local_Copy_Required is set True.

            ------------------------
            -- Test_Copy_Required --
            ------------------------

            procedure Test_Copy_Required (Expr : Node_Id) is
               Ent : Entity_Id;

            begin
               --  If component, test prefix (object containing component)

               if Nkind (Expr) = N_Indexed_Component
                    or else
                  Nkind (Expr) = N_Selected_Component
               then
                  Test_Copy_Required (Prefix (Expr));
                  return;

               --  See if we have an entity name

               elsif Is_Entity_Name (Expr) then
                  Ent := Entity (Expr);

                  --  Constant entity is always OK, no copy required

                  if Ekind (Ent) = E_Constant then
                     return;

                  --  No copy required for local variable

                  elsif Ekind (Ent) = E_Variable
                    and then Scope (Ent) = Current_Subprogram
                  then
                     return;
                  end if;
               end if;

               --  All other cases require a copy

               Local_Copy_Required := True;
            end Test_Copy_Required;

         --  Start of processing for No_Secondary_Stack_Case

         begin
            --  No copy needed if result is from a function call.
            --  In this case the result is already being returned by
            --  reference with the stack pointer depressed.

            --  To make up for a gcc 2.8.1 deficiency (???), we perform
            --  the copy for array types if the constrained status of the
            --  target type is different from that of the expression.

            if Requires_Transient_Scope (T)
              and then
                (not Is_Array_Type (T)
                   or else Is_Constrained (T) = Is_Constrained (Return_Type)
                   or else Controlled_Type (T))
              and then Nkind (Exp) = N_Function_Call
            then
               Set_By_Ref (N);

            --  We always need a local copy for a controlled type, since
            --  we are required to finalize the local value before return.
            --  The copy will automatically include the required finalize.
            --  Moreover, gigi cannot make this copy, since we need special
            --  processing to ensure proper behavior for finalization.

            --  Note: the reason we are returning with a depressed stack
            --  pointer in the controlled case (even if the type involved
            --  is constrained) is that we must make a local copy to deal
            --  properly with the requirement that the local result be
            --  finalized.

            elsif Controlled_Type (Utyp) then
               Copy_Ent :=
                 Make_Defining_Identifier (Loc,
                   Chars => New_Internal_Name ('R'));

               --  Build declaration to do the copy, and insert it, setting
               --  Assignment_OK, because we may be copying a limited type.
               --  In addition we set the special flag to inhibit finalize
               --  attachment if this is a controlled type (since this attach
               --  must be done by the caller, otherwise if we attach it here
               --  we will finalize the returned result prematurely).

               Decl :=
                 Make_Object_Declaration (Loc,
                   Defining_Identifier => Copy_Ent,
                   Object_Definition   => New_Occurrence_Of (Return_Type, Loc),
                   Expression          => Relocate_Node (Exp));

               Set_Assignment_OK (Decl);
               Set_Delay_Finalize_Attach (Decl);
               Insert_Action (N, Decl);

               --  Now the actual return uses the copied value

               Rewrite (Exp, New_Occurrence_Of (Copy_Ent, Loc));
               Analyze_And_Resolve (Exp, Return_Type);

               --  Since we have made the copy, gigi does not have to, so
               --  we set the By_Ref flag to prevent another copy being made.

               Set_By_Ref (N);

            --  Non-controlled cases

            else
               Test_Copy_Required (Exp);

               --  If a local copy is required, then gigi will make the
               --  copy, otherwise, we can return the result directly,
               --  so set By_Ref to suppress the gigi copy.

               if not Local_Copy_Required then
                  Set_By_Ref (N);
               end if;
            end if;
         end No_Secondary_Stack_Case;

      --  Here if secondary stack is used

      else
         --  Make sure that no surrounding block will reclaim the secondary
         --  stack on which we are going to put the result. Not only may this
         --  introduce secondary stack leaks but worse, if the reclamation is
         --  done too early, then the result we are returning may get
         --  clobbered. See example in 7417-003.

         declare
            S : Entity_Id := Current_Scope;

         begin
            while Ekind (S) = E_Block or else Ekind (S) = E_Loop loop
               Set_Sec_Stack_Needed_For_Return (S, True);
               S := Enclosing_Dynamic_Scope (S);
            end loop;
         end;

         --  Optimize the case where the result is a function call. In this
         --  case either the result is already on the secondary stack, or is
         --  already being returned with the stack pointer depressed and no
         --  further processing is required except to set the By_Ref flag to
         --  ensure that gigi does not attempt an extra unnecessary copy.
         --  (actually not just unnecessary but harmfully wrong in the case
         --  of a controlled type, where gigi does not know how to do a copy).
         --  To make up for a gcc 2.8.1 deficiency (???), we perform
         --  the copy for array types if the constrained status of the
         --  target type is different from that of the expression.

         if Requires_Transient_Scope (T)
           and then
              (not Is_Array_Type (T)
                or else Is_Constrained (T) = Is_Constrained (Return_Type)
                or else Is_Class_Wide_Type (Utyp)
                or else Controlled_Type (T))
           and then Nkind (Exp) = N_Function_Call
         then
            Set_By_Ref (N);

            --  Remove side effects from the expression now so that
            --  other part of the expander do not have to reanalyze
            --  this node without this optimization

            Rewrite (Exp, Duplicate_Subexpr_No_Checks (Exp));

<<<<<<< HEAD
         --  For controlled types, do the allocation on the sec-stack
         --  manually in order to call adjust at the right time
=======
         --  For controlled types, do the allocation on the secondary stack
         --  manually in order to call adjust at the right time:
>>>>>>> f8383f28
         --    type Anon1 is access Return_Type;
         --    for Anon1'Storage_pool use ss_pool;
         --    Anon2 : anon1 := new Return_Type'(expr);
         --    return Anon2.all;
         --  We do the same for classwide types that are not potentially
         --  controlled (by the virtue of restriction No_Finalization) because
         --  gigi is not able to properly allocate class-wide types.

         elsif Is_Class_Wide_Type (Utyp)
           or else Controlled_Type (Utyp)
         then
            declare
               Loc        : constant Source_Ptr := Sloc (N);
               Temp       : constant Entity_Id :=
                              Make_Defining_Identifier (Loc,
                                Chars => New_Internal_Name ('R'));
               Acc_Typ    : constant Entity_Id :=
                              Make_Defining_Identifier (Loc,
                                Chars => New_Internal_Name ('A'));
               Alloc_Node : Node_Id;

            begin
               Set_Ekind (Acc_Typ, E_Access_Type);

               Set_Associated_Storage_Pool (Acc_Typ, RTE (RE_SS_Pool));

               Alloc_Node :=
                 Make_Allocator (Loc,
                   Expression =>
                     Make_Qualified_Expression (Loc,
                       Subtype_Mark => New_Reference_To (Etype (Exp), Loc),
                       Expression => Relocate_Node (Exp)));

               Insert_List_Before_And_Analyze (N, New_List (
                 Make_Full_Type_Declaration (Loc,
                   Defining_Identifier => Acc_Typ,
                   Type_Definition     =>
                     Make_Access_To_Object_Definition (Loc,
                       Subtype_Indication =>
                          New_Reference_To (Return_Type, Loc))),

                 Make_Object_Declaration (Loc,
                   Defining_Identifier => Temp,
                   Object_Definition   => New_Reference_To (Acc_Typ, Loc),
                   Expression          => Alloc_Node)));

               Rewrite (Exp,
                 Make_Explicit_Dereference (Loc,
                 Prefix => New_Reference_To (Temp, Loc)));

               Analyze_And_Resolve (Exp, Return_Type);
            end;

         --  Otherwise use the gigi mechanism to allocate result on the
         --  secondary stack.

         else
            Set_Storage_Pool      (N, RTE (RE_SS_Pool));

            --  If we are generating code for the Java VM do not use
            --  SS_Allocate since everything is heap-allocated anyway.

            if not Java_VM then
               Set_Procedure_To_Call (N, RTE (RE_SS_Allocate));
            end if;
         end if;
      end if;

      --  Implement the rules of 6.5(8-10), which require a tag check in
      --  the case of a limited tagged return type, and tag reassignment
      --  for nonlimited tagged results. These actions are needed when
      --  the return type is a specific tagged type and the result
      --  expression is a conversion or a formal parameter, because in
      --  that case the tag of the expression might differ from the tag
      --  of the specific result type.

      if Is_Tagged_Type (Utyp)
        and then not Is_Class_Wide_Type (Utyp)
        and then (Nkind (Exp) = N_Type_Conversion
                    or else Nkind (Exp) = N_Unchecked_Type_Conversion
                    or else (Is_Entity_Name (Exp)
                               and then Ekind (Entity (Exp)) in Formal_Kind))
      then
         --  When the return type is limited, perform a check that the
         --  tag of the result is the same as the tag of the return type.

         if Is_Limited_Type (Return_Type) then
            Insert_Action (Exp,
              Make_Raise_Constraint_Error (Loc,
                Condition =>
                  Make_Op_Ne (Loc,
                    Left_Opnd =>
                      Make_Selected_Component (Loc,
                        Prefix => Duplicate_Subexpr (Exp),
                        Selector_Name =>
                          New_Reference_To (First_Tag_Component (Utyp), Loc)),
                    Right_Opnd =>
                      Unchecked_Convert_To (RTE (RE_Tag),
                        New_Reference_To
                          (Node (First_Elmt
                                  (Access_Disp_Table (Base_Type (Utyp)))),
                           Loc))),
                Reason => CE_Tag_Check_Failed));

         --  If the result type is a specific nonlimited tagged type,
         --  then we have to ensure that the tag of the result is that
         --  of the result type. This is handled by making a copy of the
         --  expression in the case where it might have a different tag,
         --  namely when the expression is a conversion or a formal
         --  parameter. We create a new object of the result type and
         --  initialize it from the expression, which will implicitly
         --  force the tag to be set appropriately.

         else
            Result_Id :=
              Make_Defining_Identifier (Loc, New_Internal_Name ('R'));
            Result_Exp := New_Reference_To (Result_Id, Loc);

            Result_Obj :=
              Make_Object_Declaration (Loc,
                Defining_Identifier => Result_Id,
                Object_Definition   => New_Reference_To (Return_Type, Loc),
                Constant_Present    => True,
                Expression          => Relocate_Node (Exp));

            Set_Assignment_OK (Result_Obj);
            Insert_Action (Exp, Result_Obj);

            Rewrite (Exp, Result_Exp);
            Analyze_And_Resolve (Exp, Return_Type);
         end if;

      --  Ada 2005 (AI-344): If the result type is class-wide, then insert
      --  a check that the level of the return expression's underlying type
      --  is not deeper than the level of the master enclosing the function.
      --  Always generate the check when the type of the return expression
      --  is class-wide, when it's a type conversion, or when it's a formal
      --  parameter. Otherwise, suppress the check in the case where the
      --  return expression has a specific type whose level is known not to
      --  be statically deeper than the function's result type.

      elsif Ada_Version >= Ada_05
        and then Is_Class_Wide_Type (Return_Type)
        and then not Scope_Suppress (Accessibility_Check)
        and then
          (Is_Class_Wide_Type (Etype (Exp))
            or else Nkind (Exp) = N_Type_Conversion
            or else Nkind (Exp) = N_Unchecked_Type_Conversion
            or else (Is_Entity_Name (Exp)
                       and then Ekind (Entity (Exp)) in Formal_Kind)
            or else Scope_Depth (Enclosing_Dynamic_Scope (Etype (Exp))) >
                      Scope_Depth (Enclosing_Dynamic_Scope (Scope_Id)))
      then
         Insert_Action (Exp,
           Make_Raise_Program_Error (Loc,
             Condition =>
               Make_Op_Gt (Loc,
                 Left_Opnd =>
                   Make_Function_Call (Loc,
                     Name =>
                       New_Reference_To
                         (RTE (RE_Get_Access_Level), Loc),
                     Parameter_Associations =>
                       New_List (Make_Attribute_Reference (Loc,
                                   Prefix         =>
                                      Duplicate_Subexpr (Exp),
                                   Attribute_Name =>
                                      Name_Tag))),
                 Right_Opnd =>
                   Make_Integer_Literal (Loc,
                     Scope_Depth (Enclosing_Dynamic_Scope (Scope_Id)))),
             Reason => PE_Accessibility_Check_Failed));
      end if;

   exception
      when RE_Not_Available =>
         return;
   end Expand_N_Return_Statement;

   --------------------------------
   -- Expand_Non_Function_Return --
   --------------------------------

   procedure Expand_Non_Function_Return (N : Node_Id) is
      pragma Assert (No (Expression (N)));

      Loc         : constant Source_Ptr := Sloc (N);
      Scope_Id    : Entity_Id :=
                      Return_Applies_To (Return_Statement_Entity (N));
      Kind        : constant Entity_Kind := Ekind (Scope_Id);
      Call        : Node_Id;
      Acc_Stat    : Node_Id;
      Goto_Stat   : Node_Id;
      Lab_Node    : Node_Id;

   begin
      --  If it is a return from procedures do no extra steps

      if Kind = E_Procedure or else Kind = E_Generic_Procedure then
         return;

      --  If it is a nested return within an extended one, replace it
      --  with a return of the previously declared return object.

      elsif Kind = E_Return_Statement then
         Rewrite (N,
           Make_Return_Statement (Loc,
             Expression =>
               New_Occurrence_Of (First_Entity (Scope_Id), Loc)));
         Set_Comes_From_Extended_Return_Statement (N);
         Set_Return_Statement_Entity (N, Scope_Id);
         Expand_Simple_Function_Return (N);
         return;
      end if;

      pragma Assert (Is_Entry (Scope_Id));

      --  Look at the enclosing block to see whether the return is from
      --  an accept statement or an entry body.

      for J in reverse 0 .. Scope_Stack.Last loop
         Scope_Id := Scope_Stack.Table (J).Entity;
         exit when Is_Concurrent_Type (Scope_Id);
      end loop;

      --  If it is a return from accept statement it is expanded as call to
      --  RTS Complete_Rendezvous and a goto to the end of the accept body.

      --  (cf : Expand_N_Accept_Statement, Expand_N_Selective_Accept,
      --  Expand_N_Accept_Alternative in exp_ch9.adb)

      if Is_Task_Type (Scope_Id) then

         Call :=
           Make_Procedure_Call_Statement (Loc,
             Name => New_Reference_To
                       (RTE (RE_Complete_Rendezvous), Loc));
         Insert_Before (N, Call);
         --  why not insert actions here???
         Analyze (Call);

         Acc_Stat := Parent (N);
         while Nkind (Acc_Stat) /= N_Accept_Statement loop
            Acc_Stat := Parent (Acc_Stat);
         end loop;

         Lab_Node := Last (Statements
           (Handled_Statement_Sequence (Acc_Stat)));

         Goto_Stat := Make_Goto_Statement (Loc,
           Name => New_Occurrence_Of
             (Entity (Identifier (Lab_Node)), Loc));

         Set_Analyzed (Goto_Stat);

         Rewrite (N, Goto_Stat);
         Analyze (N);

      --  If it is a return from an entry body, put a Complete_Entry_Body
      --  call in front of the return.

      elsif Is_Protected_Type (Scope_Id) then
         Call :=
           Make_Procedure_Call_Statement (Loc,
             Name => New_Reference_To
               (RTE (RE_Complete_Entry_Body), Loc),
             Parameter_Associations => New_List
               (Make_Attribute_Reference (Loc,
                 Prefix =>
                   New_Reference_To
                     (Object_Ref
                        (Corresponding_Body (Parent (Scope_Id))),
                     Loc),
                 Attribute_Name => Name_Unchecked_Access)));

         Insert_Before (N, Call);
         Analyze (Call);
      end if;
   end Expand_Non_Function_Return;

   --------------------------
   -- Expand_Simple_Return --
   --------------------------

   procedure Expand_Simple_Return (N : Node_Id) is
   begin
      --  Distinguish the function and non-function cases:

      case Ekind (Return_Applies_To (Return_Statement_Entity (N))) is

         when E_Function          |
              E_Generic_Function  =>
            Expand_Simple_Function_Return (N);

         when E_Procedure         |
              E_Generic_Procedure |
              E_Entry             |
              E_Entry_Family      |
              E_Return_Statement =>
            Expand_Non_Function_Return (N);

         when others =>
            raise Program_Error;
      end case;

   exception
      when RE_Not_Available =>
         return;
   end Expand_Simple_Return;

   -----------------------------------
   -- Expand_Simple_Function_Return --
   -----------------------------------

   --  The "simple" comes from the syntax rule simple_return_statement.
   --  The semantics are not at all simple!

   procedure Expand_Simple_Function_Return (N : Node_Id) is
      Loc : constant Source_Ptr := Sloc (N);

      Scope_Id : constant Entity_Id :=
                   Return_Applies_To (Return_Statement_Entity (N));
      --  The function we are returning from

      R_Type : constant Entity_Id := Etype (Scope_Id);
      --  The result type of the function

      Utyp : constant Entity_Id := Underlying_Type (R_Type);

      Exp : constant Node_Id := Expression (N);
      pragma Assert (Present (Exp));

      Exptyp : constant Entity_Id := Etype (Exp);
      --  The type of the expression (not necessarily the same as R_Type)

   begin
      --  The DSP method is no longer in use

      pragma Assert (not Function_Returns_With_DSP (Scope_Id));

      --  We rewrite "return <expression>;" to be:

      --    return _anon_ : <return_subtype> := <expression>

      --  The expansion produced by Expand_N_Extended_Return_Statement will
      --  contain simple return statements (for example, a block containing a
      --  simple return of the return object), which brings us back here with
      --  Comes_From_Extended_Return_Statement set. To avoid infinite
      --  recursion, we do not transform into an extended return if
      --  Comes_From_Extended_Return_Statement is True.

      --  The reason for this design is that for Ada 2005 limited returns, we
      --  need to reify the return object, so we can build it "in place",
      --  and we need a block statement to hang finalization and tasking stuff
      --  off of.

      --  ??? In order to avoid disruption, we avoid translating to extended
      --  return except in the cases where we really need to (Ada 2005
      --  inherently limited). We would prefer eventually to do this
      --  translation in all cases except perhaps for the case of Ada 95
      --  inherently limited, in order to fully exercise the code in
      --  Expand_N_Extended_Return_Statement, and in order to do
      --  build-in-place for efficiency when it is not required.

      if not Comes_From_Extended_Return_Statement (N)
        and then Is_Inherently_Limited_Type (R_Type) --  ???
        and then Ada_Version >= Ada_05 --  ???
        and then not Debug_Flag_Dot_L
      then
         declare
            Return_Object_Entity : constant Entity_Id :=
                                     Make_Defining_Identifier (Loc,
                                       New_Internal_Name ('R'));

            Subtype_Ind : constant Node_Id := New_Occurrence_Of (R_Type, Loc);

            Obj_Decl : constant Node_Id :=
                         Make_Object_Declaration (Loc,
                           Defining_Identifier => Return_Object_Entity,
                           Object_Definition   => Subtype_Ind,
                           Expression          => Exp);

            Ext : constant Node_Id := Make_Extended_Return_Statement (Loc,
                    Return_Object_Declarations => New_List (Obj_Decl));

         begin
            Rewrite (N, Ext);
            Analyze (N);
            return;
         end;
      end if;

      --  Here we have a simple return statement that is part of the expansion
      --  of an extended return statement (either written by the user, or
      --  generated by the above code).

      --  Always normalize C/Fortran boolean result. This is not always
      --  necessary, but it seems a good idea to minimize the passing
      --  around of non-normalized values, and in any case this handles
      --  the processing of barrier functions for protected types, which
      --  turn the condition into a return statement.

      if Is_Boolean_Type (Exptyp)
        and then Nonzero_Is_True (Exptyp)
      then
         Adjust_Condition (Exp);
         Adjust_Result_Type (Exp, Exptyp);
      end if;

      --  Do validity check if enabled for returns

      if Validity_Checks_On
        and then Validity_Check_Returns
      then
         Ensure_Valid (Exp);
      end if;

      --  Check the result expression of a scalar function against the subtype
      --  of the function by inserting a conversion. This conversion must
      --  eventually be performed for other classes of types, but for now it's
      --  only done for scalars.
      --  ???

      if Is_Scalar_Type (Exptyp) then
         Rewrite (Exp, Convert_To (R_Type, Exp));
         Analyze (Exp);
      end if;

      --  Deal with returning variable length objects and controlled types

      --  Nothing to do if we are returning by reference, or this is not a
      --  type that requires special processing (indicated by the fact that
      --  it requires a cleanup scope for the secondary stack case).

      if Is_Inherently_Limited_Type (Exptyp) then
         null;

      elsif not Requires_Transient_Scope (R_Type) then

         --  Mutable records with no variable length components are not
         --  returned on the sec-stack, so we need to make sure that the
         --  backend will only copy back the size of the actual value, and not
         --  the maximum size. We create an actual subtype for this purpose.

         declare
            Ubt  : constant Entity_Id := Underlying_Type (Base_Type (Exptyp));
            Decl : Node_Id;
            Ent  : Entity_Id;
         begin
            if Has_Discriminants (Ubt)
              and then not Is_Constrained (Ubt)
              and then not Has_Unchecked_Union (Ubt)
            then
               Decl := Build_Actual_Subtype (Ubt, Exp);
               Ent := Defining_Identifier (Decl);
               Insert_Action (Exp, Decl);
               Rewrite (Exp, Unchecked_Convert_To (Ent, Exp));
               Analyze_And_Resolve (Exp);
            end if;
         end;

      --  Case of secondary stack not used

      elsif Function_Returns_With_DSP (Scope_Id) then

         --  The DSP method is no longer in use. We would like to ignore DSP
         --  while implementing AI-318; hence the following assertion. Keep the
         --  old code around in case DSP is revived someday.

         pragma Assert (False);

         No_Secondary_Stack_Case (N);

      --  Here if secondary stack is used

      else
         --  Make sure that no surrounding block will reclaim the secondary
         --  stack on which we are going to put the result. Not only may this
         --  introduce secondary stack leaks but worse, if the reclamation is
         --  done too early, then the result we are returning may get
         --  clobbered. See example in 7417-003.

         declare
            S : Entity_Id;
         begin
            S := Current_Scope;
            while Ekind (S) = E_Block or else Ekind (S) = E_Loop loop
               Set_Sec_Stack_Needed_For_Return (S, True);
               S := Enclosing_Dynamic_Scope (S);
            end loop;
         end;

         --  Optimize the case where the result is a function call. In this
         --  case either the result is already on the secondary stack, or is
         --  already being returned with the stack pointer depressed and no
         --  further processing is required except to set the By_Ref flag to
         --  ensure that gigi does not attempt an extra unnecessary copy.
         --  (actually not just unnecessary but harmfully wrong in the case
         --  of a controlled type, where gigi does not know how to do a copy).
         --  To make up for a gcc 2.8.1 deficiency (???), we perform
         --  the copy for array types if the constrained status of the
         --  target type is different from that of the expression.

         if Requires_Transient_Scope (Exptyp)
           and then
              (not Is_Array_Type (Exptyp)
                or else Is_Constrained (Exptyp) = Is_Constrained (R_Type)
                or else Is_Class_Wide_Type (Utyp)
                or else Controlled_Type (Exptyp))
           and then Nkind (Exp) = N_Function_Call
         then
            Set_By_Ref (N);

            --  Remove side effects from the expression now so that
            --  other part of the expander do not have to reanalyze
            --  this node without this optimization

            Rewrite (Exp, Duplicate_Subexpr_No_Checks (Exp));

         --  For controlled types, do the allocation on the secondary stack
         --  manually in order to call adjust at the right time:

         --    type Anon1 is access R_Type;
         --    for Anon1'Storage_pool use ss_pool;
         --    Anon2 : anon1 := new R_Type'(expr);
         --    return Anon2.all;

         --  We do the same for classwide types that are not potentially
         --  controlled (by the virtue of restriction No_Finalization) because
         --  gigi is not able to properly allocate class-wide types.

         elsif Is_Class_Wide_Type (Utyp)
           or else Controlled_Type (Utyp)
         then
            declare
               Loc        : constant Source_Ptr := Sloc (N);
               Temp       : constant Entity_Id :=
                              Make_Defining_Identifier (Loc,
                                Chars => New_Internal_Name ('R'));
               Acc_Typ    : constant Entity_Id :=
                              Make_Defining_Identifier (Loc,
                                Chars => New_Internal_Name ('A'));
               Alloc_Node : Node_Id;

            begin
               Set_Ekind (Acc_Typ, E_Access_Type);

               Set_Associated_Storage_Pool (Acc_Typ, RTE (RE_SS_Pool));

               Alloc_Node :=
                 Make_Allocator (Loc,
                   Expression =>
                     Make_Qualified_Expression (Loc,
                       Subtype_Mark => New_Reference_To (Etype (Exp), Loc),
                       Expression => Relocate_Node (Exp)));

               Insert_List_Before_And_Analyze (N, New_List (
                 Make_Full_Type_Declaration (Loc,
                   Defining_Identifier => Acc_Typ,
                   Type_Definition     =>
                     Make_Access_To_Object_Definition (Loc,
                       Subtype_Indication =>
                          New_Reference_To (R_Type, Loc))),

                 Make_Object_Declaration (Loc,
                   Defining_Identifier => Temp,
                   Object_Definition   => New_Reference_To (Acc_Typ, Loc),
                   Expression          => Alloc_Node)));

               Rewrite (Exp,
                 Make_Explicit_Dereference (Loc,
                 Prefix => New_Reference_To (Temp, Loc)));

               Analyze_And_Resolve (Exp, R_Type);
            end;

         --  Otherwise use the gigi mechanism to allocate result on the
         --  secondary stack.

         else
            Set_Storage_Pool      (N, RTE (RE_SS_Pool));

            --  If we are generating code for the Java VM do not use
            --  SS_Allocate since everything is heap-allocated anyway.

            if not Java_VM then
               Set_Procedure_To_Call (N, RTE (RE_SS_Allocate));
            end if;
         end if;
      end if;

      --  Implement the rules of 6.5(8-10), which require a tag check in
      --  the case of a limited tagged return type, and tag reassignment
      --  for nonlimited tagged results. These actions are needed when
      --  the return type is a specific tagged type and the result
      --  expression is a conversion or a formal parameter, because in
      --  that case the tag of the expression might differ from the tag
      --  of the specific result type.

      if Is_Tagged_Type (Utyp)
        and then not Is_Class_Wide_Type (Utyp)
        and then (Nkind (Exp) = N_Type_Conversion
                    or else Nkind (Exp) = N_Unchecked_Type_Conversion
                    or else (Is_Entity_Name (Exp)
                               and then Ekind (Entity (Exp)) in Formal_Kind))
      then
         --  When the return type is limited, perform a check that the
         --  tag of the result is the same as the tag of the return type.

         if Is_Limited_Type (R_Type) then
            Insert_Action (Exp,
              Make_Raise_Constraint_Error (Loc,
                Condition =>
                  Make_Op_Ne (Loc,
                    Left_Opnd =>
                      Make_Selected_Component (Loc,
                        Prefix => Duplicate_Subexpr (Exp),
                        Selector_Name =>
                          New_Reference_To (First_Tag_Component (Utyp), Loc)),
                    Right_Opnd =>
                      Unchecked_Convert_To (RTE (RE_Tag),
                        New_Reference_To
                          (Node (First_Elmt
                                  (Access_Disp_Table (Base_Type (Utyp)))),
                           Loc))),
                Reason => CE_Tag_Check_Failed));

         --  If the result type is a specific nonlimited tagged type,
         --  then we have to ensure that the tag of the result is that
         --  of the result type. This is handled by making a copy of the
         --  expression in the case where it might have a different tag,
         --  namely when the expression is a conversion or a formal
         --  parameter. We create a new object of the result type and
         --  initialize it from the expression, which will implicitly
         --  force the tag to be set appropriately.

         else
            declare
               Result_Id  : constant Entity_Id :=
                              Make_Defining_Identifier (Loc,
                                Chars => New_Internal_Name ('R'));
               Result_Exp : constant Node_Id :=
                              New_Reference_To (Result_Id, Loc);
               Result_Obj : constant Node_Id :=
                              Make_Object_Declaration (Loc,
                                Defining_Identifier => Result_Id,
                                Object_Definition   =>
                                  New_Reference_To (R_Type, Loc),
                                Constant_Present    => True,
                                Expression          => Relocate_Node (Exp));

            begin
               Set_Assignment_OK (Result_Obj);
               Insert_Action (Exp, Result_Obj);

               Rewrite (Exp, Result_Exp);
               Analyze_And_Resolve (Exp, R_Type);
            end;
         end if;

      --  Ada 2005 (AI-344): If the result type is class-wide, then insert
      --  a check that the level of the return expression's underlying type
      --  is not deeper than the level of the master enclosing the function.
      --  Always generate the check when the type of the return expression
      --  is class-wide, when it's a type conversion, or when it's a formal
      --  parameter. Otherwise, suppress the check in the case where the
      --  return expression has a specific type whose level is known not to
      --  be statically deeper than the function's result type.

      elsif Ada_Version >= Ada_05
        and then Is_Class_Wide_Type (R_Type)
        and then not Scope_Suppress (Accessibility_Check)
        and then
          (Is_Class_Wide_Type (Etype (Exp))
            or else Nkind (Exp) = N_Type_Conversion
            or else Nkind (Exp) = N_Unchecked_Type_Conversion
            or else (Is_Entity_Name (Exp)
                       and then Ekind (Entity (Exp)) in Formal_Kind)
            or else Scope_Depth (Enclosing_Dynamic_Scope (Etype (Exp))) >
                      Scope_Depth (Enclosing_Dynamic_Scope (Scope_Id)))
      then
         Insert_Action (Exp,
           Make_Raise_Program_Error (Loc,
             Condition =>
               Make_Op_Gt (Loc,
                 Left_Opnd =>
                   Make_Function_Call (Loc,
                     Name =>
                       New_Reference_To
                         (RTE (RE_Get_Access_Level), Loc),
                     Parameter_Associations =>
                       New_List (Make_Attribute_Reference (Loc,
                                   Prefix         =>
                                      Duplicate_Subexpr (Exp),
                                   Attribute_Name =>
                                      Name_Tag))),
                 Right_Opnd =>
                   Make_Integer_Literal (Loc,
                     Scope_Depth (Enclosing_Dynamic_Scope (Scope_Id)))),
             Reason => PE_Accessibility_Check_Failed));
      end if;
   end Expand_Simple_Function_Return;

   ------------------------------
   -- Make_Tag_Ctrl_Assignment --
   ------------------------------

   function Make_Tag_Ctrl_Assignment (N : Node_Id) return List_Id is
      Loc : constant Source_Ptr := Sloc (N);
      L   : constant Node_Id    := Name (N);
      T   : constant Entity_Id  := Underlying_Type (Etype (L));

      Ctrl_Act : constant Boolean := Controlled_Type (T)
                                       and then not No_Ctrl_Actions (N);

      Save_Tag : constant Boolean := Is_Tagged_Type (T)
                                       and then not No_Ctrl_Actions (N)
                                       and then not Java_VM;
      --  Tags are not saved and restored when Java_VM because JVM tags
      --  are represented implicitly in objects.

      Res       : List_Id;
      Tag_Tmp   : Entity_Id;

   begin
      Res := New_List;

      --  Finalize the target of the assignment when controlled.
      --  We have two exceptions here:

      --   1. If we are in an init proc since it is an initialization
      --      more than an assignment

      --   2. If the left-hand side is a temporary that was not initialized
      --      (or the parent part of a temporary since it is the case in
      --      extension aggregates). Such a temporary does not come from
      --      source. We must examine the original node for the prefix, because
      --      it may be a component of an entry formal, in which case it has
      --      been rewritten and does not appear to come from source either.

      --  Case of init proc

      if not Ctrl_Act then
         null;

      --  The left hand side is an uninitialized temporary

      elsif Nkind (L) = N_Type_Conversion
        and then Is_Entity_Name (Expression (L))
        and then No_Initialization (Parent (Entity (Expression (L))))
      then
         null;
      else
         Append_List_To (Res,
           Make_Final_Call (
             Ref         => Duplicate_Subexpr_No_Checks (L),
             Typ         => Etype (L),
             With_Detach => New_Reference_To (Standard_False, Loc)));
      end if;

      --  Save the Tag in a local variable Tag_Tmp

      if Save_Tag then
         Tag_Tmp :=
           Make_Defining_Identifier (Loc, New_Internal_Name ('A'));

         Append_To (Res,
           Make_Object_Declaration (Loc,
             Defining_Identifier => Tag_Tmp,
             Object_Definition => New_Reference_To (RTE (RE_Tag), Loc),
             Expression =>
               Make_Selected_Component (Loc,
                 Prefix        => Duplicate_Subexpr_No_Checks (L),
                 Selector_Name => New_Reference_To (First_Tag_Component (T),
                                                    Loc))));

      --  Otherwise Tag_Tmp not used

      else
         Tag_Tmp := Empty;
      end if;

      --  Processing for controlled types and types with controlled components

      --  Variables of such types contain pointers used to chain them in
      --  finalization lists, in addition to user data. These pointers are
      --  specific to each object of the type, not to the value being assigned.
      --  Thus they need to be left intact during the assignment. We achieve
      --  this by constructing a Storage_Array subtype, and by overlaying
      --  objects of this type on the source and target of the assignment.
      --  The assignment is then rewritten to assignments of slices of these
      --  arrays, copying the user data, and leaving the pointers untouched.

      if Ctrl_Act then
         Controlled_Actions : declare
            Prev_Ref : Node_Id;
            --  A reference to the Prev component of the record controller

            First_After_Root : Node_Id := Empty;
            --  Index of first byte to be copied (used to skip
            --  Root_Controlled in controlled objects).

            Last_Before_Hole : Node_Id := Empty;
            --  Index of last byte to be copied before outermost record
            --  controller data.

            Hole_Length      : Node_Id := Empty;
            --  Length of record controller data (Prev and Next pointers)

            First_After_Hole : Node_Id := Empty;
            --  Index of first byte to be copied after outermost record
            --  controller data.

            Expr, Source_Size     : Node_Id;
            Source_Actual_Subtype : Entity_Id;
            --  Used for computation of the size of the data to be copied

            Range_Type  : Entity_Id;
            Opaque_Type : Entity_Id;

            function Build_Slice
              (Rec : Entity_Id;
               Lo  : Node_Id;
               Hi  : Node_Id) return Node_Id;
            --  Build and return a slice of an array of type S overlaid
            --  on object Rec, with bounds specified by Lo and Hi. If either
            --  bound is empty, a default of S'First (respectively S'Last)
            --  is used.

            -----------------
            -- Build_Slice --
            -----------------

            function Build_Slice
              (Rec : Node_Id;
               Lo  : Node_Id;
               Hi  : Node_Id) return Node_Id
            is
               Lo_Bound : Node_Id;
               Hi_Bound : Node_Id;

               Opaque : constant Node_Id :=
                          Unchecked_Convert_To (Opaque_Type,
                            Make_Attribute_Reference (Loc,
                              Prefix         => Rec,
                              Attribute_Name => Name_Address));
               --  Access value designating an opaque storage array of
               --  type S overlaid on record Rec.

            begin
               --  Compute slice bounds using S'First (1) and S'Last
               --  as default values when not specified by the caller.

               if No (Lo) then
                  Lo_Bound := Make_Integer_Literal (Loc, 1);
               else
                  Lo_Bound := Lo;
               end if;

               if No (Hi) then
                  Hi_Bound := Make_Attribute_Reference (Loc,
                    Prefix => New_Occurrence_Of (Range_Type, Loc),
                    Attribute_Name => Name_Last);
               else
                  Hi_Bound := Hi;
               end if;

               return Make_Slice (Loc,
                 Prefix =>
                   Opaque,
                 Discrete_Range => Make_Range (Loc,
                   Lo_Bound, Hi_Bound));
            end Build_Slice;

         --  Start of processing for Controlled_Actions

         begin
            --  Create a constrained subtype of Storage_Array whose size
            --  corresponds to the value being assigned.

            --  subtype G is Storage_Offset range
            --    1 .. (Expr'Size + Storage_Unit - 1) / Storage_Unit

            Expr := Duplicate_Subexpr_No_Checks (Expression (N));

            if Nkind (Expr) = N_Qualified_Expression then
               Expr := Expression (Expr);
            end if;

            Source_Actual_Subtype := Etype (Expr);

            if Has_Discriminants (Source_Actual_Subtype)
              and then not Is_Constrained (Source_Actual_Subtype)
            then
               Append_To (Res,
                 Build_Actual_Subtype (Source_Actual_Subtype, Expr));
               Source_Actual_Subtype := Defining_Identifier (Last (Res));
            end if;

            Source_Size :=
              Make_Op_Add (Loc,
                Left_Opnd =>
                  Make_Attribute_Reference (Loc,
                    Prefix =>
                      New_Occurrence_Of (Source_Actual_Subtype, Loc),
                    Attribute_Name =>
                      Name_Size),
                Right_Opnd =>
                  Make_Integer_Literal (Loc,
                  System_Storage_Unit - 1));
            Source_Size :=
              Make_Op_Divide (Loc,
                Left_Opnd => Source_Size,
                Right_Opnd =>
                  Make_Integer_Literal (Loc,
                    Intval => System_Storage_Unit));

            Range_Type :=
              Make_Defining_Identifier (Loc,
                New_Internal_Name ('G'));

            Append_To (Res,
              Make_Subtype_Declaration (Loc,
                Defining_Identifier => Range_Type,
                Subtype_Indication =>
                  Make_Subtype_Indication (Loc,
                    Subtype_Mark =>
                      New_Reference_To (RTE (RE_Storage_Offset), Loc),
                    Constraint   => Make_Range_Constraint (Loc,
                      Range_Expression =>
                        Make_Range (Loc,
                          Low_Bound  => Make_Integer_Literal (Loc, 1),
                          High_Bound => Source_Size)))));

            --  subtype S is Storage_Array (G)

            Append_To (Res,
              Make_Subtype_Declaration (Loc,
                Defining_Identifier =>
                  Make_Defining_Identifier (Loc,
                    New_Internal_Name ('S')),
                Subtype_Indication  =>
                  Make_Subtype_Indication (Loc,
                    Subtype_Mark =>
                      New_Reference_To (RTE (RE_Storage_Array), Loc),
                    Constraint =>
                      Make_Index_Or_Discriminant_Constraint (Loc,
                        Constraints =>
                          New_List (New_Reference_To (Range_Type, Loc))))));

            --  type A is access S

            Opaque_Type :=
              Make_Defining_Identifier (Loc,
                Chars => New_Internal_Name ('A'));

            Append_To (Res,
              Make_Full_Type_Declaration (Loc,
                Defining_Identifier => Opaque_Type,
                Type_Definition     =>
                  Make_Access_To_Object_Definition (Loc,
                    Subtype_Indication =>
                      New_Occurrence_Of (
                        Defining_Identifier (Last (Res)), Loc))));

            --  Generate appropriate slice assignments

            First_After_Root := Make_Integer_Literal (Loc, 1);

            --  For the case of a controlled object, skip the
            --  Root_Controlled part.

            if Is_Controlled (T) then
               First_After_Root :=
                 Make_Op_Add (Loc,
                   First_After_Root,
                   Make_Op_Divide (Loc,
                     Make_Attribute_Reference (Loc,
                       Prefix =>
                         New_Occurrence_Of (RTE (RE_Root_Controlled), Loc),
                       Attribute_Name => Name_Size),
                     Make_Integer_Literal (Loc, System_Storage_Unit)));
            end if;

            --  For the case of a record with controlled components, skip
            --  the Prev and Next components of the record controller.
            --  These components constitute a 'hole' in the middle of the
            --  data to be copied.

            if Has_Controlled_Component (T) then
               Prev_Ref :=
                 Make_Selected_Component (Loc,
                   Prefix =>
                     Make_Selected_Component (Loc,
                       Prefix => Duplicate_Subexpr_No_Checks (L),
                       Selector_Name =>
                         New_Reference_To (Controller_Component (T), Loc)),
                   Selector_Name =>  Make_Identifier (Loc, Name_Prev));

               --  Last index before hole: determined by position of
               --  the _Controller.Prev component.

               Last_Before_Hole :=
                 Make_Defining_Identifier (Loc,
                   New_Internal_Name ('L'));

               Append_To (Res,
                 Make_Object_Declaration (Loc,
                   Defining_Identifier => Last_Before_Hole,
                   Object_Definition   => New_Occurrence_Of (
                     RTE (RE_Storage_Offset), Loc),
                   Constant_Present    => True,
                   Expression          => Make_Op_Add (Loc,
                       Make_Attribute_Reference (Loc,
                         Prefix => Prev_Ref,
                         Attribute_Name => Name_Position),
                       Make_Attribute_Reference (Loc,
                         Prefix => New_Copy_Tree (Prefix (Prev_Ref)),
                         Attribute_Name => Name_Position))));

               --  Hole length: size of the Prev and Next components

               Hole_Length :=
                 Make_Op_Multiply (Loc,
                   Left_Opnd  => Make_Integer_Literal (Loc, Uint_2),
                   Right_Opnd =>
                     Make_Op_Divide (Loc,
                       Left_Opnd =>
                         Make_Attribute_Reference (Loc,
                           Prefix         => New_Copy_Tree (Prev_Ref),
                           Attribute_Name => Name_Size),
                       Right_Opnd =>
                         Make_Integer_Literal (Loc,
                           Intval => System_Storage_Unit)));

               --  First index after hole

               First_After_Hole :=
                 Make_Defining_Identifier (Loc,
                   New_Internal_Name ('F'));

               Append_To (Res,
                 Make_Object_Declaration (Loc,
                   Defining_Identifier => First_After_Hole,
                   Object_Definition   => New_Occurrence_Of (
                     RTE (RE_Storage_Offset), Loc),
                   Constant_Present    => True,
                   Expression          =>
                     Make_Op_Add (Loc,
                       Left_Opnd  =>
                         Make_Op_Add (Loc,
                           Left_Opnd  =>
                             New_Occurrence_Of (Last_Before_Hole, Loc),
                           Right_Opnd => Hole_Length),
                       Right_Opnd => Make_Integer_Literal (Loc, 1))));

               Last_Before_Hole := New_Occurrence_Of (Last_Before_Hole, Loc);
               First_After_Hole := New_Occurrence_Of (First_After_Hole, Loc);
            end if;

            --  Assign the first slice (possibly skipping Root_Controlled,
            --  up to the beginning of the record controller if present,
            --  up to the end of the object if not).

            Append_To (Res, Make_Assignment_Statement (Loc,
              Name       => Build_Slice (
                Rec => Duplicate_Subexpr_No_Checks (L),
                Lo  => First_After_Root,
                Hi  => Last_Before_Hole),

              Expression => Build_Slice (
                Rec => Expression (N),
                Lo  => First_After_Root,
                Hi  => New_Copy_Tree (Last_Before_Hole))));

            if Present (First_After_Hole) then

               --  If a record controller is present, copy the second slice,
               --  from right after the _Controller.Next component up to the
               --  end of the object.

               Append_To (Res, Make_Assignment_Statement (Loc,
                 Name       => Build_Slice (
                   Rec => Duplicate_Subexpr_No_Checks (L),
                   Lo  => First_After_Hole,
                   Hi  => Empty),
                 Expression => Build_Slice (
                   Rec => Duplicate_Subexpr_No_Checks (Expression (N)),
                   Lo  => New_Copy_Tree (First_After_Hole),
                   Hi  => Empty)));
            end if;
         end Controlled_Actions;

      else
         Append_To (Res, Relocate_Node (N));
      end if;

      --  Restore the tag

      if Save_Tag then
         Append_To (Res,
           Make_Assignment_Statement (Loc,
             Name =>
               Make_Selected_Component (Loc,
                 Prefix        => Duplicate_Subexpr_No_Checks (L),
                 Selector_Name => New_Reference_To (First_Tag_Component (T),
                                                    Loc)),
             Expression => New_Reference_To (Tag_Tmp, Loc)));
      end if;

      --  Adjust the target after the assignment when controlled (not in the
      --  init proc since it is an initialization more than an assignment).

      if Ctrl_Act then
         Append_List_To (Res,
           Make_Adjust_Call (
             Ref         => Duplicate_Subexpr_Move_Checks (L),
             Typ         => Etype (L),
             Flist_Ref   => New_Reference_To (RTE (RE_Global_Final_List), Loc),
             With_Attach => Make_Integer_Literal (Loc, 0)));
      end if;

      return Res;

   exception
      --  Could use comment here ???

      when RE_Not_Available =>
         return Empty_List;
   end Make_Tag_Ctrl_Assignment;

   -----------------------------
   -- No_Secondary_Stack_Case --
   -----------------------------

   procedure No_Secondary_Stack_Case (N : Node_Id) is
      pragma Assert (False); --  DSP method no longer in use

      Loc         : constant Source_Ptr := Sloc (N);
      Exp         : constant Node_Id    := Expression (N);
      T           : constant Entity_Id  := Etype (Exp);
      Scope_Id    : constant Entity_Id  :=
                      Return_Applies_To (Return_Statement_Entity (N));
      Return_Type : constant Entity_Id  := Etype (Scope_Id);
      Utyp        : constant Entity_Id  := Underlying_Type (Return_Type);

      --  Here what we need to do is to always return by reference, since
      --  we will return with the stack pointer depressed. We may need to
      --  do a copy to a local temporary before doing this return.

      Local_Copy_Required : Boolean := False;
      --  Set to True if a local copy is required

      Copy_Ent : Entity_Id;
      --  Used for the target entity if a copy is required

      Decl : Node_Id;
      --  Declaration used to create copy if needed

      procedure Test_Copy_Required (Expr : Node_Id);
      --  Determines if Expr represents a return value for which a
      --  copy is required. More specifically, a copy is not required
      --  if Expr represents an object or component of an object that
      --  is either in the local subprogram frame, or is constant.
      --  If a copy is required, then Local_Copy_Required is set True.

      ------------------------
      -- Test_Copy_Required --
      ------------------------

      procedure Test_Copy_Required (Expr : Node_Id) is
         Ent : Entity_Id;

      begin
         --  If component, test prefix (object containing component)

         if Nkind (Expr) = N_Indexed_Component
              or else
            Nkind (Expr) = N_Selected_Component
         then
            Test_Copy_Required (Prefix (Expr));
            return;

         --  See if we have an entity name

         elsif Is_Entity_Name (Expr) then
            Ent := Entity (Expr);

            --  Constant entity is always OK, no copy required

            if Ekind (Ent) = E_Constant then
               return;

            --  No copy required for local variable

            elsif Ekind (Ent) = E_Variable
              and then Scope (Ent) = Current_Subprogram
            then
               return;
            end if;
         end if;

         --  All other cases require a copy

         Local_Copy_Required := True;
      end Test_Copy_Required;

   --  Start of processing for No_Secondary_Stack_Case

   begin
      --  No copy needed if result is from a function call.
      --  In this case the result is already being returned by
      --  reference with the stack pointer depressed.

      --  To make up for a gcc 2.8.1 deficiency (???), we perform
      --  the copy for array types if the constrained status of the
      --  target type is different from that of the expression.

      if Requires_Transient_Scope (T)
        and then
          (not Is_Array_Type (T)
             or else Is_Constrained (T) = Is_Constrained (Return_Type)
             or else Controlled_Type (T))
        and then Nkind (Exp) = N_Function_Call
      then
         Set_By_Ref (N);

      --  We always need a local copy for a controlled type, since
      --  we are required to finalize the local value before return.
      --  The copy will automatically include the required finalize.
      --  Moreover, gigi cannot make this copy, since we need special
      --  processing to ensure proper behavior for finalization.

      --  Note: the reason we are returning with a depressed stack
      --  pointer in the controlled case (even if the type involved
      --  is constrained) is that we must make a local copy to deal
      --  properly with the requirement that the local result be
      --  finalized.

      elsif Controlled_Type (Utyp) then
         Copy_Ent :=
           Make_Defining_Identifier (Loc,
             Chars => New_Internal_Name ('R'));

         --  Build declaration to do the copy, and insert it, setting
         --  Assignment_OK, because we may be copying a limited type.
         --  In addition we set the special flag to inhibit finalize
         --  attachment if this is a controlled type (since this attach
         --  must be done by the caller, otherwise if we attach it here
         --  we will finalize the returned result prematurely).

         Decl :=
           Make_Object_Declaration (Loc,
             Defining_Identifier => Copy_Ent,
             Object_Definition   => New_Occurrence_Of (Return_Type, Loc),
             Expression          => Relocate_Node (Exp));

         Set_Assignment_OK (Decl);
         Set_Delay_Finalize_Attach (Decl);
         Insert_Action (N, Decl);

         --  Now the actual return uses the copied value

         Rewrite (Exp, New_Occurrence_Of (Copy_Ent, Loc));
         Analyze_And_Resolve (Exp, Return_Type);

         --  Since we have made the copy, gigi does not have to, so
         --  we set the By_Ref flag to prevent another copy being made.

         Set_By_Ref (N);

      --  Non-controlled cases

      else
         Test_Copy_Required (Exp);

         --  If a local copy is required, then gigi will make the
         --  copy, otherwise, we can return the result directly,
         --  so set By_Ref to suppress the gigi copy.

         if not Local_Copy_Required then
            Set_By_Ref (N);
         end if;
      end if;
   end No_Secondary_Stack_Case;

   ------------------------------------
   -- Possible_Bit_Aligned_Component --
   ------------------------------------

   function Possible_Bit_Aligned_Component (N : Node_Id) return Boolean is
   begin
      case Nkind (N) is

         --  Case of indexed component

         when N_Indexed_Component =>
            declare
               P    : constant Node_Id   := Prefix (N);
               Ptyp : constant Entity_Id := Etype (P);

            begin
               --  If we know the component size and it is less than 64, then
               --  we are definitely OK. The back end always does assignment
               --  of misaligned small objects correctly.

               if Known_Static_Component_Size (Ptyp)
                 and then Component_Size (Ptyp) <= 64
               then
                  return False;

               --  Otherwise, we need to test the prefix, to see if we are
               --  indexing from a possibly unaligned component.

               else
                  return Possible_Bit_Aligned_Component (P);
               end if;
            end;

         --  Case of selected component

         when N_Selected_Component =>
            declare
               P    : constant Node_Id   := Prefix (N);
               Comp : constant Entity_Id := Entity (Selector_Name (N));

            begin
               --  If there is no component clause, then we are in the clear
               --  since the back end will never misalign a large component
               --  unless it is forced to do so. In the clear means we need
               --  only the recursive test on the prefix.

               if Component_May_Be_Bit_Aligned (Comp) then
                  return True;
               else
                  return Possible_Bit_Aligned_Component (P);
               end if;
            end;

         --  If we have neither a record nor array component, it means that
         --  we have fallen off the top testing prefixes recursively, and
         --  we now have a stand alone object, where we don't have a problem

         when others =>
            return False;

      end case;
   end Possible_Bit_Aligned_Component;

end Exp_Ch5;<|MERGE_RESOLUTION|>--- conflicted
+++ resolved
@@ -47,7 +47,6 @@
 with Sinfo;    use Sinfo;
 with Sem;      use Sem;
 with Sem_Ch3;  use Sem_Ch3;
-with Sem_Ch5;  use Sem_Ch5;
 with Sem_Ch8;  use Sem_Ch8;
 with Sem_Ch13; use Sem_Ch13;
 with Sem_Eval; use Sem_Eval;
@@ -2731,11 +2730,7 @@
                --  the tree, so a Current_Value pointer in the condition might
                --  need to be updated.
 
-<<<<<<< HEAD
-               Check_Possible_Current_Value_Condition (N);
-=======
                Set_Current_Value_Condition (N);
->>>>>>> f8383f28
 
                if Is_Empty_List (Elsif_Parts (N)) then
                   Set_Elsif_Parts (N, No_List);
@@ -3254,25 +3249,25 @@
 
       --  Deal with returning variable length objects and controlled types
 
-<<<<<<< HEAD
-      --  Nothing to do if we are returning by reference, or this is not
-      --  a type that requires special processing (indicated by the fact
-      --  that it requires a cleanup scope for the secondary stack case).
-
-      if Is_Return_By_Reference_Type (T) then
+      --  Nothing to do if we are returning by reference, or this is not a
+      --  type that requires special processing (indicated by the fact that
+      --  it requires a cleanup scope for the secondary stack case).
+
+      if Is_Inherently_Limited_Type (T) then
          null;
 
       elsif not Requires_Transient_Scope (Return_Type) then
 
          --  Mutable records with no variable length components are not
-         --  returned on the sec-stack so we need to make sure that the
-         --  backend will only copy back the size of the actual value  and not
-         --  the maximum size. We create an actual subtype for this purpose
+         --  returned on the sec-stack, so we need to make sure that the
+         --  backend will only copy back the size of the actual value, and not
+         --  the maximum size. We create an actual subtype for this purpose.
 
          declare
             Ubt  : constant Entity_Id := Underlying_Type (Base_Type (T));
             Decl : Node_Id;
             Ent  : Entity_Id;
+
          begin
             if Has_Discriminants (Ubt)
               and then not Is_Constrained (Ubt)
@@ -3281,41 +3276,6 @@
                Decl := Build_Actual_Subtype (Ubt, Exp);
                Ent := Defining_Identifier (Decl);
                Insert_Action (Exp, Decl);
-               Rewrite (Exp, Unchecked_Convert_To (Ent, Exp));
-            end if;
-         end;
-
-      --  Case of secondary stack not used
-
-      elsif Function_Returns_With_DSP (Scope_Id) then
-=======
-      --  Nothing to do if we are returning by reference, or this is not a
-      --  type that requires special processing (indicated by the fact that
-      --  it requires a cleanup scope for the secondary stack case).
-
-      if Is_Inherently_Limited_Type (T) then
-         null;
-
-      elsif not Requires_Transient_Scope (Return_Type) then
-
-         --  Mutable records with no variable length components are not
-         --  returned on the sec-stack, so we need to make sure that the
-         --  backend will only copy back the size of the actual value, and not
-         --  the maximum size. We create an actual subtype for this purpose.
-
-         declare
-            Ubt  : constant Entity_Id := Underlying_Type (Base_Type (T));
-            Decl : Node_Id;
-            Ent  : Entity_Id;
-
-         begin
-            if Has_Discriminants (Ubt)
-              and then not Is_Constrained (Ubt)
-              and then not Has_Unchecked_Union (Ubt)
-            then
-               Decl := Build_Actual_Subtype (Ubt, Exp);
-               Ent := Defining_Identifier (Decl);
-               Insert_Action (Exp, Decl);
 
                Rewrite (Exp, Unchecked_Convert_To (Ent, Exp));
                Analyze_And_Resolve (Exp);
@@ -3332,7 +3292,6 @@
          if True then
             raise Program_Error;
          end if;
->>>>>>> f8383f28
 
          --  Here what we need to do is to always return by reference, since
          --  we will return with the stack pointer depressed. We may need to
@@ -3521,13 +3480,8 @@
 
             Rewrite (Exp, Duplicate_Subexpr_No_Checks (Exp));
 
-<<<<<<< HEAD
-         --  For controlled types, do the allocation on the sec-stack
-         --  manually in order to call adjust at the right time
-=======
          --  For controlled types, do the allocation on the secondary stack
          --  manually in order to call adjust at the right time:
->>>>>>> f8383f28
          --    type Anon1 is access Return_Type;
          --    for Anon1'Storage_pool use ss_pool;
          --    Anon2 : anon1 := new Return_Type'(expr);
