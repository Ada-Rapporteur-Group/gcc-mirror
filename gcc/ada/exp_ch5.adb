------------------------------------------------------------------------------
--                                                                          --
--                         GNAT COMPILER COMPONENTS                         --
--                                                                          --
--                              E X P _ C H 5                               --
--                                                                          --
--                                 B o d y                                  --
--                                                                          --
--          Copyright (C) 1992-2006, Free Software Foundation, Inc.         --
--                                                                          --
-- GNAT is free software;  you can  redistribute it  and/or modify it under --
-- terms of the  GNU General Public License as published  by the Free Soft- --
-- ware  Foundation;  either version 2,  or (at your option) any later ver- --
-- sion.  GNAT is distributed in the hope that it will be useful, but WITH- --
-- OUT ANY WARRANTY;  without even the  implied warranty of MERCHANTABILITY --
-- or FITNESS FOR A PARTICULAR PURPOSE.  See the GNU General Public License --
-- for  more details.  You should have  received  a copy of the GNU General --
-- Public License  distributed with GNAT;  see file COPYING.  If not, write --
-- to  the  Free Software Foundation,  51  Franklin  Street,  Fifth  Floor, --
-- Boston, MA 02110-1301, USA.                                              --
--                                                                          --
-- GNAT was originally developed  by the GNAT team at  New York University. --
-- Extensive contributions were provided by Ada Core Technologies Inc.      --
--                                                                          --
------------------------------------------------------------------------------

with Atree;    use Atree;
with Checks;   use Checks;
with Debug;    use Debug;
with Einfo;    use Einfo;
with Elists;   use Elists;
with Exp_Atag; use Exp_Atag;
with Exp_Aggr; use Exp_Aggr;
with Exp_Ch6;  use Exp_Ch6;
with Exp_Ch7;  use Exp_Ch7;
with Exp_Ch11; use Exp_Ch11;
with Exp_Dbug; use Exp_Dbug;
with Exp_Pakd; use Exp_Pakd;
with Exp_Tss;  use Exp_Tss;
with Exp_Util; use Exp_Util;
with Hostparm; use Hostparm;
with Nlists;   use Nlists;
with Nmake;    use Nmake;
with Opt;      use Opt;
with Restrict; use Restrict;
with Rident;   use Rident;
with Rtsfind;  use Rtsfind;
with Sinfo;    use Sinfo;
with Sem;      use Sem;
with Sem_Ch3;  use Sem_Ch3;
with Sem_Ch8;  use Sem_Ch8;
with Sem_Ch13; use Sem_Ch13;
with Sem_Eval; use Sem_Eval;
with Sem_Res;  use Sem_Res;
with Sem_Util; use Sem_Util;
with Snames;   use Snames;
with Stand;    use Stand;
with Stringt;  use Stringt;
with Tbuild;   use Tbuild;
with Ttypes;   use Ttypes;
with Uintp;    use Uintp;
with Validsw;  use Validsw;

package body Exp_Ch5 is

   Enable_New_Return_Processing : constant Boolean := True;
   --  ??? This flag is temporary. False causes the compiler to use the old
   --  version of Analyze_Return_Statement; True, the new version, which does
   --  not yet work. We probably want this to match the corresponding thing
   --  in sem_ch6.adb.

   function Change_Of_Representation (N : Node_Id) return Boolean;
   --  Determine if the right hand side of the assignment N is a type
   --  conversion which requires a change of representation. Called
   --  only for the array and record cases.

   procedure Expand_Assign_Array (N : Node_Id; Rhs : Node_Id);
   --  N is an assignment which assigns an array value. This routine process
   --  the various special cases and checks required for such assignments,
   --  including change of representation. Rhs is normally simply the right
   --  hand side of the assignment, except that if the right hand side is
   --  a type conversion or a qualified expression, then the Rhs is the
   --  actual expression inside any such type conversions or qualifications.

   function Expand_Assign_Array_Loop
     (N      : Node_Id;
      Larray : Entity_Id;
      Rarray : Entity_Id;
      L_Type : Entity_Id;
      R_Type : Entity_Id;
      Ndim   : Pos;
      Rev    : Boolean) return Node_Id;
   --  N is an assignment statement which assigns an array value. This routine
   --  expands the assignment into a loop (or nested loops for the case of a
   --  multi-dimensional array) to do the assignment component by component.
   --  Larray and Rarray are the entities of the actual arrays on the left
   --  hand and right hand sides. L_Type and R_Type are the types of these
   --  arrays (which may not be the same, due to either sliding, or to a
   --  change of representation case). Ndim is the number of dimensions and
   --  the parameter Rev indicates if the loops run normally (Rev = False),
   --  or reversed (Rev = True). The value returned is the constructed
   --  loop statement. Auxiliary declarations are inserted before node N
   --  using the standard Insert_Actions mechanism.

   procedure Expand_Assign_Record (N : Node_Id);
   --  N is an assignment of a non-tagged record value. This routine handles
   --  the case where the assignment must be made component by component,
   --  either because the target is not byte aligned, or there is a change
   --  of representation.

   procedure Expand_Non_Function_Return (N : Node_Id);
   --  Called by Expand_Simple_Return in case we're returning from a procedure
   --  body, entry body, accept statement, or extended returns statement.
   --  Note that all non-function returns are simple return statements.

   procedure Expand_Simple_Function_Return (N : Node_Id);
   --  Expand simple return from function. Called by Expand_Simple_Return in
   --  case we're returning from a function body.

   procedure Expand_Simple_Return (N : Node_Id);
   --  Expansion for simple return statements. Calls either
   --  Expand_Simple_Function_Return or Expand_Non_Function_Return.

   function Make_Tag_Ctrl_Assignment (N : Node_Id) return List_Id;
   --  Generate the necessary code for controlled and tagged assignment,
   --  that is to say, finalization of the target before, adjustement of
   --  the target after and save and restore of the tag and finalization
   --  pointers which are not 'part of the value' and must not be changed
   --  upon assignment. N is the original Assignment node.

   procedure No_Secondary_Stack_Case (N : Node_Id);
   --  Obsolete code to deal with functions for which
   --  Function_Returns_With_DSP is True.

   function Possible_Bit_Aligned_Component (N : Node_Id) return Boolean;
   --  This function is used in processing the assignment of a record or
   --  indexed component. The argument N is either the left hand or right
   --  hand side of an assignment, and this function determines if there
   --  is a record component reference where the record may be bit aligned
   --  in a manner that causes trouble for the back end (see description
   --  of Exp_Util.Component_May_Be_Bit_Aligned for further details).

   ------------------------------
   -- Change_Of_Representation --
   ------------------------------

   function Change_Of_Representation (N : Node_Id) return Boolean is
      Rhs : constant Node_Id := Expression (N);
   begin
      return
        Nkind (Rhs) = N_Type_Conversion
          and then
            not Same_Representation (Etype (Rhs), Etype (Expression (Rhs)));
   end Change_Of_Representation;

   -------------------------
   -- Expand_Assign_Array --
   -------------------------

   --  There are two issues here. First, do we let Gigi do a block move, or
   --  do we expand out into a loop? Second, we need to set the two flags
   --  Forwards_OK and Backwards_OK which show whether the block move (or
   --  corresponding loops) can be legitimately done in a forwards (low to
   --  high) or backwards (high to low) manner.

   procedure Expand_Assign_Array (N : Node_Id; Rhs : Node_Id) is
      Loc : constant Source_Ptr := Sloc (N);

      Lhs : constant Node_Id := Name (N);

      Act_Lhs : constant Node_Id := Get_Referenced_Object (Lhs);
      Act_Rhs : Node_Id          := Get_Referenced_Object (Rhs);

      L_Type : constant Entity_Id :=
                 Underlying_Type (Get_Actual_Subtype (Act_Lhs));
      R_Type : Entity_Id :=
                 Underlying_Type (Get_Actual_Subtype (Act_Rhs));

      L_Slice : constant Boolean := Nkind (Act_Lhs) = N_Slice;
      R_Slice : constant Boolean := Nkind (Act_Rhs) = N_Slice;

      Crep : constant Boolean := Change_Of_Representation (N);

      Larray  : Node_Id;
      Rarray  : Node_Id;

      Ndim : constant Pos := Number_Dimensions (L_Type);

      Loop_Required : Boolean := False;
      --  This switch is set to True if the array move must be done using
      --  an explicit front end generated loop.

      procedure Apply_Dereference (Arg : in out Node_Id);
      --  If the argument is an access to an array, and the assignment is
      --  converted into a procedure call, apply explicit dereference.

      function Has_Address_Clause (Exp : Node_Id) return Boolean;
      --  Test if Exp is a reference to an array whose declaration has
      --  an address clause, or it is a slice of such an array.

      function Is_Formal_Array (Exp : Node_Id) return Boolean;
      --  Test if Exp is a reference to an array which is either a formal
      --  parameter or a slice of a formal parameter. These are the cases
      --  where hidden aliasing can occur.

      function Is_Non_Local_Array (Exp : Node_Id) return Boolean;
      --  Determine if Exp is a reference to an array variable which is other
      --  than an object defined in the current scope, or a slice of such
      --  an object. Such objects can be aliased to parameters (unlike local
      --  array references).

      -----------------------
      -- Apply_Dereference --
      -----------------------

      procedure Apply_Dereference (Arg : in out Node_Id) is
         Typ : constant Entity_Id := Etype (Arg);
      begin
         if Is_Access_Type (Typ) then
            Rewrite (Arg, Make_Explicit_Dereference (Loc,
              Prefix => Relocate_Node (Arg)));
            Analyze_And_Resolve (Arg, Designated_Type (Typ));
         end if;
      end Apply_Dereference;

      ------------------------
      -- Has_Address_Clause --
      ------------------------

      function Has_Address_Clause (Exp : Node_Id) return Boolean is
      begin
         return
           (Is_Entity_Name (Exp) and then
                              Present (Address_Clause (Entity (Exp))))
             or else
           (Nkind (Exp) = N_Slice and then Has_Address_Clause (Prefix (Exp)));
      end Has_Address_Clause;

      ---------------------
      -- Is_Formal_Array --
      ---------------------

      function Is_Formal_Array (Exp : Node_Id) return Boolean is
      begin
         return
           (Is_Entity_Name (Exp) and then Is_Formal (Entity (Exp)))
             or else
           (Nkind (Exp) = N_Slice and then Is_Formal_Array (Prefix (Exp)));
      end Is_Formal_Array;

      ------------------------
      -- Is_Non_Local_Array --
      ------------------------

      function Is_Non_Local_Array (Exp : Node_Id) return Boolean is
      begin
         return (Is_Entity_Name (Exp)
                   and then Scope (Entity (Exp)) /= Current_Scope)
            or else (Nkind (Exp) = N_Slice
                       and then Is_Non_Local_Array (Prefix (Exp)));
      end Is_Non_Local_Array;

      --  Determine if Lhs, Rhs are formal arrays or nonlocal arrays

      Lhs_Formal : constant Boolean := Is_Formal_Array (Act_Lhs);
      Rhs_Formal : constant Boolean := Is_Formal_Array (Act_Rhs);

      Lhs_Non_Local_Var : constant Boolean := Is_Non_Local_Array (Act_Lhs);
      Rhs_Non_Local_Var : constant Boolean := Is_Non_Local_Array (Act_Rhs);

   --  Start of processing for Expand_Assign_Array

   begin
      --  Deal with length check, note that the length check is done with
      --  respect to the right hand side as given, not a possible underlying
      --  renamed object, since this would generate incorrect extra checks.

      Apply_Length_Check (Rhs, L_Type);

      --  We start by assuming that the move can be done in either
      --  direction, i.e. that the two sides are completely disjoint.

      Set_Forwards_OK  (N, True);
      Set_Backwards_OK (N, True);

      --  Normally it is only the slice case that can lead to overlap,
      --  and explicit checks for slices are made below. But there is
      --  one case where the slice can be implicit and invisible to us
      --  and that is the case where we have a one dimensional array,
      --  and either both operands are parameters, or one is a parameter
      --  and the other is a global variable. In this case the parameter
      --  could be a slice that overlaps with the other parameter.

      --  Check for the case of slices requiring an explicit loop. Normally
      --  it is only the explicit slice cases that bother us, but in the
      --  case of one dimensional arrays, parameters can be slices that
      --  are passed by reference, so we can have aliasing for assignments
      --  from one parameter to another, or assignments between parameters
      --  and nonlocal variables. However, if the array subtype is a
      --  constrained first subtype in the parameter case, then we don't
      --  have to worry about overlap, since slice assignments aren't
      --  possible (other than for a slice denoting the whole array).

      --  Note: overlap is never possible if there is a change of
      --  representation, so we can exclude this case.

      if Ndim = 1
        and then not Crep
        and then
           ((Lhs_Formal and Rhs_Formal)
              or else
            (Lhs_Formal and Rhs_Non_Local_Var)
              or else
            (Rhs_Formal and Lhs_Non_Local_Var))
        and then
           (not Is_Constrained (Etype (Lhs))
             or else not Is_First_Subtype (Etype (Lhs)))

         --  In the case of compiling for the Java Virtual Machine,
         --  slices are always passed by making a copy, so we don't
         --  have to worry about overlap. We also want to prevent
         --  generation of "<" comparisons for array addresses,
         --  since that's a meaningless operation on the JVM.

        and then not Java_VM
      then
         Set_Forwards_OK  (N, False);
         Set_Backwards_OK (N, False);

         --  Note: the bit-packed case is not worrisome here, since if
         --  we have a slice passed as a parameter, it is always aligned
         --  on a byte boundary, and if there are no explicit slices, the
         --  assignment can be performed directly.
      end if;

      --  We certainly must use a loop for change of representation
      --  and also we use the operand of the conversion on the right
      --  hand side as the effective right hand side (the component
      --  types must match in this situation).

      if Crep then
         Act_Rhs := Get_Referenced_Object (Rhs);
         R_Type  := Get_Actual_Subtype (Act_Rhs);
         Loop_Required := True;

      --  We require a loop if the left side is possibly bit unaligned

      elsif Possible_Bit_Aligned_Component (Lhs)
              or else
            Possible_Bit_Aligned_Component (Rhs)
      then
         Loop_Required := True;

      --  Arrays with controlled components are expanded into a loop
      --  to force calls to adjust at the component level.

      elsif Has_Controlled_Component (L_Type) then
         Loop_Required := True;

         --  If object is atomic, we cannot tolerate a loop

      elsif Is_Atomic_Object (Act_Lhs)
              or else
            Is_Atomic_Object (Act_Rhs)
      then
         return;

      --  Loop is required if we have atomic components since we have to
      --  be sure to do any accesses on an element by element basis.

      elsif Has_Atomic_Components (L_Type)
        or else Has_Atomic_Components (R_Type)
        or else Is_Atomic (Component_Type (L_Type))
        or else Is_Atomic (Component_Type (R_Type))
      then
         Loop_Required := True;

      --  Case where no slice is involved

      elsif not L_Slice and not R_Slice then

         --  The following code deals with the case of unconstrained bit
         --  packed arrays. The problem is that the template for such
         --  arrays contains the bounds of the actual source level array,

         --  But the copy of an entire array requires the bounds of the
         --  underlying array. It would be nice if the back end could take
         --  care of this, but right now it does not know how, so if we
         --  have such a type, then we expand out into a loop, which is
         --  inefficient but works correctly. If we don't do this, we
         --  get the wrong length computed for the array to be moved.
         --  The two cases we need to worry about are:

         --  Explicit deference of an unconstrained packed array type as
         --  in the following example:

         --    procedure C52 is
         --       type BITS is array(INTEGER range <>) of BOOLEAN;
         --       pragma PACK(BITS);
         --       type A is access BITS;
         --       P1,P2 : A;
         --    begin
         --       P1 := new BITS (1 .. 65_535);
         --       P2 := new BITS (1 .. 65_535);
         --       P2.ALL := P1.ALL;
         --    end C52;

         --  A formal parameter reference with an unconstrained bit
         --  array type is the other case we need to worry about (here
         --  we assume the same BITS type declared above):

         --    procedure Write_All (File : out BITS; Contents : BITS);
         --    begin
         --       File.Storage := Contents;
         --    end Write_All;

         --  We expand to a loop in either of these two cases

         --  Question for future thought. Another potentially more efficient
         --  approach would be to create the actual subtype, and then do an
         --  unchecked conversion to this actual subtype ???

         Check_Unconstrained_Bit_Packed_Array : declare

            function Is_UBPA_Reference (Opnd : Node_Id) return Boolean;
            --  Function to perform required test for the first case,
            --  above (dereference of an unconstrained bit packed array)

            -----------------------
            -- Is_UBPA_Reference --
            -----------------------

            function Is_UBPA_Reference (Opnd : Node_Id) return Boolean is
               Typ      : constant Entity_Id := Underlying_Type (Etype (Opnd));
               P_Type   : Entity_Id;
               Des_Type : Entity_Id;

            begin
               if Present (Packed_Array_Type (Typ))
                 and then Is_Array_Type (Packed_Array_Type (Typ))
                 and then not Is_Constrained (Packed_Array_Type (Typ))
               then
                  return True;

               elsif Nkind (Opnd) = N_Explicit_Dereference then
                  P_Type := Underlying_Type (Etype (Prefix (Opnd)));

                  if not Is_Access_Type (P_Type) then
                     return False;

                  else
                     Des_Type := Designated_Type (P_Type);
                     return
                       Is_Bit_Packed_Array (Des_Type)
                         and then not Is_Constrained (Des_Type);
                  end if;

               else
                  return False;
               end if;
            end Is_UBPA_Reference;

         --  Start of processing for Check_Unconstrained_Bit_Packed_Array

         begin
            if Is_UBPA_Reference (Lhs)
                 or else
               Is_UBPA_Reference (Rhs)
            then
               Loop_Required := True;

            --  Here if we do not have the case of a reference to a bit
            --  packed unconstrained array case. In this case gigi can
            --  most certainly handle the assignment if a forwards move
            --  is allowed.

            --  (could it handle the backwards case also???)

            elsif Forwards_OK (N) then
               return;
            end if;
         end Check_Unconstrained_Bit_Packed_Array;

      --  The back end can always handle the assignment if the right side is a
      --  string literal (note that overlap is definitely impossible in this
      --  case). If the type is packed, a string literal is always converted
      --  into aggregate, except in the case of a null slice, for which no
      --  aggregate can be written. In that case, rewrite the assignment as a
      --  null statement, a length check has already been emitted to verify
      --  that the range of the left-hand side is empty.

      --  Note that this code is not executed if we had an assignment of
      --  a string literal to a non-bit aligned component of a record, a
      --  case which cannot be handled by the backend

      elsif Nkind (Rhs) = N_String_Literal then
         if String_Length (Strval (Rhs)) = 0
           and then Is_Bit_Packed_Array (L_Type)
         then
            Rewrite (N, Make_Null_Statement (Loc));
            Analyze (N);
         end if;

         return;

      --  If either operand is bit packed, then we need a loop, since we
      --  can't be sure that the slice is byte aligned. Similarly, if either
      --  operand is a possibly unaligned slice, then we need a loop (since
      --  the back end cannot handle unaligned slices).

      elsif Is_Bit_Packed_Array (L_Type)
        or else Is_Bit_Packed_Array (R_Type)
        or else Is_Possibly_Unaligned_Slice (Lhs)
        or else Is_Possibly_Unaligned_Slice (Rhs)
      then
         Loop_Required := True;

      --  If we are not bit-packed, and we have only one slice, then no
      --  overlap is possible except in the parameter case, so we can let
      --  the back end handle things.

      elsif not (L_Slice and R_Slice) then
         if Forwards_OK (N) then
            return;
         end if;
      end if;

      --  If the right-hand side is a string literal, introduce a temporary
      --  for it, for use in the generated loop that will follow.

      if Nkind (Rhs) = N_String_Literal then
         declare
            Temp : constant Entity_Id :=
                     Make_Defining_Identifier (Loc, New_Internal_Name ('T'));
            Decl : Node_Id;

         begin
            Decl :=
              Make_Object_Declaration (Loc,
                 Defining_Identifier => Temp,
                 Object_Definition => New_Occurrence_Of (L_Type, Loc),
                 Expression => Relocate_Node (Rhs));

            Insert_Action (N, Decl);
            Rewrite (Rhs, New_Occurrence_Of (Temp, Loc));
            R_Type := Etype (Temp);
         end;
      end if;

      --  Come here to complete the analysis

      --    Loop_Required: Set to True if we know that a loop is required
      --                   regardless of overlap considerations.

      --    Forwards_OK:   Set to False if we already know that a forwards
      --                   move is not safe, else set to True.

      --    Backwards_OK:  Set to False if we already know that a backwards
      --                   move is not safe, else set to True

      --  Our task at this stage is to complete the overlap analysis, which
      --  can result in possibly setting Forwards_OK or Backwards_OK to
      --  False, and then generating the final code, either by deciding
      --  that it is OK after all to let Gigi handle it, or by generating
      --  appropriate code in the front end.

      declare
         L_Index_Typ : constant Node_Id := Etype (First_Index (L_Type));
         R_Index_Typ : constant Node_Id := Etype (First_Index (R_Type));

         Left_Lo  : constant Node_Id := Type_Low_Bound  (L_Index_Typ);
         Left_Hi  : constant Node_Id := Type_High_Bound (L_Index_Typ);
         Right_Lo : constant Node_Id := Type_Low_Bound  (R_Index_Typ);
         Right_Hi : constant Node_Id := Type_High_Bound (R_Index_Typ);

         Act_L_Array : Node_Id;
         Act_R_Array : Node_Id;

         Cleft_Lo  : Node_Id;
         Cright_Lo : Node_Id;
         Condition : Node_Id;

         Cresult : Compare_Result;

      begin
         --  Get the expressions for the arrays. If we are dealing with a
         --  private type, then convert to the underlying type. We can do
         --  direct assignments to an array that is a private type, but
         --  we cannot assign to elements of the array without this extra
         --  unchecked conversion.

         if Nkind (Act_Lhs) = N_Slice then
            Larray := Prefix (Act_Lhs);
         else
            Larray := Act_Lhs;

            if Is_Private_Type (Etype (Larray)) then
               Larray :=
                 Unchecked_Convert_To
                   (Underlying_Type (Etype (Larray)), Larray);
            end if;
         end if;

         if Nkind (Act_Rhs) = N_Slice then
            Rarray := Prefix (Act_Rhs);
         else
            Rarray := Act_Rhs;

            if Is_Private_Type (Etype (Rarray)) then
               Rarray :=
                 Unchecked_Convert_To
                   (Underlying_Type (Etype (Rarray)), Rarray);
            end if;
         end if;

         --  If both sides are slices, we must figure out whether
         --  it is safe to do the move in one direction or the other
         --  It is always safe if there is a change of representation
         --  since obviously two arrays with different representations
         --  cannot possibly overlap.

         if (not Crep) and L_Slice and R_Slice then
            Act_L_Array := Get_Referenced_Object (Prefix (Act_Lhs));
            Act_R_Array := Get_Referenced_Object (Prefix (Act_Rhs));

            --  If both left and right hand arrays are entity names, and
            --  refer to different entities, then we know that the move
            --  is safe (the two storage areas are completely disjoint).

            if Is_Entity_Name (Act_L_Array)
              and then Is_Entity_Name (Act_R_Array)
              and then Entity (Act_L_Array) /= Entity (Act_R_Array)
            then
               null;

            --  Otherwise, we assume the worst, which is that the two
            --  arrays are the same array. There is no need to check if
            --  we know that is the case, because if we don't know it,
            --  we still have to assume it!

            --  Generally if the same array is involved, then we have
            --  an overlapping case. We will have to really assume the
            --  worst (i.e. set neither of the OK flags) unless we can
            --  determine the lower or upper bounds at compile time and
            --  compare them.

            else
               Cresult := Compile_Time_Compare (Left_Lo, Right_Lo);

               if Cresult = Unknown then
                  Cresult := Compile_Time_Compare (Left_Hi, Right_Hi);
               end if;

               case Cresult is
                  when LT | LE | EQ => Set_Backwards_OK (N, False);
                  when GT | GE      => Set_Forwards_OK  (N, False);
                  when NE | Unknown => Set_Backwards_OK (N, False);
                                       Set_Forwards_OK  (N, False);
               end case;
            end if;
         end if;

         --  If after that analysis, Forwards_OK is still True, and
         --  Loop_Required is False, meaning that we have not discovered
         --  some non-overlap reason for requiring a loop, then we can
         --  still let gigi handle it.

         if not Loop_Required then
            if Forwards_OK (N) then
               return;
            else
               null;
               --  Here is where a memmove would be appropriate ???
            end if;
         end if;

         --  At this stage we have to generate an explicit loop, and
         --  we have the following cases:

         --  Forwards_OK = True

         --    Rnn : right_index := right_index'First;
         --    for Lnn in left-index loop
         --       left (Lnn) := right (Rnn);
         --       Rnn := right_index'Succ (Rnn);
         --    end loop;

         --    Note: the above code MUST be analyzed with checks off,
         --    because otherwise the Succ could overflow. But in any
         --    case this is more efficient!

         --  Forwards_OK = False, Backwards_OK = True

         --    Rnn : right_index := right_index'Last;
         --    for Lnn in reverse left-index loop
         --       left (Lnn) := right (Rnn);
         --       Rnn := right_index'Pred (Rnn);
         --    end loop;

         --    Note: the above code MUST be analyzed with checks off,
         --    because otherwise the Pred could overflow. But in any
         --    case this is more efficient!

         --  Forwards_OK = Backwards_OK = False

         --    This only happens if we have the same array on each side. It is
         --    possible to create situations using overlays that violate this,
         --    but we simply do not promise to get this "right" in this case.

         --    There are two possible subcases. If the No_Implicit_Conditionals
         --    restriction is set, then we generate the following code:

         --      declare
         --        T : constant <operand-type> := rhs;
         --      begin
         --        lhs := T;
         --      end;

         --    If implicit conditionals are permitted, then we generate:

         --      if Left_Lo <= Right_Lo then
         --         <code for Forwards_OK = True above>
         --      else
         --         <code for Backwards_OK = True above>
         --      end if;

         --  Cases where either Forwards_OK or Backwards_OK is true

         if Forwards_OK (N) or else Backwards_OK (N) then
            if Controlled_Type (Component_Type (L_Type))
              and then Base_Type (L_Type) = Base_Type (R_Type)
              and then Ndim = 1
              and then not No_Ctrl_Actions (N)
            then
               declare
                  Proc : constant Entity_Id :=
                           TSS (Base_Type (L_Type), TSS_Slice_Assign);
                  Actuals : List_Id;

               begin
                  Apply_Dereference (Larray);
                  Apply_Dereference (Rarray);
                  Actuals := New_List (
                    Duplicate_Subexpr (Larray,   Name_Req => True),
                    Duplicate_Subexpr (Rarray,   Name_Req => True),
                    Duplicate_Subexpr (Left_Lo,  Name_Req => True),
                    Duplicate_Subexpr (Left_Hi,  Name_Req => True),
                    Duplicate_Subexpr (Right_Lo, Name_Req => True),
                    Duplicate_Subexpr (Right_Hi, Name_Req => True));

                  Append_To (Actuals,
                    New_Occurrence_Of (
                      Boolean_Literals (not Forwards_OK (N)), Loc));

                  Rewrite (N,
                    Make_Procedure_Call_Statement (Loc,
                      Name => New_Reference_To (Proc, Loc),
                      Parameter_Associations => Actuals));
               end;

            else
               Rewrite (N,
                 Expand_Assign_Array_Loop
                   (N, Larray, Rarray, L_Type, R_Type, Ndim,
                    Rev => not Forwards_OK (N)));
            end if;

         --  Case of both are false with No_Implicit_Conditionals

         elsif Restriction_Active (No_Implicit_Conditionals) then
            declare
                  T : constant Entity_Id :=
                        Make_Defining_Identifier (Loc, Chars => Name_T);

            begin
               Rewrite (N,
                 Make_Block_Statement (Loc,
                  Declarations => New_List (
                    Make_Object_Declaration (Loc,
                      Defining_Identifier => T,
                      Constant_Present  => True,
                      Object_Definition =>
                        New_Occurrence_Of (Etype (Rhs), Loc),
                      Expression        => Relocate_Node (Rhs))),

                    Handled_Statement_Sequence =>
                      Make_Handled_Sequence_Of_Statements (Loc,
                        Statements => New_List (
                          Make_Assignment_Statement (Loc,
                            Name       => Relocate_Node (Lhs),
                            Expression => New_Occurrence_Of (T, Loc))))));
            end;

         --  Case of both are false with implicit conditionals allowed

         else
            --  Before we generate this code, we must ensure that the
            --  left and right side array types are defined. They may
            --  be itypes, and we cannot let them be defined inside the
            --  if, since the first use in the then may not be executed.

            Ensure_Defined (L_Type, N);
            Ensure_Defined (R_Type, N);

            --  We normally compare addresses to find out which way round
            --  to do the loop, since this is realiable, and handles the
            --  cases of parameters, conversions etc. But we can't do that
            --  in the bit packed case or the Java VM case, because addresses
            --  don't work there.

            if not Is_Bit_Packed_Array (L_Type) and then not Java_VM then
               Condition :=
                 Make_Op_Le (Loc,
                   Left_Opnd =>
                     Unchecked_Convert_To (RTE (RE_Integer_Address),
                       Make_Attribute_Reference (Loc,
                         Prefix =>
                           Make_Indexed_Component (Loc,
                             Prefix =>
                               Duplicate_Subexpr_Move_Checks (Larray, True),
                             Expressions => New_List (
                               Make_Attribute_Reference (Loc,
                                 Prefix =>
                                   New_Reference_To
                                     (L_Index_Typ, Loc),
                                 Attribute_Name => Name_First))),
                         Attribute_Name => Name_Address)),

                   Right_Opnd =>
                     Unchecked_Convert_To (RTE (RE_Integer_Address),
                       Make_Attribute_Reference (Loc,
                         Prefix =>
                           Make_Indexed_Component (Loc,
                             Prefix =>
                               Duplicate_Subexpr_Move_Checks (Rarray, True),
                             Expressions => New_List (
                               Make_Attribute_Reference (Loc,
                                 Prefix =>
                                   New_Reference_To
                                     (R_Index_Typ, Loc),
                                 Attribute_Name => Name_First))),
                         Attribute_Name => Name_Address)));

            --  For the bit packed and Java VM cases we use the bounds.
            --  That's OK, because we don't have to worry about parameters,
            --  since they cannot cause overlap. Perhaps we should worry
            --  about weird slice conversions ???

            else
               --  Copy the bounds and reset the Analyzed flag, because the
               --  bounds of the index type itself may be universal, and must
               --  must be reaanalyzed to acquire the proper type for Gigi.

               Cleft_Lo  := New_Copy_Tree (Left_Lo);
               Cright_Lo := New_Copy_Tree (Right_Lo);
               Set_Analyzed (Cleft_Lo, False);
               Set_Analyzed (Cright_Lo, False);

               Condition :=
                 Make_Op_Le (Loc,
                   Left_Opnd  => Cleft_Lo,
                   Right_Opnd => Cright_Lo);
            end if;

            if Controlled_Type (Component_Type (L_Type))
              and then Base_Type (L_Type) = Base_Type (R_Type)
              and then Ndim = 1
              and then not No_Ctrl_Actions (N)
            then

               --  Call TSS procedure for array assignment, passing the
               --  the explicit bounds of right and left hand sides.

               declare
                  Proc    : constant Node_Id :=
                              TSS (Base_Type (L_Type), TSS_Slice_Assign);
                  Actuals : List_Id;

               begin
                  Apply_Dereference (Larray);
                  Apply_Dereference (Rarray);
                  Actuals := New_List (
                    Duplicate_Subexpr (Larray,   Name_Req => True),
                    Duplicate_Subexpr (Rarray,   Name_Req => True),
                    Duplicate_Subexpr (Left_Lo,  Name_Req => True),
                    Duplicate_Subexpr (Left_Hi,  Name_Req => True),
                    Duplicate_Subexpr (Right_Lo, Name_Req => True),
                    Duplicate_Subexpr (Right_Hi, Name_Req => True));

                  Append_To (Actuals,
                     Make_Op_Not (Loc,
                       Right_Opnd => Condition));

                  Rewrite (N,
                    Make_Procedure_Call_Statement (Loc,
                      Name => New_Reference_To (Proc, Loc),
                      Parameter_Associations => Actuals));
               end;

            else
               Rewrite (N,
                 Make_Implicit_If_Statement (N,
                   Condition => Condition,

                   Then_Statements => New_List (
                     Expand_Assign_Array_Loop
                      (N, Larray, Rarray, L_Type, R_Type, Ndim,
                       Rev => False)),

                   Else_Statements => New_List (
                     Expand_Assign_Array_Loop
                      (N, Larray, Rarray, L_Type, R_Type, Ndim,
                       Rev => True))));
            end if;
         end if;

         Analyze (N, Suppress => All_Checks);
      end;

   exception
      when RE_Not_Available =>
         return;
   end Expand_Assign_Array;

   ------------------------------
   -- Expand_Assign_Array_Loop --
   ------------------------------

   --  The following is an example of the loop generated for the case of
   --  a two-dimensional array:

   --    declare
   --       R2b : Tm1X1 := 1;
   --    begin
   --       for L1b in 1 .. 100 loop
   --          declare
   --             R4b : Tm1X2 := 1;
   --          begin
   --             for L3b in 1 .. 100 loop
   --                vm1 (L1b, L3b) := vm2 (R2b, R4b);
   --                R4b := Tm1X2'succ(R4b);
   --             end loop;
   --          end;
   --          R2b := Tm1X1'succ(R2b);
   --       end loop;
   --    end;

   --  Here Rev is False, and Tm1Xn are the subscript types for the right
   --  hand side. The declarations of R2b and R4b are inserted before the
   --  original assignment statement.

   function Expand_Assign_Array_Loop
     (N      : Node_Id;
      Larray : Entity_Id;
      Rarray : Entity_Id;
      L_Type : Entity_Id;
      R_Type : Entity_Id;
      Ndim   : Pos;
      Rev    : Boolean) return Node_Id
   is
      Loc  : constant Source_Ptr := Sloc (N);

      Lnn : array (1 .. Ndim) of Entity_Id;
      Rnn : array (1 .. Ndim) of Entity_Id;
      --  Entities used as subscripts on left and right sides

      L_Index_Type : array (1 .. Ndim) of Entity_Id;
      R_Index_Type : array (1 .. Ndim) of Entity_Id;
      --  Left and right index types

      Assign : Node_Id;

      F_Or_L : Name_Id;
      S_Or_P : Name_Id;

   begin
      if Rev then
         F_Or_L := Name_Last;
         S_Or_P := Name_Pred;
      else
         F_Or_L := Name_First;
         S_Or_P := Name_Succ;
      end if;

      --  Setup index types and subscript entities

      declare
         L_Index : Node_Id;
         R_Index : Node_Id;

      begin
         L_Index := First_Index (L_Type);
         R_Index := First_Index (R_Type);

         for J in 1 .. Ndim loop
            Lnn (J) :=
              Make_Defining_Identifier (Loc,
                Chars => New_Internal_Name ('L'));

            Rnn (J) :=
              Make_Defining_Identifier (Loc,
                Chars => New_Internal_Name ('R'));

            L_Index_Type (J) := Etype (L_Index);
            R_Index_Type (J) := Etype (R_Index);

            Next_Index (L_Index);
            Next_Index (R_Index);
         end loop;
      end;

      --  Now construct the assignment statement

      declare
         ExprL : constant List_Id := New_List;
         ExprR : constant List_Id := New_List;

      begin
         for J in 1 .. Ndim loop
            Append_To (ExprL, New_Occurrence_Of (Lnn (J), Loc));
            Append_To (ExprR, New_Occurrence_Of (Rnn (J), Loc));
         end loop;

         Assign :=
           Make_Assignment_Statement (Loc,
             Name =>
               Make_Indexed_Component (Loc,
                 Prefix      => Duplicate_Subexpr (Larray, Name_Req => True),
                 Expressions => ExprL),
             Expression =>
               Make_Indexed_Component (Loc,
                 Prefix      => Duplicate_Subexpr (Rarray, Name_Req => True),
                 Expressions => ExprR));

         --  We set assignment OK, since there are some cases, e.g. in object
         --  declarations, where we are actually assigning into a constant.
         --  If there really is an illegality, it was caught long before now,
         --  and was flagged when the original assignment was analyzed.

         Set_Assignment_OK (Name (Assign));

         --  Propagate the No_Ctrl_Actions flag to individual assignments

         Set_No_Ctrl_Actions (Assign, No_Ctrl_Actions (N));
      end;

      --  Now construct the loop from the inside out, with the last subscript
      --  varying most rapidly. Note that Assign is first the raw assignment
      --  statement, and then subsequently the loop that wraps it up.

      for J in reverse 1 .. Ndim loop
         Assign :=
           Make_Block_Statement (Loc,
             Declarations => New_List (
              Make_Object_Declaration (Loc,
                Defining_Identifier => Rnn (J),
                Object_Definition =>
                  New_Occurrence_Of (R_Index_Type (J), Loc),
                Expression =>
                  Make_Attribute_Reference (Loc,
                    Prefix => New_Occurrence_Of (R_Index_Type (J), Loc),
                    Attribute_Name => F_Or_L))),

           Handled_Statement_Sequence =>
             Make_Handled_Sequence_Of_Statements (Loc,
               Statements => New_List (
                 Make_Implicit_Loop_Statement (N,
                   Iteration_Scheme =>
                     Make_Iteration_Scheme (Loc,
                       Loop_Parameter_Specification =>
                         Make_Loop_Parameter_Specification (Loc,
                           Defining_Identifier => Lnn (J),
                           Reverse_Present => Rev,
                           Discrete_Subtype_Definition =>
                             New_Reference_To (L_Index_Type (J), Loc))),

                   Statements => New_List (
                     Assign,

                     Make_Assignment_Statement (Loc,
                       Name => New_Occurrence_Of (Rnn (J), Loc),
                       Expression =>
                         Make_Attribute_Reference (Loc,
                           Prefix =>
                             New_Occurrence_Of (R_Index_Type (J), Loc),
                           Attribute_Name => S_Or_P,
                           Expressions => New_List (
                             New_Occurrence_Of (Rnn (J), Loc)))))))));
      end loop;

      return Assign;
   end Expand_Assign_Array_Loop;

   --------------------------
   -- Expand_Assign_Record --
   --------------------------

   --  The only processing required is in the change of representation
   --  case, where we must expand the assignment to a series of field
   --  by field assignments.

   procedure Expand_Assign_Record (N : Node_Id) is
      Lhs : constant Node_Id := Name (N);
      Rhs : Node_Id          := Expression (N);

   begin
      --  If change of representation, then extract the real right hand
      --  side from the type conversion, and proceed with component-wise
      --  assignment, since the two types are not the same as far as the
      --  back end is concerned.

      if Change_Of_Representation (N) then
         Rhs := Expression (Rhs);

      --  If this may be a case of a large bit aligned component, then
      --  proceed with component-wise assignment, to avoid possible
      --  clobbering of other components sharing bits in the first or
      --  last byte of the component to be assigned.

      elsif Possible_Bit_Aligned_Component (Lhs)
              or
            Possible_Bit_Aligned_Component (Rhs)
      then
         null;

      --  If neither condition met, then nothing special to do, the back end
      --  can handle assignment of the entire component as a single entity.

      else
         return;
      end if;

      --  At this stage we know that we must do a component wise assignment

      declare
         Loc   : constant Source_Ptr := Sloc (N);
         R_Typ : constant Entity_Id  := Base_Type (Etype (Rhs));
         L_Typ : constant Entity_Id  := Base_Type (Etype (Lhs));
         Decl  : constant Node_Id    := Declaration_Node (R_Typ);
         RDef  : Node_Id;
         F     : Entity_Id;

         function Find_Component
           (Typ  : Entity_Id;
            Comp : Entity_Id) return Entity_Id;
         --  Find the component with the given name in the underlying record
         --  declaration for Typ. We need to use the actual entity because
         --  the type may be private and resolution by identifier alone would
         --  fail.

         function Make_Component_List_Assign
           (CL  : Node_Id;
            U_U : Boolean := False) return List_Id;
         --  Returns a sequence of statements to assign the components that
         --  are referenced in the given component list. The flag U_U is
         --  used to force the usage of the inferred value of the variant
         --  part expression as the switch for the generated case statement.

         function Make_Field_Assign
           (C : Entity_Id;
            U_U : Boolean := False) return Node_Id;
         --  Given C, the entity for a discriminant or component, build an
         --  assignment for the corresponding field values. The flag U_U
         --  signals the presence of an Unchecked_Union and forces the usage
         --  of the inferred discriminant value of C as the right hand side
         --  of the assignment.

         function Make_Field_Assigns (CI : List_Id) return List_Id;
         --  Given CI, a component items list, construct series of statements
         --  for fieldwise assignment of the corresponding components.

         --------------------
         -- Find_Component --
         --------------------

         function Find_Component
           (Typ  : Entity_Id;
            Comp : Entity_Id) return Entity_Id
         is
            Utyp : constant Entity_Id := Underlying_Type (Typ);
            C    : Entity_Id;

         begin
            C := First_Entity (Utyp);

            while Present (C) loop
               if Chars (C) = Chars (Comp) then
                  return C;
               end if;
               Next_Entity (C);
            end loop;

            raise Program_Error;
         end Find_Component;

         --------------------------------
         -- Make_Component_List_Assign --
         --------------------------------

         function Make_Component_List_Assign
           (CL  : Node_Id;
            U_U : Boolean := False) return List_Id
         is
            CI : constant List_Id := Component_Items (CL);
            VP : constant Node_Id := Variant_Part (CL);

            Alts   : List_Id;
            DC     : Node_Id;
            DCH    : List_Id;
            Expr   : Node_Id;
            Result : List_Id;
            V      : Node_Id;

         begin
            Result := Make_Field_Assigns (CI);

            if Present (VP) then

               V := First_Non_Pragma (Variants (VP));
               Alts := New_List;
               while Present (V) loop

                  DCH := New_List;
                  DC := First (Discrete_Choices (V));
                  while Present (DC) loop
                     Append_To (DCH, New_Copy_Tree (DC));
                     Next (DC);
                  end loop;

                  Append_To (Alts,
                    Make_Case_Statement_Alternative (Loc,
                      Discrete_Choices => DCH,
                      Statements =>
                        Make_Component_List_Assign (Component_List (V))));
                  Next_Non_Pragma (V);
               end loop;

               --  If we have an Unchecked_Union, use the value of the inferred
               --  discriminant of the variant part expression as the switch
               --  for the case statement. The case statement may later be
               --  folded.

               if U_U then
                  Expr :=
                    New_Copy (Get_Discriminant_Value (
                      Entity (Name (VP)),
                      Etype (Rhs),
                      Discriminant_Constraint (Etype (Rhs))));
               else
                  Expr :=
                    Make_Selected_Component (Loc,
                      Prefix => Duplicate_Subexpr (Rhs),
                      Selector_Name =>
                        Make_Identifier (Loc, Chars (Name (VP))));
               end if;

               Append_To (Result,
                 Make_Case_Statement (Loc,
                   Expression => Expr,
                   Alternatives => Alts));
            end if;

            return Result;
         end Make_Component_List_Assign;

         -----------------------
         -- Make_Field_Assign --
         -----------------------

         function Make_Field_Assign
           (C : Entity_Id;
            U_U : Boolean := False) return Node_Id
         is
            A    : Node_Id;
            Expr : Node_Id;

         begin
            --  In the case of an Unchecked_Union, use the discriminant
            --  constraint value as on the right hand side of the assignment.

            if U_U then
               Expr :=
                 New_Copy (Get_Discriminant_Value (C,
                   Etype (Rhs),
                   Discriminant_Constraint (Etype (Rhs))));
            else
               Expr :=
                 Make_Selected_Component (Loc,
                   Prefix => Duplicate_Subexpr (Rhs),
                   Selector_Name => New_Occurrence_Of (C, Loc));
            end if;

            A :=
              Make_Assignment_Statement (Loc,
                Name =>
                  Make_Selected_Component (Loc,
                    Prefix => Duplicate_Subexpr (Lhs),
                    Selector_Name =>
                      New_Occurrence_Of (Find_Component (L_Typ, C), Loc)),
                Expression => Expr);

            --  Set Assignment_OK, so discriminants can be assigned

            Set_Assignment_OK (Name (A), True);
            return A;
         end Make_Field_Assign;

         ------------------------
         -- Make_Field_Assigns --
         ------------------------

         function Make_Field_Assigns (CI : List_Id) return List_Id is
            Item   : Node_Id;
            Result : List_Id;

         begin
            Item := First (CI);
            Result := New_List;
            while Present (Item) loop
               if Nkind (Item) = N_Component_Declaration then
                  Append_To
                    (Result, Make_Field_Assign (Defining_Identifier (Item)));
               end if;

               Next (Item);
            end loop;

            return Result;
         end Make_Field_Assigns;

      --  Start of processing for Expand_Assign_Record

      begin
         --  Note that we use the base types for this processing. This results
         --  in some extra work in the constrained case, but the change of
         --  representation case is so unusual that it is not worth the effort.

         --  First copy the discriminants. This is done unconditionally. It
         --  is required in the unconstrained left side case, and also in the
         --  case where this assignment was constructed during the expansion
         --  of a type conversion (since initialization of discriminants is
         --  suppressed in this case). It is unnecessary but harmless in
         --  other cases.

         if Has_Discriminants (L_Typ) then
            F := First_Discriminant (R_Typ);
            while Present (F) loop

               if Is_Unchecked_Union (Base_Type (R_Typ)) then
                  Insert_Action (N, Make_Field_Assign (F, True));
               else
                  Insert_Action (N, Make_Field_Assign (F));
               end if;

               Next_Discriminant (F);
            end loop;
         end if;

         --  We know the underlying type is a record, but its current view
         --  may be private. We must retrieve the usable record declaration.

         if Nkind (Decl) = N_Private_Type_Declaration
           and then Present (Full_View (R_Typ))
         then
            RDef := Type_Definition (Declaration_Node (Full_View (R_Typ)));
         else
            RDef := Type_Definition (Decl);
         end if;

         if Nkind (RDef) = N_Record_Definition
           and then Present (Component_List (RDef))
         then

            if Is_Unchecked_Union (R_Typ) then
               Insert_Actions (N,
                 Make_Component_List_Assign (Component_List (RDef), True));
            else
               Insert_Actions
                 (N, Make_Component_List_Assign (Component_List (RDef)));
            end if;

            Rewrite (N, Make_Null_Statement (Loc));
         end if;

      end;
   end Expand_Assign_Record;

   -----------------------------------
   -- Expand_N_Assignment_Statement --
   -----------------------------------

   --  This procedure implements various cases where an assignment statement
   --  cannot just be passed on to the back end in untransformed state.

   procedure Expand_N_Assignment_Statement (N : Node_Id) is
      Loc  : constant Source_Ptr := Sloc (N);
      Lhs  : constant Node_Id    := Name (N);
      Rhs  : constant Node_Id    := Expression (N);
      Typ  : constant Entity_Id  := Underlying_Type (Etype (Lhs));
      Exp  : Node_Id;

   begin
      --  Ada 2005 (AI-327): Handle assignment to priority of protected object

<<<<<<< HEAD
      --  Rewrite an assignment to X'Priority into a run-time call.
=======
      --  Rewrite an assignment to X'Priority into a run-time call
>>>>>>> 1177f497

      --   For example:         X'Priority := New_Prio_Expr;
      --   ...is expanded into  Set_Ceiling (X._Object, New_Prio_Expr);

      --  Note that although X'Priority is notionally an object, it is quite
      --  deliberately not defined as an aliased object in the RM. This means
      --  that it works fine to rewrite it as a call, without having to worry
      --  about complications that would other arise from X'Priority'Access,
      --  which is illegal, because of the lack of aliasing.

      if Ada_Version >= Ada_05 then
         declare
            Call           : Node_Id;
            Conctyp        : Entity_Id;
            Ent            : Entity_Id;
            Object_Parm    : Node_Id;
            Subprg         : Entity_Id;
            RT_Subprg_Name : Node_Id;

         begin
            --  Handle chains of renamings

            Ent := Name (N);
            while Nkind (Ent) in N_Has_Entity
              and then Present (Entity (Ent))
              and then Present (Renamed_Object (Entity (Ent)))
            loop
               Ent := Renamed_Object (Entity (Ent));
            end loop;

            --  The attribute Priority applied to protected objects has been
            --  previously expanded into calls to the Get_Ceiling run-time
            --  subprogram.

            if Nkind (Ent) = N_Function_Call
              and then (Entity (Name (Ent)) = RTE (RE_Get_Ceiling)
                          or else
                        Entity (Name (Ent)) = RTE (RO_PE_Get_Ceiling))
            then
               --  Look for the enclosing concurrent type

               Conctyp := Current_Scope;
               while not Is_Concurrent_Type (Conctyp) loop
                  Conctyp := Scope (Conctyp);
               end loop;

               pragma Assert (Is_Protected_Type (Conctyp));

               --  Generate the first actual of the call

               Subprg := Current_Scope;
               while not Present (Protected_Body_Subprogram (Subprg)) loop
                  Subprg := Scope (Subprg);
               end loop;

               Object_Parm :=
                 Make_Attribute_Reference (Loc,
                   Prefix =>
                     Make_Selected_Component (Loc,
                       Prefix => New_Reference_To
                                   (First_Entity
                                     (Protected_Body_Subprogram (Subprg)),
                                    Loc),
                     Selector_Name =>
                       Make_Identifier (Loc, Name_uObject)),
                   Attribute_Name => Name_Unchecked_Access);

               --  Select the appropriate run-time call

               if Number_Entries (Conctyp) = 0 then
                  RT_Subprg_Name :=
                    New_Reference_To (RTE (RE_Set_Ceiling), Loc);
               else
                  RT_Subprg_Name :=
                    New_Reference_To (RTE (RO_PE_Set_Ceiling), Loc);
               end if;

               Call :=
                 Make_Procedure_Call_Statement (Loc,
                   Name => RT_Subprg_Name,
                   Parameter_Associations =>
                     New_List (Object_Parm,
                               Relocate_Node (Expression (N))));

               Rewrite (N, Call);
               Analyze (N);
               return;
            end if;
         end;
      end if;

      --  First deal with generation of range check if required. For now we do
      --  this only for discrete types.

      if Do_Range_Check (Rhs)
        and then Is_Discrete_Type (Typ)
      then
         Set_Do_Range_Check (Rhs, False);
         Generate_Range_Check (Rhs, Typ, CE_Range_Check_Failed);
      end if;

      --  Check for a special case where a high level transformation is
      --  required. If we have either of:

      --    P.field := rhs;
      --    P (sub) := rhs;

      --  where P is a reference to a bit packed array, then we have to unwind
      --  the assignment. The exact meaning of being a reference to a bit
      --  packed array is as follows:

      --    An indexed component whose prefix is a bit packed array is a
      --     reference to a bit packed array.

      --    An indexed component or selected component whose prefix is a
      --     reference to a bit packed array is itself a reference ot a
      --     bit packed array.

      --  The required transformation is

      --     Tnn : prefix_type := P;
      --     Tnn.field := rhs;
      --     P := Tnn;

      --  or

      --     Tnn : prefix_type := P;
      --     Tnn (subscr) := rhs;
      --     P := Tnn;

      --  Since P is going to be evaluated more than once, any subscripts
      --  in P must have their evaluation forced.

      if (Nkind (Lhs) = N_Indexed_Component
           or else
          Nkind (Lhs) = N_Selected_Component)
        and then Is_Ref_To_Bit_Packed_Array (Prefix (Lhs))
      then
         declare
            BPAR_Expr : constant Node_Id   := Relocate_Node (Prefix (Lhs));
            BPAR_Typ  : constant Entity_Id := Etype (BPAR_Expr);
            Tnn       : constant Entity_Id :=
                          Make_Defining_Identifier (Loc,
                            Chars => New_Internal_Name ('T'));

         begin
            --  Insert the post assignment first, because we want to copy
            --  the BPAR_Expr tree before it gets analyzed in the context
            --  of the pre assignment. Note that we do not analyze the
            --  post assignment yet (we cannot till we have completed the
            --  analysis of the pre assignment). As usual, the analysis
            --  of this post assignment will happen on its own when we
            --  "run into" it after finishing the current assignment.

            Insert_After (N,
              Make_Assignment_Statement (Loc,
                Name       => New_Copy_Tree (BPAR_Expr),
                Expression => New_Occurrence_Of (Tnn, Loc)));

            --  At this stage BPAR_Expr is a reference to a bit packed
            --  array where the reference was not expanded in the original
            --  tree, since it was on the left side of an assignment. But
            --  in the pre-assignment statement (the object definition),
            --  BPAR_Expr will end up on the right hand side, and must be
            --  reexpanded. To achieve this, we reset the analyzed flag
            --  of all selected and indexed components down to the actual
            --  indexed component for the packed array.

            Exp := BPAR_Expr;
            loop
               Set_Analyzed (Exp, False);

               if Nkind (Exp) = N_Selected_Component
                    or else
                  Nkind (Exp) = N_Indexed_Component
               then
                  Exp := Prefix (Exp);
               else
                  exit;
               end if;
            end loop;

            --  Now we can insert and analyze the pre-assignment

            --  If the right-hand side requires a transient scope, it has
            --  already been placed on the stack. However, the declaration is
            --  inserted in the tree outside of this scope, and must reflect
            --  the proper scope for its variable. This awkward bit is forced
            --  by the stricter scope discipline imposed by GCC 2.97.

            declare
               Uses_Transient_Scope : constant Boolean :=
                                        Scope_Is_Transient
                                          and then N = Node_To_Be_Wrapped;

            begin
               if Uses_Transient_Scope then
                  New_Scope (Scope (Current_Scope));
               end if;

               Insert_Before_And_Analyze (N,
                 Make_Object_Declaration (Loc,
                   Defining_Identifier => Tnn,
                   Object_Definition   => New_Occurrence_Of (BPAR_Typ, Loc),
                   Expression          => BPAR_Expr));

               if Uses_Transient_Scope then
                  Pop_Scope;
               end if;
            end;

            --  Now fix up the original assignment and continue processing

            Rewrite (Prefix (Lhs),
              New_Occurrence_Of (Tnn, Loc));

            --  We do not need to reanalyze that assignment, and we do not need
            --  to worry about references to the temporary, but we do need to
            --  make sure that the temporary is not marked as a true constant
            --  since we now have a generate assignment to it!

            Set_Is_True_Constant (Tnn, False);
         end;
      end if;

      --  When we have the appropriate type of aggregate in the
      --  expression (it has been determined during analysis of the
      --  aggregate by setting the delay flag), let's perform in place
      --  assignment and thus avoid creating a temporay.

      if Is_Delayed_Aggregate (Rhs) then
         Convert_Aggr_In_Assignment (N);
         Rewrite (N, Make_Null_Statement (Loc));
         Analyze (N);
         return;
      end if;

      --  Apply discriminant check if required. If Lhs is an access type
      --  to a designated type with discriminants, we must always check.

      if Has_Discriminants (Etype (Lhs)) then

         --  Skip discriminant check if change of representation. Will be
         --  done when the change of representation is expanded out.

         if not Change_Of_Representation (N) then
            Apply_Discriminant_Check (Rhs, Etype (Lhs), Lhs);
         end if;

      --  If the type is private without discriminants, and the full type
      --  has discriminants (necessarily with defaults) a check may still be
      --  necessary if the Lhs is aliased. The private determinants must be
      --  visible to build the discriminant constraints.

      --  Only an explicit dereference that comes from source indicates
      --  aliasing. Access to formals of protected operations and entries
      --  create dereferences but are not semantic aliasings.

      elsif Is_Private_Type (Etype (Lhs))
        and then Has_Discriminants (Typ)
        and then Nkind (Lhs) = N_Explicit_Dereference
        and then Comes_From_Source (Lhs)
      then
         declare
            Lt : constant Entity_Id := Etype (Lhs);
         begin
            Set_Etype (Lhs, Typ);
            Rewrite (Rhs, OK_Convert_To (Base_Type (Typ), Rhs));
            Apply_Discriminant_Check (Rhs, Typ, Lhs);
            Set_Etype (Lhs, Lt);
         end;

         --  If the Lhs has a private type with unknown discriminants, it
         --  may have a full view with discriminants, but those are nameable
         --  only in the underlying type, so convert the Rhs to it before
         --  potential checking.

      elsif Has_Unknown_Discriminants (Base_Type (Etype (Lhs)))
        and then Has_Discriminants (Typ)
      then
         Rewrite (Rhs, OK_Convert_To (Base_Type (Typ), Rhs));
         Apply_Discriminant_Check (Rhs, Typ, Lhs);

      --  In the access type case, we need the same discriminant check,
      --  and also range checks if we have an access to constrained array.

      elsif Is_Access_Type (Etype (Lhs))
        and then Is_Constrained (Designated_Type (Etype (Lhs)))
      then
         if Has_Discriminants (Designated_Type (Etype (Lhs))) then

            --  Skip discriminant check if change of representation. Will be
            --  done when the change of representation is expanded out.

            if not Change_Of_Representation (N) then
               Apply_Discriminant_Check (Rhs, Etype (Lhs));
            end if;

         elsif Is_Array_Type (Designated_Type (Etype (Lhs))) then
            Apply_Range_Check (Rhs, Etype (Lhs));

            if Is_Constrained (Etype (Lhs)) then
               Apply_Length_Check (Rhs, Etype (Lhs));
            end if;

            if Nkind (Rhs) = N_Allocator then
               declare
                  Target_Typ : constant Entity_Id := Etype (Expression (Rhs));
                  C_Es       : Check_Result;

               begin
                  C_Es :=
                    Range_Check
                      (Lhs,
                       Target_Typ,
                       Etype (Designated_Type (Etype (Lhs))));

                  Insert_Range_Checks
                    (C_Es,
                     N,
                     Target_Typ,
                     Sloc (Lhs),
                     Lhs);
               end;
            end if;
         end if;

      --  Apply range check for access type case

      elsif Is_Access_Type (Etype (Lhs))
        and then Nkind (Rhs) = N_Allocator
        and then Nkind (Expression (Rhs)) = N_Qualified_Expression
      then
         Analyze_And_Resolve (Expression (Rhs));
         Apply_Range_Check
           (Expression (Rhs), Designated_Type (Etype (Lhs)));
      end if;

      --  Ada 2005 (AI-231): Generate the run-time check

      if Is_Access_Type (Typ)
        and then Can_Never_Be_Null (Etype (Lhs))
        and then not Can_Never_Be_Null (Etype (Rhs))
      then
         Apply_Constraint_Check (Rhs, Etype (Lhs));
      end if;

      --  Case of assignment to a bit packed array element

      if Nkind (Lhs) = N_Indexed_Component
        and then Is_Bit_Packed_Array (Etype (Prefix (Lhs)))
      then
         Expand_Bit_Packed_Element_Set (N);
         return;

      --  Build-in-place function call case. Note that we're not yet doing
      --  build-in-place for user-written assignment statements; the
<<<<<<< HEAD
      --  assignment here came from can aggregate.
=======
      --  assignment here came from an aggregate.
>>>>>>> 1177f497

      elsif Ada_Version >= Ada_05
        and then Is_Build_In_Place_Function_Call (Rhs)
      then
         Make_Build_In_Place_Call_In_Assignment (N, Rhs);

      elsif Is_Tagged_Type (Typ)
        or else (Controlled_Type (Typ) and then not Is_Array_Type (Typ))
      then
         Tagged_Case : declare
            L                   : List_Id := No_List;
            Expand_Ctrl_Actions : constant Boolean := not No_Ctrl_Actions (N);

         begin
            --  In the controlled case, we need to make sure that function
            --  calls are evaluated before finalizing the target. In all
            --  cases, it makes the expansion easier if the side-effects
            --  are removed first.

            Remove_Side_Effects (Lhs);
            Remove_Side_Effects (Rhs);

            --  Avoid recursion in the mechanism

            Set_Analyzed (N);

            --  If dispatching assignment, we need to dispatch to _assign

            if Is_Class_Wide_Type (Typ)

               --  If the type is tagged, we may as well use the predefined
               --  primitive assignment. This avoids inlining a lot of code
               --  and in the class-wide case, the assignment is replaced by
               --  dispatch call to _assign. Note that this cannot be done
               --  when discriminant checks are locally suppressed (as in
               --  extension aggregate expansions) because otherwise the
               --  discriminant check will be performed within the _assign
               --  call. It is also suppressed for assignmments created by the
               --  expander that correspond to initializations, where we do
               --  want to copy the tag (No_Ctrl_Actions flag set True).
               --  by the expander and we do not need to mess with tags ever
               --  (Expand_Ctrl_Actions flag is set True in this case).

               or else (Is_Tagged_Type (Typ)
                          and then Chars (Current_Scope) /= Name_uAssign
                          and then Expand_Ctrl_Actions
                          and then not Discriminant_Checks_Suppressed (Empty))
            then
               --  Fetch the primitive op _assign and proper type to call
               --  it. Because of possible conflits between private and
               --  full view the proper type is fetched directly from the
               --  operation profile.

               declare
                  Op    : constant Entity_Id :=
                            Find_Prim_Op (Typ, Name_uAssign);
                  F_Typ : Entity_Id := Etype (First_Formal (Op));

               begin
                  --  If the assignment is dispatching, make sure to use the
                  --  proper type.

                  if Is_Class_Wide_Type (Typ) then
                     F_Typ := Class_Wide_Type (F_Typ);
                  end if;

                  L := New_List;

                  --  In case of assignment to a class-wide tagged type, before
                  --  the assignment we generate run-time check to ensure that
                  --  the tags of source and target match.

                  if Is_Class_Wide_Type (Typ)
                    and then Is_Tagged_Type (Typ)
                    and then Is_Tagged_Type (Underlying_Type (Etype (Rhs)))
                  then
                     Append_To (L,
                       Make_Raise_Constraint_Error (Loc,
                         Condition =>
                             Make_Op_Ne (Loc,
                               Left_Opnd =>
                                 Make_Selected_Component (Loc,
                                   Prefix        => Duplicate_Subexpr (Lhs),
                                   Selector_Name =>
                                     Make_Identifier (Loc,
                                       Chars => Name_uTag)),
                               Right_Opnd =>
                                 Make_Selected_Component (Loc,
                                   Prefix        => Duplicate_Subexpr (Rhs),
                                   Selector_Name =>
                                     Make_Identifier (Loc,
                                       Chars => Name_uTag))),
                         Reason => CE_Tag_Check_Failed));
                  end if;

                  Append_To (L,
                    Make_Procedure_Call_Statement (Loc,
                      Name => New_Reference_To (Op, Loc),
                      Parameter_Associations => New_List (
                        Unchecked_Convert_To (F_Typ,
                          Duplicate_Subexpr (Lhs)),
                        Unchecked_Convert_To (F_Typ,
                          Duplicate_Subexpr (Rhs)))));
               end;

            else
               L := Make_Tag_Ctrl_Assignment (N);

               --  We can't afford to have destructive Finalization Actions
               --  in the Self assignment case, so if the target and the
               --  source are not obviously different, code is generated to
               --  avoid the self assignment case:

               --    if lhs'address /= rhs'address then
               --       <code for controlled and/or tagged assignment>
               --    end if;

               if not Statically_Different (Lhs, Rhs)
                 and then Expand_Ctrl_Actions
               then
                  L := New_List (
                    Make_Implicit_If_Statement (N,
                      Condition =>
                        Make_Op_Ne (Loc,
                          Left_Opnd =>
                            Make_Attribute_Reference (Loc,
                              Prefix         => Duplicate_Subexpr (Lhs),
                              Attribute_Name => Name_Address),

                           Right_Opnd =>
                            Make_Attribute_Reference (Loc,
                              Prefix         => Duplicate_Subexpr (Rhs),
                              Attribute_Name => Name_Address)),

                      Then_Statements => L));
               end if;

               --  We need to set up an exception handler for implementing
               --  7.6.1 (18). The remaining adjustments are tackled by the
               --  implementation of adjust for record_controllers (see
               --  s-finimp.adb).

               --  This is skipped if we have no finalization

               if Expand_Ctrl_Actions
                 and then not Restriction_Active (No_Finalization)
               then
                  L := New_List (
                    Make_Block_Statement (Loc,
                      Handled_Statement_Sequence =>
                        Make_Handled_Sequence_Of_Statements (Loc,
                          Statements => L,
                          Exception_Handlers => New_List (
                            Make_Implicit_Exception_Handler (Loc,
                              Exception_Choices =>
                                New_List (Make_Others_Choice (Loc)),
                              Statements        => New_List (
                                Make_Raise_Program_Error (Loc,
                                  Reason =>
                                    PE_Finalize_Raised_Exception)
                              ))))));
               end if;
            end if;

            Rewrite (N,
              Make_Block_Statement (Loc,
                Handled_Statement_Sequence =>
                  Make_Handled_Sequence_Of_Statements (Loc, Statements => L)));

            --  If no restrictions on aborts, protect the whole assignement
            --  for controlled objects as per 9.8(11).

            if Controlled_Type (Typ)
              and then Expand_Ctrl_Actions
              and then Abort_Allowed
            then
               declare
                  Blk : constant Entity_Id :=
                          New_Internal_Entity
                            (E_Block, Current_Scope, Sloc (N), 'B');

               begin
                  Set_Scope (Blk, Current_Scope);
                  Set_Etype (Blk, Standard_Void_Type);
                  Set_Identifier (N, New_Occurrence_Of (Blk, Sloc (N)));

                  Prepend_To (L, Build_Runtime_Call (Loc, RE_Abort_Defer));
                  Set_At_End_Proc (Handled_Statement_Sequence (N),
                    New_Occurrence_Of (RTE (RE_Abort_Undefer_Direct), Loc));
                  Expand_At_End_Handler
                    (Handled_Statement_Sequence (N), Blk);
               end;
            end if;

            --  N has been rewritten to a block statement for which it is
            --  known by construction that no checks are necessary: analyze
            --  it with all checks suppressed.

            Analyze (N, Suppress => All_Checks);
            return;
         end Tagged_Case;

      --  Array types

      elsif Is_Array_Type (Typ) then
         declare
            Actual_Rhs : Node_Id := Rhs;

         begin
            while Nkind (Actual_Rhs) = N_Type_Conversion
              or else
                  Nkind (Actual_Rhs) = N_Qualified_Expression
            loop
               Actual_Rhs := Expression (Actual_Rhs);
            end loop;

            Expand_Assign_Array (N, Actual_Rhs);
            return;
         end;

      --  Record types

      elsif Is_Record_Type (Typ) then
         Expand_Assign_Record (N);
         return;

      --  Scalar types. This is where we perform the processing related
      --  to the requirements of (RM 13.9.1(9-11)) concerning the handling
      --  of invalid scalar values.

      elsif Is_Scalar_Type (Typ) then

         --  Case where right side is known valid

         if Expr_Known_Valid (Rhs) then

            --  Here the right side is valid, so it is fine. The case to
            --  deal with is when the left side is a local variable reference
            --  whose value is not currently known to be valid. If this is
            --  the case, and the assignment appears in an unconditional
            --  context, then we can mark the left side as now being valid.

            if Is_Local_Variable_Reference (Lhs)
              and then not Is_Known_Valid (Entity (Lhs))
              and then In_Unconditional_Context (N)
            then
               Set_Is_Known_Valid (Entity (Lhs), True);
            end if;

         --  Case where right side may be invalid in the sense of the RM
         --  reference above. The RM does not require that we check for
         --  the validity on an assignment, but it does require that the
         --  assignment of an invalid value not cause erroneous behavior.

         --  The general approach in GNAT is to use the Is_Known_Valid flag
         --  to avoid the need for validity checking on assignments. However
         --  in some cases, we have to do validity checking in order to make
         --  sure that the setting of this flag is correct.

         else
            --  Validate right side if we are validating copies

            if Validity_Checks_On
              and then Validity_Check_Copies
            then
               --  Skip this if left hand side is an array or record component
               --  and elementary component validity checks are suppressed.

               if (Nkind (Lhs) = N_Selected_Component
                    or else
                   Nkind (Lhs) = N_Indexed_Component)
                 and then not Validity_Check_Components
               then
                  null;
               else
                  Ensure_Valid (Rhs);
               end if;

               --  We can propagate this to the left side where appropriate

               if Is_Local_Variable_Reference (Lhs)
                 and then not Is_Known_Valid (Entity (Lhs))
                 and then In_Unconditional_Context (N)
               then
                  Set_Is_Known_Valid (Entity (Lhs), True);
               end if;

            --  Otherwise check to see what should be done

            --  If left side is a local variable, then we just set its
            --  flag to indicate that its value may no longer be valid,
            --  since we are copying a potentially invalid value.

            elsif Is_Local_Variable_Reference (Lhs) then
               Set_Is_Known_Valid (Entity (Lhs), False);

            --  Check for case of a nonlocal variable on the left side
            --  which is currently known to be valid. In this case, we
            --  simply ensure that the right side is valid. We only play
            --  the game of copying validity status for local variables,
            --  since we are doing this statically, not by tracing the
            --  full flow graph.

            elsif Is_Entity_Name (Lhs)
              and then Is_Known_Valid (Entity (Lhs))
            then
               --  Note that the Ensure_Valid call is ignored if the
               --  Validity_Checking mode is set to none so we do not
               --  need to worry about that case here.

               Ensure_Valid (Rhs);

            --  In all other cases, we can safely copy an invalid value
            --  without worrying about the status of the left side. Since
            --  it is not a variable reference it will not be considered
            --  as being known to be valid in any case.

            else
               null;
            end if;
         end if;
      end if;

      --  Defend against invalid subscripts on left side if we are in
      --  standard validity checking mode. No need to do this if we
      --  are checking all subscripts.

      if Validity_Checks_On
        and then Validity_Check_Default
        and then not Validity_Check_Subscripts
      then
         Check_Valid_Lvalue_Subscripts (Lhs);
      end if;

   exception
      when RE_Not_Available =>
         return;
   end Expand_N_Assignment_Statement;

   ------------------------------
   -- Expand_N_Block_Statement --
   ------------------------------

   --  Encode entity names defined in block statement

   procedure Expand_N_Block_Statement (N : Node_Id) is
   begin
      Qualify_Entity_Names (N);
   end Expand_N_Block_Statement;

   -----------------------------
   -- Expand_N_Case_Statement --
   -----------------------------

   procedure Expand_N_Case_Statement (N : Node_Id) is
      Loc    : constant Source_Ptr := Sloc (N);
      Expr   : constant Node_Id    := Expression (N);
      Alt    : Node_Id;
      Len    : Nat;
      Cond   : Node_Id;
      Choice : Node_Id;
      Chlist : List_Id;

   begin
      --  Check for the situation where we know at compile time which
      --  branch will be taken

      if Compile_Time_Known_Value (Expr) then
         Alt := Find_Static_Alternative (N);

         --  Move the statements from this alternative after the case
         --  statement. They are already analyzed, so will be skipped
         --  by the analyzer.

         Insert_List_After (N, Statements (Alt));

         --  That leaves the case statement as a shell. So now we can kill all
         --  other alternatives in the case statement.

         Kill_Dead_Code (Expression (N));

         declare
            A : Node_Id;

         begin
            --  Loop through case alternatives, skipping pragmas, and skipping
            --  the one alternative that we select (and therefore retain).

            A := First (Alternatives (N));
            while Present (A) loop
               if A /= Alt
                 and then Nkind (A) = N_Case_Statement_Alternative
               then
                  Kill_Dead_Code (Statements (A), Warn_On_Deleted_Code);
               end if;

               Next (A);
            end loop;
         end;

         Rewrite (N, Make_Null_Statement (Loc));
         return;
      end if;

      --  Here if the choice is not determined at compile time

      declare
         Last_Alt : constant Node_Id := Last (Alternatives (N));

         Others_Present : Boolean;
         Others_Node    : Node_Id;

         Then_Stms : List_Id;
         Else_Stms : List_Id;

      begin
         if Nkind (First (Discrete_Choices (Last_Alt))) = N_Others_Choice then
            Others_Present := True;
            Others_Node    := Last_Alt;
         else
            Others_Present := False;
         end if;

         --  First step is to worry about possible invalid argument. The RM
         --  requires (RM 5.4(13)) that if the result is invalid (e.g. it is
         --  outside the base range), then Constraint_Error must be raised.

         --  Case of validity check required (validity checks are on, the
         --  expression is not known to be valid, and the case statement
         --  comes from source -- no need to validity check internally
         --  generated case statements).

         if Validity_Check_Default then
            Ensure_Valid (Expr);
         end if;

         --  If there is only a single alternative, just replace it with
         --  the sequence of statements since obviously that is what is
         --  going to be executed in all cases.

         Len := List_Length (Alternatives (N));

         if Len = 1 then
            --  We still need to evaluate the expression if it has any
            --  side effects.

            Remove_Side_Effects (Expression (N));

            Insert_List_After (N, Statements (First (Alternatives (N))));

            --  That leaves the case statement as a shell. The alternative
            --  that will be executed is reset to a null list. So now we can
            --  kill the entire case statement.

            Kill_Dead_Code (Expression (N));
            Rewrite (N, Make_Null_Statement (Loc));
            return;
         end if;

         --  An optimization. If there are only two alternatives, and only
         --  a single choice, then rewrite the whole case statement as an
         --  if statement, since this can result in susbequent optimizations.
         --  This helps not only with case statements in the source of a
         --  simple form, but also with generated code (discriminant check
         --  functions in particular)

         if Len = 2 then
            Chlist := Discrete_Choices (First (Alternatives (N)));

            if List_Length (Chlist) = 1 then
               Choice := First (Chlist);

               Then_Stms := Statements (First (Alternatives (N)));
               Else_Stms := Statements (Last  (Alternatives (N)));

               --  For TRUE, generate "expression", not expression = true

               if Nkind (Choice) = N_Identifier
                 and then Entity (Choice) = Standard_True
               then
                  Cond := Expression (N);

               --  For FALSE, generate "expression" and switch then/else

               elsif Nkind (Choice) = N_Identifier
                 and then Entity (Choice) = Standard_False
               then
                  Cond := Expression (N);
                  Else_Stms := Statements (First (Alternatives (N)));
                  Then_Stms := Statements (Last  (Alternatives (N)));

               --  For a range, generate "expression in range"

               elsif Nkind (Choice) = N_Range
                 or else (Nkind (Choice) = N_Attribute_Reference
                           and then Attribute_Name (Choice) = Name_Range)
                 or else (Is_Entity_Name (Choice)
                           and then Is_Type (Entity (Choice)))
                 or else Nkind (Choice) = N_Subtype_Indication
               then
                  Cond :=
                    Make_In (Loc,
                      Left_Opnd  => Expression (N),
                      Right_Opnd => Relocate_Node (Choice));

               --  For any other subexpression "expression = value"

               else
                  Cond :=
                    Make_Op_Eq (Loc,
                      Left_Opnd  => Expression (N),
                      Right_Opnd => Relocate_Node (Choice));
               end if;

               --  Now rewrite the case as an IF

               Rewrite (N,
                 Make_If_Statement (Loc,
                   Condition => Cond,
                   Then_Statements => Then_Stms,
                   Else_Statements => Else_Stms));
               Analyze (N);
               return;
            end if;
         end if;

         --  If the last alternative is not an Others choice, replace it
         --  with an N_Others_Choice. Note that we do not bother to call
         --  Analyze on the modified case statement, since it's only effect
         --  would be to compute the contents of the Others_Discrete_Choices
         --  which is not needed by the back end anyway.

         --  The reason we do this is that the back end always needs some
         --  default for a switch, so if we have not supplied one in the
         --  processing above for validity checking, then we need to
         --  supply one here.

         if not Others_Present then
            Others_Node := Make_Others_Choice (Sloc (Last_Alt));
            Set_Others_Discrete_Choices
              (Others_Node, Discrete_Choices (Last_Alt));
            Set_Discrete_Choices (Last_Alt, New_List (Others_Node));
         end if;
      end;
   end Expand_N_Case_Statement;

   -----------------------------
   -- Expand_N_Exit_Statement --
   -----------------------------

   --  The only processing required is to deal with a possible C/Fortran
   --  boolean value used as the condition for the exit statement.

   procedure Expand_N_Exit_Statement (N : Node_Id) is
   begin
      Adjust_Condition (Condition (N));
   end Expand_N_Exit_Statement;

   ----------------------------------------
   -- Expand_N_Extended_Return_Statement --
   ----------------------------------------

   --  If there is a Handled_Statement_Sequence, we rewrite this:

   --     return Result : T := <expression> do
   --        <handled_seq_of_stms>
   --     end return;

   --  to be:

   --     declare
   --        Result : T := <expression>;
   --     begin
   --        <handled_seq_of_stms>
   --        return Result;
   --     end;

   --  Otherwise (no Handled_Statement_Sequence), we rewrite this:

   --     return Result : T := <expression>;

   --  to be:

   --     return <expression>;

   --  unless it's build-in-place or there's no <expression>, in which case
   --  we generate:

   --     declare
   --        Result : T := <expression>;
   --     begin
   --        return Result;
   --     end;

   --  Note that this case could have been written by the user as an extended
   --  return statement, or could have been transformed to this from a simple
   --  return statement.

   --  That is, we need to have a reified return object if there are statements
   --  (which might refer to it) or if we're doing build-in-place (so we can
   --  set its address to the final resting place -- but that key part is not
   --  yet implemented) or if there is no expression (in which case default
   --  initial values might need to be set).

   procedure Expand_N_Extended_Return_Statement (N : Node_Id) is
<<<<<<< HEAD

      function Is_Build_In_Place_Function (Fun : Entity_Id) return Boolean;
      --  F must be of type E_Function or E_Generic_Function. Return True if it
      --  uses build-in-place for the result object. In Ada 95, this must be
      --  False for inherently limited result type. In Ada 2005, this must be
      --  True for inherently limited result type. For other types, we have a
      --  choice -- build-in-place is usually more efficient for large things,
      --  and less efficient for small things. However, we had better not use
      --  build-in-place if the Convention is other than Ada, because that
      --  would disturb mixed-language programs.
      --
      --  Note that for the non-inherently-limited cases, we must make the same
      --  decision for Ada 95 and 2005, so that mixed-dialect programs work.
      --
      --  ???This function will be needed when compiling the call sites;
      --  we will have to move it to a more global place.

      --------------------------------
      -- Is_Build_In_Place_Function --
      --------------------------------

      function Is_Build_In_Place_Function (Fun : Entity_Id) return Boolean is
         R_Type : constant Entity_Id := Underlying_Type (Etype (Fun));

      begin
         --  First, the cases that matter for correctness

         if Is_Inherently_Limited_Type (R_Type) then
            return Ada_Version >= Ada_05 and then not Debug_Flag_Dot_L;

            --  Note: If you have Convention (C) on an inherently limited
            --  type, you're on your own. That is, the C code will have to be
            --  carefully written to know about the Ada conventions.

         elsif
           Has_Foreign_Convention (R_Type)
             or else
           Has_Foreign_Convention (Fun)
         then
            return False;

         --  Second, the efficiency-related decisions. It would be obnoxiously
         --  inefficient to use build-in-place for elementary types. For
         --  composites, we could return False if the subtype is known to be
         --  small (<= one or two words?) but we don't bother with that yet.

         else
            return Is_Composite_Type (R_Type);
         end if;
      end Is_Build_In_Place_Function;

      ------------------------
      -- Local Declarations --
      ------------------------

=======
>>>>>>> 1177f497
      Loc : constant Source_Ptr := Sloc (N);

      Return_Object_Entity : constant Entity_Id :=
                               First_Entity (Return_Statement_Entity (N));
      Return_Object_Decl   : constant Node_Id :=
                               Parent (Return_Object_Entity);
      Parent_Function      : constant Entity_Id :=
                               Return_Applies_To (Return_Statement_Entity (N));
      Is_Build_In_Place    : constant Boolean :=
                               Is_Build_In_Place_Function (Parent_Function);

      Return_Stm      : Node_Id;
<<<<<<< HEAD
=======
      Statements      : List_Id;
>>>>>>> 1177f497
      Handled_Stm_Seq : Node_Id;
      Result          : Node_Id;
      Exp             : Node_Id;

<<<<<<< HEAD
=======
      function Move_Activation_Chain return Node_Id;
      --  Construct a call to System.Tasking.Stages.Move_Activation_Chain
      --  with parameters:
      --    From         current activation chain
      --    To           activation chain passed in by the caller
      --    New_Master   master passed in by the caller

      function Move_Final_List return Node_Id;
      --  Construct call to System.Finalization_Implementation.Move_Final_List
      --  with parameters:
      --  From           finalization list of the return statement
      --  To             finalization list passed in by the caller

      ---------------------
      -- Move_Activation_Chain --
      ---------------------

      function Move_Activation_Chain return Node_Id is
         Activation_Chain_Formal : constant Entity_Id :=
           Build_In_Place_Formal (Parent_Function, BIP_Activation_Chain);
         To                      : constant Node_Id :=
           New_Reference_To (Activation_Chain_Formal, Loc);
         Master_Formal           : constant Entity_Id :=
           Build_In_Place_Formal (Parent_Function, BIP_Master);
         New_Master              : constant Node_Id :=
           New_Reference_To (Master_Formal, Loc);

         Chain_Entity : Entity_Id;
         From         : Node_Id;
      begin
         Chain_Entity := First_Entity (Return_Statement_Entity (N));
         while Chars (Chain_Entity) /= Name_uChain loop
            Chain_Entity := Next_Entity (Chain_Entity);
         end loop;

         From :=
           Make_Attribute_Reference (Loc,
             Prefix         => New_Reference_To (Chain_Entity, Loc),
             Attribute_Name => Name_Unrestricted_Access);
         --  ??? I'm not sure why "Make_Identifier (Loc, Name_uChain)" doesn't
         --  work, instead of "New_Reference_To (Chain_Entity, Loc)" above.

         return
           Make_Procedure_Call_Statement (Loc,
             Name => New_Reference_To (RTE (RE_Move_Activation_Chain), Loc),
             Parameter_Associations => New_List (From, To, New_Master));
      end Move_Activation_Chain;

      ---------------------
      -- Move_Final_List --
      ---------------------

      function Move_Final_List return Node_Id is
         Flist : constant Entity_Id  :=
                   Finalization_Chain_Entity (Return_Statement_Entity (N));

         From  : constant Node_Id := New_Reference_To (Flist, Loc);

         Caller_Final_List : constant Entity_Id :=
                               Build_In_Place_Formal
                                 (Parent_Function, BIP_Final_List);

         To    : constant Node_Id :=
                   New_Reference_To (Caller_Final_List, Loc);

      begin
         return
           Make_Procedure_Call_Statement (Loc,
             Name => New_Reference_To (RTE (RE_Move_Final_List), Loc),
             Parameter_Associations => New_List (From, To));
      end Move_Final_List;

>>>>>>> 1177f497
   --  Start of processing for Expand_N_Extended_Return_Statement

   begin
      if Nkind (Return_Object_Decl) = N_Object_Declaration then
         Exp := Expression (Return_Object_Decl);
      else
         Exp := Empty;
      end if;

      Handled_Stm_Seq := Handled_Statement_Sequence (N);

<<<<<<< HEAD
      if Present (Handled_Stm_Seq)
        or else Is_Build_In_Place
        or else No (Exp)
      then
         --  Build simple_return_statement that returns the return object
=======
      --  Build a simple_return_statement that returns the return object when
      --  there is a statement sequence, or no expression, or the result will
      --  be built in place. Note however that we currently do this for all
      --  composite cases, even though nonlimited composite results are not yet
      --  built in place (though we plan to do so eventually).

      if Present (Handled_Stm_Seq)
        or else Is_Composite_Type (Etype (Parent_Function))
        or else No (Exp)
      then
         Statements := New_List;

         if Present (Handled_Stm_Seq) then
            Append_To (Statements, Handled_Stm_Seq);
         end if;

         --  If control gets past the above Statements, we have successfully
         --  completed the return statement. If the result type has controlled
         --  parts, we call Move_Final_List to transfer responsibility for
         --  finalization of the return object to the caller. An alternative
         --  would be to declare a Success flag in the function, initialize it
         --  to False, and set it to True here. Then move the Move_Final_List
         --  call into the cleanup code, and check Success. If Success then
         --  Move_Final_List else do finalization. Then we can remove the
         --  abort-deferral and the nulling-out of the From parameter from
         --  Move_Final_List. Note that the current method is not quite
         --  correct in the rather obscure case of a select-then-abort
         --  statement whose abortable part contains the return statement.

         if Is_Controlled (Etype (Parent_Function))
           or else Has_Controlled_Component (Etype (Parent_Function))
         then
            Append_To (Statements, Move_Final_List);
         end if;

         --  Similarly to the above Move_Final_List, if the result type
         --  contains tasks, we call Move_Activation_Chain. Later, the cleanup
         --  code will call Complete_Master, which will terminate any
         --  unactivated tasks belonging to the return statement master. But
         --  Move_Activation_Chain updates their master to be that of the
         --  caller, so they will not be terminated unless the return
         --  statement completes unsuccessfully due to exception, abort, goto,
         --  or exit.

         if Has_Task (Etype (Parent_Function)) then
            Append_To (Statements, Move_Activation_Chain);
         end if;

         --  Build a simple_return_statement that returns the return object
>>>>>>> 1177f497

         Return_Stm :=
           Make_Return_Statement (Loc,
             Expression => New_Occurrence_Of (Return_Object_Entity, Loc));
<<<<<<< HEAD

         if Present (Handled_Stm_Seq) then
            Handled_Stm_Seq :=
              Make_Handled_Sequence_Of_Statements (Loc,
                Statements => New_List (Handled_Stm_Seq, Return_Stm));
         else
            Handled_Stm_Seq :=
              Make_Handled_Sequence_Of_Statements (Loc,
                Statements => New_List (Return_Stm));
         end if;

         pragma Assert (Present (Handled_Stm_Seq));
=======
         Append_To (Statements, Return_Stm);

         Handled_Stm_Seq :=
           Make_Handled_Sequence_Of_Statements (Loc, Statements);
>>>>>>> 1177f497
      end if;

      --  Case where we build a block

      if Present (Handled_Stm_Seq) then
         Result :=
           Make_Block_Statement (Loc,
             Declarations => Return_Object_Declarations (N),
             Handled_Statement_Sequence => Handled_Stm_Seq);

<<<<<<< HEAD
         if Is_Build_In_Place then
=======
         --  We set the entity of the new block statement to be that of the
         --  return statement. This is necessary so that various fields, such
         --  as Finalization_Chain_Entity carry over from the return statement
         --  to the block. Note that this block is unusual, in that its entity
         --  is an E_Return_Statement rather than an E_Block.

         Set_Identifier
           (Result, New_Occurrence_Of (Return_Statement_Entity (N), Loc));

         --  If the object decl was already rewritten as a renaming, then
         --  we don't want to do the object allocation and transformation of
         --  of the return object declaration to a renaming. This case occurs
         --  when the return object is initialized by a call to another
         --  build-in-place function, and that function is responsible for the
         --  allocation of the return object.

         if Is_Build_In_Place
           and then
             Nkind (Return_Object_Decl) = N_Object_Renaming_Declaration
         then
            Set_By_Ref (Return_Stm);  -- Return build-in-place results by ref

         elsif Is_Build_In_Place then
>>>>>>> 1177f497

            --  Locate the implicit access parameter associated with the
            --  the caller-supplied return object and convert the return
            --  statement's return object declaration to a renaming of a
            --  dereference of the access parameter. If the return object's
            --  declaration includes an expression that has not already been
            --  expanded as separate assignments, then add an assignment
            --  statement to ensure the return object gets initialized.

            --  declare
            --     Result : T [:= <expression>];
            --  begin
            --     ...

            --  is converted to

            --  declare
            --     Result : T renames FuncRA.all;
            --     [Result := <expression;]
            --  begin
            --     ...

            declare
<<<<<<< HEAD
               Return_Obj_Id   : constant Entity_Id :=
                                   Defining_Identifier (Return_Object_Decl);
               Return_Obj_Typ  : constant Entity_Id := Etype (Return_Obj_Id);
               Return_Obj_Expr : constant Node_Id :=
                                   Expression (Return_Object_Decl);
               Obj_Acc_Formal  : Entity_Id := Extra_Formals (Parent_Function);
               Obj_Acc_Deref   : Node_Id;
               Init_Assignment : Node_Id;
=======
               Return_Obj_Id    : constant Entity_Id :=
                                    Defining_Identifier (Return_Object_Decl);
               Return_Obj_Typ   : constant Entity_Id := Etype (Return_Obj_Id);
               Return_Obj_Expr  : constant Node_Id :=
                                    Expression (Return_Object_Decl);
               Result_Subt      : constant Entity_Id :=
                                    Etype (Parent_Function);
               Constr_Result    : constant Boolean :=
                                    Is_Constrained (Result_Subt);
               Obj_Alloc_Formal : Entity_Id;
               Object_Access    : Entity_Id;
               Obj_Acc_Deref    : Node_Id;
               Init_Assignment  : Node_Id := Empty;
>>>>>>> 1177f497

            begin
               --  Build-in-place results must be returned by reference

               Set_By_Ref (Return_Stm);

<<<<<<< HEAD
               --  Locate the implicit access parameter passed by the caller.
               --  It might be better to search for that with a symbol table
               --  lookup, but for now we traverse the extra actuals to find
               --  the access parameter (currently there can only be one).

               while Present (Obj_Acc_Formal) loop
                  exit when
                    Ekind (Etype (Obj_Acc_Formal)) = E_Anonymous_Access_Type;
                  Next_Formal_With_Extras (Obj_Acc_Formal);
               end loop;

               --  ??? pragma Assert (Present (Obj_Acc_Formal));

               --  For now we only rewrite the object if we can locate the
               --  implicit access parameter. Normally there should be one
               --  if Build_In_Place is true, but at the moment it's only
               --  created in the more restrictive case of constrained
               --  inherently limited result subtypes. ???

               if Present (Obj_Acc_Formal) then

                  --  If the return object's declaration includes an expression
                  --  and the declaration isn't marked as No_Initialization,
                  --  then we need to generate an assignment to the object and
                  --  insert it after the declaration before rewriting it as
                  --  a renaming (otherwise we'll lose the initialization).

                  if Present (Return_Obj_Expr)
                    and then not No_Initialization (Return_Object_Decl)
                  then
                     Init_Assignment :=
                       Make_Assignment_Statement (Loc,
                         Name       => New_Reference_To (Return_Obj_Id, Loc),
                         Expression => Relocate_Node (Return_Obj_Expr));
                     Set_Assignment_OK (Name (Init_Assignment));
                     Set_No_Ctrl_Actions (Init_Assignment);

                     --  ??? Should we be setting the parent of the expression
                     --  here?
                     --  Set_Parent
                     --    (Expression (Init_Assignment), Init_Assignment);

                     Set_Expression (Return_Object_Decl, Empty);

                     Insert_After (Return_Object_Decl, Init_Assignment);
                  end if;

                  --  Replace the return object declaration with a renaming
                  --  of a dereference of the implicit access formal.

                  Obj_Acc_Deref :=
                    Make_Explicit_Dereference (Loc,
                      Prefix => New_Reference_To (Obj_Acc_Formal, Loc));

                  Rewrite (Return_Object_Decl,
                    Make_Object_Renaming_Declaration (Loc,
                      Defining_Identifier => Return_Obj_Id,
                      Access_Definition   => Empty,
                      Subtype_Mark        => New_Occurrence_Of
                                               (Return_Obj_Typ, Loc),
                      Name                => Obj_Acc_Deref));

                  Set_Renamed_Object (Return_Obj_Id, Obj_Acc_Deref);
               end if;
=======
               --  Retrieve the implicit access parameter passed by the caller

               Object_Access :=
                 Build_In_Place_Formal (Parent_Function, BIP_Object_Access);

               --  If the return object's declaration includes an expression
               --  and the declaration isn't marked as No_Initialization, then
               --  we need to generate an assignment to the object and insert
               --  it after the declaration before rewriting it as a renaming
               --  (otherwise we'll lose the initialization).

               if Present (Return_Obj_Expr)
                 and then not No_Initialization (Return_Object_Decl)
               then
                  Init_Assignment :=
                    Make_Assignment_Statement (Loc,
                      Name       => New_Reference_To (Return_Obj_Id, Loc),
                      Expression => Relocate_Node (Return_Obj_Expr));
                  Set_Assignment_OK (Name (Init_Assignment));
                  Set_No_Ctrl_Actions (Init_Assignment);

                  Set_Parent (Expression (Init_Assignment), Init_Assignment);

                  Set_Expression (Return_Object_Decl, Empty);

                  if Is_Class_Wide_Type (Etype (Return_Obj_Id))
                    and then not Is_Class_Wide_Type
                                   (Etype (Expression (Init_Assignment)))
                  then
                     Rewrite (Expression (Init_Assignment),
                       Make_Type_Conversion (Loc,
                         Subtype_Mark =>
                           New_Occurrence_Of
                             (Etype (Return_Obj_Id), Loc),
                         Expression =>
                           Relocate_Node (Expression (Init_Assignment))));
                  end if;

                  if Constr_Result then
                     Insert_After (Return_Object_Decl, Init_Assignment);
                  end if;
               end if;

               --  When the function's subtype is unconstrained, a run-time
               --  test is needed to determine the form of allocation to use
               --  for the return object. The function has an implicit formal
               --  parameter that indicates this. If the BIP_Alloc_Form formal
               --  has the value one, then the caller has passed access to an
               --  existing object for use as the return object. If the value
               --  is two, then the return object must be allocated on the
               --  secondary stack. Otherwise, the object must be allocated in
               --  a storage pool. Currently the last case is only supported
               --  for the global heap (user-defined storage pools TBD ???). We
               --  generate an if statement to test the implicit allocation
               --  formal and initialize a local access value appropriately,
               --  creating allocators in the secondary stack and global heap
               --  cases.

               if not Constr_Result then
                  Obj_Alloc_Formal :=
                    Build_In_Place_Formal (Parent_Function, BIP_Alloc_Form);

                  declare
                     Ref_Type       : Entity_Id;
                     Ptr_Type_Decl  : Node_Id;
                     Alloc_Obj_Id   : Entity_Id;
                     Alloc_Obj_Decl : Node_Id;
                     Alloc_If_Stmt  : Node_Id;
                     SS_Allocator   : Node_Id;
                     Heap_Allocator : Node_Id;

                  begin
                     --  Reuse the itype created for the function's implicit
                     --  access formal. This avoids the need to create a new
                     --  access type here, plus it allows assigning the access
                     --  formal directly without applying a conversion.

                     --  Ref_Type := Etype (Object_Access);

                     --  Create an access type designating the function's
                     --  result subtype.

                     Ref_Type :=
                       Make_Defining_Identifier (Loc, New_Internal_Name ('A'));

                     Ptr_Type_Decl :=
                       Make_Full_Type_Declaration (Loc,
                         Defining_Identifier => Ref_Type,
                         Type_Definition =>
                           Make_Access_To_Object_Definition (Loc,
                             All_Present => True,
                             Subtype_Indication =>
                               New_Reference_To (Return_Obj_Typ, Loc)));

                     Insert_Before_And_Analyze
                       (Return_Object_Decl, Ptr_Type_Decl);

                     --  Create an access object that will be initialized to an
                     --  access value denoting the return object, either coming
                     --  from an implicit access value passed in by the caller
                     --  or from the result of an allocator.

                     Alloc_Obj_Id :=
                       Make_Defining_Identifier (Loc,
                         Chars => New_Internal_Name ('R'));
                     Set_Etype (Alloc_Obj_Id, Ref_Type);

                     Alloc_Obj_Decl :=
                       Make_Object_Declaration (Loc,
                         Defining_Identifier => Alloc_Obj_Id,
                         Object_Definition   => New_Reference_To
                                                  (Ref_Type, Loc));

                     Insert_Before_And_Analyze
                       (Return_Object_Decl, Alloc_Obj_Decl);

                     --  Create allocators for both the secondary stack and
                     --  global heap. If there's an initialization expression,
                     --  then create these as initialized allocators.

                     if Present (Return_Obj_Expr)
                       and then not No_Initialization (Return_Object_Decl)
                     then
                        Heap_Allocator :=
                          Make_Allocator (Loc,
                            Expression =>
                              Make_Qualified_Expression (Loc,
                                Subtype_Mark =>
                                  New_Reference_To (Return_Obj_Typ, Loc),
                                Expression =>
                                  New_Copy_Tree (Return_Obj_Expr)));

                        SS_Allocator := New_Copy_Tree (Heap_Allocator);

                     else
                        Heap_Allocator :=
                          Make_Allocator (Loc,
                            New_Reference_To (Return_Obj_Typ, Loc));

                        --  If the object requires default initialization then
                        --  that will happen later following the elaboration of
                        --  the object renaming. If we don't turn it off here
                        --  then the object will be default initialized twice.

                        Set_No_Initialization (Heap_Allocator);

                        SS_Allocator := New_Copy_Tree (Heap_Allocator);
                     end if;

                     Set_Storage_Pool
                       (SS_Allocator, RTE (RE_SS_Pool));
                     Set_Procedure_To_Call
                       (SS_Allocator, RTE (RE_SS_Allocate));

                     --  Create an if statement to test the BIP_Alloc_Form
                     --  formal and initialize the access object to either the
                     --  BIP_Object_Access formal (BIP_Alloc_Form = 0), the
                     --  result of allocaing the object in the secondary stack
                     --  (BIP_Alloc_Form = 1), or else an allocator to create
                     --  the return object in the heap (BIP_Alloc_Form = 2).

                     --  ??? An unchecked type conversion must be made in the
                     --  case of assigning the access object formal to the
                     --  local access object, because a normal conversion would
                     --  be illegal in some cases (such as converting access-
                     --  to-unconstrained to access-to-constrained), but the
                     --  the unchecked conversion will presumably fail to work
                     --  right in just such cases. It's not clear at all how to
                     --  handle this. ???

                     Alloc_If_Stmt :=
                       Make_If_Statement (Loc,
                         Condition       =>
                           Make_Op_Eq (Loc,
                             Left_Opnd =>
                               New_Reference_To (Obj_Alloc_Formal, Loc),
                             Right_Opnd =>
                               Make_Integer_Literal (Loc,
                                 UI_From_Int (BIP_Allocation_Form'Pos
                                                (Caller_Allocation)))),
                         Then_Statements =>
                           New_List (Make_Assignment_Statement (Loc,
                                       Name       =>
                                         New_Reference_To
                                           (Alloc_Obj_Id, Loc),
                                       Expression =>
                                         Make_Unchecked_Type_Conversion (Loc,
                                           Subtype_Mark =>
                                             New_Reference_To (Ref_Type, Loc),
                                           Expression =>
                                             New_Reference_To
                                               (Object_Access, Loc)))),
                         Elsif_Parts     =>
                           New_List (Make_Elsif_Part (Loc,
                                       Condition       =>
                                         Make_Op_Eq (Loc,
                                           Left_Opnd =>
                                             New_Reference_To
                                               (Obj_Alloc_Formal, Loc),
                                           Right_Opnd =>
                                             Make_Integer_Literal (Loc,
                                               UI_From_Int (
                                                 BIP_Allocation_Form'Pos
                                                    (Secondary_Stack)))),
                                       Then_Statements =>
                                          New_List
                                            (Make_Assignment_Statement (Loc,
                                               Name       =>
                                                 New_Reference_To
                                                   (Alloc_Obj_Id, Loc),
                                               Expression =>
                                                 SS_Allocator)))),
                         Else_Statements =>
                           New_List (Make_Assignment_Statement (Loc,
                                        Name       =>
                                          New_Reference_To
                                            (Alloc_Obj_Id, Loc),
                                        Expression =>
                                          Heap_Allocator)));

                     --  If a separate initialization assignment was created
                     --  earlier, append that following the assignment of the
                     --  implicit access formal to the access object, to ensure
                     --  that the return object is initialized in that case.

                     if Present (Init_Assignment) then
                        Append_To
                          (Then_Statements (Alloc_If_Stmt),
                           Init_Assignment);
                     end if;

                     Insert_After_And_Analyze (Alloc_Obj_Decl, Alloc_If_Stmt);

                     --  Remember the local access object for use in the
                     --  dereference of the renaming created below.

                     Object_Access := Alloc_Obj_Id;
                  end;
               end if;

               --  Replace the return object declaration with a renaming of a
               --  dereference of the access value designating the return
               --  object.

               Obj_Acc_Deref :=
                 Make_Explicit_Dereference (Loc,
                   Prefix => New_Reference_To (Object_Access, Loc));

               Rewrite (Return_Object_Decl,
                 Make_Object_Renaming_Declaration (Loc,
                   Defining_Identifier => Return_Obj_Id,
                   Access_Definition   => Empty,
                   Subtype_Mark        => New_Occurrence_Of
                                            (Return_Obj_Typ, Loc),
                   Name                => Obj_Acc_Deref));

               Set_Renamed_Object (Return_Obj_Id, Obj_Acc_Deref);
>>>>>>> 1177f497
            end;
         end if;

      --  Case where we do not build a block

      else
         --  We're about to drop Return_Object_Declarations on the floor, so
         --  we need to insert it, in case it got expanded into useful code.

         Insert_List_Before (N, Return_Object_Declarations (N));

         --  Build simple_return_statement that returns the expression directly

         Return_Stm := Make_Return_Statement (Loc, Expression => Exp);

         Result := Return_Stm;
      end if;

      --  Set the flag to prevent infinite recursion

      Set_Comes_From_Extended_Return_Statement (Return_Stm);

      Rewrite (N, Result);
      Analyze (N);
   end Expand_N_Extended_Return_Statement;

   -----------------------------
   -- Expand_N_Goto_Statement --
   -----------------------------

   --  Add poll before goto if polling active

   procedure Expand_N_Goto_Statement (N : Node_Id) is
   begin
      Generate_Poll_Call (N);
   end Expand_N_Goto_Statement;

   ---------------------------
   -- Expand_N_If_Statement --
   ---------------------------

   --  First we deal with the case of C and Fortran convention boolean values,
   --  with zero/non-zero semantics.

   --  Second, we deal with the obvious rewriting for the cases where the
   --  condition of the IF is known at compile time to be True or False.

   --  Third, we remove elsif parts which have non-empty Condition_Actions
   --  and rewrite as independent if statements. For example:

   --     if x then xs
   --     elsif y then ys
   --     ...
   --     end if;

   --  becomes
   --
   --     if x then xs
   --     else
   --        <<condition actions of y>>
   --        if y then ys
   --        ...
   --        end if;
   --     end if;

   --  This rewriting is needed if at least one elsif part has a non-empty
   --  Condition_Actions list. We also do the same processing if there is a
   --  constant condition in an elsif part (in conjunction with the first
   --  processing step mentioned above, for the recursive call made to deal
   --  with the created inner if, this deals with properly optimizing the
   --  cases of constant elsif conditions).

   procedure Expand_N_If_Statement (N : Node_Id) is
      Loc    : constant Source_Ptr := Sloc (N);
      Hed    : Node_Id;
      E      : Node_Id;
      New_If : Node_Id;

   begin
      Adjust_Condition (Condition (N));

      --  The following loop deals with constant conditions for the IF. We
      --  need a loop because as we eliminate False conditions, we grab the
      --  first elsif condition and use it as the primary condition.

      while Compile_Time_Known_Value (Condition (N)) loop

         --  If condition is True, we can simply rewrite the if statement now
         --  by replacing it by the series of then statements.

         if Is_True (Expr_Value (Condition (N))) then

            --  All the else parts can be killed

            Kill_Dead_Code (Elsif_Parts (N), Warn_On_Deleted_Code);
            Kill_Dead_Code (Else_Statements (N), Warn_On_Deleted_Code);

            Hed := Remove_Head (Then_Statements (N));
            Insert_List_After (N, Then_Statements (N));
            Rewrite (N, Hed);
            return;

         --  If condition is False, then we can delete the condition and
         --  the Then statements

         else
            --  We do not delete the condition if constant condition warnings
            --  are enabled, since otherwise we end up deleting the desired
            --  warning. Of course the backend will get rid of this True/False
            --  test anyway, so nothing is lost here.

            if not Constant_Condition_Warnings then
               Kill_Dead_Code (Condition (N));
            end if;

            Kill_Dead_Code (Then_Statements (N), Warn_On_Deleted_Code);

            --  If there are no elsif statements, then we simply replace the
            --  entire if statement by the sequence of else statements.

            if No (Elsif_Parts (N)) then
               if No (Else_Statements (N))
                 or else Is_Empty_List (Else_Statements (N))
               then
                  Rewrite (N,
                    Make_Null_Statement (Sloc (N)));
               else
                  Hed := Remove_Head (Else_Statements (N));
                  Insert_List_After (N, Else_Statements (N));
                  Rewrite (N, Hed);
               end if;

               return;

            --  If there are elsif statements, the first of them becomes the
            --  if/then section of the rebuilt if statement This is the case
            --  where we loop to reprocess this copied condition.

            else
               Hed := Remove_Head (Elsif_Parts (N));
               Insert_Actions      (N, Condition_Actions (Hed));
               Set_Condition       (N, Condition (Hed));
               Set_Then_Statements (N, Then_Statements (Hed));

               --  Hed might have been captured as the condition determining
               --  the current value for an entity. Now it is detached from
               --  the tree, so a Current_Value pointer in the condition might
               --  need to be updated.

               Set_Current_Value_Condition (N);

               if Is_Empty_List (Elsif_Parts (N)) then
                  Set_Elsif_Parts (N, No_List);
               end if;
            end if;
         end if;
      end loop;

      --  Loop through elsif parts, dealing with constant conditions and
      --  possible expression actions that are present.

      if Present (Elsif_Parts (N)) then
         E := First (Elsif_Parts (N));
         while Present (E) loop
            Adjust_Condition (Condition (E));

            --  If there are condition actions, then rewrite the if statement
            --  as indicated above. We also do the same rewrite for a True or
            --  False condition. The further processing of this constant
            --  condition is then done by the recursive call to expand the
            --  newly created if statement

            if Present (Condition_Actions (E))
              or else Compile_Time_Known_Value (Condition (E))
            then
               --  Note this is not an implicit if statement, since it is part
               --  of an explicit if statement in the source (or of an implicit
               --  if statement that has already been tested).

               New_If :=
                 Make_If_Statement (Sloc (E),
                   Condition       => Condition (E),
                   Then_Statements => Then_Statements (E),
                   Elsif_Parts     => No_List,
                   Else_Statements => Else_Statements (N));

               --  Elsif parts for new if come from remaining elsif's of parent

               while Present (Next (E)) loop
                  if No (Elsif_Parts (New_If)) then
                     Set_Elsif_Parts (New_If, New_List);
                  end if;

                  Append (Remove_Next (E), Elsif_Parts (New_If));
               end loop;

               Set_Else_Statements (N, New_List (New_If));

               if Present (Condition_Actions (E)) then
                  Insert_List_Before (New_If, Condition_Actions (E));
               end if;

               Remove (E);

               if Is_Empty_List (Elsif_Parts (N)) then
                  Set_Elsif_Parts (N, No_List);
               end if;

               Analyze (New_If);
               return;

            --  No special processing for that elsif part, move to next

            else
               Next (E);
            end if;
         end loop;
      end if;

      --  Some more optimizations applicable if we still have an IF statement

      if Nkind (N) /= N_If_Statement then
         return;
      end if;

      --  Another optimization, special cases that can be simplified

      --     if expression then
      --        return true;
      --     else
      --        return false;
      --     end if;

      --  can be changed to:

      --     return expression;

      --  and

      --     if expression then
      --        return false;
      --     else
      --        return true;
      --     end if;

      --  can be changed to:

      --     return not (expression);

      if Nkind (N) = N_If_Statement
         and then No (Elsif_Parts (N))
         and then Present (Else_Statements (N))
         and then List_Length (Then_Statements (N)) = 1
         and then List_Length (Else_Statements (N)) = 1
      then
         declare
            Then_Stm : constant Node_Id := First (Then_Statements (N));
            Else_Stm : constant Node_Id := First (Else_Statements (N));

         begin
            if Nkind (Then_Stm) = N_Return_Statement
                 and then
               Nkind (Else_Stm) = N_Return_Statement
            then
               declare
                  Then_Expr : constant Node_Id := Expression (Then_Stm);
                  Else_Expr : constant Node_Id := Expression (Else_Stm);

               begin
                  if Nkind (Then_Expr) = N_Identifier
                       and then
                     Nkind (Else_Expr) = N_Identifier
                  then
                     if Entity (Then_Expr) = Standard_True
                       and then Entity (Else_Expr) = Standard_False
                     then
                        Rewrite (N,
                          Make_Return_Statement (Loc,
                            Expression => Relocate_Node (Condition (N))));
                        Analyze (N);
                        return;

                     elsif Entity (Then_Expr) = Standard_False
                       and then Entity (Else_Expr) = Standard_True
                     then
                        Rewrite (N,
                          Make_Return_Statement (Loc,
                            Expression =>
                              Make_Op_Not (Loc,
                                Right_Opnd => Relocate_Node (Condition (N)))));
                        Analyze (N);
                        return;
                     end if;
                  end if;
               end;
            end if;
         end;
      end if;
   end Expand_N_If_Statement;

   -----------------------------
   -- Expand_N_Loop_Statement --
   -----------------------------

   --  1. Deal with while condition for C/Fortran boolean
   --  2. Deal with loops with a non-standard enumeration type range
   --  3. Deal with while loops where Condition_Actions is set
   --  4. Insert polling call if required

   procedure Expand_N_Loop_Statement (N : Node_Id) is
      Loc  : constant Source_Ptr := Sloc (N);
      Isc  : constant Node_Id    := Iteration_Scheme (N);

   begin
      if Present (Isc) then
         Adjust_Condition (Condition (Isc));
      end if;

      if Is_Non_Empty_List (Statements (N)) then
         Generate_Poll_Call (First (Statements (N)));
      end if;

      --  Nothing more to do for plain loop with no iteration scheme

      if No (Isc) then
         return;
      end if;

      --  Note: we do not have to worry about validity chekcing of the for loop
      --  range bounds here, since they were frozen with constant declarations
      --  and it is during that process that the validity checking is done.

<<<<<<< HEAD
      --  Handle the case where we have a for loop with the range type being
      --  an enumeration type with non-standard representation. In this case
      --  we expand:
=======
      --  Handle the case where we have a for loop with the range type being an
      --  enumeration type with non-standard representation. In this case we
      --  expand:
>>>>>>> 1177f497

      --    for x in [reverse] a .. b loop
      --       ...
      --    end loop;

      --  to

      --    for xP in [reverse] integer
      --                          range etype'Pos (a) .. etype'Pos (b) loop
      --       declare
      --          x : constant etype := Pos_To_Rep (xP);
      --       begin
      --          ...
      --       end;
      --    end loop;

      if Present (Loop_Parameter_Specification (Isc)) then
         declare
            LPS     : constant Node_Id   := Loop_Parameter_Specification (Isc);
            Loop_Id : constant Entity_Id := Defining_Identifier (LPS);
            Ltype   : constant Entity_Id := Etype (Loop_Id);
            Btype   : constant Entity_Id := Base_Type (Ltype);
            Expr    : Node_Id;
            New_Id  : Entity_Id;

         begin
            if not Is_Enumeration_Type (Btype)
              or else No (Enum_Pos_To_Rep (Btype))
            then
               return;
            end if;

            New_Id :=
              Make_Defining_Identifier (Loc,
                Chars => New_External_Name (Chars (Loop_Id), 'P'));

            --  If the type has a contiguous representation, successive values
            --  can be generated as offsets from the first literal.

            if Has_Contiguous_Rep (Btype) then
               Expr :=
                  Unchecked_Convert_To (Btype,
                    Make_Op_Add (Loc,
                      Left_Opnd =>
                         Make_Integer_Literal (Loc,
                           Enumeration_Rep (First_Literal (Btype))),
                      Right_Opnd => New_Reference_To (New_Id, Loc)));
            else
               --  Use the constructed array Enum_Pos_To_Rep

               Expr :=
                 Make_Indexed_Component (Loc,
                   Prefix => New_Reference_To (Enum_Pos_To_Rep (Btype), Loc),
                   Expressions => New_List (New_Reference_To (New_Id, Loc)));
            end if;

            Rewrite (N,
              Make_Loop_Statement (Loc,
                Identifier => Identifier (N),

                Iteration_Scheme =>
                  Make_Iteration_Scheme (Loc,
                    Loop_Parameter_Specification =>
                      Make_Loop_Parameter_Specification (Loc,
                        Defining_Identifier => New_Id,
                        Reverse_Present => Reverse_Present (LPS),

                        Discrete_Subtype_Definition =>
                          Make_Subtype_Indication (Loc,

                            Subtype_Mark =>
                              New_Reference_To (Standard_Natural, Loc),

                            Constraint =>
                              Make_Range_Constraint (Loc,
                                Range_Expression =>
                                  Make_Range (Loc,

                                    Low_Bound =>
                                      Make_Attribute_Reference (Loc,
                                        Prefix =>
                                          New_Reference_To (Btype, Loc),

                                        Attribute_Name => Name_Pos,

                                        Expressions => New_List (
                                          Relocate_Node
                                            (Type_Low_Bound (Ltype)))),

                                    High_Bound =>
                                      Make_Attribute_Reference (Loc,
                                        Prefix =>
                                          New_Reference_To (Btype, Loc),

                                        Attribute_Name => Name_Pos,

                                        Expressions => New_List (
                                          Relocate_Node
                                            (Type_High_Bound (Ltype))))))))),

                Statements => New_List (
                  Make_Block_Statement (Loc,
                    Declarations => New_List (
                      Make_Object_Declaration (Loc,
                        Defining_Identifier => Loop_Id,
                        Constant_Present    => True,
                        Object_Definition   => New_Reference_To (Ltype, Loc),
                        Expression          => Expr)),

                    Handled_Statement_Sequence =>
                      Make_Handled_Sequence_Of_Statements (Loc,
                        Statements => Statements (N)))),

                End_Label => End_Label (N)));
            Analyze (N);
         end;

      --  Second case, if we have a while loop with Condition_Actions set, then
      --  we change it into a plain loop:

      --    while C loop
      --       ...
      --    end loop;

      --  changed to:

      --    loop
      --       <<condition actions>>
      --       exit when not C;
      --       ...
      --    end loop

      elsif Present (Isc)
        and then Present (Condition_Actions (Isc))
      then
         declare
            ES : Node_Id;

         begin
            ES :=
              Make_Exit_Statement (Sloc (Condition (Isc)),
                Condition =>
                  Make_Op_Not (Sloc (Condition (Isc)),
                    Right_Opnd => Condition (Isc)));

            Prepend (ES, Statements (N));
            Insert_List_Before (ES, Condition_Actions (Isc));

            --  This is not an implicit loop, since it is generated in response
            --  to the loop statement being processed. If this is itself
            --  implicit, the restriction has already been checked. If not,
            --  it is an explicit loop.

            Rewrite (N,
              Make_Loop_Statement (Sloc (N),
                Identifier => Identifier (N),
                Statements => Statements (N),
                End_Label  => End_Label  (N)));

            Analyze (N);
         end;
      end if;
   end Expand_N_Loop_Statement;

   -------------------------------
   -- Expand_N_Return_Statement --
   -------------------------------

   procedure Expand_N_Return_Statement (N : Node_Id) is
      Loc         : constant Source_Ptr := Sloc (N);
      Exp         : constant Node_Id    := Expression (N);
      Exptyp      : Entity_Id;
      T           : Entity_Id;
      Utyp        : Entity_Id;
      Scope_Id    : Entity_Id;
      Kind        : Entity_Kind;
      Call        : Node_Id;
      Acc_Stat    : Node_Id;
      Goto_Stat   : Node_Id;
      Lab_Node    : Node_Id;
      Cur_Idx     : Nat;
      Return_Type : Entity_Id;
      Result_Exp  : Node_Id;
      Result_Id   : Entity_Id;
      Result_Obj  : Node_Id;

   begin
      if Enable_New_Return_Processing then --  ???Temporary hack
         Expand_Simple_Return (N);
         return;
      end if;

      --  Case where returned expression is present

      if Present (Exp) then

         --  Always normalize C/Fortran boolean result. This is not always
         --  necessary, but it seems a good idea to minimize the passing
         --  around of non-normalized values, and in any case this handles
         --  the processing of barrier functions for protected types, which
         --  turn the condition into a return statement.

         Exptyp := Etype (Exp);

         if Is_Boolean_Type (Exptyp)
           and then Nonzero_Is_True (Exptyp)
         then
            Adjust_Condition (Exp);
            Adjust_Result_Type (Exp, Exptyp);
         end if;

         --  Do validity check if enabled for returns

         if Validity_Checks_On
           and then Validity_Check_Returns
         then
            Ensure_Valid (Exp);
         end if;
      end if;

      --  Find relevant enclosing scope from which return is returning

      Cur_Idx := Scope_Stack.Last;
      loop
         Scope_Id := Scope_Stack.Table (Cur_Idx).Entity;

         if Ekind (Scope_Id) /= E_Block
           and then Ekind (Scope_Id) /= E_Loop
         then
            exit;

         else
            Cur_Idx := Cur_Idx - 1;
            pragma Assert (Cur_Idx >= 0);
         end if;
      end loop;
      --  ???I believe the above code is no longer necessary
      pragma Assert (Scope_Id =
                       Return_Applies_To (Return_Statement_Entity (N)));

      if No (Exp) then
         Kind := Ekind (Scope_Id);

         --  If it is a return from procedures do no extra steps

         if Kind = E_Procedure or else Kind = E_Generic_Procedure then
            return;
         end if;

         pragma Assert (Is_Entry (Scope_Id));

         --  Look at the enclosing block to see whether the return is from an
         --  accept statement or an entry body.

         for J in reverse 0 .. Cur_Idx loop
            Scope_Id := Scope_Stack.Table (J).Entity;
            exit when Is_Concurrent_Type (Scope_Id);
         end loop;

         --  If it is a return from accept statement it should be expanded
         --  as a call to RTS Complete_Rendezvous and a goto to the end of
         --  the accept body.

         --  (cf : Expand_N_Accept_Statement, Expand_N_Selective_Accept,
         --   Expand_N_Accept_Alternative in exp_ch9.adb)

         if Is_Task_Type (Scope_Id) then

            Call := (Make_Procedure_Call_Statement (Loc,
                      Name => New_Reference_To
                        (RTE (RE_Complete_Rendezvous), Loc)));
            Insert_Before (N, Call);
            --  why not insert actions here???
            Analyze (Call);

            Acc_Stat := Parent (N);
            while Nkind (Acc_Stat) /= N_Accept_Statement loop
               Acc_Stat := Parent (Acc_Stat);
            end loop;

            Lab_Node := Last (Statements
              (Handled_Statement_Sequence (Acc_Stat)));

            Goto_Stat := Make_Goto_Statement (Loc,
              Name => New_Occurrence_Of
                (Entity (Identifier (Lab_Node)), Loc));

            Set_Analyzed (Goto_Stat);

            Rewrite (N, Goto_Stat);
            Analyze (N);

         --  If it is a return from an entry body, put a Complete_Entry_Body
         --  call in front of the return.

         elsif Is_Protected_Type (Scope_Id) then

            Call :=
              Make_Procedure_Call_Statement (Loc,
                Name => New_Reference_To
                  (RTE (RE_Complete_Entry_Body), Loc),
                Parameter_Associations => New_List
                  (Make_Attribute_Reference (Loc,
                    Prefix =>
                      New_Reference_To
                        (Object_Ref
                           (Corresponding_Body (Parent (Scope_Id))),
                        Loc),
                    Attribute_Name => Name_Unchecked_Access)));

            Insert_Before (N, Call);
            Analyze (Call);
         end if;

         return;
      end if;

      T := Etype (Exp);
      Return_Type := Etype (Scope_Id);
      Utyp := Underlying_Type (Return_Type);

      --  Check the result expression of a scalar function against the subtype
      --  of the function by inserting a conversion. This conversion must
      --  eventually be performed for other classes of types, but for now it's
      --  only done for scalars. ???

      if Is_Scalar_Type (T) then
         Rewrite (Exp, Convert_To (Return_Type, Exp));
         Analyze (Exp);
      end if;

      --  Deal with returning variable length objects and controlled types

<<<<<<< HEAD
      --  Nothing to do if we are returning by reference, or this is not a
      --  type that requires special processing (indicated by the fact that
      --  it requires a cleanup scope for the secondary stack case).
=======
      --  Nothing to do if we are returning by reference, or this is not type
      --  that requires special processing (indicated by the fact that it
      --  requires a cleanup scope for the secondary stack case).
>>>>>>> 1177f497

      if Is_Inherently_Limited_Type (T) then
         null;

      elsif not Requires_Transient_Scope (Return_Type) then

         --  Mutable records with no variable length components are not
         --  returned on the sec-stack, so we need to make sure that the
         --  backend will only copy back the size of the actual value, and not
         --  the maximum size. We create an actual subtype for this purpose.

         declare
            Ubt  : constant Entity_Id := Underlying_Type (Base_Type (T));
            Decl : Node_Id;
            Ent  : Entity_Id;

         begin
            if Has_Discriminants (Ubt)
              and then not Is_Constrained (Ubt)
              and then not Has_Unchecked_Union (Ubt)
            then
               Decl := Build_Actual_Subtype (Ubt, Exp);
               Ent := Defining_Identifier (Decl);
               Insert_Action (Exp, Decl);

               Rewrite (Exp, Unchecked_Convert_To (Ent, Exp));
               Analyze_And_Resolve (Exp);
            end if;
         end;

      --  Here if secondary stack is used

      else
         --  Make sure that no surrounding block will reclaim the secondary
         --  stack on which we are going to put the result. Not only may this
         --  introduce secondary stack leaks but worse, if the reclamation is
         --  done too early, then the result we are returning may get
         --  clobbered. See example in 7417-003.

<<<<<<< HEAD
         --  The DSP method is no longer in use. We would like to ignore DSP
         --  while implementing AI-318; hence the raise below.

         if True then
            raise Program_Error;
         end if;

         --  Here what we need to do is to always return by reference, since
         --  we will return with the stack pointer depressed. We may need to
         --  do a copy to a local temporary before doing this return.
=======
         declare
            S : Entity_Id := Current_Scope;
>>>>>>> 1177f497

         begin
            while Ekind (S) = E_Block or else Ekind (S) = E_Loop loop
               Set_Sec_Stack_Needed_For_Return (S, True);
               S := Enclosing_Dynamic_Scope (S);
            end loop;
         end;

         --  Optimize the case where the result is a function call. In this
         --  case either the result is already on the secondary stack, or is
         --  already being returned with the stack pointer depressed and no
         --  further processing is required except to set the By_Ref flag to
         --  ensure that gigi does not attempt an extra unnecessary copy
         --  (actually not just unnecessary but harmfully wrong in the case of
         --  a controlled type, where gigi does not know how to do a copy). To
         --  make up for a gcc 2.8.1 deficiency (???), we perform the copy for
         --  array types if the constrained status of the target type is
         --  different from that of the expression.

         if Requires_Transient_Scope (T)
           and then
              (not Is_Array_Type (T)
                or else Is_Constrained (T) = Is_Constrained (Return_Type)
                or else Is_Class_Wide_Type (Utyp)
                or else Controlled_Type (T))
           and then Nkind (Exp) = N_Function_Call
         then
            Set_By_Ref (N);

            --  Remove side effects from the expression now so that other parts
            --  of the expander do not have to reanalyze the node without this
            --  optimization.

            Rewrite (Exp, Duplicate_Subexpr_No_Checks (Exp));

         --  For controlled types, do the allocation on the secondary stack
         --  manually in order to call adjust at the right time:

         --    type Anon1 is access Return_Type;
         --    for Anon1'Storage_pool use ss_pool;
         --    Anon2 : anon1 := new Return_Type'(expr);
         --    return Anon2.all;

         --  We do the same for classwide types that are not potentially
         --  controlled (by the virtue of restriction No_Finalization) because
         --  gigi is not able to properly allocate class-wide types.

         elsif CW_Or_Controlled_Type (Utyp) then
            declare
               Loc        : constant Source_Ptr := Sloc (N);
               Temp       : constant Entity_Id :=
                              Make_Defining_Identifier (Loc,
                                Chars => New_Internal_Name ('R'));
               Acc_Typ    : constant Entity_Id :=
                              Make_Defining_Identifier (Loc,
                                Chars => New_Internal_Name ('A'));
               Alloc_Node : Node_Id;

            begin
               Set_Ekind (Acc_Typ, E_Access_Type);

               Set_Associated_Storage_Pool (Acc_Typ, RTE (RE_SS_Pool));

               Alloc_Node :=
                 Make_Allocator (Loc,
                   Expression =>
                     Make_Qualified_Expression (Loc,
                       Subtype_Mark => New_Reference_To (Etype (Exp), Loc),
                       Expression => Relocate_Node (Exp)));

               Insert_List_Before_And_Analyze (N, New_List (
                 Make_Full_Type_Declaration (Loc,
                   Defining_Identifier => Acc_Typ,
                   Type_Definition     =>
                     Make_Access_To_Object_Definition (Loc,
                       Subtype_Indication =>
                          New_Reference_To (Return_Type, Loc))),

                 Make_Object_Declaration (Loc,
                   Defining_Identifier => Temp,
                   Object_Definition   => New_Reference_To (Acc_Typ, Loc),
                   Expression          => Alloc_Node)));

               Rewrite (Exp,
                 Make_Explicit_Dereference (Loc,
                 Prefix => New_Reference_To (Temp, Loc)));

               Analyze_And_Resolve (Exp, Return_Type);
            end;

         --  Otherwise use the gigi mechanism to allocate result on the
         --  secondary stack.

         else
            Set_Storage_Pool      (N, RTE (RE_SS_Pool));

            --  If we are generating code for the Java VM do not use
            --  SS_Allocate since everything is heap-allocated anyway.

            if not Java_VM then
               Set_Procedure_To_Call (N, RTE (RE_SS_Allocate));
            end if;
         end if;
      end if;

      --  Implement the rules of 6.5(8-10), which require a tag check in the
      --  case of a limited tagged return type, and tag reassignment for
      --  nonlimited tagged results. These actions are needed when the return
      --  type is a specific tagged type and the result expression is a
      --  conversion or a formal parameter, because in that case the tag of the
      --  expression might differ from the tag of the specific result type.

      if Is_Tagged_Type (Utyp)
        and then not Is_Class_Wide_Type (Utyp)
        and then (Nkind (Exp) = N_Type_Conversion
                    or else Nkind (Exp) = N_Unchecked_Type_Conversion
                    or else (Is_Entity_Name (Exp)
                               and then Ekind (Entity (Exp)) in Formal_Kind))
      then
         --  When the return type is limited, perform a check that the tag of
         --  the result is the same as the tag of the return type.

         if Is_Limited_Type (Return_Type) then
            Insert_Action (Exp,
              Make_Raise_Constraint_Error (Loc,
                Condition =>
                  Make_Op_Ne (Loc,
                    Left_Opnd =>
                      Make_Selected_Component (Loc,
                        Prefix => Duplicate_Subexpr (Exp),
                        Selector_Name =>
                          New_Reference_To (First_Tag_Component (Utyp), Loc)),
                    Right_Opnd =>
                      Unchecked_Convert_To (RTE (RE_Tag),
                        New_Reference_To
                          (Node (First_Elmt
                                  (Access_Disp_Table (Base_Type (Utyp)))),
                           Loc))),
                Reason => CE_Tag_Check_Failed));

         --  If the result type is a specific nonlimited tagged type, then we
         --  have to ensure that the tag of the result is that of the result
         --  type. This is handled by making a copy of the expression in the
         --  case where it might have a different tag, namely when the
         --  expression is a conversion or a formal parameter. We create a new
         --  object of the result type and initialize it from the expression,
         --  which will implicitly force the tag to be set appropriately.

         else
            Result_Id :=
              Make_Defining_Identifier (Loc, New_Internal_Name ('R'));
            Result_Exp := New_Reference_To (Result_Id, Loc);

            Result_Obj :=
              Make_Object_Declaration (Loc,
                Defining_Identifier => Result_Id,
                Object_Definition   => New_Reference_To (Return_Type, Loc),
                Constant_Present    => True,
                Expression          => Relocate_Node (Exp));

            Set_Assignment_OK (Result_Obj);
            Insert_Action (Exp, Result_Obj);

            Rewrite (Exp, Result_Exp);
            Analyze_And_Resolve (Exp, Return_Type);
         end if;

      --  Ada 2005 (AI-344): If the result type is class-wide, then insert
      --  a check that the level of the return expression's underlying type
      --  is not deeper than the level of the master enclosing the function.
      --  Always generate the check when the type of the return expression
      --  is class-wide, when it's a type conversion, or when it's a formal
      --  parameter. Otherwise, suppress the check in the case where the
      --  return expression has a specific type whose level is known not to
      --  be statically deeper than the function's result type.

      elsif Ada_Version >= Ada_05
        and then Is_Class_Wide_Type (Return_Type)
        and then not Scope_Suppress (Accessibility_Check)
        and then
          (Is_Class_Wide_Type (Etype (Exp))
            or else Nkind (Exp) = N_Type_Conversion
            or else Nkind (Exp) = N_Unchecked_Type_Conversion
            or else (Is_Entity_Name (Exp)
                       and then Ekind (Entity (Exp)) in Formal_Kind)
            or else Scope_Depth (Enclosing_Dynamic_Scope (Etype (Exp))) >
                      Scope_Depth (Enclosing_Dynamic_Scope (Scope_Id)))
      then
         Insert_Action (Exp,
           Make_Raise_Program_Error (Loc,
             Condition =>
               Make_Op_Gt (Loc,
                 Left_Opnd =>
                   Build_Get_Access_Level (Loc,
                     Make_Attribute_Reference (Loc,
                       Prefix => Duplicate_Subexpr (Exp),
                       Attribute_Name => Name_Tag)),
                 Right_Opnd =>
                   Make_Integer_Literal (Loc,
                     Scope_Depth (Enclosing_Dynamic_Scope (Scope_Id)))),
             Reason => PE_Accessibility_Check_Failed));
      end if;

   exception
      when RE_Not_Available =>
         return;
   end Expand_N_Return_Statement;

   --------------------------------
   -- Expand_Non_Function_Return --
   --------------------------------

   procedure Expand_Non_Function_Return (N : Node_Id) is
      pragma Assert (No (Expression (N)));

      Loc         : constant Source_Ptr := Sloc (N);
      Scope_Id    : Entity_Id :=
                      Return_Applies_To (Return_Statement_Entity (N));
      Kind        : constant Entity_Kind := Ekind (Scope_Id);
      Call        : Node_Id;
      Acc_Stat    : Node_Id;
      Goto_Stat   : Node_Id;
      Lab_Node    : Node_Id;

   begin
      --  If it is a return from procedures do no extra steps

      if Kind = E_Procedure or else Kind = E_Generic_Procedure then
         return;

      --  If it is a nested return within an extended one, replace it with a
      --  return of the previously declared return object.

      elsif Kind = E_Return_Statement then
         Rewrite (N,
           Make_Return_Statement (Loc,
             Expression =>
               New_Occurrence_Of (First_Entity (Scope_Id), Loc)));
         Set_Comes_From_Extended_Return_Statement (N);
         Set_Return_Statement_Entity (N, Scope_Id);
         Expand_Simple_Function_Return (N);
         return;
      end if;

      pragma Assert (Is_Entry (Scope_Id));

      --  Look at the enclosing block to see whether the return is from an
      --  accept statement or an entry body.

      for J in reverse 0 .. Scope_Stack.Last loop
         Scope_Id := Scope_Stack.Table (J).Entity;
         exit when Is_Concurrent_Type (Scope_Id);
      end loop;

      --  If it is a return from accept statement it is expanded as call to
      --  RTS Complete_Rendezvous and a goto to the end of the accept body.

      --  (cf : Expand_N_Accept_Statement, Expand_N_Selective_Accept,
      --  Expand_N_Accept_Alternative in exp_ch9.adb)

      if Is_Task_Type (Scope_Id) then

         Call :=
           Make_Procedure_Call_Statement (Loc,
             Name => New_Reference_To
                       (RTE (RE_Complete_Rendezvous), Loc));
         Insert_Before (N, Call);
         --  why not insert actions here???
         Analyze (Call);

         Acc_Stat := Parent (N);
         while Nkind (Acc_Stat) /= N_Accept_Statement loop
            Acc_Stat := Parent (Acc_Stat);
         end loop;

         Lab_Node := Last (Statements
           (Handled_Statement_Sequence (Acc_Stat)));

         Goto_Stat := Make_Goto_Statement (Loc,
           Name => New_Occurrence_Of
             (Entity (Identifier (Lab_Node)), Loc));

         Set_Analyzed (Goto_Stat);

         Rewrite (N, Goto_Stat);
         Analyze (N);

      --  If it is a return from an entry body, put a Complete_Entry_Body call
      --  in front of the return.

      elsif Is_Protected_Type (Scope_Id) then
         Call :=
           Make_Procedure_Call_Statement (Loc,
             Name => New_Reference_To
               (RTE (RE_Complete_Entry_Body), Loc),
             Parameter_Associations => New_List
               (Make_Attribute_Reference (Loc,
                 Prefix =>
                   New_Reference_To
                     (Object_Ref
                        (Corresponding_Body (Parent (Scope_Id))),
                     Loc),
                 Attribute_Name => Name_Unchecked_Access)));

         Insert_Before (N, Call);
         Analyze (Call);
      end if;
   end Expand_Non_Function_Return;

   --------------------------
   -- Expand_Simple_Return --
   --------------------------

   procedure Expand_Simple_Return (N : Node_Id) is
   begin
      --  Distinguish the function and non-function cases:

      case Ekind (Return_Applies_To (Return_Statement_Entity (N))) is

         when E_Function          |
              E_Generic_Function  =>
            Expand_Simple_Function_Return (N);

         when E_Procedure         |
              E_Generic_Procedure |
              E_Entry             |
              E_Entry_Family      |
              E_Return_Statement =>
            Expand_Non_Function_Return (N);

         when others =>
            raise Program_Error;
      end case;

   exception
      when RE_Not_Available =>
         return;
   end Expand_Simple_Return;

   -----------------------------------
   -- Expand_Simple_Function_Return --
   -----------------------------------

   --  The "simple" comes from the syntax rule simple_return_statement.
   --  The semantics are not at all simple!

   procedure Expand_Simple_Function_Return (N : Node_Id) is
      Loc : constant Source_Ptr := Sloc (N);

      Scope_Id : constant Entity_Id :=
                   Return_Applies_To (Return_Statement_Entity (N));
      --  The function we are returning from

      R_Type : constant Entity_Id := Etype (Scope_Id);
      --  The result type of the function

      Utyp : constant Entity_Id := Underlying_Type (R_Type);

      Exp : constant Node_Id := Expression (N);
      pragma Assert (Present (Exp));

      Exptyp : constant Entity_Id := Etype (Exp);
      --  The type of the expression (not necessarily the same as R_Type)

   begin
      --  We rewrite "return <expression>;" to be:

      --    return _anon_ : <return_subtype> := <expression>

      --  The expansion produced by Expand_N_Extended_Return_Statement will
      --  contain simple return statements (for example, a block containing
      --  simple return of the return object), which brings us back here with
      --  Comes_From_Extended_Return_Statement set. To avoid infinite
      --  recursion, we do not transform into an extended return if
      --  Comes_From_Extended_Return_Statement is True.

      --  The reason for this design is that for Ada 2005 limited returns, we
      --  need to reify the return object, so we can build it "in place", and
      --  we need a block statement to hang finalization and tasking stuff.

      --  ??? In order to avoid disruption, we avoid translating to extended
      --  return except in the cases where we really need to (Ada 2005
      --  inherently limited). We would prefer eventually to do this
      --  translation in all cases except perhaps for the case of Ada 95
      --  inherently limited, in order to fully exercise the code in
      --  Expand_N_Extended_Return_Statement, and in order to do
      --  build-in-place for efficiency when it is not required.

      if not Comes_From_Extended_Return_Statement (N)
        and then Is_Inherently_Limited_Type (R_Type) --  ???
        and then Ada_Version >= Ada_05 --  ???
        and then not Debug_Flag_Dot_L
      then
         declare
            Return_Object_Entity : constant Entity_Id :=
                                     Make_Defining_Identifier (Loc,
                                       New_Internal_Name ('R'));

            Subtype_Ind : constant Node_Id := New_Occurrence_Of (R_Type, Loc);

            Obj_Decl : constant Node_Id :=
                         Make_Object_Declaration (Loc,
                           Defining_Identifier => Return_Object_Entity,
                           Object_Definition   => Subtype_Ind,
                           Expression          => Exp);

            Ext : constant Node_Id := Make_Extended_Return_Statement (Loc,
                    Return_Object_Declarations => New_List (Obj_Decl));

         begin
            Rewrite (N, Ext);
            Analyze (N);
            return;
         end;
      end if;

      --  Here we have a simple return statement that is part of the expansion
      --  of an extended return statement (either written by the user, or
      --  generated by the above code).

      --  Always normalize C/Fortran boolean result. This is not always needed,
      --  but it seems a good idea to minimize the passing around of non-
      --  normalized values, and in any case this handles the processing of
      --  barrier functions for protected types, which turn the condition into
      --  a return statement.

      if Is_Boolean_Type (Exptyp)
        and then Nonzero_Is_True (Exptyp)
      then
         Adjust_Condition (Exp);
         Adjust_Result_Type (Exp, Exptyp);
      end if;

      --  Do validity check if enabled for returns

      if Validity_Checks_On
        and then Validity_Check_Returns
      then
         Ensure_Valid (Exp);
      end if;

      --  Check the result expression of a scalar function against the subtype
      --  of the function by inserting a conversion. This conversion must
      --  eventually be performed for other classes of types, but for now it's
      --  only done for scalars.
      --  ???

      if Is_Scalar_Type (Exptyp) then
         Rewrite (Exp, Convert_To (R_Type, Exp));
         Analyze (Exp);
      end if;

      --  Deal with returning variable length objects and controlled types

      --  Nothing to do if we are returning by reference, or this is not a
      --  type that requires special processing (indicated by the fact that
      --  it requires a cleanup scope for the secondary stack case).

      if Is_Inherently_Limited_Type (Exptyp) then
         null;

      elsif not Requires_Transient_Scope (R_Type) then

         --  Mutable records with no variable length components are not
         --  returned on the sec-stack, so we need to make sure that the
         --  backend will only copy back the size of the actual value, and not
         --  the maximum size. We create an actual subtype for this purpose.

         declare
            Ubt  : constant Entity_Id := Underlying_Type (Base_Type (Exptyp));
            Decl : Node_Id;
            Ent  : Entity_Id;
         begin
            if Has_Discriminants (Ubt)
              and then not Is_Constrained (Ubt)
              and then not Has_Unchecked_Union (Ubt)
            then
               Decl := Build_Actual_Subtype (Ubt, Exp);
               Ent := Defining_Identifier (Decl);
               Insert_Action (Exp, Decl);
               Rewrite (Exp, Unchecked_Convert_To (Ent, Exp));
               Analyze_And_Resolve (Exp);
            end if;
         end;

      --  Here if secondary stack is used

      else
         --  Make sure that no surrounding block will reclaim the secondary
         --  stack on which we are going to put the result. Not only may this
         --  introduce secondary stack leaks but worse, if the reclamation is
         --  done too early, then the result we are returning may get
         --  clobbered. See example in 7417-003.

         declare
            S : Entity_Id;
         begin
            S := Current_Scope;
            while Ekind (S) = E_Block or else Ekind (S) = E_Loop loop
               Set_Sec_Stack_Needed_For_Return (S, True);
               S := Enclosing_Dynamic_Scope (S);
            end loop;
         end;

         --  Optimize the case where the result is a function call. In this
         --  case either the result is already on the secondary stack, or is
         --  already being returned with the stack pointer depressed and no
         --  further processing is required except to set the By_Ref flag to
         --  ensure that gigi does not attempt an extra unnecessary copy.
         --  (actually not just unnecessary but harmfully wrong in the case
         --  of a controlled type, where gigi does not know how to do a copy).
         --  To make up for a gcc 2.8.1 deficiency (???), we perform
         --  the copy for array types if the constrained status of the
         --  target type is different from that of the expression.

         if Requires_Transient_Scope (Exptyp)
           and then
<<<<<<< HEAD
              (not Is_Array_Type (T)
                or else Is_Constrained (T) = Is_Constrained (Return_Type)
                or else Is_Class_Wide_Type (Utyp)
                or else Controlled_Type (T))
=======
              (not Is_Array_Type (Exptyp)
                or else Is_Constrained (Exptyp) = Is_Constrained (R_Type)
                or else CW_Or_Controlled_Type (Utyp))
>>>>>>> 1177f497
           and then Nkind (Exp) = N_Function_Call
         then
            Set_By_Ref (N);

            --  Remove side effects from the expression now so that other parts
            --  of the expander do not have to reanalyze this node without this
            --  optimization

            Rewrite (Exp, Duplicate_Subexpr_No_Checks (Exp));

         --  For controlled types, do the allocation on the secondary stack
         --  manually in order to call adjust at the right time:
<<<<<<< HEAD
         --    type Anon1 is access Return_Type;
=======

         --    type Anon1 is access R_Type;
>>>>>>> 1177f497
         --    for Anon1'Storage_pool use ss_pool;
         --    Anon2 : anon1 := new R_Type'(expr);
         --    return Anon2.all;
         --  We do the same for classwide types that are not potentially
         --  controlled (by the virtue of restriction No_Finalization) because
         --  gigi is not able to properly allocate class-wide types.

<<<<<<< HEAD
         elsif Is_Class_Wide_Type (Utyp)
           or else Controlled_Type (Utyp)
         then
=======
         --  We do the same for classwide types that are not potentially
         --  controlled (by the virtue of restriction No_Finalization) because
         --  gigi is not able to properly allocate class-wide types.

         elsif CW_Or_Controlled_Type (Utyp) then
>>>>>>> 1177f497
            declare
               Loc        : constant Source_Ptr := Sloc (N);
               Temp       : constant Entity_Id :=
                              Make_Defining_Identifier (Loc,
                                Chars => New_Internal_Name ('R'));
               Acc_Typ    : constant Entity_Id :=
                              Make_Defining_Identifier (Loc,
                                Chars => New_Internal_Name ('A'));
               Alloc_Node : Node_Id;

            begin
               Set_Ekind (Acc_Typ, E_Access_Type);

               Set_Associated_Storage_Pool (Acc_Typ, RTE (RE_SS_Pool));

               Alloc_Node :=
                 Make_Allocator (Loc,
                   Expression =>
                     Make_Qualified_Expression (Loc,
                       Subtype_Mark => New_Reference_To (Etype (Exp), Loc),
                       Expression => Relocate_Node (Exp)));

               Insert_List_Before_And_Analyze (N, New_List (
                 Make_Full_Type_Declaration (Loc,
                   Defining_Identifier => Acc_Typ,
                   Type_Definition     =>
                     Make_Access_To_Object_Definition (Loc,
                       Subtype_Indication =>
                          New_Reference_To (R_Type, Loc))),

                 Make_Object_Declaration (Loc,
                   Defining_Identifier => Temp,
                   Object_Definition   => New_Reference_To (Acc_Typ, Loc),
                   Expression          => Alloc_Node)));

               Rewrite (Exp,
                 Make_Explicit_Dereference (Loc,
                 Prefix => New_Reference_To (Temp, Loc)));

               Analyze_And_Resolve (Exp, R_Type);
            end;

         --  Otherwise use the gigi mechanism to allocate result on the
         --  secondary stack.

         else
            Set_Storage_Pool      (N, RTE (RE_SS_Pool));

            --  If we are generating code for the Java VM do not use
            --  SS_Allocate since everything is heap-allocated anyway.

            if not Java_VM then
               Set_Procedure_To_Call (N, RTE (RE_SS_Allocate));
            end if;
         end if;
      end if;

      --  Implement the rules of 6.5(8-10), which require a tag check in the
      --  case of a limited tagged return type, and tag reassignment for
      --  nonlimited tagged results. These actions are needed when the return
      --  type is a specific tagged type and the result expression is a
      --  conversion or a formal parameter, because in that case the tag of the
      --  expression might differ from the tag of the specific result type.

      if Is_Tagged_Type (Utyp)
        and then not Is_Class_Wide_Type (Utyp)
        and then (Nkind (Exp) = N_Type_Conversion
                    or else Nkind (Exp) = N_Unchecked_Type_Conversion
                    or else (Is_Entity_Name (Exp)
                               and then Ekind (Entity (Exp)) in Formal_Kind))
      then
         --  When the return type is limited, perform a check that the
         --  tag of the result is the same as the tag of the return type.

         if Is_Limited_Type (R_Type) then
            Insert_Action (Exp,
              Make_Raise_Constraint_Error (Loc,
                Condition =>
                  Make_Op_Ne (Loc,
                    Left_Opnd =>
                      Make_Selected_Component (Loc,
                        Prefix => Duplicate_Subexpr (Exp),
                        Selector_Name =>
                          New_Reference_To (First_Tag_Component (Utyp), Loc)),
                    Right_Opnd =>
                      Unchecked_Convert_To (RTE (RE_Tag),
                        New_Reference_To
                          (Node (First_Elmt
                                  (Access_Disp_Table (Base_Type (Utyp)))),
                           Loc))),
                Reason => CE_Tag_Check_Failed));

         --  If the result type is a specific nonlimited tagged type, then we
         --  have to ensure that the tag of the result is that of the result
         --  type. This is handled by making a copy of the expression in the
         --  case where it might have a different tag, namely when the
         --  expression is a conversion or a formal parameter. We create a new
         --  object of the result type and initialize it from the expression,
         --  which will implicitly force the tag to be set appropriately.

         else
            declare
               Result_Id  : constant Entity_Id :=
                              Make_Defining_Identifier (Loc,
                                Chars => New_Internal_Name ('R'));
               Result_Exp : constant Node_Id :=
                              New_Reference_To (Result_Id, Loc);
               Result_Obj : constant Node_Id :=
                              Make_Object_Declaration (Loc,
                                Defining_Identifier => Result_Id,
                                Object_Definition   =>
                                  New_Reference_To (R_Type, Loc),
                                Constant_Present    => True,
                                Expression          => Relocate_Node (Exp));

            begin
               Set_Assignment_OK (Result_Obj);
               Insert_Action (Exp, Result_Obj);

               Rewrite (Exp, Result_Exp);
               Analyze_And_Resolve (Exp, R_Type);
            end;
         end if;

      --  Ada 2005 (AI-344): If the result type is class-wide, then insert
      --  a check that the level of the return expression's underlying type
      --  is not deeper than the level of the master enclosing the function.
      --  Always generate the check when the type of the return expression
      --  is class-wide, when it's a type conversion, or when it's a formal
      --  parameter. Otherwise, suppress the check in the case where the
      --  return expression has a specific type whose level is known not to
      --  be statically deeper than the function's result type.

      elsif Ada_Version >= Ada_05
        and then Is_Class_Wide_Type (R_Type)
        and then not Scope_Suppress (Accessibility_Check)
        and then
          (Is_Class_Wide_Type (Etype (Exp))
            or else Nkind (Exp) = N_Type_Conversion
            or else Nkind (Exp) = N_Unchecked_Type_Conversion
            or else (Is_Entity_Name (Exp)
                       and then Ekind (Entity (Exp)) in Formal_Kind)
            or else Scope_Depth (Enclosing_Dynamic_Scope (Etype (Exp))) >
                      Scope_Depth (Enclosing_Dynamic_Scope (Scope_Id)))
      then
         Insert_Action (Exp,
           Make_Raise_Program_Error (Loc,
             Condition =>
               Make_Op_Gt (Loc,
                 Left_Opnd =>
                   Build_Get_Access_Level (Loc,
                     Make_Attribute_Reference (Loc,
                       Prefix => Duplicate_Subexpr (Exp),
                     Attribute_Name => Name_Tag)),
                 Right_Opnd =>
                   Make_Integer_Literal (Loc,
                     Scope_Depth (Enclosing_Dynamic_Scope (Scope_Id)))),
             Reason => PE_Accessibility_Check_Failed));
      end if;
   end Expand_Simple_Function_Return;

   --------------------------------
   -- Expand_Non_Function_Return --
   --------------------------------

<<<<<<< HEAD
   procedure Expand_Non_Function_Return (N : Node_Id) is
      pragma Assert (No (Expression (N)));
=======
      Save_Tag : constant Boolean := Is_Tagged_Type (T)
                                       and then not No_Ctrl_Actions (N)
                                       and then not Java_VM;
      --  Tags are not saved and restored when Java_VM because JVM tags are
      --  represented implicitly in objects.
>>>>>>> 1177f497

      Loc         : constant Source_Ptr := Sloc (N);
      Scope_Id    : Entity_Id :=
                      Return_Applies_To (Return_Statement_Entity (N));
      Kind        : constant Entity_Kind := Ekind (Scope_Id);
      Call        : Node_Id;
      Acc_Stat    : Node_Id;
      Goto_Stat   : Node_Id;
      Lab_Node    : Node_Id;

   begin
      --  If it is a return from procedures do no extra steps

      if Kind = E_Procedure or else Kind = E_Generic_Procedure then
         return;

      --  If it is a nested return within an extended one, replace it
      --  with a return of the previously declared return object.

      elsif Kind = E_Return_Statement then
         Rewrite (N,
           Make_Return_Statement (Loc,
             Expression =>
               New_Occurrence_Of (First_Entity (Scope_Id), Loc)));
         Set_Comes_From_Extended_Return_Statement (N);
         Set_Return_Statement_Entity (N, Scope_Id);
         Expand_Simple_Function_Return (N);
         return;
      end if;

      pragma Assert (Is_Entry (Scope_Id));

      --  Look at the enclosing block to see whether the return is from
      --  an accept statement or an entry body.

      for J in reverse 0 .. Scope_Stack.Last loop
         Scope_Id := Scope_Stack.Table (J).Entity;
         exit when Is_Concurrent_Type (Scope_Id);
      end loop;

      --  If it is a return from accept statement it is expanded as call to
      --  RTS Complete_Rendezvous and a goto to the end of the accept body.

      --  (cf : Expand_N_Accept_Statement, Expand_N_Selective_Accept,
      --  Expand_N_Accept_Alternative in exp_ch9.adb)

      if Is_Task_Type (Scope_Id) then

         Call :=
           Make_Procedure_Call_Statement (Loc,
             Name => New_Reference_To
                       (RTE (RE_Complete_Rendezvous), Loc));
         Insert_Before (N, Call);
         --  why not insert actions here???
         Analyze (Call);

         Acc_Stat := Parent (N);
         while Nkind (Acc_Stat) /= N_Accept_Statement loop
            Acc_Stat := Parent (Acc_Stat);
         end loop;

         Lab_Node := Last (Statements
           (Handled_Statement_Sequence (Acc_Stat)));

         Goto_Stat := Make_Goto_Statement (Loc,
           Name => New_Occurrence_Of
             (Entity (Identifier (Lab_Node)), Loc));

<<<<<<< HEAD
         Set_Analyzed (Goto_Stat);
=======
      --  Variables of such types contain pointers used to chain them in
      --  finalization lists, in addition to user data. These pointers are
      --  specific to each object of the type, not to the value being assigned.
      --  Thus they need to be left intact during the assignment. We achieve
      --  this by constructing a Storage_Array subtype, and by overlaying
      --  objects of this type on the source and target of the assignment. The
      --  assignment is then rewritten to assignments of slices of these
      --  arrays, copying the user data, and leaving the pointers untouched.
>>>>>>> 1177f497

         Rewrite (N, Goto_Stat);
         Analyze (N);

      --  If it is a return from an entry body, put a Complete_Entry_Body
      --  call in front of the return.

      elsif Is_Protected_Type (Scope_Id) then
         Call :=
           Make_Procedure_Call_Statement (Loc,
             Name => New_Reference_To
               (RTE (RE_Complete_Entry_Body), Loc),
             Parameter_Associations => New_List
               (Make_Attribute_Reference (Loc,
                 Prefix =>
                   New_Reference_To
                     (Object_Ref
                        (Corresponding_Body (Parent (Scope_Id))),
                     Loc),
                 Attribute_Name => Name_Unchecked_Access)));

         Insert_Before (N, Call);
         Analyze (Call);
      end if;
   end Expand_Non_Function_Return;

   --------------------------
   -- Expand_Simple_Return --
   --------------------------

   procedure Expand_Simple_Return (N : Node_Id) is
   begin
      --  Distinguish the function and non-function cases:

      case Ekind (Return_Applies_To (Return_Statement_Entity (N))) is

         when E_Function          |
              E_Generic_Function  =>
            Expand_Simple_Function_Return (N);

         when E_Procedure         |
              E_Generic_Procedure |
              E_Entry             |
              E_Entry_Family      |
              E_Return_Statement =>
            Expand_Non_Function_Return (N);

         when others =>
            raise Program_Error;
      end case;

   exception
      when RE_Not_Available =>
         return;
   end Expand_Simple_Return;

   -----------------------------------
   -- Expand_Simple_Function_Return --
   -----------------------------------

   --  The "simple" comes from the syntax rule simple_return_statement.
   --  The semantics are not at all simple!

   procedure Expand_Simple_Function_Return (N : Node_Id) is
      Loc : constant Source_Ptr := Sloc (N);

      Scope_Id : constant Entity_Id :=
                   Return_Applies_To (Return_Statement_Entity (N));
      --  The function we are returning from

      R_Type : constant Entity_Id := Etype (Scope_Id);
      --  The result type of the function

      Utyp : constant Entity_Id := Underlying_Type (R_Type);

      Exp : constant Node_Id := Expression (N);
      pragma Assert (Present (Exp));

      Exptyp : constant Entity_Id := Etype (Exp);
      --  The type of the expression (not necessarily the same as R_Type)

   begin
      --  The DSP method is no longer in use

      pragma Assert (not Function_Returns_With_DSP (Scope_Id));

      --  We rewrite "return <expression>;" to be:

      --    return _anon_ : <return_subtype> := <expression>

      --  The expansion produced by Expand_N_Extended_Return_Statement will
      --  contain simple return statements (for example, a block containing a
      --  simple return of the return object), which brings us back here with
      --  Comes_From_Extended_Return_Statement set. To avoid infinite
      --  recursion, we do not transform into an extended return if
      --  Comes_From_Extended_Return_Statement is True.

      --  The reason for this design is that for Ada 2005 limited returns, we
      --  need to reify the return object, so we can build it "in place",
      --  and we need a block statement to hang finalization and tasking stuff
      --  off of.

      --  ??? In order to avoid disruption, we avoid translating to extended
      --  return except in the cases where we really need to (Ada 2005
      --  inherently limited). We would prefer eventually to do this
      --  translation in all cases except perhaps for the case of Ada 95
      --  inherently limited, in order to fully exercise the code in
      --  Expand_N_Extended_Return_Statement, and in order to do
      --  build-in-place for efficiency when it is not required.

      if not Comes_From_Extended_Return_Statement (N)
        and then Is_Inherently_Limited_Type (R_Type) --  ???
        and then Ada_Version >= Ada_05 --  ???
        and then not Debug_Flag_Dot_L
      then
         declare
            Return_Object_Entity : constant Entity_Id :=
                                     Make_Defining_Identifier (Loc,
                                       New_Internal_Name ('R'));

            Subtype_Ind : constant Node_Id := New_Occurrence_Of (R_Type, Loc);

            Obj_Decl : constant Node_Id :=
                         Make_Object_Declaration (Loc,
                           Defining_Identifier => Return_Object_Entity,
                           Object_Definition   => Subtype_Ind,
                           Expression          => Exp);

            Ext : constant Node_Id := Make_Extended_Return_Statement (Loc,
                    Return_Object_Declarations => New_List (Obj_Decl));

         begin
            Rewrite (N, Ext);
            Analyze (N);
            return;
         end;
      end if;

      --  Here we have a simple return statement that is part of the expansion
      --  of an extended return statement (either written by the user, or
      --  generated by the above code).

      --  Always normalize C/Fortran boolean result. This is not always
      --  necessary, but it seems a good idea to minimize the passing
      --  around of non-normalized values, and in any case this handles
      --  the processing of barrier functions for protected types, which
      --  turn the condition into a return statement.

      if Is_Boolean_Type (Exptyp)
        and then Nonzero_Is_True (Exptyp)
      then
         Adjust_Condition (Exp);
         Adjust_Result_Type (Exp, Exptyp);
      end if;

      --  Do validity check if enabled for returns

      if Validity_Checks_On
        and then Validity_Check_Returns
      then
         Ensure_Valid (Exp);
      end if;

      --  Check the result expression of a scalar function against the subtype
      --  of the function by inserting a conversion. This conversion must
      --  eventually be performed for other classes of types, but for now it's
      --  only done for scalars.
      --  ???

      if Is_Scalar_Type (Exptyp) then
         Rewrite (Exp, Convert_To (R_Type, Exp));
         Analyze (Exp);
      end if;

      --  Deal with returning variable length objects and controlled types

      --  Nothing to do if we are returning by reference, or this is not a
      --  type that requires special processing (indicated by the fact that
      --  it requires a cleanup scope for the secondary stack case).

      if Is_Inherently_Limited_Type (Exptyp) then
         null;

      elsif not Requires_Transient_Scope (R_Type) then

         --  Mutable records with no variable length components are not
         --  returned on the sec-stack, so we need to make sure that the
         --  backend will only copy back the size of the actual value, and not
         --  the maximum size. We create an actual subtype for this purpose.

         declare
            Ubt  : constant Entity_Id := Underlying_Type (Base_Type (Exptyp));
            Decl : Node_Id;
            Ent  : Entity_Id;
         begin
            if Has_Discriminants (Ubt)
              and then not Is_Constrained (Ubt)
              and then not Has_Unchecked_Union (Ubt)
            then
               Decl := Build_Actual_Subtype (Ubt, Exp);
               Ent := Defining_Identifier (Decl);
               Insert_Action (Exp, Decl);
               Rewrite (Exp, Unchecked_Convert_To (Ent, Exp));
               Analyze_And_Resolve (Exp);
            end if;
         end;

      --  Case of secondary stack not used

      elsif Function_Returns_With_DSP (Scope_Id) then

         --  The DSP method is no longer in use. We would like to ignore DSP
         --  while implementing AI-318; hence the following assertion. Keep the
         --  old code around in case DSP is revived someday.

         pragma Assert (False);

         No_Secondary_Stack_Case (N);

      --  Here if secondary stack is used

      else
         --  Make sure that no surrounding block will reclaim the secondary
         --  stack on which we are going to put the result. Not only may this
         --  introduce secondary stack leaks but worse, if the reclamation is
         --  done too early, then the result we are returning may get
         --  clobbered. See example in 7417-003.

         declare
            S : Entity_Id;
         begin
            S := Current_Scope;
            while Ekind (S) = E_Block or else Ekind (S) = E_Loop loop
               Set_Sec_Stack_Needed_For_Return (S, True);
               S := Enclosing_Dynamic_Scope (S);
            end loop;
         end;

         --  Optimize the case where the result is a function call. In this
         --  case either the result is already on the secondary stack, or is
         --  already being returned with the stack pointer depressed and no
         --  further processing is required except to set the By_Ref flag to
         --  ensure that gigi does not attempt an extra unnecessary copy.
         --  (actually not just unnecessary but harmfully wrong in the case
         --  of a controlled type, where gigi does not know how to do a copy).
         --  To make up for a gcc 2.8.1 deficiency (???), we perform
         --  the copy for array types if the constrained status of the
         --  target type is different from that of the expression.

         if Requires_Transient_Scope (Exptyp)
           and then
              (not Is_Array_Type (Exptyp)
                or else Is_Constrained (Exptyp) = Is_Constrained (R_Type)
                or else Is_Class_Wide_Type (Utyp)
                or else Controlled_Type (Exptyp))
           and then Nkind (Exp) = N_Function_Call
         then
            Set_By_Ref (N);

            --  Remove side effects from the expression now so that
            --  other part of the expander do not have to reanalyze
            --  this node without this optimization

            Rewrite (Exp, Duplicate_Subexpr_No_Checks (Exp));

         --  For controlled types, do the allocation on the secondary stack
         --  manually in order to call adjust at the right time:

         --    type Anon1 is access R_Type;
         --    for Anon1'Storage_pool use ss_pool;
         --    Anon2 : anon1 := new R_Type'(expr);
         --    return Anon2.all;

         --  We do the same for classwide types that are not potentially
         --  controlled (by the virtue of restriction No_Finalization) because
         --  gigi is not able to properly allocate class-wide types.

         elsif Is_Class_Wide_Type (Utyp)
           or else Controlled_Type (Utyp)
         then
            declare
               Loc        : constant Source_Ptr := Sloc (N);
               Temp       : constant Entity_Id :=
                              Make_Defining_Identifier (Loc,
                                Chars => New_Internal_Name ('R'));
               Acc_Typ    : constant Entity_Id :=
                              Make_Defining_Identifier (Loc,
                                Chars => New_Internal_Name ('A'));
               Alloc_Node : Node_Id;

            begin
               Set_Ekind (Acc_Typ, E_Access_Type);

               Set_Associated_Storage_Pool (Acc_Typ, RTE (RE_SS_Pool));

               Alloc_Node :=
                 Make_Allocator (Loc,
                   Expression =>
                     Make_Qualified_Expression (Loc,
                       Subtype_Mark => New_Reference_To (Etype (Exp), Loc),
                       Expression => Relocate_Node (Exp)));

               Insert_List_Before_And_Analyze (N, New_List (
                 Make_Full_Type_Declaration (Loc,
                   Defining_Identifier => Acc_Typ,
                   Type_Definition     =>
                     Make_Access_To_Object_Definition (Loc,
                       Subtype_Indication =>
                          New_Reference_To (R_Type, Loc))),

                 Make_Object_Declaration (Loc,
                   Defining_Identifier => Temp,
                   Object_Definition   => New_Reference_To (Acc_Typ, Loc),
                   Expression          => Alloc_Node)));

               Rewrite (Exp,
                 Make_Explicit_Dereference (Loc,
                 Prefix => New_Reference_To (Temp, Loc)));

               Analyze_And_Resolve (Exp, R_Type);
            end;

         --  Otherwise use the gigi mechanism to allocate result on the
         --  secondary stack.

         else
            Set_Storage_Pool      (N, RTE (RE_SS_Pool));

            --  If we are generating code for the Java VM do not use
            --  SS_Allocate since everything is heap-allocated anyway.

            if not Java_VM then
               Set_Procedure_To_Call (N, RTE (RE_SS_Allocate));
            end if;
         end if;
      end if;

      --  Implement the rules of 6.5(8-10), which require a tag check in
      --  the case of a limited tagged return type, and tag reassignment
      --  for nonlimited tagged results. These actions are needed when
      --  the return type is a specific tagged type and the result
      --  expression is a conversion or a formal parameter, because in
      --  that case the tag of the expression might differ from the tag
      --  of the specific result type.

      if Is_Tagged_Type (Utyp)
        and then not Is_Class_Wide_Type (Utyp)
        and then (Nkind (Exp) = N_Type_Conversion
                    or else Nkind (Exp) = N_Unchecked_Type_Conversion
                    or else (Is_Entity_Name (Exp)
                               and then Ekind (Entity (Exp)) in Formal_Kind))
      then
         --  When the return type is limited, perform a check that the
         --  tag of the result is the same as the tag of the return type.

         if Is_Limited_Type (R_Type) then
            Insert_Action (Exp,
              Make_Raise_Constraint_Error (Loc,
                Condition =>
                  Make_Op_Ne (Loc,
                    Left_Opnd =>
                      Make_Selected_Component (Loc,
                        Prefix => Duplicate_Subexpr (Exp),
                        Selector_Name =>
                          New_Reference_To (First_Tag_Component (Utyp), Loc)),
                    Right_Opnd =>
                      Unchecked_Convert_To (RTE (RE_Tag),
                        New_Reference_To
                          (Node (First_Elmt
                                  (Access_Disp_Table (Base_Type (Utyp)))),
                           Loc))),
                Reason => CE_Tag_Check_Failed));

         --  If the result type is a specific nonlimited tagged type,
         --  then we have to ensure that the tag of the result is that
         --  of the result type. This is handled by making a copy of the
         --  expression in the case where it might have a different tag,
         --  namely when the expression is a conversion or a formal
         --  parameter. We create a new object of the result type and
         --  initialize it from the expression, which will implicitly
         --  force the tag to be set appropriately.

         else
            declare
               Result_Id  : constant Entity_Id :=
                              Make_Defining_Identifier (Loc,
                                Chars => New_Internal_Name ('R'));
               Result_Exp : constant Node_Id :=
                              New_Reference_To (Result_Id, Loc);
               Result_Obj : constant Node_Id :=
                              Make_Object_Declaration (Loc,
                                Defining_Identifier => Result_Id,
                                Object_Definition   =>
                                  New_Reference_To (R_Type, Loc),
                                Constant_Present    => True,
                                Expression          => Relocate_Node (Exp));

            begin
               Set_Assignment_OK (Result_Obj);
               Insert_Action (Exp, Result_Obj);

               Rewrite (Exp, Result_Exp);
               Analyze_And_Resolve (Exp, R_Type);
            end;
         end if;

      --  Ada 2005 (AI-344): If the result type is class-wide, then insert
      --  a check that the level of the return expression's underlying type
      --  is not deeper than the level of the master enclosing the function.
      --  Always generate the check when the type of the return expression
      --  is class-wide, when it's a type conversion, or when it's a formal
      --  parameter. Otherwise, suppress the check in the case where the
      --  return expression has a specific type whose level is known not to
      --  be statically deeper than the function's result type.

      elsif Ada_Version >= Ada_05
        and then Is_Class_Wide_Type (R_Type)
        and then not Scope_Suppress (Accessibility_Check)
        and then
          (Is_Class_Wide_Type (Etype (Exp))
            or else Nkind (Exp) = N_Type_Conversion
            or else Nkind (Exp) = N_Unchecked_Type_Conversion
            or else (Is_Entity_Name (Exp)
                       and then Ekind (Entity (Exp)) in Formal_Kind)
            or else Scope_Depth (Enclosing_Dynamic_Scope (Etype (Exp))) >
                      Scope_Depth (Enclosing_Dynamic_Scope (Scope_Id)))
      then
         Insert_Action (Exp,
           Make_Raise_Program_Error (Loc,
             Condition =>
               Make_Op_Gt (Loc,
                 Left_Opnd =>
                   Make_Function_Call (Loc,
                     Name =>
                       New_Reference_To
                         (RTE (RE_Get_Access_Level), Loc),
                     Parameter_Associations =>
                       New_List (Make_Attribute_Reference (Loc,
                                   Prefix         =>
                                      Duplicate_Subexpr (Exp),
                                   Attribute_Name =>
                                      Name_Tag))),
                 Right_Opnd =>
                   Make_Integer_Literal (Loc,
                     Scope_Depth (Enclosing_Dynamic_Scope (Scope_Id)))),
             Reason => PE_Accessibility_Check_Failed));
      end if;
   end Expand_Simple_Function_Return;

   ------------------------------
   -- Make_Tag_Ctrl_Assignment --
   ------------------------------

   function Make_Tag_Ctrl_Assignment (N : Node_Id) return List_Id is
      Loc : constant Source_Ptr := Sloc (N);
      L   : constant Node_Id    := Name (N);
      T   : constant Entity_Id  := Underlying_Type (Etype (L));

      Ctrl_Act : constant Boolean := Controlled_Type (T)
                                       and then not No_Ctrl_Actions (N);

      Save_Tag : constant Boolean := Is_Tagged_Type (T)
                                       and then not No_Ctrl_Actions (N)
                                       and then not Java_VM;
      --  Tags are not saved and restored when Java_VM because JVM tags
      --  are represented implicitly in objects.

      Res       : List_Id;
      Tag_Tmp   : Entity_Id;

   begin
      Res := New_List;

      --  Finalize the target of the assignment when controlled.
      --  We have two exceptions here:

      --   1. If we are in an init proc since it is an initialization
      --      more than an assignment

      --   2. If the left-hand side is a temporary that was not initialized
      --      (or the parent part of a temporary since it is the case in
      --      extension aggregates). Such a temporary does not come from
      --      source. We must examine the original node for the prefix, because
      --      it may be a component of an entry formal, in which case it has
      --      been rewritten and does not appear to come from source either.

      --  Case of init proc

      if not Ctrl_Act then
         null;

      --  The left hand side is an uninitialized temporary

      elsif Nkind (L) = N_Type_Conversion
        and then Is_Entity_Name (Expression (L))
        and then No_Initialization (Parent (Entity (Expression (L))))
      then
         null;
      else
         Append_List_To (Res,
           Make_Final_Call (
             Ref         => Duplicate_Subexpr_No_Checks (L),
             Typ         => Etype (L),
             With_Detach => New_Reference_To (Standard_False, Loc)));
      end if;

      --  Save the Tag in a local variable Tag_Tmp

      if Save_Tag then
         Tag_Tmp :=
           Make_Defining_Identifier (Loc, New_Internal_Name ('A'));

         Append_To (Res,
           Make_Object_Declaration (Loc,
             Defining_Identifier => Tag_Tmp,
             Object_Definition => New_Reference_To (RTE (RE_Tag), Loc),
             Expression =>
               Make_Selected_Component (Loc,
                 Prefix        => Duplicate_Subexpr_No_Checks (L),
                 Selector_Name => New_Reference_To (First_Tag_Component (T),
                                                    Loc))));

      --  Otherwise Tag_Tmp not used

      else
         Tag_Tmp := Empty;
      end if;

      --  Processing for controlled types and types with controlled components

      --  Variables of such types contain pointers used to chain them in
      --  finalization lists, in addition to user data. These pointers are
      --  specific to each object of the type, not to the value being assigned.
      --  Thus they need to be left intact during the assignment. We achieve
      --  this by constructing a Storage_Array subtype, and by overlaying
      --  objects of this type on the source and target of the assignment.
      --  The assignment is then rewritten to assignments of slices of these
      --  arrays, copying the user data, and leaving the pointers untouched.

      if Ctrl_Act then
         Controlled_Actions : declare
            Prev_Ref : Node_Id;
            --  A reference to the Prev component of the record controller

            First_After_Root : Node_Id := Empty;
            --  Index of first byte to be copied (used to skip
            --  Root_Controlled in controlled objects).

            Last_Before_Hole : Node_Id := Empty;
            --  Index of last byte to be copied before outermost record
            --  controller data.

            Hole_Length      : Node_Id := Empty;
            --  Length of record controller data (Prev and Next pointers)

            First_After_Hole : Node_Id := Empty;
            --  Index of first byte to be copied after outermost record
            --  controller data.

            Expr, Source_Size     : Node_Id;
            Source_Actual_Subtype : Entity_Id;
            --  Used for computation of the size of the data to be copied

            Range_Type  : Entity_Id;
            Opaque_Type : Entity_Id;

            function Build_Slice
              (Rec : Entity_Id;
               Lo  : Node_Id;
               Hi  : Node_Id) return Node_Id;
            --  Build and return a slice of an array of type S overlaid on
            --  object Rec, with bounds specified by Lo and Hi. If either bound
            --  is empty, a default of S'First (respectively S'Last) is used.

            -----------------
            -- Build_Slice --
            -----------------

            function Build_Slice
              (Rec : Node_Id;
               Lo  : Node_Id;
               Hi  : Node_Id) return Node_Id
            is
               Lo_Bound : Node_Id;
               Hi_Bound : Node_Id;

               Opaque : constant Node_Id :=
                          Unchecked_Convert_To (Opaque_Type,
                            Make_Attribute_Reference (Loc,
                              Prefix         => Rec,
                              Attribute_Name => Name_Address));
               --  Access value designating an opaque storage array of type S
               --  overlaid on record Rec.

            begin
               --  Compute slice bounds using S'First (1) and S'Last as default
               --  values when not specified by the caller.

               if No (Lo) then
                  Lo_Bound := Make_Integer_Literal (Loc, 1);
               else
                  Lo_Bound := Lo;
               end if;

               if No (Hi) then
                  Hi_Bound := Make_Attribute_Reference (Loc,
                    Prefix => New_Occurrence_Of (Range_Type, Loc),
                    Attribute_Name => Name_Last);
               else
                  Hi_Bound := Hi;
               end if;

               return Make_Slice (Loc,
                 Prefix =>
                   Opaque,
                 Discrete_Range => Make_Range (Loc,
                   Lo_Bound, Hi_Bound));
            end Build_Slice;

         --  Start of processing for Controlled_Actions

         begin
            --  Create a constrained subtype of Storage_Array whose size
            --  corresponds to the value being assigned.

            --  subtype G is Storage_Offset range
            --    1 .. (Expr'Size + Storage_Unit - 1) / Storage_Unit

            Expr := Duplicate_Subexpr_No_Checks (Expression (N));

            if Nkind (Expr) = N_Qualified_Expression then
               Expr := Expression (Expr);
            end if;

            Source_Actual_Subtype := Etype (Expr);

            if Has_Discriminants (Source_Actual_Subtype)
              and then not Is_Constrained (Source_Actual_Subtype)
            then
               Append_To (Res,
                 Build_Actual_Subtype (Source_Actual_Subtype, Expr));
               Source_Actual_Subtype := Defining_Identifier (Last (Res));
            end if;

            Source_Size :=
              Make_Op_Add (Loc,
                Left_Opnd =>
                  Make_Attribute_Reference (Loc,
                    Prefix =>
                      New_Occurrence_Of (Source_Actual_Subtype, Loc),
                    Attribute_Name =>
                      Name_Size),
                Right_Opnd =>
                  Make_Integer_Literal (Loc,
                  System_Storage_Unit - 1));
            Source_Size :=
              Make_Op_Divide (Loc,
                Left_Opnd => Source_Size,
                Right_Opnd =>
                  Make_Integer_Literal (Loc,
                    Intval => System_Storage_Unit));

            Range_Type :=
              Make_Defining_Identifier (Loc,
                New_Internal_Name ('G'));

            Append_To (Res,
              Make_Subtype_Declaration (Loc,
                Defining_Identifier => Range_Type,
                Subtype_Indication =>
                  Make_Subtype_Indication (Loc,
                    Subtype_Mark =>
                      New_Reference_To (RTE (RE_Storage_Offset), Loc),
                    Constraint   => Make_Range_Constraint (Loc,
                      Range_Expression =>
                        Make_Range (Loc,
                          Low_Bound  => Make_Integer_Literal (Loc, 1),
                          High_Bound => Source_Size)))));

            --  subtype S is Storage_Array (G)

            Append_To (Res,
              Make_Subtype_Declaration (Loc,
                Defining_Identifier =>
                  Make_Defining_Identifier (Loc,
                    New_Internal_Name ('S')),
                Subtype_Indication  =>
                  Make_Subtype_Indication (Loc,
                    Subtype_Mark =>
                      New_Reference_To (RTE (RE_Storage_Array), Loc),
                    Constraint =>
                      Make_Index_Or_Discriminant_Constraint (Loc,
                        Constraints =>
                          New_List (New_Reference_To (Range_Type, Loc))))));

            --  type A is access S

            Opaque_Type :=
              Make_Defining_Identifier (Loc,
                Chars => New_Internal_Name ('A'));

            Append_To (Res,
              Make_Full_Type_Declaration (Loc,
                Defining_Identifier => Opaque_Type,
                Type_Definition     =>
                  Make_Access_To_Object_Definition (Loc,
                    Subtype_Indication =>
                      New_Occurrence_Of (
                        Defining_Identifier (Last (Res)), Loc))));

            --  Generate appropriate slice assignments

            First_After_Root := Make_Integer_Literal (Loc, 1);

            --  For the case of a controlled object, skip the
            --  Root_Controlled part.

            if Is_Controlled (T) then
               First_After_Root :=
                 Make_Op_Add (Loc,
                   First_After_Root,
                   Make_Op_Divide (Loc,
                     Make_Attribute_Reference (Loc,
                       Prefix =>
                         New_Occurrence_Of (RTE (RE_Root_Controlled), Loc),
                       Attribute_Name => Name_Size),
                     Make_Integer_Literal (Loc, System_Storage_Unit)));
            end if;

            --  For the case of a record with controlled components, skip
            --  the Prev and Next components of the record controller.
            --  These components constitute a 'hole' in the middle of the
            --  data to be copied.

            if Has_Controlled_Component (T) then
               Prev_Ref :=
                 Make_Selected_Component (Loc,
                   Prefix =>
                     Make_Selected_Component (Loc,
                       Prefix => Duplicate_Subexpr_No_Checks (L),
                       Selector_Name =>
                         New_Reference_To (Controller_Component (T), Loc)),
                   Selector_Name =>  Make_Identifier (Loc, Name_Prev));

               --  Last index before hole: determined by position of
               --  the _Controller.Prev component.

               Last_Before_Hole :=
                 Make_Defining_Identifier (Loc,
                   New_Internal_Name ('L'));

               Append_To (Res,
                 Make_Object_Declaration (Loc,
                   Defining_Identifier => Last_Before_Hole,
                   Object_Definition   => New_Occurrence_Of (
                     RTE (RE_Storage_Offset), Loc),
                   Constant_Present    => True,
                   Expression          => Make_Op_Add (Loc,
                       Make_Attribute_Reference (Loc,
                         Prefix => Prev_Ref,
                         Attribute_Name => Name_Position),
                       Make_Attribute_Reference (Loc,
                         Prefix => New_Copy_Tree (Prefix (Prev_Ref)),
                         Attribute_Name => Name_Position))));

               --  Hole length: size of the Prev and Next components

               Hole_Length :=
                 Make_Op_Multiply (Loc,
                   Left_Opnd  => Make_Integer_Literal (Loc, Uint_2),
                   Right_Opnd =>
                     Make_Op_Divide (Loc,
                       Left_Opnd =>
                         Make_Attribute_Reference (Loc,
                           Prefix         => New_Copy_Tree (Prev_Ref),
                           Attribute_Name => Name_Size),
                       Right_Opnd =>
                         Make_Integer_Literal (Loc,
                           Intval => System_Storage_Unit)));

               --  First index after hole

               First_After_Hole :=
                 Make_Defining_Identifier (Loc,
                   New_Internal_Name ('F'));

               Append_To (Res,
                 Make_Object_Declaration (Loc,
                   Defining_Identifier => First_After_Hole,
                   Object_Definition   => New_Occurrence_Of (
                     RTE (RE_Storage_Offset), Loc),
                   Constant_Present    => True,
                   Expression          =>
                     Make_Op_Add (Loc,
                       Left_Opnd  =>
                         Make_Op_Add (Loc,
                           Left_Opnd  =>
                             New_Occurrence_Of (Last_Before_Hole, Loc),
                           Right_Opnd => Hole_Length),
                       Right_Opnd => Make_Integer_Literal (Loc, 1))));

               Last_Before_Hole := New_Occurrence_Of (Last_Before_Hole, Loc);
               First_After_Hole := New_Occurrence_Of (First_After_Hole, Loc);
            end if;

            --  Assign the first slice (possibly skipping Root_Controlled,
            --  up to the beginning of the record controller if present,
            --  up to the end of the object if not).

            Append_To (Res, Make_Assignment_Statement (Loc,
              Name       => Build_Slice (
                Rec => Duplicate_Subexpr_No_Checks (L),
                Lo  => First_After_Root,
                Hi  => Last_Before_Hole),

              Expression => Build_Slice (
                Rec => Expression (N),
                Lo  => First_After_Root,
                Hi  => New_Copy_Tree (Last_Before_Hole))));

            if Present (First_After_Hole) then

               --  If a record controller is present, copy the second slice,
               --  from right after the _Controller.Next component up to the
               --  end of the object.

               Append_To (Res, Make_Assignment_Statement (Loc,
                 Name       => Build_Slice (
                   Rec => Duplicate_Subexpr_No_Checks (L),
                   Lo  => First_After_Hole,
                   Hi  => Empty),
                 Expression => Build_Slice (
                   Rec => Duplicate_Subexpr_No_Checks (Expression (N)),
                   Lo  => New_Copy_Tree (First_After_Hole),
                   Hi  => Empty)));
            end if;
         end Controlled_Actions;

      else
         Append_To (Res, Relocate_Node (N));
      end if;

      --  Restore the tag

      if Save_Tag then
         Append_To (Res,
           Make_Assignment_Statement (Loc,
             Name =>
               Make_Selected_Component (Loc,
                 Prefix        => Duplicate_Subexpr_No_Checks (L),
                 Selector_Name => New_Reference_To (First_Tag_Component (T),
                                                    Loc)),
             Expression => New_Reference_To (Tag_Tmp, Loc)));
      end if;

      --  Adjust the target after the assignment when controlled (not in the
      --  init proc since it is an initialization more than an assignment).

      if Ctrl_Act then
         Append_List_To (Res,
           Make_Adjust_Call (
             Ref         => Duplicate_Subexpr_Move_Checks (L),
             Typ         => Etype (L),
             Flist_Ref   => New_Reference_To (RTE (RE_Global_Final_List), Loc),
             With_Attach => Make_Integer_Literal (Loc, 0)));
      end if;

      return Res;

   exception
      --  Could use comment here ???

      when RE_Not_Available =>
         return Empty_List;
   end Make_Tag_Ctrl_Assignment;

   -----------------------------
   -- No_Secondary_Stack_Case --
   -----------------------------

   procedure No_Secondary_Stack_Case (N : Node_Id) is
      pragma Assert (False); --  DSP method no longer in use

      Loc         : constant Source_Ptr := Sloc (N);
      Exp         : constant Node_Id    := Expression (N);
      T           : constant Entity_Id  := Etype (Exp);
      Scope_Id    : constant Entity_Id  :=
                      Return_Applies_To (Return_Statement_Entity (N));
      Return_Type : constant Entity_Id  := Etype (Scope_Id);
      Utyp        : constant Entity_Id  := Underlying_Type (Return_Type);

      --  Here what we need to do is to always return by reference, since
      --  we will return with the stack pointer depressed. We may need to
      --  do a copy to a local temporary before doing this return.

      Local_Copy_Required : Boolean := False;
      --  Set to True if a local copy is required

      Copy_Ent : Entity_Id;
      --  Used for the target entity if a copy is required

      Decl : Node_Id;
      --  Declaration used to create copy if needed

      procedure Test_Copy_Required (Expr : Node_Id);
      --  Determines if Expr represents a return value for which a
      --  copy is required. More specifically, a copy is not required
      --  if Expr represents an object or component of an object that
      --  is either in the local subprogram frame, or is constant.
      --  If a copy is required, then Local_Copy_Required is set True.

      ------------------------
      -- Test_Copy_Required --
      ------------------------

      procedure Test_Copy_Required (Expr : Node_Id) is
         Ent : Entity_Id;

      begin
         --  If component, test prefix (object containing component)

         if Nkind (Expr) = N_Indexed_Component
              or else
            Nkind (Expr) = N_Selected_Component
         then
            Test_Copy_Required (Prefix (Expr));
            return;

         --  See if we have an entity name

         elsif Is_Entity_Name (Expr) then
            Ent := Entity (Expr);

            --  Constant entity is always OK, no copy required

            if Ekind (Ent) = E_Constant then
               return;

            --  No copy required for local variable

            elsif Ekind (Ent) = E_Variable
              and then Scope (Ent) = Current_Subprogram
            then
               return;
            end if;
         end if;

         --  All other cases require a copy

         Local_Copy_Required := True;
      end Test_Copy_Required;

   --  Start of processing for No_Secondary_Stack_Case

   begin
      --  No copy needed if result is from a function call.
      --  In this case the result is already being returned by
      --  reference with the stack pointer depressed.

      --  To make up for a gcc 2.8.1 deficiency (???), we perform
      --  the copy for array types if the constrained status of the
      --  target type is different from that of the expression.

      if Requires_Transient_Scope (T)
        and then
          (not Is_Array_Type (T)
             or else Is_Constrained (T) = Is_Constrained (Return_Type)
             or else Controlled_Type (T))
        and then Nkind (Exp) = N_Function_Call
      then
         Set_By_Ref (N);

      --  We always need a local copy for a controlled type, since
      --  we are required to finalize the local value before return.
      --  The copy will automatically include the required finalize.
      --  Moreover, gigi cannot make this copy, since we need special
      --  processing to ensure proper behavior for finalization.

      --  Note: the reason we are returning with a depressed stack
      --  pointer in the controlled case (even if the type involved
      --  is constrained) is that we must make a local copy to deal
      --  properly with the requirement that the local result be
      --  finalized.

      elsif Controlled_Type (Utyp) then
         Copy_Ent :=
           Make_Defining_Identifier (Loc,
             Chars => New_Internal_Name ('R'));

         --  Build declaration to do the copy, and insert it, setting
         --  Assignment_OK, because we may be copying a limited type.
         --  In addition we set the special flag to inhibit finalize
         --  attachment if this is a controlled type (since this attach
         --  must be done by the caller, otherwise if we attach it here
         --  we will finalize the returned result prematurely).

         Decl :=
           Make_Object_Declaration (Loc,
             Defining_Identifier => Copy_Ent,
             Object_Definition   => New_Occurrence_Of (Return_Type, Loc),
             Expression          => Relocate_Node (Exp));

         Set_Assignment_OK (Decl);
         Set_Delay_Finalize_Attach (Decl);
         Insert_Action (N, Decl);

         --  Now the actual return uses the copied value

         Rewrite (Exp, New_Occurrence_Of (Copy_Ent, Loc));
         Analyze_And_Resolve (Exp, Return_Type);

         --  Since we have made the copy, gigi does not have to, so
         --  we set the By_Ref flag to prevent another copy being made.

         Set_By_Ref (N);

      --  Non-controlled cases

      else
         Test_Copy_Required (Exp);

         --  If a local copy is required, then gigi will make the
         --  copy, otherwise, we can return the result directly,
         --  so set By_Ref to suppress the gigi copy.

         if not Local_Copy_Required then
            Set_By_Ref (N);
         end if;
      end if;
   end No_Secondary_Stack_Case;

   ------------------------------------
   -- Possible_Bit_Aligned_Component --
   ------------------------------------

   function Possible_Bit_Aligned_Component (N : Node_Id) return Boolean is
   begin
      case Nkind (N) is

         --  Case of indexed component

         when N_Indexed_Component =>
            declare
               P    : constant Node_Id   := Prefix (N);
               Ptyp : constant Entity_Id := Etype (P);

            begin
               --  If we know the component size and it is less than 64, then
               --  we are definitely OK. The back end always does assignment
               --  of misaligned small objects correctly.

               if Known_Static_Component_Size (Ptyp)
                 and then Component_Size (Ptyp) <= 64
               then
                  return False;

               --  Otherwise, we need to test the prefix, to see if we are
               --  indexing from a possibly unaligned component.

               else
                  return Possible_Bit_Aligned_Component (P);
               end if;
            end;

         --  Case of selected component

         when N_Selected_Component =>
            declare
               P    : constant Node_Id   := Prefix (N);
               Comp : constant Entity_Id := Entity (Selector_Name (N));

            begin
               --  If there is no component clause, then we are in the clear
               --  since the back end will never misalign a large component
               --  unless it is forced to do so. In the clear means we need
               --  only the recursive test on the prefix.

               if Component_May_Be_Bit_Aligned (Comp) then
                  return True;
               else
                  return Possible_Bit_Aligned_Component (P);
               end if;
            end;

         --  If we have neither a record nor array component, it means that we
         --  have fallen off the top testing prefixes recursively, and we now
         --  have a stand alone object, where we don't have a problem.

         when others =>
            return False;

      end case;
   end Possible_Bit_Aligned_Component;

end Exp_Ch5;<|MERGE_RESOLUTION|>--- conflicted
+++ resolved
@@ -128,10 +128,6 @@
    --  pointers which are not 'part of the value' and must not be changed
    --  upon assignment. N is the original Assignment node.
 
-   procedure No_Secondary_Stack_Case (N : Node_Id);
-   --  Obsolete code to deal with functions for which
-   --  Function_Returns_With_DSP is True.
-
    function Possible_Bit_Aligned_Component (N : Node_Id) return Boolean;
    --  This function is used in processing the assignment of a record or
    --  indexed component. The argument N is either the left hand or right
@@ -1402,11 +1398,7 @@
    begin
       --  Ada 2005 (AI-327): Handle assignment to priority of protected object
 
-<<<<<<< HEAD
-      --  Rewrite an assignment to X'Priority into a run-time call.
-=======
       --  Rewrite an assignment to X'Priority into a run-time call
->>>>>>> 1177f497
 
       --   For example:         X'Priority := New_Prio_Expr;
       --   ...is expanded into  Set_Ceiling (X._Object, New_Prio_Expr);
@@ -1764,11 +1756,7 @@
 
       --  Build-in-place function call case. Note that we're not yet doing
       --  build-in-place for user-written assignment statements; the
-<<<<<<< HEAD
-      --  assignment here came from can aggregate.
-=======
       --  assignment here came from an aggregate.
->>>>>>> 1177f497
 
       elsif Ada_Version >= Ada_05
         and then Is_Build_In_Place_Function_Call (Rhs)
@@ -2374,64 +2362,6 @@
    --  initial values might need to be set).
 
    procedure Expand_N_Extended_Return_Statement (N : Node_Id) is
-<<<<<<< HEAD
-
-      function Is_Build_In_Place_Function (Fun : Entity_Id) return Boolean;
-      --  F must be of type E_Function or E_Generic_Function. Return True if it
-      --  uses build-in-place for the result object. In Ada 95, this must be
-      --  False for inherently limited result type. In Ada 2005, this must be
-      --  True for inherently limited result type. For other types, we have a
-      --  choice -- build-in-place is usually more efficient for large things,
-      --  and less efficient for small things. However, we had better not use
-      --  build-in-place if the Convention is other than Ada, because that
-      --  would disturb mixed-language programs.
-      --
-      --  Note that for the non-inherently-limited cases, we must make the same
-      --  decision for Ada 95 and 2005, so that mixed-dialect programs work.
-      --
-      --  ???This function will be needed when compiling the call sites;
-      --  we will have to move it to a more global place.
-
-      --------------------------------
-      -- Is_Build_In_Place_Function --
-      --------------------------------
-
-      function Is_Build_In_Place_Function (Fun : Entity_Id) return Boolean is
-         R_Type : constant Entity_Id := Underlying_Type (Etype (Fun));
-
-      begin
-         --  First, the cases that matter for correctness
-
-         if Is_Inherently_Limited_Type (R_Type) then
-            return Ada_Version >= Ada_05 and then not Debug_Flag_Dot_L;
-
-            --  Note: If you have Convention (C) on an inherently limited
-            --  type, you're on your own. That is, the C code will have to be
-            --  carefully written to know about the Ada conventions.
-
-         elsif
-           Has_Foreign_Convention (R_Type)
-             or else
-           Has_Foreign_Convention (Fun)
-         then
-            return False;
-
-         --  Second, the efficiency-related decisions. It would be obnoxiously
-         --  inefficient to use build-in-place for elementary types. For
-         --  composites, we could return False if the subtype is known to be
-         --  small (<= one or two words?) but we don't bother with that yet.
-
-         else
-            return Is_Composite_Type (R_Type);
-         end if;
-      end Is_Build_In_Place_Function;
-
-      ------------------------
-      -- Local Declarations --
-      ------------------------
-
-=======
->>>>>>> 1177f497
       Loc : constant Source_Ptr := Sloc (N);
 
       Return_Object_Entity : constant Entity_Id :=
@@ -2444,16 +2374,11 @@
                                Is_Build_In_Place_Function (Parent_Function);
 
       Return_Stm      : Node_Id;
-<<<<<<< HEAD
-=======
       Statements      : List_Id;
->>>>>>> 1177f497
       Handled_Stm_Seq : Node_Id;
       Result          : Node_Id;
       Exp             : Node_Id;
 
-<<<<<<< HEAD
-=======
       function Move_Activation_Chain return Node_Id;
       --  Construct a call to System.Tasking.Stages.Move_Activation_Chain
       --  with parameters:
@@ -2526,7 +2451,6 @@
              Parameter_Associations => New_List (From, To));
       end Move_Final_List;
 
->>>>>>> 1177f497
    --  Start of processing for Expand_N_Extended_Return_Statement
 
    begin
@@ -2538,13 +2462,6 @@
 
       Handled_Stm_Seq := Handled_Statement_Sequence (N);
 
-<<<<<<< HEAD
-      if Present (Handled_Stm_Seq)
-        or else Is_Build_In_Place
-        or else No (Exp)
-      then
-         --  Build simple_return_statement that returns the return object
-=======
       --  Build a simple_return_statement that returns the return object when
       --  there is a statement sequence, or no expression, or the result will
       --  be built in place. Note however that we currently do this for all
@@ -2594,30 +2511,14 @@
          end if;
 
          --  Build a simple_return_statement that returns the return object
->>>>>>> 1177f497
 
          Return_Stm :=
            Make_Return_Statement (Loc,
              Expression => New_Occurrence_Of (Return_Object_Entity, Loc));
-<<<<<<< HEAD
-
-         if Present (Handled_Stm_Seq) then
-            Handled_Stm_Seq :=
-              Make_Handled_Sequence_Of_Statements (Loc,
-                Statements => New_List (Handled_Stm_Seq, Return_Stm));
-         else
-            Handled_Stm_Seq :=
-              Make_Handled_Sequence_Of_Statements (Loc,
-                Statements => New_List (Return_Stm));
-         end if;
-
-         pragma Assert (Present (Handled_Stm_Seq));
-=======
          Append_To (Statements, Return_Stm);
 
          Handled_Stm_Seq :=
            Make_Handled_Sequence_Of_Statements (Loc, Statements);
->>>>>>> 1177f497
       end if;
 
       --  Case where we build a block
@@ -2628,9 +2529,6 @@
              Declarations => Return_Object_Declarations (N),
              Handled_Statement_Sequence => Handled_Stm_Seq);
 
-<<<<<<< HEAD
-         if Is_Build_In_Place then
-=======
          --  We set the entity of the new block statement to be that of the
          --  return statement. This is necessary so that various fields, such
          --  as Finalization_Chain_Entity carry over from the return statement
@@ -2654,7 +2552,6 @@
             Set_By_Ref (Return_Stm);  -- Return build-in-place results by ref
 
          elsif Is_Build_In_Place then
->>>>>>> 1177f497
 
             --  Locate the implicit access parameter associated with the
             --  the caller-supplied return object and convert the return
@@ -2678,16 +2575,6 @@
             --     ...
 
             declare
-<<<<<<< HEAD
-               Return_Obj_Id   : constant Entity_Id :=
-                                   Defining_Identifier (Return_Object_Decl);
-               Return_Obj_Typ  : constant Entity_Id := Etype (Return_Obj_Id);
-               Return_Obj_Expr : constant Node_Id :=
-                                   Expression (Return_Object_Decl);
-               Obj_Acc_Formal  : Entity_Id := Extra_Formals (Parent_Function);
-               Obj_Acc_Deref   : Node_Id;
-               Init_Assignment : Node_Id;
-=======
                Return_Obj_Id    : constant Entity_Id :=
                                     Defining_Identifier (Return_Object_Decl);
                Return_Obj_Typ   : constant Entity_Id := Etype (Return_Obj_Id);
@@ -2701,79 +2588,12 @@
                Object_Access    : Entity_Id;
                Obj_Acc_Deref    : Node_Id;
                Init_Assignment  : Node_Id := Empty;
->>>>>>> 1177f497
 
             begin
                --  Build-in-place results must be returned by reference
 
                Set_By_Ref (Return_Stm);
 
-<<<<<<< HEAD
-               --  Locate the implicit access parameter passed by the caller.
-               --  It might be better to search for that with a symbol table
-               --  lookup, but for now we traverse the extra actuals to find
-               --  the access parameter (currently there can only be one).
-
-               while Present (Obj_Acc_Formal) loop
-                  exit when
-                    Ekind (Etype (Obj_Acc_Formal)) = E_Anonymous_Access_Type;
-                  Next_Formal_With_Extras (Obj_Acc_Formal);
-               end loop;
-
-               --  ??? pragma Assert (Present (Obj_Acc_Formal));
-
-               --  For now we only rewrite the object if we can locate the
-               --  implicit access parameter. Normally there should be one
-               --  if Build_In_Place is true, but at the moment it's only
-               --  created in the more restrictive case of constrained
-               --  inherently limited result subtypes. ???
-
-               if Present (Obj_Acc_Formal) then
-
-                  --  If the return object's declaration includes an expression
-                  --  and the declaration isn't marked as No_Initialization,
-                  --  then we need to generate an assignment to the object and
-                  --  insert it after the declaration before rewriting it as
-                  --  a renaming (otherwise we'll lose the initialization).
-
-                  if Present (Return_Obj_Expr)
-                    and then not No_Initialization (Return_Object_Decl)
-                  then
-                     Init_Assignment :=
-                       Make_Assignment_Statement (Loc,
-                         Name       => New_Reference_To (Return_Obj_Id, Loc),
-                         Expression => Relocate_Node (Return_Obj_Expr));
-                     Set_Assignment_OK (Name (Init_Assignment));
-                     Set_No_Ctrl_Actions (Init_Assignment);
-
-                     --  ??? Should we be setting the parent of the expression
-                     --  here?
-                     --  Set_Parent
-                     --    (Expression (Init_Assignment), Init_Assignment);
-
-                     Set_Expression (Return_Object_Decl, Empty);
-
-                     Insert_After (Return_Object_Decl, Init_Assignment);
-                  end if;
-
-                  --  Replace the return object declaration with a renaming
-                  --  of a dereference of the implicit access formal.
-
-                  Obj_Acc_Deref :=
-                    Make_Explicit_Dereference (Loc,
-                      Prefix => New_Reference_To (Obj_Acc_Formal, Loc));
-
-                  Rewrite (Return_Object_Decl,
-                    Make_Object_Renaming_Declaration (Loc,
-                      Defining_Identifier => Return_Obj_Id,
-                      Access_Definition   => Empty,
-                      Subtype_Mark        => New_Occurrence_Of
-                                               (Return_Obj_Typ, Loc),
-                      Name                => Obj_Acc_Deref));
-
-                  Set_Renamed_Object (Return_Obj_Id, Obj_Acc_Deref);
-               end if;
-=======
                --  Retrieve the implicit access parameter passed by the caller
 
                Object_Access :=
@@ -3031,7 +2851,6 @@
                    Name                => Obj_Acc_Deref));
 
                Set_Renamed_Object (Return_Obj_Id, Obj_Acc_Deref);
->>>>>>> 1177f497
             end;
          end if;
 
@@ -3364,15 +3183,9 @@
       --  range bounds here, since they were frozen with constant declarations
       --  and it is during that process that the validity checking is done.
 
-<<<<<<< HEAD
-      --  Handle the case where we have a for loop with the range type being
-      --  an enumeration type with non-standard representation. In this case
-      --  we expand:
-=======
       --  Handle the case where we have a for loop with the range type being an
       --  enumeration type with non-standard representation. In this case we
       --  expand:
->>>>>>> 1177f497
 
       --    for x in [reverse] a .. b loop
       --       ...
@@ -3706,15 +3519,9 @@
 
       --  Deal with returning variable length objects and controlled types
 
-<<<<<<< HEAD
-      --  Nothing to do if we are returning by reference, or this is not a
-      --  type that requires special processing (indicated by the fact that
-      --  it requires a cleanup scope for the secondary stack case).
-=======
       --  Nothing to do if we are returning by reference, or this is not type
       --  that requires special processing (indicated by the fact that it
       --  requires a cleanup scope for the secondary stack case).
->>>>>>> 1177f497
 
       if Is_Inherently_Limited_Type (T) then
          null;
@@ -3754,21 +3561,8 @@
          --  done too early, then the result we are returning may get
          --  clobbered. See example in 7417-003.
 
-<<<<<<< HEAD
-         --  The DSP method is no longer in use. We would like to ignore DSP
-         --  while implementing AI-318; hence the raise below.
-
-         if True then
-            raise Program_Error;
-         end if;
-
-         --  Here what we need to do is to always return by reference, since
-         --  we will return with the stack pointer depressed. We may need to
-         --  do a copy to a local temporary before doing this return.
-=======
          declare
             S : Entity_Id := Current_Scope;
->>>>>>> 1177f497
 
          begin
             while Ekind (S) = E_Block or else Ekind (S) = E_Loop loop
@@ -4286,16 +4080,9 @@
 
          if Requires_Transient_Scope (Exptyp)
            and then
-<<<<<<< HEAD
-              (not Is_Array_Type (T)
-                or else Is_Constrained (T) = Is_Constrained (Return_Type)
-                or else Is_Class_Wide_Type (Utyp)
-                or else Controlled_Type (T))
-=======
               (not Is_Array_Type (Exptyp)
                 or else Is_Constrained (Exptyp) = Is_Constrained (R_Type)
                 or else CW_Or_Controlled_Type (Utyp))
->>>>>>> 1177f497
            and then Nkind (Exp) = N_Function_Call
          then
             Set_By_Ref (N);
@@ -4308,30 +4095,17 @@
 
          --  For controlled types, do the allocation on the secondary stack
          --  manually in order to call adjust at the right time:
-<<<<<<< HEAD
-         --    type Anon1 is access Return_Type;
-=======
 
          --    type Anon1 is access R_Type;
->>>>>>> 1177f497
          --    for Anon1'Storage_pool use ss_pool;
          --    Anon2 : anon1 := new R_Type'(expr);
          --    return Anon2.all;
+
          --  We do the same for classwide types that are not potentially
          --  controlled (by the virtue of restriction No_Finalization) because
          --  gigi is not able to properly allocate class-wide types.
 
-<<<<<<< HEAD
-         elsif Is_Class_Wide_Type (Utyp)
-           or else Controlled_Type (Utyp)
-         then
-=======
-         --  We do the same for classwide types that are not potentially
-         --  controlled (by the virtue of restriction No_Finalization) because
-         --  gigi is not able to properly allocate class-wide types.
-
          elsif CW_Or_Controlled_Type (Utyp) then
->>>>>>> 1177f497
             declare
                Loc        : constant Source_Ptr := Sloc (N);
                Temp       : constant Entity_Id :=
@@ -4493,566 +4267,23 @@
       end if;
    end Expand_Simple_Function_Return;
 
-   --------------------------------
-   -- Expand_Non_Function_Return --
-   --------------------------------
-
-<<<<<<< HEAD
-   procedure Expand_Non_Function_Return (N : Node_Id) is
-      pragma Assert (No (Expression (N)));
-=======
+   ------------------------------
+   -- Make_Tag_Ctrl_Assignment --
+   ------------------------------
+
+   function Make_Tag_Ctrl_Assignment (N : Node_Id) return List_Id is
+      Loc : constant Source_Ptr := Sloc (N);
+      L   : constant Node_Id    := Name (N);
+      T   : constant Entity_Id  := Underlying_Type (Etype (L));
+
+      Ctrl_Act : constant Boolean := Controlled_Type (T)
+                                       and then not No_Ctrl_Actions (N);
+
       Save_Tag : constant Boolean := Is_Tagged_Type (T)
                                        and then not No_Ctrl_Actions (N)
                                        and then not Java_VM;
       --  Tags are not saved and restored when Java_VM because JVM tags are
       --  represented implicitly in objects.
->>>>>>> 1177f497
-
-      Loc         : constant Source_Ptr := Sloc (N);
-      Scope_Id    : Entity_Id :=
-                      Return_Applies_To (Return_Statement_Entity (N));
-      Kind        : constant Entity_Kind := Ekind (Scope_Id);
-      Call        : Node_Id;
-      Acc_Stat    : Node_Id;
-      Goto_Stat   : Node_Id;
-      Lab_Node    : Node_Id;
-
-   begin
-      --  If it is a return from procedures do no extra steps
-
-      if Kind = E_Procedure or else Kind = E_Generic_Procedure then
-         return;
-
-      --  If it is a nested return within an extended one, replace it
-      --  with a return of the previously declared return object.
-
-      elsif Kind = E_Return_Statement then
-         Rewrite (N,
-           Make_Return_Statement (Loc,
-             Expression =>
-               New_Occurrence_Of (First_Entity (Scope_Id), Loc)));
-         Set_Comes_From_Extended_Return_Statement (N);
-         Set_Return_Statement_Entity (N, Scope_Id);
-         Expand_Simple_Function_Return (N);
-         return;
-      end if;
-
-      pragma Assert (Is_Entry (Scope_Id));
-
-      --  Look at the enclosing block to see whether the return is from
-      --  an accept statement or an entry body.
-
-      for J in reverse 0 .. Scope_Stack.Last loop
-         Scope_Id := Scope_Stack.Table (J).Entity;
-         exit when Is_Concurrent_Type (Scope_Id);
-      end loop;
-
-      --  If it is a return from accept statement it is expanded as call to
-      --  RTS Complete_Rendezvous and a goto to the end of the accept body.
-
-      --  (cf : Expand_N_Accept_Statement, Expand_N_Selective_Accept,
-      --  Expand_N_Accept_Alternative in exp_ch9.adb)
-
-      if Is_Task_Type (Scope_Id) then
-
-         Call :=
-           Make_Procedure_Call_Statement (Loc,
-             Name => New_Reference_To
-                       (RTE (RE_Complete_Rendezvous), Loc));
-         Insert_Before (N, Call);
-         --  why not insert actions here???
-         Analyze (Call);
-
-         Acc_Stat := Parent (N);
-         while Nkind (Acc_Stat) /= N_Accept_Statement loop
-            Acc_Stat := Parent (Acc_Stat);
-         end loop;
-
-         Lab_Node := Last (Statements
-           (Handled_Statement_Sequence (Acc_Stat)));
-
-         Goto_Stat := Make_Goto_Statement (Loc,
-           Name => New_Occurrence_Of
-             (Entity (Identifier (Lab_Node)), Loc));
-
-<<<<<<< HEAD
-         Set_Analyzed (Goto_Stat);
-=======
-      --  Variables of such types contain pointers used to chain them in
-      --  finalization lists, in addition to user data. These pointers are
-      --  specific to each object of the type, not to the value being assigned.
-      --  Thus they need to be left intact during the assignment. We achieve
-      --  this by constructing a Storage_Array subtype, and by overlaying
-      --  objects of this type on the source and target of the assignment. The
-      --  assignment is then rewritten to assignments of slices of these
-      --  arrays, copying the user data, and leaving the pointers untouched.
->>>>>>> 1177f497
-
-         Rewrite (N, Goto_Stat);
-         Analyze (N);
-
-      --  If it is a return from an entry body, put a Complete_Entry_Body
-      --  call in front of the return.
-
-      elsif Is_Protected_Type (Scope_Id) then
-         Call :=
-           Make_Procedure_Call_Statement (Loc,
-             Name => New_Reference_To
-               (RTE (RE_Complete_Entry_Body), Loc),
-             Parameter_Associations => New_List
-               (Make_Attribute_Reference (Loc,
-                 Prefix =>
-                   New_Reference_To
-                     (Object_Ref
-                        (Corresponding_Body (Parent (Scope_Id))),
-                     Loc),
-                 Attribute_Name => Name_Unchecked_Access)));
-
-         Insert_Before (N, Call);
-         Analyze (Call);
-      end if;
-   end Expand_Non_Function_Return;
-
-   --------------------------
-   -- Expand_Simple_Return --
-   --------------------------
-
-   procedure Expand_Simple_Return (N : Node_Id) is
-   begin
-      --  Distinguish the function and non-function cases:
-
-      case Ekind (Return_Applies_To (Return_Statement_Entity (N))) is
-
-         when E_Function          |
-              E_Generic_Function  =>
-            Expand_Simple_Function_Return (N);
-
-         when E_Procedure         |
-              E_Generic_Procedure |
-              E_Entry             |
-              E_Entry_Family      |
-              E_Return_Statement =>
-            Expand_Non_Function_Return (N);
-
-         when others =>
-            raise Program_Error;
-      end case;
-
-   exception
-      when RE_Not_Available =>
-         return;
-   end Expand_Simple_Return;
-
-   -----------------------------------
-   -- Expand_Simple_Function_Return --
-   -----------------------------------
-
-   --  The "simple" comes from the syntax rule simple_return_statement.
-   --  The semantics are not at all simple!
-
-   procedure Expand_Simple_Function_Return (N : Node_Id) is
-      Loc : constant Source_Ptr := Sloc (N);
-
-      Scope_Id : constant Entity_Id :=
-                   Return_Applies_To (Return_Statement_Entity (N));
-      --  The function we are returning from
-
-      R_Type : constant Entity_Id := Etype (Scope_Id);
-      --  The result type of the function
-
-      Utyp : constant Entity_Id := Underlying_Type (R_Type);
-
-      Exp : constant Node_Id := Expression (N);
-      pragma Assert (Present (Exp));
-
-      Exptyp : constant Entity_Id := Etype (Exp);
-      --  The type of the expression (not necessarily the same as R_Type)
-
-   begin
-      --  The DSP method is no longer in use
-
-      pragma Assert (not Function_Returns_With_DSP (Scope_Id));
-
-      --  We rewrite "return <expression>;" to be:
-
-      --    return _anon_ : <return_subtype> := <expression>
-
-      --  The expansion produced by Expand_N_Extended_Return_Statement will
-      --  contain simple return statements (for example, a block containing a
-      --  simple return of the return object), which brings us back here with
-      --  Comes_From_Extended_Return_Statement set. To avoid infinite
-      --  recursion, we do not transform into an extended return if
-      --  Comes_From_Extended_Return_Statement is True.
-
-      --  The reason for this design is that for Ada 2005 limited returns, we
-      --  need to reify the return object, so we can build it "in place",
-      --  and we need a block statement to hang finalization and tasking stuff
-      --  off of.
-
-      --  ??? In order to avoid disruption, we avoid translating to extended
-      --  return except in the cases where we really need to (Ada 2005
-      --  inherently limited). We would prefer eventually to do this
-      --  translation in all cases except perhaps for the case of Ada 95
-      --  inherently limited, in order to fully exercise the code in
-      --  Expand_N_Extended_Return_Statement, and in order to do
-      --  build-in-place for efficiency when it is not required.
-
-      if not Comes_From_Extended_Return_Statement (N)
-        and then Is_Inherently_Limited_Type (R_Type) --  ???
-        and then Ada_Version >= Ada_05 --  ???
-        and then not Debug_Flag_Dot_L
-      then
-         declare
-            Return_Object_Entity : constant Entity_Id :=
-                                     Make_Defining_Identifier (Loc,
-                                       New_Internal_Name ('R'));
-
-            Subtype_Ind : constant Node_Id := New_Occurrence_Of (R_Type, Loc);
-
-            Obj_Decl : constant Node_Id :=
-                         Make_Object_Declaration (Loc,
-                           Defining_Identifier => Return_Object_Entity,
-                           Object_Definition   => Subtype_Ind,
-                           Expression          => Exp);
-
-            Ext : constant Node_Id := Make_Extended_Return_Statement (Loc,
-                    Return_Object_Declarations => New_List (Obj_Decl));
-
-         begin
-            Rewrite (N, Ext);
-            Analyze (N);
-            return;
-         end;
-      end if;
-
-      --  Here we have a simple return statement that is part of the expansion
-      --  of an extended return statement (either written by the user, or
-      --  generated by the above code).
-
-      --  Always normalize C/Fortran boolean result. This is not always
-      --  necessary, but it seems a good idea to minimize the passing
-      --  around of non-normalized values, and in any case this handles
-      --  the processing of barrier functions for protected types, which
-      --  turn the condition into a return statement.
-
-      if Is_Boolean_Type (Exptyp)
-        and then Nonzero_Is_True (Exptyp)
-      then
-         Adjust_Condition (Exp);
-         Adjust_Result_Type (Exp, Exptyp);
-      end if;
-
-      --  Do validity check if enabled for returns
-
-      if Validity_Checks_On
-        and then Validity_Check_Returns
-      then
-         Ensure_Valid (Exp);
-      end if;
-
-      --  Check the result expression of a scalar function against the subtype
-      --  of the function by inserting a conversion. This conversion must
-      --  eventually be performed for other classes of types, but for now it's
-      --  only done for scalars.
-      --  ???
-
-      if Is_Scalar_Type (Exptyp) then
-         Rewrite (Exp, Convert_To (R_Type, Exp));
-         Analyze (Exp);
-      end if;
-
-      --  Deal with returning variable length objects and controlled types
-
-      --  Nothing to do if we are returning by reference, or this is not a
-      --  type that requires special processing (indicated by the fact that
-      --  it requires a cleanup scope for the secondary stack case).
-
-      if Is_Inherently_Limited_Type (Exptyp) then
-         null;
-
-      elsif not Requires_Transient_Scope (R_Type) then
-
-         --  Mutable records with no variable length components are not
-         --  returned on the sec-stack, so we need to make sure that the
-         --  backend will only copy back the size of the actual value, and not
-         --  the maximum size. We create an actual subtype for this purpose.
-
-         declare
-            Ubt  : constant Entity_Id := Underlying_Type (Base_Type (Exptyp));
-            Decl : Node_Id;
-            Ent  : Entity_Id;
-         begin
-            if Has_Discriminants (Ubt)
-              and then not Is_Constrained (Ubt)
-              and then not Has_Unchecked_Union (Ubt)
-            then
-               Decl := Build_Actual_Subtype (Ubt, Exp);
-               Ent := Defining_Identifier (Decl);
-               Insert_Action (Exp, Decl);
-               Rewrite (Exp, Unchecked_Convert_To (Ent, Exp));
-               Analyze_And_Resolve (Exp);
-            end if;
-         end;
-
-      --  Case of secondary stack not used
-
-      elsif Function_Returns_With_DSP (Scope_Id) then
-
-         --  The DSP method is no longer in use. We would like to ignore DSP
-         --  while implementing AI-318; hence the following assertion. Keep the
-         --  old code around in case DSP is revived someday.
-
-         pragma Assert (False);
-
-         No_Secondary_Stack_Case (N);
-
-      --  Here if secondary stack is used
-
-      else
-         --  Make sure that no surrounding block will reclaim the secondary
-         --  stack on which we are going to put the result. Not only may this
-         --  introduce secondary stack leaks but worse, if the reclamation is
-         --  done too early, then the result we are returning may get
-         --  clobbered. See example in 7417-003.
-
-         declare
-            S : Entity_Id;
-         begin
-            S := Current_Scope;
-            while Ekind (S) = E_Block or else Ekind (S) = E_Loop loop
-               Set_Sec_Stack_Needed_For_Return (S, True);
-               S := Enclosing_Dynamic_Scope (S);
-            end loop;
-         end;
-
-         --  Optimize the case where the result is a function call. In this
-         --  case either the result is already on the secondary stack, or is
-         --  already being returned with the stack pointer depressed and no
-         --  further processing is required except to set the By_Ref flag to
-         --  ensure that gigi does not attempt an extra unnecessary copy.
-         --  (actually not just unnecessary but harmfully wrong in the case
-         --  of a controlled type, where gigi does not know how to do a copy).
-         --  To make up for a gcc 2.8.1 deficiency (???), we perform
-         --  the copy for array types if the constrained status of the
-         --  target type is different from that of the expression.
-
-         if Requires_Transient_Scope (Exptyp)
-           and then
-              (not Is_Array_Type (Exptyp)
-                or else Is_Constrained (Exptyp) = Is_Constrained (R_Type)
-                or else Is_Class_Wide_Type (Utyp)
-                or else Controlled_Type (Exptyp))
-           and then Nkind (Exp) = N_Function_Call
-         then
-            Set_By_Ref (N);
-
-            --  Remove side effects from the expression now so that
-            --  other part of the expander do not have to reanalyze
-            --  this node without this optimization
-
-            Rewrite (Exp, Duplicate_Subexpr_No_Checks (Exp));
-
-         --  For controlled types, do the allocation on the secondary stack
-         --  manually in order to call adjust at the right time:
-
-         --    type Anon1 is access R_Type;
-         --    for Anon1'Storage_pool use ss_pool;
-         --    Anon2 : anon1 := new R_Type'(expr);
-         --    return Anon2.all;
-
-         --  We do the same for classwide types that are not potentially
-         --  controlled (by the virtue of restriction No_Finalization) because
-         --  gigi is not able to properly allocate class-wide types.
-
-         elsif Is_Class_Wide_Type (Utyp)
-           or else Controlled_Type (Utyp)
-         then
-            declare
-               Loc        : constant Source_Ptr := Sloc (N);
-               Temp       : constant Entity_Id :=
-                              Make_Defining_Identifier (Loc,
-                                Chars => New_Internal_Name ('R'));
-               Acc_Typ    : constant Entity_Id :=
-                              Make_Defining_Identifier (Loc,
-                                Chars => New_Internal_Name ('A'));
-               Alloc_Node : Node_Id;
-
-            begin
-               Set_Ekind (Acc_Typ, E_Access_Type);
-
-               Set_Associated_Storage_Pool (Acc_Typ, RTE (RE_SS_Pool));
-
-               Alloc_Node :=
-                 Make_Allocator (Loc,
-                   Expression =>
-                     Make_Qualified_Expression (Loc,
-                       Subtype_Mark => New_Reference_To (Etype (Exp), Loc),
-                       Expression => Relocate_Node (Exp)));
-
-               Insert_List_Before_And_Analyze (N, New_List (
-                 Make_Full_Type_Declaration (Loc,
-                   Defining_Identifier => Acc_Typ,
-                   Type_Definition     =>
-                     Make_Access_To_Object_Definition (Loc,
-                       Subtype_Indication =>
-                          New_Reference_To (R_Type, Loc))),
-
-                 Make_Object_Declaration (Loc,
-                   Defining_Identifier => Temp,
-                   Object_Definition   => New_Reference_To (Acc_Typ, Loc),
-                   Expression          => Alloc_Node)));
-
-               Rewrite (Exp,
-                 Make_Explicit_Dereference (Loc,
-                 Prefix => New_Reference_To (Temp, Loc)));
-
-               Analyze_And_Resolve (Exp, R_Type);
-            end;
-
-         --  Otherwise use the gigi mechanism to allocate result on the
-         --  secondary stack.
-
-         else
-            Set_Storage_Pool      (N, RTE (RE_SS_Pool));
-
-            --  If we are generating code for the Java VM do not use
-            --  SS_Allocate since everything is heap-allocated anyway.
-
-            if not Java_VM then
-               Set_Procedure_To_Call (N, RTE (RE_SS_Allocate));
-            end if;
-         end if;
-      end if;
-
-      --  Implement the rules of 6.5(8-10), which require a tag check in
-      --  the case of a limited tagged return type, and tag reassignment
-      --  for nonlimited tagged results. These actions are needed when
-      --  the return type is a specific tagged type and the result
-      --  expression is a conversion or a formal parameter, because in
-      --  that case the tag of the expression might differ from the tag
-      --  of the specific result type.
-
-      if Is_Tagged_Type (Utyp)
-        and then not Is_Class_Wide_Type (Utyp)
-        and then (Nkind (Exp) = N_Type_Conversion
-                    or else Nkind (Exp) = N_Unchecked_Type_Conversion
-                    or else (Is_Entity_Name (Exp)
-                               and then Ekind (Entity (Exp)) in Formal_Kind))
-      then
-         --  When the return type is limited, perform a check that the
-         --  tag of the result is the same as the tag of the return type.
-
-         if Is_Limited_Type (R_Type) then
-            Insert_Action (Exp,
-              Make_Raise_Constraint_Error (Loc,
-                Condition =>
-                  Make_Op_Ne (Loc,
-                    Left_Opnd =>
-                      Make_Selected_Component (Loc,
-                        Prefix => Duplicate_Subexpr (Exp),
-                        Selector_Name =>
-                          New_Reference_To (First_Tag_Component (Utyp), Loc)),
-                    Right_Opnd =>
-                      Unchecked_Convert_To (RTE (RE_Tag),
-                        New_Reference_To
-                          (Node (First_Elmt
-                                  (Access_Disp_Table (Base_Type (Utyp)))),
-                           Loc))),
-                Reason => CE_Tag_Check_Failed));
-
-         --  If the result type is a specific nonlimited tagged type,
-         --  then we have to ensure that the tag of the result is that
-         --  of the result type. This is handled by making a copy of the
-         --  expression in the case where it might have a different tag,
-         --  namely when the expression is a conversion or a formal
-         --  parameter. We create a new object of the result type and
-         --  initialize it from the expression, which will implicitly
-         --  force the tag to be set appropriately.
-
-         else
-            declare
-               Result_Id  : constant Entity_Id :=
-                              Make_Defining_Identifier (Loc,
-                                Chars => New_Internal_Name ('R'));
-               Result_Exp : constant Node_Id :=
-                              New_Reference_To (Result_Id, Loc);
-               Result_Obj : constant Node_Id :=
-                              Make_Object_Declaration (Loc,
-                                Defining_Identifier => Result_Id,
-                                Object_Definition   =>
-                                  New_Reference_To (R_Type, Loc),
-                                Constant_Present    => True,
-                                Expression          => Relocate_Node (Exp));
-
-            begin
-               Set_Assignment_OK (Result_Obj);
-               Insert_Action (Exp, Result_Obj);
-
-               Rewrite (Exp, Result_Exp);
-               Analyze_And_Resolve (Exp, R_Type);
-            end;
-         end if;
-
-      --  Ada 2005 (AI-344): If the result type is class-wide, then insert
-      --  a check that the level of the return expression's underlying type
-      --  is not deeper than the level of the master enclosing the function.
-      --  Always generate the check when the type of the return expression
-      --  is class-wide, when it's a type conversion, or when it's a formal
-      --  parameter. Otherwise, suppress the check in the case where the
-      --  return expression has a specific type whose level is known not to
-      --  be statically deeper than the function's result type.
-
-      elsif Ada_Version >= Ada_05
-        and then Is_Class_Wide_Type (R_Type)
-        and then not Scope_Suppress (Accessibility_Check)
-        and then
-          (Is_Class_Wide_Type (Etype (Exp))
-            or else Nkind (Exp) = N_Type_Conversion
-            or else Nkind (Exp) = N_Unchecked_Type_Conversion
-            or else (Is_Entity_Name (Exp)
-                       and then Ekind (Entity (Exp)) in Formal_Kind)
-            or else Scope_Depth (Enclosing_Dynamic_Scope (Etype (Exp))) >
-                      Scope_Depth (Enclosing_Dynamic_Scope (Scope_Id)))
-      then
-         Insert_Action (Exp,
-           Make_Raise_Program_Error (Loc,
-             Condition =>
-               Make_Op_Gt (Loc,
-                 Left_Opnd =>
-                   Make_Function_Call (Loc,
-                     Name =>
-                       New_Reference_To
-                         (RTE (RE_Get_Access_Level), Loc),
-                     Parameter_Associations =>
-                       New_List (Make_Attribute_Reference (Loc,
-                                   Prefix         =>
-                                      Duplicate_Subexpr (Exp),
-                                   Attribute_Name =>
-                                      Name_Tag))),
-                 Right_Opnd =>
-                   Make_Integer_Literal (Loc,
-                     Scope_Depth (Enclosing_Dynamic_Scope (Scope_Id)))),
-             Reason => PE_Accessibility_Check_Failed));
-      end if;
-   end Expand_Simple_Function_Return;
-
-   ------------------------------
-   -- Make_Tag_Ctrl_Assignment --
-   ------------------------------
-
-   function Make_Tag_Ctrl_Assignment (N : Node_Id) return List_Id is
-      Loc : constant Source_Ptr := Sloc (N);
-      L   : constant Node_Id    := Name (N);
-      T   : constant Entity_Id  := Underlying_Type (Etype (L));
-
-      Ctrl_Act : constant Boolean := Controlled_Type (T)
-                                       and then not No_Ctrl_Actions (N);
-
-      Save_Tag : constant Boolean := Is_Tagged_Type (T)
-                                       and then not No_Ctrl_Actions (N)
-                                       and then not Java_VM;
-      --  Tags are not saved and restored when Java_VM because JVM tags
-      --  are represented implicitly in objects.
 
       Res       : List_Id;
       Tag_Tmp   : Entity_Id;
@@ -5122,8 +4353,8 @@
       --  specific to each object of the type, not to the value being assigned.
       --  Thus they need to be left intact during the assignment. We achieve
       --  this by constructing a Storage_Array subtype, and by overlaying
-      --  objects of this type on the source and target of the assignment.
-      --  The assignment is then rewritten to assignments of slices of these
+      --  objects of this type on the source and target of the assignment. The
+      --  assignment is then rewritten to assignments of slices of these
       --  arrays, copying the user data, and leaving the pointers untouched.
 
       if Ctrl_Act then
@@ -5463,161 +4694,6 @@
          return Empty_List;
    end Make_Tag_Ctrl_Assignment;
 
-   -----------------------------
-   -- No_Secondary_Stack_Case --
-   -----------------------------
-
-   procedure No_Secondary_Stack_Case (N : Node_Id) is
-      pragma Assert (False); --  DSP method no longer in use
-
-      Loc         : constant Source_Ptr := Sloc (N);
-      Exp         : constant Node_Id    := Expression (N);
-      T           : constant Entity_Id  := Etype (Exp);
-      Scope_Id    : constant Entity_Id  :=
-                      Return_Applies_To (Return_Statement_Entity (N));
-      Return_Type : constant Entity_Id  := Etype (Scope_Id);
-      Utyp        : constant Entity_Id  := Underlying_Type (Return_Type);
-
-      --  Here what we need to do is to always return by reference, since
-      --  we will return with the stack pointer depressed. We may need to
-      --  do a copy to a local temporary before doing this return.
-
-      Local_Copy_Required : Boolean := False;
-      --  Set to True if a local copy is required
-
-      Copy_Ent : Entity_Id;
-      --  Used for the target entity if a copy is required
-
-      Decl : Node_Id;
-      --  Declaration used to create copy if needed
-
-      procedure Test_Copy_Required (Expr : Node_Id);
-      --  Determines if Expr represents a return value for which a
-      --  copy is required. More specifically, a copy is not required
-      --  if Expr represents an object or component of an object that
-      --  is either in the local subprogram frame, or is constant.
-      --  If a copy is required, then Local_Copy_Required is set True.
-
-      ------------------------
-      -- Test_Copy_Required --
-      ------------------------
-
-      procedure Test_Copy_Required (Expr : Node_Id) is
-         Ent : Entity_Id;
-
-      begin
-         --  If component, test prefix (object containing component)
-
-         if Nkind (Expr) = N_Indexed_Component
-              or else
-            Nkind (Expr) = N_Selected_Component
-         then
-            Test_Copy_Required (Prefix (Expr));
-            return;
-
-         --  See if we have an entity name
-
-         elsif Is_Entity_Name (Expr) then
-            Ent := Entity (Expr);
-
-            --  Constant entity is always OK, no copy required
-
-            if Ekind (Ent) = E_Constant then
-               return;
-
-            --  No copy required for local variable
-
-            elsif Ekind (Ent) = E_Variable
-              and then Scope (Ent) = Current_Subprogram
-            then
-               return;
-            end if;
-         end if;
-
-         --  All other cases require a copy
-
-         Local_Copy_Required := True;
-      end Test_Copy_Required;
-
-   --  Start of processing for No_Secondary_Stack_Case
-
-   begin
-      --  No copy needed if result is from a function call.
-      --  In this case the result is already being returned by
-      --  reference with the stack pointer depressed.
-
-      --  To make up for a gcc 2.8.1 deficiency (???), we perform
-      --  the copy for array types if the constrained status of the
-      --  target type is different from that of the expression.
-
-      if Requires_Transient_Scope (T)
-        and then
-          (not Is_Array_Type (T)
-             or else Is_Constrained (T) = Is_Constrained (Return_Type)
-             or else Controlled_Type (T))
-        and then Nkind (Exp) = N_Function_Call
-      then
-         Set_By_Ref (N);
-
-      --  We always need a local copy for a controlled type, since
-      --  we are required to finalize the local value before return.
-      --  The copy will automatically include the required finalize.
-      --  Moreover, gigi cannot make this copy, since we need special
-      --  processing to ensure proper behavior for finalization.
-
-      --  Note: the reason we are returning with a depressed stack
-      --  pointer in the controlled case (even if the type involved
-      --  is constrained) is that we must make a local copy to deal
-      --  properly with the requirement that the local result be
-      --  finalized.
-
-      elsif Controlled_Type (Utyp) then
-         Copy_Ent :=
-           Make_Defining_Identifier (Loc,
-             Chars => New_Internal_Name ('R'));
-
-         --  Build declaration to do the copy, and insert it, setting
-         --  Assignment_OK, because we may be copying a limited type.
-         --  In addition we set the special flag to inhibit finalize
-         --  attachment if this is a controlled type (since this attach
-         --  must be done by the caller, otherwise if we attach it here
-         --  we will finalize the returned result prematurely).
-
-         Decl :=
-           Make_Object_Declaration (Loc,
-             Defining_Identifier => Copy_Ent,
-             Object_Definition   => New_Occurrence_Of (Return_Type, Loc),
-             Expression          => Relocate_Node (Exp));
-
-         Set_Assignment_OK (Decl);
-         Set_Delay_Finalize_Attach (Decl);
-         Insert_Action (N, Decl);
-
-         --  Now the actual return uses the copied value
-
-         Rewrite (Exp, New_Occurrence_Of (Copy_Ent, Loc));
-         Analyze_And_Resolve (Exp, Return_Type);
-
-         --  Since we have made the copy, gigi does not have to, so
-         --  we set the By_Ref flag to prevent another copy being made.
-
-         Set_By_Ref (N);
-
-      --  Non-controlled cases
-
-      else
-         Test_Copy_Required (Exp);
-
-         --  If a local copy is required, then gigi will make the
-         --  copy, otherwise, we can return the result directly,
-         --  so set By_Ref to suppress the gigi copy.
-
-         if not Local_Copy_Required then
-            Set_By_Ref (N);
-         end if;
-      end if;
-   end No_Secondary_Stack_Case;
-
    ------------------------------------
    -- Possible_Bit_Aligned_Component --
    ------------------------------------
