--- conflicted
+++ resolved
@@ -807,11 +807,7 @@
 
       --  Fail if project is not a library project
 
-<<<<<<< HEAD
-      if not Data.Library then
-=======
       if not For_Project.Library then
->>>>>>> 42a9ba1d
          Com.Fail ("project """ & Project_Name & """ has no library");
       end if;
 
@@ -1155,11 +1151,7 @@
 
             if not Success then
                Com.Fail ("could not bind standalone library "
-<<<<<<< HEAD
-                         & Get_Name_String (Data.Library_Name));
-=======
                          & Get_Name_String (For_Project.Library_Name));
->>>>>>> 42a9ba1d
             end if;
          end if;
 
@@ -1252,11 +1244,7 @@
             if not Success then
                Com.Fail
                 ("could not compile binder generated file for library "
-<<<<<<< HEAD
-                  & Get_Name_String (Data.Library_Name));
-=======
                   & Get_Name_String (For_Project.Library_Name));
->>>>>>> 42a9ba1d
             end if;
 
             --  Process binder generated file for pragmas Linker_Options
@@ -1272,13 +1260,8 @@
          --  If attributes Library_GCC or Linker'Driver were specified, get the
          --  driver name.
 
-<<<<<<< HEAD
-         if Data.Config.Shared_Lib_Driver /= No_File then
-            Driver_Name := Name_Id (Data.Config.Shared_Lib_Driver);
-=======
          if For_Project.Config.Shared_Lib_Driver /= No_File then
             Driver_Name := Name_Id (For_Project.Config.Shared_Lib_Driver);
->>>>>>> 42a9ba1d
          end if;
 
          --  If attribute Library_Options was specified, add these additional
@@ -1528,11 +1511,7 @@
                   when Directory_Error =>
                      Com.Fail ("cannot find object directory """
                                & Get_Name_String
-<<<<<<< HEAD
-                                  (Data.Object_Directory.Display_Name)
-=======
                                   (Current_Proj.Object_Directory.Display_Name)
->>>>>>> 42a9ba1d
                                & """");
                end;
             end if;
