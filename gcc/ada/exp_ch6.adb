--- conflicted
+++ resolved
@@ -69,6 +69,7 @@
 with Sinfo;    use Sinfo;
 with Snames;   use Snames;
 with Stand;    use Stand;
+with Targparm; use Targparm;
 with Tbuild;   use Tbuild;
 with Uintp;    use Uintp;
 with Validsw;  use Validsw;
@@ -226,13 +227,10 @@
    --  Predicate to recognize stubbed procedures and null procedures, which
    --  can be inlined unconditionally in all cases.
 
-<<<<<<< HEAD
-=======
    procedure Expand_Simple_Function_Return (N : Node_Id);
    --  Expand simple return from function. In the case where we are returning
    --  from a function body this is called by Expand_N_Simple_Return_Statement.
 
->>>>>>> 03d20231
    ----------------------------------------------
    -- Add_Access_Actual_To_Build_In_Place_Call --
    ----------------------------------------------
@@ -1845,11 +1843,7 @@
 
          Analyze_And_Resolve (Expr, Etype (EF));
 
-<<<<<<< HEAD
-         if Nkind (N) = N_Function_Call then
-=======
          if Nkind (Call_Node) = N_Function_Call then
->>>>>>> 03d20231
             Set_Is_Accessibility_Actual (Parent (Expr));
          end if;
       end Add_Extra_Actual;
@@ -2679,10 +2673,6 @@
       if Nkind_In (Call_Node, N_Function_Call, N_Procedure_Call_Statement)
         and then Present (Controlling_Argument (Call_Node))
       then
-<<<<<<< HEAD
-         if Tagged_Type_Expansion then
-            Expand_Dispatching_Call (N);
-=======
          declare
             Call_Typ   : constant Entity_Id := Etype (Call_Node);
             Typ        : constant Entity_Id := Find_Dispatching_Type (Subp);
@@ -2690,7 +2680,6 @@
             New_Call   : Node_Id;
             Param      : Node_Id;
             Prev_Call  : Node_Id;
->>>>>>> 03d20231
 
          begin
             if not Is_Limited_Type (Typ) then
@@ -2700,18 +2689,6 @@
             if Tagged_Type_Expansion then
                Expand_Dispatching_Call (Call_Node);
 
-<<<<<<< HEAD
-         else
-            Apply_Tag_Checks (N);
-
-            --  Expansion of a dispatching call results in an indirect call,
-            --  which in turn causes current values to be killed (see
-            --  Resolve_Call), so on VM targets we do the call here to ensure
-            --  consistent warnings between VM and non-VM targets.
-
-            Kill_Current_Values;
-         end if;
-=======
                --  The following return is worrisome. Is it really OK to skip
                --  all remaining processing in this procedure ???
 
@@ -2777,7 +2754,6 @@
                Call_Node := Right_Opnd (Call_Node);
             end if;
          end;
->>>>>>> 03d20231
       end if;
 
       --  Similarly, expand calls to RCI subprograms on which pragma
@@ -3099,15 +3075,6 @@
          --  that tree generated is the same in both cases, for Inspector use.
 
          if Is_RTE (Subp, RE_To_Address) then
-<<<<<<< HEAD
-            Rewrite (N,
-              Unchecked_Convert_To
-                (RTE (RE_Address), Relocate_Node (First_Actual (N))));
-            return;
-
-         elsif Is_Null_Procedure (Subp)  then
-            Rewrite (N, Make_Null_Statement (Loc));
-=======
             Rewrite (Call_Node,
               Unchecked_Convert_To
                 (RTE (RE_Address), Relocate_Node (First_Actual (Call_Node))));
@@ -3115,7 +3082,6 @@
 
          elsif Is_Null_Procedure (Subp)  then
             Rewrite (Call_Node, Make_Null_Statement (Loc));
->>>>>>> 03d20231
             return;
          end if;
 
@@ -3233,11 +3199,7 @@
                     and then In_Same_Extended_Unit (Sloc (Spec), Loc)
                   then
                      Cannot_Inline
-<<<<<<< HEAD
-                      ("cannot inline& (body not seen yet)?", N, Subp);
-=======
                       ("cannot inline& (body not seen yet)?", Call_Node, Subp);
->>>>>>> 03d20231
                   end if;
                end if;
             end Inlined_Subprogram;
@@ -3269,20 +3231,6 @@
       --  Functions returning controlled objects need special attention:
       --  if the return type is limited, the context is an initialization
       --  and different processing applies. If the call is to a protected
-<<<<<<< HEAD
-      --  function, the expansion above will call Expand_Call recusively.
-      --  To prevent a double attachment, check that the current call is
-      --  not a rewriting of a protected function call.
-
-      if Needs_Finalization (Etype (Subp))
-        and then not Is_Inherently_Limited_Type (Etype (Subp))
-        and then
-          (No (First_Formal (Subp))
-            or else
-              not Is_Concurrent_Record_Type (Etype (First_Formal (Subp))))
-      then
-         Expand_Ctrl_Function_Call (N);
-=======
       --  function, the expansion above will call Expand_Call recursively.
       --  To prevent a double attachment, check that the current call is
       --  not a rewriting of a protected function call.
@@ -3311,7 +3259,6 @@
          then
             Establish_Transient_Scope (Call_Node, Sec_Stack => True);
          end if;
->>>>>>> 03d20231
       end if;
 
       --  Test for First_Optional_Parameter, and if so, truncate parameter list
@@ -3924,13 +3871,7 @@
 
          Set_Name (N, New_Occurrence_Of (Orig_Bod, Loc));
 
-<<<<<<< HEAD
-         if Present (Alias (Orig_Bod))
-           or else Is_Inlined (Orig_Bod)
-         then
-=======
          if Present (Alias (Orig_Bod)) or else Is_Inlined (Orig_Bod) then
->>>>>>> 03d20231
             Expand_Call (N);
          end if;
 
@@ -4261,16 +4202,9 @@
 
    --  If there is a Handled_Statement_Sequence, we rewrite this:
 
-<<<<<<< HEAD
-      --  If the return value of a foreign compiled function is VAX Float, then
-      --  expand the return (adjusts the location of the return value on
-      --  Alpha/VMS, no-op everywhere else).
-      --  Comes_From_Source intercepts recursive expansion.
-=======
    --     return Result : T := <expression> do
    --        <handled_seq_of_stms>
    --     end return;
->>>>>>> 03d20231
 
    --  to be:
 
@@ -4285,17 +4219,9 @@
 
    --     return Result : T := <expression>;
 
-<<<<<<< HEAD
-   --  Add poll call if ATC polling is enabled, unless the body will be inlined
-   --  by the back-end.
-
-   --  Add dummy push/pop label nodes at start and end to clear any local
-   --  exception indications if local-exception-to-goto optimization is active.
-=======
    --  to be:
 
    --     return <expression>;
->>>>>>> 03d20231
 
    --  unless it's build-in-place or there's no <expression>, in which case
    --  we generate:
@@ -4367,13 +4293,6 @@
       -- Move_Activation_Chain --
       ---------------------------
 
-<<<<<<< HEAD
-      procedure Add_Return (S : List_Id);
-      --  Append a return statement to the statement sequence S if the last
-      --  statement is not already a return or a goto statement. Note that
-      --  the latter test is not critical, it does not matter if we add a few
-      --  extra returns, since they get eliminated anyway later on.
-=======
       function Move_Activation_Chain return Node_Id is
          Activation_Chain_Formal : constant Entity_Id :=
                                      Build_In_Place_Formal
@@ -4389,7 +4308,6 @@
 
          Chain_Entity : Entity_Id;
          From         : Node_Id;
->>>>>>> 03d20231
 
       begin
          Chain_Entity := First_Entity (Return_Statement_Entity (N));
@@ -4432,40 +4350,7 @@
 
          pragma Assert (Present (Flist));
 
-<<<<<<< HEAD
-            declare
-               Rtn : constant Node_Id := Make_Simple_Return_Statement (Loc);
-
-            begin
-               --  Append return statement, and set analyzed manually. We can't
-               --  call Analyze on this return since the scope is wrong.
-
-               --  Note: it almost works to push the scope and then do the
-               --  Analyze call, but something goes wrong in some weird cases
-               --  and it is not worth worrying about ???
-
-               Append_To (S, Rtn);
-               Set_Analyzed (Rtn);
-
-               --  Call _Postconditions procedure if appropriate. We need to
-               --  do this explicitly because we did not analyze the generated
-               --  return statement above, so the call did not get inserted.
-
-               if Ekind (Spec_Id) = E_Procedure
-                 and then Has_Postconditions (Spec_Id)
-               then
-                  pragma Assert (Present (Postcondition_Proc (Spec_Id)));
-                  Insert_Action (Rtn,
-                    Make_Procedure_Call_Statement (Loc,
-                      Name =>
-                        New_Reference_To (Postcondition_Proc (Spec_Id), Loc)));
-               end if;
-            end;
-         end if;
-      end Add_Return;
-=======
          --  Build required call
->>>>>>> 03d20231
 
          return
            Make_If_Statement (Loc,
@@ -4483,17 +4368,8 @@
    --  Start of processing for Expand_N_Extended_Return_Statement
 
    begin
-<<<<<<< HEAD
-      --  Set L to either the list of declarations if present, or to the list
-      --  of statements if no declarations are present. This is used to insert
-      --  new stuff at the start.
-
-      if Is_Non_Empty_List (Declarations (N)) then
-         L := Declarations (N);
-=======
       if Nkind (Return_Object_Decl) = N_Object_Declaration then
          Exp := Expression (Return_Object_Decl);
->>>>>>> 03d20231
       else
          Exp := Empty;
       end if;
@@ -4596,20 +4472,6 @@
          --  to the block. Note that this block is unusual, in that its entity
          --  is an E_Return_Statement rather than an E_Block.
 
-<<<<<<< HEAD
-      --  Need poll on entry to subprogram if polling enabled. We only do this
-      --  for non-empty subprograms, since it does not seem necessary to poll
-      --  for a dummy null subprogram.
-
-      if Is_Non_Empty_List (L) then
-
-         --  Do not add a polling call if the subprogram is to be inlined by
-         --  the back-end, to avoid repeated calls with multiple inlinings.
-
-         if Is_Inlined (Spec_Id)
-           and then Front_End_Inlining
-           and then Optimization_Level > 1
-=======
          Set_Identifier
            (Result, New_Occurrence_Of (Return_Statement_Entity (N), Loc));
 
@@ -4623,30 +4485,16 @@
          if Is_Build_In_Place
            and then
              Nkind (Return_Object_Decl) = N_Object_Renaming_Declaration
->>>>>>> 03d20231
          then
             pragma Assert (Nkind (Original_Node (Return_Object_Decl)) =
                             N_Object_Declaration
               and then Is_Build_In_Place_Function_Call
                          (Expression (Original_Node (Return_Object_Decl))));
 
-<<<<<<< HEAD
-      --  If this is a Pure function which has any parameters whose root type
-      --  is System.Address, reset the Pure indication, since it will likely
-      --  cause incorrect code to be generated as the parameter is probably
-      --  a pointer, and the fact that the same pointer is passed does not mean
-      --  that the same value is being referenced.
-=======
             Set_By_Ref (Return_Stm);  -- Return build-in-place results by ref
->>>>>>> 03d20231
 
          elsif Is_Build_In_Place then
 
-<<<<<<< HEAD
-      --  This code should probably be at the freeze point, so that it happens
-      --  even on a -gnatc (or more importantly -gnatt) compile, so that the
-      --  semantic tree has Is_Pure set properly ???
-=======
             --  Locate the implicit access parameter associated with the
             --  caller-supplied return object and convert the return
             --  statement's return object declaration to a renaming of a
@@ -4654,7 +4502,6 @@
             --  declaration includes an expression that has not already been
             --  expanded as separate assignments, then add an assignment
             --  statement to ensure the return object gets initialized.
->>>>>>> 03d20231
 
             --  declare
             --     Result : T [:= <expression>];
@@ -4831,10 +4678,6 @@
                      --  global heap. If there's an initialization expression,
                      --  then create these as initialized allocators.
 
-<<<<<<< HEAD
-      --  Returns_By_Ref flag is normally set when the subprogram is frozen but
-      --  subprograms with no specs are not frozen.
-=======
                      if Present (Return_Obj_Expr)
                        and then not No_Initialization (Return_Object_Decl)
                      then
@@ -4855,7 +4698,6 @@
                                     (Etype (Return_Obj_Expr), Loc),
                                 Expression =>
                                   New_Copy_Tree (Return_Obj_Expr)));
->>>>>>> 03d20231
 
                      else
                         --  If the function returns a class-wide type we cannot
@@ -4897,13 +4739,6 @@
                      --  Otherwise the heap allocator may be needed, so we make
                      --  another allocator for secondary stack allocation.
 
-<<<<<<< HEAD
-      --  For a procedure, we add a return for all possible syntactic ends of
-      --  the subprogram.
-
-      if Ekind_In (Spec_Id, E_Procedure, E_Generic_Procedure) then
-         Add_Return (Statements (H));
-=======
                      else
                         SS_Allocator := New_Copy_Tree (Heap_Allocator);
 
@@ -4914,7 +4749,6 @@
                         --  initialization for such an allocator). This
                         --  prevents errors when No_Implicit_Heap_Allocations
                         --  is in force.
->>>>>>> 03d20231
 
                         Set_Comes_From_Source (Heap_Allocator, True);
                      end if;
@@ -5038,15 +4872,6 @@
                   end;
                end if;
 
-<<<<<<< HEAD
-      --  This approach is necessary because the raise must be signalled to the
-      --  caller, not handled by any local handler (RM 6.4(11)).
-
-      --  Note: we do not need to analyze the constructed sequence here, since
-      --  it has no handler, and an attempt to analyze the handled statement
-      --  sequence twice is risky in various ways (e.g. the issue of expanding
-      --  cleanup actions twice).
-=======
                --  Replace the return object declaration with a renaming of a
                --  dereference of the access value designating the return
                --  object.
@@ -5054,7 +4879,6 @@
                Obj_Acc_Deref :=
                  Make_Explicit_Dereference (Loc,
                    Prefix => New_Reference_To (Object_Access, Loc));
->>>>>>> 03d20231
 
                Rewrite (Return_Object_Decl,
                  Make_Object_Renaming_Declaration (Loc,
@@ -5635,11 +5459,7 @@
 
             Push_Scope (Scope (Scop));
             Analyze (Prot_Decl);
-<<<<<<< HEAD
-            Insert_Actions (N, Freeze_Entity (Prot_Id, Loc));
-=======
             Freeze_Before (N, Prot_Id);
->>>>>>> 03d20231
             Set_Protected_Body_Subprogram (Subp, Prot_Id);
 
             --  Create protected operation as well. Even though the operation
@@ -6349,27 +6169,12 @@
                       Scope_Depth (Enclosing_Dynamic_Scope (Scope_Id)))
       then
          declare
-<<<<<<< HEAD
-            Decls   : List_Id;
-            Obj_Ptr : constant Entity_Id :=  Make_Temporary (Loc, 'T');
-
-         begin
-            Decls := New_List (
-              Make_Full_Type_Declaration (Loc,
-                Defining_Identifier => Obj_Ptr,
-                  Type_Definition =>
-                     Make_Access_To_Object_Definition (Loc,
-                       Subtype_Indication =>
-                         New_Reference_To
-                           (Corresponding_Record_Type (Scop), Loc))));
-=======
             Tag_Node : Node_Id;
 
          begin
             --  Ada 2005 (AI-251): In class-wide interface objects we displace
             --  "this" to reference the base of the object --- required to get
             --  access to the TSD of the object.
->>>>>>> 03d20231
 
             if Is_Class_Wide_Type (Etype (Exp))
               and then Is_Interface (Etype (Exp))
@@ -6563,15 +6368,10 @@
              Parameter_Associations => New_List (Duplicate_Subexpr (Exp))));
       end if;
 
-<<<<<<< HEAD
-      --  If it is a function call it can appear in elaboration code and
-      --  the called entity must be frozen here.
-=======
       --  Ada 2005 (AI-251): If this return statement corresponds with an
       --  simple return statement associated with an extended return statement
       --  and the type of the returned object is an interface then generate an
       --  implicit conversion to force displacement of the "this" pointer.
->>>>>>> 03d20231
 
       if Ada_Version >= Ada_2005
         and then Comes_From_Extended_Return_Statement (N)
@@ -6582,21 +6382,7 @@
          Rewrite (Exp, Convert_To (Utyp, Relocate_Node (Exp)));
          Analyze_And_Resolve (Exp);
       end if;
-<<<<<<< HEAD
-
-      --  Analyze and resolve the new call. The actuals have already been
-      --  resolved, but expansion of a function call will add extra actuals
-      --  if needed. Analysis of a procedure call already includes resolution.
-
-      Analyze (N);
-
-      if Ekind (Subp) = E_Function then
-         Resolve (N, Etype (Subp));
-      end if;
-   end Expand_Protected_Subprogram_Call;
-=======
    end Expand_Simple_Function_Return;
->>>>>>> 03d20231
 
    --------------------------------
    -- Is_Build_In_Place_Function --
@@ -6992,21 +6778,12 @@
            Make_Allocator (Loc,
              Expression => New_Reference_To (Result_Subt, Loc));
          Set_No_Initialization (New_Allocator);
-<<<<<<< HEAD
 
          --  Copy attributes to new allocator. Note that the new allocator
          --  logically comes from source if the original one did, so copy the
          --  relevant flag. This ensures proper treatment of the restriction
          --  No_Implicit_Heap_Allocations in this case.
 
-=======
-
-         --  Copy attributes to new allocator. Note that the new allocator
-         --  logically comes from source if the original one did, so copy the
-         --  relevant flag. This ensures proper treatment of the restriction
-         --  No_Implicit_Heap_Allocations in this case.
-
->>>>>>> 03d20231
          Set_Storage_Pool      (New_Allocator, Storage_Pool      (Allocator));
          Set_Procedure_To_Call (New_Allocator, Procedure_To_Call (Allocator));
          Set_Comes_From_Source (New_Allocator, Comes_From_Source (Allocator));
