------------------------------------------------------------------------------
--                                                                          --
--                         GNAT COMPILER COMPONENTS                         --
--                                                                          --
--                    G N A T . S O C K E T S . T H I N                     --
--                                                                          --
--                                 B o d y                                  --
--                                                                          --
<<<<<<< HEAD
--                     Copyright (C) 2001-2006, AdaCore                     --
=======
--                     Copyright (C) 2001-2007, AdaCore                     --
>>>>>>> 60a98cce
--                                                                          --
-- GNAT is free software;  you can  redistribute it  and/or modify it under --
-- terms of the  GNU General Public License as published  by the Free Soft- --
-- ware  Foundation;  either version 2,  or (at your option) any later ver- --
-- sion.  GNAT is distributed in the hope that it will be useful, but WITH- --
-- OUT ANY WARRANTY;  without even the  implied warranty of MERCHANTABILITY --
-- or FITNESS FOR A PARTICULAR PURPOSE.  See the GNU General Public License --
-- for  more details.  You should have  received  a copy of the GNU General --
-- Public License  distributed with GNAT;  see file COPYING.  If not, write --
-- to  the  Free Software Foundation,  51  Franklin  Street,  Fifth  Floor, --
-- Boston, MA 02110-1301, USA.                                              --
--                                                                          --
-- As a special exception,  if other files  instantiate  generics from this --
-- unit, or you link  this unit with other files  to produce an executable, --
-- this  unit  does not  by itself cause  the resulting  executable  to  be --
-- covered  by the  GNU  General  Public  License.  This exception does not --
-- however invalidate  any other reasons why  the executable file  might be --
-- covered by the  GNU Public License.                                      --
--                                                                          --
-- GNAT was originally developed  by the GNAT team at  New York University. --
-- Extensive contributions were provided by Ada Core Technologies Inc.      --
--                                                                          --
------------------------------------------------------------------------------

--  This package provides a target dependent thin interface to the sockets
--  layer for use by the GNAT.Sockets package (g-socket.ads). This package
--  should not be directly with'ed by an applications program.

--  This version is for NT

with Interfaces.C.Strings; use Interfaces.C.Strings;
with System;               use System;

package body GNAT.Sockets.Thin is

   use type C.unsigned;

   WSAData_Dummy : array (1 .. 512) of C.int;

   WS_Version  : constant := 16#0202#;
   Initialized : Boolean := False;

<<<<<<< HEAD
   SYSNOTREADY     : constant := 10091;
   VERNOTSUPPORTED : constant := 10092;
   NOTINITIALISED  : constant := 10093;
   EDISCON         : constant := 10101;

=======
>>>>>>> 60a98cce
   function Standard_Connect
     (S       : C.int;
      Name    : System.Address;
      Namelen : C.int) return C.int;
   pragma Import (Stdcall, Standard_Connect, "connect");

   function Standard_Select
     (Nfds      : C.int;
      Readfds   : Fd_Set_Access;
      Writefds  : Fd_Set_Access;
      Exceptfds : Fd_Set_Access;
      Timeout   : Timeval_Access) return C.int;
   pragma Import (Stdcall, Standard_Select, "select");

   type Error_Type is
     (N_EINTR,
      N_EBADF,
      N_EACCES,
      N_EFAULT,
      N_EINVAL,
      N_EMFILE,
      N_EWOULDBLOCK,
      N_EINPROGRESS,
      N_EALREADY,
      N_ENOTSOCK,
      N_EDESTADDRREQ,
      N_EMSGSIZE,
      N_EPROTOTYPE,
      N_ENOPROTOOPT,
      N_EPROTONOSUPPORT,
      N_ESOCKTNOSUPPORT,
      N_EOPNOTSUPP,
      N_EPFNOSUPPORT,
      N_EAFNOSUPPORT,
      N_EADDRINUSE,
      N_EADDRNOTAVAIL,
      N_ENETDOWN,
      N_ENETUNREACH,
      N_ENETRESET,
      N_ECONNABORTED,
      N_ECONNRESET,
      N_ENOBUFS,
      N_EISCONN,
      N_ENOTCONN,
      N_ESHUTDOWN,
      N_ETOOMANYREFS,
      N_ETIMEDOUT,
      N_ECONNREFUSED,
      N_ELOOP,
      N_ENAMETOOLONG,
      N_EHOSTDOWN,
      N_EHOSTUNREACH,
      N_WSASYSNOTREADY,
      N_WSAVERNOTSUPPORTED,
      N_WSANOTINITIALISED,
      N_WSAEDISCON,
      N_HOST_NOT_FOUND,
      N_TRY_AGAIN,
      N_NO_RECOVERY,
      N_NO_DATA,
      N_OTHERS);

   Error_Messages : constant array (Error_Type) of chars_ptr :=
     (N_EINTR =>
        New_String ("Interrupted system call"),
      N_EBADF =>
        New_String ("Bad file number"),
      N_EACCES =>
        New_String ("Permission denied"),
      N_EFAULT =>
        New_String ("Bad address"),
      N_EINVAL =>
        New_String ("Invalid argument"),
      N_EMFILE =>
        New_String ("Too many open files"),
      N_EWOULDBLOCK =>
        New_String ("Operation would block"),
      N_EINPROGRESS =>
        New_String ("Operation now in progress. This error is "
                    & "returned if any Windows Sockets API "
                    & "function is called while a blocking "
                    & "function is in progress"),
      N_EALREADY =>
        New_String ("Operation already in progress"),
      N_ENOTSOCK =>
        New_String ("Socket operation on nonsocket"),
      N_EDESTADDRREQ =>
        New_String ("Destination address required"),
      N_EMSGSIZE =>
        New_String ("Message too long"),
      N_EPROTOTYPE =>
        New_String ("Protocol wrong type for socket"),
      N_ENOPROTOOPT =>
        New_String ("Protocol not available"),
      N_EPROTONOSUPPORT =>
        New_String ("Protocol not supported"),
      N_ESOCKTNOSUPPORT =>
        New_String ("Socket type not supported"),
      N_EOPNOTSUPP =>
        New_String ("Operation not supported on socket"),
      N_EPFNOSUPPORT =>
        New_String ("Protocol family not supported"),
      N_EAFNOSUPPORT =>
        New_String ("Address family not supported by protocol family"),
      N_EADDRINUSE =>
        New_String ("Address already in use"),
      N_EADDRNOTAVAIL =>
        New_String ("Cannot assign requested address"),
      N_ENETDOWN =>
        New_String ("Network is down. This error may be "
                    & "reported at any time if the Windows "
                    & "Sockets implementation detects an "
                    & "underlying failure"),
      N_ENETUNREACH =>
        New_String ("Network is unreachable"),
      N_ENETRESET =>
        New_String ("Network dropped connection on reset"),
      N_ECONNABORTED =>
        New_String ("Software caused connection abort"),
      N_ECONNRESET =>
        New_String ("Connection reset by peer"),
      N_ENOBUFS =>
        New_String ("No buffer space available"),
      N_EISCONN  =>
        New_String ("Socket is already connected"),
      N_ENOTCONN =>
        New_String ("Socket is not connected"),
      N_ESHUTDOWN =>
        New_String ("Cannot send after socket shutdown"),
      N_ETOOMANYREFS =>
        New_String ("Too many references: cannot splice"),
      N_ETIMEDOUT =>
        New_String ("Connection timed out"),
      N_ECONNREFUSED =>
        New_String ("Connection refused"),
      N_ELOOP =>
        New_String ("Too many levels of symbolic links"),
      N_ENAMETOOLONG =>
        New_String ("File name too long"),
      N_EHOSTDOWN =>
        New_String ("Host is down"),
      N_EHOSTUNREACH =>
        New_String ("No route to host"),
      N_WSASYSNOTREADY =>
        New_String ("Returned by WSAStartup(), indicating that "
                    & "the network subsystem is unusable"),
      N_WSAVERNOTSUPPORTED =>
        New_String ("Returned by WSAStartup(), indicating that "
                    & "the Windows Sockets DLL cannot support "
                    & "this application"),
      N_WSANOTINITIALISED =>
        New_String ("Winsock not initialized. This message is "
                    & "returned by any function except WSAStartup(), "
                    & "indicating that a successful WSAStartup() has "
                    & "not yet been performed"),
      N_WSAEDISCON =>
        New_String ("Disconnected"),
      N_HOST_NOT_FOUND =>
        New_String ("Host not found. This message indicates "
                    & "that the key (name, address, and so on) was not found"),
      N_TRY_AGAIN =>
        New_String ("Nonauthoritative host not found. This error may "
                    & "suggest that the name service itself is not "
                    & "functioning"),
      N_NO_RECOVERY =>
        New_String ("Nonrecoverable error. This error may suggest that the "
                    & "name service itself is not functioning"),
      N_NO_DATA =>
        New_String ("Valid name, no data record of requested type. "
                    & "This error indicates that the key (name, address, "
                    & "and so on) was not found."),
      N_OTHERS =>
        New_String ("Unknown system error"));

   ---------------
   -- C_Connect --
   ---------------

   function C_Connect
     (S       : C.int;
      Name    : System.Address;
      Namelen : C.int) return C.int
   is
      Res : C.int;

   begin
      Res := Standard_Connect (S, Name, Namelen);

      if Res = -1 then
         if Socket_Errno = Constants.EWOULDBLOCK then
            Set_Socket_Errno (Constants.EINPROGRESS);
         end if;
      end if;

      return Res;
   end C_Connect;

   -------------
   -- C_Readv --
   -------------

   function C_Readv
     (Fd     : C.int;
      Iov    : System.Address;
      Iovcnt : C.int) return C.int
   is
      Res   : C.int;
      Count : C.int := 0;

      Iovec : array (0 .. Iovcnt - 1) of Vector_Element;
      for Iovec'Address use Iov;
      pragma Import (Ada, Iovec);

   begin
      for J in Iovec'Range loop
         Res := C_Recv
           (Fd,
            Iovec (J).Base.all'Address,
            C.int (Iovec (J).Length),
            0);

         if Res < 0 then
            return Res;
         else
            Count := Count + Res;
         end if;
      end loop;
      return Count;
   end C_Readv;

   --------------
   -- C_Select --
   --------------

   function C_Select
     (Nfds      : C.int;
      Readfds   : Fd_Set_Access;
      Writefds  : Fd_Set_Access;
      Exceptfds : Fd_Set_Access;
      Timeout   : Timeval_Access) return C.int
   is
      pragma Warnings (Off, Exceptfds);

      RFS  : constant Fd_Set_Access := Readfds;
      WFS  : constant Fd_Set_Access := Writefds;
      WFSC : Fd_Set_Access := No_Fd_Set;
      EFS  : Fd_Set_Access := Exceptfds;
      Res  : C.int;
      S    : aliased C.int;
      Last : aliased C.int;

   begin
      --  Asynchronous connection failures are notified in the
      --  exception fd set instead of the write fd set. To ensure
      --  POSIX compatitibility, copy write fd set into exception fd
      --  set. Once select() returns, check any socket present in the
      --  exception fd set and peek at incoming out-of-band data. If
      --  the test is not successful, and the socket is present in
      --  the initial write fd set, then move the socket from the
      --  exception fd set to the write fd set.

      if WFS /= No_Fd_Set then
         --  Add any socket present in write fd set into exception fd set

         if EFS = No_Fd_Set then
            EFS := New_Socket_Set (WFS);

         else
            WFSC := New_Socket_Set (WFS);

            Last := Nfds - 1;
            loop
               Get_Socket_From_Set
                 (WFSC, S'Unchecked_Access, Last'Unchecked_Access);
               exit when S = -1;
               Insert_Socket_In_Set (EFS, S);
            end loop;

            Free_Socket_Set (WFSC);
         end if;

         --  Keep a copy of write fd set

         WFSC := New_Socket_Set (WFS);
      end if;

      Res := Standard_Select (Nfds, RFS, WFS, EFS, Timeout);

      if EFS /= No_Fd_Set then
         declare
            EFSC    : constant Fd_Set_Access := New_Socket_Set (EFS);
            Flag    : constant C.int := Constants.MSG_PEEK + Constants.MSG_OOB;
            Buffer  : Character;
            Length  : C.int;
            Fromlen : aliased C.int;

         begin
            Last := Nfds - 1;
            loop
               Get_Socket_From_Set
                 (EFSC, S'Unchecked_Access, Last'Unchecked_Access);

               --  No more sockets in EFSC

               exit when S = -1;

               --  Check out-of-band data

               Length := C_Recvfrom
                 (S, Buffer'Address, 1, Flag,
                  null, Fromlen'Unchecked_Access);

               --  If the signal is not an out-of-band data, then it
               --  is a connection failure notification.

               if Length = -1 then
                  Remove_Socket_From_Set (EFS, S);

                  --  If S is present in the initial write fd set,
                  --  move it from exception fd set back to write fd
                  --  set. Otherwise, ignore this event since the user
                  --  is not watching for it.

                  if WFSC /= No_Fd_Set
                    and then (Is_Socket_In_Set (WFSC, S) /= 0)
                  then
                     Insert_Socket_In_Set (WFS, S);
                  end if;
               end if;
            end loop;

            Free_Socket_Set (EFSC);
         end;

         if Exceptfds = No_Fd_Set then
            Free_Socket_Set (EFS);
         end if;
      end if;

      --  Free any copy of write fd set

      if WFSC /= No_Fd_Set then
         Free_Socket_Set (WFSC);
      end if;

      return Res;
   end C_Select;

   --------------
   -- C_Writev --
   --------------

   function C_Writev
     (Fd     : C.int;
      Iov    : System.Address;
      Iovcnt : C.int) return C.int
   is
      Res   : C.int;
      Count : C.int := 0;

      Iovec : array (0 .. Iovcnt - 1) of Vector_Element;
      for Iovec'Address use Iov;
      pragma Import (Ada, Iovec);

   begin
      for J in Iovec'Range loop
         Res := C_Send
           (Fd,
            Iovec (J).Base.all'Address,
            C.int (Iovec (J).Length),
            0);

         if Res < 0 then
            return Res;
         else
            Count := Count + Res;
         end if;
      end loop;
      return Count;
   end C_Writev;

   --------------
   -- Finalize --
   --------------

   procedure Finalize is
   begin
      if Initialized then
         WSACleanup;
         Initialized := False;
      end if;
   end Finalize;

   -------------------------
   -- Host_Error_Messages --
   -------------------------

   package body Host_Error_Messages is

      --  On Windows, socket and host errors share the same code space, and
      --  error messages are provided by Socket_Error_Message. The default
      --  separate body for Host_Error_Messages is therefore not used in
      --  this case.

      function Host_Error_Message
        (H_Errno : Integer) return C.Strings.chars_ptr
        renames Socket_Error_Message;

   end Host_Error_Messages;

   ----------------
   -- Initialize --
   ----------------

<<<<<<< HEAD
   procedure Initialize (Process_Blocking_IO : Boolean) is
      pragma Unreferenced (Process_Blocking_IO);

=======
   procedure Initialize is
      use type Interfaces.C.int;
>>>>>>> 60a98cce
      Return_Value : Interfaces.C.int;
   begin
      if not Initialized then
         Return_Value := WSAStartup (WS_Version, WSAData_Dummy'Address);
         pragma Assert (Return_Value = 0);
         Initialized := True;
      end if;
   end Initialize;

   -----------------
   -- Set_Address --
   -----------------

   procedure Set_Address
     (Sin     : Sockaddr_In_Access;
      Address : In_Addr)
   is
   begin
      Sin.Sin_Addr := Address;
   end Set_Address;

   ----------------
   -- Set_Family --
   ----------------

   procedure Set_Family
     (Sin    : Sockaddr_In_Access;
      Family : C.int)
   is
   begin
      Sin.Sin_Family := C.unsigned_short (Family);
   end Set_Family;

   ----------------
   -- Set_Length --
   ----------------

   procedure Set_Length
     (Sin : Sockaddr_In_Access;
      Len : C.int)
   is
      pragma Unreferenced (Sin);
      pragma Unreferenced (Len);

   begin
      null;
   end Set_Length;

   --------------
   -- Set_Port --
   --------------

   procedure Set_Port
     (Sin  : Sockaddr_In_Access;
      Port : C.unsigned_short)
   is
   begin
      Sin.Sin_Port := Port;
   end Set_Port;

   --------------------
   -- Signalling_Fds --
   --------------------

   package body Signalling_Fds is separate;

   --------------------------
   -- Socket_Error_Message --
   --------------------------

   function Socket_Error_Message
     (Errno : Integer) return C.Strings.chars_ptr
   is
<<<<<<< HEAD
=======
      use GNAT.Sockets.Constants;
>>>>>>> 60a98cce
   begin
      case Errno is
         when EINTR =>           return Error_Messages (N_EINTR);
         when EBADF =>           return Error_Messages (N_EBADF);
         when EACCES =>          return Error_Messages (N_EACCES);
         when EFAULT =>          return Error_Messages (N_EFAULT);
         when EINVAL =>          return Error_Messages (N_EINVAL);
         when EMFILE =>          return Error_Messages (N_EMFILE);
         when EWOULDBLOCK =>     return Error_Messages (N_EWOULDBLOCK);
         when EINPROGRESS =>     return Error_Messages (N_EINPROGRESS);
         when EALREADY =>        return Error_Messages (N_EALREADY);
         when ENOTSOCK =>        return Error_Messages (N_ENOTSOCK);
         when EDESTADDRREQ =>    return Error_Messages (N_EDESTADDRREQ);
         when EMSGSIZE =>        return Error_Messages (N_EMSGSIZE);
         when EPROTOTYPE =>      return Error_Messages (N_EPROTOTYPE);
         when ENOPROTOOPT =>     return Error_Messages (N_ENOPROTOOPT);
         when EPROTONOSUPPORT => return Error_Messages (N_EPROTONOSUPPORT);
         when ESOCKTNOSUPPORT => return Error_Messages (N_ESOCKTNOSUPPORT);
         when EOPNOTSUPP =>      return Error_Messages (N_EOPNOTSUPP);
         when EPFNOSUPPORT =>    return Error_Messages (N_EPFNOSUPPORT);
         when EAFNOSUPPORT =>    return Error_Messages (N_EAFNOSUPPORT);
         when EADDRINUSE =>      return Error_Messages (N_EADDRINUSE);
         when EADDRNOTAVAIL =>   return Error_Messages (N_EADDRNOTAVAIL);
         when ENETDOWN =>        return Error_Messages (N_ENETDOWN);
         when ENETUNREACH =>     return Error_Messages (N_ENETUNREACH);
         when ENETRESET =>       return Error_Messages (N_ENETRESET);
         when ECONNABORTED =>    return Error_Messages (N_ECONNABORTED);
         when ECONNRESET =>      return Error_Messages (N_ECONNRESET);
         when ENOBUFS =>         return Error_Messages (N_ENOBUFS);
         when EISCONN =>         return Error_Messages (N_EISCONN);
         when ENOTCONN =>        return Error_Messages (N_ENOTCONN);
         when ESHUTDOWN =>       return Error_Messages (N_ESHUTDOWN);
         when ETOOMANYREFS =>    return Error_Messages (N_ETOOMANYREFS);
         when ETIMEDOUT =>       return Error_Messages (N_ETIMEDOUT);
         when ECONNREFUSED =>    return Error_Messages (N_ECONNREFUSED);
         when ELOOP =>           return Error_Messages (N_ELOOP);
         when ENAMETOOLONG =>    return Error_Messages (N_ENAMETOOLONG);
         when EHOSTDOWN =>       return Error_Messages (N_EHOSTDOWN);
         when EHOSTUNREACH =>    return Error_Messages (N_EHOSTUNREACH);

         --  Windows-specific error codes

         when WSASYSNOTREADY =>  return Error_Messages (N_WSASYSNOTREADY);
         when WSAVERNOTSUPPORTED =>
                                 return Error_Messages (N_WSAVERNOTSUPPORTED);
         when WSANOTINITIALISED =>
                                 return Error_Messages (N_WSANOTINITIALISED);
         when WSAEDISCON =>      return Error_Messages (N_WSAEDISCON);

         --  h_errno values

         when HOST_NOT_FOUND =>  return Error_Messages (N_HOST_NOT_FOUND);
         when TRY_AGAIN =>       return Error_Messages (N_TRY_AGAIN);
         when NO_RECOVERY =>     return Error_Messages (N_NO_RECOVERY);
         when NO_DATA =>         return Error_Messages (N_NO_DATA);

         when others =>          return Error_Messages (N_OTHERS);
      end case;
   end Socket_Error_Message;

end GNAT.Sockets.Thin;<|MERGE_RESOLUTION|>--- conflicted
+++ resolved
@@ -6,11 +6,7 @@
 --                                                                          --
 --                                 B o d y                                  --
 --                                                                          --
-<<<<<<< HEAD
---                     Copyright (C) 2001-2006, AdaCore                     --
-=======
 --                     Copyright (C) 2001-2007, AdaCore                     --
->>>>>>> 60a98cce
 --                                                                          --
 -- GNAT is free software;  you can  redistribute it  and/or modify it under --
 -- terms of the  GNU General Public License as published  by the Free Soft- --
@@ -53,14 +49,6 @@
    WS_Version  : constant := 16#0202#;
    Initialized : Boolean := False;
 
-<<<<<<< HEAD
-   SYSNOTREADY     : constant := 10091;
-   VERNOTSUPPORTED : constant := 10092;
-   NOTINITIALISED  : constant := 10093;
-   EDISCON         : constant := 10101;
-
-=======
->>>>>>> 60a98cce
    function Standard_Connect
      (S       : C.int;
       Name    : System.Address;
@@ -475,14 +463,8 @@
    -- Initialize --
    ----------------
 
-<<<<<<< HEAD
-   procedure Initialize (Process_Blocking_IO : Boolean) is
-      pragma Unreferenced (Process_Blocking_IO);
-
-=======
    procedure Initialize is
       use type Interfaces.C.int;
->>>>>>> 60a98cce
       Return_Value : Interfaces.C.int;
    begin
       if not Initialized then
@@ -556,10 +538,7 @@
    function Socket_Error_Message
      (Errno : Integer) return C.Strings.chars_ptr
    is
-<<<<<<< HEAD
-=======
       use GNAT.Sockets.Constants;
->>>>>>> 60a98cce
    begin
       case Errno is
          when EINTR =>           return Error_Messages (N_EINTR);
