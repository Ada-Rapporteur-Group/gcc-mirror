------------------------------------------------------------------------------
--                                                                          --
--                         GNAT COMPILER COMPONENTS                         --
--                                                                          --
--                  S Y S T E M . R E S T R I C T I O N S                   --
--                                                                          --
--                                 B o d y                                  --
--                                                                          --
<<<<<<< HEAD
--          Copyright (C) 2004-2005, Free Software Foundation, Inc.         --
=======
--          Copyright (C) 2004-2006, Free Software Foundation, Inc.         --
>>>>>>> c355071f
--                                                                          --
-- GNAT is free software;  you can  redistribute it  and/or modify it under --
-- terms of the  GNU General Public License as published  by the Free Soft- --
-- ware  Foundation;  either version 2,  or (at your option) any later ver- --
-- sion.  GNAT is distributed in the hope that it will be useful, but WITH- --
-- OUT ANY WARRANTY;  without even the  implied warranty of MERCHANTABILITY --
-- or FITNESS FOR A PARTICULAR PURPOSE.  See the GNU General Public License --
-- for  more details.  You should have  received  a copy of the GNU General --
-- Public License  distributed with GNAT;  see file COPYING.  If not, write --
-- to  the  Free Software Foundation,  51  Franklin  Street,  Fifth  Floor, --
-- Boston, MA 02110-1301, USA.                                              --
--                                                                          --
-- As a special exception,  if other files  instantiate  generics from this --
-- unit, or you link  this unit with other files  to produce an executable, --
-- this  unit  does not  by itself cause  the resulting  executable  to  be --
-- covered  by the  GNU  General  Public  License.  This exception does not --
-- however invalidate  any other reasons why  the executable file  might be --
-- covered by the GNU Public License.                                       --
--                                                                          --
-- GNAT was originally developed  by the GNAT team at  New York University. --
-- Extensive contributions were provided by Ada Core Technologies Inc.      --
--                                                                          --
------------------------------------------------------------------------------

package body System.Restrictions is
   use Rident;

   -------------------
   -- Abort_Allowed --
   -------------------

   function Abort_Allowed return Boolean is
   begin
      return Run_Time_Restrictions.Violated (No_Abort_Statements)
               or else
             Run_Time_Restrictions.Violated (Max_Asynchronous_Select_Nesting);
   end Abort_Allowed;

   ---------------------
   -- Tasking_Allowed --
   ---------------------

   function Tasking_Allowed return Boolean is
   begin
      return Run_Time_Restrictions.Violated (Max_Tasks)
               or else
             Run_Time_Restrictions.Violated (No_Tasking);
   end Tasking_Allowed;

<<<<<<< HEAD
--  Package elaboration code (acquire restrictions)

begin
   Acquire_Restrictions : declare

      subtype Big_String is String (Positive);
      type Big_String_Ptr is access all Big_String;

      RString : Big_String_Ptr;
      pragma Import (C, RString, "__gl_restrictions");

      P : Natural := 1;
      --  Pointer to scan string

      C : Character;
      --  Next character from string

      function Get_Char return Character;
      --  Get next character from string

      function Get_Natural return Natural;
      --  Scan out natural value known to be in range, updating P past it

      --------------
      -- Get_Char --
      --------------

      function Get_Char return Character is
      begin
         P := P + 1;
         return RString (P - 1);
      end Get_Char;

      -----------------
      -- Get_Natural --
      -----------------

      function Get_Natural return Natural is
         N : Natural := 0;

      begin
         while RString (P) in '0' .. '9' loop
            N := N * 10 + (Character'Pos (Get_Char) - Character'Pos ('0'));
         end loop;

         return N;
      end Get_Natural;

   --  Start of processing for Acquire_Restrictions

   begin
      --  Acquire data corresponding to first R line

      for R in All_Boolean_Restrictions loop
         C := Get_Char;

         if C = 'v' then
            Run_Time_Restrictions.Violated (R) := True;

         elsif C = 'r' then
            Run_Time_Restrictions.Set (R) := True;
         end if;
      end loop;

      --  Acquire data corresponding to second R line

      for RP in All_Parameter_Restrictions loop

         --  Acquire restrictions pragma information

         if Get_Char = 'r' then
            Run_Time_Restrictions.Set (RP) := True;
            Run_Time_Restrictions.Value (RP) := Get_Natural;
         end if;

         --  Acquire restrictions violations information

         if Get_Char = 'v' then
            Run_Time_Restrictions.Violated (RP) := True;
            Run_Time_Restrictions.Count (RP) := Get_Natural;

            if RString (P) = '+' then
               Run_Time_Restrictions.Unknown (RP) := True;
               P := P + 1;
            end if;
         end if;
      end loop;
   end Acquire_Restrictions;
=======
>>>>>>> c355071f
end System.Restrictions;<|MERGE_RESOLUTION|>--- conflicted
+++ resolved
@@ -6,11 +6,7 @@
 --                                                                          --
 --                                 B o d y                                  --
 --                                                                          --
-<<<<<<< HEAD
---          Copyright (C) 2004-2005, Free Software Foundation, Inc.         --
-=======
 --          Copyright (C) 2004-2006, Free Software Foundation, Inc.         --
->>>>>>> c355071f
 --                                                                          --
 -- GNAT is free software;  you can  redistribute it  and/or modify it under --
 -- terms of the  GNU General Public License as published  by the Free Soft- --
@@ -60,95 +56,4 @@
              Run_Time_Restrictions.Violated (No_Tasking);
    end Tasking_Allowed;
 
-<<<<<<< HEAD
---  Package elaboration code (acquire restrictions)
-
-begin
-   Acquire_Restrictions : declare
-
-      subtype Big_String is String (Positive);
-      type Big_String_Ptr is access all Big_String;
-
-      RString : Big_String_Ptr;
-      pragma Import (C, RString, "__gl_restrictions");
-
-      P : Natural := 1;
-      --  Pointer to scan string
-
-      C : Character;
-      --  Next character from string
-
-      function Get_Char return Character;
-      --  Get next character from string
-
-      function Get_Natural return Natural;
-      --  Scan out natural value known to be in range, updating P past it
-
-      --------------
-      -- Get_Char --
-      --------------
-
-      function Get_Char return Character is
-      begin
-         P := P + 1;
-         return RString (P - 1);
-      end Get_Char;
-
-      -----------------
-      -- Get_Natural --
-      -----------------
-
-      function Get_Natural return Natural is
-         N : Natural := 0;
-
-      begin
-         while RString (P) in '0' .. '9' loop
-            N := N * 10 + (Character'Pos (Get_Char) - Character'Pos ('0'));
-         end loop;
-
-         return N;
-      end Get_Natural;
-
-   --  Start of processing for Acquire_Restrictions
-
-   begin
-      --  Acquire data corresponding to first R line
-
-      for R in All_Boolean_Restrictions loop
-         C := Get_Char;
-
-         if C = 'v' then
-            Run_Time_Restrictions.Violated (R) := True;
-
-         elsif C = 'r' then
-            Run_Time_Restrictions.Set (R) := True;
-         end if;
-      end loop;
-
-      --  Acquire data corresponding to second R line
-
-      for RP in All_Parameter_Restrictions loop
-
-         --  Acquire restrictions pragma information
-
-         if Get_Char = 'r' then
-            Run_Time_Restrictions.Set (RP) := True;
-            Run_Time_Restrictions.Value (RP) := Get_Natural;
-         end if;
-
-         --  Acquire restrictions violations information
-
-         if Get_Char = 'v' then
-            Run_Time_Restrictions.Violated (RP) := True;
-            Run_Time_Restrictions.Count (RP) := Get_Natural;
-
-            if RString (P) = '+' then
-               Run_Time_Restrictions.Unknown (RP) := True;
-               P := P + 1;
-            end if;
-         end if;
-      end loop;
-   end Acquire_Restrictions;
-=======
->>>>>>> c355071f
 end System.Restrictions;