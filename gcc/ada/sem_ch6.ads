------------------------------------------------------------------------------
--                                                                          --
--                         GNAT COMPILER COMPONENTS                         --
--                                                                          --
--                              S E M _ C H 6                               --
--                                                                          --
--                                 S p e c                                  --
--                                                                          --
<<<<<<< HEAD
--          Copyright (C) 1992-2006, Free Software Foundation, Inc.         --
=======
--          Copyright (C) 1992-2007, Free Software Foundation, Inc.         --
>>>>>>> 751ff693
--                                                                          --
-- GNAT is free software;  you can  redistribute it  and/or modify it under --
-- terms of the  GNU General Public License as published  by the Free Soft- --
-- ware  Foundation;  either version 3,  or (at your option) any later ver- --
-- sion.  GNAT is distributed in the hope that it will be useful, but WITH- --
-- OUT ANY WARRANTY;  without even the  implied warranty of MERCHANTABILITY --
-- or FITNESS FOR A PARTICULAR PURPOSE.  See the GNU General Public License --
-- for  more details.  You should have  received  a copy of the GNU General --
<<<<<<< HEAD
-- Public License  distributed with GNAT;  see file COPYING.  If not, write --
-- to  the  Free Software Foundation,  51  Franklin  Street,  Fifth  Floor, --
-- Boston, MA 02110-1301, USA.                                              --
=======
-- Public License  distributed with GNAT; see file COPYING3.  If not, go to --
-- http://www.gnu.org/licenses for a complete copy of the license.          --
>>>>>>> 751ff693
--                                                                          --
-- GNAT was originally developed  by the GNAT team at  New York University. --
-- Extensive contributions were provided by Ada Core Technologies Inc.      --
--                                                                          --
------------------------------------------------------------------------------

with Types; use Types;
package Sem_Ch6 is

<<<<<<< HEAD
=======
   type Conformance_Type is
     (Type_Conformant, Mode_Conformant, Subtype_Conformant, Fully_Conformant);
   --  Conformance type used in conformance checks between specs and bodies,
   --  and for overriding. The literals match the RM definitions of the
   --  corresponding terms.

>>>>>>> 751ff693
   procedure Analyze_Abstract_Subprogram_Declaration (N : Node_Id);
   procedure Analyze_Extended_Return_Statement       (N : Node_Id);
   procedure Analyze_Function_Call                   (N : Node_Id);
   procedure Analyze_Operator_Symbol                 (N : Node_Id);
   procedure Analyze_Parameter_Association           (N : Node_Id);
   procedure Analyze_Procedure_Call                  (N : Node_Id);
<<<<<<< HEAD
   procedure Analyze_Return_Statement                (N : Node_Id);
=======
   procedure Analyze_Simple_Return_Statement         (N : Node_Id);
>>>>>>> 751ff693
   procedure Analyze_Subprogram_Declaration          (N : Node_Id);
   procedure Analyze_Subprogram_Body                 (N : Node_Id);

   function Analyze_Subprogram_Specification (N : Node_Id) return Entity_Id;
   --  Analyze subprogram specification in both subprogram declarations
<<<<<<< HEAD
   --  and body declarations. Returns the defining entity for the spec.
=======
   --  and body declarations. Returns the defining entity for the
   --  specification N.
>>>>>>> 751ff693

   procedure Cannot_Inline (Msg : String; N : Node_Id; Subp : Entity_Id);
   --  This procedure is called if the node N, an instance of a call to
   --  subprogram Subp, cannot be inlined. Msg is the message to be issued,
   --  and has a ? as the last character. If Subp has a pragma Always_Inlined,
   --  then an error message is issued (by removing the last character of Msg).
   --  If Subp is not Always_Inlined, then a warning is issued if the flag
   --  Ineffective_Inline_Warnings is set, and if not, the call has no effect.

   procedure Check_Conventions (Typ : Entity_Id);
   --  Ada 2005 (AI-430): Check that the conventions of all inherited and
   --  overridden dispatching operations of type Typ are consistent with
   --  their respective counterparts.

   procedure Check_Delayed_Subprogram (Designator : Entity_Id);
   --  Designator can be a E_Subprogram_Type, E_Procedure or E_Function. If a
   --  type in its profile depends on a private type without a full
   --  declaration, indicate that the subprogram or type is delayed.

   procedure Check_Discriminant_Conformance
     (N        : Node_Id;
      Prev     : Entity_Id;
      Prev_Loc : Node_Id);
   --  Check that the discriminants of a full type N fully conform to
   --  the discriminants of the corresponding partial view Prev.
   --  Prev_Loc indicates the source location of the partial view,
   --  which may be different than Prev in the case of private types.

   procedure Check_Fully_Conformant
     (New_Id  : Entity_Id;
      Old_Id  : Entity_Id;
      Err_Loc : Node_Id := Empty);
   --  Check that two callable entitites (subprograms, entries, literals)
   --  are fully conformant, post error message if not (RM 6.3.1(17)) with
   --  the flag being placed on the Err_Loc node if it is specified, and
   --  on the appropriate component of the New_Id construct if not. Note:
   --  when checking spec/body conformance, New_Id must be the body entity
   --  and Old_Id is the spec entity (the code in the implementation relies
   --  on this ordering, and in any case, this makes sense, since if flags
   --  are to be placed on the construct, they clearly belong on the body.

   procedure Check_Mode_Conformant
     (New_Id   : Entity_Id;
      Old_Id   : Entity_Id;
      Err_Loc  : Node_Id := Empty;
      Get_Inst : Boolean := False);
   --  Check that two callable entitites (subprograms, entries, literals)
   --  are mode conformant, post error message if not (RM 6.3.1(15)) with
   --  the flag being placed on the Err_Loc node if it is specified, and
   --  on the appropriate component of the New_Id construct if not. The
   --  argument Get_Inst is set to True when this is a check against a
   --  formal access-to-subprogram type, indicating that mapping of types
   --  is needed.

   procedure Check_Subtype_Conformant
     (New_Id  : Entity_Id;
      Old_Id  : Entity_Id;
      Err_Loc : Node_Id := Empty);
   --  Check that two callable entitites (subprograms, entries, literals)
   --  are subtype conformant, post error message if not (RM 6.3.1(16))
   --  the flag being placed on the Err_Loc node if it is specified, and
   --  on the appropriate component of the New_Id construct if not.

   procedure Check_Type_Conformant
     (New_Id  : Entity_Id;
      Old_Id  : Entity_Id;
      Err_Loc : Node_Id := Empty);
   --  Check that two callable entitites (subprograms, entries, literals)
   --  are type conformant, post error message if not (RM 6.3.1(14)) with
   --  the flag being placed on the Err_Loc node if it is specified, and
   --  on the appropriate component of the New_Id construct if not.

   function Conforming_Types
     (T1       : Entity_Id;
      T2       : Entity_Id;
      Ctype    : Conformance_Type;
      Get_Inst : Boolean := False) return Boolean;
   --  Check that the types of two formal parameters are conforming. In most
   --  cases this is just a name comparison, but within an instance it involves
   --  generic actual types, and in the presence of anonymous access types
   --  it must examine the designated types.

   procedure Create_Extra_Formals (E : Entity_Id);
   --  For each parameter of a subprogram or entry that requires an additional
   --  formal (such as for access parameters and indefinite discriminated
   --  parameters), creates the appropriate formal and attach it to its
   --  associated parameter. Each extra formal will also be appended to
   --  the end of Subp's parameter list (with each subsequent extra formal
   --  being attached to the preceding extra formal).

   function Find_Corresponding_Spec (N : Node_Id) return Entity_Id;
   --  Use the subprogram specification in the body to retrieve the previous
   --  subprogram declaration, if any.

   function Fully_Conformant (New_Id, Old_Id : Entity_Id) return Boolean;
   --  Determine whether two callable entities (subprograms, entries,
   --  literals) are fully conformant (RM 6.3.1(17))

   function Fully_Conformant_Expressions
     (Given_E1 : Node_Id;
      Given_E2 : Node_Id)
      return     Boolean;
   --  Determines if two (non-empty) expressions are fully conformant
   --  as defined by (RM 6.3.1(18-21))

   function Fully_Conformant_Discrete_Subtypes
      (Given_S1 : Node_Id;
       Given_S2 : Node_Id)
       return Boolean;
   --  Determines if two subtype definitions are fully conformant. Used
   --  for entry family conformance checks (RM 6.3.1 (24)).

   function Mode_Conformant (New_Id, Old_Id : Entity_Id) return Boolean;
   --  Determine whether two callable entities (subprograms, entries,
   --  literals) are mode conformant (RM 6.3.1(15))

   procedure New_Overloaded_Entity
     (S            : Entity_Id;
      Derived_Type : Entity_Id := Empty);
   --  Process new overloaded entity. Overloaded entities are created by
   --  enumeration type declarations, subprogram specifications, entry
   --  declarations, and (implicitly) by type derivations. Derived_Type non-
   --  Empty indicates that this is subprogram derived for that type.

   procedure Process_Formals (T : List_Id; Related_Nod : Node_Id);
   --  Enter the formals in the scope of the subprogram or entry, and
   --  analyze default expressions if any. The implicit types created for
   --  access parameter are attached to the Related_Nod which comes from the
   --  context.

   procedure Reference_Body_Formals (Spec : Entity_Id; Bod : Entity_Id);
   --  If there is a separate spec for a subprogram or generic subprogram, the
   --  formals of the body are treated as references to the corresponding
   --  formals of the spec. This reference does not count as an actual use of
   --  the formal, in order to diagnose formals that are unused in the body.
   --  This procedure is also used in renaming_as_body declarations, where
   --  the formals of the specification must be treated as body formals that
   --  correspond to the previous subprogram declaration, and not as new
   --  entities with their defining entry in the cross-reference information.

   procedure Set_Actual_Subtypes (N : Node_Id; Subp : Entity_Id);
   --  If the formals of a subprogram are unconstrained, build a subtype
   --  declaration that uses the bounds or discriminants of the actual to
   --  construct an actual subtype for them. This is an optimization that
   --  is done only in some cases where the actual subtype cannot change
   --  during execution of the subprogram. By setting the actual subtype
   --  once, we avoid recomputing it unnecessarily.

   procedure Set_Formal_Mode (Formal_Id : Entity_Id);
   --  Set proper Ekind to reflect formal mode (in, out, in out)

   function Subtype_Conformant (New_Id, Old_Id : Entity_Id) return Boolean;
   --  Determine whether two callable entities (subprograms, entries,
   --  literals) are subtype conformant (RM6.3.1(16)).

   function Type_Conformant
     (New_Id                   : Entity_Id;
      Old_Id                   : Entity_Id;
      Skip_Controlling_Formals : Boolean := False) return Boolean;
   --  Determine whether two callable entities (subprograms, entries,
   --  literals) are type conformant (RM6.3.1(14)).

   procedure Valid_Operator_Definition (Designator : Entity_Id);
   --  Verify that an operator definition has the proper number of formals

end Sem_Ch6;<|MERGE_RESOLUTION|>--- conflicted
+++ resolved
@@ -6,11 +6,7 @@
 --                                                                          --
 --                                 S p e c                                  --
 --                                                                          --
-<<<<<<< HEAD
---          Copyright (C) 1992-2006, Free Software Foundation, Inc.         --
-=======
 --          Copyright (C) 1992-2007, Free Software Foundation, Inc.         --
->>>>>>> 751ff693
 --                                                                          --
 -- GNAT is free software;  you can  redistribute it  and/or modify it under --
 -- terms of the  GNU General Public License as published  by the Free Soft- --
@@ -19,14 +15,8 @@
 -- OUT ANY WARRANTY;  without even the  implied warranty of MERCHANTABILITY --
 -- or FITNESS FOR A PARTICULAR PURPOSE.  See the GNU General Public License --
 -- for  more details.  You should have  received  a copy of the GNU General --
-<<<<<<< HEAD
--- Public License  distributed with GNAT;  see file COPYING.  If not, write --
--- to  the  Free Software Foundation,  51  Franklin  Street,  Fifth  Floor, --
--- Boston, MA 02110-1301, USA.                                              --
-=======
 -- Public License  distributed with GNAT; see file COPYING3.  If not, go to --
 -- http://www.gnu.org/licenses for a complete copy of the license.          --
->>>>>>> 751ff693
 --                                                                          --
 -- GNAT was originally developed  by the GNAT team at  New York University. --
 -- Extensive contributions were provided by Ada Core Technologies Inc.      --
@@ -36,37 +26,26 @@
 with Types; use Types;
 package Sem_Ch6 is
 
-<<<<<<< HEAD
-=======
    type Conformance_Type is
      (Type_Conformant, Mode_Conformant, Subtype_Conformant, Fully_Conformant);
    --  Conformance type used in conformance checks between specs and bodies,
    --  and for overriding. The literals match the RM definitions of the
    --  corresponding terms.
 
->>>>>>> 751ff693
    procedure Analyze_Abstract_Subprogram_Declaration (N : Node_Id);
    procedure Analyze_Extended_Return_Statement       (N : Node_Id);
    procedure Analyze_Function_Call                   (N : Node_Id);
    procedure Analyze_Operator_Symbol                 (N : Node_Id);
    procedure Analyze_Parameter_Association           (N : Node_Id);
    procedure Analyze_Procedure_Call                  (N : Node_Id);
-<<<<<<< HEAD
-   procedure Analyze_Return_Statement                (N : Node_Id);
-=======
    procedure Analyze_Simple_Return_Statement         (N : Node_Id);
->>>>>>> 751ff693
    procedure Analyze_Subprogram_Declaration          (N : Node_Id);
    procedure Analyze_Subprogram_Body                 (N : Node_Id);
 
    function Analyze_Subprogram_Specification (N : Node_Id) return Entity_Id;
    --  Analyze subprogram specification in both subprogram declarations
-<<<<<<< HEAD
-   --  and body declarations. Returns the defining entity for the spec.
-=======
    --  and body declarations. Returns the defining entity for the
    --  specification N.
->>>>>>> 751ff693
 
    procedure Cannot_Inline (Msg : String; N : Node_Id; Subp : Entity_Id);
    --  This procedure is called if the node N, an instance of a call to
