------------------------------------------------------------------------------
--                                                                          --
--                         GNAT COMPILER COMPONENTS                         --
--                                                                          --
--                               N L I S T S                                --
--                                                                          --
--                                 S p e c                                  --
--                                                                          --
--          Copyright (C) 1992-2010, Free Software Foundation, Inc.         --
--                                                                          --
-- GNAT is free software;  you can  redistribute it  and/or modify it under --
-- terms of the  GNU General Public License as published  by the Free Soft- --
-- ware  Foundation;  either version 3,  or (at your option) any later ver- --
-- sion.  GNAT is distributed in the hope that it will be useful, but WITH- --
-- OUT ANY WARRANTY;  without even the  implied warranty of MERCHANTABILITY --
-- or FITNESS FOR A PARTICULAR PURPOSE.                                     --
--                                                                          --
-- As a special exception under Section 7 of GPL version 3, you are granted --
-- additional permissions described in the GCC Runtime Library Exception,   --
-- version 3.1, as published by the Free Software Foundation.               --
--                                                                          --
-- You should have received a copy of the GNU General Public License and    --
-- a copy of the GCC Runtime Library Exception along with this program;     --
-- see the files COPYING3 and COPYING.RUNTIME respectively.  If not, see    --
-- <http://www.gnu.org/licenses/>.                                          --
--                                                                          --
-- GNAT was originally developed  by the GNAT team at  New York University. --
-- Extensive contributions were provided by Ada Core Technologies Inc.      --
--                                                                          --
------------------------------------------------------------------------------

--  This package provides facilities for manipulating lists of nodes (see
--  package Atree for format and implementation of tree nodes). The Link field
--  of the nodes is used as the forward pointer for these lists. See also
--  package Elists which provides another form of lists that are not threaded
--  through the nodes (and therefore allow nodes to be on multiple lists).

with System;
with Types; use Types;

package Nlists is

   --  A node list is a list of nodes in a special format that means that
   --  nodes can be on at most one such list. For each node list, a list
   --  header is allocated in the lists table, and a List_Id value references
   --  this header, which may be used to access the nodes in the list using
   --  the set of routines that define this interface.

   --  Note: node lists can contain either nodes or entities (extended nodes)
   --  or a mixture of nodes and extended nodes.

   function In_Same_List (N1, N2 : Node_Or_Entity_Id) return Boolean;
   pragma Inline (In_Same_List);
   --  Equivalent to List_Containing (N1) = List_Containing (N2)

   function Last_List_Id return List_Id;
   pragma Inline (Last_List_Id);
   --  Returns Id of last allocated list header

   function Lists_Address return System.Address;
   pragma Inline (Lists_Address);
   --  Return address of Lists table (used in Back_End for Gigi call)

   function Num_Lists return Nat;
   pragma Inline (Num_Lists);
   --  Number of currently allocated lists

   function New_List return List_Id;
   --  Creates a new empty node list. Typically this is used to initialize
   --  a field in some other node which points to a node list where the list
   --  is then subsequently filled in using Append calls.

   function Empty_List return List_Id renames New_List;
   --  Used in contexts where an empty list (as opposed to an initially empty
   --  list to be filled in) is required.

   function New_List
     (Node : Node_Or_Entity_Id) return List_Id;
   --  Build a new list initially containing the given node

   function New_List
     (Node1 : Node_Or_Entity_Id;
      Node2 : Node_Or_Entity_Id) return List_Id;
   --  Build a new list initially containing the two given nodes

   function New_List
     (Node1 : Node_Or_Entity_Id;
      Node2 : Node_Or_Entity_Id;
      Node3 : Node_Or_Entity_Id) return List_Id;
   --  Build a new list initially containing the three given nodes

   function New_List
     (Node1 : Node_Or_Entity_Id;
      Node2 : Node_Or_Entity_Id;
      Node3 : Node_Or_Entity_Id;
      Node4 : Node_Or_Entity_Id) return List_Id;

   function New_List
     (Node1 : Node_Or_Entity_Id;
      Node2 : Node_Or_Entity_Id;
      Node3 : Node_Or_Entity_Id;
      Node4 : Node_Or_Entity_Id;
      Node5 : Node_Or_Entity_Id) return List_Id;
   --  Build a new list initially containing the five given nodes

   function New_List
     (Node1 : Node_Or_Entity_Id;
      Node2 : Node_Or_Entity_Id;
      Node3 : Node_Or_Entity_Id;
      Node4 : Node_Or_Entity_Id;
      Node5 : Node_Or_Entity_Id;
      Node6 : Node_Or_Entity_Id) return List_Id;
   --  Build a new list initially containing the six given nodes

   function New_Copy_List (List : List_Id) return List_Id;
   --  Creates a new list containing copies (made with Atree.New_Copy) of every
   --  node in the original list. If the argument is No_List, then the returned
   --  result is No_List. If the argument is an empty list, then the returned
   --  result is a new empty list.

   function New_Copy_List_Original (List : List_Id) return List_Id;
   --  Same as New_Copy_List but copies only nodes coming from source

   function First (List : List_Id) return Node_Or_Entity_Id;
   pragma Inline (First);
   --  Obtains the first element of the given node list or, if the node list
   --  has no items or is equal to No_List, then Empty is returned.

   function First_Non_Pragma (List : List_Id) return Node_Or_Entity_Id;
   --  Used when dealing with a list that can contain pragmas to skip past
   --  any initial pragmas and return the first element that is not a pragma.
   --  If the list is empty, or if it contains only pragmas, then Empty is
   --  returned. It is an error to call First_Non_Pragma with a Node_Id value
   --  or No_List (No_List is not considered to be the same as an empty list).
   --  This function also skips N_Null nodes which can result from rewriting
   --  unrecognized or incorrect pragmas.

   function Last (List : List_Id) return Node_Or_Entity_Id;
   pragma Inline (Last);
   --  Obtains the last element of the given node list or, if the node list
   --  has no items, then Empty is returned. It is an error to call Last with
   --  a Node_Id or No_List. (No_List is not considered to be the same as an
   --  empty node list).

   function Last_Non_Pragma (List : List_Id) return Node_Or_Entity_Id;
   --  Obtains the last element of a given node list that is not a pragma.
   --  If the list is empty, or if it contains only pragmas, then Empty is
   --  returned. It is an error to call Last_Non_Pragma with a Node_Id or
   --  No_List. (No_List is not considered to be the same as an empty list).

   function List_Length (List : List_Id) return Nat;
   pragma Inline (List_Length);
   --  Returns number of items in the given list. It is an error to call
   --  this function with No_List (No_List is not considered to be the same
   --  as an empty list).

   function Next (Node : Node_Or_Entity_Id) return Node_Or_Entity_Id;
   pragma Inline (Next);
   --  This function returns the next node on a node list, or Empty if Node is
   --  the last element of the node list. The argument must be a member of a
   --  node list.

   procedure Next (Node : in out Node_Or_Entity_Id);
   pragma Inline (Next);
   --  Equivalent to Node := Next (Node);

   function Next_Non_Pragma
     (Node : Node_Or_Entity_Id) return Node_Or_Entity_Id;
   --  This function returns the next node on a node list, skipping past any
   --  pragmas, or Empty if there is no non-pragma entry left. The argument
   --  must be a member of a node list. This function also skips N_Null nodes
   --  which can result from rewriting unrecognized or incorrect pragmas.

   procedure Next_Non_Pragma (Node : in out Node_Or_Entity_Id);
   pragma Inline (Next_Non_Pragma);
   --  Equivalent to Node := Next_Non_Pragma (Node);

   function Prev (Node : Node_Or_Entity_Id) return Node_Or_Entity_Id;
   pragma Inline (Prev);
   --  This function returns the previous node on a node list, or Empty
   --  if Node is the first element of the node list. The argument must be
   --  a member of a node list. Note: the implementation does maintain back
   --  pointers, so this function executes quickly in constant time.

   function Pick (List : List_Id; Index : Pos) return Node_Or_Entity_Id;
   --  Given a list, picks out the Index'th entry (1 = first entry). The
   --  caller must ensure that Index is in range.

   procedure Prev (Node : in out Node_Or_Entity_Id);
   pragma Inline (Prev);
   --  Equivalent to Node := Prev (Node);

   function Prev_Non_Pragma
     (Node : Node_Or_Entity_Id) return Node_Or_Entity_Id;
   pragma Inline (Prev_Non_Pragma);
   --  This function returns the previous node on a node list, skipping any
   --  pragmas. If Node is the first element of the list, or if the only
   --  elements preceding it are pragmas, then Empty is returned. The
   --  argument must be a member of a node list. Note: the implementation
   --  does maintain back pointers, so this function executes quickly in
   --  constant time.

   procedure Prev_Non_Pragma (Node : in out Node_Or_Entity_Id);
   pragma Inline (Prev_Non_Pragma);
   --  Equivalent to Node := Prev_Non_Pragma (Node);

   function Is_Empty_List (List : List_Id) return Boolean;
   pragma Inline (Is_Empty_List);
   --  This function determines if a given list id references a node list that
   --  contains no items. No_List as an argument returns True.

   function Is_Non_Empty_List (List : List_Id) return Boolean;
   pragma Inline (Is_Non_Empty_List);
   --  This function determines if a given list id references a node list that
   --  contains at least one item. No_List as an argument returns False.

   function Is_List_Member (Node : Node_Or_Entity_Id) return Boolean;
   pragma Inline (Is_List_Member);
   --  This function determines if a given node is a member of a node list.
   --  It is an error for Node to be Empty, or to be a node list.

   function List_Containing (Node : Node_Or_Entity_Id) return List_Id;
   pragma Inline (List_Containing);
   --  This function provides a pointer to the node list containing Node.
   --  Node must be a member of a node list.

   procedure Append (Node : Node_Or_Entity_Id; To : List_Id);
   --  Appends Node at the end of node list To. Node must be a non-empty node
   --  that is not already a member of a node list, and To must be a
   --  node list. An attempt to append an error node is ignored without
   --  complaint and the list is unchanged.

   procedure Append_To (To : List_Id; Node : Node_Or_Entity_Id);
   pragma Inline (Append_To);
   --  Like Append, but arguments are the other way round

   procedure Append_List (List : List_Id; To : List_Id);
   --  Appends node list List to the end of node list To. On return,
   --  List is reset to be empty.

   procedure Append_List_To (To : List_Id; List : List_Id);
   pragma Inline (Append_List_To);
   --  Like Append_List, but arguments are the other way round

   procedure Insert_After
     (After : Node_Or_Entity_Id;
      Node  : Node_Or_Entity_Id);
   --  Insert Node, which must be a non-empty node that is not already a
   --  member of a node list, immediately past node After, which must be a
   --  node that is currently a member of a node list. An attempt to insert
   --  an error node is ignored without complaint (and the list is unchanged).

   procedure Insert_List_After
     (After : Node_Or_Entity_Id;
      List  : List_Id);
   --  Inserts the entire contents of node list List immediately after node
   --  After, which must be a member of a node list. On return, the node list
   --  List is reset to be the empty node list.

   procedure Insert_Before
     (Before : Node_Or_Entity_Id;
      Node   : Node_Or_Entity_Id);
   --  Insert Node, which must be a non-empty node that is not already a
   --  member of a node list, immediately before Before, which must be a node
   --  that is currently a member of a node list. An attempt to insert an
   --  error node is ignored without complaint (and the list is unchanged).

   procedure Insert_List_Before
     (Before : Node_Or_Entity_Id;
      List   : List_Id);
   --  Inserts the entire contents of node list List immediately before node
   --  Before, which must be a member of a node list. On return, the node list
   --  List is reset to be the empty node list.

   procedure Prepend
     (Node : Node_Or_Entity_Id;
      To   : List_Id);
   --  Prepends Node at the start of node list To. Node must be a non-empty
   --  node that is not already a member of a node list, and To must be a
   --  node list. An attempt to prepend an error node is ignored without
   --  complaint and the list is unchanged.

   procedure Prepend_To
     (To   : List_Id;
      Node : Node_Or_Entity_Id);
   pragma Inline (Prepend_To);
   --  Like Prepend, but arguments are the other way round

<<<<<<< HEAD
   procedure Prepend_List (List : List_Id; To : List_Id);
   --  Prepends node list List to the start of node list To. On return,
   --  List is reset to be empty.

   procedure Prepend_List_To (To : List_Id; List : List_Id);
   pragma Inline (Prepend_List_To);
   --  Like Prepend_List, but arguments are the other way round

   procedure Remove (Node : Node_Id);
=======
   procedure Prepend_List
     (List : List_Id;
      To   : List_Id);
   --  Prepends node list List to the start of node list To. On return,
   --  List is reset to be empty.

   procedure Prepend_List_To
     (To   : List_Id;
      List : List_Id);
   pragma Inline (Prepend_List_To);
   --  Like Prepend_List, but arguments are the other way round

   procedure Remove (Node : Node_Or_Entity_Id);
>>>>>>> 155d23aa
   --  Removes Node, which must be a node that is a member of a node list,
   --  from this node list. The contents of Node are not otherwise affected.

   function Remove_Head (List : List_Id) return Node_Or_Entity_Id;
   --  Removes the head element of a node list, and returns the node (whose
   --  contents are not otherwise affected) as the result. If the node list
   --  is empty, then Empty is returned.

   function Remove_Next (Node : Node_Or_Entity_Id) return Node_Or_Entity_Id;
   --  Removes the item immediately following the given node, and returns it
   --  as the result. If Node is the last element of the list, then Empty is
   --  returned. Node must be a member of a list. Unlike Remove, Remove_Next
   --  is fast and does not involve any list traversal.

   procedure Initialize;
   --  Called at the start of compilation of each new main source file to
   --  initialize the allocation of the list table. Note that Initialize
   --  must not be called if Tree_Read is used.

   procedure Lock;
   --  Called to lock tables before back end is called

   procedure Unlock;
   --  Unlock tables, in cases where the back end needs to modify them

   procedure Tree_Read;
   --  Initializes internal tables from current tree file using the relevant
   --  Table.Tree_Read routines. Note that Initialize should not be called if
   --  Tree_Read is used. Tree_Read includes all necessary initialization.

   procedure Tree_Write;
   --  Writes out internal tables to current tree file using the relevant
   --  Table.Tree_Write routines.

   function Parent (List : List_Id) return Node_Or_Entity_Id;
   pragma Inline (Parent);
   --  Node lists may have a parent in the same way as a node. The function
   --  accesses the Parent value, which is either Empty when a list header
   --  is first created, or the value that has been set by Set_Parent.

   procedure Set_Parent (List : List_Id; Node : Node_Or_Entity_Id);
   pragma Inline (Set_Parent);
   --  Sets the parent field of the given list to reference the given node

   function No (List : List_Id) return Boolean;
   pragma Inline (No);
   --  Tests given Id for equality with No_List. This allows notations like
   --  "if No (Statements)" as opposed to "if Statements = No_List".

   function Present (List : List_Id) return Boolean;
   pragma Inline (Present);
   --  Tests given Id for inequality with No_List. This allows notations like
   --  "if Present (Statements)" as opposed to "if Statements /= No_List".

   procedure Allocate_List_Tables (N : Node_Or_Entity_Id);
   --  Called when nodes table is expanded to include node N. This call
   --  makes sure that list structures internal to Nlists are adjusted
   --  appropriately to reflect this increase in the size of the nodes table.

   function Next_Node_Address return System.Address;
   function Prev_Node_Address return System.Address;
   --  These functions return the addresses of the Next_Node and Prev_Node
   --  tables (used in Back_End for Gigi).

   function p (U : Union_Id) return Node_Or_Entity_Id;
   --  This function is intended for use from the debugger, it determines
   --  whether U is a Node_Id or List_Id, and calls the appropriate Parent
   --  function and returns the parent Node in either case. This is shorter
   --  to type, and avoids the overloading problem of using Parent. It
   --  should NEVER be used except from the debugger. If p is called with
   --  other than a node or list id value, it returns 99_999_999.

end Nlists;<|MERGE_RESOLUTION|>--- conflicted
+++ resolved
@@ -286,17 +286,6 @@
    pragma Inline (Prepend_To);
    --  Like Prepend, but arguments are the other way round
 
-<<<<<<< HEAD
-   procedure Prepend_List (List : List_Id; To : List_Id);
-   --  Prepends node list List to the start of node list To. On return,
-   --  List is reset to be empty.
-
-   procedure Prepend_List_To (To : List_Id; List : List_Id);
-   pragma Inline (Prepend_List_To);
-   --  Like Prepend_List, but arguments are the other way round
-
-   procedure Remove (Node : Node_Id);
-=======
    procedure Prepend_List
      (List : List_Id;
       To   : List_Id);
@@ -310,7 +299,6 @@
    --  Like Prepend_List, but arguments are the other way round
 
    procedure Remove (Node : Node_Or_Entity_Id);
->>>>>>> 155d23aa
    --  Removes Node, which must be a node that is a member of a node list,
    --  from this node list. The contents of Node are not otherwise affected.
 
