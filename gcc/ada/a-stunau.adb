--- conflicted
+++ resolved
@@ -43,34 +43,8 @@
       L : out Natural)
    is
    begin
-<<<<<<< HEAD
-      if U.Last = U.Reference'Length then
-         return U.Reference;
-
-      else
-         declare
-            type Unbounded_String_Access is access all Unbounded_String;
-
-            U_Ptr : constant Unbounded_String_Access := U'Unrestricted_Access;
-            --  Unbounded_String is a controlled type which is always passed
-            --  by reference.  It is always safe to take the pointer to such
-            --  object here.  This pointer is used to set the U.Reference
-            --  value which would not be possible otherwise as U is read-only.
-
-            Old : String_Access := U.Reference;
-            Ret : String_Access;
-
-         begin
-            Ret := new String'(U.Reference (1 .. U.Last));
-            U_Ptr.Reference := Ret;
-            Free (Old);
-            return Ret;
-         end;
-      end if;
-=======
       S := U.Reference;
       L := U.Last;
->>>>>>> 8c044a9c
    end Get_String;
 
    ----------------
