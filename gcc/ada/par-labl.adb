--- conflicted
+++ resolved
@@ -378,19 +378,10 @@
 
                   --  If the label and the goto are both in the same statement
                   --  list, then we've found a loop. Note that labels and goto
-<<<<<<< HEAD
-                  --  statements are always part of some list, so
-                  --  List_Containing always makes sense.
-
-                  if List_Containing (Node (N)) =
-                     List_Containing (Node (S1))
-                  then
-=======
                   --  statements are always part of some list, so In_Same_List
                   --  always makes sense.
 
                   if In_Same_List (Node (N), Node (S1)) then
->>>>>>> 155d23aa
                      Source := S1;
                      Found  := True;
 
