--- conflicted
+++ resolved
@@ -6,11 +6,7 @@
  *                                                                          *
  *                              C Header File                               *
  *                                                                          *
-<<<<<<< HEAD
- *          Copyright (C) 1992-2005 Free Software Foundation, Inc.          *
-=======
  *          Copyright (C) 1992-2006 Free Software Foundation, Inc.          *
->>>>>>> c355071f
  *                                                                          *
  * GNAT is free software;  you can  redistribute it  and/or modify it under *
  * terms of the  GNU General Public License as published  by the Free Soft- *
@@ -385,9 +381,6 @@
 extern GTY(()) tree gnat_std_decls[(int) ADT_LAST];
 extern GTY(()) tree gnat_raise_decls[(int) LAST_REASON_CODE + 1];
 
-extern GTY(()) tree static_ctors;
-extern GTY(()) tree static_dtors;
-
 #define longest_float_type_node gnat_std_decls[(int) ADT_longest_float_type]
 #define void_type_decl_node gnat_std_decls[(int) ADT_void_type_decl]
 #define except_type_node gnat_std_decls[(int) ADT_except_type]
@@ -452,12 +445,9 @@
 /* Return a data type that has machine mode MODE.  UNSIGNEDP selects
    an unsigned type; otherwise a signed type is returned.  */
 extern tree gnat_type_for_mode (enum machine_mode mode, int unsignedp);
-<<<<<<< HEAD
-=======
 
 /* Emit debug info for all global variable declarations.  */
 extern void gnat_write_global_declarations (void);
->>>>>>> c355071f
 
 /* Return the unsigned version of a TYPE_NODE, a scalar type.  */
 extern tree gnat_unsigned_type (tree type_node);
@@ -543,11 +533,8 @@
                               struct attrib *attr_list,
                               bool artificial_p, bool debug_info_p,
 			      Node_Id gnat_node);
-<<<<<<< HEAD
-=======
 
 /* Returns a GCC VAR_DECL or CONST_DECL node.
->>>>>>> c355071f
 
    VAR_NAME gives the name of the variable.  ASM_NAME is its assembler name
    (if provided).  TYPE is its data type (a GCC ..._TYPE node).  VAR_INIT is
@@ -570,11 +557,6 @@
                              bool public_flag, bool extern_flag,
                              bool static_flag,
 			     struct attrib *attr_list, Node_Id gnat_node);
-<<<<<<< HEAD
-
-/* Given a DECL and ATTR_LIST, apply the listed attributes.  */
-extern void process_attributes (tree decl, struct attrib *attr_list);
-=======
 
 /* Similar to create_var_decl, forcing the creation of a VAR_DECL node.  */
 extern tree create_true_var_decl (tree var_name, tree asm_name, tree type,
@@ -591,7 +573,6 @@
 
 /* Invalidate the global renaming pointers.   */
 void invalidate_global_renaming_pointers (void);
->>>>>>> c355071f
 
 /* Returns a FIELD_DECL node. FIELD_NAME the field name, FIELD_TYPE is its
    type, and RECORD_TYPE is the type of the parent.  PACKED is nonzero if
@@ -689,13 +670,10 @@
 /* Return an expression that does an unchecked conversion of EXPR to TYPE.
    If NOTRUNC_P is true, truncation operations should be suppressed.  */
 extern tree unchecked_convert (tree type, tree expr, bool notrunc_p);
-<<<<<<< HEAD
-=======
 
 /* Return the appropriate GCC tree code for the specified GNAT type,
    the latter being a record type as predicated by Is_Record_Type.  */
 extern enum tree_code tree_code_for_record_type (Entity_Id);
->>>>>>> c355071f
 
 /* Prepare expr to be an argument of a TRUTH_NOT_EXPR or other logical
    operation.
@@ -713,25 +691,16 @@
 
 /* Return the base type of TYPE.  */
 extern tree get_base_type (tree type);
-<<<<<<< HEAD
-
-/* Likewise, but only return types known at Ada source.  */
-extern tree get_ada_base_type (tree type);
-=======
->>>>>>> c355071f
 
 /* EXP is a GCC tree representing an address.  See if we can find how
    strictly the object at that address is aligned.   Return that alignment
    strictly the object at that address is aligned.   Return that alignment
    in bits.  If we don't know anything about the alignment, return 0.  */
 extern unsigned int known_alignment (tree exp);
-<<<<<<< HEAD
-=======
 
 /* Return true if VALUE is a multiple of FACTOR. FACTOR must be a power
    of 2. */
 extern bool value_factor_p (tree value, HOST_WIDE_INT factor);
->>>>>>> c355071f
 
 /* Make a binary operation of kind OP_CODE.  RESULT_TYPE is the type
    desired for the result.  Usually the operation is to be performed
@@ -814,13 +783,7 @@
 extern bool gnat_mark_addressable (tree expr_node);
 
 /* Implementation of the builtin_function langhook.  */
-<<<<<<< HEAD
-extern tree builtin_function (const char *name, tree type, int function_code,
-                              enum built_in_class class,
-			      const char *library_name, tree attrs);
-=======
 extern tree gnat_builtin_function (tree decl);
->>>>>>> c355071f
 
 /* Search the chain of currently reachable declarations for a builtin
    FUNCTION_DECL node corresponding to function NAME (an IDENTIFIER_NODE).
