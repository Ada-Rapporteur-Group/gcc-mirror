------------------------------------------------------------------------------
--                                                                          --
--                         GNAT COMPILER COMPONENTS                         --
--                                                                          --
--                             S W I T C H - M                              --
--                                                                          --
--                                 B o d y                                  --
--                                                                          --
--          Copyright (C) 2001-2010, Free Software Foundation, Inc.         --
--                                                                          --
-- GNAT is free software;  you can  redistribute it  and/or modify it under --
-- terms of the  GNU General Public License as published  by the Free Soft- --
-- ware  Foundation;  either version 3,  or (at your option) any later ver- --
-- sion.  GNAT is distributed in the hope that it will be useful, but WITH- --
-- OUT ANY WARRANTY;  without even the  implied warranty of MERCHANTABILITY --
-- or FITNESS FOR A PARTICULAR PURPOSE.  See the GNU General Public License --
-- for  more details.  You should have  received  a copy of the GNU General --
-- Public License  distributed with GNAT; see file COPYING3.  If not, go to --
-- http://www.gnu.org/licenses for a complete copy of the license.          --
--                                                                          --
-- GNAT was originally developed  by the GNAT team at  New York University. --
-- Extensive contributions were provided by Ada Core Technologies Inc.      --
--                                                                          --
------------------------------------------------------------------------------

with Debug;    use Debug;
with Makeutl;  use Makeutl;
with Osint;    use Osint;
with Opt;      use Opt;
with Prj;      use Prj;
with Prj.Env;  use Prj.Env;
with Table;

with System.Multiprocessors; use System.Multiprocessors;

package body Switch.M is

   package Normalized_Switches is new Table.Table
     (Table_Component_Type => String_Access,
      Table_Index_Type     => Integer,
      Table_Low_Bound      => 1,
      Table_Initial        => 20,
      Table_Increment      => 100,
      Table_Name           => "Switch.M.Normalized_Switches");
   --  This table is used to keep the normalized switches, so that they may be
   --  reused for subsequent invocations of Normalize_Compiler_Switches with
   --  similar switches.

   Initial_Number_Of_Switches : constant := 10;

   Global_Switches : Argument_List_Access := null;
   --  Used by function Normalize_Compiler_Switches

   ---------------------------------
   -- Normalize_Compiler_Switches --
   ---------------------------------

   procedure Normalize_Compiler_Switches
     (Switch_Chars : String;
      Switches     : in out Argument_List_Access;
      Last         : out Natural)
   is
      Switch_Starts_With_Gnat : Boolean;

      Ptr : Integer := Switch_Chars'First;
      Max : constant Integer := Switch_Chars'Last;
      C   : Character := ' ';

      Storing      : String := Switch_Chars;
      First_Stored : Positive := Ptr + 1;
      Last_Stored  : Positive := First_Stored;

      procedure Add_Switch_Component (S : String);
      --  Add a new String_Access component in Switches. If a string equal
      --  to S is already stored in the table Normalized_Switches, use it.
      --  Otherwise add a new component to the table.

      --------------------------
      -- Add_Switch_Component --
      --------------------------

      procedure Add_Switch_Component (S : String) is
      begin
         --  If Switches is null, allocate a new array

         if Switches = null then
            Switches := new Argument_List (1 .. Initial_Number_Of_Switches);

         --  Otherwise, if Switches is full, extend it

         elsif Last = Switches'Last then
            declare
               New_Switches : constant Argument_List_Access :=
                                new Argument_List
                                      (1 .. Switches'Length + Switches'Length);
            begin
               New_Switches (1 .. Switches'Length) := Switches.all;
               Last := Switches'Length;
               Switches := New_Switches;
            end;
         end if;

         --  If this is the first switch, Last designates the first component

         if Last = 0 then
            Last := Switches'First;
         else
            Last := Last + 1;
         end if;

         --  Look into the table Normalized_Switches for a similar string.
         --  If one is found, put it at the added component, and return.

         for Index in 1 .. Normalized_Switches.Last loop
            if S = Normalized_Switches.Table (Index).all then
               Switches (Last) := Normalized_Switches.Table (Index);
               return;
            end if;
         end loop;

         --  No string equal to S was found in the table Normalized_Switches.
         --  Add a new component in the table.

         Switches (Last) := new String'(S);
         Normalized_Switches.Append (Switches (Last));
      end Add_Switch_Component;

   --  Start of processing for Normalize_Compiler_Switches

   begin
      Last := 0;

      if Ptr = Max or else Switch_Chars (Ptr) /= '-' then
         return;
      end if;

      Ptr := Ptr + 1;

      Switch_Starts_With_Gnat :=
         Ptr + 3 <= Max and then Switch_Chars (Ptr .. Ptr + 3) = "gnat";

      if Switch_Starts_With_Gnat then
         Ptr := Ptr + 4;
         First_Stored := Ptr;
      end if;

      while Ptr <= Max loop
         C := Switch_Chars (Ptr);

         --  Processing for a switch

         case Switch_Starts_With_Gnat is

            when False =>

               --  All switches that don't start with -gnat stay as is,
               --  except -pg, -Wall, -k8, -w

               if Switch_Chars = "-pg" or else Switch_Chars = "-p" then

                  --  The gcc driver converts -pg to -p, so that is what
                  --  is stored in the ALI file.

                  Add_Switch_Component ("-p");

               elsif Switch_Chars = "-Wall" then

                  --  The gcc driver adds -gnatwa when -Wall is used

                  Add_Switch_Component ("-gnatwa");
                  Add_Switch_Component ("-Wall");

               elsif Switch_Chars = "-k8" then

                  --  The gcc driver transforms -k8 into -gnatk8

                  Add_Switch_Component ("-gnatk8");

               elsif Switch_Chars = "-w" then

                  --  The gcc driver adds -gnatws when -w is used

                  Add_Switch_Component ("-gnatws");
                  Add_Switch_Component ("-w");

               elsif Switch_Chars'Length > 6
                 and then
                   Switch_Chars (Switch_Chars'First .. Switch_Chars'First + 5)
                                                             = "--RTS="
               then
                  Add_Switch_Component (Switch_Chars);

                  --  When --RTS=mtp is used, the gcc driver adds -mrtp

                  if Switch_Chars = "--RTS=mtp" then
                     Add_Switch_Component ("-mrtp");
                  end if;

               --  Take only into account switches that are transmitted to
               --  gnat1 by the gcc driver and stored by gnat1 in the ALI file.

               else
                  case C is
                     when 'O' | 'W' | 'w' | 'f' | 'd' | 'g' | 'm' =>
                        Add_Switch_Component (Switch_Chars);

                     when others =>
                        null;
                  end case;
               end if;

               return;

            when True =>

               case C is

                  --  One-letter switches

                  when 'a' | 'A' | 'b' | 'B' | 'c' | 'C' | 'E' | 'f' |
                       'F' | 'g' | 'h' | 'H' | 'I' | 'L' | 'n' | 'N' |
                       'o' | 'p' | 'P' | 'q' | 'Q' | 'r' | 's' | 'S' |
                       't' | 'u' | 'U' | 'v' | 'x' | 'X' | 'Z' =>
                     Storing (First_Stored) := C;
                     Add_Switch_Component
                       (Storing (Storing'First .. First_Stored));
                     Ptr := Ptr + 1;

                  --  One-letter switches followed by a positive number

                  when 'D' | 'G' | 'j' | 'k' | 'm' | 'T' =>
                     Storing (First_Stored) := C;
                     Last_Stored := First_Stored;

                     if Ptr <= Max and then Switch_Chars (Ptr) = '=' then
                        Ptr := Ptr + 1;
                     end if;

                     loop
                        Ptr := Ptr + 1;
                        exit when Ptr > Max
                          or else Switch_Chars (Ptr) not in '0' .. '9';
                        Last_Stored := Last_Stored + 1;
                        Storing (Last_Stored) := Switch_Chars (Ptr);
                     end loop;

                     Add_Switch_Component
                       (Storing (Storing'First .. Last_Stored));

                  when 'd' =>
                     Storing (First_Stored) := 'd';

                     while Ptr < Max loop
                        Ptr := Ptr + 1;
                        C := Switch_Chars (Ptr);
                        exit when C = ASCII.NUL or else C = '/'
                          or else C = '-';

                        if C in '1' .. '9' or else
                           C in 'a' .. 'z' or else
                           C in 'A' .. 'Z'
                        then
                           Storing (First_Stored + 1) := C;
                           Add_Switch_Component
                             (Storing (Storing'First .. First_Stored + 1));

                        else
                           Last := 0;
                           return;
                        end if;
                     end loop;

                     return;

                  when 'e' =>

                     --  Some of the gnate... switches are not stored

                     Storing (First_Stored) := 'e';
                     Ptr := Ptr + 1;

                     if Ptr > Max then
                        Last := 0;
                        return;

                     else
                        case Switch_Chars (Ptr) is

                           when 'D' =>
                              Storing (First_Stored + 1 ..
                                         First_Stored + Max - Ptr + 1) :=
                                  Switch_Chars (Ptr .. Max);
                              Add_Switch_Component
                                (Storing (Storing'First ..
                                   First_Stored + Max - Ptr + 1));
                              Ptr := Max + 1;

                           when 'G' =>
                              Ptr := Ptr + 1;
                              Add_Switch_Component ("-gnateG");

                           when 'I' =>
                              Ptr := Ptr + 1;

                              declare
                                 First : constant Positive := Ptr - 1;
                              begin
                                 if Ptr <= Max and then
                                   Switch_Chars (Ptr) = '='
                                 then
                                    Ptr := Ptr + 1;
                                 end if;

                                 while Ptr <= Max and then
                                       Switch_Chars (Ptr) in '0' .. '9'
                                 loop
                                    Ptr := Ptr + 1;
                                 end loop;

                                 Storing (First_Stored + 1 ..
                                            First_Stored + Ptr - First) :=
                                     Switch_Chars (First .. Ptr - 1);
                                 Add_Switch_Component
                                   (Storing (Storing'First ..
                                      First_Stored + Ptr - First));
                              end;

                           when 'p' =>
                              Ptr := Ptr + 1;

                              if Ptr = Max then
                                 Last := 0;
                                 return;
                              end if;

                              if Switch_Chars (Ptr) = '=' then
                                 Ptr := Ptr + 1;
                              end if;

                                 --  To normalize, always put a '=' after
                                 --  -gnatep. Because that could lengthen the
                                 --  switch string, declare a local variable.

                              declare
                                 To_Store : String (1 .. Max - Ptr + 9);
                              begin
                                 To_Store (1 .. 8) := "-gnatep=";
                                 To_Store (9 .. Max - Ptr + 9) :=
                                   Switch_Chars (Ptr .. Max);
                                 Add_Switch_Component (To_Store);
                              end;

                              return;

                           when 'S' =>
                              Ptr := Ptr + 1;
                              Add_Switch_Component ("-gnateS");

                           when others =>
                              Last := 0;
                              return;
                        end case;
                     end if;

                  when 'i' =>
                     Storing (First_Stored) := 'i';

                     Ptr := Ptr + 1;

                     if Ptr > Max then
                        Last := 0;
                        return;
                     end if;

                     C := Switch_Chars (Ptr);

                     if C in '1' .. '5'
                       or else C = '8'
                       or else C = 'p'
                       or else C = 'f'
                       or else C = 'n'
                       or else C = 'w'
                     then
                        Storing (First_Stored + 1) := C;
                        Add_Switch_Component
                          (Storing (Storing'First .. First_Stored + 1));
                        Ptr := Ptr + 1;

                     else
                        Last := 0;
                        return;
                     end if;

                  --  -gnatl may be -gnatl=<file name>

                  when 'l' =>
                     Ptr := Ptr + 1;

                     if Ptr > Max or else Switch_Chars (Ptr) /= '=' then
                        Add_Switch_Component ("-gnatl");

                     else
                        Add_Switch_Component
                          ("-gnatl" & Switch_Chars (Ptr .. Max));
                        return;
                     end if;

                  --  -gnatR may be followed by '0', '1', '2' or '3',
                  --  then by 's'

                  when 'R' =>
                     Last_Stored := First_Stored;
                     Storing (Last_Stored) := 'R';
                     Ptr := Ptr + 1;

                     if Ptr <= Max
                       and then Switch_Chars (Ptr) in '0' .. '9'
                     then
                        C := Switch_Chars (Ptr);

                        if C in '4' .. '9' then
                           Last := 0;
                           return;

                        else
                           Last_Stored := Last_Stored + 1;
                           Storing (Last_Stored) := C;
                           Ptr := Ptr + 1;

                           if Ptr <= Max
                             and then Switch_Chars (Ptr) = 's'
                           then
                              Last_Stored := Last_Stored + 1;
                              Storing (Last_Stored) := 's';
                              Ptr := Ptr + 1;
                           end if;
                        end if;
                     end if;

                     Add_Switch_Component
                       (Storing (Storing'First .. Last_Stored));

                  --  -gnatWx, x = 'h'. 'u', 's', 'e', '8' or 'b'

                  when 'W' =>
                     Storing (First_Stored) := 'W';
                     Ptr := Ptr + 1;

                     if Ptr <= Max then
                        case Switch_Chars (Ptr) is
                           when 'h' | 'u' | 's' | 'e' | '8' | 'b' =>
                              Storing (First_Stored + 1) := Switch_Chars (Ptr);
                              Add_Switch_Component
                                (Storing (Storing'First .. First_Stored + 1));
                              Ptr := Ptr + 1;

                           when others =>
                              Last := 0;
                              return;
                        end case;
                     end if;

                  --  Multiple switches

                  when 'V' | 'w' | 'y' =>
                     Storing (First_Stored) := C;
                     Ptr := Ptr + 1;

                     if Ptr > Max then
                        if C = 'y' then
                           Add_Switch_Component
                             (Storing (Storing'First .. First_Stored));

                        else
                           Last := 0;
                           return;
                        end if;
                     end if;

                     --  Loop through remaining switch characters in string

                     while Ptr <= Max loop
                        C := Switch_Chars (Ptr);
                        Ptr := Ptr + 1;

                        --  -gnatyMxxx

                        if C = 'M' and then Storing (First_Stored) = 'y' then
                           Last_Stored := First_Stored + 1;
                           Storing (Last_Stored) := 'M';
                           while Ptr <= Max loop
                              C := Switch_Chars (Ptr);
                              exit when C not in '0' .. '9';
                              Last_Stored := Last_Stored + 1;
                              Storing (Last_Stored) := C;
                              Ptr := Ptr + 1;
                           end loop;

                           --  If there is no digit after -gnatyM,
                           --  the switch is invalid.

                           if Last_Stored = First_Stored + 1 then
                              Last := 0;
                              return;

                           else
                              Add_Switch_Component
                                (Storing (Storing'First .. Last_Stored));
                           end if;

                        --  --gnatx.x

                        elsif C = '.' and then Ptr <= Max then
                           Storing (First_Stored + 1) := '.';
                           Storing (First_Stored + 2) := Switch_Chars (Ptr);
                           Ptr := Ptr + 1;
                           Add_Switch_Component
                             (Storing (Storing'First .. First_Stored + 2));

                        --  All other switches are -gnatxx

                        else
                           Storing (First_Stored + 1) := C;
                           Add_Switch_Component
                             (Storing (Storing'First .. First_Stored + 1));
                        end if;
                     end loop;

                  --  -gnat95 -gnat05

                  when '0' | '9' =>
                     Last_Stored := First_Stored;
                     Storing (Last_Stored) := C;
                     Ptr := Ptr + 1;

                     if Ptr /= Max or else Switch_Chars (Ptr) /= '5' then

                        --  Invalid switch

                        Last := 0;
                        return;

                     else
                        Last_Stored := Last_Stored + 1;
                        Storing (Last_Stored) := '5';
                        Add_Switch_Component
                          (Storing (Storing'First .. Last_Stored));
                        Ptr := Ptr + 1;
                     end if;

                  --  -gnat83

                  when '8' =>
                     Last_Stored := First_Stored;
                     Storing (Last_Stored) := '8';
                     Ptr := Ptr + 1;

                     if Ptr /= Max or else Switch_Chars (Ptr) /= '3' then

                        --  Invalid switch

                        Last := 0;
                        return;

                     else
                        Last_Stored := Last_Stored + 1;
                        Storing (Last_Stored) := '3';
                        Add_Switch_Component
                          (Storing (Storing'First .. Last_Stored));
                        Ptr := Ptr + 1;
                     end if;

                  --  Not a valid switch

                  when others =>
                     Last := 0;
                     return;

               end case;

         end case;
      end loop;
   end Normalize_Compiler_Switches;

   function Normalize_Compiler_Switches
     (Switch_Chars : String) return Argument_List
   is
      Last : Natural;

   begin
      Normalize_Compiler_Switches (Switch_Chars, Global_Switches, Last);

      if Last = 0 then
         return (1 .. 0 => null);
      else
         return Global_Switches (Global_Switches'First .. Last);
      end if;
   end Normalize_Compiler_Switches;

   ------------------------
   -- Scan_Make_Switches --
   ------------------------

   procedure Scan_Make_Switches
     (Project_Node_Tree : Prj.Tree.Project_Node_Tree_Ref;
      Switch_Chars      : String;
      Success           : out Boolean)
   is
      Ptr : Integer          := Switch_Chars'First;
      Max : constant Integer := Switch_Chars'Last;
      C   : Character        := ' ';

   begin
      --  Assume a good switch

      Success := True;

      --  Skip past the initial character (must be the switch character)

      if Ptr = Max then
         Bad_Switch (Switch_Chars);

      else
         Ptr := Ptr + 1;
      end if;

      --  A little check, "gnat" at the start of a switch is for the compiler

      if Switch_Chars'Length >= Ptr + 3
        and then Switch_Chars (Ptr .. Ptr + 3) = "gnat"
      then
         Success := False;
         return;
      end if;

      C := Switch_Chars (Ptr);

      --  Multiple character switches

      if Switch_Chars'Length > 2 then
         if Switch_Chars = "--create-missing-dirs" then
            Setup_Projects := True;

         elsif Switch_Chars'Length > Subdirs_Option'Length
           and then
             Switch_Chars
               (Switch_Chars'First ..
                Switch_Chars'First + Subdirs_Option'Length - 1) =
                                                            Subdirs_Option
         then
            Subdirs :=
              new String'
                (Switch_Chars
                  (Switch_Chars'First + Subdirs_Option'Length ..
                   Switch_Chars'Last));

         elsif Switch_Chars = Makeutl.Unchecked_Shared_Lib_Imports then
            Opt.Unchecked_Shared_Lib_Imports := True;

<<<<<<< HEAD
=======
         elsif Switch_Chars = Makeutl.Single_Compile_Per_Obj_Dir_Switch then
            Opt.One_Compilation_Per_Obj_Dir := True;

>>>>>>> 03d20231
         elsif Switch_Chars (Ptr) = '-' then
            Bad_Switch (Switch_Chars);

         elsif Switch_Chars'Length > 3
           and then Switch_Chars (Ptr .. Ptr + 1) = "aP"
         then
<<<<<<< HEAD
            Add_Search_Project_Directory
              (Project_Node_Tree,
=======
            Add_Directories
              (Project_Node_Tree.Project_Path,
>>>>>>> 03d20231
               Switch_Chars (Ptr + 2 .. Switch_Chars'Last));

         elsif C = 'v' and then Switch_Chars'Length = 3 then
            Ptr := Ptr + 1;
            Verbose_Mode := True;

            case Switch_Chars (Ptr) is
               when 'l' =>
                  Verbosity_Level := Opt.Low;

               when 'm' =>
                  Verbosity_Level := Opt.Medium;

               when 'h' =>
                  Verbosity_Level := Opt.High;

               when others =>
                  Success := False;
            end case;

         elsif C = 'd' then

            --  Note: for the debug switch, the remaining characters in this
            --  switch field must all be debug flags, since all valid switch
            --  characters are also valid debug characters. This switch is not
            --  documented on purpose because it is only used by the
            --  implementors.

            --  Loop to scan out debug flags

            while Ptr < Max loop
               Ptr := Ptr + 1;
               C := Switch_Chars (Ptr);

               if C in 'a' .. 'z' or else C in 'A' .. 'Z' then
                  Set_Debug_Flag (C);
               else
                  Bad_Switch (Switch_Chars);
               end if;
            end loop;

         elsif C = 'e' then
            Ptr := Ptr + 1;

            case Switch_Chars (Ptr) is

               --  Processing for eI switch

               when 'I' =>
                  Ptr := Ptr + 1;
                  Scan_Pos (Switch_Chars, Max, Ptr, Main_Index, C);

                  if Ptr <= Max then
                     Bad_Switch (Switch_Chars);
                  end if;

               --  Processing for eL switch

               when 'L' =>
                  if Ptr /= Max then
                     Bad_Switch (Switch_Chars);

                  else
                     Follow_Links_For_Files := True;
                     Follow_Links_For_Dirs  := True;
                  end if;

               --  Processing for eS switch

               when 'S' =>
                  if Ptr /= Max then
                     Bad_Switch (Switch_Chars);

                  else
                     Commands_To_Stdout := True;
                  end if;

               when others =>
                  Bad_Switch (Switch_Chars);
            end case;

         elsif C = 'j' then
            Ptr := Ptr + 1;

            declare
               Max_Proc : Nat;

            begin
               Scan_Nat (Switch_Chars, Max, Ptr, Max_Proc, C);

               if Ptr <= Max then
                  Bad_Switch (Switch_Chars);

               else
                  if Max_Proc = 0 then
                     Max_Proc := Nat (Number_Of_CPUs);

                     if Max_Proc = 0 then
                        Max_Proc := 1;
                     end if;
                  end if;

                  Maximum_Processes := Positive (Max_Proc);
               end if;
            end;

         elsif C = 'w' and then Switch_Chars'Length = 3 then
            Ptr := Ptr + 1;

            if Switch_Chars = "-we" then
               Warning_Mode := Treat_As_Error;

            elsif Switch_Chars = "-wn" then
               Warning_Mode := Normal;

            elsif Switch_Chars = "-ws" then
               Warning_Mode  := Suppress;

            else
               Success := False;
            end if;

         else
            Success := False;
         end if;

      --  Single-character switches

      else
         Check_Switch : begin

            case C is

               when 'a' =>
                  Check_Readonly_Files := True;

               --  Processing for b switch

               when 'b' =>
                  Bind_Only  := True;
                  Make_Steps := True;

               --  Processing for B switch

               when 'B' =>
                  Build_Bind_And_Link_Full_Project := True;

               --  Processing for c switch

               when 'c' =>
                  Compile_Only := True;
                  Make_Steps   := True;

               --  Processing for C switch

               when 'C' =>
                  Opt.Create_Mapping_File := True;

               --  Processing for D switch

               when 'D' =>
                  if Object_Directory_Present then
                     Osint.Fail ("duplicate -D switch");

                  else
                     Object_Directory_Present := True;
                  end if;

               --  Processing for f switch

               when 'f' =>
                  Force_Compilations := True;

               --  Processing for F switch

               when 'F' =>
                  Full_Path_Name_For_Brief_Errors := True;

               --  Processing for h switch

               when 'h' =>
                  Usage_Requested := True;

               --  Processing for i switch

               when 'i' =>
                  In_Place_Mode := True;

               --  Processing for j switch

               when 'j' =>
                  --  -j not followed by a number is an error

                  Bad_Switch (Switch_Chars);

               --  Processing for k switch

               when 'k' =>
                  Keep_Going := True;

               --  Processing for l switch

               when 'l' =>
                  Link_Only  := True;
                  Make_Steps := True;

               --  Processing for M switch

               when 'M' =>
                  List_Dependencies := True;

               --  Processing for n switch

               when 'n' =>
                  Do_Not_Execute := True;

               --  Processing for o switch

               when 'o' =>
                  if Output_File_Name_Present then
                     Osint.Fail ("duplicate -o switch");
                  else
                     Output_File_Name_Present := True;
                  end if;

               --  Processing for p switch

               when 'p' =>
                  Setup_Projects := True;

               --  Processing for q switch

               when 'q' =>
                  Quiet_Output := True;

               --  Processing for R switch

               when 'R' =>
                  Run_Path_Option := False;

               --  Processing for s switch

               when 's' =>
                  Ptr := Ptr + 1;
                  Check_Switches := True;

               --  Processing for v switch

               when 'v' =>
                  Verbose_Mode := True;
                  Verbosity_Level := Opt.High;

                  --  Processing for x switch

               when 'x' =>
                  External_Unit_Compilation_Allowed := True;
                  Use_Include_Path_File := True;

                  --  Processing for z switch

               when 'z' =>
                  No_Main_Subprogram := True;

                  --  Any other small letter is an illegal switch

               when others =>
                  if C in 'a' .. 'z' then
                     Bad_Switch (Switch_Chars);

                  else
                     Success := False;
                  end if;

            end case;
         end Check_Switch;
      end if;
   end Scan_Make_Switches;

end Switch.M;<|MERGE_RESOLUTION|>--- conflicted
+++ resolved
@@ -657,25 +657,17 @@
          elsif Switch_Chars = Makeutl.Unchecked_Shared_Lib_Imports then
             Opt.Unchecked_Shared_Lib_Imports := True;
 
-<<<<<<< HEAD
-=======
          elsif Switch_Chars = Makeutl.Single_Compile_Per_Obj_Dir_Switch then
             Opt.One_Compilation_Per_Obj_Dir := True;
 
->>>>>>> 03d20231
          elsif Switch_Chars (Ptr) = '-' then
             Bad_Switch (Switch_Chars);
 
          elsif Switch_Chars'Length > 3
            and then Switch_Chars (Ptr .. Ptr + 1) = "aP"
          then
-<<<<<<< HEAD
-            Add_Search_Project_Directory
-              (Project_Node_Tree,
-=======
             Add_Directories
               (Project_Node_Tree.Project_Path,
->>>>>>> 03d20231
                Switch_Chars (Ptr + 2 .. Switch_Chars'Last));
 
          elsif C = 'v' and then Switch_Chars'Length = 3 then
