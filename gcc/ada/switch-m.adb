--- conflicted
+++ resolved
@@ -6,11 +6,7 @@
 --                                                                          --
 --                                 B o d y                                  --
 --                                                                          --
-<<<<<<< HEAD
---          Copyright (C) 2001-2005 Free Software Foundation, Inc.          --
-=======
 --          Copyright (C) 2001-2006, Free Software Foundation, Inc.         --
->>>>>>> c355071f
 --                                                                          --
 -- GNAT is free software;  you can  redistribute it  and/or modify it under --
 -- terms of the  GNU General Public License as published  by the Free Soft- --
@@ -494,11 +490,7 @@
       --  Skip past the initial character (must be the switch character)
 
       if Ptr = Max then
-<<<<<<< HEAD
-         Bad_Switch (C);
-=======
          Bad_Switch (Switch_Chars);
->>>>>>> c355071f
 
       else
          Ptr := Ptr + 1;
@@ -584,11 +576,7 @@
                if C in 'a' .. 'z' or else C in 'A' .. 'Z' then
                   Set_Debug_Flag (C);
                else
-<<<<<<< HEAD
-                  Bad_Switch (C);
-=======
                   Bad_Switch (Switch_Chars);
->>>>>>> c355071f
                end if;
             end loop;
 
@@ -600,11 +588,7 @@
             Ptr := Ptr + 1;
 
             if Ptr > Max then
-<<<<<<< HEAD
-               Bad_Switch (C);
-=======
                Bad_Switch (Switch_Chars);
->>>>>>> c355071f
             end if;
 
             case Switch_Chars (Ptr) is
@@ -622,11 +606,7 @@
                   Follow_Links := True;
 
                when others =>
-<<<<<<< HEAD
-                  Bad_Switch (C);
-=======
                   Bad_Switch (Switch_Chars);
->>>>>>> c355071f
             end case;
 
          --  Processing for f switch
@@ -746,11 +726,7 @@
                      Verbosity_Level := Opt.High;
 
                   when others =>
-<<<<<<< HEAD
-                     Osint.Fail ("invalid switch: ", Switch_Chars);
-=======
                      Bad_Switch (Switch_Chars);
->>>>>>> c355071f
                end case;
 
                Ptr := Ptr + 1;
@@ -771,11 +747,7 @@
          --  Anything else is an error (illegal switch character)
 
          when others =>
-<<<<<<< HEAD
-            Bad_Switch (C);
-=======
             Bad_Switch (Switch_Chars);
->>>>>>> c355071f
 
          end case;
 
