------------------------------------------------------------------------------
--                                                                          --
--                         GNAT COMPILER COMPONENTS                         --
--                                                                          --
--                             S W I T C H - M                              --
--                                                                          --
--                                 B o d y                                  --
--                                                                          --
<<<<<<< HEAD
--          Copyright (C) 2001-2006, Free Software Foundation, Inc.         --
=======
--          Copyright (C) 2001-2007, Free Software Foundation, Inc.         --
>>>>>>> 60a98cce
--                                                                          --
-- GNAT is free software;  you can  redistribute it  and/or modify it under --
-- terms of the  GNU General Public License as published  by the Free Soft- --
-- ware  Foundation;  either version 2,  or (at your option) any later ver- --
-- sion.  GNAT is distributed in the hope that it will be useful, but WITH- --
-- OUT ANY WARRANTY;  without even the  implied warranty of MERCHANTABILITY --
-- or FITNESS FOR A PARTICULAR PURPOSE.  See the GNU General Public License --
-- for  more details.  You should have  received  a copy of the GNU General --
-- Public License  distributed with GNAT;  see file COPYING.  If not, write --
-- to  the  Free Software Foundation,  51  Franklin  Street,  Fifth  Floor, --
-- Boston, MA 02110-1301, USA.                                              --
--                                                                          --
-- GNAT was originally developed  by the GNAT team at  New York University. --
-- Extensive contributions were provided by Ada Core Technologies Inc.      --
--                                                                          --
------------------------------------------------------------------------------

with Debug;    use Debug;
with Osint;    use Osint;
with Opt;      use Opt;
with Prj.Ext;  use Prj.Ext;
with Table;

package body Switch.M is

   package Normalized_Switches is new Table.Table
     (Table_Component_Type => String_Access,
      Table_Index_Type     => Integer,
      Table_Low_Bound      => 1,
      Table_Initial        => 20,
      Table_Increment      => 100,
      Table_Name           => "Switch.M.Normalized_Switches");
   --  This table is used to keep the normalized switches, so that they may be
   --  reused for subsequent invocations of Normalize_Compiler_Switches with
   --  similar switches.

   Initial_Number_Of_Switches : constant := 10;

   Global_Switches : Argument_List_Access := null;
   --  Used by function Normalize_Compiler_Switches

   ---------------------------------
   -- Normalize_Compiler_Switches --
   ---------------------------------

   procedure Normalize_Compiler_Switches
     (Switch_Chars : String;
      Switches     : in out Argument_List_Access;
      Last         : out Natural)
   is
      Switch_Starts_With_Gnat : Boolean;

      Ptr : Integer := Switch_Chars'First;
      Max : constant Integer := Switch_Chars'Last;
      C   : Character := ' ';

      Storing      : String := Switch_Chars;
      First_Stored : Positive := Ptr + 1;
      Last_Stored  : Positive := First_Stored;

      procedure Add_Switch_Component (S : String);
      --  Add a new String_Access component in Switches. If a string equal
      --  to S is already stored in the table Normalized_Switches, use it.
      --  Other wise add a new component to the table.

      --------------------------
      -- Add_Switch_Component --
      --------------------------

      procedure Add_Switch_Component (S : String) is
      begin
         --  If Switches is null, allocate a new array

         if Switches = null then
            Switches := new Argument_List (1 .. Initial_Number_Of_Switches);

         --  otherwise, if Switches is full, extend it

         elsif Last = Switches'Last then
            declare
               New_Switches : constant Argument_List_Access :=
                                new Argument_List
                                      (1 .. Switches'Length + Switches'Length);
            begin
               New_Switches (1 .. Switches'Length) := Switches.all;
               Last := Switches'Length;
               Switches := New_Switches;
            end;
         end if;

         --  If this is the first switch, Last designates the first component

         if Last = 0 then
            Last := Switches'First;
         else
            Last := Last + 1;
         end if;

         --  Look into the table Normalized_Switches for a similar string.
         --  If one is found, put it at the added component, and return.

         for Index in 1 .. Normalized_Switches.Last loop
            if S = Normalized_Switches.Table (Index).all then
               Switches (Last) := Normalized_Switches.Table (Index);
               return;
            end if;
         end loop;

         --  No string equal to S was found in the table Normalized_Switches.
         --  Add a new component in the table.

         Switches (Last) := new String'(S);
         Normalized_Switches.Append (Switches (Last));
      end Add_Switch_Component;

   --  Start of processing for Normalize_Compiler_Switches

   begin
      Last := 0;

      if Ptr = Max or else Switch_Chars (Ptr) /= '-' then
         return;
      end if;

      Ptr := Ptr + 1;

      Switch_Starts_With_Gnat :=
         Ptr + 3 <= Max and then Switch_Chars (Ptr .. Ptr + 3) = "gnat";

      if Switch_Starts_With_Gnat then
         Ptr := Ptr + 4;
         First_Stored := Ptr;
      end if;

      while Ptr <= Max loop
         C := Switch_Chars (Ptr);

         --  Processing for a switch

         case Switch_Starts_With_Gnat is

            when False =>

               --  All switches that don't start with -gnat stay as is,
               --  except -v, -E and -pg

               if Switch_Chars = "-pg" then

                  --  The gcc driver converts -pg to -p, so that is what
                  --  is stored in the ALI file.

                  Add_Switch_Component ("-p");

               --  Do not take into account switches that are not transmitted
               --  to gnat1 by the gcc driver.

               elsif C /= 'v' and then C /= 'E' then
                  Add_Switch_Component (Switch_Chars);
               end if;

               return;

            when True =>

               case C is

                  --  One-letter switches

                  when 'a' | 'A' | 'b' | 'c' | 'D' | 'E' | 'f' |
                    'F' | 'g' | 'h' | 'H' | 'k' | 'l' | 'L' | 'n' | 'N' |
                    'o' | 'O' | 'p' | 'P' | 'q' | 'Q' | 'r' | 's' | 't' |
                    'u' | 'U' | 'v' | 'x' | 'X' | 'Z' =>
                     Storing (First_Stored) := C;
                     Add_Switch_Component
                       (Storing (Storing'First .. First_Stored));
                     Ptr := Ptr + 1;

                  --  One-letter switches followed by a positive number

                  when 'm' | 'T' =>
                     Storing (First_Stored) := C;
                     Last_Stored := First_Stored;

                     loop
                        Ptr := Ptr + 1;
                        exit when Ptr > Max
                          or else Switch_Chars (Ptr) not in '0' .. '9';
                        Last_Stored := Last_Stored + 1;
                        Storing (Last_Stored) := Switch_Chars (Ptr);
                     end loop;

                     Add_Switch_Component
                       (Storing (Storing'First .. Last_Stored));

                  when 'd' =>
                     Storing (First_Stored) := 'd';

                     while Ptr < Max loop
                        Ptr := Ptr + 1;
                        C := Switch_Chars (Ptr);
                        exit when C = ASCII.NUL or else C = '/'
                          or else C = '-';

                        if C in '1' .. '9' or else
                           C in 'a' .. 'z' or else
                           C in 'A' .. 'Z'
                        then
                           Storing (First_Stored + 1) := C;
                           Add_Switch_Component
                             (Storing (Storing'First .. First_Stored + 1));

                        else
                           Last := 0;
                           return;
                        end if;
                     end loop;

                     return;

                  when 'e' =>

                     --  Only -gnateD and -gnatep= need storing in ALI file

                     Storing (First_Stored) := 'e';
                     Ptr := Ptr + 1;

                     if Ptr > Max
                       or else (Switch_Chars (Ptr) /= 'D'
                                  and then Switch_Chars (Ptr) /= 'p')
                     then
                        Last := 0;
                        return;
                     end if;

                     --  Processing for -gnateD

                     if Switch_Chars (Ptr) = 'D' then
                        Storing (First_Stored + 1 ..
                                 First_Stored + Max - Ptr + 1) :=
                          Switch_Chars (Ptr .. Max);
                        Add_Switch_Component
                          (Storing (Storing'First ..
                                      First_Stored + Max - Ptr + 1));

                     --  Processing for -gnatep=

                     else
                        Ptr := Ptr + 1;

                        if Ptr = Max then
                           Last := 0;
                           return;
                        end if;

                        if Switch_Chars (Ptr) = '=' then
                           Ptr := Ptr + 1;
                        end if;

                        --  To normalize, always put a '=' after -gnatep.
                        --  Because that could lengthen the switch string,
                        --  declare a local variable.

                        declare
                           To_Store : String (1 .. Max - Ptr + 9);
                        begin
                           To_Store (1 .. 8) := "-gnatep=";
                           To_Store (9 .. Max - Ptr + 9) :=
                             Switch_Chars (Ptr .. Max);
                           Add_Switch_Component (To_Store);
                        end;
                     end if;

                     return;

                  when 'i' =>
                     Storing (First_Stored) := 'i';

                     Ptr := Ptr + 1;

                     if Ptr > Max then
                        Last := 0;
                        return;
                     end if;

                     C := Switch_Chars (Ptr);

                     if C in '1' .. '5'
                       or else C = '8'
                       or else C = 'p'
                       or else C = 'f'
                       or else C = 'n'
                       or else C = 'w'
                     then
                        Storing (First_Stored + 1) := C;
                        Add_Switch_Component
                          (Storing (Storing'First .. First_Stored + 1));
                        Ptr := Ptr + 1;

                     else
                        Last := 0;
                        return;
                     end if;

                  --  -gnatR may be followed by '0', '1', '2' or '3',
                  --  then by 's'

                  when 'R' =>
                     Last_Stored := First_Stored;
                     Storing (Last_Stored) := 'R';
                     Ptr := Ptr + 1;

                     if Ptr <= Max
                       and then Switch_Chars (Ptr) in '0' .. '9'
                     then
                        C := Switch_Chars (Ptr);

                        if C in '4' .. '9' then
                           Last := 0;
                           return;

                        else
                           Last_Stored := Last_Stored + 1;
                           Storing (Last_Stored) := C;
                           Ptr := Ptr + 1;

                           if Ptr <= Max
                             and then Switch_Chars (Ptr) = 's' then
                              Last_Stored := Last_Stored + 1;
                              Storing (Last_Stored) := 's';
                              Ptr := Ptr + 1;
                           end if;
                        end if;
                     end if;

                     Add_Switch_Component
                       (Storing (Storing'First .. Last_Stored));

                  --  Multiple switches

                  when 'V' | 'w' | 'y' =>
                     Storing (First_Stored) := C;
                     Ptr := Ptr + 1;

                     if Ptr > Max then
                        if C = 'y' then
                           Add_Switch_Component
                             (Storing (Storing'First .. First_Stored));

                        else
                           Last := 0;
                           return;
                        end if;
                     end if;

                     while Ptr <= Max loop
                        C := Switch_Chars (Ptr);
                        Ptr := Ptr + 1;

                        --  -gnatyMxxx

                        if C = 'M' and then
                          Storing (First_Stored) = 'y'
                        then
                           Last_Stored := First_Stored + 1;
                           Storing (Last_Stored) := 'M';
<<<<<<< HEAD

                           while Ptr <= Max loop
                              C := Switch_Chars (Ptr);
                              exit when C not in '0' .. '9';
                              Last_Stored := Last_Stored + 1;
                              Storing (Last_Stored) := C;
                              Ptr := Ptr + 1;
                           end loop;

                           --  If there is no digit after -gnatyM,
                           --  the switch is invalid.

=======

                           while Ptr <= Max loop
                              C := Switch_Chars (Ptr);
                              exit when C not in '0' .. '9';
                              Last_Stored := Last_Stored + 1;
                              Storing (Last_Stored) := C;
                              Ptr := Ptr + 1;
                           end loop;

                           --  If there is no digit after -gnatyM,
                           --  the switch is invalid.

>>>>>>> 60a98cce
                           if Last_Stored = First_Stored + 1 then
                              Last := 0;
                              return;

                           else
                              Add_Switch_Component
                                (Storing (Storing'First .. Last_Stored));
                           end if;

                           --  All other switches are -gnatxx

                        else
                           Storing (First_Stored + 1) := C;
                           Add_Switch_Component
                             (Storing (Storing'First .. First_Stored + 1));
                        end if;
                     end loop;

                  --  -gnat95 -gnat05

                  when '0' | '9' =>
                     Last_Stored := First_Stored;
                     Storing (Last_Stored) := C;
                     Ptr := Ptr + 1;

                     if Ptr /= Max or else Switch_Chars (Ptr) /= '5' then

                        --  Invalid switch

                        Last := 0;
                        return;

                     else
                        Last_Stored := Last_Stored + 1;
                        Storing (Last_Stored) := '5';
                        Add_Switch_Component
                          (Storing (Storing'First .. Last_Stored));
                        Ptr := Ptr + 1;
                     end if;

                  --  -gnat83

                  when '8' =>
                     Last_Stored := First_Stored;
                     Storing (Last_Stored) := '8';
                     Ptr := Ptr + 1;

                     if Ptr /= Max or else Switch_Chars (Ptr) /= '3' then

                        --  Invalid switch

                        Last := 0;
                        return;

                     else
                        Last_Stored := Last_Stored + 1;
                        Storing (Last_Stored) := '3';
                        Add_Switch_Component
                          (Storing (Storing'First .. Last_Stored));
                        Ptr := Ptr + 1;
                     end if;

                  --  Not a valid switch

                  when others =>
                     Last := 0;
                     return;

               end case;

         end case;
      end loop;
   end Normalize_Compiler_Switches;

   function Normalize_Compiler_Switches
     (Switch_Chars : String)
      return         Argument_List
   is
      Last : Natural;

   begin
      Normalize_Compiler_Switches (Switch_Chars, Global_Switches, Last);

      if Last = 0 then
         return (1 .. 0 => null);
      else
         return Global_Switches (Global_Switches'First .. Last);
      end if;

   end Normalize_Compiler_Switches;

   ------------------------
   -- Scan_Make_Switches --
   ------------------------

   procedure Scan_Make_Switches
     (Switch_Chars : String;
      Success      : out Boolean)
   is
      Ptr : Integer          := Switch_Chars'First;
      Max : constant Integer := Switch_Chars'Last;
      C   : Character        := ' ';

   begin
      --  Assume a good switch

      Success := True;

      --  Skip past the initial character (must be the switch character)

      if Ptr = Max then
         Bad_Switch (Switch_Chars);

      else
         Ptr := Ptr + 1;
      end if;

      --  A little check, "gnat" at the start of a switch is for the compiler

      if Switch_Chars'Length >= Ptr + 3
        and then Switch_Chars (Ptr .. Ptr + 3) = "gnat"
      then
         Success := False;
         return;
      end if;

      C := Switch_Chars (Ptr);
<<<<<<< HEAD

      --  Multiple character switches

      if Switch_Chars'Length > 2 then
         if Switch_Chars = "--create-missing-dirs" then
            Setup_Projects := True;
=======

      --  Multiple character switches

      if Switch_Chars'Length > 2 then
         if Switch_Chars = "--create-missing-dirs" then
            Setup_Projects := True;

         elsif Switch_Chars'Length > 3 and then
               Switch_Chars (Ptr .. Ptr + 1) = "aP"
         then
            Add_Search_Project_Directory
              (Switch_Chars (Ptr + 2 .. Switch_Chars'Last));
>>>>>>> 60a98cce

         elsif C = 'v' and then Switch_Chars'Length = 3 then
            Ptr := Ptr + 1;
            Verbose_Mode := True;

            case Switch_Chars (Ptr) is
               when 'l' =>
                  Verbosity_Level := Opt.Low;

               when 'm' =>
                  Verbosity_Level := Opt.Medium;

               when 'h' =>
                  Verbosity_Level := Opt.High;

               when others =>
                  Success := False;
            end case;

         elsif C = 'd' then

            --  Note: for the debug switch, the remaining characters in this
            --  switch field must all be debug flags, since all valid switch
            --  characters are also valid debug characters. This switch is not
            --  documented on purpose because it is only used by the
            --  implementors.

            --  Loop to scan out debug flags

            while Ptr < Max loop
               Ptr := Ptr + 1;
               C := Switch_Chars (Ptr);

               if C in 'a' .. 'z' or else C in 'A' .. 'Z' then
                  Set_Debug_Flag (C);
               else
                  Bad_Switch (Switch_Chars);
               end if;
            end loop;

         elsif C = 'e' then
            Ptr := Ptr + 1;

            case Switch_Chars (Ptr) is

               --  Processing for eI switch

               when 'I' =>
                  Ptr := Ptr + 1;
                  Scan_Pos (Switch_Chars, Max, Ptr, Main_Index, C);

                  if Ptr <= Max then
                     Bad_Switch (Switch_Chars);
                  end if;

               --  Processing for eL switch

               when 'L' =>
                  if Ptr /= Max then
                     Bad_Switch (Switch_Chars);

                  else
                     Follow_Links := True;
                  end if;

               --  Processing for eS switch

               when 'S' =>
                  if Ptr /= Max then
                     Bad_Switch (Switch_Chars);

                  else
                     Commands_To_Stdout := True;
                  end if;

               when others =>
                  Bad_Switch (Switch_Chars);
            end case;

         elsif C = 'j' then
            Ptr := Ptr + 1;

            declare
               Max_Proc : Pos;
            begin
               Scan_Pos (Switch_Chars, Max, Ptr, Max_Proc, C);

               if Ptr <= Max then
                  Bad_Switch (Switch_Chars);

               else
                  Maximum_Processes := Positive (Max_Proc);
               end if;
            end;

         elsif C = 'w' and then Switch_Chars'Length = 3 then
            Ptr := Ptr + 1;

            if Switch_Chars = "-we" then
               Warning_Mode := Treat_As_Error;

            elsif Switch_Chars = "-wn" then
               Warning_Mode := Normal;

            elsif Switch_Chars = "-ws" then
               Warning_Mode  := Suppress;

            else
               Success := False;
            end if;

         else
            Success := False;
         end if;

      --  Single-character switches

      else
         Check_Switch : begin

            case C is

               when 'a' =>
                  Check_Readonly_Files := True;

               --  Processing for b switch

               when 'b' =>
                  Bind_Only  := True;
                  Make_Steps := True;

               --  Processing for B switch

               when 'B' =>
                  Build_Bind_And_Link_Full_Project := True;

               --  Processing for c switch

               when 'c' =>
                  Compile_Only := True;
                  Make_Steps   := True;

               --  Processing for C switch

               when 'C' =>
                  Create_Mapping_File := True;

               --  Processing for D switch

               when 'D' =>
                  if Object_Directory_Present then
                     Osint.Fail ("duplicate -D switch");

                  else
                     Object_Directory_Present := True;
                  end if;

               --  Processing for f switch

               when 'f' =>
                  Force_Compilations := True;

               --  Processing for F switch

               when 'F' =>
                  Full_Path_Name_For_Brief_Errors := True;

               --  Processing for h switch

               when 'h' =>
                  Usage_Requested := True;

               --  Processing for i switch

               when 'i' =>
                  In_Place_Mode := True;

               --  Processing for j switch

               when 'j' =>
                  --  -j not followed by a number is an error

                  Bad_Switch (Switch_Chars);

               --  Processing for k switch

               when 'k' =>
                  Keep_Going := True;

               --  Processing for l switch

               when 'l' =>
                  Link_Only  := True;
                  Make_Steps := True;

               --  Processing for M switch

               when 'M' =>
                  List_Dependencies := True;

               --  Processing for n switch

               when 'n' =>
                  Do_Not_Execute := True;

               --  Processing for o switch

               when 'o' =>
                  if Output_File_Name_Present then
                     Osint.Fail ("duplicate -o switch");
                  else
                     Output_File_Name_Present := True;
                  end if;

               --  Processing for p switch

               when 'p' =>
                  Setup_Projects := True;

               --  Processing for q switch

               when 'q' =>
                  Quiet_Output := True;

               --  Processing for R switch

               when 'R' =>
                  Run_Path_Option := False;

               --  Processing for s switch

               when 's' =>
                  Ptr := Ptr + 1;
                  Check_Switches := True;

               --  Processing for v switch

               when 'v' =>
                  Verbose_Mode := True;
                  Verbosity_Level := Opt.High;

                  --  Processing for x switch

               when 'x' =>
                  External_Unit_Compilation_Allowed := True;

                  --  Processing for z switch

               when 'z' =>
                  No_Main_Subprogram := True;

                  --  Any other small letter is an illegal switch

               when others =>
                  if C in 'a' .. 'z' then
                     Bad_Switch (Switch_Chars);

                  else
                     Success := False;
                  end if;

            end case;
         end Check_Switch;
      end if;
   end Scan_Make_Switches;

end Switch.M;<|MERGE_RESOLUTION|>--- conflicted
+++ resolved
@@ -6,11 +6,7 @@
 --                                                                          --
 --                                 B o d y                                  --
 --                                                                          --
-<<<<<<< HEAD
---          Copyright (C) 2001-2006, Free Software Foundation, Inc.         --
-=======
 --          Copyright (C) 2001-2007, Free Software Foundation, Inc.         --
->>>>>>> 60a98cce
 --                                                                          --
 -- GNAT is free software;  you can  redistribute it  and/or modify it under --
 -- terms of the  GNU General Public License as published  by the Free Soft- --
@@ -376,7 +372,6 @@
                         then
                            Last_Stored := First_Stored + 1;
                            Storing (Last_Stored) := 'M';
-<<<<<<< HEAD
 
                            while Ptr <= Max loop
                               C := Switch_Chars (Ptr);
@@ -389,20 +384,6 @@
                            --  If there is no digit after -gnatyM,
                            --  the switch is invalid.
 
-=======
-
-                           while Ptr <= Max loop
-                              C := Switch_Chars (Ptr);
-                              exit when C not in '0' .. '9';
-                              Last_Stored := Last_Stored + 1;
-                              Storing (Last_Stored) := C;
-                              Ptr := Ptr + 1;
-                           end loop;
-
-                           --  If there is no digit after -gnatyM,
-                           --  the switch is invalid.
-
->>>>>>> 60a98cce
                            if Last_Stored = First_Stored + 1 then
                               Last := 0;
                               return;
@@ -530,14 +511,6 @@
       end if;
 
       C := Switch_Chars (Ptr);
-<<<<<<< HEAD
-
-      --  Multiple character switches
-
-      if Switch_Chars'Length > 2 then
-         if Switch_Chars = "--create-missing-dirs" then
-            Setup_Projects := True;
-=======
 
       --  Multiple character switches
 
@@ -550,7 +523,6 @@
          then
             Add_Search_Project_Directory
               (Switch_Chars (Ptr + 2 .. Switch_Chars'Last));
->>>>>>> 60a98cce
 
          elsif C = 'v' and then Switch_Chars'Length = 3 then
             Ptr := Ptr + 1;
