--- conflicted
+++ resolved
@@ -657,12 +657,9 @@
          elsif Switch_Chars = Makeutl.Unchecked_Shared_Lib_Imports then
             Opt.Unchecked_Shared_Lib_Imports := True;
 
-<<<<<<< HEAD
-=======
          elsif Switch_Chars = Makeutl.Single_Compile_Per_Obj_Dir_Switch then
             Opt.One_Compilation_Per_Obj_Dir := True;
 
->>>>>>> 155d23aa
          elsif Switch_Chars (Ptr) = '-' then
             Bad_Switch (Switch_Chars);
 
