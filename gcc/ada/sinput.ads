------------------------------------------------------------------------------
--                                                                          --
--                         GNAT COMPILER COMPONENTS                         --
--                                                                          --
--                               S I N P U T                                --
--                                                                          --
--                                 S p e c                                  --
--                                                                          --
<<<<<<< HEAD
--          Copyright (C) 1992-2006, Free Software Foundation, Inc.         --
=======
--          Copyright (C) 1992-2007, Free Software Foundation, Inc.         --
>>>>>>> 751ff693
--                                                                          --
-- GNAT is free software;  you can  redistribute it  and/or modify it under --
-- terms of the  GNU General Public License as published  by the Free Soft- --
-- ware  Foundation;  either version 2,  or (at your option) any later ver- --
-- sion.  GNAT is distributed in the hope that it will be useful, but WITH- --
-- OUT ANY WARRANTY;  without even the  implied warranty of MERCHANTABILITY --
-- or FITNESS FOR A PARTICULAR PURPOSE.  See the GNU General Public License --
-- for  more details.  You should have  received  a copy of the GNU General --
-- Public License  distributed with GNAT;  see file COPYING.  If not, write --
-- to  the  Free Software Foundation,  51  Franklin  Street,  Fifth  Floor, --
-- Boston, MA 02110-1301, USA.                                              --
--                                                                          --
-- As a special exception,  if other files  instantiate  generics from this --
-- unit, or you link  this unit with other files  to produce an executable, --
-- this  unit  does not  by itself cause  the resulting  executable  to  be --
-- covered  by the  GNU  General  Public  License.  This exception does not --
-- however invalidate  any other reasons why  the executable file  might be --
-- covered by the  GNU Public License.                                      --
--                                                                          --
-- GNAT was originally developed  by the GNAT team at  New York University. --
-- Extensive contributions were provided by Ada Core Technologies Inc.      --
--                                                                          --
------------------------------------------------------------------------------

--  This package contains the input routines used for reading the
--  input source file. The actual I/O routines are in OS_Interface,
--  with this module containing only the system independent processing.

--  General Note: throughout the compiler, we use the term line or source
--  line to refer to a physical line in the source, terminated by the end of
--  physical line sequence.

--  There are two distinct concepts of line terminator in GNAT

--    A logical line terminator is what corresponds to the "end of a line" as
--    described in RM 2.2 (13). Any of the characters FF, LF, CR or VT or any
--    wide character that is a Line or Paragraph Separator acts as an end of
--    logical line in this sense, and it is essentially irrelevant whether one
--    or more appears in sequence (since if sequence of such characters is
--    regarded as separate ends of line, then the intervening logical lines
--    are null in any case).

--    A physical line terminator is a sequence of format effectors that is
--    treated as ending a physical line. Physical lines have no Ada semantic
--    significance, but they are significant for error reporting purposes,
--    since errors are identified by line and column location.

--  In GNAT, a physical line is ended by any of the sequences LF, CR/LF, CR or
--  LF/CR. LF is used in typical Unix systems, CR/LF in DOS systems, and CR
--  alone in System 7. We don't know of any system using LF/CR, but it seems
--  reasonable to include this case for consistency. In addition, we recognize
--  any of these sequences in any of the operating systems, for better
--  behavior in treating foreign files (e.g. a Unix file with LF terminators
--  transferred to a DOS system). Finally, wide character codes in cagtegories
--  Separator, Line and Separator, Paragraph are considered to be physical
--  line terminators.

with Alloc;
with Casing; use Casing;
with Namet;  use Namet;
with Table;
with Types;  use Types;

package Sinput is

   type Type_Of_File is (
   --  Indicates type of file being read

      Src,
      --  Normal Ada source file

      Config,
      --  Configuration pragma file

      Def,
      --  Preprocessing definition file

      Preproc);
      --  Source file with preprocessing commands to be preprocessed

   ----------------------------
   -- Source License Control --
   ----------------------------

   --  The following type indicates the license state of a source if it
   --  is known.

   type License_Type is
     (Unknown,
      --  Licensing status of this source unit is unknown

      Restricted,
      --  This is a non-GPL'ed unit that is restricted from depending
      --  on GPL'ed units (e.g. proprietary code is in this category)

      GPL,
      --  This file is licensed under the unmodified GPL. It is not allowed
      --  to depend on Non_GPL units, and Non_GPL units may not depend on
      --  this source unit.

      Modified_GPL,
      --  This file is licensed under the GNAT modified GPL (see header of
      --  This file for wording of the modification). It may depend on other
      --  Modified_GPL units or on unrestricted units.

      Unrestricted);
      --  The license on this file is permitted to depend on any other
      --  units, or have other units depend on it, without violating the
      --  license of this unit. Examples are public domain units, and
      --  units defined in the RM).

   --  The above license status is checked when the appropriate check is
   --  activated and one source depends on another, and the licensing state
   --  of both files is known:

   --  The prohibited combinations are:

   --    Restricted file may not depend on GPL file

   --    GPL file may not depend on Restricted file

   --    Modified GPL file may not depend on Restricted file
   --    Modified_GPL file may not depend on GPL file

   --  The reason for the last restriction here is that a client depending
   --  on a modified GPL file must be sure that the license condition is
   --  correct considered transitively.

   --  The licensing status is determined either by the presence of a
   --  specific pragma License, or by scanning the header for a predefined
   --  file, or any file if compiling in -gnatg mode.

   -----------------------
   -- Source File Table --
   -----------------------

   --  The source file table has an entry for each source file read in for
   --  this run of the compiler. This table is (default) initialized when
   --  the compiler is loaded, and simply accumulates entries as compilation
   --  proceeds and various routines in Sinput and its child packages are
   --  called to load required source files.

   --  Virtual entries are also created for generic templates when they are
   --  instantiated, as described in a separate section later on.

   --  In the case where there are multiple main units (e.g. in the case of
   --  the cross-reference tool), this table is not reset between these units,
   --  so that a given source file is only read once if it is used by two
   --  separate main units.

   --  The entries in the table are accessed using a Source_File_Index that
   --  ranges from 1 to Last_Source_File. Each entry has the following fields

   --  Note: fields marked read-only are set by Sinput or one of its child
   --  packages when a source file table entry is created, and cannot be
   --  subsqently modified, or alternatively are set only by very special
   --  circumstances, documented in the comments.

   --  File_Name : File_Name_Type (read-only)
   --    Name of the source file (simple name with no directory information)

   --  Full_File_Name : File_Name_Type (read-only)
   --    Full file name (full name with directory info), used for generation
   --    of error messages, etc.

   --  File_Type : Type_Of_File (read-only)
   --    Indicates type of file (source file, configuration pragmas file,
   --    preprocessor definition file, preprocessor input file).

   --  Reference_Name : File_Name_Type (read-only)
   --    Name to be used for source file references in error messages where
   --    only the simple name of the file is required. Identical to File_Name
   --    unless pragma Source_Reference is used to change it. Only processing
   --    for the Source_Reference pragma circuit may set this field.

   --  Full_Ref_Name : File_Name_Type (read-only)
   --    Name to be used for source file references in error messages where
   --    the full name of the file is required. Identical to Full_File_Name
   --    unless pragma Source_Reference is used to change it. Only processing
   --    for the Source_Reference pragma may set this field.

   --  Debug_Source_Name : File_Name_Type (read-only)
   --    Name to be used for source file references in debugging information
   --    where only the simple name of the file is required. Identical to
   --    Reference_Name unless the -gnatD (debug source file) switch is used.
   --    Only processing in Sprint that generates this file is permitted to
   --    set this field.

   --  Full_Debug_Name : File_Name_Type (read-only)
   --    Name to be used for source file references in debugging information
   --    where the full name of the file is required. This is identical to
   --    Full_Ref_Name unless the -gnatD (debug source file) switch is used.
   --    Only processing in Sprint that generates this file is permitted to
   --    set this field.

   --  License : License_Type;
   --    License status of source file

   --  Num_SRef_Pragmas : Nat;
   --    Number of source reference pragmas present in source file

   --  First_Mapped_Line : Logical_Line_Number;
   --    This field stores logical line number of the first line in the
   --    file that is not a Source_Reference pragma. If no source reference
   --    pragmas are used, then the value is set to No_Line_Number.

   --  Source_Text : Source_Buffer_Ptr (read-only)
   --    Text of source file. Note that every source file has a distinct set
   --    of non-overlapping logical bounds, so it is possible to determine
   --    which file is referenced from a given subscript (Source_Ptr) value.

   --  Source_First : Source_Ptr; (read-only)
   --    Subscript of first character in Source_Text. Note that this cannot
   --    be obtained as Source_Text'First, because we use virtual origin
   --    addressing.

   --  Source_Last : Source_Ptr; (read-only)
   --    Subscript of last character in Source_Text. Note that this cannot
   --    be obtained as Source_Text'Last, because we use virtual origin
   --    addressing, so this value is always Source_Ptr'Last.

   --  Time_Stamp : Time_Stamp_Type; (read-only)
   --    Time stamp of the source file

   --  Source_Checksum : Word;
   --    Computed checksum for contents of source file. See separate section
   --    later on in this spec for a description of the checksum algorithm.

   --  Last_Source_Line : Physical_Line_Number;
   --    Physical line number of last source line. Whlie a file is being
   --    read, this refers to the last line scanned. Once a file has been
   --    completely scanned, it is the number of the last line in the file,
   --    and hence also gives the number of source lines in the file.

   --  Keyword_Casing : Casing_Type;
   --    Casing style used in file for keyword casing. This is initialized
   --    to Unknown, and then set from the first occurrence of a keyword.
   --    This value is used only for formatting of error messages.

   --  Identifier_Casing : Casing_Type;
   --    Casing style used in file for identifier casing. This is initialized
   --    to Unknown, and then set from an identifier in the program as soon as
   --    one is found whose casing is sufficiently clear to make a decision.
   --    This value is used for formatting of error messages, and also is used
   --    in the detection of keywords misused as identifiers.

   --  Instantiation : Source_Ptr;
   --    Source file location of the instantiation if this source file entry
   --    represents a generic instantiation. Set to No_Location for the case
   --    of a normal non-instantiation entry. See section below for details.
   --    This field is read-only for clients.

   --  Inlined_Body : Boolean;
   --    This can only be set True if Instantiation has a value other than
   --    No_Location. If true it indicates that the instantiation is actually
   --    an instance of an inlined body.

   --  Template : Source_File_Index; (read-only)
   --    Source file index of the source file containing the template if this
   --    is a generic instantiation. Set to No_Source_File for the normal case
   --    of a non-instantiation entry. See Sinput-L for details.

   --  Unit : Unit_Number_Type;
   --    Identifies the unit contained in this source file. Set by
   --    Initialize_Scanner, must not be subsequently altered.

   --  The source file table is accessed by clients using the following
   --  subprogram interface:

   subtype SFI is Source_File_Index;

   System_Source_File_Index : SFI;
   --  The file system.ads is always read by the compiler to determine the
   --  settings of the target parameters in the private part of System. This
   --  variable records the source file index of system.ads. Typically this
   --  will be 1 since system.ads is read first.

   function Debug_Source_Name (S : SFI) return File_Name_Type;
   function File_Name         (S : SFI) return File_Name_Type;
   function File_Type         (S : SFI) return Type_Of_File;
   function First_Mapped_Line (S : SFI) return Logical_Line_Number;
   function Full_Debug_Name   (S : SFI) return File_Name_Type;
   function Full_File_Name    (S : SFI) return File_Name_Type;
   function Full_Ref_Name     (S : SFI) return File_Name_Type;
   function Identifier_Casing (S : SFI) return Casing_Type;
   function Inlined_Body      (S : SFI) return Boolean;
   function Instantiation     (S : SFI) return Source_Ptr;
   function Keyword_Casing    (S : SFI) return Casing_Type;
   function Last_Source_Line  (S : SFI) return Physical_Line_Number;
   function License           (S : SFI) return License_Type;
   function Num_SRef_Pragmas  (S : SFI) return Nat;
   function Reference_Name    (S : SFI) return File_Name_Type;
   function Source_Checksum   (S : SFI) return Word;
   function Source_First      (S : SFI) return Source_Ptr;
   function Source_Last       (S : SFI) return Source_Ptr;
   function Source_Text       (S : SFI) return Source_Buffer_Ptr;
   function Template          (S : SFI) return Source_File_Index;
   function Unit              (S : SFI) return Unit_Number_Type;
   function Time_Stamp        (S : SFI) return Time_Stamp_Type;

   procedure Set_Keyword_Casing    (S : SFI; C : Casing_Type);
   procedure Set_Identifier_Casing (S : SFI; C : Casing_Type);
   procedure Set_License           (S : SFI; L : License_Type);
   procedure Set_Unit              (S : SFI; U : Unit_Number_Type);

   function Last_Source_File return Source_File_Index;
   --  Index of last source file table entry

   function Num_Source_Files return Nat;
   --  Number of source file table entries

   procedure Initialize;
   --  Initialize internal tables

   procedure Lock;
   --  Lock internal tables

<<<<<<< HEAD
=======
   procedure Unlock;
   --  Unlock internal tables

>>>>>>> 751ff693
   Main_Source_File : Source_File_Index := No_Source_File;
   --  This is set to the source file index of the main unit

   -----------------------------
   -- Source_File_Index_Table --
   -----------------------------

   --  The Get_Source_File_Index function is called very frequently. Earlier
   --  versions cached a single entry, but then reverted to a serial search,
   --  and this proved to be a significant source of inefficiency. To get
   --  around this, we use the following directly indexed array. The space
   --  of possible input values is a value of type Source_Ptr which is simply
   --  an Int value. The values in this space are allocated sequentially as
   --  new units are loaded.

   --  The following table has an entry for each 4K range of possible
   --  Source_Ptr values. The value in the table is the lowest value
   --  Source_File_Index whose Source_Ptr range contains value in the
   --  range.

   --  For example, the entry with index 4 in this table represents Source_Ptr
   --  values in the range 4*4096 .. 5*4096-1. The Source_File_Index value
   --  stored would be the lowest numbered source file with at least one byte
   --  in this range.

   --  The algorithm used in Get_Source_File_Index is simply to access this
   --  table and then do a serial search starting at the given position. This
   --  will almost always terminate with one or two checks.

   --  Note that this array is pretty large, but in most operating systems
   --  it will not be allocated in physical memory unless it is actually used.

   Chunk_Power : constant := 12;
   Chunk_Size  : constant := 2 ** Chunk_Power;
   --  Change comments above if value changed. Note that Chunk_Size must
   --  be a power of 2 (to allow for efficient access to the table).

   Source_File_Index_Table :
     array (Int range 0 .. Int'Last / Chunk_Size) of Source_File_Index;

   procedure Set_Source_File_Index_Table (Xnew : Source_File_Index);
   --  Sets entries in the Source_File_Index_Table for the newly created
   --  Source_File table entry whose index is Xnew. The Source_First and
   --  Source_Last fields of this entry must be set before the call.

   -----------------------
   -- Checksum Handling --
   -----------------------

   --  As a source file is scanned, a checksum is computed by taking all the
   --  non-blank characters in the file, excluding comment characters, the
   --  minus-minus sequence starting a comment, and all control characters
   --  except ESC.

   --  The checksum algorithm used is the standard CRC-32 algorithm, as
   --  implemented by System.CRC32, except that we do not bother with the
   --  final XOR with all 1 bits.

   --  This algorithm ensures that the checksum includes all semantically
   --  significant aspects of the program represented by the source file,
   --  but is insensitive to layout, presence or contents of comments, wide
   --  character representation method, or casing conventions outside strings.

   --  Scans.Checksum is initialized appropriately at the start of scanning
   --  a file, and copied into the Source_Checksum field of the file table
   --  entry when the end of file is encountered.

   -------------------------------------
   -- Handling Generic Instantiations --
   -------------------------------------

   --  As described in Sem_Ch12, a generic instantiation involves making a
   --  copy of the tree of the generic template. The source locations in
   --  this tree directly reference the source of the template. However it
   --  is also possible to find the location of the instantiation.

   --  This is achieved as follows. When an instantiation occurs, a new entry
   --  is made in the source file table. This entry points to the same source
   --  text, i.e. the file that contains the instantiation, but has a distinct
   --  set of Source_Ptr index values. The separate range of Sloc values avoids
   --  confusion, and means that the Sloc values can still be used to uniquely
   --  identify the source file table entry. It is possible for both entries
   --  to point to the same text, because of the virtual origin pointers used
   --  in the source table.

   --  The Instantiation field of this source file index entry, usually set
   --  to No_Source_File, instead contains the Sloc of the instantiation. In
   --  the case of nested instantiations, this Sloc may itself refer to an
   --  instantiation, so the complete chain can be traced.

   --  Two routines are used to build these special entries in the source
   --  file table. Create_Instantiation_Source is first called to build
   --  the virtual source table entry for the instantiation, and then the
   --  Sloc values in the copy are adjusted using Adjust_Instantiation_Sloc.
   --  See child unit Sinput.L for details on these two routines.

   -----------------
   -- Global Data --
   -----------------

   Current_Source_File : Source_File_Index;
   --  Source_File table index of source file currently being scanned

   Current_Source_Unit : Unit_Number_Type;
   --  Unit number of source file currently being scanned. The special value
   --  of No_Unit indicates that the configuration pragma file is currently
   --  being scanned (this has no entry in the unit table).

   Source_gnat_adc : Source_File_Index := No_Source_File;
   --  This is set if a gnat.adc file is present to reference this file

   Source : Source_Buffer_Ptr;
   --  Current source (copy of Source_File.Table (Current_Source_Unit).Source)

   Internal_Source : aliased Source_Buffer (1 .. 81);
   --  This buffer is used internally in the compiler when the lexical analyzer
   --  is used to scan a string from within the compiler. The procedure is to
   --  establish Internal_Source_Ptr as the value of Source, set the string to
   --  be scanned, appropriately terminated, in this buffer, and set Scan_Ptr
   --  to point to the start of the buffer. It is a fatal error if the scanner
   --  signals an error while scanning a token in this internal buffer.

   Internal_Source_Ptr : constant Source_Buffer_Ptr :=
                           Internal_Source'Unrestricted_Access;
   --  Pointer to internal source buffer

   -----------------
   -- Subprograms --
   -----------------

   procedure Backup_Line (P : in out Source_Ptr);
   --  Back up the argument pointer to the start of the previous line. On
   --  entry, P points to the start of a physical line in the source buffer.
   --  On return, P is updated to point to the start of the previous line.
   --  The caller has checked that a Line_Terminator character precedes P so
   --  that there definitely is a previous line in the source buffer.

   procedure Build_Location_String (Loc : Source_Ptr);
   --  This function builds a string literal of the form "name:line",
   --  where name is the file name corresponding to Loc, and line is
   --  the line number. In the event that instantiations are involved,
   --  additional suffixes of the same form are appended after the
   --  separating string " instantiated at ". The returned string is
   --  stored in Name_Buffer, terminated by ASCII.Nul, with Name_Length
   --  indicating the length not including the terminating Nul.

   function Get_Column_Number (P : Source_Ptr) return Column_Number;
   --  The ones-origin column number of the specified Source_Ptr value is
   --  determined and returned. Tab characters if present are assumed to
   --  represent the standard 1,9,17.. spacing pattern.

   function Get_Logical_Line_Number
     (P : Source_Ptr) return Logical_Line_Number;
   --  The line number of the specified source position is obtained by
   --  doing a binary search on the source positions in the lines table
   --  for the unit containing the given source position. The returned
   --  value is the logical line number, already adjusted for the effect
   --  of source reference pragmas. If P refers to the line of a source
   --  reference pragma itself, then No_Line is returned. If no source
   --  reference pragmas have been encountered, the value returned is
   --  the same as the physical line number.

   function Get_Physical_Line_Number
     (P : Source_Ptr) return Physical_Line_Number;
   --  The line number of the specified source position is obtained by
   --  doing a binary search on the source positions in the lines table
   --  for the unit containing the given source position. The returned
   --  value is the physical line number in the source being compiled.

   function Get_Source_File_Index (S : Source_Ptr) return Source_File_Index;
   --  Return file table index of file identified by given source pointer
   --  value. This call must always succeed, since any valid source pointer
   --  value belongs to some previously loaded source file.

   function Instantiation_Depth (S : Source_Ptr) return Nat;
   --  Determine instantiation depth for given Sloc value. A value of
   --  zero means that the given Sloc is not in an instantiation.

   function Line_Start (P : Source_Ptr) return Source_Ptr;
   --  Finds the source position of the start of the line containing the
   --  given source location.

   function Line_Start
     (L : Physical_Line_Number;
      S : Source_File_Index) return Source_Ptr;
   --  Finds the source position of the start of the given line in the
   --  given source file, using a physical line number to identify the line.

   function Num_Source_Lines (S : Source_File_Index) return Nat;
   --  Returns the number of source lines (this is equivalent to reading
   --  the value of Last_Source_Line, but returns Nat rathern than a
   --  physical line number.

   procedure Register_Source_Ref_Pragma
     (File_Name          : File_Name_Type;
      Stripped_File_Name : File_Name_Type;
      Mapped_Line        : Nat;
      Line_After_Pragma  : Physical_Line_Number);
   --  Register a source reference pragma, the parameter File_Name is the
   --  file name from the pragma, and Stripped_File_Name is this name with
   --  the directory information stripped. Both these parameters are set
   --  to No_Name if no file name parameter was given in the pragma.
   --  (which can only happen for the second and subsequent pragmas).
   --  Mapped_Line is the line number parameter from the pragma, and
   --  Line_After_Pragma is the physical line number of the line that
   --  follows the line containing the Source_Reference pragma.

   function Original_Location (S : Source_Ptr) return Source_Ptr;
   --  Given a source pointer S, returns the corresponding source pointer
   --  value ignoring instantiation copies. For locations that do not
   --  correspond to instantiation copies of templates, the argument is
   --  returned unchanged. For locations that do correspond to copies of
   --  templates from instantiations, the location within the original
   --  template is returned. This is useful in canonicalizing locations.

   function Instantiation_Location (S : Source_Ptr) return Source_Ptr;
   pragma Inline (Instantiation_Location);
   --  Given a source pointer S, returns the corresponding source pointer
   --  value of the instantiation if this location is within an instance.
   --  If S is not within an instance, then this returns No_Location.

   function Top_Level_Location (S : Source_Ptr) return Source_Ptr;
   --  Given a source pointer S, returns the argument unchanged if it is
   --  not in an instantiation. If S is in an instantiation, then it returns
   --  the location of the top level instantiation, i.e. the outer level
   --  instantiation in the nested case.

   function Physical_To_Logical
     (Line : Physical_Line_Number;
      S    : Source_File_Index) return Logical_Line_Number;
   --  Given a physical line number in source file whose source index is S,
   --  return the corresponding logical line number. If the physical line
   --  number is one containing a Source_Reference pragma, the result will
   --  be No_Line_Number.

   procedure Skip_Line_Terminators
     (P        : in out Source_Ptr;
      Physical : out Boolean);
   --  On entry, P points to a line terminator that has been encountered,
   --  which is one of FF,LF,VT,CR or a wide character sequence whose value is
   --  in category Separator,Line or Separator,Paragraph. The purpose of this
   --  P points just past the character that was scanned. The purpose of this
   --  routine is to distinguish physical and logical line endings. A physical
   --  line ending is one of:
   --
   --     CR on its own (MAC System 7)
   --     LF on its own (Unix and unix-like systems)
   --     CR/LF (DOS, Windows)
   --     LF/CR (not used, but recognized in any case)
   --     Wide character in Separator,Line or Separator,Paragraph category
   --
   --  A logical line ending (that is not a physical line ending) is one of:
   --
   --     VT on its own
   --     FF on its own
   --
   --  On return, P is bumped past the line ending sequence (one of the above
   --  seven possibilities). Physical is set to True to indicate that a
   --  physical end of line was encountered, in which case this routine also
   --  makes sure that the lines table for the current source file has an
   --  appropriate entry for the start of the new physical line.

   function Source_Offset (S : Source_Ptr) return Nat;
   --  Returns the zero-origin offset of the given source location from the
   --  start of its corresponding unit. This is used for creating canonical
   --  names in some situations.

   procedure Write_Location (P : Source_Ptr);
   --  Writes out a string of the form fff:nn:cc, where fff, nn, cc are the
   --  file name, line number and column corresponding to the given source
   --  location. No_Location and Standard_Location appear as the strings
   --  <no location> and <standard location>. If the location is within an
   --  instantiation, then the instance location is appended, enclosed in
   --  square brackets (which can nest if necessary). Note that this routine
   --  is used only for internal compiler debugging output purposes (which
   --  is why the somewhat cryptic use of brackets is acceptable).

   procedure wl (P : Source_Ptr);
   pragma Export (Ada, wl);
   --  Equivalent to Write_Location (P); Write_Eol; for calls from GDB

   procedure Write_Time_Stamp (S : Source_File_Index);
   --  Writes time stamp of specified file in YY-MM-DD HH:MM.SS format

   procedure Tree_Read;
   --  Initializes internal tables from current tree file using the relevant
   --  Table.Tree_Read routines.

   procedure Tree_Write;
   --  Writes out internal tables to current tree file using the relevant
   --  Table.Tree_Write routines.

private
   pragma Inline (File_Name);
   pragma Inline (First_Mapped_Line);
   pragma Inline (Full_File_Name);
   pragma Inline (Identifier_Casing);
   pragma Inline (Instantiation);
   pragma Inline (Keyword_Casing);
   pragma Inline (Last_Source_Line);
   pragma Inline (Last_Source_File);
   pragma Inline (License);
   pragma Inline (Num_SRef_Pragmas);
   pragma Inline (Num_Source_Files);
   pragma Inline (Num_Source_Lines);
   pragma Inline (Reference_Name);
   pragma Inline (Set_Keyword_Casing);
   pragma Inline (Set_Identifier_Casing);
   pragma Inline (Source_First);
   pragma Inline (Source_Last);
   pragma Inline (Source_Text);
   pragma Inline (Template);
   pragma Inline (Time_Stamp);

   -------------------------
   -- Source_Lines Tables --
   -------------------------

   type Lines_Table_Type is
     array (Physical_Line_Number) of Source_Ptr;
   --  Type used for lines table. The entries are indexed by physical line
   --  numbers. The values are the starting Source_Ptr values for the start
   --  of the corresponding physical line. Note that we make this a bogus
   --  big array, sized as required, so that we avoid the use of fat pointers.

   type Lines_Table_Ptr is access all Lines_Table_Type;
   --  Type used for pointers to line tables

   type Logical_Lines_Table_Type is
     array (Physical_Line_Number) of Logical_Line_Number;
   --  Type used for logical lines table. This table is used if a source
   --  reference pragma is present. It is indexed by physical line numbers,
   --  and contains the corresponding logical line numbers. An entry that
   --  corresponds to a source reference pragma is set to No_Line_Number.
   --  Note that we make this a bogus big array, sized as required, so that
   --  we avoid the use of fat pointers.

   type Logical_Lines_Table_Ptr is access all Logical_Lines_Table_Type;
   --  Type used for pointers to logical line tables

   -----------------------
   -- Source_File Table --
   -----------------------

   --  See earlier descriptions for meanings of public fields

   type Source_File_Record is record
      File_Name         : File_Name_Type;
      File_Type         : Type_Of_File;
      Reference_Name    : File_Name_Type;
      Debug_Source_Name : File_Name_Type;
      Full_Debug_Name   : File_Name_Type;
      Full_File_Name    : File_Name_Type;
      Full_Ref_Name     : File_Name_Type;
<<<<<<< HEAD
      Inlined_Body      : Boolean;
      License           : License_Type;
=======
>>>>>>> 751ff693
      Num_SRef_Pragmas  : Nat;
      First_Mapped_Line : Logical_Line_Number;
      Source_Text       : Source_Buffer_Ptr;
      Source_First      : Source_Ptr;
      Source_Last       : Source_Ptr;
      Source_Checksum   : Word;
      Last_Source_Line  : Physical_Line_Number;
      Instantiation     : Source_Ptr;
      Template          : Source_File_Index;
      Unit              : Unit_Number_Type;
<<<<<<< HEAD
=======
      Time_Stamp        : Time_Stamp_Type;
      File_Type         : Type_Of_File;
      Inlined_Body      : Boolean;
      License           : License_Type;
      Keyword_Casing    : Casing_Type;
      Identifier_Casing : Casing_Type;
>>>>>>> 751ff693

      --  The following fields are for internal use only (i.e. only in the
      --  body of Sinput or its children, with no direct access by clients).

      Sloc_Adjust : Source_Ptr;
      --  A value to be added to Sloc values for this file to reference the
      --  corresponding lines table. This is zero for the non-instantiation
      --  case, and set so that the adition references the ultimate template
      --  for the instantiation case. See Sinput-L for further details.

      Lines_Table : Lines_Table_Ptr;
      --  Pointer to lines table for this source. Updated as additional
      --  lines are accessed using the Skip_Line_Terminators procedure.
      --  Note: the lines table for an instantiation entry refers to the
      --  original line numbers of the template see Sinput-L for details.

      Logical_Lines_Table : Logical_Lines_Table_Ptr;
      --  Pointer to logical lines table for this source. Non-null only if
      --  a source reference pragma has been processed. Updated as lines
      --  are accessed using the Skip_Line_Terminators procedure.

      Lines_Table_Max : Physical_Line_Number;
      --  Maximum subscript values for currently allocated Lines_Table
      --  and (if present) the allocated Logical_Lines_Table. The value
      --  Max_Source_Line gives the maximum used value, this gives the
      --  maximum allocated value.

   end record;

   --  The following representation clause ensures that the above record
   --  has no holes. We do this so that when instances of this record are
   --  written by Tree_Gen, we do not write uninitialized values to the file.

   AS : constant Pos := Standard'Address_Size;

   for Source_File_Record use record
      File_Name           at  0 range 0 .. 31;
      Reference_Name      at  4 range 0 .. 31;
      Debug_Source_Name   at  8 range 0 .. 31;
      Full_Debug_Name     at 12 range 0 .. 31;
      Full_File_Name      at 16 range 0 .. 31;
      Full_Ref_Name       at 20 range 0 .. 31;
      Num_SRef_Pragmas    at 24 range 0 .. 31;
      First_Mapped_Line   at 28 range 0 .. 31;
      Source_First        at 32 range 0 .. 31;
      Source_Last         at 36 range 0 .. 31;
      Source_Checksum     at 40 range 0 .. 31;
      Last_Source_Line    at 44 range 0 .. 31;
      Instantiation       at 48 range 0 .. 31;
      Template            at 52 range 0 .. 31;
      Unit                at 56 range 0 .. 31;
      Time_Stamp          at 60 range 0 .. 8 * Time_Stamp_Length - 1;
      File_Type           at 74 range 0 .. 7;
      Inlined_Body        at 75 range 0 .. 7;
      License             at 76 range 0 .. 7;
      Keyword_Casing      at 77 range 0 .. 7;
      Identifier_Casing   at 78 range 0 .. 15;
      Sloc_Adjust         at 80 range 0 .. 31;
      Lines_Table_Max     at 84 range 0 .. 31;

      --  The following fields are pointers, so we have to specialize their
      --  lengths using pointer size, obtained above as Standard'Address_Size.

      Source_Text         at 88 range 0      .. AS - 1;
      Lines_Table         at 88 range AS     .. AS * 2 - 1;
      Logical_Lines_Table at 88 range AS * 2 .. AS * 3 - 1;
   end record;

   for Source_File_Record'Size use 88 * 8 + AS * 3;
   --  This ensures that we did not leave out any fields

   package Source_File is new Table.Table (
     Table_Component_Type => Source_File_Record,
     Table_Index_Type     => Source_File_Index,
     Table_Low_Bound      => 1,
     Table_Initial        => Alloc.Source_File_Initial,
     Table_Increment      => Alloc.Source_File_Increment,
     Table_Name           => "Source_File");

   -----------------
   -- Subprograms --
   -----------------

   procedure Alloc_Line_Tables
     (S       : in out Source_File_Record;
      New_Max : Nat);
   --  Allocate or reallocate the lines table for the given source file so
   --  that it can accommodate at least New_Max lines. Also allocates or
   --  reallocates logical lines table if source ref pragmas are present.

   procedure Add_Line_Tables_Entry
     (S : in out Source_File_Record;
      P : Source_Ptr);
   --  Increment line table size by one (reallocating the lines table if
   --  needed) and set the new entry to contain the value P. Also bumps
   --  the Source_Line_Count field. If source reference pragmas are
   --  present, also increments logical lines table size by one, and
   --  sets new entry.

   procedure Trim_Lines_Table (S : Source_File_Index);
   --  Set lines table size for entry S in the source file table to
   --  correspond to the current value of Num_Source_Lines, releasing
   --  any unused storage. This is used by Sinput.L and Sinput.D.

end Sinput;<|MERGE_RESOLUTION|>--- conflicted
+++ resolved
@@ -6,11 +6,7 @@
 --                                                                          --
 --                                 S p e c                                  --
 --                                                                          --
-<<<<<<< HEAD
---          Copyright (C) 1992-2006, Free Software Foundation, Inc.         --
-=======
 --          Copyright (C) 1992-2007, Free Software Foundation, Inc.         --
->>>>>>> 751ff693
 --                                                                          --
 -- GNAT is free software;  you can  redistribute it  and/or modify it under --
 -- terms of the  GNU General Public License as published  by the Free Soft- --
@@ -328,12 +324,9 @@
    procedure Lock;
    --  Lock internal tables
 
-<<<<<<< HEAD
-=======
    procedure Unlock;
    --  Unlock internal tables
 
->>>>>>> 751ff693
    Main_Source_File : Source_File_Index := No_Source_File;
    --  This is set to the source file index of the main unit
 
@@ -682,17 +675,11 @@
 
    type Source_File_Record is record
       File_Name         : File_Name_Type;
-      File_Type         : Type_Of_File;
       Reference_Name    : File_Name_Type;
       Debug_Source_Name : File_Name_Type;
       Full_Debug_Name   : File_Name_Type;
       Full_File_Name    : File_Name_Type;
       Full_Ref_Name     : File_Name_Type;
-<<<<<<< HEAD
-      Inlined_Body      : Boolean;
-      License           : License_Type;
-=======
->>>>>>> 751ff693
       Num_SRef_Pragmas  : Nat;
       First_Mapped_Line : Logical_Line_Number;
       Source_Text       : Source_Buffer_Ptr;
@@ -703,15 +690,12 @@
       Instantiation     : Source_Ptr;
       Template          : Source_File_Index;
       Unit              : Unit_Number_Type;
-<<<<<<< HEAD
-=======
       Time_Stamp        : Time_Stamp_Type;
       File_Type         : Type_Of_File;
       Inlined_Body      : Boolean;
       License           : License_Type;
       Keyword_Casing    : Casing_Type;
       Identifier_Casing : Casing_Type;
->>>>>>> 751ff693
 
       --  The following fields are for internal use only (i.e. only in the
       --  body of Sinput or its children, with no direct access by clients).
