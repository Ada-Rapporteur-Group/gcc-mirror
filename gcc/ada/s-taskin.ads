--- conflicted
+++ resolved
@@ -376,15 +376,12 @@
    function Detect_Blocking return Boolean;
    pragma Inline (Detect_Blocking);
    --  Return whether the Detect_Blocking pragma is enabled
-<<<<<<< HEAD
-=======
 
    function Storage_Size (T : Task_Id) return System.Parameters.Size_Type;
    --  Retrieve from the TCB of the task the allocated size of its stack,
    --  either the system default or the size specified by a pragma. This
    --  is in general a non-static value that can depend on discriminants
    --  of the task.
->>>>>>> f8383f28
 
    ----------------------------------------------
    -- Ada_Task_Control_Block (ATCB) definition --
