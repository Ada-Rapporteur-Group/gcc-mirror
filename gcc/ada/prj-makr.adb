--- conflicted
+++ resolved
@@ -6,11 +6,7 @@
 --                                                                          --
 --                                 B o d y                                  --
 --                                                                          --
-<<<<<<< HEAD
---          Copyright (C) 2001-2005, Free Software Foundation, Inc.         --
-=======
 --          Copyright (C) 2001-2006, Free Software Foundation, Inc.         --
->>>>>>> c355071f
 --                                                                          --
 -- GNAT is free software;  you can  redistribute it  and/or modify it under --
 -- terms of the  GNU General Public License as published  by the Free Soft- --
@@ -811,31 +807,6 @@
                   while Declaration /= Empty_Node loop
                      Current_Node := Current_Item_Node (Declaration, Tree);
 
-<<<<<<< HEAD
-                     if (Kind_Of (Current_Node, Tree) = N_Attribute_Declaration
-                           and then
-                           (Prj.Tree.Name_Of (Current_Node, Tree) =
-                              Name_Source_Files
-                             or else Prj.Tree.Name_Of (Current_Node, Tree) =
-                                               Name_Source_List_File
-                             or else Prj.Tree.Name_Of (Current_Node, Tree) =
-                                               Name_Source_Dirs))
-                       or else
-                       (Kind_Of (Current_Node, Tree) = N_Package_Declaration
-                        and then Prj.Tree.Name_Of (Current_Node, Tree) =
-                                   Name_Naming)
-                     then
-                        if Previous = Empty_Node then
-                           Set_First_Declarative_Item_Of
-                             (Project_Declaration_Of (Project_Node, Tree),
-                              Tree,
-                              To => Next_Declarative_Item (Declaration, Tree));
-
-                        else
-                           Set_Next_Declarative_Item
-                             (Previous, Tree,
-                              To => Next_Declarative_Item (Declaration, Tree));
-=======
                      Kind_Of_Node := Kind_Of (Current_Node, Tree);
 
                      if Kind_Of_Node = N_Attribute_Declaration or else
@@ -880,7 +851,6 @@
 
                         else
                            Previous := Declaration;
->>>>>>> c355071f
                         end if;
                      end if;
 
@@ -1134,29 +1104,6 @@
          --  there is not already one.
 
          declare
-<<<<<<< HEAD
-            With_Clause : constant Project_Node_Id :=
-                            Default_Project_Node
-                              (Of_Kind => N_With_Clause, In_Tree => Tree);
-
-         begin
-            Set_Next_With_Clause_Of
-              (With_Clause, Tree,
-               To => First_With_Clause_Of (Project_Node, Tree));
-            Set_First_With_Clause_Of (Project_Node, Tree, To => With_Clause);
-            Set_Name_Of (With_Clause, Tree, To => Project_Naming_Id);
-
-            --  We set the project node to something different than
-            --  Empty_Node, so that Prj.PP does not generate a limited
-            --  with clause.
-
-            Set_Project_Node_Of (With_Clause, Tree, Non_Empty_Node);
-
-            Name_Len := Project_Naming_Last;
-            Name_Buffer (1 .. Name_Len) :=
-              Project_Naming_File_Name (1 .. Project_Naming_Last);
-            Set_String_Value_Of (With_Clause, Tree, To => Name_Find);
-=======
             With_Clause : Project_Node_Id :=
                                   First_With_Clause_Of (Project_Node, Tree);
 
@@ -1188,7 +1135,6 @@
                  Project_Naming_File_Name (1 .. Project_Naming_Last);
                Set_String_Value_Of (With_Clause, Tree, To => Name_Find);
             end if;
->>>>>>> c355071f
          end;
 
          Project_Declaration := Project_Declaration_Of (Project_Node, Tree);
@@ -1216,15 +1162,12 @@
             Set_Name_Of (Naming, Tree, To => Name_Naming);
             Set_Project_Of_Renamed_Package_Of
               (Naming, Tree, To => Project_Naming_Node);
-<<<<<<< HEAD
-=======
 
             --  Attach the comments, if any, that were saved for package
             --  Naming.
 
             Tree.Project_Nodes.Table (Naming).Comments :=
               Naming_Package_Comments;
->>>>>>> c355071f
          end;
 
          --  Add an attribute declaration for Source_Dirs, initialized as an
@@ -1270,15 +1213,12 @@
                  In_Tree       => Tree,
                  And_Expr_Kind => List);
             Set_Current_Term (Term, Tree, To => Source_Dirs_List);
-<<<<<<< HEAD
-=======
 
             --  Attach the comments, if any, that were saved for attribute
             --  Source_Dirs.
 
             Tree.Project_Nodes.Table (Attribute).Comments :=
               Source_Dirs_Comments;
->>>>>>> c355071f
          end;
 
          --  Add an attribute declaration for Source_List_File with the
@@ -1329,8 +1269,6 @@
             Name_Buffer (1 .. Name_Len) :=
               Source_List_Path (1 .. Source_List_Last);
             Set_String_Value_Of (Value, Tree, To => Name_Find);
-<<<<<<< HEAD
-=======
 
             --  If there was no comments for attribute Source_List_File, put
             --  those for Source_Files, if they exist.
@@ -1342,7 +1280,6 @@
                Tree.Project_Nodes.Table (Attribute).Comments :=
                  Source_Files_Comments;
             end if;
->>>>>>> c355071f
          end;
       end if;
 
