------------------------------------------------------------------------------
--                                                                          --
--                         GNAT COMPILER COMPONENTS                         --
--                                                                          --
--                    G N A T . S O C K E T S . T H I N                     --
--                                                                          --
--                                 B o d y                                  --
--                                                                          --
--                     Copyright (C) 2001-2009, AdaCore                     --
--                                                                          --
-- GNAT is free software;  you can  redistribute it  and/or modify it under --
-- terms of the  GNU General Public License as published  by the Free Soft- --
-- ware  Foundation;  either version 2,  or (at your option) any later ver- --
-- sion.  GNAT is distributed in the hope that it will be useful, but WITH- --
-- OUT ANY WARRANTY;  without even the  implied warranty of MERCHANTABILITY --
-- or FITNESS FOR A PARTICULAR PURPOSE.  See the GNU General Public License --
-- for  more details.  You should have  received  a copy of the GNU General --
-- Public License  distributed with GNAT;  see file COPYING.  If not, write --
-- to  the  Free Software Foundation,  51  Franklin  Street,  Fifth  Floor, --
-- Boston, MA 02110-1301, USA.                                              --
--                                                                          --
-- As a special exception,  if other files  instantiate  generics from this --
-- unit, or you link  this unit with other files  to produce an executable, --
-- this  unit  does not  by itself cause  the resulting  executable  to  be --
-- covered  by the  GNU  General  Public  License.  This exception does not --
-- however invalidate  any other reasons why  the executable file  might be --
-- covered by the  GNU Public License.                                      --
--                                                                          --
-- GNAT was originally developed  by the GNAT team at  New York University. --
-- Extensive contributions were provided by Ada Core Technologies Inc.      --
--                                                                          --
------------------------------------------------------------------------------

--  This is the version for OpenVMS

with GNAT.OS_Lib; use GNAT.OS_Lib;
with GNAT.Task_Lock;

with Interfaces.C; use Interfaces.C;

package body GNAT.Sockets.Thin is

<<<<<<< HEAD
=======
   type VMS_Msghdr is new Msghdr;
   pragma Pack (VMS_Msghdr);
   --  On VMS (unlike other platforms), struct msghdr is packed, so a specific
   --  derived type is required.

>>>>>>> 42a9ba1d
   Non_Blocking_Sockets : aliased Fd_Set;
   --  When this package is initialized with Process_Blocking_IO set to True,
   --  sockets are set in non-blocking mode to avoid blocking the whole process
   --  when a thread wants to perform a blocking IO operation. But the user can
   --  also set a socket in non-blocking mode by purpose. In order to make a
   --  difference between these two situations, we track the origin of
<<<<<<< HEAD
   --  non-blocking mode in Non_Blocking_Sockets. If S is in
=======
   --  non-blocking mode in Non_Blocking_Sockets. Note that if S is in
>>>>>>> 42a9ba1d
   --  Non_Blocking_Sockets, it has been set in non-blocking mode by the user.

   Quantum : constant Duration := 0.2;
   --  When SOSC.Thread_Blocking_IO is False, we set sockets to non-blocking
   --  mode and we spend a period of time Quantum between two attempts on a
   --  blocking operation.

   Unknown_System_Error : constant C.Strings.chars_ptr :=
                            C.Strings.New_String ("Unknown system error");

   function Syscall_Accept
     (S       : C.int;
      Addr    : System.Address;
      Addrlen : not null access C.int) return C.int;
   pragma Import (C, Syscall_Accept, "accept");

   function Syscall_Connect
     (S       : C.int;
      Name    : System.Address;
      Namelen : C.int) return C.int;
   pragma Import (C, Syscall_Connect, "connect");

<<<<<<< HEAD
   function Syscall_Ioctl
     (S    : C.int;
      Req  : C.int;
      Arg  : access C.int) return C.int;
   pragma Import (C, Syscall_Ioctl, "ioctl");

=======
>>>>>>> 42a9ba1d
   function Syscall_Recv
     (S     : C.int;
      Msg   : System.Address;
      Len   : C.int;
      Flags : C.int) return C.int;
   pragma Import (C, Syscall_Recv, "recv");

   function Syscall_Recvfrom
     (S       : C.int;
      Msg     : System.Address;
      Len     : C.int;
      Flags   : C.int;
      From    : System.Address;
      Fromlen : not null access C.int) return C.int;
   pragma Import (C, Syscall_Recvfrom, "recvfrom");

<<<<<<< HEAD
=======
   function Syscall_Recvmsg
     (S     : C.int;
      Msg   : System.Address;
      Flags : C.int) return C.int;
   pragma Import (C, Syscall_Recvmsg, "recvmsg");

   function Syscall_Sendmsg
     (S     : C.int;
      Msg   : System.Address;
      Flags : C.int) return C.int;
   pragma Import (C, Syscall_Sendmsg, "sendmsg");

>>>>>>> 42a9ba1d
   function Syscall_Sendto
     (S     : C.int;
      Msg   : System.Address;
      Len   : C.int;
      Flags : C.int;
      To    : System.Address;
      Tolen : C.int) return C.int;
   pragma Import (C, Syscall_Sendto, "sendto");

   function Syscall_Socket
     (Domain, Typ, Protocol : C.int) return C.int;
   pragma Import (C, Syscall_Socket, "socket");

   function Non_Blocking_Socket (S : C.int) return Boolean;
   procedure Set_Non_Blocking_Socket (S : C.int; V : Boolean);

   --------------
   -- C_Accept --
   --------------

   function C_Accept
     (S       : C.int;
      Addr    : System.Address;
      Addrlen : not null access C.int) return C.int
   is
      R   : C.int;
      Val : aliased C.int := 1;

      Discard : C.int;
      pragma Warnings (Off, Discard);

   begin
      loop
         R := Syscall_Accept (S, Addr, Addrlen);
         exit when SOSC.Thread_Blocking_IO
           or else R /= Failure
           or else Non_Blocking_Socket (S)
           or else Errno /= SOSC.EWOULDBLOCK;
         delay Quantum;
      end loop;

      if not SOSC.Thread_Blocking_IO
        and then R /= Failure
      then
         --  A socket inherits the properties of its server, especially
         --  the FIONBIO flag. Do not use Socket_Ioctl as this subprogram
         --  tracks sockets set in non-blocking mode by user.

         Set_Non_Blocking_Socket (R, Non_Blocking_Socket (S));
<<<<<<< HEAD
         Discard := Syscall_Ioctl (R, SOSC.FIONBIO, Val'Access);
=======
         Discard := C_Ioctl (R, SOSC.FIONBIO, Val'Access);
>>>>>>> 42a9ba1d
      end if;

      return R;
   end C_Accept;

   ---------------
   -- C_Connect --
   ---------------

   function C_Connect
     (S       : C.int;
      Name    : System.Address;
      Namelen : C.int) return C.int
   is
      Res : C.int;

   begin
      Res := Syscall_Connect (S, Name, Namelen);

      if SOSC.Thread_Blocking_IO
        or else Res /= Failure
        or else Non_Blocking_Socket (S)
        or else Errno /= SOSC.EINPROGRESS
      then
         return Res;
      end if;

      declare
         WSet : aliased Fd_Set;
         Now  : aliased Timeval;

      begin
         Reset_Socket_Set (WSet'Access);
         loop
            Insert_Socket_In_Set (WSet'Access, S);
            Now := Immediat;
            Res := C_Select
              (S + 1,
               No_Fd_Set_Access,
               WSet'Access,
               No_Fd_Set_Access,
               Now'Unchecked_Access);

            exit when Res > 0;

            if Res = Failure then
               return Res;
            end if;

            delay Quantum;
         end loop;
      end;

      Res := Syscall_Connect (S, Name, Namelen);

      if Res = Failure and then Errno = SOSC.EISCONN then
         return Thin_Common.Success;
      else
         return Res;
      end if;
   end C_Connect;

   ------------------
   -- Socket_Ioctl --
   ------------------

   function Socket_Ioctl
     (S   : C.int;
      Req : C.int;
      Arg : access C.int) return C.int
   is
   begin
      if not SOSC.Thread_Blocking_IO and then Req = SOSC.FIONBIO then
         if Arg.all /= 0 then
            Set_Non_Blocking_Socket (S, True);
         end if;
      end if;

      return C_Ioctl (S, Req, Arg);
   end Socket_Ioctl;

   ------------
   -- C_Recv --
   ------------

   function C_Recv
     (S     : C.int;
      Msg   : System.Address;
      Len   : C.int;
      Flags : C.int) return C.int
   is
      Res : C.int;

   begin
      loop
         Res := Syscall_Recv (S, Msg, Len, Flags);
         exit when SOSC.Thread_Blocking_IO
           or else Res /= Failure
           or else Non_Blocking_Socket (S)
           or else Errno /= SOSC.EWOULDBLOCK;
         delay Quantum;
      end loop;

      return Res;
   end C_Recv;

   ----------------
   -- C_Recvfrom --
   ----------------

   function C_Recvfrom
     (S       : C.int;
      Msg     : System.Address;
      Len     : C.int;
      Flags   : C.int;
      From    : System.Address;
      Fromlen : not null access C.int) return C.int
   is
      Res : C.int;

   begin
      loop
         Res := Syscall_Recvfrom (S, Msg, Len, Flags, From, Fromlen);
         exit when SOSC.Thread_Blocking_IO
           or else Res /= Failure
           or else Non_Blocking_Socket (S)
           or else Errno /= SOSC.EWOULDBLOCK;
         delay Quantum;
      end loop;

      return Res;
   end C_Recvfrom;

<<<<<<< HEAD
=======
   ---------------
   -- C_Recvmsg --
   ---------------

   function C_Recvmsg
     (S     : C.int;
      Msg   : System.Address;
      Flags : C.int) return ssize_t
   is
      Res : C.int;

      GNAT_Msg : Msghdr;
      for GNAT_Msg'Address use Msg;
      pragma Import (Ada, GNAT_Msg);

      VMS_Msg : aliased VMS_Msghdr := VMS_Msghdr (GNAT_Msg);

   begin
      loop
         Res := Syscall_Recvmsg (S, VMS_Msg'Address, Flags);
         exit when SOSC.Thread_Blocking_IO
           or else Res /= Failure
           or else Non_Blocking_Socket (S)
           or else Errno /= SOSC.EWOULDBLOCK;
         delay Quantum;
      end loop;

      GNAT_Msg := Msghdr (VMS_Msg);

      return ssize_t (Res);
   end C_Recvmsg;

   ---------------
   -- C_Sendmsg --
   ---------------

   function C_Sendmsg
     (S     : C.int;
      Msg   : System.Address;
      Flags : C.int) return ssize_t
   is
      Res : C.int;

      GNAT_Msg : Msghdr;
      for GNAT_Msg'Address use Msg;
      pragma Import (Ada, GNAT_Msg);

      VMS_Msg : aliased VMS_Msghdr := VMS_Msghdr (GNAT_Msg);

   begin
      loop
         Res := Syscall_Sendmsg (S, VMS_Msg'Address, Flags);
         exit when SOSC.Thread_Blocking_IO
           or else Res /= Failure
           or else Non_Blocking_Socket (S)
           or else Errno /= SOSC.EWOULDBLOCK;
         delay Quantum;
      end loop;

      GNAT_Msg := Msghdr (VMS_Msg);

      return ssize_t (Res);
   end C_Sendmsg;

>>>>>>> 42a9ba1d
   --------------
   -- C_Sendto --
   --------------

   function C_Sendto
     (S     : C.int;
      Msg   : System.Address;
      Len   : C.int;
      Flags : C.int;
      To    : System.Address;
      Tolen : C.int) return C.int
   is
      Res : C.int;

   begin
      loop
         Res := Syscall_Sendto (S, Msg, Len, Flags, To, Tolen);
         exit when SOSC.Thread_Blocking_IO
           or else Res /= Failure
           or else Non_Blocking_Socket (S)
           or else Errno /= SOSC.EWOULDBLOCK;
         delay Quantum;
      end loop;

      return Res;
   end C_Sendto;

   --------------
   -- C_Socket --
   --------------

   function C_Socket
     (Domain   : C.int;
      Typ      : C.int;
      Protocol : C.int) return C.int
   is
      R   : C.int;
      Val : aliased C.int := 1;

      Discard : C.int;
      pragma Unreferenced (Discard);

   begin
      R := Syscall_Socket (Domain, Typ, Protocol);

      if not SOSC.Thread_Blocking_IO
        and then R /= Failure
      then
         --  Do not use Socket_Ioctl as this subprogram tracks sockets set
         --  in non-blocking mode by user.

<<<<<<< HEAD
         Discard := Syscall_Ioctl (R, SOSC.FIONBIO, Val'Access);
=======
         Discard := C_Ioctl (R, SOSC.FIONBIO, Val'Access);
>>>>>>> 42a9ba1d
         Set_Non_Blocking_Socket (R, False);
      end if;

      return R;
   end C_Socket;

   --------------
   -- Finalize --
   --------------

   procedure Finalize is
   begin
      null;
   end Finalize;

   -------------------------
   -- Host_Error_Messages --
   -------------------------

   package body Host_Error_Messages is separate;

   ----------------
   -- Initialize --
   ----------------

   procedure Initialize is
   begin
      Reset_Socket_Set (Non_Blocking_Sockets'Access);
   end Initialize;

   -------------------------
   -- Non_Blocking_Socket --
   -------------------------

   function Non_Blocking_Socket (S : C.int) return Boolean is
      R : Boolean;
   begin
      Task_Lock.Lock;
      R := (Is_Socket_In_Set (Non_Blocking_Sockets'Access, S) /= 0);
      Task_Lock.Unlock;
      return R;
   end Non_Blocking_Socket;

   -----------------------------
   -- Set_Non_Blocking_Socket --
   -----------------------------

   procedure Set_Non_Blocking_Socket (S : C.int; V : Boolean) is
   begin
      Task_Lock.Lock;

      if V then
         Insert_Socket_In_Set (Non_Blocking_Sockets'Access, S);
      else
         Remove_Socket_From_Set (Non_Blocking_Sockets'Access, S);
      end if;

      Task_Lock.Unlock;
   end Set_Non_Blocking_Socket;

   --------------------
   -- Signalling_Fds --
   --------------------

   package body Signalling_Fds is separate;

   --------------------------
   -- Socket_Error_Message --
   --------------------------

   function Socket_Error_Message
     (Errno : Integer) return C.Strings.chars_ptr
   is
      use type Interfaces.C.Strings.chars_ptr;

      C_Msg : C.Strings.chars_ptr;

   begin
      C_Msg := C_Strerror (C.int (Errno));

      if C_Msg = C.Strings.Null_Ptr then
         return Unknown_System_Error;
      else
         return C_Msg;
      end if;
   end Socket_Error_Message;

<<<<<<< HEAD
   -------------
   -- C_Readv --
   -------------

   function C_Readv
     (Fd     : C.int;
      Iov    : System.Address;
      Iovcnt : C.int) return C.int
   is
      Res : C.int;
      Count : C.int := 0;

      Iovec : array (0 .. Iovcnt - 1) of Vector_Element;
      for Iovec'Address use Iov;
      pragma Import (Ada, Iovec);

   begin
      for J in Iovec'Range loop
         Res := C_Recv
           (Fd,
            Iovec (J).Base.all'Address,
            Interfaces.C.int (Iovec (J).Length),
            0);

         if Res < 0 then
            return Res;
         else
            Count := Count + Res;
         end if;
      end loop;
      return Count;
   end C_Readv;

   --------------
   -- C_Writev --
   --------------

   function C_Writev
     (Fd     : C.int;
      Iov    : System.Address;
      Iovcnt : C.int) return C.int
   is
      Res : C.int;
      Count : C.int := 0;

      Iovec : array (0 .. Iovcnt - 1) of Vector_Element;
      for Iovec'Address use Iov;
      pragma Import (Ada, Iovec);

   begin
      for J in Iovec'Range loop
         Res := C_Sendto
           (Fd,
            Iovec (J).Base.all'Address,
            Interfaces.C.int (Iovec (J).Length),
            SOSC.MSG_Forced_Flags,
            To    => null,
            Tolen => 0);

         if Res < 0 then
            return Res;
         else
            Count := Count + Res;
         end if;
      end loop;
      return Count;
   end C_Writev;

=======
>>>>>>> 42a9ba1d
end GNAT.Sockets.Thin;<|MERGE_RESOLUTION|>--- conflicted
+++ resolved
@@ -40,25 +40,18 @@
 
 package body GNAT.Sockets.Thin is
 
-<<<<<<< HEAD
-=======
    type VMS_Msghdr is new Msghdr;
    pragma Pack (VMS_Msghdr);
    --  On VMS (unlike other platforms), struct msghdr is packed, so a specific
    --  derived type is required.
 
->>>>>>> 42a9ba1d
    Non_Blocking_Sockets : aliased Fd_Set;
    --  When this package is initialized with Process_Blocking_IO set to True,
    --  sockets are set in non-blocking mode to avoid blocking the whole process
    --  when a thread wants to perform a blocking IO operation. But the user can
    --  also set a socket in non-blocking mode by purpose. In order to make a
    --  difference between these two situations, we track the origin of
-<<<<<<< HEAD
-   --  non-blocking mode in Non_Blocking_Sockets. If S is in
-=======
    --  non-blocking mode in Non_Blocking_Sockets. Note that if S is in
->>>>>>> 42a9ba1d
    --  Non_Blocking_Sockets, it has been set in non-blocking mode by the user.
 
    Quantum : constant Duration := 0.2;
@@ -81,15 +74,6 @@
       Namelen : C.int) return C.int;
    pragma Import (C, Syscall_Connect, "connect");
 
-<<<<<<< HEAD
-   function Syscall_Ioctl
-     (S    : C.int;
-      Req  : C.int;
-      Arg  : access C.int) return C.int;
-   pragma Import (C, Syscall_Ioctl, "ioctl");
-
-=======
->>>>>>> 42a9ba1d
    function Syscall_Recv
      (S     : C.int;
       Msg   : System.Address;
@@ -106,8 +90,6 @@
       Fromlen : not null access C.int) return C.int;
    pragma Import (C, Syscall_Recvfrom, "recvfrom");
 
-<<<<<<< HEAD
-=======
    function Syscall_Recvmsg
      (S     : C.int;
       Msg   : System.Address;
@@ -120,7 +102,6 @@
       Flags : C.int) return C.int;
    pragma Import (C, Syscall_Sendmsg, "sendmsg");
 
->>>>>>> 42a9ba1d
    function Syscall_Sendto
      (S     : C.int;
       Msg   : System.Address;
@@ -170,11 +151,7 @@
          --  tracks sockets set in non-blocking mode by user.
 
          Set_Non_Blocking_Socket (R, Non_Blocking_Socket (S));
-<<<<<<< HEAD
-         Discard := Syscall_Ioctl (R, SOSC.FIONBIO, Val'Access);
-=======
          Discard := C_Ioctl (R, SOSC.FIONBIO, Val'Access);
->>>>>>> 42a9ba1d
       end if;
 
       return R;
@@ -308,8 +285,6 @@
       return Res;
    end C_Recvfrom;
 
-<<<<<<< HEAD
-=======
    ---------------
    -- C_Recvmsg --
    ---------------
@@ -374,7 +349,6 @@
       return ssize_t (Res);
    end C_Sendmsg;
 
->>>>>>> 42a9ba1d
    --------------
    -- C_Sendto --
    --------------
@@ -426,11 +400,7 @@
          --  Do not use Socket_Ioctl as this subprogram tracks sockets set
          --  in non-blocking mode by user.
 
-<<<<<<< HEAD
-         Discard := Syscall_Ioctl (R, SOSC.FIONBIO, Val'Access);
-=======
          Discard := C_Ioctl (R, SOSC.FIONBIO, Val'Access);
->>>>>>> 42a9ba1d
          Set_Non_Blocking_Socket (R, False);
       end if;
 
@@ -518,75 +488,4 @@
       end if;
    end Socket_Error_Message;
 
-<<<<<<< HEAD
-   -------------
-   -- C_Readv --
-   -------------
-
-   function C_Readv
-     (Fd     : C.int;
-      Iov    : System.Address;
-      Iovcnt : C.int) return C.int
-   is
-      Res : C.int;
-      Count : C.int := 0;
-
-      Iovec : array (0 .. Iovcnt - 1) of Vector_Element;
-      for Iovec'Address use Iov;
-      pragma Import (Ada, Iovec);
-
-   begin
-      for J in Iovec'Range loop
-         Res := C_Recv
-           (Fd,
-            Iovec (J).Base.all'Address,
-            Interfaces.C.int (Iovec (J).Length),
-            0);
-
-         if Res < 0 then
-            return Res;
-         else
-            Count := Count + Res;
-         end if;
-      end loop;
-      return Count;
-   end C_Readv;
-
-   --------------
-   -- C_Writev --
-   --------------
-
-   function C_Writev
-     (Fd     : C.int;
-      Iov    : System.Address;
-      Iovcnt : C.int) return C.int
-   is
-      Res : C.int;
-      Count : C.int := 0;
-
-      Iovec : array (0 .. Iovcnt - 1) of Vector_Element;
-      for Iovec'Address use Iov;
-      pragma Import (Ada, Iovec);
-
-   begin
-      for J in Iovec'Range loop
-         Res := C_Sendto
-           (Fd,
-            Iovec (J).Base.all'Address,
-            Interfaces.C.int (Iovec (J).Length),
-            SOSC.MSG_Forced_Flags,
-            To    => null,
-            Tolen => 0);
-
-         if Res < 0 then
-            return Res;
-         else
-            Count := Count + Res;
-         end if;
-      end loop;
-      return Count;
-   end C_Writev;
-
-=======
->>>>>>> 42a9ba1d
 end GNAT.Sockets.Thin;