------------------------------------------------------------------------------
--                                                                          --
--                         GNAT COMPILER COMPONENTS                         --
--                                                                          --
--                              P R J . E X T                               --
--                                                                          --
--                                 B o d y                                  --
--                                                                          --
<<<<<<< HEAD
--          Copyright (C) 2000-2009, Free Software Foundation, Inc.         --
=======
--          Copyright (C) 2000-2010, Free Software Foundation, Inc.         --
>>>>>>> b56a5220
--                                                                          --
-- GNAT is free software;  you can  redistribute it  and/or modify it under --
-- terms of the  GNU General Public License as published  by the Free Soft- --
-- ware  Foundation;  either version 3,  or (at your option) any later ver- --
-- sion.  GNAT is distributed in the hope that it will be useful, but WITH- --
-- OUT ANY WARRANTY;  without even the  implied warranty of MERCHANTABILITY --
-- or FITNESS FOR A PARTICULAR PURPOSE.  See the GNU General Public License --
-- for  more details.  You should have  received  a copy of the GNU General --
-- Public License  distributed with GNAT; see file COPYING3.  If not, go to --
-- http://www.gnu.org/licenses for a complete copy of the license.          --
--                                                                          --
-- GNAT was originally developed  by the GNAT team at  New York University. --
-- Extensive contributions were provided by Ada Core Technologies Inc.      --
--                                                                          --
------------------------------------------------------------------------------

<<<<<<< HEAD
with System.OS_Lib; use System.OS_Lib;
with Hostparm;
with Makeutl;       use Makeutl;
with Opt;
with Osint;         use Osint;
with Prj.Tree;      use Prj.Tree;
with Sdefault;

package body Prj.Ext is

   No_Project_Default_Dir : constant String := "-";
   --  Indicator in the project path to indicate that the default search
   --  directories should not be added to the path

   Uninitialized_Prefix : constant String := '#' & Path_Separator;
   --  Prefix to indicate that the project path has not been initilized yet.
   --  Must be two characters long

   procedure Initialize_Project_Path (Tree : Prj.Tree.Project_Node_Tree_Ref);
   --  Initialize Current_Project_Path

=======
with Osint;    use Osint;
with Prj.Tree; use Prj.Tree;

package body Prj.Ext is

>>>>>>> b56a5220
   ---------
   -- Add --
   ---------

   procedure Add
     (Tree          : Prj.Tree.Project_Node_Tree_Ref;
      External_Name : String;
      Value         : String)
   is
      The_Key   : Name_Id;
      The_Value : Name_Id;
   begin
      Name_Len := Value'Length;
      Name_Buffer (1 .. Name_Len) := Value;
      The_Value := Name_Find;
      Name_Len := External_Name'Length;
      Name_Buffer (1 .. Name_Len) := External_Name;
      Canonical_Case_Env_Var_Name (Name_Buffer (1 .. Name_Len));
      The_Key := Name_Find;
      Name_To_Name_HTable.Set (Tree.External_References, The_Key, The_Value);
   end Add;

<<<<<<< HEAD
   ----------------------------------
   -- Add_Search_Project_Directory --
   ----------------------------------

   procedure Add_Search_Project_Directory
     (Tree : Prj.Tree.Project_Node_Tree_Ref;
      Path : String)
   is
      Tmp : String_Access;
   begin
      if Tree.Project_Path = null then
         Tree.Project_Path := new String'(Uninitialized_Prefix & Path);
      else
         Tmp := Tree.Project_Path;
         Tree.Project_Path := new String'(Tmp.all & Path_Separator & Path);
         Free (Tmp);
      end if;
   end Add_Search_Project_Directory;

=======
>>>>>>> b56a5220
   -----------
   -- Check --
   -----------

   function Check
     (Tree        : Prj.Tree.Project_Node_Tree_Ref;
      Declaration : String) return Boolean
   is
   begin
      for Equal_Pos in Declaration'Range loop
         if Declaration (Equal_Pos) = '=' then
            exit when Equal_Pos = Declaration'First;
            Add
              (Tree          => Tree,
               External_Name =>
                 Declaration (Declaration'First .. Equal_Pos - 1),
               Value         =>
                 Declaration (Equal_Pos + 1 .. Declaration'Last));
            return True;
         end if;
      end loop;

      return False;
   end Check;

<<<<<<< HEAD
   -----------------------------
   -- Initialize_Project_Path --
   -----------------------------

   procedure Initialize_Project_Path (Tree : Prj.Tree.Project_Node_Tree_Ref) is
      Add_Default_Dir : Boolean := True;
      First           : Positive;
      Last            : Positive;
      New_Len         : Positive;
      New_Last        : Positive;

      Ada_Project_Path : constant String := "ADA_PROJECT_PATH";
      Gpr_Project_Path : constant String := "GPR_PROJECT_PATH";
      --  Name of alternate env. variable that contain path name(s) of
      --  directories where project files may reside. GPR_PROJECT_PATH has
      --  precedence over ADA_PROJECT_PATH.

      Gpr_Prj_Path : String_Access := Getenv (Gpr_Project_Path);
      Ada_Prj_Path : String_Access := Getenv (Ada_Project_Path);
      --  The path name(s) of directories where project files may reside.
      --  May be empty.

   begin
      --  The current directory is always first in the search path. Since the
      --  Project_Path currently starts with '#:' as a sign that it isn't
      --  initialized, we simply replace '#' with '.'

      if Tree.Project_Path = null then
         Tree.Project_Path := new String'('.' & Path_Separator);
      else
         Tree.Project_Path (Tree.Project_Path'First) := '.';
      end if;

      --  Then the reset of the project path (if any) currently contains the
      --  directories added through Add_Search_Project_Directory

      --  If environment variables are defined and not empty, add their content

      if Gpr_Prj_Path.all /= "" then
         Add_Search_Project_Directory (Tree, Gpr_Prj_Path.all);
      end if;

      Free (Gpr_Prj_Path);

      if Ada_Prj_Path.all /= "" then
         Add_Search_Project_Directory (Tree, Ada_Prj_Path.all);
      end if;

      Free (Ada_Prj_Path);

      --  Copy to Name_Buffer, since we will need to manipulate the path

      Name_Len := Tree.Project_Path'Length;
      Name_Buffer (1 .. Name_Len) := Tree.Project_Path.all;

      --  Scan the directory path to see if "-" is one of the directories.
      --  Remove each occurrence of "-" and set Add_Default_Dir to False.
      --  Also resolve relative paths and symbolic links.

      First := 3;
      loop
         while First <= Name_Len
           and then (Name_Buffer (First) = Path_Separator)
         loop
            First := First + 1;
         end loop;

         exit when First > Name_Len;

         Last := First;

         while Last < Name_Len
           and then Name_Buffer (Last + 1) /= Path_Separator
         loop
            Last := Last + 1;
         end loop;

         --  If the directory is "-", set Add_Default_Dir to False and
         --  remove from path.

         if Name_Buffer (First .. Last) = No_Project_Default_Dir then
            Add_Default_Dir := False;

            for J in Last + 1 .. Name_Len loop
               Name_Buffer (J - No_Project_Default_Dir'Length - 1) :=
                 Name_Buffer (J);
            end loop;

            Name_Len := Name_Len - No_Project_Default_Dir'Length - 1;

            --  After removing the '-', go back one character to get the next
            --  directory correctly.

            Last := Last - 1;

         elsif not Hostparm.OpenVMS
           or else not Is_Absolute_Path (Name_Buffer (First .. Last))
         then
            --  On VMS, only expand relative path names, as absolute paths
            --  may correspond to multi-valued VMS logical names.

            declare
               New_Dir : constant String :=
                           Normalize_Pathname
                             (Name_Buffer (First .. Last),
                              Resolve_Links => Opt.Follow_Links_For_Dirs);

            begin
               --  If the absolute path was resolved and is different from
               --  the original, replace original with the resolved path.

               if New_Dir /= Name_Buffer (First .. Last)
                 and then New_Dir'Length /= 0
               then
                  New_Len := Name_Len + New_Dir'Length - (Last - First + 1);
                  New_Last := First + New_Dir'Length - 1;
                  Name_Buffer (New_Last + 1 .. New_Len) :=
                    Name_Buffer (Last + 1 .. Name_Len);
                  Name_Buffer (First .. New_Last) := New_Dir;
                  Name_Len := New_Len;
                  Last := New_Last;
               end if;
            end;
         end if;

         First := Last + 1;
      end loop;

      Free (Tree.Project_Path);

      --  Set the initial value of Current_Project_Path

      if Add_Default_Dir then
         declare
            Prefix : String_Ptr := Sdefault.Search_Dir_Prefix;

         begin
            if Prefix = null then
               Prefix := new String'(Executable_Prefix_Path);

               if Prefix.all /= "" then
                  Add_Str_To_Name_Buffer
                    (Path_Separator & Prefix.all &
                     "share" & Directory_Separator & "gpr");
                  Add_Str_To_Name_Buffer
                    (Path_Separator & Prefix.all &
                     Directory_Separator & "lib" &
                     Directory_Separator & "gnat");
               end if;

            else
               Tree.Project_Path :=
                 new String'(Name_Buffer (1 .. Name_Len) & Path_Separator &
                             Prefix.all &
                             ".." &  Directory_Separator &
                             ".." & Directory_Separator &
                             ".." & Directory_Separator & "gnat");
            end if;

            Free (Prefix);
         end;
      end if;

      if Tree.Project_Path = null then
         Tree.Project_Path := new String'(Name_Buffer (1 .. Name_Len));
      end if;
   end Initialize_Project_Path;

   ------------------
   -- Project_Path --
   ------------------

   function Project_Path (Tree : Project_Node_Tree_Ref) return String is
   begin
      if Tree.Project_Path = null
        or else Tree.Project_Path (Tree.Project_Path'First) = '#'
      then
         Initialize_Project_Path (Tree);
      end if;

      return Tree.Project_Path.all;
   end Project_Path;

=======
>>>>>>> b56a5220
   -----------
   -- Reset --
   -----------

   procedure Reset (Tree : Prj.Tree.Project_Node_Tree_Ref) is
   begin
      Name_To_Name_HTable.Reset (Tree.External_References);
   end Reset;

<<<<<<< HEAD
   ----------------------
   -- Set_Project_Path --
   ----------------------

   procedure Set_Project_Path
     (Tree     : Project_Node_Tree_Ref;
      New_Path : String) is
   begin
      Free (Tree.Project_Path);
      Tree.Project_Path := new String'(New_Path);
   end Set_Project_Path;

=======
>>>>>>> b56a5220
   --------------
   -- Value_Of --
   --------------

   function Value_Of
     (Tree          : Prj.Tree.Project_Node_Tree_Ref;
      External_Name : Name_Id;
      With_Default  : Name_Id := No_Name)
      return          Name_Id
   is
      The_Value : Name_Id;
      Name      : String := Get_Name_String (External_Name);

   begin
      Canonical_Case_Env_Var_Name (Name);
      Name_Len := Name'Length;
      Name_Buffer (1 .. Name_Len) := Name;
      The_Value :=
        Name_To_Name_HTable.Get (Tree.External_References, Name_Find);

      if The_Value /= No_Name then
         return The_Value;
      end if;

      --  Find if it is an environment, if it is, put value in the hash table

      declare
         Env_Value : String_Access := Getenv (Name);

      begin
         if Env_Value /= null and then Env_Value'Length > 0 then
            Name_Len := Env_Value'Length;
            Name_Buffer (1 .. Name_Len) := Env_Value.all;
            The_Value := Name_Find;
            Name_To_Name_HTable.Set
              (Tree.External_References, External_Name, The_Value);
            Free (Env_Value);
            return The_Value;

         else
            Free (Env_Value);
            return With_Default;
         end if;
      end;
   end Value_Of;

end Prj.Ext;<|MERGE_RESOLUTION|>--- conflicted
+++ resolved
@@ -6,11 +6,7 @@
 --                                                                          --
 --                                 B o d y                                  --
 --                                                                          --
-<<<<<<< HEAD
---          Copyright (C) 2000-2009, Free Software Foundation, Inc.         --
-=======
 --          Copyright (C) 2000-2010, Free Software Foundation, Inc.         --
->>>>>>> b56a5220
 --                                                                          --
 -- GNAT is free software;  you can  redistribute it  and/or modify it under --
 -- terms of the  GNU General Public License as published  by the Free Soft- --
@@ -27,35 +23,11 @@
 --                                                                          --
 ------------------------------------------------------------------------------
 
-<<<<<<< HEAD
-with System.OS_Lib; use System.OS_Lib;
-with Hostparm;
-with Makeutl;       use Makeutl;
-with Opt;
-with Osint;         use Osint;
-with Prj.Tree;      use Prj.Tree;
-with Sdefault;
-
-package body Prj.Ext is
-
-   No_Project_Default_Dir : constant String := "-";
-   --  Indicator in the project path to indicate that the default search
-   --  directories should not be added to the path
-
-   Uninitialized_Prefix : constant String := '#' & Path_Separator;
-   --  Prefix to indicate that the project path has not been initilized yet.
-   --  Must be two characters long
-
-   procedure Initialize_Project_Path (Tree : Prj.Tree.Project_Node_Tree_Ref);
-   --  Initialize Current_Project_Path
-
-=======
 with Osint;    use Osint;
 with Prj.Tree; use Prj.Tree;
 
 package body Prj.Ext is
 
->>>>>>> b56a5220
    ---------
    -- Add --
    ---------
@@ -78,28 +50,6 @@
       Name_To_Name_HTable.Set (Tree.External_References, The_Key, The_Value);
    end Add;
 
-<<<<<<< HEAD
-   ----------------------------------
-   -- Add_Search_Project_Directory --
-   ----------------------------------
-
-   procedure Add_Search_Project_Directory
-     (Tree : Prj.Tree.Project_Node_Tree_Ref;
-      Path : String)
-   is
-      Tmp : String_Access;
-   begin
-      if Tree.Project_Path = null then
-         Tree.Project_Path := new String'(Uninitialized_Prefix & Path);
-      else
-         Tmp := Tree.Project_Path;
-         Tree.Project_Path := new String'(Tmp.all & Path_Separator & Path);
-         Free (Tmp);
-      end if;
-   end Add_Search_Project_Directory;
-
-=======
->>>>>>> b56a5220
    -----------
    -- Check --
    -----------
@@ -125,192 +75,6 @@
       return False;
    end Check;
 
-<<<<<<< HEAD
-   -----------------------------
-   -- Initialize_Project_Path --
-   -----------------------------
-
-   procedure Initialize_Project_Path (Tree : Prj.Tree.Project_Node_Tree_Ref) is
-      Add_Default_Dir : Boolean := True;
-      First           : Positive;
-      Last            : Positive;
-      New_Len         : Positive;
-      New_Last        : Positive;
-
-      Ada_Project_Path : constant String := "ADA_PROJECT_PATH";
-      Gpr_Project_Path : constant String := "GPR_PROJECT_PATH";
-      --  Name of alternate env. variable that contain path name(s) of
-      --  directories where project files may reside. GPR_PROJECT_PATH has
-      --  precedence over ADA_PROJECT_PATH.
-
-      Gpr_Prj_Path : String_Access := Getenv (Gpr_Project_Path);
-      Ada_Prj_Path : String_Access := Getenv (Ada_Project_Path);
-      --  The path name(s) of directories where project files may reside.
-      --  May be empty.
-
-   begin
-      --  The current directory is always first in the search path. Since the
-      --  Project_Path currently starts with '#:' as a sign that it isn't
-      --  initialized, we simply replace '#' with '.'
-
-      if Tree.Project_Path = null then
-         Tree.Project_Path := new String'('.' & Path_Separator);
-      else
-         Tree.Project_Path (Tree.Project_Path'First) := '.';
-      end if;
-
-      --  Then the reset of the project path (if any) currently contains the
-      --  directories added through Add_Search_Project_Directory
-
-      --  If environment variables are defined and not empty, add their content
-
-      if Gpr_Prj_Path.all /= "" then
-         Add_Search_Project_Directory (Tree, Gpr_Prj_Path.all);
-      end if;
-
-      Free (Gpr_Prj_Path);
-
-      if Ada_Prj_Path.all /= "" then
-         Add_Search_Project_Directory (Tree, Ada_Prj_Path.all);
-      end if;
-
-      Free (Ada_Prj_Path);
-
-      --  Copy to Name_Buffer, since we will need to manipulate the path
-
-      Name_Len := Tree.Project_Path'Length;
-      Name_Buffer (1 .. Name_Len) := Tree.Project_Path.all;
-
-      --  Scan the directory path to see if "-" is one of the directories.
-      --  Remove each occurrence of "-" and set Add_Default_Dir to False.
-      --  Also resolve relative paths and symbolic links.
-
-      First := 3;
-      loop
-         while First <= Name_Len
-           and then (Name_Buffer (First) = Path_Separator)
-         loop
-            First := First + 1;
-         end loop;
-
-         exit when First > Name_Len;
-
-         Last := First;
-
-         while Last < Name_Len
-           and then Name_Buffer (Last + 1) /= Path_Separator
-         loop
-            Last := Last + 1;
-         end loop;
-
-         --  If the directory is "-", set Add_Default_Dir to False and
-         --  remove from path.
-
-         if Name_Buffer (First .. Last) = No_Project_Default_Dir then
-            Add_Default_Dir := False;
-
-            for J in Last + 1 .. Name_Len loop
-               Name_Buffer (J - No_Project_Default_Dir'Length - 1) :=
-                 Name_Buffer (J);
-            end loop;
-
-            Name_Len := Name_Len - No_Project_Default_Dir'Length - 1;
-
-            --  After removing the '-', go back one character to get the next
-            --  directory correctly.
-
-            Last := Last - 1;
-
-         elsif not Hostparm.OpenVMS
-           or else not Is_Absolute_Path (Name_Buffer (First .. Last))
-         then
-            --  On VMS, only expand relative path names, as absolute paths
-            --  may correspond to multi-valued VMS logical names.
-
-            declare
-               New_Dir : constant String :=
-                           Normalize_Pathname
-                             (Name_Buffer (First .. Last),
-                              Resolve_Links => Opt.Follow_Links_For_Dirs);
-
-            begin
-               --  If the absolute path was resolved and is different from
-               --  the original, replace original with the resolved path.
-
-               if New_Dir /= Name_Buffer (First .. Last)
-                 and then New_Dir'Length /= 0
-               then
-                  New_Len := Name_Len + New_Dir'Length - (Last - First + 1);
-                  New_Last := First + New_Dir'Length - 1;
-                  Name_Buffer (New_Last + 1 .. New_Len) :=
-                    Name_Buffer (Last + 1 .. Name_Len);
-                  Name_Buffer (First .. New_Last) := New_Dir;
-                  Name_Len := New_Len;
-                  Last := New_Last;
-               end if;
-            end;
-         end if;
-
-         First := Last + 1;
-      end loop;
-
-      Free (Tree.Project_Path);
-
-      --  Set the initial value of Current_Project_Path
-
-      if Add_Default_Dir then
-         declare
-            Prefix : String_Ptr := Sdefault.Search_Dir_Prefix;
-
-         begin
-            if Prefix = null then
-               Prefix := new String'(Executable_Prefix_Path);
-
-               if Prefix.all /= "" then
-                  Add_Str_To_Name_Buffer
-                    (Path_Separator & Prefix.all &
-                     "share" & Directory_Separator & "gpr");
-                  Add_Str_To_Name_Buffer
-                    (Path_Separator & Prefix.all &
-                     Directory_Separator & "lib" &
-                     Directory_Separator & "gnat");
-               end if;
-
-            else
-               Tree.Project_Path :=
-                 new String'(Name_Buffer (1 .. Name_Len) & Path_Separator &
-                             Prefix.all &
-                             ".." &  Directory_Separator &
-                             ".." & Directory_Separator &
-                             ".." & Directory_Separator & "gnat");
-            end if;
-
-            Free (Prefix);
-         end;
-      end if;
-
-      if Tree.Project_Path = null then
-         Tree.Project_Path := new String'(Name_Buffer (1 .. Name_Len));
-      end if;
-   end Initialize_Project_Path;
-
-   ------------------
-   -- Project_Path --
-   ------------------
-
-   function Project_Path (Tree : Project_Node_Tree_Ref) return String is
-   begin
-      if Tree.Project_Path = null
-        or else Tree.Project_Path (Tree.Project_Path'First) = '#'
-      then
-         Initialize_Project_Path (Tree);
-      end if;
-
-      return Tree.Project_Path.all;
-   end Project_Path;
-
-=======
->>>>>>> b56a5220
    -----------
    -- Reset --
    -----------
@@ -320,21 +84,6 @@
       Name_To_Name_HTable.Reset (Tree.External_References);
    end Reset;
 
-<<<<<<< HEAD
-   ----------------------
-   -- Set_Project_Path --
-   ----------------------
-
-   procedure Set_Project_Path
-     (Tree     : Project_Node_Tree_Ref;
-      New_Path : String) is
-   begin
-      Free (Tree.Project_Path);
-      Tree.Project_Path := new String'(New_Path);
-   end Set_Project_Path;
-
-=======
->>>>>>> b56a5220
    --------------
    -- Value_Of --
    --------------
