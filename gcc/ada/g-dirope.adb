--- conflicted
+++ resolved
@@ -6,11 +6,7 @@
 --                                                                          --
 --                                 B o d y                                  --
 --                                                                          --
-<<<<<<< HEAD
---                     Copyright (C) 1998-2006, AdaCore                     --
-=======
 --                     Copyright (C) 1998-2007, AdaCore                     --
->>>>>>> 751ff693
 --                                                                          --
 -- GNAT is free software;  you can  redistribute it  and/or modify it under --
 -- terms of the  GNU General Public License as published  by the Free Soft- --
@@ -38,13 +34,8 @@
 with Ada.Characters.Handling;
 with Ada.Strings.Fixed;
 
-<<<<<<< HEAD
-with Unchecked_Deallocation;
-with Unchecked_Conversion;
-=======
 with Ada.Unchecked_Deallocation;
 with Ada.Unchecked_Conversion;
->>>>>>> 751ff693
 
 with System;      use System;
 with System.CRTL; use System.CRTL;
@@ -378,7 +369,6 @@
          if P = '%' or else Path (K) = '{' then
 
             --  Set terminator character
-<<<<<<< HEAD
 
             if P = '%' then
                T := '%';
@@ -387,16 +377,6 @@
                K := K + 1;
             end if;
 
-=======
-
-            if P = '%' then
-               T := '%';
-            else
-               T := '}';
-               K := K + 1;
-            end if;
-
->>>>>>> 751ff693
             --  Look for terminator character, k point to the first character
             --  for the variable name.
 
@@ -553,17 +533,10 @@
          if Style = UNIX then
             N_Path (K .. K + 1) := "//";
          end if;
-<<<<<<< HEAD
 
          K := K + 2;
       end if;
 
-=======
-
-         K := K + 2;
-      end if;
-
->>>>>>> 751ff693
       for J in K .. Path'Last loop
          if Strings.Maps.Is_In (Path (J), Dir_Seps) then
             if not Prev_Dirsep then
@@ -701,11 +674,7 @@
       function readdir_gnat
         (Directory : System.Address;
          Buffer    : System.Address;
-<<<<<<< HEAD
-         Last      : access Integer) return System.Address;
-=======
          Last      : not null access Integer) return System.Address;
->>>>>>> 751ff693
       pragma Import (C, readdir_gnat, "__gnat_readdir");
 
    begin
@@ -787,34 +756,6 @@
       --  Remove directory and all files and directories that it may contain
 
       else
-<<<<<<< HEAD
-         Change_Dir (Dir_Name);
-         Open (Working_Dir, ".");
-
-         loop
-            Read (Working_Dir, Str, Last);
-            exit when Last = 0;
-
-            if GNAT.OS_Lib.Is_Directory (Str (1 .. Last)) then
-               if Str (1 .. Last) /= "." and then Str (1 .. Last) /= ".." then
-                  Remove_Dir (Str (1 .. Last), True);
-                  Remove_Dir (Str (1 .. Last));
-               end if;
-
-            else
-               GNAT.OS_Lib.Delete_File (Str (1 .. Last), Success);
-
-               if not Success then
-                  Change_Dir (Current_Dir);
-                  raise Directory_Error;
-               end if;
-            end if;
-         end loop;
-
-         Change_Dir (Current_Dir);
-         Close (Working_Dir);
-         Remove_Dir (Dir_Name);
-=======
          --  Substantial comments needed. See RH for revision 1.50 ???
 
          begin
@@ -861,7 +802,6 @@
 
                raise;
          end;
->>>>>>> 751ff693
       end if;
    end Remove_Dir;
 
