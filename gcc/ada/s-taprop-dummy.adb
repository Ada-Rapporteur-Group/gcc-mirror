--- conflicted
+++ resolved
@@ -6,11 +6,7 @@
 --                                                                          --
 --                                  B o d y                                 --
 --                                                                          --
-<<<<<<< HEAD
---         Copyright (C) 1992-2006, Free Software Foundation, Inc.          --
-=======
 --         Copyright (C) 1992-2007, Free Software Foundation, Inc.          --
->>>>>>> 60a98cce
 --                                                                          --
 -- GNARL is free software; you can  redistribute it  and/or modify it under --
 -- terms of the  GNU General Public License as published  by the Free Soft- --
@@ -277,13 +273,9 @@
    ---------------
 
    procedure Read_Lock
-<<<<<<< HEAD
-     (L : not null access Lock; Ceiling_Violation : out Boolean) is
-=======
      (L                 : not null access Lock;
       Ceiling_Violation : out Boolean)
    is
->>>>>>> 60a98cce
    begin
       Ceiling_Violation := False;
    end Read_Lock;
@@ -458,13 +450,9 @@
    end Unlock;
 
    procedure Unlock
-<<<<<<< HEAD
-     (L : not null access RTS_Lock; Global_Lock : Boolean := False) is
-=======
      (L           : not null access RTS_Lock;
       Global_Lock : Boolean := False)
    is
->>>>>>> 60a98cce
    begin
       null;
    end Unlock;
@@ -496,13 +484,9 @@
    ----------------
 
    procedure Write_Lock
-<<<<<<< HEAD
-     (L : not null access Lock; Ceiling_Violation : out Boolean) is
-=======
      (L                 : not null access Lock;
       Ceiling_Violation : out Boolean)
    is
->>>>>>> 60a98cce
    begin
       Ceiling_Violation := False;
    end Write_Lock;
