--- conflicted
+++ resolved
@@ -6,11 +6,7 @@
 --                                                                          --
 --                                 B o d y                                  --
 --                                                                          --
-<<<<<<< HEAD
---          Copyright (C) 1992-2006, Free Software Foundation, Inc.         --
-=======
 --          Copyright (C) 1992-2007, Free Software Foundation, Inc.         --
->>>>>>> 751ff693
 --                                                                          --
 -- GNAT is free software;  you can  redistribute it  and/or modify it under --
 -- terms of the  GNU General Public License as published  by the Free Soft- --
@@ -74,19 +70,11 @@
 
    Uints_Min   : Uint;
    Udigits_Min : Int;
-<<<<<<< HEAD
-   --  These values are used to make sure that the mark/release mechanism
-   --  does not destroy values saved in the U_Power tables or in the hash
-   --  table used by UI_From_Int. Whenever an entry is made in either of
-   --  these tabls, Uints_Min and Udigits_Min are updated to protect the
-   --  entry, and Release never cuts back beyond these minimum values.
-=======
    --  These values are used to make sure that the mark/release mechanism does
    --  not destroy values saved in the U_Power tables or in the hash table used
    --  by UI_From_Int. Whenever an entry is made in either of these tabls,
    --  Uints_Min and Udigits_Min are updated to protect the entry, and Release
    --  never cuts back beyond these minimum values.
->>>>>>> 751ff693
 
    Int_0 : constant Int := 0;
    Int_1 : constant Int := 1;
@@ -98,15 +86,9 @@
    -- UI_From_Int Hash Table --
    ----------------------------
 
-<<<<<<< HEAD
-   --  UI_From_Int uses a hash table to avoid duplicating entries and
-   --  wasting storage. This is particularly important for complex cases
-   --  of back annotation.
-=======
    --  UI_From_Int uses a hash table to avoid duplicating entries and wasting
    --  storage. This is particularly important for complex cases of back
    --  annotation.
->>>>>>> 751ff693
 
    subtype Hnum is Nat range 0 .. 1022;
 
@@ -147,21 +129,12 @@
    procedure Init_Operand (UI : Uint; Vec : out UI_Vector);
    pragma Inline (Init_Operand);
    --  This procedure puts the value of UI into the vector in canonical
-<<<<<<< HEAD
-   --  multiple precision format. The parameter should be of the correct
-   --  size as determined by a previous call to N_Digits (UI). The first
-   --  digit of Vec contains the sign, all other digits are always non-
-   --  negative. Note that the input may be directly represented, and in
-   --  this case Vec will contain the corresponding one or two digit value.
-   --  The low bound of Vec is always 1.
-=======
    --  multiple precision format. The parameter should be of the correct size
    --  as determined by a previous call to N_Digits (UI). The first digit of
    --  Vec contains the sign, all other digits are always non- negative. Note
    --  that the input may be directly represented, and in this case Vec will
    --  contain the corresponding one or two digit value. The low bound of Vec
    --  is always 1.
->>>>>>> 751ff693
 
    function Least_Sig_Digit (Arg : Uint) return Int;
    pragma Inline (Least_Sig_Digit);
@@ -1769,7 +1742,6 @@
       if Min_Direct <= Input and then Input <= Max_Direct then
          return Uint (Int (Uint_Direct_Bias) + Input);
       end if;
-<<<<<<< HEAD
 
       --  If already in the hash table, return entry
 
@@ -1778,16 +1750,14 @@
       if U /= No_Uint then
          return U;
       end if;
-=======
->>>>>>> 751ff693
-
-      --  If already in the hash table, return entry
-
-<<<<<<< HEAD
+
+      --  For values of larger magnitude, compute digits into a vector and call
+      --  Vector_To_Uint.
+
       declare
          Max_For_Int : constant := 3;
-         --  Base is defined so that 3 Uint digits is sufficient
-         --  to hold the largest possible Int value.
+         --  Base is defined so that 3 Uint digits is sufficient to hold the
+         --  largest possible Int value.
 
          V : UI_Vector (1 .. Max_For_Int);
 
@@ -1805,38 +1775,6 @@
             Temp_Integer := Temp_Integer / Base;
          end loop;
 
-=======
-      U := UI_Ints.Get (Input);
-
-      if U /= No_Uint then
-         return U;
-      end if;
-
-      --  For values of larger magnitude, compute digits into a vector and call
-      --  Vector_To_Uint.
-
-      declare
-         Max_For_Int : constant := 3;
-         --  Base is defined so that 3 Uint digits is sufficient to hold the
-         --  largest possible Int value.
-
-         V : UI_Vector (1 .. Max_For_Int);
-
-         Temp_Integer : Int;
-
-      begin
-         for J in V'Range loop
-            V (J) := 0;
-         end loop;
-
-         Temp_Integer := Input;
-
-         for J in reverse V'Range loop
-            V (J) := abs (Temp_Integer rem Base);
-            Temp_Integer := Temp_Integer / Base;
-         end loop;
-
->>>>>>> 751ff693
          U := Vector_To_Uint (V, Input < Int_0);
          UI_Ints.Set (Input, U);
          Uints_Min := Uints.Last;
@@ -1939,17 +1877,6 @@
          else
             --  Use prior single precision steps to compute this Euclid step
 
-<<<<<<< HEAD
-            --  Fixed bug 1415-008 spends 80% of its time working on this
-            --  step. Perhaps we need a special case Int / Uint dot
-            --  product to speed things up. ???
-
-            --  Alternatively we could increase the single precision
-            --  iterations to handle Uint's of some small size ( <5
-            --  digits?). Then we would have more iterations on small Uint.
-            --  Fixed bug 1415-008 only gets 5 (on average) single
-            --  precision iterations per large iteration. ???
-=======
             --  For constructs such as:
             --  sqrt_2: constant :=  1.41421_35623_73095_04880_16887_24209_698;
             --  sqrt_eps: constant long_float := long_float( 1.0 / sqrt_2)
@@ -1963,7 +1890,6 @@
             --  would have more iterations on small Uint. On the code above, we
             --  only get 5 (on average) single precision iterations per large
             --  iteration. ???
->>>>>>> 751ff693
 
             Tmp_UI := (UI_From_Int (A) * U) + (UI_From_Int (B) * V);
             V := (UI_From_Int (C) * U) + (UI_From_Int (D) * V);
