--- conflicted
+++ resolved
@@ -88,29 +88,16 @@
       Spec        : Node_Id;
       Ctrl_Type   : Entity_Id := Empty;
       New_Name    : Name_Id   := No_Name) return Node_Id;
-<<<<<<< HEAD
-   --  Build a subprogram specification from another one, or from
-   --  an access-to-subprogram definition. If Object_Type is not Empty
-   --  and any access to Object_Type is found, then it is replaced by an
-   --  access to Stub_Type. If New_Name is given, then it will be used as
-   --  the name for the newly created spec.
-=======
    --  Build a subprogram specification from another one, or from an
    --  access-to-subprogram definition. If Ctrl_Type is not Empty, and any
    --  controlling formal of an anonymous access type is found, then it is
    --  replaced by an access to Ctrl_Type. If New_Name is given, then it will
    --  be used as the name for the newly created spec.
->>>>>>> 1177f497
 
    function Corresponding_Stub_Type (RACW_Type : Entity_Id) return Entity_Id;
    --  Return the stub type associated with the given RACW type
 
-<<<<<<< HEAD
-   function Underlying_RACW_Type
-     (RAS_Typ : Entity_Id) return Entity_Id;
-=======
    function Underlying_RACW_Type (RAS_Typ : Entity_Id) return Entity_Id;
->>>>>>> 1177f497
    --  Given a remote access-to-subprogram type or its equivalent
    --  record type, return the RACW type generated to implement it.
 
