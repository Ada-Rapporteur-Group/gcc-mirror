------------------------------------------------------------------------------
--                                                                          --
--                         GNAT COMPILER COMPONENTS                         --
--                                                                          --
--                             E X P _ D I S T                              --
--                                                                          --
--                                 S p e c                                  --
--                                                                          --
<<<<<<< HEAD
--          Copyright (C) 1992-2006, Free Software Foundation, Inc.         --
=======
--          Copyright (C) 1992-2007, Free Software Foundation, Inc.         --
>>>>>>> 60a98cce
--                                                                          --
-- GNAT is free software;  you can  redistribute it  and/or modify it under --
-- terms of the  GNU General Public License as published  by the Free Soft- --
-- ware  Foundation;  either version 2,  or (at your option) any later ver- --
-- sion.  GNAT is distributed in the hope that it will be useful, but WITH- --
-- OUT ANY WARRANTY;  without even the  implied warranty of MERCHANTABILITY --
-- or FITNESS FOR A PARTICULAR PURPOSE.  See the GNU General Public License --
-- for  more details.  You should have  received  a copy of the GNU General --
-- Public License  distributed with GNAT;  see file COPYING.  If not, write --
-- to  the  Free Software Foundation,  51  Franklin  Street,  Fifth  Floor, --
-- Boston, MA 02110-1301, USA.                                              --
--                                                                          --
-- GNAT was originally developed  by the GNAT team at  New York University. --
-- Extensive contributions were provided by Ada Core Technologies Inc.      --
--                                                                          --
------------------------------------------------------------------------------

--  This package contains utility routines used for the generation of the
--  stubs relevant to the distribution annex.

with Namet; use Namet;
with Types; use Types;

package Exp_Dist is

   procedure Add_RAST_Features (Vis_Decl : Node_Id);
   --  Build and add bodies for dereference and 'Access subprograms for a
   --  remote access to subprogram type. Vis_Decl is the declaration node for
   --  the RAS type.

   procedure Add_RACW_Features (RACW_Type : Entity_Id);
   --  Add RACW features. If the RACW and the designated type are not in the
   --  same scope, then Add_RACW_Primitive_Declarations_And_Bodies is called
   --  automatically since we do know the primitive list already.

   procedure Add_RACW_Primitive_Declarations_And_Bodies
     (Designated_Type : Entity_Id;
      Insertion_Node  : Node_Id;
      Body_Decls      : List_Id);
   --  Add primitive for the stub type, and the RPC receiver. The declarations
   --  are inserted after insertion_Node, while the bodies are appened at the
   --  end of Decls.

   procedure Remote_Types_Tagged_Full_View_Encountered
     (Full_View : Entity_Id);
   --  When a full view with a private view is encountered in a Remote_Types
   --  package and corresponds to a tagged type, then this procedure is called
   --  to generate the needed RACW features if it is needed.

   procedure RACW_Type_Is_Asynchronous (RACW_Type : Entity_Id);
   --  This subprogram must be called when it is detected that the RACW type
   --  is asynchronous.

   procedure Expand_Calling_Stubs_Bodies (Unit_Node : Node_Id);
   --  Call the expansion phase for the calling stubs. The code will be added
   --  at the end of the compilation unit, which is a package spec.

   procedure Expand_Receiving_Stubs_Bodies (Unit_Node : Node_Id);
   --  Call the expansion phase for the calling stubs. The code will be added
   --  at the end of the compilation unit, which may be either a package spec
   --  or a package body.

   procedure Expand_All_Calls_Remote_Subprogram_Call (N : Node_Id);
   --  Rewrite a call to a subprogram located in a Remote_Call_Interface
   --  package on which the pragma All_Calls_Remote applies so that it
   --  goes through the PCS. N is either an N_Procedure_Call_Statement
   --  or an N_Function_Call node.

   procedure Build_Passive_Partition_Stub (U : Node_Id);
   --  Build stub for a shared passive package. U is the analyzed
   --  compilation unit for a package declaration.

   function Build_Subprogram_Id
     (Loc : Source_Ptr;
      E   : Entity_Id) return Node_Id;
   --  Build a literal representing the remote subprogram identifier of E

   function Copy_Specification
     (Loc         : Source_Ptr;
      Spec        : Node_Id;
      Ctrl_Type   : Entity_Id := Empty;
      New_Name    : Name_Id   := No_Name) return Node_Id;
   --  Build a subprogram specification from another one, or from an
   --  access-to-subprogram definition. If Ctrl_Type is not Empty, and any
   --  controlling formal of an anonymous access type is found, then it is
   --  replaced by an access to Ctrl_Type. If New_Name is given, then it will
   --  be used as the name for the newly created spec.

   function Corresponding_Stub_Type (RACW_Type : Entity_Id) return Entity_Id;
   --  Return the stub type associated with the given RACW type

   function Underlying_RACW_Type (RAS_Typ : Entity_Id) return Entity_Id;
   --  Given a remote access-to-subprogram type or its equivalent
   --  record type, return the RACW type generated to implement it.

   procedure Append_RACW_Bodies (Decls : List_Id; Spec_Id : Entity_Id);
   --  Append the unanalyzed subprogram bodies generated to support RACWs
   --  declared in the given package spec (RACW stream subprograms, calling
   --  stubs primitive operations) to the given list (which is expected to be
   --  the declarations list for the corresponding package body, if there is
   --  one). In the case where a body is present, the subprogram bodies must
   --  not be generated in the package spec because this would cause an
   --  incorrect attempt to freeze Taft amendment types declared in the spec.

<<<<<<< HEAD
=======
   function Make_Transportable_Check
     (Loc  : Source_Ptr;
      Expr : Node_Id) return Node_Id;
   --  Generate a check that the given expression (an actual in a remote
   --  subprogram call, or the return value of a function in the context of
   --  a remote call) satisfies the requirements for being transportable
   --  across partitions, raising Program_Error if it does not.

>>>>>>> 60a98cce
end Exp_Dist;<|MERGE_RESOLUTION|>--- conflicted
+++ resolved
@@ -6,11 +6,7 @@
 --                                                                          --
 --                                 S p e c                                  --
 --                                                                          --
-<<<<<<< HEAD
---          Copyright (C) 1992-2006, Free Software Foundation, Inc.         --
-=======
 --          Copyright (C) 1992-2007, Free Software Foundation, Inc.         --
->>>>>>> 60a98cce
 --                                                                          --
 -- GNAT is free software;  you can  redistribute it  and/or modify it under --
 -- terms of the  GNU General Public License as published  by the Free Soft- --
@@ -115,8 +111,6 @@
    --  not be generated in the package spec because this would cause an
    --  incorrect attempt to freeze Taft amendment types declared in the spec.
 
-<<<<<<< HEAD
-=======
    function Make_Transportable_Check
      (Loc  : Source_Ptr;
       Expr : Node_Id) return Node_Id;
@@ -125,5 +119,4 @@
    --  a remote call) satisfies the requirements for being transportable
    --  across partitions, raising Program_Error if it does not.
 
->>>>>>> 60a98cce
 end Exp_Dist;