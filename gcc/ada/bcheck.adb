------------------------------------------------------------------------------
--                                                                          --
--                         GNAT COMPILER COMPONENTS                         --
--                                                                          --
--                               B C H E C K                                --
--                                                                          --
--                                 B o d y                                  --
--                                                                          --
<<<<<<< HEAD
--          Copyright (C) 1992-2006, Free Software Foundation, Inc.         --
=======
--          Copyright (C) 1992-2007, Free Software Foundation, Inc.         --
>>>>>>> 751ff693
--                                                                          --
-- GNAT is free software;  you can  redistribute it  and/or modify it under --
-- terms of the  GNU General Public License as published  by the Free Soft- --
-- ware  Foundation;  either version 3,  or (at your option) any later ver- --
-- sion.  GNAT is distributed in the hope that it will be useful, but WITH- --
-- OUT ANY WARRANTY;  without even the  implied warranty of MERCHANTABILITY --
-- or FITNESS FOR A PARTICULAR PURPOSE.  See the GNU General Public License --
-- for  more details.  You should have  received  a copy of the GNU General --
<<<<<<< HEAD
-- Public License  distributed with GNAT;  see file COPYING.  If not, write --
-- to  the  Free Software Foundation,  51  Franklin  Street,  Fifth  Floor, --
-- Boston, MA 02110-1301, USA.                                              --
=======
-- Public License  distributed with GNAT; see file COPYING3.  If not, go to --
-- http://www.gnu.org/licenses for a complete copy of the license.          --
>>>>>>> 751ff693
--                                                                          --
-- GNAT was originally developed  by the GNAT team at  New York University. --
-- Extensive contributions were provided by Ada Core Technologies Inc.      --
--                                                                          --
------------------------------------------------------------------------------

with ALI;      use ALI;
with ALI.Util; use ALI.Util;
with Binderr;  use Binderr;
with Butil;    use Butil;
with Casing;   use Casing;
with Fname;    use Fname;
with Namet;    use Namet;
with Opt;      use Opt;
with Osint;
with Output;   use Output;
with Rident;   use Rident;
with Types;    use Types;

package body Bcheck is

   -----------------------
   -- Local Subprograms --
   -----------------------

   --  The following checking subprograms make up the parts of the
   --  configuration consistency check.

   procedure Check_Consistent_Dispatching_Policy;
   procedure Check_Consistent_Dynamic_Elaboration_Checking;
   procedure Check_Consistent_Floating_Point_Format;
   procedure Check_Consistent_Interrupt_States;
   procedure Check_Consistent_Locking_Policy;
   procedure Check_Consistent_Normalize_Scalars;
   procedure Check_Consistent_Queuing_Policy;
   procedure Check_Consistent_Restrictions;
   procedure Check_Consistent_Zero_Cost_Exception_Handling;

   procedure Consistency_Error_Msg (Msg : String);
   --  Produce an error or a warning message, depending on whether an
   --  inconsistent configuration is permitted or not.

<<<<<<< HEAD
   function Same_Unit (U1 : Name_Id; U2 : Name_Id) return Boolean;
=======
   function Same_Unit (U1 : Unit_Name_Type; U2 : Name_Id) return Boolean;
>>>>>>> 751ff693
   --  Used to compare two unit names for No_Dependence checks. U1 is in
   --  standard unit name format, and U2 is in literal form with periods.

   -------------------------------------
   -- Check_Configuration_Consistency --
   -------------------------------------

   procedure Check_Configuration_Consistency is
   begin
      if Float_Format_Specified /= ' ' then
         Check_Consistent_Floating_Point_Format;
      end if;

      if Queuing_Policy_Specified /= ' ' then
         Check_Consistent_Queuing_Policy;
      end if;

      if Locking_Policy_Specified /= ' ' then
         Check_Consistent_Locking_Policy;
      end if;

      if Zero_Cost_Exceptions_Specified then
         Check_Consistent_Zero_Cost_Exception_Handling;
      end if;

      Check_Consistent_Normalize_Scalars;
      Check_Consistent_Dynamic_Elaboration_Checking;

      Check_Consistent_Restrictions;
      Check_Consistent_Interrupt_States;
      Check_Consistent_Dispatching_Policy;
   end Check_Configuration_Consistency;

   -----------------------
   -- Check_Consistency --
   -----------------------

   procedure Check_Consistency is
      Src : Source_Id;
      --  Source file Id for this Sdep entry

<<<<<<< HEAD
      ALI_Path_Id : Name_Id;
=======
      ALI_Path_Id : File_Name_Type;
>>>>>>> 751ff693

   begin
      --  First, we go through the source table to see if there are any cases
      --  in which we should go after source files and compute checksums of
      --  the source files. We need to do this for any file for which we have
      --  mismatching time stamps and (so far) matching checksums.

      for S in Source.First .. Source.Last loop

         --  If all time stamps for a file match, then there is nothing to
         --  do, since we will not be checking checksums in that case anyway

         if Source.Table (S).All_Timestamps_Match then
            null;

         --  If we did not find the source file, then we can't compute its
         --  checksum anyway. Note that when we have a time stamp mismatch,
         --  we try to find the source file unconditionally (i.e. if
         --  Check_Source_Files is False).

         elsif not Source.Table (S).Source_Found then
            null;

         --  If we already have non-matching or missing checksums, then no
         --  need to try going after source file, since we won't trust the
         --  checksums in any case.

         elsif not Source.Table (S).All_Checksums_Match then
            null;

         --  Now we have the case where we have time stamp mismatches, and
         --  the source file is around, but so far all checksums match. This
         --  is the case where we need to compute the checksum from the source
         --  file, since otherwise we would ignore the time stamp mismatches,
         --  and that is wrong if the checksum of the source does not agree
         --  with the checksums in the ALI files.

         elsif Check_Source_Files then
            if not Checksums_Match
              (Source.Table (S).Checksum,
               Get_File_Checksum (Source.Table (S).Sfile))
            then
               Source.Table (S).All_Checksums_Match := False;
            end if;
         end if;
      end loop;

      --  Loop through ALI files

      ALIs_Loop : for A in ALIs.First .. ALIs.Last loop

         --  Loop through Sdep entries in one ALI file

         Sdep_Loop : for D in
           ALIs.Table (A).First_Sdep .. ALIs.Table (A).Last_Sdep
         loop
            if Sdep.Table (D).Dummy_Entry then
               goto Continue;
            end if;

            Src := Source_Id (Get_Name_Table_Info (Sdep.Table (D).Sfile));

            --  If the time stamps match, or all checksums match, then we
            --  are OK, otherwise we have a definite error.

            if Sdep.Table (D).Stamp /= Source.Table (Src).Stamp
              and then not Source.Table (Src).All_Checksums_Match
            then
<<<<<<< HEAD
               Error_Msg_Name_1 := ALIs.Table (A).Sfile;
               Error_Msg_Name_2 := Sdep.Table (D).Sfile;
=======
               Error_Msg_File_1 := ALIs.Table (A).Sfile;
               Error_Msg_File_2 := Sdep.Table (D).Sfile;
>>>>>>> 751ff693

               --  Two styles of message, depending on whether or not
               --  the updated file is the one that must be recompiled

<<<<<<< HEAD
               if Error_Msg_Name_1 = Error_Msg_Name_2 then
                  if Tolerate_Consistency_Errors then
                     Error_Msg
                        ("?% has been modified and should be recompiled");
                  else
                     Error_Msg
                       ("% has been modified and must be recompiled");
=======
               if Error_Msg_File_1 = Error_Msg_File_2 then
                  if Tolerate_Consistency_Errors then
                     Error_Msg
                        ("?{ has been modified and should be recompiled");
                  else
                     Error_Msg
                       ("{ has been modified and must be recompiled");
>>>>>>> 751ff693
                  end if;

               else
                  ALI_Path_Id :=
                    Osint.Find_File ((ALIs.Table (A).Afile), Osint.Library);
                  if Osint.Is_Readonly_Library (ALI_Path_Id) then
                     if Tolerate_Consistency_Errors then
<<<<<<< HEAD
                        Error_Msg ("?% should be recompiled");
                        Error_Msg_Name_1 := ALI_Path_Id;
                        Error_Msg ("?(% is obsolete and read-only)");

                     else
                        Error_Msg ("% must be compiled");
                        Error_Msg_Name_1 := ALI_Path_Id;
                        Error_Msg ("(% is obsolete and read-only)");
=======
                        Error_Msg ("?{ should be recompiled");
                        Error_Msg_File_1 := ALI_Path_Id;
                        Error_Msg ("?({ is obsolete and read-only)");
                     else
                        Error_Msg ("{ must be compiled");
                        Error_Msg_File_1 := ALI_Path_Id;
                        Error_Msg ("({ is obsolete and read-only)");
>>>>>>> 751ff693
                     end if;

                  elsif Tolerate_Consistency_Errors then
                     Error_Msg
<<<<<<< HEAD
                       ("?% should be recompiled (% has been modified)");

                  else
                     Error_Msg ("% must be recompiled (% has been modified)");
=======
                       ("?{ should be recompiled ({ has been modified)");

                  else
                     Error_Msg ("{ must be recompiled ({ has been modified)");
>>>>>>> 751ff693
                  end if;
               end if;

               if (not Tolerate_Consistency_Errors) and Verbose_Mode then
<<<<<<< HEAD
                  declare
                     Msg : constant String := "% time stamp ";
                     Buf : String (1 .. Msg'Length + Time_Stamp_Length);

                  begin
                     Buf (1 .. Msg'Length) := Msg;
                     Buf (Msg'Length + 1 .. Buf'Length) :=
                       String (Source.Table (Src).Stamp);
                     Error_Msg_Name_1 := Sdep.Table (D).Sfile;
                     Error_Msg (Buf);
                  end;

                  declare
                     Msg : constant String := " conflicts with % timestamp ";
                     Buf : String (1 .. Msg'Length + Time_Stamp_Length);

                  begin
                     Buf (1 .. Msg'Length) := Msg;
                     Buf (Msg'Length + 1 .. Buf'Length) :=
                       String (Sdep.Table (D).Stamp);
                     Error_Msg_Name_1 := Sdep.Table (D).Sfile;
                     Error_Msg (Buf);
                  end;
=======
                  Error_Msg_File_1 := Sdep.Table (D).Sfile;
                  Error_Msg
                    ("{ time stamp " & String (Source.Table (Src).Stamp));

                  Error_Msg_File_1 := Sdep.Table (D).Sfile;
                  --  Something wrong here, should be different file ???

                  Error_Msg
                    (" conflicts with { timestamp " &
                     String (Sdep.Table (D).Stamp));
>>>>>>> 751ff693
               end if;

               --  Exit from the loop through Sdep entries once we find one
               --  that does not match.

               exit Sdep_Loop;
            end if;

         <<Continue>>
            null;
         end loop Sdep_Loop;
      end loop ALIs_Loop;
   end Check_Consistency;

   -----------------------------------------
   -- Check_Consistent_Dispatching_Policy --
   -----------------------------------------

   --  The rule is that all files for which the dispatching policy is
   --  significant must meet the following rules:

   --    1. All files for which a task dispatching policy is significant must
   --    be compiled with the same setting.

   --    2. If a partition contains one or more Priority_Specific_Dispatching
   --    pragmas it cannot contain a Task_Dispatching_Policy pragma.

   --    3. No overlap is allowed in the priority ranges specified in
   --    Priority_Specific_Dispatching pragmas within the same partition.

   --    4. If a partition contains one or more Priority_Specific_Dispatching
   --    pragmas then the Ceiling_Locking policy is the only one allowed for
   --    the partition.

   procedure Check_Consistent_Dispatching_Policy is
      Max_Prio : Nat := 0;
      --  Maximum priority value for which a Priority_Specific_Dispatching
      --  pragma has been specified.

      TDP_Pragma_Afile : ALI_Id := No_ALI_Id;
      --  ALI file where a Task_Dispatching_Policy pragma appears

   begin
      --  Consistency checks in units specifying a Task_Dispatching_Policy

      if Task_Dispatching_Policy_Specified /= ' ' then
         Find_Policy : for A1 in ALIs.First .. ALIs.Last loop
            if ALIs.Table (A1).Task_Dispatching_Policy /= ' ' then

               --  Store the place where the first task dispatching pragma
               --  appears. We may need this value for issuing consistency
               --  errors if Priority_Specific_Dispatching pragmas are used.

               TDP_Pragma_Afile := A1;

               Check_Policy : declare
                  Policy : constant Character :=
                             ALIs.Table (A1).Task_Dispatching_Policy;

               begin
                  for A2 in A1 + 1 .. ALIs.Last loop
                     if ALIs.Table (A2).Task_Dispatching_Policy /= ' '
                          and then
                        ALIs.Table (A2).Task_Dispatching_Policy /= Policy
                     then
<<<<<<< HEAD
                        Error_Msg_Name_1 := ALIs.Table (A1).Sfile;
                        Error_Msg_Name_2 := ALIs.Table (A2).Sfile;

                        Consistency_Error_Msg
                          ("% and % compiled with different task" &
=======
                        Error_Msg_File_1 := ALIs.Table (A1).Sfile;
                        Error_Msg_File_2 := ALIs.Table (A2).Sfile;

                        Consistency_Error_Msg
                          ("{ and { compiled with different task" &
>>>>>>> 751ff693
                           " dispatching policies");
                        exit Find_Policy;
                     end if;
                  end loop;
               end Check_Policy;

               exit Find_Policy;
            end if;
         end loop Find_Policy;
      end if;

      --  If no Priority_Specific_Dispatching entries, nothing else to do

      if Specific_Dispatching.Last >= Specific_Dispatching.First then

         --  Find out the maximum priority value for which one of the
         --  Priority_Specific_Dispatching pragmas applies.

         Max_Prio := 0;
         for J in Specific_Dispatching.First .. Specific_Dispatching.Last loop
            if Specific_Dispatching.Table (J).Last_Priority > Max_Prio then
               Max_Prio := Specific_Dispatching.Table (J).Last_Priority;
            end if;
         end loop;

         --  Now establish tables to be used for consistency checking

         declare
            --  The following record type is used to record locations of the
            --  Priority_Specific_Dispatching pragmas applying to the Priority.

            type Specific_Dispatching_Entry is record
               Dispatching_Policy : Character := ' ';
               --  First character (upper case) of corresponding policy name

               Afile : ALI_Id := No_ALI_Id;
               --  ALI file that generated Priority Specific Dispatching
               --  entry for consistency message.

               Loc : Nat := 0;
               --  Line numbers from Priority_Specific_Dispatching pragma
            end record;

            PSD_Table  : array (0 .. Max_Prio) of Specific_Dispatching_Entry :=
                           (others => Specific_Dispatching_Entry'
                              (Dispatching_Policy => ' ',
                               Afile              => No_ALI_Id,
                               Loc                => 0));
            --  Array containing an entry per priority containing the location
            --  where there is a Priority_Specific_Dispatching pragma that
            --  applies to the priority.

         begin
            for F in ALIs.First .. ALIs.Last loop
               for K in ALIs.Table (F).First_Specific_Dispatching ..
                        ALIs.Table (F).Last_Specific_Dispatching
               loop
                  declare
                     DTK : Specific_Dispatching_Record
                             renames Specific_Dispatching.Table (K);
                  begin
                     --  Check whether pragma Task_Dispatching_Policy and
                     --  pragma Priority_Specific_Dispatching are used in the
                     --  same partition.

                     if Task_Dispatching_Policy_Specified /= ' ' then
<<<<<<< HEAD
                        Error_Msg_Name_1 := ALIs.Table (F).Sfile;
                        Error_Msg_Name_2 :=
                          ALIs.Table (TDP_Pragma_Afile).Sfile;

                        Error_Msg_Nat_1  := DTK.PSD_Pragma_Line;

                        Consistency_Error_Msg
                          ("Priority_Specific_Dispatching at %:#" &
                           " incompatible with Task_Dispatching_Policy at %");
=======
                        Error_Msg_File_1 := ALIs.Table (F).Sfile;
                        Error_Msg_File_2 :=
                          ALIs.Table (TDP_Pragma_Afile).Sfile;

                        Error_Msg_Nat_1 := DTK.PSD_Pragma_Line;

                        Consistency_Error_Msg
                          ("Priority_Specific_Dispatching at {:#" &
                           " incompatible with Task_Dispatching_Policy at {");
>>>>>>> 751ff693
                     end if;

                     --  Ceiling_Locking must also be specified for a partition
                     --  with at least one Priority_Specific_Dispatching
                     --  pragma.

                     if Locking_Policy_Specified /= ' '
                       and then Locking_Policy_Specified /= 'C'
                     then
                        for A in ALIs.First .. ALIs.Last loop
                           if ALIs.Table (A).Locking_Policy /= ' '
                             and then ALIs.Table (A).Locking_Policy /= 'C'
                           then
<<<<<<< HEAD
                              Error_Msg_Name_1 := ALIs.Table (F).Sfile;
                              Error_Msg_Name_2 := ALIs.Table (A).Sfile;
=======
                              Error_Msg_File_1 := ALIs.Table (F).Sfile;
                              Error_Msg_File_2 := ALIs.Table (A).Sfile;
>>>>>>> 751ff693

                              Error_Msg_Nat_1  := DTK.PSD_Pragma_Line;

                              Consistency_Error_Msg
<<<<<<< HEAD
                                ("Priority_Specific_Dispatching at %:#" &
                                 " incompatible with Locking_Policy at %");
=======
                                ("Priority_Specific_Dispatching at {:#" &
                                 " incompatible with Locking_Policy at {");
>>>>>>> 751ff693
                           end if;
                        end loop;
                     end if;

                     --  Check overlapping priority ranges

                     Find_Overlapping : for Prio in
                       DTK.First_Priority .. DTK.Last_Priority
                     loop
                        if PSD_Table (Prio).Afile = No_ALI_Id then
                           PSD_Table (Prio) :=
                             (Dispatching_Policy => DTK.Dispatching_Policy,
                              Afile => F, Loc => DTK.PSD_Pragma_Line);

                        elsif PSD_Table (Prio).Dispatching_Policy /=
                              DTK.Dispatching_Policy

                        then
<<<<<<< HEAD
                           Error_Msg_Name_1 :=
                             ALIs.Table (PSD_Table (Prio).Afile).Sfile;
                           Error_Msg_Name_2 := ALIs.Table (F).Sfile;
=======
                           Error_Msg_File_1 :=
                             ALIs.Table (PSD_Table (Prio).Afile).Sfile;
                           Error_Msg_File_2 := ALIs.Table (F).Sfile;
>>>>>>> 751ff693
                           Error_Msg_Nat_1  := PSD_Table (Prio).Loc;
                           Error_Msg_Nat_2  := DTK.PSD_Pragma_Line;

                           Consistency_Error_Msg
<<<<<<< HEAD
                             ("overlapping priority ranges at %:# and %:#");
=======
                             ("overlapping priority ranges at {:# and {:#");
>>>>>>> 751ff693

                           exit Find_Overlapping;
                        end if;
                     end loop Find_Overlapping;
                  end;
               end loop;
            end loop;
         end;
      end if;
   end Check_Consistent_Dispatching_Policy;

   ---------------------------------------------------
   -- Check_Consistent_Dynamic_Elaboration_Checking --
   ---------------------------------------------------

   --  The rule here is that if a unit has dynamic elaboration checks,
   --  then any unit it withs must meeting one of the following criteria:

   --    1. There is a pragma Elaborate_All for the with'ed unit
   --    2. The with'ed unit was compiled with dynamic elaboration checks
   --    3. The with'ed unit has pragma Preelaborate or Pure
   --    4. It is an internal GNAT unit (including children of GNAT)

   procedure Check_Consistent_Dynamic_Elaboration_Checking is
   begin
      if Dynamic_Elaboration_Checks_Specified then
         for U in First_Unit_Entry .. Units.Last loop
            declare
               UR : Unit_Record renames Units.Table (U);

            begin
               if UR.Dynamic_Elab then
                  for W in UR.First_With .. UR.Last_With loop
                     declare
                        WR : With_Record renames Withs.Table (W);

                     begin
                        if Get_Name_Table_Info (WR.Uname) /= 0 then
                           declare
                              WU : Unit_Record renames
                                     Units.Table
                                       (Unit_Id
                                         (Get_Name_Table_Info (WR.Uname)));

                           begin
                              --  Case 1. Elaborate_All for with'ed unit

                              if WR.Elaborate_All then
                                 null;

                              --  Case 2. With'ed unit has dynamic elab checks

                              elsif WU.Dynamic_Elab then
                                 null;

                              --  Case 3. With'ed unit is Preelaborate or Pure

                              elsif WU.Preelab or WU.Pure then
                                 null;

                              --  Case 4. With'ed unit is internal file

                              elsif Is_Internal_File_Name (WU.Sfile) then
                                 null;

                              --  Issue warning, not one of the safe cases

                              else
                                 Error_Msg_File_1 := UR.Sfile;
                                 Error_Msg
                                   ("?{ has dynamic elaboration checks " &
                                                                 "and with's");

                                 Error_Msg_File_1 := WU.Sfile;
                                 Error_Msg
                                   ("?  { which has static elaboration " &
                                                                     "checks");

                                 Warnings_Detected := Warnings_Detected - 1;
                              end if;
                           end;
                        end if;
                     end;
                  end loop;
               end if;
            end;
         end loop;
      end if;
   end Check_Consistent_Dynamic_Elaboration_Checking;

   --------------------------------------------
   -- Check_Consistent_Floating_Point_Format --
   --------------------------------------------

   --  The rule is that all files must be compiled with the same setting
   --  for the floating-point format.

   procedure Check_Consistent_Floating_Point_Format is
   begin
      --  First search for a unit specifying a floating-point format and then
      --  check all remaining units against it.

      Find_Format : for A1 in ALIs.First .. ALIs.Last loop
         if ALIs.Table (A1).Float_Format /= ' ' then
            Check_Format : declare
               Format : constant Character := ALIs.Table (A1).Float_Format;
            begin
               for A2 in A1 + 1 .. ALIs.Last loop
                  if ALIs.Table (A2).Float_Format /= Format then
                     Error_Msg_File_1 := ALIs.Table (A1).Sfile;
                     Error_Msg_File_2 := ALIs.Table (A2).Sfile;

                     Consistency_Error_Msg
                       ("{ and { compiled with different " &
                        "floating-point representations");
                     exit Find_Format;
                  end if;
               end loop;
            end Check_Format;

            exit Find_Format;
         end if;
      end loop Find_Format;
   end Check_Consistent_Floating_Point_Format;

   ---------------------------------------
   -- Check_Consistent_Interrupt_States --
   ---------------------------------------

   --  The rule is that if the state of a given interrupt is specified
   --  in more than one unit, it must be specified with a consistent state.

   procedure Check_Consistent_Interrupt_States is
      Max_Intrup : Nat;

   begin
      --  If no Interrupt_State entries, nothing to do

      if Interrupt_States.Last < Interrupt_States.First then
         return;
      end if;

      --  First find out the maximum interrupt value

      Max_Intrup := 0;
      for J in Interrupt_States.First .. Interrupt_States.Last loop
         if Interrupt_States.Table (J).Interrupt_Id > Max_Intrup then
            Max_Intrup := Interrupt_States.Table (J).Interrupt_Id;
         end if;
      end loop;

      --  Now establish tables to be used for consistency checking

      declare
         Istate : array (0 .. Max_Intrup) of Character := (others => 'n');
         --  Interrupt state entries, 'u'/'s'/'r' or 'n' to indicate an
         --  entry that has not been set.

         Afile : array (0 .. Max_Intrup) of ALI_Id;
         --  ALI file that generated Istate entry for consistency message

         Loc : array (0 .. Max_Intrup) of Nat;
         --  Line numbers from IS pragma generating Istate entry

         Inum : Nat;
         --  Interrupt number from entry being tested

         Stat : Character;
         --  Interrupt state from entry being tested

         Lnum : Nat;
         --  Line number from entry being tested

      begin
         for F in ALIs.First .. ALIs.Last loop
            for K in ALIs.Table (F).First_Interrupt_State ..
                     ALIs.Table (F).Last_Interrupt_State
            loop
               Inum := Interrupt_States.Table (K).Interrupt_Id;
               Stat := Interrupt_States.Table (K).Interrupt_State;
               Lnum := Interrupt_States.Table (K).IS_Pragma_Line;

               if Istate (Inum) = 'n' then
                  Istate (Inum) := Stat;
                  Afile  (Inum) := F;
                  Loc    (Inum) := Lnum;

               elsif Istate (Inum) /= Stat then
<<<<<<< HEAD
                  Error_Msg_Name_1 := ALIs.Table (Afile (Inum)).Sfile;
                  Error_Msg_Name_2 := ALIs.Table (F).Sfile;
=======
                  Error_Msg_File_1 := ALIs.Table (Afile (Inum)).Sfile;
                  Error_Msg_File_2 := ALIs.Table (F).Sfile;
>>>>>>> 751ff693
                  Error_Msg_Nat_1  := Loc (Inum);
                  Error_Msg_Nat_2  := Lnum;

                  Consistency_Error_Msg
<<<<<<< HEAD
                    ("inconsistent interrupt states at %:# and %:#");
=======
                    ("inconsistent interrupt states at {:# and {:#");
>>>>>>> 751ff693
               end if;
            end loop;
         end loop;
      end;
   end Check_Consistent_Interrupt_States;

   -------------------------------------
   -- Check_Consistent_Locking_Policy --
   -------------------------------------

   --  The rule is that all files for which the locking policy is
   --  significant must be compiled with the same setting.

   procedure Check_Consistent_Locking_Policy is
   begin
      --  First search for a unit specifying a policy and then
      --  check all remaining units against it.

      Find_Policy : for A1 in ALIs.First .. ALIs.Last loop
         if ALIs.Table (A1).Locking_Policy /= ' ' then
            Check_Policy : declare
               Policy : constant Character := ALIs.Table (A1).Locking_Policy;

            begin
               for A2 in A1 + 1 .. ALIs.Last loop
                  if ALIs.Table (A2).Locking_Policy /= ' ' and
                     ALIs.Table (A2).Locking_Policy /= Policy
                  then
                     Error_Msg_File_1 := ALIs.Table (A1).Sfile;
                     Error_Msg_File_2 := ALIs.Table (A2).Sfile;

                     Consistency_Error_Msg
                       ("{ and { compiled with different locking policies");
                     exit Find_Policy;
                  end if;
               end loop;
            end Check_Policy;

            exit Find_Policy;
         end if;
      end loop Find_Policy;
   end Check_Consistent_Locking_Policy;

   ----------------------------------------
   -- Check_Consistent_Normalize_Scalars --
   ----------------------------------------

   --  The rule is that if any unit is compiled with Normalized_Scalars,
   --  then all other units in the partition must also be compiled with
   --  Normalized_Scalars in effect.

   --  There is some issue as to whether this consistency check is
   --  desirable, it is certainly required at the moment by the RM.
   --  We should keep a watch on the ARG and HRG deliberations here.
   --  GNAT no longer depends on this consistency (it used to do so,
   --  but that has been corrected in the latest version, since the
   --  Initialize_Scalars pragma does not require consistency.

   procedure Check_Consistent_Normalize_Scalars is
   begin
      if Normalize_Scalars_Specified and No_Normalize_Scalars_Specified then
         Consistency_Error_Msg
              ("some but not all files compiled with Normalize_Scalars");

         Write_Eol;
         Write_Str ("files compiled with Normalize_Scalars");
         Write_Eol;

         for A1 in ALIs.First .. ALIs.Last loop
            if ALIs.Table (A1).Normalize_Scalars then
               Write_Str ("  ");
               Write_Name (ALIs.Table (A1).Sfile);
               Write_Eol;
            end if;
         end loop;

         Write_Eol;
         Write_Str ("files compiled without Normalize_Scalars");
         Write_Eol;

         for A1 in ALIs.First .. ALIs.Last loop
            if not ALIs.Table (A1).Normalize_Scalars then
               Write_Str ("  ");
               Write_Name (ALIs.Table (A1).Sfile);
               Write_Eol;
            end if;
         end loop;
      end if;
   end Check_Consistent_Normalize_Scalars;

   -------------------------------------
   -- Check_Consistent_Queuing_Policy --
   -------------------------------------

   --  The rule is that all files for which the queuing policy is
   --  significant must be compiled with the same setting.

   procedure Check_Consistent_Queuing_Policy is
   begin
      --  First search for a unit specifying a policy and then
      --  check all remaining units against it.

      Find_Policy : for A1 in ALIs.First .. ALIs.Last loop
         if ALIs.Table (A1).Queuing_Policy /= ' ' then
            Check_Policy : declare
               Policy : constant Character := ALIs.Table (A1).Queuing_Policy;
            begin
               for A2 in A1 + 1 .. ALIs.Last loop
                  if ALIs.Table (A2).Queuing_Policy /= ' '
                       and then
                     ALIs.Table (A2).Queuing_Policy /= Policy
                  then
                     Error_Msg_File_1 := ALIs.Table (A1).Sfile;
                     Error_Msg_File_2 := ALIs.Table (A2).Sfile;

                     Consistency_Error_Msg
                       ("{ and { compiled with different queuing policies");
                     exit Find_Policy;
                  end if;
               end loop;
            end Check_Policy;

            exit Find_Policy;
         end if;
      end loop Find_Policy;
   end Check_Consistent_Queuing_Policy;

   -----------------------------------
   -- Check_Consistent_Restrictions --
   -----------------------------------

   --  The rule is that if a restriction is specified in any unit,
   --  then all units must obey the restriction. The check applies
   --  only to restrictions which require partition wide consistency,
   --  and not to internal units.

   procedure Check_Consistent_Restrictions is
      Restriction_File_Output : Boolean;
      --  Shows if we have output header messages for restriction violation

      procedure Print_Restriction_File (R : All_Restrictions);
      --  Print header line for R if not printed yet

      ----------------------------
      -- Print_Restriction_File --
      ----------------------------

      procedure Print_Restriction_File (R : All_Restrictions) is
      begin
         if not Restriction_File_Output then
            Restriction_File_Output := True;

            --  Find an ali file specifying the restriction

            for A in ALIs.First .. ALIs.Last loop
               if ALIs.Table (A).Restrictions.Set (R)
                 and then (R in All_Boolean_Restrictions
                             or else ALIs.Table (A).Restrictions.Value (R) =
                                     Cumulative_Restrictions.Value (R))
               then
                  --  We have found that ALI file A specifies the restriction
                  --  that is being violated (the minimum value is specified
                  --  in the case of a parameter restriction).

                  declare
<<<<<<< HEAD
                     M1 : constant String := "% has restriction ";
=======
                     M1 : constant String := "{ has restriction ";
>>>>>>> 751ff693
                     S  : constant String := Restriction_Id'Image (R);
                     M2 : String (1 .. 200); -- big enough!
                     P  : Integer;

                  begin
                     Name_Buffer (1 .. S'Length) := S;
                     Name_Len := S'Length;
                     Set_Casing (Mixed_Case);

                     M2 (M1'Range) := M1;
                     P := M1'Length + 1;
                     M2 (P .. P + S'Length - 1) := Name_Buffer (1 .. S'Length);
                     P := P + S'Length;

                     if R in All_Parameter_Restrictions then
                        M2 (P .. P + 4) := " => #";
                        Error_Msg_Nat_1 :=
                          Int (Cumulative_Restrictions.Value (R));
                        P := P + 5;
                     end if;

<<<<<<< HEAD
                     Error_Msg_Name_1 := ALIs.Table (A).Sfile;
=======
                     Error_Msg_File_1 := ALIs.Table (A).Sfile;
>>>>>>> 751ff693
                     Consistency_Error_Msg (M2 (1 .. P - 1));
                     Consistency_Error_Msg
                       ("but the following files violate this restriction:");
                     return;
                  end;
               end if;
            end loop;
         end if;
      end Print_Restriction_File;
<<<<<<< HEAD

   --  Start of processing for Check_Consistent_Restrictions

   begin
      --  Loop through all restriction violations

      for R in All_Restrictions loop

         --  Check for violation of this restriction

=======

   --  Start of processing for Check_Consistent_Restrictions

   begin
      --  Loop through all restriction violations

      for R in All_Restrictions loop

         --  Check for violation of this restriction

>>>>>>> 751ff693
         if Cumulative_Restrictions.Set (R)
           and then Cumulative_Restrictions.Violated (R)
           and then (R in Partition_Boolean_Restrictions
                       or else (R in All_Parameter_Restrictions
                                   and then
                                     Cumulative_Restrictions.Count (R) >
                                     Cumulative_Restrictions.Value (R)))
         then
            Restriction_File_Output := False;

            --  Loop through files looking for violators

            for A2 in ALIs.First .. ALIs.Last loop
               declare
                  T : ALIs_Record renames ALIs.Table (A2);

               begin
                  if T.Restrictions.Violated (R) then

                     --  We exclude predefined files from the list of
                     --  violators. This should be rethought. It is not
                     --  clear that this is the right thing to do, that
                     --  is particularly the case for restricted runtimes.

                     if not Is_Internal_File_Name (T.Sfile) then

                        --  Case of Boolean restriction, just print file name

                        if R in All_Boolean_Restrictions then
                           Print_Restriction_File (R);
<<<<<<< HEAD
                           Error_Msg_Name_1 := T.Sfile;
                           Consistency_Error_Msg ("  %");
=======
                           Error_Msg_File_1 := T.Sfile;
                           Consistency_Error_Msg ("  {");
>>>>>>> 751ff693

                        --  Case of Parameter restriction where violation
                        --  count exceeds restriction value, print file
                        --  name and count, adding "at least" if the
                        --  exact count is not known.

                        elsif R in Checked_Add_Parameter_Restrictions
                          or else T.Restrictions.Count (R) >
                          Cumulative_Restrictions.Value (R)
                        then
                           Print_Restriction_File (R);
<<<<<<< HEAD
                           Error_Msg_Name_1 := T.Sfile;
=======
                           Error_Msg_File_1 := T.Sfile;
>>>>>>> 751ff693
                           Error_Msg_Nat_1 := Int (T.Restrictions.Count (R));

                           if T.Restrictions.Unknown (R) then
                              Consistency_Error_Msg
<<<<<<< HEAD
                                ("  % (count = at least #)");
=======
                                ("  { (count = at least #)");
>>>>>>> 751ff693
                           else
                              Consistency_Error_Msg
                                ("  % (count = #)");
                           end if;
                        end if;
                     end if;
                  end if;
               end;
            end loop;
         end if;
      end loop;

      --  Now deal with No_Dependence indications. Note that we put the loop
      --  through entries in the no dependency table first, since this loop
      --  is most often empty (no such pragma Restrictions in use).
<<<<<<< HEAD

      for ND in No_Deps.First .. No_Deps.Last loop
         declare
            ND_Unit : constant Name_Id := No_Deps.Table (ND).No_Dep_Unit;

         begin
            for J in ALIs.First .. ALIs.Last loop
               declare
                  A : ALIs_Record renames ALIs.Table (J);

               begin
                  for K in A.First_Unit .. A.Last_Unit loop
                     declare
                        U : Unit_Record renames Units.Table (K);
                     begin
                        for L in U.First_With .. U.Last_With loop
                           if Same_Unit (Withs.Table (L).Uname, ND_Unit) then
                              Error_Msg_Name_1 := U.Uname;
                              Error_Msg_Name_2 := ND_Unit;
                              Consistency_Error_Msg
                                ("unit & violates restriction " &
                                 "No_Dependence => %");
                           end if;
                        end loop;
                     end;
                  end loop;
               end;
            end loop;
         end;
      end loop;
   end Check_Consistent_Restrictions;

=======

      for ND in No_Deps.First .. No_Deps.Last loop
         declare
            ND_Unit : constant Name_Id :=
                        No_Deps.Table (ND).No_Dep_Unit;

         begin
            for J in ALIs.First .. ALIs.Last loop
               declare
                  A : ALIs_Record renames ALIs.Table (J);

               begin
                  for K in A.First_Unit .. A.Last_Unit loop
                     declare
                        U : Unit_Record renames Units.Table (K);
                     begin
                        for L in U.First_With .. U.Last_With loop
                           if Same_Unit
                             (Withs.Table (L).Uname, ND_Unit)
                           then
                              Error_Msg_File_1 := U.Sfile;
                              Error_Msg_Name_1 := ND_Unit;
                              Consistency_Error_Msg
                                ("file { violates restriction " &
                                 "No_Dependence => %");
                           end if;
                        end loop;
                     end;
                  end loop;
               end;
            end loop;
         end;
      end loop;
   end Check_Consistent_Restrictions;

>>>>>>> 751ff693
   ---------------------------------------------------
   -- Check_Consistent_Zero_Cost_Exception_Handling --
   ---------------------------------------------------

   --  Check consistent zero cost exception handling. The rule is that
   --  all units must have the same exception handling mechanism.

   procedure Check_Consistent_Zero_Cost_Exception_Handling is
   begin
      Check_Mechanism : for A1 in ALIs.First + 1 .. ALIs.Last loop
         if ALIs.Table (A1).Zero_Cost_Exceptions /=
            ALIs.Table (ALIs.First).Zero_Cost_Exceptions
         then
<<<<<<< HEAD
            Error_Msg_Name_1 := ALIs.Table (A1).Sfile;
            Error_Msg_Name_2 := ALIs.Table (ALIs.First).Sfile;

            Consistency_Error_Msg ("% and % compiled with different "
=======
            Error_Msg_File_1 := ALIs.Table (A1).Sfile;
            Error_Msg_File_2 := ALIs.Table (ALIs.First).Sfile;

            Consistency_Error_Msg ("{ and { compiled with different "
>>>>>>> 751ff693
                                            & "exception handling mechanisms");
         end if;
      end loop Check_Mechanism;
   end Check_Consistent_Zero_Cost_Exception_Handling;

   -------------------------------
   -- Check_Duplicated_Subunits --
   -------------------------------

   procedure Check_Duplicated_Subunits is
   begin
      for J in Sdep.First .. Sdep.Last loop
         if Sdep.Table (J).Subunit_Name /= No_Name then
            Get_Decoded_Name_String (Sdep.Table (J).Subunit_Name);
            Name_Len := Name_Len + 2;
            Name_Buffer (Name_Len - 1) := '%';

            --  See if there is a body or spec with the same name

            for K in Boolean loop
               if K then
                  Name_Buffer (Name_Len) := 'b';
               else
                  Name_Buffer (Name_Len) := 's';
               end if;

               declare
                  Unit : constant Unit_Name_Type := Name_Find;
                  Info : constant Int := Get_Name_Table_Info (Unit);

               begin
                  if Info /= 0 then
                     Set_Standard_Error;
                     Write_Str ("error: subunit """);
                     Write_Name_Decoded (Sdep.Table (J).Subunit_Name);
                     Write_Str (""" in file """);
                     Write_Name_Decoded (Sdep.Table (J).Sfile);
                     Write_Char ('"');
                     Write_Eol;
                     Write_Str ("       has same name as unit """);
                     Write_Unit_Name (Units.Table (Unit_Id (Info)).Uname);
                     Write_Str (""" found in file """);
                     Write_Name_Decoded (Units.Table (Unit_Id (Info)).Sfile);
                     Write_Char ('"');
                     Write_Eol;
                     Write_Str ("       this is not allowed within a single "
                                & "partition (RM 10.2(19))");
                     Write_Eol;
                     Osint.Exit_Program (Osint.E_Fatal);
                  end if;
               end;
            end loop;
         end if;
      end loop;
   end Check_Duplicated_Subunits;

   --------------------
   -- Check_Versions --
   --------------------

   procedure Check_Versions is
      VL : constant Natural := ALIs.Table (ALIs.First).Ver_Len;

   begin
      for A in ALIs.First .. ALIs.Last loop
         if ALIs.Table (A).Ver_Len /= VL
           or else ALIs.Table (A).Ver          (1 .. VL) /=
                   ALIs.Table (ALIs.First).Ver (1 .. VL)
         then
            Error_Msg_File_1 := ALIs.Table (A).Sfile;
            Error_Msg_File_2 := ALIs.Table (ALIs.First).Sfile;

            Consistency_Error_Msg
               ("{ and { compiled with different GNAT versions");
         end if;
      end loop;
   end Check_Versions;

   ---------------------------
   -- Consistency_Error_Msg --
   ---------------------------

   procedure Consistency_Error_Msg (Msg : String) is
   begin
      if Tolerate_Consistency_Errors then

         --  If consistency errors are tolerated,
         --  output the message as a warning.

         declare
            Warning_Msg : String (1 .. Msg'Length + 1);

         begin
            Warning_Msg (1) := '?';
            Warning_Msg (2 .. Warning_Msg'Last) := Msg;

            Error_Msg (Warning_Msg);
         end;

      --  Otherwise the consistency error is a true error

      else
         Error_Msg (Msg);
      end if;
   end Consistency_Error_Msg;

   ---------------
   -- Same_Unit --
   ---------------

<<<<<<< HEAD
   function Same_Unit (U1 : Name_Id; U2 : Name_Id) return Boolean is
=======
   function Same_Unit (U1 : Unit_Name_Type; U2 : Name_Id) return Boolean is
>>>>>>> 751ff693
   begin
      --  Note, the string U1 has a terminating %s or %b, U2 does not

      if Length_Of_Name (U1) - 2 = Length_Of_Name (U2) then
         Get_Name_String (U1);

         declare
            U1_Str : constant String := Name_Buffer (1 .. Name_Len - 2);
         begin
            Get_Name_String (U2);
            return U1_Str = Name_Buffer (1 .. Name_Len);
         end;

      else
         return False;
      end if;
   end Same_Unit;

end Bcheck;<|MERGE_RESOLUTION|>--- conflicted
+++ resolved
@@ -6,11 +6,7 @@
 --                                                                          --
 --                                 B o d y                                  --
 --                                                                          --
-<<<<<<< HEAD
---          Copyright (C) 1992-2006, Free Software Foundation, Inc.         --
-=======
 --          Copyright (C) 1992-2007, Free Software Foundation, Inc.         --
->>>>>>> 751ff693
 --                                                                          --
 -- GNAT is free software;  you can  redistribute it  and/or modify it under --
 -- terms of the  GNU General Public License as published  by the Free Soft- --
@@ -19,14 +15,8 @@
 -- OUT ANY WARRANTY;  without even the  implied warranty of MERCHANTABILITY --
 -- or FITNESS FOR A PARTICULAR PURPOSE.  See the GNU General Public License --
 -- for  more details.  You should have  received  a copy of the GNU General --
-<<<<<<< HEAD
--- Public License  distributed with GNAT;  see file COPYING.  If not, write --
--- to  the  Free Software Foundation,  51  Franklin  Street,  Fifth  Floor, --
--- Boston, MA 02110-1301, USA.                                              --
-=======
 -- Public License  distributed with GNAT; see file COPYING3.  If not, go to --
 -- http://www.gnu.org/licenses for a complete copy of the license.          --
->>>>>>> 751ff693
 --                                                                          --
 -- GNAT was originally developed  by the GNAT team at  New York University. --
 -- Extensive contributions were provided by Ada Core Technologies Inc.      --
@@ -69,11 +59,7 @@
    --  Produce an error or a warning message, depending on whether an
    --  inconsistent configuration is permitted or not.
 
-<<<<<<< HEAD
-   function Same_Unit (U1 : Name_Id; U2 : Name_Id) return Boolean;
-=======
    function Same_Unit (U1 : Unit_Name_Type; U2 : Name_Id) return Boolean;
->>>>>>> 751ff693
    --  Used to compare two unit names for No_Dependence checks. U1 is in
    --  standard unit name format, and U2 is in literal form with periods.
 
@@ -115,11 +101,7 @@
       Src : Source_Id;
       --  Source file Id for this Sdep entry
 
-<<<<<<< HEAD
-      ALI_Path_Id : Name_Id;
-=======
       ALI_Path_Id : File_Name_Type;
->>>>>>> 751ff693
 
    begin
       --  First, we go through the source table to see if there are any cases
@@ -188,26 +170,12 @@
             if Sdep.Table (D).Stamp /= Source.Table (Src).Stamp
               and then not Source.Table (Src).All_Checksums_Match
             then
-<<<<<<< HEAD
-               Error_Msg_Name_1 := ALIs.Table (A).Sfile;
-               Error_Msg_Name_2 := Sdep.Table (D).Sfile;
-=======
                Error_Msg_File_1 := ALIs.Table (A).Sfile;
                Error_Msg_File_2 := Sdep.Table (D).Sfile;
->>>>>>> 751ff693
 
                --  Two styles of message, depending on whether or not
                --  the updated file is the one that must be recompiled
 
-<<<<<<< HEAD
-               if Error_Msg_Name_1 = Error_Msg_Name_2 then
-                  if Tolerate_Consistency_Errors then
-                     Error_Msg
-                        ("?% has been modified and should be recompiled");
-                  else
-                     Error_Msg
-                       ("% has been modified and must be recompiled");
-=======
                if Error_Msg_File_1 = Error_Msg_File_2 then
                   if Tolerate_Consistency_Errors then
                      Error_Msg
@@ -215,7 +183,6 @@
                   else
                      Error_Msg
                        ("{ has been modified and must be recompiled");
->>>>>>> 751ff693
                   end if;
 
                else
@@ -223,16 +190,6 @@
                     Osint.Find_File ((ALIs.Table (A).Afile), Osint.Library);
                   if Osint.Is_Readonly_Library (ALI_Path_Id) then
                      if Tolerate_Consistency_Errors then
-<<<<<<< HEAD
-                        Error_Msg ("?% should be recompiled");
-                        Error_Msg_Name_1 := ALI_Path_Id;
-                        Error_Msg ("?(% is obsolete and read-only)");
-
-                     else
-                        Error_Msg ("% must be compiled");
-                        Error_Msg_Name_1 := ALI_Path_Id;
-                        Error_Msg ("(% is obsolete and read-only)");
-=======
                         Error_Msg ("?{ should be recompiled");
                         Error_Msg_File_1 := ALI_Path_Id;
                         Error_Msg ("?({ is obsolete and read-only)");
@@ -240,51 +197,18 @@
                         Error_Msg ("{ must be compiled");
                         Error_Msg_File_1 := ALI_Path_Id;
                         Error_Msg ("({ is obsolete and read-only)");
->>>>>>> 751ff693
                      end if;
 
                   elsif Tolerate_Consistency_Errors then
                      Error_Msg
-<<<<<<< HEAD
-                       ("?% should be recompiled (% has been modified)");
-
-                  else
-                     Error_Msg ("% must be recompiled (% has been modified)");
-=======
                        ("?{ should be recompiled ({ has been modified)");
 
                   else
                      Error_Msg ("{ must be recompiled ({ has been modified)");
->>>>>>> 751ff693
                   end if;
                end if;
 
                if (not Tolerate_Consistency_Errors) and Verbose_Mode then
-<<<<<<< HEAD
-                  declare
-                     Msg : constant String := "% time stamp ";
-                     Buf : String (1 .. Msg'Length + Time_Stamp_Length);
-
-                  begin
-                     Buf (1 .. Msg'Length) := Msg;
-                     Buf (Msg'Length + 1 .. Buf'Length) :=
-                       String (Source.Table (Src).Stamp);
-                     Error_Msg_Name_1 := Sdep.Table (D).Sfile;
-                     Error_Msg (Buf);
-                  end;
-
-                  declare
-                     Msg : constant String := " conflicts with % timestamp ";
-                     Buf : String (1 .. Msg'Length + Time_Stamp_Length);
-
-                  begin
-                     Buf (1 .. Msg'Length) := Msg;
-                     Buf (Msg'Length + 1 .. Buf'Length) :=
-                       String (Sdep.Table (D).Stamp);
-                     Error_Msg_Name_1 := Sdep.Table (D).Sfile;
-                     Error_Msg (Buf);
-                  end;
-=======
                   Error_Msg_File_1 := Sdep.Table (D).Sfile;
                   Error_Msg
                     ("{ time stamp " & String (Source.Table (Src).Stamp));
@@ -295,7 +219,6 @@
                   Error_Msg
                     (" conflicts with { timestamp " &
                      String (Sdep.Table (D).Stamp));
->>>>>>> 751ff693
                end if;
 
                --  Exit from the loop through Sdep entries once we find one
@@ -361,19 +284,11 @@
                           and then
                         ALIs.Table (A2).Task_Dispatching_Policy /= Policy
                      then
-<<<<<<< HEAD
-                        Error_Msg_Name_1 := ALIs.Table (A1).Sfile;
-                        Error_Msg_Name_2 := ALIs.Table (A2).Sfile;
-
-                        Consistency_Error_Msg
-                          ("% and % compiled with different task" &
-=======
                         Error_Msg_File_1 := ALIs.Table (A1).Sfile;
                         Error_Msg_File_2 := ALIs.Table (A2).Sfile;
 
                         Consistency_Error_Msg
                           ("{ and { compiled with different task" &
->>>>>>> 751ff693
                            " dispatching policies");
                         exit Find_Policy;
                      end if;
@@ -440,17 +355,6 @@
                      --  same partition.
 
                      if Task_Dispatching_Policy_Specified /= ' ' then
-<<<<<<< HEAD
-                        Error_Msg_Name_1 := ALIs.Table (F).Sfile;
-                        Error_Msg_Name_2 :=
-                          ALIs.Table (TDP_Pragma_Afile).Sfile;
-
-                        Error_Msg_Nat_1  := DTK.PSD_Pragma_Line;
-
-                        Consistency_Error_Msg
-                          ("Priority_Specific_Dispatching at %:#" &
-                           " incompatible with Task_Dispatching_Policy at %");
-=======
                         Error_Msg_File_1 := ALIs.Table (F).Sfile;
                         Error_Msg_File_2 :=
                           ALIs.Table (TDP_Pragma_Afile).Sfile;
@@ -460,7 +364,6 @@
                         Consistency_Error_Msg
                           ("Priority_Specific_Dispatching at {:#" &
                            " incompatible with Task_Dispatching_Policy at {");
->>>>>>> 751ff693
                      end if;
 
                      --  Ceiling_Locking must also be specified for a partition
@@ -474,24 +377,14 @@
                            if ALIs.Table (A).Locking_Policy /= ' '
                              and then ALIs.Table (A).Locking_Policy /= 'C'
                            then
-<<<<<<< HEAD
-                              Error_Msg_Name_1 := ALIs.Table (F).Sfile;
-                              Error_Msg_Name_2 := ALIs.Table (A).Sfile;
-=======
                               Error_Msg_File_1 := ALIs.Table (F).Sfile;
                               Error_Msg_File_2 := ALIs.Table (A).Sfile;
->>>>>>> 751ff693
 
                               Error_Msg_Nat_1  := DTK.PSD_Pragma_Line;
 
                               Consistency_Error_Msg
-<<<<<<< HEAD
-                                ("Priority_Specific_Dispatching at %:#" &
-                                 " incompatible with Locking_Policy at %");
-=======
                                 ("Priority_Specific_Dispatching at {:#" &
                                  " incompatible with Locking_Policy at {");
->>>>>>> 751ff693
                            end if;
                         end loop;
                      end if;
@@ -510,24 +403,14 @@
                               DTK.Dispatching_Policy
 
                         then
-<<<<<<< HEAD
-                           Error_Msg_Name_1 :=
-                             ALIs.Table (PSD_Table (Prio).Afile).Sfile;
-                           Error_Msg_Name_2 := ALIs.Table (F).Sfile;
-=======
                            Error_Msg_File_1 :=
                              ALIs.Table (PSD_Table (Prio).Afile).Sfile;
                            Error_Msg_File_2 := ALIs.Table (F).Sfile;
->>>>>>> 751ff693
                            Error_Msg_Nat_1  := PSD_Table (Prio).Loc;
                            Error_Msg_Nat_2  := DTK.PSD_Pragma_Line;
 
                            Consistency_Error_Msg
-<<<<<<< HEAD
-                             ("overlapping priority ranges at %:# and %:#");
-=======
                              ("overlapping priority ranges at {:# and {:#");
->>>>>>> 751ff693
 
                            exit Find_Overlapping;
                         end if;
@@ -716,22 +599,13 @@
                   Loc    (Inum) := Lnum;
 
                elsif Istate (Inum) /= Stat then
-<<<<<<< HEAD
-                  Error_Msg_Name_1 := ALIs.Table (Afile (Inum)).Sfile;
-                  Error_Msg_Name_2 := ALIs.Table (F).Sfile;
-=======
                   Error_Msg_File_1 := ALIs.Table (Afile (Inum)).Sfile;
                   Error_Msg_File_2 := ALIs.Table (F).Sfile;
->>>>>>> 751ff693
                   Error_Msg_Nat_1  := Loc (Inum);
                   Error_Msg_Nat_2  := Lnum;
 
                   Consistency_Error_Msg
-<<<<<<< HEAD
-                    ("inconsistent interrupt states at %:# and %:#");
-=======
                     ("inconsistent interrupt states at {:# and {:#");
->>>>>>> 751ff693
                end if;
             end loop;
          end loop;
@@ -897,11 +771,7 @@
                   --  in the case of a parameter restriction).
 
                   declare
-<<<<<<< HEAD
-                     M1 : constant String := "% has restriction ";
-=======
                      M1 : constant String := "{ has restriction ";
->>>>>>> 751ff693
                      S  : constant String := Restriction_Id'Image (R);
                      M2 : String (1 .. 200); -- big enough!
                      P  : Integer;
@@ -923,11 +793,7 @@
                         P := P + 5;
                      end if;
 
-<<<<<<< HEAD
-                     Error_Msg_Name_1 := ALIs.Table (A).Sfile;
-=======
                      Error_Msg_File_1 := ALIs.Table (A).Sfile;
->>>>>>> 751ff693
                      Consistency_Error_Msg (M2 (1 .. P - 1));
                      Consistency_Error_Msg
                        ("but the following files violate this restriction:");
@@ -937,7 +803,6 @@
             end loop;
          end if;
       end Print_Restriction_File;
-<<<<<<< HEAD
 
    --  Start of processing for Check_Consistent_Restrictions
 
@@ -948,18 +813,6 @@
 
          --  Check for violation of this restriction
 
-=======
-
-   --  Start of processing for Check_Consistent_Restrictions
-
-   begin
-      --  Loop through all restriction violations
-
-      for R in All_Restrictions loop
-
-         --  Check for violation of this restriction
-
->>>>>>> 751ff693
          if Cumulative_Restrictions.Set (R)
            and then Cumulative_Restrictions.Violated (R)
            and then (R in Partition_Boolean_Restrictions
@@ -990,13 +843,8 @@
 
                         if R in All_Boolean_Restrictions then
                            Print_Restriction_File (R);
-<<<<<<< HEAD
-                           Error_Msg_Name_1 := T.Sfile;
-                           Consistency_Error_Msg ("  %");
-=======
                            Error_Msg_File_1 := T.Sfile;
                            Consistency_Error_Msg ("  {");
->>>>>>> 751ff693
 
                         --  Case of Parameter restriction where violation
                         --  count exceeds restriction value, print file
@@ -1008,20 +856,12 @@
                           Cumulative_Restrictions.Value (R)
                         then
                            Print_Restriction_File (R);
-<<<<<<< HEAD
-                           Error_Msg_Name_1 := T.Sfile;
-=======
                            Error_Msg_File_1 := T.Sfile;
->>>>>>> 751ff693
                            Error_Msg_Nat_1 := Int (T.Restrictions.Count (R));
 
                            if T.Restrictions.Unknown (R) then
                               Consistency_Error_Msg
-<<<<<<< HEAD
-                                ("  % (count = at least #)");
-=======
                                 ("  { (count = at least #)");
->>>>>>> 751ff693
                            else
                               Consistency_Error_Msg
                                 ("  % (count = #)");
@@ -1037,40 +877,6 @@
       --  Now deal with No_Dependence indications. Note that we put the loop
       --  through entries in the no dependency table first, since this loop
       --  is most often empty (no such pragma Restrictions in use).
-<<<<<<< HEAD
-
-      for ND in No_Deps.First .. No_Deps.Last loop
-         declare
-            ND_Unit : constant Name_Id := No_Deps.Table (ND).No_Dep_Unit;
-
-         begin
-            for J in ALIs.First .. ALIs.Last loop
-               declare
-                  A : ALIs_Record renames ALIs.Table (J);
-
-               begin
-                  for K in A.First_Unit .. A.Last_Unit loop
-                     declare
-                        U : Unit_Record renames Units.Table (K);
-                     begin
-                        for L in U.First_With .. U.Last_With loop
-                           if Same_Unit (Withs.Table (L).Uname, ND_Unit) then
-                              Error_Msg_Name_1 := U.Uname;
-                              Error_Msg_Name_2 := ND_Unit;
-                              Consistency_Error_Msg
-                                ("unit & violates restriction " &
-                                 "No_Dependence => %");
-                           end if;
-                        end loop;
-                     end;
-                  end loop;
-               end;
-            end loop;
-         end;
-      end loop;
-   end Check_Consistent_Restrictions;
-
-=======
 
       for ND in No_Deps.First .. No_Deps.Last loop
          declare
@@ -1106,7 +912,6 @@
       end loop;
    end Check_Consistent_Restrictions;
 
->>>>>>> 751ff693
    ---------------------------------------------------
    -- Check_Consistent_Zero_Cost_Exception_Handling --
    ---------------------------------------------------
@@ -1120,17 +925,10 @@
          if ALIs.Table (A1).Zero_Cost_Exceptions /=
             ALIs.Table (ALIs.First).Zero_Cost_Exceptions
          then
-<<<<<<< HEAD
-            Error_Msg_Name_1 := ALIs.Table (A1).Sfile;
-            Error_Msg_Name_2 := ALIs.Table (ALIs.First).Sfile;
-
-            Consistency_Error_Msg ("% and % compiled with different "
-=======
             Error_Msg_File_1 := ALIs.Table (A1).Sfile;
             Error_Msg_File_2 := ALIs.Table (ALIs.First).Sfile;
 
             Consistency_Error_Msg ("{ and { compiled with different "
->>>>>>> 751ff693
                                             & "exception handling mechanisms");
          end if;
       end loop Check_Mechanism;
@@ -1241,11 +1039,7 @@
    -- Same_Unit --
    ---------------
 
-<<<<<<< HEAD
-   function Same_Unit (U1 : Name_Id; U2 : Name_Id) return Boolean is
-=======
    function Same_Unit (U1 : Unit_Name_Type; U2 : Name_Id) return Boolean is
->>>>>>> 751ff693
    begin
       --  Note, the string U1 has a terminating %s or %b, U2 does not
 
