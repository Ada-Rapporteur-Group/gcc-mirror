------------------------------------------------------------------------------
--                                                                          --
--                         GNAT RUN-TIME COMPONENTS                         --
--                                                                          --
--                             A D A . T A G S                              --
--                                                                          --
--                                 S p e c                                  --
--                                                                          --
--          Copyright (C) 1992-2010, Free Software Foundation, Inc.         --
--                                                                          --
-- This specification is derived from the Ada Reference Manual for use with --
-- GNAT. The copyright notice above, and the license provisions that follow --
-- apply solely to the  contents of the part following the private keyword. --
--                                                                          --
-- GNAT is free software;  you can  redistribute it  and/or modify it under --
-- terms of the  GNU General Public License as published  by the Free Soft- --
-- ware  Foundation;  either version 3,  or (at your option) any later ver- --
-- sion.  GNAT is distributed in the hope that it will be useful, but WITH- --
-- OUT ANY WARRANTY;  without even the  implied warranty of MERCHANTABILITY --
-- or FITNESS FOR A PARTICULAR PURPOSE.                                     --
--                                                                          --
-- As a special exception under Section 7 of GPL version 3, you are granted --
-- additional permissions described in the GCC Runtime Library Exception,   --
-- version 3.1, as published by the Free Software Foundation.               --
--                                                                          --
-- You should have received a copy of the GNU General Public License and    --
-- a copy of the GCC Runtime Library Exception along with this program;     --
-- see the files COPYING3 and COPYING.RUNTIME respectively.  If not, see    --
-- <http://www.gnu.org/licenses/>.                                          --
--                                                                          --
-- GNAT was originally developed  by the GNAT team at  New York University. --
-- Extensive contributions were provided by Ada Core Technologies Inc.      --
--                                                                          --
------------------------------------------------------------------------------

with System;
with System.Storage_Elements;

package Ada.Tags is
   pragma Preelaborate_05;
   --  In accordance with Ada 2005 AI-362

   type Tag is private;
   pragma Preelaborable_Initialization (Tag);

   No_Tag : constant Tag;

   function Expanded_Name (T : Tag) return String;

   function Wide_Expanded_Name (T : Tag) return Wide_String;
   pragma Ada_05 (Wide_Expanded_Name);

   function Wide_Wide_Expanded_Name (T : Tag) return Wide_Wide_String;
   pragma Ada_05 (Wide_Wide_Expanded_Name);

   function External_Tag (T : Tag) return String;

   function Internal_Tag (External : String) return Tag;

   function Descendant_Tag
     (External : String;
      Ancestor : Tag) return Tag;
   pragma Ada_05 (Descendant_Tag);

   function Is_Descendant_At_Same_Level
     (Descendant : Tag;
      Ancestor   : Tag) return Boolean;
   pragma Ada_05 (Is_Descendant_At_Same_Level);

   function Parent_Tag (T : Tag) return Tag;
   pragma Ada_05 (Parent_Tag);

   type Tag_Array is array (Positive range <>) of Tag;

   function Interface_Ancestor_Tags (T : Tag) return Tag_Array;
   pragma Ada_05 (Interface_Ancestor_Tags);

   function Type_Is_Abstract (T : Tag) return Boolean;
   pragma Ada_2012 (Type_Is_Abstract);

   Tag_Error : exception;

private
   --  Structure of the GNAT Primary Dispatch Table

   --           +--------------------+
   --           |      Signature     |
   --           +--------------------+
   --           |     Tagged_Kind    |
   --           +--------------------+                            Predef Prims
   --           |    Predef_Prims -----------------------------> +------------+
   --           +--------------------+                           |  table of  |
   --           |    Offset_To_Top   |                           | predefined |
   --           +--------------------+                           | primitives |
   --           |Typeinfo_Ptr/TSD_Ptr---> Type Specific Data     +------------+
   --  Tag ---> +--------------------+   +-------------------+
   --           |      table of      |   | inheritance depth |
   --           :   primitive ops    :   +-------------------+
   --           |      pointers      |   |   access level    |
   --           +--------------------+   +-------------------+
   --                                    |   expanded name   |
   --                                    +-------------------+
   --                                    |   external tag    |
   --                                    +-------------------+
   --                                    |   hash table link |
   --                                    +-------------------+
   --                                    |   transportable   |
<<<<<<< HEAD
=======
   --                                    +-------------------+
   --                                    |  type_is_abstract |
>>>>>>> 03d20231
   --                                    +-------------------+
   --                                    | rec ctrler offset |
   --                                    +-------------------+
   --                                    |   Ifaces_Table   ---> Interface Data
   --                                    +-------------------+   +------------+
   --         Select Specific Data  <----        SSD         |   |  Nb_Ifaces |
   --         +------------------+       +-------------------+   +------------+
   --         |table of primitive|       | table of          |   |  table     |
   --         :   operation      :       :    ancestor       :   :    of      :
   --         |      kinds       |       |       tags        |   | interfaces |
   --         +------------------+       +-------------------+   +------------+
   --         |table of          |
   --         :   entry          :
   --         |      indexes     |
   --         +------------------+

   --  Structure of the GNAT Secondary Dispatch Table

   --           +--------------------+
   --           |      Signature     |
   --           +--------------------+
   --           |     Tagged_Kind    |
   --           +--------------------+                            Predef Prims
   --           |    Predef_Prims -----------------------------> +------------+
   --           +--------------------+                           |  table of  |
   --           |    Offset_To_Top   |                           | predefined |
   --           +--------------------+                           | primitives |
   --           |       OSD_Ptr      |---> Object Specific Data  |   thunks   |
   --  Tag ---> +--------------------+      +---------------+    +------------+
   --           |      table of      |      | num prim ops  |
   --           :    primitive op    :      +---------------+
   --           |   thunk pointers   |      | table of      |
   --           +--------------------+      +   primitive   |
   --                                       |    op offsets |
   --                                       +---------------+

   --  The runtime information kept for each tagged type is separated into two
   --  objects: the Dispatch Table and the Type Specific Data record.

   package SSE renames System.Storage_Elements;

   subtype Cstring is String (Positive);
   type Cstring_Ptr is access all Cstring;
   pragma No_Strict_Aliasing (Cstring_Ptr);

   --  Declarations for the table of interfaces

   type Offset_To_Top_Function_Ptr is
     access function (This : System.Address) return SSE.Storage_Offset;
   --  Type definition used to call the function that is generated by the
   --  expander in case of tagged types with discriminants that have secondary
   --  dispatch tables. This function provides the Offset_To_Top value in this
   --  specific case.

   type Interface_Data_Element is record
      Iface_Tag            : Tag;
      Static_Offset_To_Top : Boolean;
      Offset_To_Top_Value  : SSE.Storage_Offset;
      Offset_To_Top_Func   : Offset_To_Top_Function_Ptr;
      Secondary_DT         : Tag;
   end record;
   --  If some ancestor of the tagged type has discriminants the field
   --  Static_Offset_To_Top is False and the field Offset_To_Top_Func
   --  is used to store the access to the function generated by the
   --  expander which provides this value; otherwise Static_Offset_To_Top
   --  is True and such value is stored in the Offset_To_Top_Value field.
   --  Secondary_DT references a secondary dispatch table whose contents
   --  are pointers to the primitives of the tagged type that cover the
   --  interface primitives. Secondary_DT gives support to dispatching
   --  calls through interface types associated with Generic Dispatching
   --  Constructors.

   type Interfaces_Array is array (Natural range <>) of Interface_Data_Element;

   type Interface_Data (Nb_Ifaces : Positive) is record
      Ifaces_Table : Interfaces_Array (1 .. Nb_Ifaces);
   end record;

   type Interface_Data_Ptr is access all Interface_Data;
   --  Table of abstract interfaces used to give support to backward interface
   --  conversions and also to IW_Membership.

   --  Primitive operation kinds. These values differentiate the kinds of
   --  callable entities stored in the dispatch table. Certain kinds may
   --  not be used, but are added for completeness.

   type Prim_Op_Kind is
     (POK_Function,
      POK_Procedure,
      POK_Protected_Entry,
      POK_Protected_Function,
      POK_Protected_Procedure,
      POK_Task_Entry,
      POK_Task_Function,
      POK_Task_Procedure);

   --  Select specific data types

   type Select_Specific_Data_Element is record
      Index : Positive;
      Kind  : Prim_Op_Kind;
   end record;

   type Select_Specific_Data_Array is
     array (Positive range <>) of Select_Specific_Data_Element;

   type Select_Specific_Data (Nb_Prim : Positive) is record
      SSD_Table : Select_Specific_Data_Array (1 .. Nb_Prim);
      --  NOTE: Nb_Prim is the number of non-predefined primitive operations
   end record;

   type Select_Specific_Data_Ptr is access all Select_Specific_Data;
   --  A table used to store the primitive operation kind and entry index of
   --  primitive subprograms of a type that implements a limited interface.
   --  The Select Specific Data table resides in the Type Specific Data of a
   --  type. This construct is used in the handling of dispatching triggers
   --  in select statements.

   type Prim_Ptr is access procedure;
   type Address_Array is array (Positive range <>) of Prim_Ptr;

   subtype Dispatch_Table is Address_Array (1 .. 1);
   --  Used by GDB to identify the _tags and traverse the run-time structure
   --  associated with tagged types. For compatibility with older versions of
   --  gdb, its name must not be changed.

   type Tag is access all Dispatch_Table;
   pragma No_Strict_Aliasing (Tag);

   type Interface_Tag is access all Dispatch_Table;

   No_Tag : constant Tag := null;

   --  The expander ensures that Tag objects reference the Prims_Ptr component
   --  of the wrapper.

   type Tag_Ptr is access all Tag;
   pragma No_Strict_Aliasing (Tag_Ptr);

   type Offset_To_Top_Ptr is access all SSE.Storage_Offset;
   pragma No_Strict_Aliasing (Offset_To_Top_Ptr);

   type Tag_Table is array (Natural range <>) of Tag;

   type Size_Ptr is
     access function (A : System.Address) return Long_Long_Integer;

   type Type_Specific_Data (Idepth : Natural) is record
   --  The discriminant Idepth is the Inheritance Depth Level: Used to
   --  implement the membership test associated with single inheritance of
   --  tagged types in constant-time. It also indicates the size of the
   --  Tags_Table component.

      Access_Level : Natural;
      --  Accessibility level required to give support to Ada 2005 nested type
      --  extensions. This feature allows safe nested type extensions by
      --  shifting the accessibility checks to certain operations, rather than
      --  being enforced at the type declaration. In particular, by performing
      --  run-time accessibility checks on class-wide allocators, class-wide
      --  function return, and class-wide stream I/O, the danger of objects
      --  outliving their type declaration can be eliminated (Ada 2005: AI-344)

      Expanded_Name : Cstring_Ptr;
      External_Tag  : Cstring_Ptr;
      HT_Link       : Tag_Ptr;
      --  Components used to support to the Ada.Tags subprograms in RM 3.9

      --  Note: Expanded_Name is referenced by GDB to determine the actual name
      --  of the tagged type. Its requirements are: 1) it must have this exact
      --  name, and 2) its contents must point to a C-style Nul terminated
      --  string containing its expanded name. GDB has no requirement on a
      --  given position inside the record.

      Transportable : Boolean;
      --  Used to check RM E.4(18), set for types that satisfy the requirements
      --  for being used in remote calls as actuals for classwide formals or as
      --  return values for classwide functions.

      Type_Is_Abstract : Boolean;
      --  True if the type is abstract (Ada 2012: AI05-0173)

      RC_Offset : SSE.Storage_Offset;
      --  Controller Offset: Used to give support to tagged controlled objects
      --  (see Get_Deep_Controller at s-finimp)

      Size_Func : Size_Ptr;
      --  Pointer to the subprogram computing the _size of the object. Used by
      --  the run-time whenever a call to the 'size primitive is required. We
      --  cannot assume that the contents of dispatch tables are addresses
      --  because in some architectures the ABI allows descriptors.

      Interfaces_Table : Interface_Data_Ptr;
      --  Pointer to the table of interface tags. It is used to implement the
      --  membership test associated with interfaces and also for backward
      --  abstract interface type conversions (Ada 2005:AI-251)

      SSD : Select_Specific_Data_Ptr;
      --  Pointer to a table of records used in dispatching selects. This
      --  field has a meaningful value for all tagged types that implement
      --  a limited, protected, synchronized or task interfaces and have
      --  non-predefined primitive operations.

      Tags_Table : Tag_Table (0 .. Idepth);
      --  Table of ancestor tags. Its size actually depends on the inheritance
      --  depth level of the tagged type.
   end record;

   type Type_Specific_Data_Ptr is access all Type_Specific_Data;
   pragma No_Strict_Aliasing (Type_Specific_Data_Ptr);

   --  Declarations for the dispatch table record

   type Signature_Kind is
      (Unknown,
       Primary_DT,
       Secondary_DT);

   --  Tagged type kinds with respect to concurrency and limitedness

   type Tagged_Kind is
     (TK_Abstract_Limited_Tagged,
      TK_Abstract_Tagged,
      TK_Limited_Tagged,
      TK_Protected,
      TK_Tagged,
      TK_Task);

   type Dispatch_Table_Wrapper (Num_Prims : Natural) is record
      Signature     : Signature_Kind;
      Tag_Kind      : Tagged_Kind;
      Predef_Prims  : System.Address;
      --  Pointer to the dispatch table of predefined Ada primitives

      --  According to the C++ ABI the components Offset_To_Top and TSD are
      --  stored just "before" the dispatch table, and they are referenced with
      --  negative offsets referring to the base of the dispatch table. The
      --   _Tag (or the VTable_Ptr in C++ terminology) must point to the base
      --  of the virtual table, just after these components, to point to the
      --  Prims_Ptr table.

      Offset_To_Top : SSE.Storage_Offset;
      TSD           : System.Address;

      Prims_Ptr : aliased Address_Array (1 .. Num_Prims);
      --  The size of the Prims_Ptr array actually depends on the tagged type
      --  to which it applies. For each tagged type, the expander computes the
      --  actual array size, allocates the Dispatch_Table record accordingly.
   end record;

   type Dispatch_Table_Ptr is access all Dispatch_Table_Wrapper;
   pragma No_Strict_Aliasing (Dispatch_Table_Ptr);

   --  The following type declaration is used by the compiler when the program
   --  is compiled with restriction No_Dispatching_Calls. It is also used with
   --  interface types to generate the tag and run-time information associated
   --  with them.

   type No_Dispatch_Table_Wrapper is record
      NDT_TSD       : System.Address;
      NDT_Prims_Ptr : Natural;
   end record;

   DT_Predef_Prims_Size : constant SSE.Storage_Count :=
                            SSE.Storage_Count
                              (1 * (Standard'Address_Size /
                                      System.Storage_Unit));
   --  Size of the Predef_Prims field of the Dispatch_Table

   DT_Offset_To_Top_Size : constant SSE.Storage_Count :=
                             SSE.Storage_Count
                               (1 * (Standard'Address_Size /
                                       System.Storage_Unit));
   --  Size of the Offset_To_Top field of the Dispatch Table

   DT_Typeinfo_Ptr_Size : constant SSE.Storage_Count :=
                            SSE.Storage_Count
                              (1 * (Standard'Address_Size /
                                      System.Storage_Unit));
   --  Size of the Typeinfo_Ptr field of the Dispatch Table

   use type System.Storage_Elements.Storage_Offset;

   DT_Offset_To_Top_Offset : constant SSE.Storage_Count :=
                               DT_Typeinfo_Ptr_Size
                                 + DT_Offset_To_Top_Size;

   DT_Predef_Prims_Offset : constant SSE.Storage_Count :=
                              DT_Typeinfo_Ptr_Size
                                + DT_Offset_To_Top_Size
                                + DT_Predef_Prims_Size;
   --  Offset from Prims_Ptr to Predef_Prims component

   --  Object Specific Data record of secondary dispatch tables

   type Object_Specific_Data_Array is array (Positive range <>) of Positive;

   type Object_Specific_Data (OSD_Num_Prims : Positive) is record
      OSD_Table : Object_Specific_Data_Array (1 .. OSD_Num_Prims);
      --  Table used in secondary DT to reference their counterpart in the
      --  select specific data (in the TSD of the primary DT). This construct
      --  is used in the handling of dispatching triggers in select statements.
      --  Nb_Prim is the number of non-predefined primitive operations.
   end record;

   type Object_Specific_Data_Ptr is access all Object_Specific_Data;
   pragma No_Strict_Aliasing (Object_Specific_Data_Ptr);

   --  The following subprogram specifications are placed here instead of
   --  the package body to see them from the frontend through rtsfind.

   function Base_Address (This : System.Address) return System.Address;
   --  Ada 2005 (AI-251): Displace "This" to point to the base address of
   --  the object (that is, the address of the primary tag of the object).

   function Displace (This : System.Address; T : Tag) return System.Address;
   --  Ada 2005 (AI-251): Displace "This" to point to the secondary dispatch
   --  table of T.

   function Secondary_Tag (T, Iface : Tag) return Tag;
   --  Ada 2005 (AI-251): Given a primary tag T associated with a tagged type
   --  Typ, search for the secondary tag of the interface type Iface covered
   --  by Typ.

   function DT (T : Tag) return Dispatch_Table_Ptr;
   --  Return the pointer to the TSD record associated with T

   function Get_Entry_Index (T : Tag; Position : Positive) return Positive;
   --  Ada 2005 (AI-251): Return a primitive operation's entry index (if entry)
   --  given a dispatch table T and a position of a primitive operation in T.

   function Get_Offset_Index
     (T        : Tag;
      Position : Positive) return Positive;
   --  Ada 2005 (AI-251): Given a pointer to a secondary dispatch table (T) and
   --  a position of an operation in the DT, retrieve the corresponding
   --  operation's position in the primary dispatch table from the Offset
   --  Specific Data table of T.

   function Get_Prim_Op_Kind
     (T        : Tag;
      Position : Positive) return Prim_Op_Kind;
   --  Ada 2005 (AI-251): Return a primitive operation's kind given a dispatch
   --  table T and a position of a primitive operation in T.

   function Get_RC_Offset (T : Tag) return SSE.Storage_Offset;
   --  Return the Offset of the implicit record controller when the object
   --  has controlled components, returns zero if no controlled components.

   pragma Export (Ada, Get_RC_Offset, "ada__tags__get_rc_offset");
   --  This procedure is used in s-finimp to compute the deep routines
   --  it is exported manually in order to avoid changing completely the
   --  organization of the run time.

   function Get_Tagged_Kind (T : Tag) return Tagged_Kind;
   --  Ada 2005 (AI-345): Given a pointer to either a primary or a secondary
   --  dispatch table, return the tagged kind of a type in the context of
   --  concurrency and limitedness.

   function IW_Membership (This : System.Address; T : Tag) return Boolean;
   --  Ada 2005 (AI-251): General routine that checks if a given object
   --  implements a tagged type. Its common usage is to check if Obj is in
   --  Iface'Class, but it is also used to check if a class-wide interface
   --  implements a given type (Iface_CW_Typ in T'Class). For example:
   --
   --      type I is interface;
   --      type T is tagged ...
   --
   --      function Test (O : I'Class) is
   --      begin
   --         return O in T'Class.
   --      end Test;

   function Offset_To_Top
     (This : System.Address) return SSE.Storage_Offset;
   --  Ada 2005 (AI-251): Returns the current value of the offset_to_top
   --  component available in the prologue of the dispatch table. If the parent
   --  of the tagged type has discriminants this value is stored in a record
   --  component just immediately after the tag component.

   function Parent_Size
     (Obj : System.Address;
      T   : Tag) return SSE.Storage_Count;
   --  Computes the size the ancestor part of a tagged extension object whose
   --  address is 'obj' by calling indirectly the ancestor _size function. The
   --  ancestor is the parent of the type represented by tag T. This function
   --  assumes that _size is always in slot one of the dispatch table.

   pragma Export (Ada, Parent_Size, "ada__tags__parent_size");
   --  This procedure is used in s-finimp and is thus exported manually

   procedure Register_Interface_Offset
     (This         : System.Address;
      Interface_T  : Tag;
      Is_Static    : Boolean;
      Offset_Value : SSE.Storage_Offset;
      Offset_Func  : Offset_To_Top_Function_Ptr);
   --  Register in the table of interfaces of the tagged type associated with
   --  "This" object the offset of the record component associated with the
   --  progenitor Interface_T (that is, the distance from "This" to the object
   --  component containing the tag of the secondary dispatch table). In case
   --  of constant offset, Is_Static is true and Offset_Value has such value.
   --  In case of variable offset, Is_Static is false and Offset_Func is an
   --  access to function that must be called to evaluate the offset.

   procedure Register_Tag (T : Tag);
   --  Insert the Tag and its associated external_tag in a table for the
   --  sake of Internal_Tag

   procedure Set_Dynamic_Offset_To_Top
     (This         : System.Address;
      Interface_T  : Tag;
      Offset_Value : SSE.Storage_Offset;
      Offset_Func  : Offset_To_Top_Function_Ptr);
   --  Ada 2005 (AI-251): The compiler generates calls to this routine only
   --  when initializing the Offset_To_Top field of dispatch tables associated
   --  with tagged type whose parent has variable size components. "This" is
   --  the object whose dispatch table is being initialized. Interface_T is the
   --  interface for which the secondary dispatch table is being initialized,
   --  and Offset_Value is the distance from "This" to the object component
   --  containing the tag of the secondary dispatch table (a zero value means
   --  that this interface shares the primary dispatch table). Offset_Func
   --  references a function that must be called to evaluate the offset at
   --  runtime. This routine also takes care of registering these values in
   --  the table of interfaces of the type.

   procedure Set_Entry_Index (T : Tag; Position : Positive; Value : Positive);
   --  Ada 2005 (AI-345): Set the entry index of a primitive operation in T's
   --  TSD table indexed by Position.

   procedure Set_Prim_Op_Kind
     (T        : Tag;
      Position : Positive;
      Value    : Prim_Op_Kind);
   --  Ada 2005 (AI-251): Set the kind of a primitive operation in T's TSD
   --  table indexed by Position.

   Max_Predef_Prims : constant Positive := 16;
   --  Number of reserved slots for the following predefined ada primitives:
   --
   --    1. Size
   --    2. Alignment,
   --    3. Read
   --    4. Write
   --    5. Input
   --    6. Output
   --    7. "="
   --    8. assignment
   --    9. deep adjust
   --   10. deep finalize
   --   11. async select
   --   12. conditional select
   --   13. prim_op kind
   --   14. task_id
   --   15. dispatching requeue
   --   16. timed select
   --
   --  The compiler checks that the value here is correct

   subtype Predef_Prims_Table  is Address_Array (1 .. Max_Predef_Prims);
   type Predef_Prims_Table_Ptr is access Predef_Prims_Table;
   pragma No_Strict_Aliasing (Predef_Prims_Table_Ptr);

   type Addr_Ptr is access System.Address;
   pragma No_Strict_Aliasing (Addr_Ptr);
   --  This type is used by the frontend to generate the code that handles
   --  dispatch table slots of types declared at the local level.

end Ada.Tags;<|MERGE_RESOLUTION|>--- conflicted
+++ resolved
@@ -105,11 +105,8 @@
    --                                    |   hash table link |
    --                                    +-------------------+
    --                                    |   transportable   |
-<<<<<<< HEAD
-=======
    --                                    +-------------------+
    --                                    |  type_is_abstract |
->>>>>>> 03d20231
    --                                    +-------------------+
    --                                    | rec ctrler offset |
    --                                    +-------------------+
