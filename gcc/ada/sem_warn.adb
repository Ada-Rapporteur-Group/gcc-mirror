--- conflicted
+++ resolved
@@ -6,11 +6,7 @@
 --                                                                          --
 --                                 B o d y                                  --
 --                                                                          --
-<<<<<<< HEAD
---          Copyright (C) 1999-2006, Free Software Foundation, Inc.         --
-=======
 --          Copyright (C) 1999-2007, Free Software Foundation, Inc.         --
->>>>>>> 60a98cce
 --                                                                          --
 -- GNAT is free software;  you can  redistribute it  and/or modify it under --
 -- terms of the  GNU General Public License as published  by the Free Soft- --
@@ -66,8 +62,6 @@
      Table_Increment      => Alloc.Unreferenced_Entities_Increment,
      Table_Name           => "Unreferenced_Entities");
 
-<<<<<<< HEAD
-=======
    package In_Out_Warnings is new Table.Table (
      Table_Component_Type => Entity_Id,
      Table_Index_Type     => Nat,
@@ -76,7 +70,6 @@
      Table_Increment      => Alloc.In_Out_Warnings_Increment,
      Table_Name           => "In_Out_Warnings");
 
->>>>>>> 60a98cce
    -----------------------
    -- Local Subprograms --
    -----------------------
@@ -110,8 +103,6 @@
    --  the Warnings_Off flag is set. True is returned if such an entity is
    --  encountered, and False otherwise.
 
-<<<<<<< HEAD
-=======
    function Referenced_Check_Spec (E : Entity_Id) return Boolean;
    --  Tests Referenced status for entity E. If E is not a formal, this is
    --  simply the setting of the flag Referenced. If E is a body formal, the
@@ -132,7 +123,6 @@
    --  accept statement, and the message is posted on Body_E. In all other
    --  cases, Body_E is ignored and must be Empty.
 
->>>>>>> 60a98cce
    --------------------------
    -- Check_Code_Statement --
    --------------------------
@@ -151,11 +141,7 @@
 
       if No (Asm_Input_Value) then
          Error_Msg_F
-<<<<<<< HEAD
-           ("?code statement with no inputs should usually be Volatile", N);
-=======
            ("?code statement with no inputs should usually be Volatile!", N);
->>>>>>> 60a98cce
          return;
       end if;
 
@@ -163,11 +149,7 @@
 
       if No (Asm_Output_Variable) then
          Error_Msg_F
-<<<<<<< HEAD
-           ("?code statement with no outputs should usually be Volatile", N);
-=======
            ("?code statement with no outputs should usually be Volatile!", N);
->>>>>>> 60a98cce
          return;
       end if;
 
@@ -178,13 +160,6 @@
         and then Nkind (Prev (N)) = N_Code_Statement
       then
          Error_Msg_F
-<<<<<<< HEAD
-           ("?code statements in sequence should usually be Volatile", N);
-         Error_Msg_F
-           ("\?(suggest using template with multiple instructions)", N);
-      end if;
-   end Check_Code_Statement;
-=======
            ("?code statements in sequence should usually be Volatile!", N);
          Error_Msg_F
            ("\?(suggest using template with multiple instructions)!", N);
@@ -563,7 +538,6 @@
            ("\?possible infinite loop!", Ref);
       end if;
    end Check_Infinite_Loop_Warning;
->>>>>>> 60a98cce
 
    ----------------------
    -- Check_References --
@@ -691,27 +665,7 @@
          --  Accept case, find body formal to post the message
 
          else
-<<<<<<< HEAD
-            declare
-               Parm  : Node_Id;
-               Enod  : Node_Id;
-               Defid : Entity_Id;
-
-            begin
-               Enod := Anod;
-
-               if Present (Parameter_Specifications (Anod)) then
-                  Parm := First (Parameter_Specifications (Anod));
-                  while Present (Parm) loop
-                     Defid := Defining_Identifier (Parm);
-
-                     if Chars (E1) = Chars (Defid) then
-                        Enod := Defid;
-                        exit;
-                     end if;
-=======
             Error_Msg_NE (M, Body_Formal (E1, Accept_Statement => Anod), E1);
->>>>>>> 60a98cce
 
          end if;
       end Output_Reference_Error;
@@ -725,8 +679,6 @@
          Prev : Node_Id;
 
       begin
-<<<<<<< HEAD
-=======
          --  A formal parameter is never referenceable outside the body of its
          --  subprogram or entry.
 
@@ -734,7 +686,6 @@
             return False;
          end if;
 
->>>>>>> 60a98cce
          --  Examine parents to look for a library level package spec. But if
          --  we find a body or block or other similar construct along the way,
          --  we cannot be referenced.
@@ -765,13 +716,8 @@
                       or else List_Containing (Prev)
                         /= Generic_Formal_Declarations (P);
 
-<<<<<<< HEAD
-               --  Similarly, the generic formals of a generic subprogram
-               --  are not accessible.
-=======
                --  Similarly, the generic formals of a generic subprogram are
                --  not accessible.
->>>>>>> 60a98cce
 
                when N_Generic_Subprogram_Declaration  =>
                   if Is_List_Member (Prev)
@@ -857,16 +803,10 @@
                     or else Ekind (E1) = E_In_Out_Parameter)
                   and then not Is_Protected_Type (Current_Scope))
             then
-<<<<<<< HEAD
-               --  Post warning if this object not assigned. Note that we do
-               --  not consider the implicit initialization of an access type
-               --  to be the assignment of a value for this purpose.
-=======
                --  Case of an unassigned variable
 
                --  First gather any Unset_Reference indication for E1. In the
                --  case of a parameter, it is the Spec_Entity that is relevant.
->>>>>>> 60a98cce
 
                if Ekind (E1) = E_Out_Parameter
                  and then Present (Spec_Entity (E1))
@@ -888,26 +828,15 @@
                elsif Present (UR)
                  and then Is_Access_Type (Etype (E1))
                then
-<<<<<<< HEAD
-
-=======
->>>>>>> 60a98cce
                   --  For access types, the only time we made a UR entry was
                   --  for a dereference, and so we post the appropriate warning
                   --  here (note that the dereference may not be explicit in
                   --  the source, for example in the case of a dispatching call
                   --  with an anonymous access controlling formal, or of an
-<<<<<<< HEAD
-                  --  assignment of a pointer involving discriminant check on
-                  --  the designated object).
-
-                  Error_Msg_NE ("& may be null?", UR, E1);
-=======
                   --  assignment of a pointer involving discriminant check
                   --  on the designated object).
 
                   Error_Msg_NE ("?& may be null!", UR, E1);
->>>>>>> 60a98cce
                   goto Continue;
 
                --  Case of variable that could be a constant. Note that we
@@ -935,34 +864,12 @@
                      Error_Msg_N
                        ("?& is not modified, volatile has no effect!", E1);
 
-<<<<<<< HEAD
-                     if Has_Pragma_Unreferenced (E1)
-                       or else Has_Pragma_Unreferenced_Objects (Etype (E1))
-                       or else (Is_Formal (E1)
-                                  and then Present (Spec_Entity (E1))
-                                  and then
-                                    Has_Pragma_Unreferenced (Spec_Entity (E1)))
-                     then
-                        null;
-
-                     --  Pragma Unreferenced not set, so output message
-
-                     else
-                        if Referenced (E1) then
-                           Output_Reference_Error
-                             ("variable& is read but never assigned?");
-                        else
-                           Output_Reference_Error
-                             ("variable& is never read and never assigned?");
-                        end if;
-=======
                   --  Another special case, Exception_Occurrence, this catches
                   --  the case of exception choice (and a bit more too, but not
                   --  worth doing more investigation here).
 
                   elsif Is_RTE (Etype (E1), RE_Exception_Occurrence) then
                      null;
->>>>>>> 60a98cce
 
                   --  Here we give the warning if referenced and no pragma
                   --  Unreferenced is present.
@@ -1061,22 +968,6 @@
                             or else Ekind (E1) = E_Out_Parameter
                             or else not Is_Fully_Initialized_Type (Etype (E1)))
                then
-<<<<<<< HEAD
-                  --  A special case, if this variable is volatile and not
-                  --  imported, it is not helpful to tell the programmer
-                  --  to mark the variable as constant, since this would be
-                  --  illegal by virtue of RM C.6(13).
-
-                  if (Is_Volatile (E1) or else Has_Volatile_Components (E1))
-                    and then not Is_Imported (E1)
-                  then
-                     Error_Msg_N
-                       ("& is not modified, volatile has no effect?", E1);
-                  else
-                     Error_Msg_N
-                       ("& is not modified, could be declared constant?", E1);
-                  end if;
-=======
                   --  Do not output complaint about never being assigned a
                   --  value if a pragma Unreferenced applies to the variable
                   --  we are examining, or if it is a parameter, if there is
@@ -1127,7 +1018,6 @@
                   end if;
 
                   goto Continue;
->>>>>>> 60a98cce
                end if;
 
                --  Check for unset reference
@@ -1149,17 +1039,6 @@
                      UR := Expression (UR);
                   end loop;
 
-<<<<<<< HEAD
-                  --  Here we issue the warning, all checks completed If the
-                  --  unset reference is prefix of a selected component that
-                  --  comes from source, mention the component as well. If the
-                  --  selected component comes from expansion, all we know is
-                  --  that the entity is not fully initialized at the point of
-                  --  the reference. Locate an unintialized component to get a
-                  --  better error message.
-
-                  if Nkind (Parent (UR)) = N_Selected_Component then
-=======
                   --  Here we issue the warning, all checks completed
 
                   --  If we have a return statement, this was a case of an OUT
@@ -1180,7 +1059,6 @@
                   --  a better error message.
 
                   elsif Nkind (Parent (UR)) = N_Selected_Component then
->>>>>>> 60a98cce
                      Error_Msg_Node_2 := Selector_Name (Parent (UR));
 
                      if not Comes_From_Source (Parent (UR)) then
@@ -1357,17 +1235,11 @@
                   --  We do not immediately flag the error. This is because we
                   --  have not expanded generic bodies yet, and they may have
                   --  the missing reference. So instead we park the entity on a
-<<<<<<< HEAD
-                  --  list, for later processing. However, for the accept case,
-                  --  post the error right here, since we have the information
-                  --  now in this case.
-=======
                   --  list, for later processing. However for the case of an
                   --  accept statement we want to output messages now, since
                   --  we know we already have all information at hand, and we
                   --  also want to have separate warnings for each accept
                   --  statement for the same entry.
->>>>>>> 60a98cce
 
                   if Present (Anod) then
                      pragma Assert (Is_Formal (E1));
@@ -1495,15 +1367,9 @@
          return;
       end if;
 
-<<<<<<< HEAD
-      --  Ignore reference to non-scalar if not from source. Almost always such
-      --  references are bogus (e.g. calls to init procs to set default
-      --  discriminant values).
-=======
       --  Ignore reference unless it comes from source. Almost always if we
       --  have a reference from generated code, it is bogus (e.g. calls to init
       --  procs to set default discriminant values).
->>>>>>> 60a98cce
 
       if not Comes_From_Source (N) then
          return;
@@ -1538,11 +1404,7 @@
                  and then not Warnings_Off (E)
                then
                   --  We may have an unset reference. The first test is whether
-<<<<<<< HEAD
-                  --  we are accessing a discriminant of a record or a
-=======
                   --  this is an access to a discriminant of a record or a
->>>>>>> 60a98cce
                   --  component with default initialization. Both of these
                   --  cases can be ignored, since the actual object that is
                   --  referenced is definitely initialized. Note that this
@@ -1613,11 +1475,7 @@
                      --  cannot be truly uninitialized, but we still want to
                      --  warn about cases of obvious null dereference.
 
-<<<<<<< HEAD
-                     if Is_Access_Type (Etype (N)) then
-=======
                      if Is_Access_Type (Typ) then
->>>>>>> 60a98cce
                         Access_Type_Case : declare
                            P : Node_Id;
 
@@ -2159,15 +2017,9 @@
                         then
                            --  This means that the with is indeed fine, in that
                            --  it is definitely needed somewhere, and we can
-<<<<<<< HEAD
-                           --  quit worrying about this one.
-
-                           --  Except for one little detail, if either of the
-=======
                            --  quit worrying about this one...
 
                            --  Except for one little detail: if either of the
->>>>>>> 60a98cce
                            --  flags was set during spec processing, this is
                            --  where we complain that the with could be moved
                            --  from the spec. If the spec contains a visible
@@ -2409,158 +2261,9 @@
          return False;
    end Operand_Has_Warnings_Suppressed;
 
-<<<<<<< HEAD
-   ----------------------------------------
-   -- Output_Obsolescent_Entity_Warnings --
-   ----------------------------------------
-
-   procedure Output_Obsolescent_Entity_Warnings (N : Node_Id; E : Entity_Id) is
-      P : constant Node_Id := Parent (N);
-      S : Entity_Id;
-
-   begin
-      S := Current_Scope;
-
-      --  Do not output message if we are the scope of standard. This means
-      --  we have a reference from a context clause from when it is originally
-      --  processed, and that's too early to tell whether it is an obsolescent
-      --  unit doing the with'ing. In Sem_Ch10.Analyze_Compilation_Unit we make
-      --  sure that we have a later call when the scope is available. This test
-      --  also eliminates all messages for use clauses, which is fine (we do
-      --  not want messages for use clauses, since they are always redundant
-      --  with respect to the associated with clause).
-
-      if S = Standard_Standard then
-         return;
-      end if;
-
-      --  Do not output message if we are in scope of an obsolescent package
-      --  or subprogram.
-
-      loop
-         if Is_Obsolescent (S) then
-            return;
-         end if;
-
-         S := Scope (S);
-         exit when S = Standard_Standard;
-      end loop;
-
-      --  Here we will output the message
-
-      Error_Msg_Sloc := Sloc (E);
-
-      --  Case of with clause
-
-      if Nkind (P) = N_With_Clause then
-         if Ekind (E) = E_Package then
-            Error_Msg_NE
-              ("?with of obsolescent package& declared#", N, E);
-         elsif Ekind (E) = E_Procedure then
-            Error_Msg_NE
-              ("?with of obsolescent procedure& declared#", N, E);
-         else
-            Error_Msg_NE
-              ("?with of obsolescent function& declared#", N, E);
-         end if;
-
-      --  If we do not have a with clause, then ignore any reference to an
-      --  obsolescent package name. We only want to give the one warning of
-      --  withing the package, not one each time it is used to qualify.
-
-      elsif Ekind (E) = E_Package then
-         return;
-
-      --  Procedure call statement
-
-      elsif Nkind (P) = N_Procedure_Call_Statement then
-         Error_Msg_NE
-           ("?call to obsolescent procedure& declared#", N, E);
-
-      --  Function call
-
-      elsif Nkind (P) = N_Function_Call then
-         Error_Msg_NE
-           ("?call to obsolescent function& declared#", N, E);
-
-      --  Reference to obsolescent type
-
-      elsif Is_Type (E) then
-         Error_Msg_NE
-           ("?reference to obsolescent type& declared#", N, E);
-
-      --  Reference to obsolescent component
-
-      elsif Ekind (E) = E_Component
-        or else Ekind (E) = E_Discriminant
-      then
-         Error_Msg_NE
-           ("?reference to obsolescent component& declared#", N, E);
-
-      --  Reference to obsolescent variable
-
-      elsif Ekind (E) = E_Variable then
-         Error_Msg_NE
-           ("?reference to obsolescent variable& declared#", N, E);
-
-      --  Reference to obsolescent constant
-
-      elsif Ekind (E) = E_Constant
-        or else Ekind (E) in Named_Kind
-      then
-         Error_Msg_NE
-           ("?reference to obsolescent constant& declared#", N, E);
-
-      --  Reference to obsolescent enumeration literal
-
-      elsif Ekind (E) = E_Enumeration_Literal then
-         Error_Msg_NE
-           ("?reference to obsolescent enumeration literal& declared#", N, E);
-
-      --  Generic message for any other case we missed
-
-      else
-         Error_Msg_NE
-           ("?reference to obsolescent entity& declared#", N, E);
-      end if;
-
-      --  Output additional warning if present
-
-      declare
-         W : constant Node_Id := Obsolescent_Warning (E);
-
-      begin
-         if Present (W) then
-
-            --  This is a warning continuation to start on a new line
-            Name_Buffer (1) := '\';
-            Name_Buffer (2) := '\';
-            Name_Buffer (3) := '?';
-            Name_Len := 3;
-
-            --  Add characters to message, and output message. Note that
-            --  we quote every character of the message since we don't
-            --  want to process any insertions.
-
-            for J in 1 .. String_Length (Strval (W)) loop
-               Add_Char_To_Name_Buffer (''');
-               Add_Char_To_Name_Buffer
-                 (Get_Character (Get_String_Char (Strval (W), J)));
-            end loop;
-
-            Error_Msg_N (Name_Buffer (1 .. Name_Len), N);
-         end if;
-      end;
-   end Output_Obsolescent_Entity_Warnings;
-
-   ----------------------------------
-   -- Output_Unreferenced_Messages --
-   ----------------------------------
-=======
    -----------------------------------------
    -- Output_Non_Modified_In_Out_Warnings --
    -----------------------------------------
->>>>>>> 60a98cce
 
    procedure Output_Non_Modifed_In_Out_Warnings is
 
@@ -2577,23 +2280,6 @@
       -- No_Warn_On_In_Out --
       -----------------------
 
-<<<<<<< HEAD
-                  --  Case of variable that is assigned but not read. We
-                  --  suppress the message if the variable is volatile, has an
-                  --  address clause, or is imported.
-
-                  if Referenced_As_LHS (E)
-                    and then No (Address_Clause (E))
-                    and then not Is_Volatile (E)
-                  then
-                     if Warn_On_Modified_Unread
-                       and then not Is_Imported (E)
-                       and then not Is_Return_Object (E)
-
-                        --  Suppress message for aliased or renamed variables,
-                        --  since there may be other entities that read the
-                        --  same memory location.
-=======
       function No_Warn_On_In_Out (E : Entity_Id) return Boolean is
          S : constant Entity_Id := Scope (E);
       begin
@@ -2614,51 +2300,19 @@
 
    begin
       --  Loop through entities for which a warning may be needed
->>>>>>> 60a98cce
 
       for J in In_Out_Warnings.First .. In_Out_Warnings.Last loop
          declare
             E1 : constant Entity_Id := In_Out_Warnings.Table (J);
 
-<<<<<<< HEAD
-                     then
-                        Error_Msg_N
-                          ("variable & is assigned but never read?", E);
-                        Set_Last_Assignment (E, Empty);
-                     end if;
-=======
          begin
             --  Suppress warning in specific cases (see details in comments for
             --  No_Warn_On_In_Out).
->>>>>>> 60a98cce
 
             if No_Warn_On_In_Out (E1) then
                null;
 
-<<<<<<< HEAD
-                  else
-                     --  We suppress the message for types for which a valid
-                     --  pragma Unreferenced_Objects has been given, otherwise
-                     --  we go ahead and give the message.
-
-                     if not Has_Pragma_Unreferenced_Objects (Etype (E)) then
-
-                        --  Distinguish renamed case in message
-
-                        if Present (Renamed_Object (E))
-                          and then Comes_From_Source (Renamed_Object (E))
-                        then
-                           Error_Msg_N
-                             ("renamed variable & is not referenced?", E);
-                        else
-                           Error_Msg_N
-                             ("variable & is not referenced?", E);
-                        end if;
-                     end if;
-                  end if;
-=======
             --  Here we generate the warning
->>>>>>> 60a98cce
 
             else
                Error_Msg_N ("?formal parameter & is not modified!", E1);
@@ -2727,296 +2381,14 @@
               ("?with of obsolescent function& declared#", N, E);
          end if;
 
-<<<<<<< HEAD
-   ----------------------------
-   -- Set_Dot_Warning_Switch --
-   ----------------------------
-
-   function Set_Dot_Warning_Switch (C : Character) return Boolean is
-   begin
-      case C is
-         when 'x' =>
-            Warn_On_Non_Local_Exception         := True;
-
-         when 'X' =>
-            Warn_On_Non_Local_Exception         := False;
-
-         when others =>
-            return False;
-      end case;
-
-      return True;
-   end Set_Dot_Warning_Switch;
-
-   ------------------------
-   -- Set_Warning_Switch --
-   ------------------------
-
-   function Set_Warning_Switch (C : Character) return Boolean is
-   begin
-      case C is
-         when 'a' =>
-            Check_Unreferenced                  := True;
-            Check_Unreferenced_Formals          := True;
-            Check_Withs                         := True;
-            Constant_Condition_Warnings         := True;
-            Implementation_Unit_Warnings        := True;
-            Ineffective_Inline_Warnings         := True;
-            Warn_On_Ada_2005_Compatibility      := True;
-            Warn_On_Assumed_Low_Bound           := True;
-            Warn_On_Bad_Fixed_Value             := True;
-            Warn_On_Constant                    := True;
-            Warn_On_Export_Import               := True;
-            Warn_On_Modified_Unread             := True;
-            Warn_On_No_Value_Assigned           := True;
-            Warn_On_Non_Local_Exception         := True;
-            Warn_On_Obsolescent_Feature         := True;
-            Warn_On_Questionable_Missing_Parens := True;
-            Warn_On_Redundant_Constructs        := True;
-            Warn_On_Unchecked_Conversion        := True;
-            Warn_On_Unrecognized_Pragma         := True;
-
-         when 'A' =>
-            Check_Unreferenced                  := False;
-            Check_Unreferenced_Formals          := False;
-            Check_Withs                         := False;
-            Constant_Condition_Warnings         := False;
-            Elab_Warnings                       := False;
-            Implementation_Unit_Warnings        := False;
-            Ineffective_Inline_Warnings         := False;
-            Warn_On_Ada_2005_Compatibility      := False;
-            Warn_On_Bad_Fixed_Value             := False;
-            Warn_On_Constant                    := False;
-            Warn_On_Deleted_Code                := False;
-            Warn_On_Dereference                 := False;
-            Warn_On_Export_Import               := False;
-            Warn_On_Hiding                      := False;
-            Warn_On_Modified_Unread             := False;
-            Warn_On_No_Value_Assigned           := False;
-            Warn_On_Non_Local_Exception         := False;
-            Warn_On_Obsolescent_Feature         := False;
-            Warn_On_Questionable_Missing_Parens := False;
-            Warn_On_Redundant_Constructs        := False;
-            Warn_On_Unchecked_Conversion        := False;
-            Warn_On_Unrecognized_Pragma         := False;
-
-         when 'b' =>
-            Warn_On_Bad_Fixed_Value             := True;
-
-         when 'B' =>
-            Warn_On_Bad_Fixed_Value             := False;
-
-         when 'c' =>
-            Constant_Condition_Warnings         := True;
-
-         when 'C' =>
-            Constant_Condition_Warnings         := False;
-
-         when 'd' =>
-            Warn_On_Dereference                 := True;
-
-         when 'D' =>
-            Warn_On_Dereference                 := False;
-
-         when 'e' =>
-            Warning_Mode                        := Treat_As_Error;
-
-         when 'f' =>
-            Check_Unreferenced_Formals          := True;
-
-         when 'F' =>
-            Check_Unreferenced_Formals          := False;
-
-         when 'g' =>
-            Warn_On_Unrecognized_Pragma         := True;
-
-         when 'G' =>
-            Warn_On_Unrecognized_Pragma         := False;
-
-         when 'h' =>
-            Warn_On_Hiding                      := True;
-
-         when 'H' =>
-            Warn_On_Hiding                      := False;
-
-         when 'i' =>
-            Implementation_Unit_Warnings        := True;
-
-         when 'I' =>
-            Implementation_Unit_Warnings        := False;
-
-         when 'j' =>
-            Warn_On_Obsolescent_Feature         := True;
-
-         when 'J' =>
-            Warn_On_Obsolescent_Feature         := False;
-
-         when 'k' =>
-            Warn_On_Constant                    := True;
-
-         when 'K' =>
-            Warn_On_Constant                    := False;
-
-         when 'l' =>
-            Elab_Warnings                       := True;
-
-         when 'L' =>
-            Elab_Warnings                       := False;
-
-         when 'm' =>
-            Warn_On_Modified_Unread             := True;
-
-         when 'M' =>
-            Warn_On_Modified_Unread             := False;
-
-         when 'n' =>
-            Warning_Mode                        := Normal;
-
-         when 'o' =>
-            Address_Clause_Overlay_Warnings     := True;
-
-         when 'O' =>
-            Address_Clause_Overlay_Warnings     := False;
-
-         when 'p' =>
-            Ineffective_Inline_Warnings         := True;
-
-         when 'P' =>
-            Ineffective_Inline_Warnings         := False;
-
-         when 'q' =>
-            Warn_On_Questionable_Missing_Parens := True;
-
-         when 'Q' =>
-            Warn_On_Questionable_Missing_Parens := False;
-
-         when 'r' =>
-            Warn_On_Redundant_Constructs        := True;
-
-         when 'R' =>
-            Warn_On_Redundant_Constructs        := False;
-
-         when 's' =>
-            Warning_Mode                        := Suppress;
-
-         when 't' =>
-            Warn_On_Deleted_Code                := True;
-
-         when 'T' =>
-            Warn_On_Deleted_Code                := False;
-
-         when 'u' =>
-            Check_Unreferenced                  := True;
-            Check_Withs                         := True;
-            Check_Unreferenced_Formals          := True;
-
-         when 'U' =>
-            Check_Unreferenced                  := False;
-            Check_Withs                         := False;
-            Check_Unreferenced_Formals          := False;
-
-         when 'v' =>
-            Warn_On_No_Value_Assigned           := True;
-
-         when 'V' =>
-            Warn_On_No_Value_Assigned           := False;
-
-         when 'w' =>
-            Warn_On_Assumed_Low_Bound           := True;
-
-         when 'W' =>
-            Warn_On_Assumed_Low_Bound           := False;
-
-         when 'x' =>
-            Warn_On_Export_Import               := True;
-
-         when 'X' =>
-            Warn_On_Export_Import               := False;
-
-         when 'y' =>
-            Warn_On_Ada_2005_Compatibility      := True;
-
-         when 'Y' =>
-            Warn_On_Ada_2005_Compatibility      := False;
-
-         when 'z' =>
-            Warn_On_Unchecked_Conversion        := True;
-
-         when 'Z' =>
-            Warn_On_Unchecked_Conversion        := False;
-
-         when others =>
-            return False;
-      end case;
-
-      return True;
-   end Set_Warning_Switch;
-
-   -----------------------------
-   -- Warn_On_Known_Condition --
-   -----------------------------
-=======
       --  If we do not have a with clause, then ignore any reference to an
       --  obsolescent package name. We only want to give the one warning of
       --  withing the package, not one each time it is used to qualify.
->>>>>>> 60a98cce
 
       elsif Ekind (E) = E_Package then
          return;
 
-<<<<<<< HEAD
-      procedure Track (N : Node_Id; Loc : Node_Id);
-      --  Adds continuation warning(s) pointing to reason (assignment or test)
-      --  for the operand of the conditional having a known value (or at least
-      --  enough is known about the value to issue the warning). N is the node
-      --  which is judged to have a known value. Loc is the warning location.
-
-      -----------
-      -- Track --
-      -----------
-
-      procedure Track (N : Node_Id; Loc : Node_Id) is
-         Nod : constant Node_Id := Original_Node (N);
-
-      begin
-         if Nkind (Nod) in N_Op_Compare then
-            Track (Left_Opnd (Nod), Loc);
-            Track (Right_Opnd (Nod), Loc);
-
-         elsif Is_Entity_Name (Nod)
-           and then Is_Object (Entity (Nod))
-         then
-            declare
-               CV : constant Node_Id := Current_Value (Entity (Nod));
-
-            begin
-               if Present (CV) then
-                  Error_Msg_Sloc := Sloc (CV);
-
-                  if Nkind (CV) not in N_Subexpr then
-                     Error_Msg_N ("\\?(see test #)", Loc);
-
-                  elsif Nkind (Parent (CV)) =
-                          N_Case_Statement_Alternative
-                  then
-                     Error_Msg_N ("\\?(see case alternative #)", Loc);
-
-                  else
-                     Error_Msg_N ("\\?(see assignment #)", Loc);
-                  end if;
-               end if;
-            end;
-         end if;
-      end Track;
-
-   --  Start of processing for Warn_On_Known_Condition
-
-   begin
-      --   Argument replacement in an inlined body can make conditions static.
-      --   Do not emit warnings in this case.
-=======
       --  Procedure call statement
->>>>>>> 60a98cce
 
       elsif Nkind (P) = N_Procedure_Call_Statement then
          Error_Msg_NE
@@ -3805,8 +3177,6 @@
       end if;
    end Warn_On_Suspicious_Index;
 
-<<<<<<< HEAD
-=======
    --------------------------------------
    -- Warn_On_Unassigned_Out_Parameter --
    --------------------------------------
@@ -4005,7 +3375,6 @@
       end if;
    end Warn_On_Unreferenced_Entity;
 
->>>>>>> 60a98cce
    --------------------------------
    -- Warn_On_Useless_Assignment --
    --------------------------------
@@ -4054,11 +3423,7 @@
         and then not Is_Return_Object (Ent)
         and then Present (Last_Assignment (Ent))
         and then not Warnings_Off (Ent)
-<<<<<<< HEAD
-        and then not Has_Pragma_Unreferenced (Ent)
-=======
         and then not Has_Pragma_Unreferenced_Check_Spec (Ent)
->>>>>>> 60a98cce
         and then not Is_Imported (Ent)
         and then not Is_Exported (Ent)
       then
@@ -4082,20 +3447,12 @@
             then
                if Loc = No_Location then
                   Error_Msg_NE
-<<<<<<< HEAD
-                    ("?useless assignment to&, value never referenced",
-=======
                     ("?useless assignment to&, value never referenced!",
->>>>>>> 60a98cce
                      Last_Assignment (Ent), Ent);
                else
                   Error_Msg_Sloc := Loc;
                   Error_Msg_NE
-<<<<<<< HEAD
-                    ("?useless assignment to&, value overwritten #",
-=======
                     ("?useless assignment to&, value overwritten #!",
->>>>>>> 60a98cce
                      Last_Assignment (Ent), Ent);
                end if;
 
