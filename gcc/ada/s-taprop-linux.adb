--- conflicted
+++ resolved
@@ -6,7 +6,7 @@
 --                                                                          --
 --                                  B o d y                                 --
 --                                                                          --
---         Copyright (C) 1992-2011, Free Software Foundation, Inc.          --
+--         Copyright (C) 1992-2012, Free Software Foundation, Inc.          --
 --                                                                          --
 -- GNARL is free software; you can  redistribute it  and/or modify it under --
 -- terms of the  GNU General Public License as published  by the Free Soft- --
@@ -767,8 +767,6 @@
       Self_ID.Common.LL.Thread := pthread_self;
       Self_ID.Common.LL.LWP := lwp_self;
 
-<<<<<<< HEAD
-=======
       if Self_ID.Common.Task_Image_Len > 0 then
          declare
             Task_Name : String (1 .. Parameters.Max_Task_Image_Length + 1);
@@ -786,7 +784,6 @@
          end;
       end if;
 
->>>>>>> 747e4b8f
       Specific.Set (Self_ID);
 
       if Use_Alternate_Stack
