--- conflicted
+++ resolved
@@ -6,11 +6,7 @@
 --                                                                          --
 --                                  B o d y                                 --
 --                                                                          --
-<<<<<<< HEAD
---         Copyright (C) 1992-2006, Free Software Foundation, Inc.          --
-=======
 --         Copyright (C) 1992-2007, Free Software Foundation, Inc.          --
->>>>>>> 60a98cce
 --                                                                          --
 -- GNARL is free software; you can  redistribute it  and/or modify it under --
 -- terms of the  GNU General Public License as published  by the Free Soft- --
@@ -67,14 +63,9 @@
 --  For example when using the restricted run time, it is replaced by
 --  System.Tasking.Restricted.Stages.
 
-<<<<<<< HEAD
-with System.Stack_Checking.Operations;
---  Used for Invalidate_Stack_Cache;
-=======
 with System.Storage_Elements;
 with System.Stack_Checking.Operations;
 --  Used for Invalidate_Stack_Cache and Notify_Stack_Attributes;
->>>>>>> 60a98cce
 
 with Ada.Exceptions;
 --  used for Raise_Exception
@@ -305,12 +296,8 @@
    end Initialize_Lock;
 
    procedure Initialize_Lock
-<<<<<<< HEAD
-     (L : not null access RTS_Lock; Level : Lock_Level)
-=======
      (L     : not null access RTS_Lock;
       Level : Lock_Level)
->>>>>>> 60a98cce
    is
       pragma Unreferenced (Level);
 
@@ -349,12 +336,8 @@
    ----------------
 
    procedure Write_Lock
-<<<<<<< HEAD
-     (L : not null access Lock; Ceiling_Violation : out Boolean)
-=======
      (L                 : not null access Lock;
       Ceiling_Violation : out Boolean)
->>>>>>> 60a98cce
    is
       Result : Interfaces.C.int;
    begin
@@ -392,13 +375,9 @@
    ---------------
 
    procedure Read_Lock
-<<<<<<< HEAD
-     (L : not null access Lock; Ceiling_Violation : out Boolean) is
-=======
      (L                 : not null access Lock;
       Ceiling_Violation : out Boolean)
    is
->>>>>>> 60a98cce
    begin
       Write_Lock (L, Ceiling_Violation);
    end Read_Lock;
@@ -415,12 +394,8 @@
    end Unlock;
 
    procedure Unlock
-<<<<<<< HEAD
-     (L : not null access RTS_Lock; Global_Lock : Boolean := False)
-=======
      (L           : not null access RTS_Lock;
       Global_Lock : Boolean := False)
->>>>>>> 60a98cce
    is
       Result : Interfaces.C.int;
    begin
@@ -699,12 +674,7 @@
    begin
       T.Common.Current_Priority := Prio;
 
-<<<<<<< HEAD
-      --  Priorities are in range 1 .. 99 on GNU/Linux, so we map
-      --  map 0 .. 98 to 1 .. 99
-=======
       --  Priorities are 1 .. 99 on GNU/Linux, so we map 0 .. 98 to 1 .. 99
->>>>>>> 60a98cce
 
       Param.sched_priority := Interfaces.C.int (Prio) + 1;
 
@@ -712,27 +682,17 @@
         or else Priority_Specific_Policy = 'R'
         or else Time_Slice_Val > 0
       then
-<<<<<<< HEAD
-         Result := pthread_setschedparam
-           (T.Common.LL.Thread, SCHED_RR, Param'Access);
-=======
          Result :=
            pthread_setschedparam
              (T.Common.LL.Thread, SCHED_RR, Param'Access);
->>>>>>> 60a98cce
 
       elsif Dispatching_Policy = 'F'
         or else Priority_Specific_Policy = 'F'
         or else Time_Slice_Val = 0
       then
-<<<<<<< HEAD
-         Result := pthread_setschedparam
-           (T.Common.LL.Thread, SCHED_FIFO, Param'Access);
-=======
          Result :=
            pthread_setschedparam
              (T.Common.LL.Thread, SCHED_FIFO, Param'Access);
->>>>>>> 60a98cce
 
       else
          Param.sched_priority := 0;
@@ -1179,12 +1139,8 @@
          pragma Assert (Result = 0);
 
          SSL.Abort_Undefer.all;
-<<<<<<< HEAD
-      end if;
-=======
       end
       if;
->>>>>>> 60a98cce
    end Suspend_Until_True;
 
    ----------------
