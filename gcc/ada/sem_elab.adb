--- conflicted
+++ resolved
@@ -939,8 +939,6 @@
                  Make_Attribute_Reference (Loc,
                    Attribute_Name => Name_Elaborated,
                    Prefix => New_Occurrence_Of (Spec_Entity (E_Scope), Loc)));
-<<<<<<< HEAD
-=======
 
                --  Prevent duplicate elaboration checks on the same call,
                --  which can happen if the body enclosing the call appears
@@ -951,7 +949,6 @@
                then
                   Set_No_Elaboration_Check (N);
                end if;
->>>>>>> 03d20231
             end if;
 
          --  Case of static elaboration model
