------------------------------------------------------------------------------
--                                                                          --
--                         GNAT COMPILER COMPONENTS                         --
--                                                                          --
--                              E X P_ D I S T                              --
--                                                                          --
--                                 B o d y                                  --
--                                                                          --
--          Copyright (C) 1992-2009, Free Software Foundation, Inc.         --
--                                                                          --
-- GNAT is free software;  you can  redistribute it  and/or modify it under --
-- terms of the  GNU General Public License as published  by the Free Soft- --
-- ware  Foundation;  either version 3,  or (at your option) any later ver- --
-- sion.  GNAT is distributed in the hope that it will be useful, but WITH- --
-- OUT ANY WARRANTY;  without even the  implied warranty of MERCHANTABILITY --
-- or FITNESS FOR A PARTICULAR PURPOSE.  See the GNU General Public License --
-- for  more details.  You should have  received  a copy of the GNU General --
-- Public License  distributed with GNAT; see file COPYING3.  If not, go to --
-- http://www.gnu.org/licenses for a complete copy of the license.          --
--                                                                          --
-- GNAT was originally developed  by the GNAT team at  New York University. --
-- Extensive contributions were provided by Ada Core Technologies Inc.      --
--                                                                          --
------------------------------------------------------------------------------

with Atree;    use Atree;
with Einfo;    use Einfo;
with Elists;   use Elists;
with Exp_Atag; use Exp_Atag;
with Exp_Disp; use Exp_Disp;
with Exp_Strm; use Exp_Strm;
with Exp_Tss;  use Exp_Tss;
with Exp_Util; use Exp_Util;
with Lib;      use Lib;
with Nlists;   use Nlists;
with Nmake;    use Nmake;
with Opt;      use Opt;
with Rtsfind;  use Rtsfind;
with Sem;      use Sem;
with Sem_Aux;  use Sem_Aux;
with Sem_Cat;  use Sem_Cat;
with Sem_Ch3;  use Sem_Ch3;
with Sem_Ch8;  use Sem_Ch8;
with Sem_Dist; use Sem_Dist;
with Sem_Eval; use Sem_Eval;
with Sem_Util; use Sem_Util;
with Sinfo;    use Sinfo;
with Stand;    use Stand;
with Stringt;  use Stringt;
with Tbuild;   use Tbuild;
with Ttypes;   use Ttypes;
with Uintp;    use Uintp;

with GNAT.HTable; use GNAT.HTable;

package body Exp_Dist is

   --  The following model has been used to implement distributed objects:
   --  given a designated type D and a RACW type R, then a record of the form:

   --    type Stub is tagged record
   --       [...declaration similar to s-parint.ads RACW_Stub_Type...]
   --    end record;

   --  is built. This type has two properties:

   --    1) Since it has the same structure as RACW_Stub_Type, it can
   --       be converted to and from this type to make it suitable for
   --       System.Partition_Interface.Get_Unique_Remote_Pointer in order
   --       to avoid memory leaks when the same remote object arrives on the
   --       same partition through several paths;

   --    2) It also has the same dispatching table as the designated type D,
   --       and thus can be used as an object designated by a value of type
   --       R on any partition other than the one on which the object has
   --       been created, since only dispatching calls will be performed and
   --       the fields themselves will not be used. We call Derive_Subprograms
   --       to fake half a derivation to ensure that the subprograms do have
   --       the same dispatching table.

   First_RCI_Subprogram_Id : constant := 2;
   --  RCI subprograms are numbered starting at 2. The RCI receiver for
   --  an RCI package can thus identify calls received through remote
   --  access-to-subprogram dereferences by the fact that they have a
   --  (primitive) subprogram id of 0, and 1 is used for the internal RAS
   --  information lookup operation. (This is for the Garlic code generation,
   --  where subprograms are identified by numbers; in the PolyORB version,
   --  they are identified by name, with a numeric suffix for homonyms.)

   type Hash_Index is range 0 .. 50;

   -----------------------
   -- Local subprograms --
   -----------------------

   function Hash (F : Entity_Id) return Hash_Index;
   --  DSA expansion associates stubs to distributed object types using a hash
   --  table on entity ids.

   function Hash (F : Name_Id) return Hash_Index;
   --  The generation of subprogram identifiers requires an overload counter
   --  to be associated with each remote subprogram name. These counters are
   --  maintained in a hash table on name ids.

   type Subprogram_Identifiers is record
      Str_Identifier : String_Id;
      Int_Identifier : Int;
   end record;

   package Subprogram_Identifier_Table is
      new Simple_HTable (Header_Num => Hash_Index,
                         Element    => Subprogram_Identifiers,
                         No_Element => (No_String, 0),
                         Key        => Entity_Id,
                         Hash       => Hash,
                         Equal      => "=");
   --  Mapping between a remote subprogram and the corresponding subprogram
   --  identifiers.

   package Overload_Counter_Table is
      new Simple_HTable (Header_Num => Hash_Index,
                         Element    => Int,
                         No_Element => 0,
                         Key        => Name_Id,
                         Hash       => Hash,
                         Equal      => "=");
   --  Mapping between a subprogram name and an integer that counts the number
   --  of defining subprogram names with that Name_Id encountered so far in a
   --  given context (an interface).

   function Get_Subprogram_Ids (Def : Entity_Id) return Subprogram_Identifiers;
   function Get_Subprogram_Id  (Def : Entity_Id) return String_Id;
   function Get_Subprogram_Id  (Def : Entity_Id) return Int;
   --  Given a subprogram defined in a RCI package, get its distribution
   --  subprogram identifiers (the distribution identifiers are a unique
   --  subprogram number, and the non-qualified subprogram name, in the
   --  casing used for the subprogram declaration; if the name is overloaded,
   --  a double underscore and a serial number are appended.
   --
   --  The integer identifier is used to perform remote calls with GARLIC;
   --  the string identifier is used in the case of PolyORB.
   --
   --  Although the PolyORB DSA receiving stubs will make a caseless comparison
   --  when receiving a call, the calling stubs will create requests with the
   --  exact casing of the defining unit name of the called subprogram, so as
   --  to allow calls to subprograms on distributed nodes that do distinguish
   --  between casings.
   --
   --  NOTE: Another design would be to allow a representation clause on
   --  subprogram specs: for Subp'Distribution_Identifier use "fooBar";

   pragma Warnings (Off, Get_Subprogram_Id);
   --  One homonym only is unreferenced (specific to the GARLIC version)

   procedure Add_RAS_Dereference_TSS (N : Node_Id);
   --  Add a subprogram body for RAS Dereference TSS

   procedure Add_RAS_Proxy_And_Analyze
     (Decls              : List_Id;
      Vis_Decl           : Node_Id;
      All_Calls_Remote_E : Entity_Id;
      Proxy_Object_Addr  : out Entity_Id);
   --  Add the proxy type required, on the receiving (server) side, to handle
   --  calls to the subprogram declared by Vis_Decl through a remote access
   --  to subprogram type. All_Calls_Remote_E must be Standard_True if a pragma
   --  All_Calls_Remote applies, Standard_False otherwise. The new proxy type
   --  is appended to Decls. Proxy_Object_Addr is a constant of type
   --  System.Address that designates an instance of the proxy object.

   function Build_Remote_Subprogram_Proxy_Type
     (Loc            : Source_Ptr;
      ACR_Expression : Node_Id) return Node_Id;
   --  Build and return a tagged record type definition for an RCI subprogram
   --  proxy type. ACR_Expression is used as the initialization value for the
   --  All_Calls_Remote component.

   function Build_Get_Unique_RP_Call
     (Loc       : Source_Ptr;
      Pointer   : Entity_Id;
      Stub_Type : Entity_Id) return List_Id;
   --  Build a call to Get_Unique_Remote_Pointer (Pointer), followed by a
   --  tag fixup (Get_Unique_Remote_Pointer may have changed Pointer'Tag to
   --  RACW_Stub_Type'Tag, while the desired tag is that of Stub_Type).

   function Build_Stub_Tag
     (Loc       : Source_Ptr;
      RACW_Type : Entity_Id) return Node_Id;
   --  Return an expression denoting the tag of the stub type associated with
   --  RACW_Type.

   function Build_Subprogram_Calling_Stubs
     (Vis_Decl                 : Node_Id;
      Subp_Id                  : Node_Id;
      Asynchronous             : Boolean;
      Dynamically_Asynchronous : Boolean   := False;
      Stub_Type                : Entity_Id := Empty;
      RACW_Type                : Entity_Id := Empty;
      Locator                  : Entity_Id := Empty;
      New_Name                 : Name_Id   := No_Name) return Node_Id;
   --  Build the calling stub for a given subprogram with the subprogram ID
   --  being Subp_Id. If Stub_Type is given, then the "addr" field of
   --  parameters of this type will be marshalled instead of the object itself.
   --  It will then be converted into Stub_Type before performing the real
   --  call. If Dynamically_Asynchronous is True, then it will be computed at
   --  run time whether the call is asynchronous or not. Otherwise, the value
   --  of the formal Asynchronous will be used. If Locator is not Empty, it
   --  will be used instead of RCI_Cache. If New_Name is given, then it will
   --  be used instead of the original name.

   function Build_RPC_Receiver_Specification
     (RPC_Receiver      : Entity_Id;
      Request_Parameter : Entity_Id) return Node_Id;
   --  Make a subprogram specification for an RPC receiver, with the given
   --  defining unit name and formal parameter.

   function Build_Ordered_Parameters_List (Spec : Node_Id) return List_Id;
   --  Return an ordered parameter list: unconstrained parameters are put
   --  at the beginning of the list and constrained ones are put after. If
   --  there are no parameters, an empty list is returned. Special case:
   --  the controlling formal of the equivalent RACW operation for a RAS
   --  type is always left in first position.

   function Transmit_As_Unconstrained (Typ : Entity_Id) return Boolean;
   --  True when Typ is an unconstrained type, or a null-excluding access type.
   --  In either case, this means stubs cannot contain a default-initialized
   --  object declaration of such type.

   procedure Add_Calling_Stubs_To_Declarations
     (Pkg_Spec : Node_Id;
      Decls    : List_Id);
   --  Add calling stubs to the declarative part

   function Could_Be_Asynchronous (Spec : Node_Id) return Boolean;
   --  Return True if nothing prevents the program whose specification is
   --  given to be asynchronous (i.e. no [IN] OUT parameters).

   function Pack_Entity_Into_Stream_Access
     (Loc    : Source_Ptr;
      Stream : Node_Id;
      Object : Entity_Id;
      Etyp   : Entity_Id := Empty) return Node_Id;
   --  Pack Object (of type Etyp) into Stream. If Etyp is not given,
   --  then Etype (Object) will be used if present. If the type is
   --  constrained, then 'Write will be used to output the object,
   --  If the type is unconstrained, 'Output will be used.

   function Pack_Node_Into_Stream
     (Loc    : Source_Ptr;
      Stream : Entity_Id;
      Object : Node_Id;
      Etyp   : Entity_Id) return Node_Id;
   --  Similar to above, with an arbitrary node instead of an entity

   function Pack_Node_Into_Stream_Access
     (Loc    : Source_Ptr;
      Stream : Node_Id;
      Object : Node_Id;
      Etyp   : Entity_Id) return Node_Id;
   --  Similar to above, with Stream instead of Stream'Access

   function Make_Selected_Component
     (Loc           : Source_Ptr;
      Prefix        : Entity_Id;
      Selector_Name : Name_Id) return Node_Id;
   --  Return a selected_component whose prefix denotes the given entity, and
   --  with the given Selector_Name.

   function Scope_Of_Spec (Spec : Node_Id) return Entity_Id;
   --  Return the scope represented by a given spec

   procedure Set_Renaming_TSS
     (Typ     : Entity_Id;
      Nam     : Entity_Id;
      TSS_Nam : TSS_Name_Type);
   --  Create a renaming declaration of subprogram Nam, and register it as a
   --  TSS for Typ with name TSS_Nam.

   function Need_Extra_Constrained (Parameter : Node_Id) return Boolean;
   --  Return True if the current parameter needs an extra formal to reflect
   --  its constrained status.

   function Is_RACW_Controlling_Formal
     (Parameter : Node_Id;
      Stub_Type : Entity_Id) return Boolean;
   --  Return True if the current parameter is a controlling formal argument
   --  of type Stub_Type or access to Stub_Type.

   procedure Declare_Create_NVList
     (Loc    : Source_Ptr;
      NVList : Entity_Id;
      Decls  : List_Id;
      Stmts  : List_Id);
   --  Append the declaration of NVList to Decls, and its
   --  initialization to Stmts.

   function Add_Parameter_To_NVList
     (Loc         : Source_Ptr;
      NVList      : Entity_Id;
      Parameter   : Entity_Id;
      Constrained : Boolean;
      RACW_Ctrl   : Boolean := False;
      Any         : Entity_Id) return Node_Id;
   --  Return a call to Add_Item to add the Any corresponding to the designated
   --  formal Parameter (with the indicated Constrained status) to NVList.
   --  RACW_Ctrl must be set to True for controlling formals of distributed
   --  object primitive operations.

   --------------------
   -- Stub_Structure --
   --------------------

   --  This record describes various tree fragments associated with the
   --  generation of RACW calling stubs. One such record exists for every
   --  distributed object type, i.e. each tagged type that is the designated
   --  type of one or more RACW type.

   type Stub_Structure is record
      Stub_Type         : Entity_Id;
      --  Stub type: this type has the same primitive operations as the
      --  designated types, but the provided bodies for these operations
      --  a remote call to an actual target object potentially located on
      --  another partition; each value of the stub type encapsulates a
      --  reference to a remote object.

      Stub_Type_Access  : Entity_Id;
      --  A local access type designating the stub type (this is not an RACW
      --  type).

      RPC_Receiver_Decl : Node_Id;
      --  Declaration for the RPC receiver entity associated with the
      --  designated type. As an exception, for the case of an RACW that
      --  implements a RAS, no object RPC receiver is generated. Instead,
      --  RPC_Receiver_Decl is the declaration after which the RPC receiver
      --  would have been inserted.

      Body_Decls        : List_Id;
      --  List of subprogram bodies to be included in generated code: bodies
      --  for the RACW's stream attributes, and for the primitive operations
      --  of the stub type.

      RACW_Type         : Entity_Id;
      --  One of the RACW types designating this distributed object type
      --  (they are all interchangeable; we use any one of them in order to
      --  avoid having to create various anonymous access types).

   end record;

   Empty_Stub_Structure : constant Stub_Structure :=
     (Empty, Empty, Empty, No_List, Empty);

   package Stubs_Table is
      new Simple_HTable (Header_Num => Hash_Index,
                         Element    => Stub_Structure,
                         No_Element => Empty_Stub_Structure,
                         Key        => Entity_Id,
                         Hash       => Hash,
                         Equal      => "=");
   --  Mapping between a RACW designated type and its stub type

   package Asynchronous_Flags_Table is
      new Simple_HTable (Header_Num => Hash_Index,
                         Element    => Entity_Id,
                         No_Element => Empty,
                         Key        => Entity_Id,
                         Hash       => Hash,
                         Equal      => "=");
   --  Mapping between a RACW type and a constant having the value True
   --  if the RACW is asynchronous and False otherwise.

   package RCI_Locator_Table is
      new Simple_HTable (Header_Num => Hash_Index,
                         Element    => Entity_Id,
                         No_Element => Empty,
                         Key        => Entity_Id,
                         Hash       => Hash,
                         Equal      => "=");
   --  Mapping between a RCI package on which All_Calls_Remote applies and
   --  the generic instantiation of RCI_Locator for this package.

   package RCI_Calling_Stubs_Table is
      new Simple_HTable (Header_Num => Hash_Index,
                         Element    => Entity_Id,
                         No_Element => Empty,
                         Key        => Entity_Id,
                         Hash       => Hash,
                         Equal      => "=");
   --  Mapping between a RCI subprogram and the corresponding calling stubs

   function Get_Stub_Elements (RACW_Type : Entity_Id) return Stub_Structure;
   --  Return the stub information associated with the given RACW type

   procedure Add_Stub_Type
     (Designated_Type   : Entity_Id;
      RACW_Type         : Entity_Id;
      Decls             : List_Id;
      Stub_Type         : out Entity_Id;
      Stub_Type_Access  : out Entity_Id;
      RPC_Receiver_Decl : out Node_Id;
      Body_Decls        : out List_Id;
      Existing          : out Boolean);
   --  Add the declaration of the stub type, the access to stub type and the
   --  object RPC receiver at the end of Decls. If these already exist,
   --  then nothing is added in the tree but the right values are returned
   --  anyhow and Existing is set to True.

   function Get_And_Reset_RACW_Bodies (RACW_Type : Entity_Id) return List_Id;
   --  Retrieve the Body_Decls list associated to RACW_Type in the stub
   --  structure table, reset it to No_List, and return the previous value.

   procedure Add_RACW_Asynchronous_Flag
     (Declarations : List_Id;
      RACW_Type    : Entity_Id);
   --  Declare a boolean constant associated with RACW_Type whose value
   --  indicates at run time whether a pragma Asynchronous applies to it.

   procedure Assign_Subprogram_Identifier
     (Def : Entity_Id;
      Spn : Int;
      Id  : out String_Id);
   --  Determine the distribution subprogram identifier to
   --  be used for remote subprogram Def, return it in Id and
   --  store it in a hash table for later retrieval by
   --  Get_Subprogram_Id. Spn is the subprogram number.

   function RCI_Package_Locator
     (Loc          : Source_Ptr;
      Package_Spec : Node_Id) return Node_Id;
   --  Instantiate the generic package RCI_Locator in order to locate the
   --  RCI package whose spec is given as argument.

   function Make_Tag_Check (Loc : Source_Ptr; N : Node_Id) return Node_Id;
   --  Surround a node N by a tag check, as in:
   --      begin
   --         <N>;
   --      exception
   --         when E : Ada.Tags.Tag_Error =>
   --           Raise_Exception (Program_Error'Identity,
   --                            Exception_Message (E));
   --      end;

   function Input_With_Tag_Check
     (Loc      : Source_Ptr;
      Var_Type : Entity_Id;
      Stream   : Node_Id) return Node_Id;
   --  Return a function with the following form:
   --    function R return Var_Type is
   --    begin
   --       return Var_Type'Input (S);
   --    exception
   --       when E : Ada.Tags.Tag_Error =>
   --           Raise_Exception (Program_Error'Identity,
   --                            Exception_Message (E));
   --    end R;

   procedure Build_Actual_Object_Declaration
     (Object   : Entity_Id;
      Etyp     : Entity_Id;
      Variable : Boolean;
      Expr     : Node_Id;
      Decls    : List_Id);
   --  Build the declaration of an object with the given defining identifier,
   --  initialized with Expr if provided, to serve as actual parameter in a
   --  server stub. If Variable is true, the declared object will be a variable
   --  (case of an out or in out formal), else it will be a constant. Object's
   --  Ekind is set accordingly. The declaration, as well as any other
   --  declarations it requires, are appended to Decls.

   --------------------------------------------
   -- Hooks for PCS-specific code generation --
   --------------------------------------------

   --  Part of the code generation circuitry for distribution needs to be
   --  tailored for each implementation of the PCS. For each routine that
   --  needs to be specialized, a Specific_<routine> wrapper is created,
   --  which calls the corresponding <routine> in package
   --  <pcs_implementation>_Support.

   procedure Specific_Add_RACW_Features
     (RACW_Type           : Entity_Id;
      Desig               : Entity_Id;
      Stub_Type           : Entity_Id;
      Stub_Type_Access    : Entity_Id;
      RPC_Receiver_Decl   : Node_Id;
      Body_Decls          : List_Id);
   --  Add declaration for TSSs for a given RACW type. The declarations are
   --  added just after the declaration of the RACW type itself. If the RACW
   --  appears in the main unit, Body_Decls is a list of declarations to which
   --  the bodies are appended. Else Body_Decls is No_List.
   --  PCS-specific ancillary subprogram for Add_RACW_Features.

   procedure Specific_Add_RAST_Features
     (Vis_Decl : Node_Id;
      RAS_Type : Entity_Id);
   --  Add declaration for TSSs for a given RAS type. PCS-specific ancillary
   --  subprogram for Add_RAST_Features.

   --  An RPC_Target record is used during construction of calling stubs
   --  to pass PCS-specific tree fragments corresponding to the information
   --  necessary to locate the target of a remote subprogram call.

   type RPC_Target (PCS_Kind : PCS_Names) is record
      case PCS_Kind is
         when Name_PolyORB_DSA =>
            Object : Node_Id;
            --  An expression whose value is a PolyORB reference to the target
            --  object.

         when others           =>
            Partition : Entity_Id;
            --  A variable containing the Partition_ID of the target partition

            RPC_Receiver : Node_Id;
            --  An expression whose value is the address of the target RPC
            --  receiver.
      end case;
   end record;

   procedure Specific_Build_General_Calling_Stubs
     (Decls                     : List_Id;
      Statements                : List_Id;
      Target                    : RPC_Target;
      Subprogram_Id             : Node_Id;
      Asynchronous              : Node_Id := Empty;
      Is_Known_Asynchronous     : Boolean := False;
      Is_Known_Non_Asynchronous : Boolean := False;
      Is_Function               : Boolean;
      Spec                      : Node_Id;
      Stub_Type                 : Entity_Id := Empty;
      RACW_Type                 : Entity_Id := Empty;
      Nod                       : Node_Id);
   --  Build calling stubs for general purpose. The parameters are:
   --    Decls             : a place to put declarations
   --    Statements        : a place to put statements
   --    Target            : PCS-specific target information (see details
   --                        in RPC_Target declaration).
   --    Subprogram_Id     : a node containing the subprogram ID
   --    Asynchronous      : True if an APC must be made instead of an RPC.
   --                        The value needs not be supplied if one of the
   --                        Is_Known_... is True.
   --    Is_Known_Async... : True if we know that this is asynchronous
   --    Is_Known_Non_A... : True if we know that this is not asynchronous
   --    Spec              : a node with a Parameter_Specifications and
   --                        a Result_Definition if applicable
   --    Stub_Type         : in case of RACW stubs, parameters of type access
   --                        to Stub_Type will be marshalled using the
   --                        address of the object (the addr field) rather
   --                        than using the 'Write on the stub itself
   --    Nod               : used to provide sloc for generated code

   function Specific_Build_Stub_Target
     (Loc                   : Source_Ptr;
      Decls                 : List_Id;
      RCI_Locator           : Entity_Id;
      Controlling_Parameter : Entity_Id) return RPC_Target;
   --  Build call target information nodes for use within calling stubs. In the
   --  RCI case, RCI_Locator is the entity for the instance of RCI_Locator. If
   --  for an RACW, Controlling_Parameter is the entity for the controlling
   --  formal parameter used to determine the location of the target of the
   --  call. Decls provides a location where variable declarations can be
   --  appended to construct the necessary values.

   procedure Specific_Build_Stub_Type
     (RACW_Type         : Entity_Id;
      Stub_Type_Comps   : out List_Id;
      RPC_Receiver_Decl : out Node_Id);
   --  Build a components list for the stub type associated with an RACW type,
   --  and build the necessary RPC receiver, if applicable. PCS-specific
   --  ancillary subprogram for Add_Stub_Type. If no RPC receiver declaration
   --  is generated, then RPC_Receiver_Decl is set to Empty.

   procedure Specific_Build_RPC_Receiver_Body
     (RPC_Receiver : Entity_Id;
      Request      : out Entity_Id;
      Subp_Id      : out Entity_Id;
      Subp_Index   : out Entity_Id;
      Stmts        : out List_Id;
      Decl         : out Node_Id);
   --  Make a subprogram body for an RPC receiver, with the given
   --  defining unit name. On return:
   --    - Subp_Id is the subprogram identifier from the PCS.
   --    - Subp_Index is the index in the list of subprograms
   --      used for dispatching (a variable of type Subprogram_Id).
   --    - Stmts is the place where the request dispatching
   --      statements can occur,
   --    - Decl is the subprogram body declaration.

   function Specific_Build_Subprogram_Receiving_Stubs
     (Vis_Decl                 : Node_Id;
      Asynchronous             : Boolean;
      Dynamically_Asynchronous : Boolean   := False;
      Stub_Type                : Entity_Id := Empty;
      RACW_Type                : Entity_Id := Empty;
      Parent_Primitive         : Entity_Id := Empty) return Node_Id;
   --  Build the receiving stub for a given subprogram. The subprogram
   --  declaration is also built by this procedure, and the value returned
   --  is a N_Subprogram_Body. If a parameter of type access to Stub_Type is
   --  found in the specification, then its address is read from the stream
   --  instead of the object itself and converted into an access to
   --  class-wide type before doing the real call using any of the RACW type
   --  pointing on the designated type.

   procedure Specific_Add_Obj_RPC_Receiver_Completion
     (Loc           : Source_Ptr;
      Decls         : List_Id;
      RPC_Receiver  : Entity_Id;
      Stub_Elements : Stub_Structure);
   --  Add the necessary code to Decls after the completion of generation
   --  of the RACW RPC receiver described by Stub_Elements.

   procedure Specific_Add_Receiving_Stubs_To_Declarations
     (Pkg_Spec : Node_Id;
      Decls    : List_Id;
      Stmts    : List_Id);
   --  Add receiving stubs to the declarative part of an RCI unit

   --------------------
   -- GARLIC_Support --
   --------------------

   package GARLIC_Support is

      --  Support for generating DSA code that uses the GARLIC PCS

      --  The subprograms below provide the GARLIC versions of the
      --  corresponding Specific_<subprogram> routine declared above.

      procedure Add_RACW_Features
        (RACW_Type         : Entity_Id;
         Stub_Type         : Entity_Id;
         Stub_Type_Access  : Entity_Id;
         RPC_Receiver_Decl : Node_Id;
         Body_Decls        : List_Id);

      procedure Add_RAST_Features
        (Vis_Decl : Node_Id;
         RAS_Type : Entity_Id);

      procedure Build_General_Calling_Stubs
        (Decls                     : List_Id;
         Statements                : List_Id;
         Target_Partition          : Entity_Id; --  From RPC_Target
         Target_RPC_Receiver       : Node_Id;   --  From RPC_Target
         Subprogram_Id             : Node_Id;
         Asynchronous              : Node_Id := Empty;
         Is_Known_Asynchronous     : Boolean := False;
         Is_Known_Non_Asynchronous : Boolean := False;
         Is_Function               : Boolean;
         Spec                      : Node_Id;
         Stub_Type                 : Entity_Id := Empty;
         RACW_Type                 : Entity_Id := Empty;
         Nod                       : Node_Id);

      function Build_Stub_Target
        (Loc                   : Source_Ptr;
         Decls                 : List_Id;
         RCI_Locator           : Entity_Id;
         Controlling_Parameter : Entity_Id) return RPC_Target;

      procedure Build_Stub_Type
        (RACW_Type         : Entity_Id;
         Stub_Type_Comps   : out List_Id;
         RPC_Receiver_Decl : out Node_Id);

      function Build_Subprogram_Receiving_Stubs
        (Vis_Decl                 : Node_Id;
         Asynchronous             : Boolean;
         Dynamically_Asynchronous : Boolean   := False;
         Stub_Type                : Entity_Id := Empty;
         RACW_Type                : Entity_Id := Empty;
         Parent_Primitive         : Entity_Id := Empty) return Node_Id;

      procedure Add_Obj_RPC_Receiver_Completion
        (Loc           : Source_Ptr;
         Decls         : List_Id;
         RPC_Receiver  : Entity_Id;
         Stub_Elements : Stub_Structure);

      procedure Add_Receiving_Stubs_To_Declarations
        (Pkg_Spec : Node_Id;
         Decls    : List_Id;
         Stmts    : List_Id);

      procedure Build_RPC_Receiver_Body
        (RPC_Receiver : Entity_Id;
         Request      : out Entity_Id;
         Subp_Id      : out Entity_Id;
         Subp_Index   : out Entity_Id;
         Stmts        : out List_Id;
         Decl         : out Node_Id);

   end GARLIC_Support;

   ---------------------
   -- PolyORB_Support --
   ---------------------

   package PolyORB_Support is

      --  Support for generating DSA code that uses the PolyORB PCS

      --  The subprograms below provide the PolyORB versions of the
      --  corresponding Specific_<subprogram> routine declared above.

      procedure Add_RACW_Features
        (RACW_Type         : Entity_Id;
         Desig             : Entity_Id;
         Stub_Type         : Entity_Id;
         Stub_Type_Access  : Entity_Id;
         RPC_Receiver_Decl : Node_Id;
         Body_Decls        : List_Id);

      procedure Add_RAST_Features
        (Vis_Decl : Node_Id;
         RAS_Type : Entity_Id);

      procedure Build_General_Calling_Stubs
        (Decls                     : List_Id;
         Statements                : List_Id;
         Target_Object             : Node_Id; --  From RPC_Target
         Subprogram_Id             : Node_Id;
         Asynchronous              : Node_Id := Empty;
         Is_Known_Asynchronous     : Boolean := False;
         Is_Known_Non_Asynchronous : Boolean := False;
         Is_Function               : Boolean;
         Spec                      : Node_Id;
         Stub_Type                 : Entity_Id := Empty;
         RACW_Type                 : Entity_Id := Empty;
         Nod                       : Node_Id);

      function Build_Stub_Target
        (Loc                   : Source_Ptr;
         Decls                 : List_Id;
         RCI_Locator           : Entity_Id;
         Controlling_Parameter : Entity_Id) return RPC_Target;

      procedure Build_Stub_Type
        (RACW_Type         : Entity_Id;
         Stub_Type_Comps   : out List_Id;
         RPC_Receiver_Decl : out Node_Id);

      function Build_Subprogram_Receiving_Stubs
        (Vis_Decl                 : Node_Id;
         Asynchronous             : Boolean;
         Dynamically_Asynchronous : Boolean   := False;
         Stub_Type                : Entity_Id := Empty;
         RACW_Type                : Entity_Id := Empty;
         Parent_Primitive         : Entity_Id := Empty) return Node_Id;

      procedure Add_Obj_RPC_Receiver_Completion
        (Loc           : Source_Ptr;
         Decls         : List_Id;
         RPC_Receiver  : Entity_Id;
         Stub_Elements : Stub_Structure);

      procedure Add_Receiving_Stubs_To_Declarations
        (Pkg_Spec : Node_Id;
         Decls    : List_Id;
         Stmts    : List_Id);

      procedure Build_RPC_Receiver_Body
        (RPC_Receiver : Entity_Id;
         Request      : out Entity_Id;
         Subp_Id      : out Entity_Id;
         Subp_Index   : out Entity_Id;
         Stmts        : out List_Id;
         Decl         : out Node_Id);

      procedure Reserve_NamingContext_Methods;
      --  Mark the method names for interface NamingContext as already used in
      --  the overload table, so no clashes occur with user code (with the
      --  PolyORB PCS, RCIs Implement The NamingContext interface to allow
      --  their methods to be accessed as objects, for the implementation of
      --  remote access-to-subprogram types).

      -------------
      -- Helpers --
      -------------

      package Helpers is

         --  Routines to build distribution helper subprograms for user-defined
         --  types. For implementation of the Distributed systems annex (DSA)
         --  over the PolyORB generic middleware components, it is necessary to
         --  generate several supporting subprograms for each application data
         --  type used in inter-partition communication. These subprograms are:

         --    A Typecode function returning a high-level description of the
         --    type's structure;

         --    Two conversion functions allowing conversion of values of the
         --    type from and to the generic data containers used by PolyORB.
         --    These generic containers are called 'Any' type values after the
         --    CORBA terminology, and hence the conversion subprograms are
         --    named To_Any and From_Any.

         function Build_From_Any_Call
           (Typ   : Entity_Id;
            N     : Node_Id;
            Decls : List_Id) return Node_Id;
         --  Build call to From_Any attribute function of type Typ with
         --  expression N as actual parameter. Decls is the declarations list
         --  for an appropriate enclosing scope of the point where the call
         --  will be inserted; if the From_Any attribute for Typ needs to be
         --  generated at this point, its declaration is appended to Decls.

         procedure Build_From_Any_Function
           (Loc  : Source_Ptr;
            Typ  : Entity_Id;
            Decl : out Node_Id;
            Fnam : out Entity_Id);
         --  Build From_Any attribute function for Typ. Loc is the reference
         --  location for generated nodes, Typ is the type for which the
         --  conversion function is generated. On return, Decl and Fnam contain
         --  the declaration and entity for the newly-created function.

         function Build_To_Any_Call
           (N     : Node_Id;
            Decls : List_Id) return Node_Id;
         --  Build call to To_Any attribute function with expression as actual
         --  parameter. Decls is the declarations list for an appropriate
         --  enclosing scope of the point where the call will be inserted; if
         --  the To_Any attribute for Typ needs to be generated at this point,
         --  its declaration is appended to Decls.

         procedure Build_To_Any_Function
           (Loc  : Source_Ptr;
            Typ  : Entity_Id;
            Decl : out Node_Id;
            Fnam : out Entity_Id);
         --  Build To_Any attribute function for Typ. Loc is the reference
         --  location for generated nodes, Typ is the type for which the
         --  conversion function is generated. On return, Decl and Fnam contain
         --  the declaration and entity for the newly-created function.

         function Build_TypeCode_Call
           (Loc   : Source_Ptr;
            Typ   : Entity_Id;
            Decls : List_Id) return Node_Id;
         --  Build call to TypeCode attribute function for Typ. Decls is the
         --  declarations list for an appropriate enclosing scope of the point
         --  where the call will be inserted; if the To_Any attribute for Typ
         --  needs to be generated at this point, its declaration is appended
         --  to Decls.

         procedure Build_TypeCode_Function
           (Loc  : Source_Ptr;
            Typ  : Entity_Id;
            Decl : out Node_Id;
            Fnam : out Entity_Id);
         --  Build TypeCode attribute function for Typ. Loc is the reference
         --  location for generated nodes, Typ is the type for which the
         --  conversion function is generated. On return, Decl and Fnam contain
         --  the declaration and entity for the newly-created function.

         procedure Build_Name_And_Repository_Id
           (E           : Entity_Id;
            Name_Str    : out String_Id;
            Repo_Id_Str : out String_Id);
         --  In the PolyORB distribution model, each distributed object type
         --  and each distributed operation has a globally unique identifier,
         --  its Repository Id. This subprogram builds and returns two strings
         --  for entity E (a distributed object type or operation): one
         --  containing the name of E, the second containing its repository id.

         procedure Assign_Opaque_From_Any
           (Loc    : Source_Ptr;
            Stms   : List_Id;
            Typ    : Entity_Id;
            N      : Node_Id;
            Target : Entity_Id);
         --  For a Target object of type Typ, which has opaque representation
         --  as a sequence of octets determined by stream attributes (which
         --  includes all limited types), append code to Stmts performing the
         --  equivalent of:
         --    Target := Typ'From_Any (N)
         --
         --  or, if Target is Empty:
         --    return Typ'From_Any (N)

      end Helpers;

   end PolyORB_Support;

   --  The following PolyORB-specific subprograms are made visible to Exp_Attr:

   function Build_From_Any_Call
     (Typ   : Entity_Id;
      N     : Node_Id;
      Decls : List_Id) return Node_Id
     renames PolyORB_Support.Helpers.Build_From_Any_Call;

   function Build_To_Any_Call
     (N     : Node_Id;
      Decls : List_Id) return Node_Id
     renames PolyORB_Support.Helpers.Build_To_Any_Call;

   function Build_TypeCode_Call
     (Loc   : Source_Ptr;
      Typ   : Entity_Id;
      Decls : List_Id) return Node_Id
     renames PolyORB_Support.Helpers.Build_TypeCode_Call;

   ------------------------------------
   -- Local variables and structures --
   ------------------------------------

   RCI_Cache : Node_Id;
   --  Needs comments ???

   Output_From_Constrained : constant array (Boolean) of Name_Id :=
     (False => Name_Output,
      True  => Name_Write);
   --  The attribute to choose depending on the fact that the parameter
   --  is constrained or not. There is no such thing as Input_From_Constrained
   --  since this require separate mechanisms ('Input is a function while
   --  'Read is a procedure).

   ---------------------------------------
   -- Add_Calling_Stubs_To_Declarations --
   ---------------------------------------

   procedure Add_Calling_Stubs_To_Declarations
     (Pkg_Spec : Node_Id;
      Decls    : List_Id)
   is
      Current_Subprogram_Number : Int := First_RCI_Subprogram_Id;
      --  Subprogram id 0 is reserved for calls received from
      --  remote access-to-subprogram dereferences.

      Current_Declaration : Node_Id;
      Loc                 : constant Source_Ptr := Sloc (Pkg_Spec);
      RCI_Instantiation   : Node_Id;
      Subp_Stubs          : Node_Id;
      Subp_Str            : String_Id;

      pragma Warnings (Off, Subp_Str);

   begin
      --  The first thing added is an instantiation of the generic package
      --  System.Partition_Interface.RCI_Locator with the name of this remote
      --  package. This will act as an interface with the name server to
      --  determine the Partition_ID and the RPC_Receiver for the receiver
      --  of this package.

      RCI_Instantiation := RCI_Package_Locator (Loc, Pkg_Spec);
      RCI_Cache         := Defining_Unit_Name (RCI_Instantiation);

      Append_To (Decls, RCI_Instantiation);
      Analyze (RCI_Instantiation);

      --  For each subprogram declaration visible in the spec, we do build a
      --  body. We also increment a counter to assign a different Subprogram_Id
      --  to each subprograms. The receiving stubs processing do use the same
      --  mechanism and will thus assign the same Id and do the correct
      --  dispatching.

      Overload_Counter_Table.Reset;
      PolyORB_Support.Reserve_NamingContext_Methods;

      Current_Declaration := First (Visible_Declarations (Pkg_Spec));
      while Present (Current_Declaration) loop
         if Nkind (Current_Declaration) = N_Subprogram_Declaration
           and then Comes_From_Source (Current_Declaration)
         then
            Assign_Subprogram_Identifier
              (Defining_Unit_Name (Specification (Current_Declaration)),
               Current_Subprogram_Number,
               Subp_Str);

            Subp_Stubs :=
              Build_Subprogram_Calling_Stubs (
                Vis_Decl     => Current_Declaration,
                Subp_Id      =>
                  Build_Subprogram_Id (Loc,
                    Defining_Unit_Name (Specification (Current_Declaration))),
                Asynchronous =>
                  Nkind (Specification (Current_Declaration)) =
                    N_Procedure_Specification
                  and then
                    Is_Asynchronous (Defining_Unit_Name (Specification
                      (Current_Declaration))));

            Append_To (Decls, Subp_Stubs);
            Analyze (Subp_Stubs);

            Current_Subprogram_Number := Current_Subprogram_Number + 1;
         end if;

         Next (Current_Declaration);
      end loop;
   end Add_Calling_Stubs_To_Declarations;

   -----------------------------
   -- Add_Parameter_To_NVList --
   -----------------------------

   function Add_Parameter_To_NVList
     (Loc         : Source_Ptr;
      NVList      : Entity_Id;
      Parameter   : Entity_Id;
      Constrained : Boolean;
      RACW_Ctrl   : Boolean := False;
      Any         : Entity_Id) return Node_Id
   is
      Parameter_Name_String : String_Id;
      Parameter_Mode        : Node_Id;

      function Parameter_Passing_Mode
        (Loc         : Source_Ptr;
         Parameter   : Entity_Id;
         Constrained : Boolean) return Node_Id;
      --  Return an expression that denotes the parameter passing mode to be
      --  used for Parameter in distribution stubs, where Constrained is
      --  Parameter's constrained status.

      ----------------------------
      -- Parameter_Passing_Mode --
      ----------------------------

      function Parameter_Passing_Mode
        (Loc         : Source_Ptr;
         Parameter   : Entity_Id;
         Constrained : Boolean) return Node_Id
      is
         Lib_RE : RE_Id;

      begin
         if Out_Present (Parameter) then
            if In_Present (Parameter)
              or else not Constrained
            then
               --  Unconstrained formals must be translated
               --  to 'in' or 'inout', not 'out', because
               --  they need to be constrained by the actual.

               Lib_RE := RE_Mode_Inout;
            else
               Lib_RE := RE_Mode_Out;
            end if;

         else
            Lib_RE := RE_Mode_In;
         end if;

         return New_Occurrence_Of (RTE (Lib_RE), Loc);
      end Parameter_Passing_Mode;

   --  Start of processing for Add_Parameter_To_NVList

   begin
      if Nkind (Parameter) = N_Defining_Identifier then
         Get_Name_String (Chars (Parameter));
      else
         Get_Name_String (Chars (Defining_Identifier (Parameter)));
      end if;

      Parameter_Name_String := String_From_Name_Buffer;

      if RACW_Ctrl or else Nkind (Parameter) = N_Defining_Identifier then

         --  When the parameter passed to Add_Parameter_To_NVList is an
         --  Extra_Constrained parameter, Parameter is an N_Defining_
         --  Identifier, instead of a complete N_Parameter_Specification.
         --  Thus, we explicitly set 'in' mode in this case.

         Parameter_Mode := New_Occurrence_Of (RTE (RE_Mode_In), Loc);

      else
         Parameter_Mode :=
           Parameter_Passing_Mode (Loc, Parameter, Constrained);
      end if;

      return
        Make_Procedure_Call_Statement (Loc,
          Name =>
            New_Occurrence_Of
              (RTE (RE_NVList_Add_Item), Loc),
          Parameter_Associations => New_List (
            New_Occurrence_Of (NVList, Loc),
            Make_Function_Call (Loc,
              Name =>
                New_Occurrence_Of
                  (RTE (RE_To_PolyORB_String), Loc),
              Parameter_Associations => New_List (
                Make_String_Literal (Loc,
                  Strval => Parameter_Name_String))),
            New_Occurrence_Of (Any, Loc),
            Parameter_Mode));
   end Add_Parameter_To_NVList;

   --------------------------------
   -- Add_RACW_Asynchronous_Flag --
   --------------------------------

   procedure Add_RACW_Asynchronous_Flag
     (Declarations : List_Id;
      RACW_Type    : Entity_Id)
   is
      Loc : constant Source_Ptr := Sloc (RACW_Type);

      Asynchronous_Flag : constant Entity_Id :=
                            Make_Defining_Identifier (Loc,
                              New_External_Name (Chars (RACW_Type), 'A'));

   begin
      --  Declare the asynchronous flag. This flag will be changed to True
      --  whenever it is known that the RACW type is asynchronous.

      Append_To (Declarations,
        Make_Object_Declaration (Loc,
          Defining_Identifier => Asynchronous_Flag,
          Constant_Present    => True,
          Object_Definition   => New_Occurrence_Of (Standard_Boolean, Loc),
          Expression          => New_Occurrence_Of (Standard_False, Loc)));

      Asynchronous_Flags_Table.Set (RACW_Type, Asynchronous_Flag);
   end Add_RACW_Asynchronous_Flag;

   -----------------------
   -- Add_RACW_Features --
   -----------------------

   procedure Add_RACW_Features (RACW_Type : Entity_Id) is
      Desig      : constant Entity_Id := Etype (Designated_Type (RACW_Type));
      Same_Scope : constant Boolean   := Scope (Desig) = Scope (RACW_Type);

      Pkg_Spec   : Node_Id;
      Decls      : List_Id;
      Body_Decls : List_Id;

      Stub_Type         : Entity_Id;
      Stub_Type_Access  : Entity_Id;
      RPC_Receiver_Decl : Node_Id;

      Existing : Boolean;
      --  True when appropriate stubs have already been generated (this is the
      --  case when another RACW with the same designated type has already been
      --  encountered), in which case we reuse the previous stubs rather than
      --  generating new ones.

   begin
      if not Expander_Active then
         return;
      end if;

      --  Mark the current package declaration as containing an RACW, so that
      --  the bodies for the calling stubs and the RACW stream subprograms
      --  are attached to the tree when the corresponding body is encountered.

      Set_Has_RACW (Current_Scope);

      --  Look for place to declare the RACW stub type and RACW operations

      Pkg_Spec := Empty;

      if Same_Scope then

         --  Case of declaring the RACW in the same package as its designated
         --  type: we know that the designated type is a private type, so we
         --  use the private declarations list.

         Pkg_Spec := Package_Specification_Of_Scope (Current_Scope);

         if Present (Private_Declarations (Pkg_Spec)) then
            Decls := Private_Declarations (Pkg_Spec);
         else
            Decls := Visible_Declarations (Pkg_Spec);
         end if;

      else
         --  Case of declaring the RACW in another package than its designated
         --  type: use the private declarations list if present; otherwise
         --  use the visible declarations.

         Decls := List_Containing (Declaration_Node (RACW_Type));

      end if;

      --  If we were unable to find the declarations, that means that the
      --  completion of the type was missing. We can safely return and let the
      --  error be caught by the semantic analysis.

      if No (Decls) then
         return;
      end if;

      Add_Stub_Type
        (Designated_Type     => Desig,
         RACW_Type           => RACW_Type,
         Decls               => Decls,
         Stub_Type           => Stub_Type,
         Stub_Type_Access    => Stub_Type_Access,
         RPC_Receiver_Decl   => RPC_Receiver_Decl,
         Body_Decls          => Body_Decls,
         Existing            => Existing);

      --  If this RACW is not in the main unit, do not generate primitive or
      --  TSS bodies.

      if not Entity_Is_In_Main_Unit (RACW_Type) then
         Body_Decls := No_List;
      end if;

      Add_RACW_Asynchronous_Flag
        (Declarations        => Decls,
         RACW_Type           => RACW_Type);

      Specific_Add_RACW_Features
        (RACW_Type           => RACW_Type,
         Desig               => Desig,
         Stub_Type           => Stub_Type,
         Stub_Type_Access    => Stub_Type_Access,
         RPC_Receiver_Decl   => RPC_Receiver_Decl,
         Body_Decls          => Body_Decls);

      --  If we already have stubs for this designated type, nothing to do

      if Existing then
         return;
      end if;

      if Is_Frozen (Desig) then
         Validate_RACW_Primitives (RACW_Type);
         Add_RACW_Primitive_Declarations_And_Bodies
           (Designated_Type  => Desig,
            Insertion_Node   => RPC_Receiver_Decl,
            Body_Decls       => Body_Decls);

      else
         --  Validate_RACW_Primitives requires the list of all primitives of
         --  the designated type, so defer processing until Desig is frozen.
         --  See Exp_Ch3.Freeze_Type.

         Add_Access_Type_To_Process (E => Desig, A => RACW_Type);
      end if;
   end Add_RACW_Features;

   ------------------------------------------------
   -- Add_RACW_Primitive_Declarations_And_Bodies --
   ------------------------------------------------

   procedure Add_RACW_Primitive_Declarations_And_Bodies
     (Designated_Type : Entity_Id;
      Insertion_Node  : Node_Id;
      Body_Decls      : List_Id)
   is
      Loc : constant Source_Ptr := Sloc (Insertion_Node);
      --  Set Sloc of generated declaration copy of insertion node Sloc, so
      --  the declarations are recognized as belonging to the current package.

      Stub_Elements : constant Stub_Structure :=
                        Stubs_Table.Get (Designated_Type);

      pragma Assert (Stub_Elements /= Empty_Stub_Structure);

      Is_RAS : constant Boolean :=
                 not Comes_From_Source (Stub_Elements.RACW_Type);
      --  Case of the RACW generated to implement a remote access-to-
      --  subprogram type.

      Build_Bodies : constant Boolean :=
                       In_Extended_Main_Code_Unit (Stub_Elements.Stub_Type);
      --  True when bodies must be prepared in Body_Decls. Bodies are generated
      --  only when the main unit is the unit that contains the stub type.

      Current_Insertion_Node : Node_Id := Insertion_Node;

      RPC_Receiver                   : Entity_Id;
      RPC_Receiver_Statements        : List_Id;
      RPC_Receiver_Case_Alternatives : constant List_Id := New_List;
      RPC_Receiver_Elsif_Parts       : List_Id;
      RPC_Receiver_Request           : Entity_Id;
      RPC_Receiver_Subp_Id           : Entity_Id;
      RPC_Receiver_Subp_Index        : Entity_Id;

      Subp_Str : String_Id;

      Current_Primitive_Elmt   : Elmt_Id;
      Current_Primitive        : Entity_Id;
      Current_Primitive_Body   : Node_Id;
      Current_Primitive_Spec   : Node_Id;
      Current_Primitive_Decl   : Node_Id;
      Current_Primitive_Number : Int := 0;
      Current_Primitive_Alias  : Node_Id;
      Current_Receiver         : Entity_Id;
      Current_Receiver_Body    : Node_Id;
      RPC_Receiver_Decl        : Node_Id;
      Possibly_Asynchronous    : Boolean;

   begin
      if not Expander_Active then
         return;
      end if;

      if not Is_RAS then
         RPC_Receiver :=
           Make_Defining_Identifier (Loc,
             Chars => New_Internal_Name ('P'));

         Specific_Build_RPC_Receiver_Body
           (RPC_Receiver => RPC_Receiver,
            Request      => RPC_Receiver_Request,
            Subp_Id      => RPC_Receiver_Subp_Id,
            Subp_Index   => RPC_Receiver_Subp_Index,
            Stmts        => RPC_Receiver_Statements,
            Decl         => RPC_Receiver_Decl);

         if Get_PCS_Name = Name_PolyORB_DSA then

            --  For the case of PolyORB, we need to map a textual operation
            --  name into a primitive index. Currently we do so using a simple
            --  sequence of string comparisons.

            RPC_Receiver_Elsif_Parts := New_List;
         end if;
      end if;

      --  Build callers, receivers for every primitive operations and a RPC
      --  receiver for this type.

      if Present (Primitive_Operations (Designated_Type)) then
         Overload_Counter_Table.Reset;

         Current_Primitive_Elmt :=
           First_Elmt (Primitive_Operations (Designated_Type));
         while Current_Primitive_Elmt /= No_Elmt loop
            Current_Primitive := Node (Current_Primitive_Elmt);

            --  Copy the primitive of all the parents, except predefined ones
            --  that are not remotely dispatching. Also omit hidden primitives
            --  (occurs in the case of primitives of interface progenitors
            --  other than immediate ancestors of the Designated_Type).

            if Chars (Current_Primitive) /= Name_uSize
              and then Chars (Current_Primitive) /= Name_uAlignment
              and then not
                (Is_TSS (Current_Primitive, TSS_Deep_Finalize) or else
                 Is_TSS (Current_Primitive, TSS_Stream_Input)  or else
                 Is_TSS (Current_Primitive, TSS_Stream_Output) or else
                 Is_TSS (Current_Primitive, TSS_Stream_Read)   or else
                 Is_TSS (Current_Primitive, TSS_Stream_Write)  or else
                 Is_Predefined_Interface_Primitive (Current_Primitive))
              and then not Is_Hidden (Current_Primitive)
            then
               --  The first thing to do is build an up-to-date copy of the
               --  spec with all the formals referencing Controlling_Type
               --  transformed into formals referencing Stub_Type. Since this
               --  primitive may have been inherited, go back the alias chain
               --  until the real primitive has been found.

               Current_Primitive_Alias := Current_Primitive;
               while Present (Alias (Current_Primitive_Alias)) loop
                  pragma Assert
                    (Current_Primitive_Alias
                      /= Alias (Current_Primitive_Alias));
                  Current_Primitive_Alias := Alias (Current_Primitive_Alias);
               end loop;

               --  Copy the spec from the original declaration for the purpose
               --  of declaring an overriding subprogram: we need to replace
               --  the type of each controlling formal with Stub_Type. The
               --  primitive may have been declared for Controlling_Type or
               --  inherited from some ancestor type for which we do not have
               --  an easily determined Entity_Id. We have no systematic way
               --  of knowing which type to substitute Stub_Type for. Instead,
               --  Copy_Specification relies on the flag Is_Controlling_Formal
               --  to determine which formals to change.

               Current_Primitive_Spec :=
                 Copy_Specification (Loc,
                   Spec        => Parent (Current_Primitive_Alias),
                   Ctrl_Type   => Stub_Elements.Stub_Type);

               Current_Primitive_Decl :=
                 Make_Subprogram_Declaration (Loc,
                   Specification => Current_Primitive_Spec);

               Insert_After_And_Analyze (Current_Insertion_Node,
                 Current_Primitive_Decl);
               Current_Insertion_Node := Current_Primitive_Decl;

               Possibly_Asynchronous :=
                 Nkind (Current_Primitive_Spec) = N_Procedure_Specification
                 and then Could_Be_Asynchronous (Current_Primitive_Spec);

               Assign_Subprogram_Identifier (
                 Defining_Unit_Name (Current_Primitive_Spec),
                 Current_Primitive_Number,
                 Subp_Str);

               if Build_Bodies then
                  Current_Primitive_Body :=
                    Build_Subprogram_Calling_Stubs
                      (Vis_Decl                 => Current_Primitive_Decl,
                       Subp_Id                  =>
                         Build_Subprogram_Id (Loc,
                           Defining_Unit_Name (Current_Primitive_Spec)),
                       Asynchronous             => Possibly_Asynchronous,
                       Dynamically_Asynchronous => Possibly_Asynchronous,
                       Stub_Type                => Stub_Elements.Stub_Type,
                       RACW_Type                => Stub_Elements.RACW_Type);
                  Append_To (Body_Decls, Current_Primitive_Body);

                  --  Analyzing the body here would cause the Stub type to
                  --  be frozen, thus preventing subsequent primitive
                  --  declarations. For this reason, it will be analyzed
                  --  later in the regular flow (and in the context of the
                  --  appropriate unit body, see Append_RACW_Bodies).

               end if;

               --  Build the receiver stubs

               if Build_Bodies and then not Is_RAS then
                  Current_Receiver_Body :=
                    Specific_Build_Subprogram_Receiving_Stubs
                      (Vis_Decl                 => Current_Primitive_Decl,
                       Asynchronous             => Possibly_Asynchronous,
                       Dynamically_Asynchronous => Possibly_Asynchronous,
                       Stub_Type                => Stub_Elements.Stub_Type,
                       RACW_Type                => Stub_Elements.RACW_Type,
                       Parent_Primitive         => Current_Primitive);

                  Current_Receiver := Defining_Unit_Name (
                    Specification (Current_Receiver_Body));

                  Append_To (Body_Decls, Current_Receiver_Body);

                  --  Add a case alternative to the receiver

                  if Get_PCS_Name = Name_PolyORB_DSA then
                     Append_To (RPC_Receiver_Elsif_Parts,
                       Make_Elsif_Part (Loc,
                         Condition =>
                           Make_Function_Call (Loc,
                             Name =>
                               New_Occurrence_Of (
                                 RTE (RE_Caseless_String_Eq), Loc),
                             Parameter_Associations => New_List (
                               New_Occurrence_Of (RPC_Receiver_Subp_Id, Loc),
                               Make_String_Literal (Loc, Subp_Str))),

                         Then_Statements => New_List (
                           Make_Assignment_Statement (Loc,
                             Name => New_Occurrence_Of (
                                       RPC_Receiver_Subp_Index, Loc),
                             Expression =>
                               Make_Integer_Literal (Loc,
                                  Intval => Current_Primitive_Number)))));
                  end if;

                  Append_To (RPC_Receiver_Case_Alternatives,
                    Make_Case_Statement_Alternative (Loc,
                      Discrete_Choices => New_List (
                        Make_Integer_Literal (Loc, Current_Primitive_Number)),

                      Statements       => New_List (
                        Make_Procedure_Call_Statement (Loc,
                          Name                   =>
                            New_Occurrence_Of (Current_Receiver, Loc),
                          Parameter_Associations => New_List (
                            New_Occurrence_Of (RPC_Receiver_Request, Loc))))));
               end if;

               --  Increment the index of current primitive

               Current_Primitive_Number := Current_Primitive_Number + 1;
            end if;

            Next_Elmt (Current_Primitive_Elmt);
         end loop;
      end if;

      --  Build the case statement and the heart of the subprogram

      if Build_Bodies and then not Is_RAS then
         if Get_PCS_Name = Name_PolyORB_DSA
           and then Present (First (RPC_Receiver_Elsif_Parts))
         then
            Append_To (RPC_Receiver_Statements,
              Make_Implicit_If_Statement (Designated_Type,
                Condition       => New_Occurrence_Of (Standard_False, Loc),
                Then_Statements => New_List,
                Elsif_Parts     => RPC_Receiver_Elsif_Parts));
         end if;

         Append_To (RPC_Receiver_Case_Alternatives,
           Make_Case_Statement_Alternative (Loc,
             Discrete_Choices => New_List (Make_Others_Choice (Loc)),
             Statements       => New_List (Make_Null_Statement (Loc))));

         Append_To (RPC_Receiver_Statements,
           Make_Case_Statement (Loc,
             Expression   =>
               New_Occurrence_Of (RPC_Receiver_Subp_Index, Loc),
             Alternatives => RPC_Receiver_Case_Alternatives));

         Append_To (Body_Decls, RPC_Receiver_Decl);
         Specific_Add_Obj_RPC_Receiver_Completion (Loc,
           Body_Decls, RPC_Receiver, Stub_Elements);

      --  Do not analyze RPC receiver body at this stage since it references
      --  subprograms that have not been analyzed yet. It will be analyzed in
      --  the regular flow (see Append_RACW_Bodies).

      end if;
   end Add_RACW_Primitive_Declarations_And_Bodies;

   -----------------------------
   -- Add_RAS_Dereference_TSS --
   -----------------------------

   procedure Add_RAS_Dereference_TSS (N : Node_Id) is
      Loc : constant Source_Ptr := Sloc (N);

      Type_Def  : constant Node_Id   := Type_Definition (N);
      RAS_Type  : constant Entity_Id := Defining_Identifier (N);
      Fat_Type  : constant Entity_Id := Equivalent_Type (RAS_Type);
      RACW_Type : constant Entity_Id := Underlying_RACW_Type (RAS_Type);

      RACW_Primitive_Name : Node_Id;

      Proc : constant Entity_Id :=
               Make_Defining_Identifier (Loc,
                 Chars => Make_TSS_Name (RAS_Type, TSS_RAS_Dereference));

      Proc_Spec   : Node_Id;
      Param_Specs : List_Id;
      Param_Assoc : constant List_Id := New_List;
      Stmts       : constant List_Id := New_List;

      RAS_Parameter : constant Entity_Id :=
                        Make_Defining_Identifier (Loc,
                          Chars => New_Internal_Name ('P'));

      Is_Function : constant Boolean :=
                      Nkind (Type_Def) = N_Access_Function_Definition;

      Is_Degenerate : Boolean;
      --  Set to True if the subprogram_specification for this RAS has an
      --  anonymous access parameter (see Process_Remote_AST_Declaration).

      Spec : constant Node_Id := Type_Def;

      Current_Parameter : Node_Id;

   --  Start of processing for Add_RAS_Dereference_TSS

   begin
      --  The Dereference TSS for a remote access-to-subprogram type has the
      --  form:

      --    [function|procedure] ras_typeRD (RAS_Value, <RAS_Parameters>)
      --       [return <>]

      --  This is called whenever a value of a RAS type is dereferenced

      --  First construct a list of parameter specifications:

      --  The first formal is the RAS values

      Param_Specs := New_List (
        Make_Parameter_Specification (Loc,
          Defining_Identifier => RAS_Parameter,
          In_Present          => True,
          Parameter_Type      =>
            New_Occurrence_Of (Fat_Type, Loc)));

      --  The following formals are copied from the type declaration

      Is_Degenerate := False;
      Current_Parameter := First (Parameter_Specifications (Type_Def));
      Parameters : while Present (Current_Parameter) loop
         if Nkind (Parameter_Type (Current_Parameter)) =
                                            N_Access_Definition
         then
            Is_Degenerate := True;
         end if;

         Append_To (Param_Specs,
           Make_Parameter_Specification (Loc,
             Defining_Identifier =>
               Make_Defining_Identifier (Loc,
                 Chars => Chars (Defining_Identifier (Current_Parameter))),
             In_Present        => In_Present (Current_Parameter),
             Out_Present       => Out_Present (Current_Parameter),
             Parameter_Type    =>
               New_Copy_Tree (Parameter_Type (Current_Parameter)),
             Expression        =>
               New_Copy_Tree (Expression (Current_Parameter))));

         Append_To (Param_Assoc,
           Make_Identifier (Loc,
             Chars => Chars (Defining_Identifier (Current_Parameter))));

         Next (Current_Parameter);
      end loop Parameters;

      if Is_Degenerate then
         Prepend_To (Param_Assoc, New_Occurrence_Of (RAS_Parameter, Loc));

         --  Generate a dummy body. This code will never actually be executed,
         --  because null is the only legal value for a degenerate RAS type.
         --  For legality's sake (in order to avoid generating a function that
         --  does not contain a return statement), we include a dummy recursive
         --  call on the TSS itself.

         Append_To (Stmts,
           Make_Raise_Program_Error (Loc, Reason => PE_Explicit_Raise));
         RACW_Primitive_Name := New_Occurrence_Of (Proc, Loc);

      else
         --  For a normal RAS type, we cast the RAS formal to the corresponding
         --  tagged type, and perform a dispatching call to its Call primitive
         --  operation.

         Prepend_To (Param_Assoc,
           Unchecked_Convert_To (RACW_Type,
             New_Occurrence_Of (RAS_Parameter, Loc)));

         RACW_Primitive_Name :=
           Make_Selected_Component (Loc,
             Prefix        => Scope (RACW_Type),
             Selector_Name => Name_uCall);
      end if;

      if Is_Function then
         Append_To (Stmts,
            Make_Simple_Return_Statement (Loc,
              Expression =>
                Make_Function_Call (Loc,
                  Name                   => RACW_Primitive_Name,
                  Parameter_Associations => Param_Assoc)));

      else
         Append_To (Stmts,
           Make_Procedure_Call_Statement (Loc,
             Name                   => RACW_Primitive_Name,
             Parameter_Associations => Param_Assoc));
      end if;

      --  Build the complete subprogram

      if Is_Function then
         Proc_Spec :=
           Make_Function_Specification (Loc,
             Defining_Unit_Name       => Proc,
             Parameter_Specifications => Param_Specs,
             Result_Definition        =>
               New_Occurrence_Of (
                 Entity (Result_Definition (Spec)), Loc));

         Set_Ekind (Proc, E_Function);
         Set_Etype (Proc,
           New_Occurrence_Of (Entity (Result_Definition (Spec)), Loc));

      else
         Proc_Spec :=
           Make_Procedure_Specification (Loc,
             Defining_Unit_Name       => Proc,
             Parameter_Specifications => Param_Specs);

         Set_Ekind (Proc, E_Procedure);
         Set_Etype (Proc, Standard_Void_Type);
      end if;

      Discard_Node (
        Make_Subprogram_Body (Loc,
          Specification              => Proc_Spec,
          Declarations               => New_List,
          Handled_Statement_Sequence =>
            Make_Handled_Sequence_Of_Statements (Loc,
              Statements => Stmts)));

      Set_TSS (Fat_Type, Proc);
   end Add_RAS_Dereference_TSS;

   -------------------------------
   -- Add_RAS_Proxy_And_Analyze --
   -------------------------------

   procedure Add_RAS_Proxy_And_Analyze
     (Decls              : List_Id;
      Vis_Decl           : Node_Id;
      All_Calls_Remote_E : Entity_Id;
      Proxy_Object_Addr  : out Entity_Id)
   is
      Loc : constant Source_Ptr := Sloc (Vis_Decl);

      Subp_Name : constant Entity_Id :=
                     Defining_Unit_Name (Specification (Vis_Decl));

      Pkg_Name : constant Entity_Id :=
                   Make_Defining_Identifier (Loc,
                     Chars => New_External_Name (Chars (Subp_Name), 'P', -1));

      Proxy_Type : constant Entity_Id :=
                     Make_Defining_Identifier (Loc,
                       Chars =>
                         New_External_Name
                           (Related_Id => Chars (Subp_Name),
                            Suffix     => 'P'));

      Proxy_Type_Full_View : constant Entity_Id :=
                               Make_Defining_Identifier (Loc,
                                 Chars (Proxy_Type));

      Subp_Decl_Spec : constant Node_Id :=
                         Build_RAS_Primitive_Specification
                           (Subp_Spec          => Specification (Vis_Decl),
                            Remote_Object_Type => Proxy_Type);

      Subp_Body_Spec : constant Node_Id :=
                         Build_RAS_Primitive_Specification
                           (Subp_Spec          => Specification (Vis_Decl),
                            Remote_Object_Type => Proxy_Type);

      Vis_Decls    : constant List_Id := New_List;
      Pvt_Decls    : constant List_Id := New_List;
      Actuals      : constant List_Id := New_List;
      Formal       : Node_Id;
      Perform_Call : Node_Id;

   begin
      --  type subpP is tagged limited private;

      Append_To (Vis_Decls,
        Make_Private_Type_Declaration (Loc,
          Defining_Identifier => Proxy_Type,
          Tagged_Present      => True,
          Limited_Present     => True));

      --  [subprogram] Call
      --    (Self : access subpP;
      --     ...other-formals...)
      --     [return T];

      Append_To (Vis_Decls,
        Make_Subprogram_Declaration (Loc,
          Specification => Subp_Decl_Spec));

      --  A : constant System.Address;

      Proxy_Object_Addr := Make_Defining_Identifier (Loc, Name_uA);

      Append_To (Vis_Decls,
        Make_Object_Declaration (Loc,
          Defining_Identifier => Proxy_Object_Addr,
          Constant_Present    => True,
          Object_Definition   => New_Occurrence_Of (RTE (RE_Address), Loc)));

      --  private

      --  type subpP is tagged limited record
      --     All_Calls_Remote : Boolean := [All_Calls_Remote?];
      --     ...
      --  end record;

      Append_To (Pvt_Decls,
        Make_Full_Type_Declaration (Loc,
          Defining_Identifier => Proxy_Type_Full_View,
          Type_Definition     =>
            Build_Remote_Subprogram_Proxy_Type (Loc,
              New_Occurrence_Of (All_Calls_Remote_E, Loc))));

      --  Trick semantic analysis into swapping the public and full view when
      --  freezing the public view.

      Set_Comes_From_Source (Proxy_Type_Full_View, True);

      --  procedure Call
      --    (Self : access O;
      --     ...other-formals...) is
      --  begin
      --    P (...other-formals...);
      --  end Call;

      --  function Call
      --    (Self : access O;
      --     ...other-formals...)
      --     return T is
      --  begin
      --    return F (...other-formals...);
      --  end Call;

      if Nkind (Subp_Decl_Spec) = N_Procedure_Specification then
         Perform_Call :=
           Make_Procedure_Call_Statement (Loc,
             Name                   => New_Occurrence_Of (Subp_Name, Loc),
             Parameter_Associations => Actuals);
      else
         Perform_Call :=
           Make_Simple_Return_Statement (Loc,
             Expression =>
               Make_Function_Call (Loc,
                 Name                   => New_Occurrence_Of (Subp_Name, Loc),
                 Parameter_Associations => Actuals));
      end if;

      Formal := First (Parameter_Specifications (Subp_Decl_Spec));
      pragma Assert (Present (Formal));
      loop
         Next (Formal);
         exit when No (Formal);
         Append_To (Actuals,
           New_Occurrence_Of (Defining_Identifier (Formal), Loc));
      end loop;

      --  O : aliased subpP;

      Append_To (Pvt_Decls,
        Make_Object_Declaration (Loc,
          Defining_Identifier => Make_Defining_Identifier (Loc, Name_uO),
          Aliased_Present     => True,
          Object_Definition   => New_Occurrence_Of (Proxy_Type, Loc)));

      --  A : constant System.Address := O'Address;

      Append_To (Pvt_Decls,
        Make_Object_Declaration (Loc,
          Defining_Identifier =>
            Make_Defining_Identifier (Loc, Chars (Proxy_Object_Addr)),
          Constant_Present    => True,
          Object_Definition   => New_Occurrence_Of (RTE (RE_Address), Loc),
          Expression =>
            Make_Attribute_Reference (Loc,
              Prefix => New_Occurrence_Of (
                Defining_Identifier (Last (Pvt_Decls)), Loc),
              Attribute_Name => Name_Address)));

      Append_To (Decls,
        Make_Package_Declaration (Loc,
          Specification => Make_Package_Specification (Loc,
            Defining_Unit_Name   => Pkg_Name,
            Visible_Declarations => Vis_Decls,
            Private_Declarations => Pvt_Decls,
            End_Label            => Empty)));
      Analyze (Last (Decls));

      Append_To (Decls,
        Make_Package_Body (Loc,
          Defining_Unit_Name =>
            Make_Defining_Identifier (Loc, Chars (Pkg_Name)),
          Declarations => New_List (
            Make_Subprogram_Body (Loc,
              Specification  => Subp_Body_Spec,
              Declarations   => New_List,
              Handled_Statement_Sequence =>
                Make_Handled_Sequence_Of_Statements (Loc,
                  Statements => New_List (Perform_Call))))));
      Analyze (Last (Decls));
   end Add_RAS_Proxy_And_Analyze;

   -----------------------
   -- Add_RAST_Features --
   -----------------------

   procedure Add_RAST_Features (Vis_Decl : Node_Id) is
      RAS_Type : constant Entity_Id :=
                   Equivalent_Type (Defining_Identifier (Vis_Decl));
   begin
      pragma Assert (No (TSS (RAS_Type, TSS_RAS_Access)));
      Add_RAS_Dereference_TSS (Vis_Decl);
      Specific_Add_RAST_Features (Vis_Decl, RAS_Type);
   end Add_RAST_Features;

   -------------------
   -- Add_Stub_Type --
   -------------------

   procedure Add_Stub_Type
     (Designated_Type   : Entity_Id;
      RACW_Type         : Entity_Id;
      Decls             : List_Id;
      Stub_Type         : out Entity_Id;
      Stub_Type_Access  : out Entity_Id;
      RPC_Receiver_Decl : out Node_Id;
      Body_Decls        : out List_Id;
      Existing          : out Boolean)
   is
      Loc : constant Source_Ptr := Sloc (RACW_Type);

      Stub_Elements         : constant Stub_Structure :=
                                Stubs_Table.Get (Designated_Type);
      Stub_Type_Comps       : List_Id;
      Stub_Type_Decl        : Node_Id;
      Stub_Type_Access_Decl : Node_Id;

   begin
      if Stub_Elements /= Empty_Stub_Structure then
         Stub_Type           := Stub_Elements.Stub_Type;
         Stub_Type_Access    := Stub_Elements.Stub_Type_Access;
         RPC_Receiver_Decl   := Stub_Elements.RPC_Receiver_Decl;
         Body_Decls          := Stub_Elements.Body_Decls;
         Existing            := True;
         return;
      end if;

      Existing := False;
      Stub_Type :=
        Make_Defining_Identifier (Loc, Chars => New_Internal_Name ('S'));
      Set_Ekind (Stub_Type, E_Record_Type);
      Set_Is_RACW_Stub_Type (Stub_Type);
      Stub_Type_Access :=
        Make_Defining_Identifier (Loc,
          Chars => New_External_Name
                     (Related_Id => Chars (Stub_Type), Suffix => 'A'));

      Specific_Build_Stub_Type (RACW_Type, Stub_Type_Comps, RPC_Receiver_Decl);

      Stub_Type_Decl :=
        Make_Full_Type_Declaration (Loc,
          Defining_Identifier => Stub_Type,
          Type_Definition     =>
            Make_Record_Definition (Loc,
              Tagged_Present  => True,
              Limited_Present => True,
              Component_List  =>
                Make_Component_List (Loc,
                  Component_Items => Stub_Type_Comps)));

      --  Does the stub type need to explicitly implement interfaces from the
      --  designated type???

      --  In particular are there issues in the case where the designated type
      --  is a synchronized interface???

      Stub_Type_Access_Decl :=
        Make_Full_Type_Declaration (Loc,
          Defining_Identifier => Stub_Type_Access,
          Type_Definition     =>
            Make_Access_To_Object_Definition (Loc,
              All_Present        => True,
              Subtype_Indication => New_Occurrence_Of (Stub_Type, Loc)));

      Append_To (Decls, Stub_Type_Decl);
      Analyze (Last (Decls));
      Append_To (Decls, Stub_Type_Access_Decl);
      Analyze (Last (Decls));

      --  We can't directly derive the stub type from the designated type,
      --  because we don't want any components or discriminants from the real
      --  type, so instead we manually fake a derivation to get an appropriate
      --  dispatch table.

      Derive_Subprograms (Parent_Type  => Designated_Type,
                          Derived_Type => Stub_Type);

      if Present (RPC_Receiver_Decl) then
         Append_To (Decls, RPC_Receiver_Decl);
      else
         RPC_Receiver_Decl := Last (Decls);
      end if;

      Body_Decls := New_List;

      Stubs_Table.Set (Designated_Type,
        (Stub_Type           => Stub_Type,
         Stub_Type_Access    => Stub_Type_Access,
         RPC_Receiver_Decl   => RPC_Receiver_Decl,
         Body_Decls          => Body_Decls,
         RACW_Type           => RACW_Type));
   end Add_Stub_Type;

   ------------------------
   -- Append_RACW_Bodies --
   ------------------------

   procedure Append_RACW_Bodies (Decls : List_Id; Spec_Id : Entity_Id) is
      E : Entity_Id;

   begin
      E := First_Entity (Spec_Id);
      while Present (E) loop
         if Is_Remote_Access_To_Class_Wide_Type (E) then
            Append_List_To (Decls, Get_And_Reset_RACW_Bodies (E));
         end if;

         Next_Entity (E);
      end loop;
   end Append_RACW_Bodies;

   ----------------------------------
   -- Assign_Subprogram_Identifier --
   ----------------------------------

   procedure Assign_Subprogram_Identifier
     (Def : Entity_Id;
      Spn : Int;
      Id  : out String_Id)
   is
      N : constant Name_Id := Chars (Def);

      Overload_Order : constant Int :=
                         Overload_Counter_Table.Get (N) + 1;

   begin
      Overload_Counter_Table.Set (N, Overload_Order);

      Get_Name_String (N);

      --  Homonym handling: as in Exp_Dbug, but much simpler, because the only
      --  entities for which we have to generate names here need only to be
      --  disambiguated within their own scope.

      if Overload_Order > 1 then
         Name_Buffer (Name_Len + 1 .. Name_Len + 2) := "__";
         Name_Len := Name_Len + 2;
         Add_Nat_To_Name_Buffer (Overload_Order);
      end if;

      Id := String_From_Name_Buffer;
      Subprogram_Identifier_Table.Set
        (Def,
         Subprogram_Identifiers'(Str_Identifier => Id, Int_Identifier => Spn));
   end Assign_Subprogram_Identifier;

   -------------------------------------
   -- Build_Actual_Object_Declaration --
   -------------------------------------

   procedure Build_Actual_Object_Declaration
     (Object   : Entity_Id;
      Etyp     : Entity_Id;
      Variable : Boolean;
      Expr     : Node_Id;
      Decls    : List_Id)
   is
      Loc : constant Source_Ptr := Sloc (Object);

   begin
      --  Declare a temporary object for the actual, possibly initialized with
      --  a 'Input/From_Any call.

      --  Complication arises in the case of limited types, for which such a
      --  declaration is illegal in Ada 95. In that case, we first generate a
      --  renaming declaration of the 'Input call, and then if needed we
      --  generate an overlaid non-constant view.

      if Ada_Version <= Ada_95
        and then Is_Limited_Type (Etyp)
        and then Present (Expr)
      then

         --  Object : Etyp renames <func-call>

         Append_To (Decls,
           Make_Object_Renaming_Declaration (Loc,
             Defining_Identifier => Object,
             Subtype_Mark        => New_Occurrence_Of (Etyp, Loc),
             Name                => Expr));

         if Variable then

            --  The name defined by the renaming declaration denotes a
            --  constant view; create a non-constant object at the same address
            --  to be used as the actual.

            declare
               Constant_Object : constant Entity_Id :=
                                   Make_Defining_Identifier (Loc,
                                     New_Internal_Name ('P'));
            begin
               Set_Defining_Identifier
                 (Last (Decls), Constant_Object);

               --  We have an unconstrained Etyp: build the actual constrained
               --  subtype for the value we just read from the stream.

               --  subtype S is <actual subtype of Constant_Object>;

               Append_To (Decls,
                 Build_Actual_Subtype (Etyp,
                   New_Occurrence_Of (Constant_Object, Loc)));

               --  Object : S;

               Append_To (Decls,
                 Make_Object_Declaration (Loc,
                   Defining_Identifier => Object,
                   Object_Definition   =>
                     New_Occurrence_Of
                       (Defining_Identifier (Last (Decls)), Loc)));
               Set_Ekind (Object, E_Variable);

               --  Suppress default initialization:
               --  pragma Import (Ada, Object);

               Append_To (Decls,
                 Make_Pragma (Loc,
                   Chars => Name_Import,
                   Pragma_Argument_Associations => New_List (
                     Make_Pragma_Argument_Association (Loc,
                       Chars      => Name_Convention,
                       Expression => Make_Identifier (Loc, Name_Ada)),
                     Make_Pragma_Argument_Association (Loc,
                       Chars      => Name_Entity,
                       Expression => New_Occurrence_Of (Object, Loc)))));

               --  for Object'Address use Constant_Object'Address;

               Append_To (Decls,
                 Make_Attribute_Definition_Clause (Loc,
                   Name       => New_Occurrence_Of (Object, Loc),
                   Chars      => Name_Address,
                   Expression =>
                     Make_Attribute_Reference (Loc,
                       Prefix => New_Occurrence_Of (Constant_Object, Loc),
                       Attribute_Name => Name_Address)));
            end;
         end if;

      else
         --  General case of a regular object declaration. Object is flagged
         --  constant unless it has mode out or in out, to allow the backend
         --  to optimize where possible.

         --  Object : [constant] Etyp [:= <expr>];

         Append_To (Decls,
           Make_Object_Declaration (Loc,
             Defining_Identifier => Object,
             Constant_Present    => Present (Expr) and then not Variable,
             Object_Definition   => New_Occurrence_Of (Etyp, Loc),
             Expression          => Expr));

         if Constant_Present (Last (Decls)) then
            Set_Ekind (Object, E_Constant);
         else
            Set_Ekind (Object, E_Variable);
         end if;
      end if;
   end Build_Actual_Object_Declaration;

   ------------------------------
   -- Build_Get_Unique_RP_Call --
   ------------------------------

   function Build_Get_Unique_RP_Call
     (Loc       : Source_Ptr;
      Pointer   : Entity_Id;
      Stub_Type : Entity_Id) return List_Id
   is
   begin
      return New_List (
        Make_Procedure_Call_Statement (Loc,
          Name                   =>
            New_Occurrence_Of (RTE (RE_Get_Unique_Remote_Pointer), Loc),
          Parameter_Associations => New_List (
            Unchecked_Convert_To (RTE (RE_RACW_Stub_Type_Access),
              New_Occurrence_Of (Pointer, Loc)))),

        Make_Assignment_Statement (Loc,
          Name =>
            Make_Selected_Component (Loc,
              Prefix => New_Occurrence_Of (Pointer, Loc),
              Selector_Name =>
                New_Occurrence_Of (First_Tag_Component
                  (Designated_Type (Etype (Pointer))), Loc)),
          Expression =>
            Make_Attribute_Reference (Loc,
              Prefix         => New_Occurrence_Of (Stub_Type, Loc),
              Attribute_Name => Name_Tag)));

      --  Note: The assignment to Pointer._Tag is safe here because
      --  we carefully ensured that Stub_Type has exactly the same layout
      --  as System.Partition_Interface.RACW_Stub_Type.

   end Build_Get_Unique_RP_Call;

   -----------------------------------
   -- Build_Ordered_Parameters_List --
   -----------------------------------

   function Build_Ordered_Parameters_List (Spec : Node_Id) return List_Id is
      Constrained_List   : List_Id;
      Unconstrained_List : List_Id;
      Current_Parameter  : Node_Id;
      Ptyp               : Node_Id;

      First_Parameter : Node_Id;
      For_RAS         : Boolean := False;

   begin
      if No (Parameter_Specifications (Spec)) then
         return New_List;
      end if;

      Constrained_List   := New_List;
      Unconstrained_List := New_List;
      First_Parameter    := First (Parameter_Specifications (Spec));

      if Nkind (Parameter_Type (First_Parameter)) = N_Access_Definition
        and then Chars (Defining_Identifier (First_Parameter)) = Name_uS
      then
         For_RAS := True;
      end if;

      --  Loop through the parameters and add them to the right list. Note that
      --  we treat a parameter of a null-excluding access type as unconstrained
      --  because we can't declare an object of such a type with default
      --  initialization.

      Current_Parameter := First_Parameter;
      while Present (Current_Parameter) loop
         Ptyp := Parameter_Type (Current_Parameter);

         if (Nkind (Ptyp) = N_Access_Definition
               or else not Transmit_As_Unconstrained (Etype (Ptyp)))
           and then not (For_RAS and then Current_Parameter = First_Parameter)
         then
            Append_To (Constrained_List, New_Copy (Current_Parameter));
         else
            Append_To (Unconstrained_List, New_Copy (Current_Parameter));
         end if;

         Next (Current_Parameter);
      end loop;

      --  Unconstrained parameters are returned first

      Append_List_To (Unconstrained_List, Constrained_List);

      return Unconstrained_List;
   end Build_Ordered_Parameters_List;

   ----------------------------------
   -- Build_Passive_Partition_Stub --
   ----------------------------------

   procedure Build_Passive_Partition_Stub (U : Node_Id) is
      Pkg_Spec : Node_Id;
      Pkg_Name : String_Id;
      L        : List_Id;
      Reg      : Node_Id;
      Loc      : constant Source_Ptr := Sloc (U);

   begin
      --  Verify that the implementation supports distribution, by accessing
      --  a type defined in the proper version of system.rpc

      declare
         Dist_OK : Entity_Id;
         pragma Warnings (Off, Dist_OK);
      begin
         Dist_OK := RTE (RE_Params_Stream_Type);
      end;

      --  Use body if present, spec otherwise

      if Nkind (U) = N_Package_Declaration then
         Pkg_Spec := Specification (U);
         L := Visible_Declarations (Pkg_Spec);
      else
         Pkg_Spec := Parent (Corresponding_Spec (U));
         L := Declarations (U);
      end if;

      Get_Library_Unit_Name_String (Pkg_Spec);
      Pkg_Name := String_From_Name_Buffer;
      Reg :=
        Make_Procedure_Call_Statement (Loc,
          Name                   =>
            New_Occurrence_Of (RTE (RE_Register_Passive_Package), Loc),
          Parameter_Associations => New_List (
            Make_String_Literal (Loc, Pkg_Name),
            Make_Attribute_Reference (Loc,
              Prefix         =>
                New_Occurrence_Of (Defining_Entity (Pkg_Spec), Loc),
              Attribute_Name => Name_Version)));
      Append_To (L, Reg);
      Analyze (Reg);
   end Build_Passive_Partition_Stub;

   --------------------------------------
   -- Build_RPC_Receiver_Specification --
   --------------------------------------

   function Build_RPC_Receiver_Specification
     (RPC_Receiver      : Entity_Id;
      Request_Parameter : Entity_Id) return Node_Id
   is
      Loc : constant Source_Ptr := Sloc (RPC_Receiver);
   begin
      return
        Make_Procedure_Specification (Loc,
          Defining_Unit_Name       => RPC_Receiver,
          Parameter_Specifications => New_List (
            Make_Parameter_Specification (Loc,
              Defining_Identifier => Request_Parameter,
              Parameter_Type      =>
                New_Occurrence_Of (RTE (RE_Request_Access), Loc))));
   end Build_RPC_Receiver_Specification;

   ----------------------------------------
   -- Build_Remote_Subprogram_Proxy_Type --
   ----------------------------------------

   function Build_Remote_Subprogram_Proxy_Type
     (Loc            : Source_Ptr;
      ACR_Expression : Node_Id) return Node_Id
   is
   begin
      return
        Make_Record_Definition (Loc,
          Tagged_Present  => True,
          Limited_Present => True,
          Component_List  =>
            Make_Component_List (Loc,

              Component_Items => New_List (
                Make_Component_Declaration (Loc,
                  Defining_Identifier =>
                    Make_Defining_Identifier (Loc,
                      Name_All_Calls_Remote),
                  Component_Definition =>
                    Make_Component_Definition (Loc,
                      Subtype_Indication =>
                        New_Occurrence_Of (Standard_Boolean, Loc)),
                  Expression =>
                    ACR_Expression),

                Make_Component_Declaration (Loc,
                  Defining_Identifier =>
                    Make_Defining_Identifier (Loc,
                      Name_Receiver),
                  Component_Definition =>
                    Make_Component_Definition (Loc,
                      Subtype_Indication =>
                        New_Occurrence_Of (RTE (RE_Address), Loc)),
                  Expression =>
                    New_Occurrence_Of (RTE (RE_Null_Address), Loc)),

                Make_Component_Declaration (Loc,
                  Defining_Identifier =>
                    Make_Defining_Identifier (Loc,
                      Name_Subp_Id),
                  Component_Definition =>
                    Make_Component_Definition (Loc,
                      Subtype_Indication =>
                        New_Occurrence_Of (RTE (RE_Subprogram_Id), Loc))))));
   end Build_Remote_Subprogram_Proxy_Type;

   --------------------
   -- Build_Stub_Tag --
   --------------------

   function Build_Stub_Tag
     (Loc       : Source_Ptr;
      RACW_Type : Entity_Id) return Node_Id
   is
      Stub_Type : constant Entity_Id := Corresponding_Stub_Type (RACW_Type);
   begin
      return
        Make_Attribute_Reference (Loc,
          Prefix         => New_Occurrence_Of (Stub_Type, Loc),
          Attribute_Name => Name_Tag);
   end Build_Stub_Tag;

   ------------------------------------
   -- Build_Subprogram_Calling_Stubs --
   ------------------------------------

   function Build_Subprogram_Calling_Stubs
     (Vis_Decl                 : Node_Id;
      Subp_Id                  : Node_Id;
      Asynchronous             : Boolean;
      Dynamically_Asynchronous : Boolean   := False;
      Stub_Type                : Entity_Id := Empty;
      RACW_Type                : Entity_Id := Empty;
      Locator                  : Entity_Id := Empty;
      New_Name                 : Name_Id   := No_Name) return Node_Id
   is
      Loc : constant Source_Ptr := Sloc (Vis_Decl);

      Decls      : constant List_Id := New_List;
      Statements : constant List_Id := New_List;

      Subp_Spec : Node_Id;
      --  The specification of the body

      Controlling_Parameter : Entity_Id := Empty;

      Asynchronous_Expr : Node_Id := Empty;

      RCI_Locator : Entity_Id;

      Spec_To_Use : Node_Id;

      procedure Insert_Partition_Check (Parameter : Node_Id);
      --  Check that the parameter has been elaborated on the same partition
      --  than the controlling parameter (E.4(19)).

      ----------------------------
      -- Insert_Partition_Check --
      ----------------------------

      procedure Insert_Partition_Check (Parameter : Node_Id) is
         Parameter_Entity : constant Entity_Id :=
                              Defining_Identifier (Parameter);
      begin
         --  The expression that will be built is of the form:

         --    if not Same_Partition (Parameter, Controlling_Parameter) then
         --      raise Constraint_Error;
         --    end if;

         --  We do not check that Parameter is in Stub_Type since such a check
         --  has been inserted at the point of call already (a tag check since
         --  we have multiple controlling operands).

         Append_To (Decls,
           Make_Raise_Constraint_Error (Loc,
             Condition       =>
               Make_Op_Not (Loc,
                 Right_Opnd =>
                   Make_Function_Call (Loc,
                     Name =>
                       New_Occurrence_Of (RTE (RE_Same_Partition), Loc),
                     Parameter_Associations =>
                       New_List (
                         Unchecked_Convert_To (RTE (RE_RACW_Stub_Type_Access),
                           New_Occurrence_Of (Parameter_Entity, Loc)),
                         Unchecked_Convert_To (RTE (RE_RACW_Stub_Type_Access),
                           New_Occurrence_Of (Controlling_Parameter, Loc))))),
             Reason => CE_Partition_Check_Failed));
      end Insert_Partition_Check;

   --  Start of processing for Build_Subprogram_Calling_Stubs

   begin
      Subp_Spec := Copy_Specification (Loc,
        Spec     => Specification (Vis_Decl),
        New_Name => New_Name);

      if Locator = Empty then
         RCI_Locator := RCI_Cache;
         Spec_To_Use := Specification (Vis_Decl);
      else
         RCI_Locator := Locator;
         Spec_To_Use := Subp_Spec;
      end if;

      --  Find a controlling argument if we have a stub type. Also check
      --  if this subprogram can be made asynchronous.

      if Present (Stub_Type)
         and then Present (Parameter_Specifications (Spec_To_Use))
      then
         declare
            Current_Parameter : Node_Id :=
                                  First (Parameter_Specifications
                                           (Spec_To_Use));
         begin
            while Present (Current_Parameter) loop
               if
                 Is_RACW_Controlling_Formal (Current_Parameter, Stub_Type)
               then
                  if Controlling_Parameter = Empty then
                     Controlling_Parameter :=
                       Defining_Identifier (Current_Parameter);
                  else
                     Insert_Partition_Check (Current_Parameter);
                  end if;
               end if;

               Next (Current_Parameter);
            end loop;
         end;
      end if;

      pragma Assert (No (Stub_Type) or else Present (Controlling_Parameter));

      if Dynamically_Asynchronous then
         Asynchronous_Expr := Make_Selected_Component (Loc,
                                Prefix        => Controlling_Parameter,
                                Selector_Name => Name_Asynchronous);
      end if;

      Specific_Build_General_Calling_Stubs
        (Decls                 => Decls,
         Statements            => Statements,
         Target                => Specific_Build_Stub_Target (Loc,
                                    Decls, RCI_Locator, Controlling_Parameter),
         Subprogram_Id         => Subp_Id,
         Asynchronous          => Asynchronous_Expr,
         Is_Known_Asynchronous => Asynchronous
                                    and then not Dynamically_Asynchronous,
         Is_Known_Non_Asynchronous
                               => not Asynchronous
                                    and then not Dynamically_Asynchronous,
         Is_Function           => Nkind (Spec_To_Use) =
                                    N_Function_Specification,
         Spec                  => Spec_To_Use,
         Stub_Type             => Stub_Type,
         RACW_Type             => RACW_Type,
         Nod                   => Vis_Decl);

      RCI_Calling_Stubs_Table.Set
        (Defining_Unit_Name (Specification (Vis_Decl)),
         Defining_Unit_Name (Spec_To_Use));

      return
        Make_Subprogram_Body (Loc,
          Specification              => Subp_Spec,
          Declarations               => Decls,
          Handled_Statement_Sequence =>
            Make_Handled_Sequence_Of_Statements (Loc, Statements));
   end Build_Subprogram_Calling_Stubs;

   -------------------------
   -- Build_Subprogram_Id --
   -------------------------

   function Build_Subprogram_Id
     (Loc : Source_Ptr;
      E   : Entity_Id) return Node_Id
   is
   begin
      if Get_Subprogram_Ids (E).Str_Identifier = No_String then
         declare
            Current_Declaration : Node_Id;
            Current_Subp        : Entity_Id;
            Current_Subp_Str    : String_Id;
            Current_Subp_Number : Int := First_RCI_Subprogram_Id;

            pragma Warnings (Off, Current_Subp_Str);

         begin
            --  Build_Subprogram_Id is called outside of the context of
            --  generating calling or receiving stubs. Hence we are processing
            --  an 'Access attribute_reference for an RCI subprogram, for the
            --  purpose of obtaining a RAS value.

            pragma Assert
              (Is_Remote_Call_Interface (Scope (E))
                 and then
                  (Nkind (Parent (E)) = N_Procedure_Specification
                     or else
                   Nkind (Parent (E)) = N_Function_Specification));

            Current_Declaration :=
              First (Visible_Declarations
                (Package_Specification_Of_Scope (Scope (E))));
            while Present (Current_Declaration) loop
               if Nkind (Current_Declaration) = N_Subprogram_Declaration
                 and then Comes_From_Source (Current_Declaration)
               then
                  Current_Subp := Defining_Unit_Name (Specification (
                    Current_Declaration));

                  Assign_Subprogram_Identifier
                    (Current_Subp, Current_Subp_Number, Current_Subp_Str);

                  Current_Subp_Number := Current_Subp_Number + 1;
               end if;

               Next (Current_Declaration);
            end loop;
         end;
      end if;

      case Get_PCS_Name is
         when Name_PolyORB_DSA =>
            return Make_String_Literal (Loc, Get_Subprogram_Id (E));
         when others =>
            return Make_Integer_Literal (Loc, Get_Subprogram_Id (E));
      end case;
   end Build_Subprogram_Id;

   ------------------------
   -- Copy_Specification --
   ------------------------

   function Copy_Specification
     (Loc         : Source_Ptr;
      Spec        : Node_Id;
      Ctrl_Type   : Entity_Id := Empty;
      New_Name    : Name_Id   := No_Name) return Node_Id
   is
      Parameters : List_Id := No_List;

      Current_Parameter  : Node_Id;
      Current_Identifier : Entity_Id;
      Current_Type       : Node_Id;

      Name_For_New_Spec : Name_Id;

      New_Identifier : Entity_Id;

   --  Comments needed in body below ???

   begin
      if New_Name = No_Name then
         pragma Assert (Nkind (Spec) = N_Function_Specification
                or else Nkind (Spec) = N_Procedure_Specification);

         Name_For_New_Spec := Chars (Defining_Unit_Name (Spec));
      else
         Name_For_New_Spec := New_Name;
      end if;

      if Present (Parameter_Specifications (Spec)) then
         Parameters        := New_List;
         Current_Parameter := First (Parameter_Specifications (Spec));
         while Present (Current_Parameter) loop
            Current_Identifier := Defining_Identifier (Current_Parameter);
            Current_Type       := Parameter_Type (Current_Parameter);

            if Nkind (Current_Type) = N_Access_Definition then
               if Present (Ctrl_Type) then
                  pragma Assert (Is_Controlling_Formal (Current_Identifier));
                  Current_Type :=
                    Make_Access_Definition (Loc,
                      Subtype_Mark => New_Occurrence_Of (Ctrl_Type, Loc),
                      Null_Exclusion_Present =>
                        Null_Exclusion_Present (Current_Type));

               else
                  Current_Type :=
                    Make_Access_Definition (Loc,
                      Subtype_Mark =>
                        New_Copy_Tree (Subtype_Mark (Current_Type)),
                      Null_Exclusion_Present =>
                        Null_Exclusion_Present (Current_Type));
               end if;

            else
               if Present (Ctrl_Type)
                 and then Is_Controlling_Formal (Current_Identifier)
               then
                  Current_Type := New_Occurrence_Of (Ctrl_Type, Loc);
               else
                  Current_Type := New_Copy_Tree (Current_Type);
               end if;
            end if;

            New_Identifier := Make_Defining_Identifier (Loc,
              Chars (Current_Identifier));

            Append_To (Parameters,
              Make_Parameter_Specification (Loc,
                Defining_Identifier => New_Identifier,
                Parameter_Type      => Current_Type,
                In_Present          => In_Present (Current_Parameter),
                Out_Present         => Out_Present (Current_Parameter),
                Expression          =>
                  New_Copy_Tree (Expression (Current_Parameter))));

            --  For a regular formal parameter (that needs to be marshalled
            --  in the context of remote calls), set the Etype now, because
            --  marshalling processing might need it.

            if Is_Entity_Name (Current_Type) then
               Set_Etype (New_Identifier, Entity (Current_Type));

            --  Current_Type is an access definition, special processing
            --  (not requiring etype) will occur for marshalling.

            else
               null;
            end if;

            Next (Current_Parameter);
         end loop;
      end if;

      case Nkind (Spec) is

         when N_Function_Specification | N_Access_Function_Definition =>
            return
              Make_Function_Specification (Loc,
                Defining_Unit_Name       =>
                  Make_Defining_Identifier (Loc,
                    Chars => Name_For_New_Spec),
                Parameter_Specifications => Parameters,
                Result_Definition        =>
                  New_Occurrence_Of (Entity (Result_Definition (Spec)), Loc));

         when N_Procedure_Specification | N_Access_Procedure_Definition =>
            return
              Make_Procedure_Specification (Loc,
                Defining_Unit_Name       =>
                  Make_Defining_Identifier (Loc,
                    Chars => Name_For_New_Spec),
                Parameter_Specifications => Parameters);

         when others =>
            raise Program_Error;
      end case;
   end Copy_Specification;

   -----------------------------
   -- Corresponding_Stub_Type --
   -----------------------------

   function Corresponding_Stub_Type (RACW_Type : Entity_Id) return Entity_Id is
      Desig         : constant Entity_Id      :=
                        Etype (Designated_Type (RACW_Type));
      Stub_Elements : constant Stub_Structure := Stubs_Table.Get (Desig);
   begin
      return Stub_Elements.Stub_Type;
   end Corresponding_Stub_Type;

   ---------------------------
   -- Could_Be_Asynchronous --
   ---------------------------

   function Could_Be_Asynchronous (Spec : Node_Id) return Boolean is
      Current_Parameter : Node_Id;

   begin
      if Present (Parameter_Specifications (Spec)) then
         Current_Parameter := First (Parameter_Specifications (Spec));
         while Present (Current_Parameter) loop
            if Out_Present (Current_Parameter) then
               return False;
            end if;

            Next (Current_Parameter);
         end loop;
      end if;

      return True;
   end Could_Be_Asynchronous;

   ---------------------------
   -- Declare_Create_NVList --
   ---------------------------

   procedure Declare_Create_NVList
     (Loc    : Source_Ptr;
      NVList : Entity_Id;
      Decls  : List_Id;
      Stmts  : List_Id)
   is
   begin
      Append_To (Decls,
        Make_Object_Declaration (Loc,
          Defining_Identifier => NVList,
          Aliased_Present     => False,
          Object_Definition   =>
              New_Occurrence_Of (RTE (RE_NVList_Ref), Loc)));

      Append_To (Stmts,
        Make_Procedure_Call_Statement (Loc,
          Name => New_Occurrence_Of (RTE (RE_NVList_Create), Loc),
          Parameter_Associations => New_List (
            New_Occurrence_Of (NVList, Loc))));
   end Declare_Create_NVList;

   ---------------------------------------------
   -- Expand_All_Calls_Remote_Subprogram_Call --
   ---------------------------------------------

   procedure Expand_All_Calls_Remote_Subprogram_Call (N : Node_Id) is
      Loc               : constant Source_Ptr := Sloc (N);
      Called_Subprogram : constant Entity_Id  := Entity (Name (N));
      RCI_Package       : constant Entity_Id  := Scope (Called_Subprogram);
      RCI_Locator_Decl  : Node_Id;
      RCI_Locator       : Entity_Id;
      Calling_Stubs     : Node_Id;
      E_Calling_Stubs   : Entity_Id;

   begin
      E_Calling_Stubs := RCI_Calling_Stubs_Table.Get (Called_Subprogram);

      if E_Calling_Stubs = Empty then
         RCI_Locator := RCI_Locator_Table.Get (RCI_Package);

         --  The RCI_Locator package and calling stub are is inserted at the
         --  top level in the current unit, and must appear in the proper scope
         --  so that it is not prematurely removed by the GCC back end.

         declare
            Scop : constant Entity_Id := Cunit_Entity (Current_Sem_Unit);
         begin
            if Ekind (Scop) = E_Package_Body then
               Push_Scope (Spec_Entity (Scop));
            elsif Ekind (Scop) = E_Subprogram_Body then
               Push_Scope
                 (Corresponding_Spec (Unit_Declaration_Node (Scop)));
            else
               Push_Scope (Scop);
            end if;
         end;

         if RCI_Locator = Empty then
            RCI_Locator_Decl :=
              RCI_Package_Locator
                (Loc, Specification (Unit_Declaration_Node (RCI_Package)));
            Prepend_To (Current_Sem_Unit_Declarations, RCI_Locator_Decl);
            Analyze (RCI_Locator_Decl);
            RCI_Locator := Defining_Unit_Name (RCI_Locator_Decl);

         else
            RCI_Locator_Decl := Parent (RCI_Locator);
         end if;

         Calling_Stubs := Build_Subprogram_Calling_Stubs
           (Vis_Decl               => Parent (Parent (Called_Subprogram)),
            Subp_Id                =>
              Build_Subprogram_Id (Loc, Called_Subprogram),
            Asynchronous           => Nkind (N) = N_Procedure_Call_Statement
                                        and then
                                      Is_Asynchronous (Called_Subprogram),
            Locator                => RCI_Locator,
            New_Name               => New_Internal_Name ('S'));
         Insert_After (RCI_Locator_Decl, Calling_Stubs);
         Analyze (Calling_Stubs);
         Pop_Scope;

         E_Calling_Stubs := Defining_Unit_Name (Specification (Calling_Stubs));
      end if;

      Rewrite (Name (N), New_Occurrence_Of (E_Calling_Stubs, Loc));
   end Expand_All_Calls_Remote_Subprogram_Call;

   ---------------------------------
   -- Expand_Calling_Stubs_Bodies --
   ---------------------------------

   procedure Expand_Calling_Stubs_Bodies (Unit_Node : Node_Id) is
      Spec  : constant Node_Id := Specification (Unit_Node);
      Decls : constant List_Id := Visible_Declarations (Spec);
   begin
      Push_Scope (Scope_Of_Spec (Spec));
      Add_Calling_Stubs_To_Declarations
        (Specification (Unit_Node), Decls);
      Pop_Scope;
   end Expand_Calling_Stubs_Bodies;

   -----------------------------------
   -- Expand_Receiving_Stubs_Bodies --
   -----------------------------------

   procedure Expand_Receiving_Stubs_Bodies (Unit_Node : Node_Id) is
      Spec        : Node_Id;
      Decls       : List_Id;
      Stubs_Decls : List_Id;
      Stubs_Stmts : List_Id;

   begin
      if Nkind (Unit_Node) = N_Package_Declaration then
         Spec  := Specification (Unit_Node);
         Decls := Private_Declarations (Spec);

         if No (Decls) then
            Decls := Visible_Declarations (Spec);
         end if;

         Push_Scope (Scope_Of_Spec (Spec));
         Specific_Add_Receiving_Stubs_To_Declarations (Spec, Decls, Decls);

      else
         Spec :=
           Package_Specification_Of_Scope (Corresponding_Spec (Unit_Node));
         Decls := Declarations (Unit_Node);

         Push_Scope (Scope_Of_Spec (Unit_Node));
         Stubs_Decls := New_List;
         Stubs_Stmts := New_List;
         Specific_Add_Receiving_Stubs_To_Declarations
           (Spec, Stubs_Decls, Stubs_Stmts);

         Insert_List_Before (First (Decls), Stubs_Decls);

         declare
            HSS_Stmts : constant List_Id :=
                          Statements (Handled_Statement_Sequence (Unit_Node));

            First_HSS_Stmt : constant Node_Id := First (HSS_Stmts);

         begin
            if No (First_HSS_Stmt) then
               Append_List_To (HSS_Stmts, Stubs_Stmts);
            else
               Insert_List_Before (First_HSS_Stmt, Stubs_Stmts);
            end if;
         end;
      end if;

      Pop_Scope;
   end Expand_Receiving_Stubs_Bodies;

   --------------------
   -- GARLIC_Support --
   --------------------

   package body GARLIC_Support is

      --  Local subprograms

      procedure Add_RACW_Read_Attribute
        (RACW_Type        : Entity_Id;
         Stub_Type        : Entity_Id;
         Stub_Type_Access : Entity_Id;
         Body_Decls       : List_Id);
      --  Add Read attribute for the RACW type. The declaration and attribute
      --  definition clauses are inserted right after the declaration of
      --  RACW_Type. If Body_Decls is not No_List, the subprogram body is
      --  appended to it (case where the RACW declaration is in the main unit).

      procedure Add_RACW_Write_Attribute
        (RACW_Type        : Entity_Id;
         Stub_Type        : Entity_Id;
         Stub_Type_Access : Entity_Id;
         RPC_Receiver     : Node_Id;
         Body_Decls       : List_Id);
      --  Same as above for the Write attribute

      function Stream_Parameter return Node_Id;
      function Result return Node_Id;
      function Object return Node_Id renames Result;
      --  Functions to create occurrences of the formal parameter names of the
      --  'Read and 'Write attributes.

      Loc : Source_Ptr;
      --  Shared source location used by Add_{Read,Write}_Read_Attribute and
      --  their ancillary subroutines (set on entry by Add_RACW_Features).

      procedure Add_RAS_Access_TSS (N : Node_Id);
      --  Add a subprogram body for RAS Access TSS

      -------------------------------------
      -- Add_Obj_RPC_Receiver_Completion --
      -------------------------------------

      procedure Add_Obj_RPC_Receiver_Completion
        (Loc           : Source_Ptr;
         Decls         : List_Id;
         RPC_Receiver  : Entity_Id;
         Stub_Elements : Stub_Structure)
      is
      begin
         --  The RPC receiver body should not be the completion of the
         --  declaration recorded in the stub structure, because then the
         --  occurrences of the formal parameters within the body should refer
         --  to the entities from the declaration, not from the completion, to
         --  which we do not have easy access. Instead, the RPC receiver body
         --  acts as its own declaration, and the RPC receiver declaration is
         --  completed by a renaming-as-body.

         Append_To (Decls,
           Make_Subprogram_Renaming_Declaration (Loc,
             Specification =>
               Copy_Specification (Loc,
                 Specification (Stub_Elements.RPC_Receiver_Decl)),
             Name          => New_Occurrence_Of (RPC_Receiver, Loc)));
      end Add_Obj_RPC_Receiver_Completion;

      -----------------------
      -- Add_RACW_Features --
      -----------------------

      procedure Add_RACW_Features
        (RACW_Type         : Entity_Id;
         Stub_Type         : Entity_Id;
         Stub_Type_Access  : Entity_Id;
         RPC_Receiver_Decl : Node_Id;
         Body_Decls        : List_Id)
      is
         RPC_Receiver : Node_Id;
         Is_RAS       : constant Boolean := not Comes_From_Source (RACW_Type);

      begin
         Loc := Sloc (RACW_Type);

         if Is_RAS then

            --  For a RAS, the RPC receiver is that of the RCI unit, not that
            --  of the corresponding distributed object type. We retrieve its
            --  address from the local proxy object.

            RPC_Receiver := Make_Selected_Component (Loc,
              Prefix         =>
                Unchecked_Convert_To (RTE (RE_RAS_Proxy_Type_Access), Object),
              Selector_Name  => Make_Identifier (Loc, Name_Receiver));

         else
            RPC_Receiver := Make_Attribute_Reference (Loc,
              Prefix         => New_Occurrence_Of (
                Defining_Unit_Name (Specification (RPC_Receiver_Decl)), Loc),
              Attribute_Name => Name_Address);
         end if;

         Add_RACW_Write_Attribute
           (RACW_Type,
            Stub_Type,
            Stub_Type_Access,
            RPC_Receiver,
            Body_Decls);

         Add_RACW_Read_Attribute
           (RACW_Type,
            Stub_Type,
            Stub_Type_Access,
            Body_Decls);
      end Add_RACW_Features;

      -----------------------------
      -- Add_RACW_Read_Attribute --
      -----------------------------

      procedure Add_RACW_Read_Attribute
        (RACW_Type        : Entity_Id;
         Stub_Type        : Entity_Id;
         Stub_Type_Access : Entity_Id;
         Body_Decls       : List_Id)
      is
         Proc_Decl : Node_Id;
         Attr_Decl : Node_Id;

         Body_Node : Node_Id;

         Statements        : constant List_Id := New_List;
         Decls             : List_Id;
         Local_Statements  : List_Id;
         Remote_Statements : List_Id;
         --  Various parts of the procedure

         Pnam              : constant Entity_Id :=
                               Make_Defining_Identifier
                                 (Loc, New_Internal_Name ('R'));
         Asynchronous_Flag : constant Entity_Id :=
                               Asynchronous_Flags_Table.Get (RACW_Type);
         pragma Assert (Present (Asynchronous_Flag));

         --  Prepare local identifiers

         Source_Partition : Entity_Id;
         Source_Receiver  : Entity_Id;
         Source_Address   : Entity_Id;
         Local_Stub       : Entity_Id;
         Stubbed_Result   : Entity_Id;

      --  Start of processing for Add_RACW_Read_Attribute

      begin
         Build_Stream_Procedure (Loc,
           RACW_Type, Body_Node, Pnam, Statements, Outp => True);
         Proc_Decl := Make_Subprogram_Declaration (Loc,
           Copy_Specification (Loc, Specification (Body_Node)));

         Attr_Decl :=
           Make_Attribute_Definition_Clause (Loc,
             Name       => New_Occurrence_Of (RACW_Type, Loc),
             Chars      => Name_Read,
             Expression =>
               New_Occurrence_Of (
                 Defining_Unit_Name (Specification (Proc_Decl)), Loc));

         Insert_After (Declaration_Node (RACW_Type), Proc_Decl);
         Insert_After (Proc_Decl, Attr_Decl);

         if No (Body_Decls) then

            --  Case of processing an RACW type from another unit than the
            --  main one: do not generate a body.

            return;
         end if;

         --  Prepare local identifiers

         Source_Partition :=
           Make_Defining_Identifier (Loc, New_Internal_Name ('P'));
         Source_Receiver  :=
           Make_Defining_Identifier (Loc, New_Internal_Name ('S'));
         Source_Address   :=
           Make_Defining_Identifier (Loc, New_Internal_Name ('P'));
         Local_Stub       :=
           Make_Defining_Identifier (Loc, New_Internal_Name ('L'));
         Stubbed_Result   :=
           Make_Defining_Identifier (Loc, New_Internal_Name ('S'));

         --  Generate object declarations

         Decls := New_List (
           Make_Object_Declaration (Loc,
             Defining_Identifier => Source_Partition,
             Object_Definition   =>
               New_Occurrence_Of (RTE (RE_Partition_ID), Loc)),

           Make_Object_Declaration (Loc,
             Defining_Identifier => Source_Receiver,
             Object_Definition   =>
               New_Occurrence_Of (RTE (RE_Unsigned_64), Loc)),

           Make_Object_Declaration (Loc,
             Defining_Identifier => Source_Address,
             Object_Definition   =>
               New_Occurrence_Of (RTE (RE_Unsigned_64), Loc)),

           Make_Object_Declaration (Loc,
             Defining_Identifier => Local_Stub,
             Aliased_Present     => True,
             Object_Definition   => New_Occurrence_Of (Stub_Type, Loc)),

           Make_Object_Declaration (Loc,
             Defining_Identifier => Stubbed_Result,
             Object_Definition   =>
               New_Occurrence_Of (Stub_Type_Access, Loc),
             Expression          =>
               Make_Attribute_Reference (Loc,
                 Prefix =>
                   New_Occurrence_Of (Local_Stub, Loc),
                 Attribute_Name =>
                   Name_Unchecked_Access)));

         --  Read the source Partition_ID and RPC_Receiver from incoming stream

         Append_List_To (Statements, New_List (
           Make_Attribute_Reference (Loc,
             Prefix         =>
               New_Occurrence_Of (RTE (RE_Partition_ID), Loc),
             Attribute_Name => Name_Read,
             Expressions    => New_List (
               Stream_Parameter,
               New_Occurrence_Of (Source_Partition, Loc))),

           Make_Attribute_Reference (Loc,
             Prefix         =>
               New_Occurrence_Of (RTE (RE_Unsigned_64), Loc),
             Attribute_Name =>
               Name_Read,
             Expressions    => New_List (
               Stream_Parameter,
               New_Occurrence_Of (Source_Receiver, Loc))),

           Make_Attribute_Reference (Loc,
             Prefix         =>
               New_Occurrence_Of (RTE (RE_Unsigned_64), Loc),
             Attribute_Name =>
               Name_Read,
             Expressions    => New_List (
               Stream_Parameter,
               New_Occurrence_Of (Source_Address, Loc)))));

         --  Build_Get_Unique_RP_Call needs the type of Stubbed_Result

         Set_Etype (Stubbed_Result, Stub_Type_Access);

         --  If the Address is Null_Address, then return a null object, unless
         --  RACW_Type is null-excluding, in which case unconditionally raise
         --  CONSTRAINT_ERROR instead.

         declare
            Zero_Statements : List_Id;
            --  Statements executed when a zero value is received

         begin
            if Can_Never_Be_Null (RACW_Type) then
               Zero_Statements := New_List (
                 Make_Raise_Constraint_Error (Loc,
                   Reason => CE_Null_Not_Allowed));
            else
               Zero_Statements := New_List (
                 Make_Assignment_Statement (Loc,
                   Name       => Result,
                   Expression => Make_Null (Loc)),
                 Make_Simple_Return_Statement (Loc));
            end if;

            Append_To (Statements,
              Make_Implicit_If_Statement (RACW_Type,
                Condition       =>
                  Make_Op_Eq (Loc,
                    Left_Opnd  => New_Occurrence_Of (Source_Address, Loc),
                    Right_Opnd => Make_Integer_Literal (Loc, Uint_0)),
                Then_Statements => Zero_Statements));
         end;

         --  If the RACW denotes an object created on the current partition,
         --  Local_Statements will be executed. The real object will be used.

         Local_Statements := New_List (
           Make_Assignment_Statement (Loc,
             Name       => Result,
             Expression =>
               Unchecked_Convert_To (RACW_Type,
                 OK_Convert_To (RTE (RE_Address),
                   New_Occurrence_Of (Source_Address, Loc)))));

         --  If the object is located on another partition, then a stub object
         --  will be created with all the information needed to rebuild the
         --  real object at the other end.

         Remote_Statements := New_List (

           Make_Assignment_Statement (Loc,
             Name       => Make_Selected_Component (Loc,
               Prefix        => Stubbed_Result,
               Selector_Name => Name_Origin),
             Expression =>
               New_Occurrence_Of (Source_Partition, Loc)),

           Make_Assignment_Statement (Loc,
             Name       => Make_Selected_Component (Loc,
               Prefix        => Stubbed_Result,
               Selector_Name => Name_Receiver),
             Expression =>
               New_Occurrence_Of (Source_Receiver, Loc)),

           Make_Assignment_Statement (Loc,
             Name       => Make_Selected_Component (Loc,
               Prefix        => Stubbed_Result,
               Selector_Name => Name_Addr),
             Expression =>
               New_Occurrence_Of (Source_Address, Loc)));

         Append_To (Remote_Statements,
           Make_Assignment_Statement (Loc,
             Name       => Make_Selected_Component (Loc,
               Prefix        => Stubbed_Result,
               Selector_Name => Name_Asynchronous),
             Expression =>
               New_Occurrence_Of (Asynchronous_Flag, Loc)));

         Append_List_To (Remote_Statements,
           Build_Get_Unique_RP_Call (Loc, Stubbed_Result, Stub_Type));
         --  ??? Issue with asynchronous calls here: the Asynchronous flag is
         --  set on the stub type if, and only if, the RACW type has a pragma
         --  Asynchronous. This is incorrect for RACWs that implement RAS
         --  types, because in that case the /designated subprogram/ (not the
         --  type) might be asynchronous, and that causes the stub to need to
         --  be asynchronous too. A solution is to transport a RAS as a struct
         --  containing a RACW and an asynchronous flag, and to properly alter
         --  the Asynchronous component in the stub type in the RAS's Input
         --  TSS.

         Append_To (Remote_Statements,
           Make_Assignment_Statement (Loc,
             Name       => Result,
             Expression => Unchecked_Convert_To (RACW_Type,
               New_Occurrence_Of (Stubbed_Result, Loc))));

         --  Distinguish between the local and remote cases, and execute the
         --  appropriate piece of code.

         Append_To (Statements,
           Make_Implicit_If_Statement (RACW_Type,
             Condition       =>
               Make_Op_Eq (Loc,
                 Left_Opnd  =>
                   Make_Function_Call (Loc,
                     Name => New_Occurrence_Of (
                       RTE (RE_Get_Local_Partition_Id), Loc)),
                 Right_Opnd => New_Occurrence_Of (Source_Partition, Loc)),
             Then_Statements => Local_Statements,
             Else_Statements => Remote_Statements));

         Set_Declarations (Body_Node, Decls);
         Append_To (Body_Decls, Body_Node);
      end Add_RACW_Read_Attribute;

      ------------------------------
      -- Add_RACW_Write_Attribute --
      ------------------------------

      procedure Add_RACW_Write_Attribute
        (RACW_Type        : Entity_Id;
         Stub_Type        : Entity_Id;
         Stub_Type_Access : Entity_Id;
         RPC_Receiver     : Node_Id;
         Body_Decls       : List_Id)
      is
         Body_Node : Node_Id;
         Proc_Decl : Node_Id;
         Attr_Decl : Node_Id;

         Statements        : constant List_Id := New_List;
         Local_Statements  : List_Id;
         Remote_Statements : List_Id;
         Null_Statements   : List_Id;

         Pnam : constant Entity_Id :=
                  Make_Defining_Identifier (Loc, New_Internal_Name ('R'));

      begin
         Build_Stream_Procedure
           (Loc, RACW_Type, Body_Node, Pnam, Statements, Outp => False);

         Proc_Decl := Make_Subprogram_Declaration (Loc,
           Copy_Specification (Loc, Specification (Body_Node)));

         Attr_Decl :=
           Make_Attribute_Definition_Clause (Loc,
             Name       => New_Occurrence_Of (RACW_Type, Loc),
             Chars      => Name_Write,
             Expression =>
               New_Occurrence_Of (
                 Defining_Unit_Name (Specification (Proc_Decl)), Loc));

         Insert_After (Declaration_Node (RACW_Type), Proc_Decl);
         Insert_After (Proc_Decl, Attr_Decl);

         if No (Body_Decls) then
            return;
         end if;

         --  Build the code fragment corresponding to the marshalling of a
         --  local object.

         Local_Statements := New_List (

           Pack_Entity_Into_Stream_Access (Loc,
             Stream => Stream_Parameter,
             Object => RTE (RE_Get_Local_Partition_Id)),

           Pack_Node_Into_Stream_Access (Loc,
             Stream => Stream_Parameter,
             Object => OK_Convert_To (RTE (RE_Unsigned_64), RPC_Receiver),
             Etyp   => RTE (RE_Unsigned_64)),

          Pack_Node_Into_Stream_Access (Loc,
            Stream => Stream_Parameter,
            Object => OK_Convert_To (RTE (RE_Unsigned_64),
              Make_Attribute_Reference (Loc,
                Prefix         =>
                  Make_Explicit_Dereference (Loc,
                    Prefix => Object),
                Attribute_Name => Name_Address)),
            Etyp   => RTE (RE_Unsigned_64)));

         --  Build the code fragment corresponding to the marshalling of
         --  a remote object.

         Remote_Statements := New_List (
           Pack_Node_Into_Stream_Access (Loc,
             Stream => Stream_Parameter,
             Object =>
               Make_Selected_Component (Loc,
                 Prefix        =>
                   Unchecked_Convert_To (Stub_Type_Access, Object),
                 Selector_Name => Make_Identifier (Loc, Name_Origin)),
            Etyp    => RTE (RE_Partition_ID)),

           Pack_Node_Into_Stream_Access (Loc,
            Stream => Stream_Parameter,
            Object =>
               Make_Selected_Component (Loc,
                 Prefix        =>
                   Unchecked_Convert_To (Stub_Type_Access, Object),
                 Selector_Name => Make_Identifier (Loc, Name_Receiver)),
            Etyp   => RTE (RE_Unsigned_64)),

           Pack_Node_Into_Stream_Access (Loc,
            Stream => Stream_Parameter,
            Object =>
               Make_Selected_Component (Loc,
                 Prefix        =>
                   Unchecked_Convert_To (Stub_Type_Access, Object),
                 Selector_Name => Make_Identifier (Loc, Name_Addr)),
            Etyp   => RTE (RE_Unsigned_64)));

         --  Build code fragment corresponding to marshalling of a null object

         Null_Statements := New_List (

           Pack_Entity_Into_Stream_Access (Loc,
             Stream => Stream_Parameter,
             Object => RTE (RE_Get_Local_Partition_Id)),

           Pack_Node_Into_Stream_Access (Loc,
             Stream => Stream_Parameter,
             Object => OK_Convert_To (RTE (RE_Unsigned_64), RPC_Receiver),
             Etyp   => RTE (RE_Unsigned_64)),

           Pack_Node_Into_Stream_Access (Loc,
             Stream => Stream_Parameter,
             Object => Make_Integer_Literal (Loc, Uint_0),
             Etyp   => RTE (RE_Unsigned_64)));

         Append_To (Statements,
           Make_Implicit_If_Statement (RACW_Type,
             Condition       =>
               Make_Op_Eq (Loc,
                 Left_Opnd  => Object,
                 Right_Opnd => Make_Null (Loc)),

             Then_Statements => Null_Statements,

             Elsif_Parts     => New_List (
               Make_Elsif_Part (Loc,
                 Condition       =>
                   Make_Op_Eq (Loc,
                     Left_Opnd  =>
                       Make_Attribute_Reference (Loc,
                         Prefix         => Object,
                         Attribute_Name => Name_Tag),

                     Right_Opnd =>
                       Make_Attribute_Reference (Loc,
                         Prefix         => New_Occurrence_Of (Stub_Type, Loc),
                         Attribute_Name => Name_Tag)),
                 Then_Statements => Remote_Statements)),
             Else_Statements => Local_Statements));

         Append_To (Body_Decls, Body_Node);
      end Add_RACW_Write_Attribute;

      ------------------------
      -- Add_RAS_Access_TSS --
      ------------------------

      procedure Add_RAS_Access_TSS (N : Node_Id) is
         Loc : constant Source_Ptr := Sloc (N);

         Ras_Type : constant Entity_Id := Defining_Identifier (N);
         Fat_Type : constant Entity_Id := Equivalent_Type (Ras_Type);
         --  Ras_Type is the access to subprogram type while Fat_Type is the
         --  corresponding record type.

         RACW_Type : constant Entity_Id :=
                       Underlying_RACW_Type (Ras_Type);
         Desig     : constant Entity_Id :=
                       Etype (Designated_Type (RACW_Type));

         Stub_Elements : constant Stub_Structure :=
                           Stubs_Table.Get (Desig);
         pragma Assert (Stub_Elements /= Empty_Stub_Structure);

         Proc : constant Entity_Id :=
                  Make_Defining_Identifier (Loc,
                    Chars => Make_TSS_Name (Ras_Type, TSS_RAS_Access));

         Proc_Spec : Node_Id;

         --  Formal parameters

         Package_Name : constant Entity_Id :=
                          Make_Defining_Identifier (Loc,
                            Chars => Name_P);
         --  Target package

         Subp_Id : constant Entity_Id :=
                     Make_Defining_Identifier (Loc,
                       Chars => Name_S);
         --  Target subprogram

         Asynch_P : constant Entity_Id :=
                      Make_Defining_Identifier (Loc,
                        Chars => Name_Asynchronous);
         --  Is the procedure to which the 'Access applies asynchronous?

         All_Calls_Remote : constant Entity_Id :=
                              Make_Defining_Identifier (Loc,
                                Chars => Name_All_Calls_Remote);
         --  True if an All_Calls_Remote pragma applies to the RCI unit
         --  that contains the subprogram.

         --  Common local variables

         Proc_Decls      : List_Id;
         Proc_Statements : List_Id;

         Origin : constant Entity_Id :=
                    Make_Defining_Identifier (Loc,
                      Chars => New_Internal_Name ('P'));

         --  Additional local variables for the local case

         Proxy_Addr : constant Entity_Id :=
                        Make_Defining_Identifier (Loc,
                          Chars => New_Internal_Name ('P'));

         --  Additional local variables for the remote case

         Local_Stub : constant Entity_Id :=
                        Make_Defining_Identifier (Loc,
                          Chars => New_Internal_Name ('L'));

         Stub_Ptr : constant Entity_Id :=
                      Make_Defining_Identifier (Loc,
                        Chars => New_Internal_Name ('S'));

         function Set_Field
           (Field_Name : Name_Id;
            Value      : Node_Id) return Node_Id;
         --  Construct an assignment that sets the named component in the
         --  returned record

         ---------------
         -- Set_Field --
         ---------------

         function Set_Field
           (Field_Name : Name_Id;
            Value      : Node_Id) return Node_Id
         is
         begin
            return
              Make_Assignment_Statement (Loc,
                Name       =>
                  Make_Selected_Component (Loc,
                    Prefix        => Stub_Ptr,
                    Selector_Name => Field_Name),
                Expression => Value);
         end Set_Field;

      --  Start of processing for Add_RAS_Access_TSS

      begin
         Proc_Decls := New_List (

            --  Common declarations

           Make_Object_Declaration (Loc,
             Defining_Identifier => Origin,
             Constant_Present    => True,
             Object_Definition   =>
               New_Occurrence_Of (RTE (RE_Partition_ID), Loc),
             Expression          =>
               Make_Function_Call (Loc,
                 Name                   =>
                   New_Occurrence_Of (RTE (RE_Get_Active_Partition_Id), Loc),
                 Parameter_Associations => New_List (
                   New_Occurrence_Of (Package_Name, Loc)))),

            --  Declaration use only in the local case: proxy address

           Make_Object_Declaration (Loc,
             Defining_Identifier => Proxy_Addr,
             Object_Definition   =>
               New_Occurrence_Of (RTE (RE_Unsigned_64), Loc)),

            --  Declarations used only in the remote case: stub object and
            --  stub pointer.

           Make_Object_Declaration (Loc,
             Defining_Identifier => Local_Stub,
             Aliased_Present     => True,
             Object_Definition   =>
               New_Occurrence_Of (Stub_Elements.Stub_Type, Loc)),

           Make_Object_Declaration (Loc,
             Defining_Identifier =>
               Stub_Ptr,
             Object_Definition   =>
               New_Occurrence_Of (Stub_Elements.Stub_Type_Access, Loc),
             Expression          =>
               Make_Attribute_Reference (Loc,
                 Prefix => New_Occurrence_Of (Local_Stub, Loc),
                 Attribute_Name => Name_Unchecked_Access)));

         Set_Etype (Stub_Ptr, Stub_Elements.Stub_Type_Access);

         --  Build_Get_Unique_RP_Call needs above information

         --  Note: Here we assume that the Fat_Type is a record
         --  containing just a pointer to a proxy or stub object.

         Proc_Statements := New_List (

         --  Generate:

         --    Get_RAS_Info (Pkg, Subp, PA);
         --    if Origin = Local_Partition_Id
         --      and then not All_Calls_Remote
         --    then
         --       return Fat_Type!(PA);
         --    end if;

            Make_Procedure_Call_Statement (Loc,
              Name => New_Occurrence_Of (RTE (RE_Get_RAS_Info), Loc),
              Parameter_Associations => New_List (
                New_Occurrence_Of (Package_Name, Loc),
                New_Occurrence_Of (Subp_Id, Loc),
                New_Occurrence_Of (Proxy_Addr, Loc))),

           Make_Implicit_If_Statement (N,
             Condition =>
               Make_And_Then (Loc,
                 Left_Opnd  =>
                   Make_Op_Eq (Loc,
                     Left_Opnd =>
                       New_Occurrence_Of (Origin, Loc),
                     Right_Opnd =>
                       Make_Function_Call (Loc,
                         New_Occurrence_Of (
                           RTE (RE_Get_Local_Partition_Id), Loc))),

                 Right_Opnd =>
                   Make_Op_Not (Loc,
                     New_Occurrence_Of (All_Calls_Remote, Loc))),

             Then_Statements => New_List (
               Make_Simple_Return_Statement (Loc,
                 Unchecked_Convert_To (Fat_Type,
                   OK_Convert_To (RTE (RE_Address),
                     New_Occurrence_Of (Proxy_Addr, Loc)))))),

           Set_Field (Name_Origin,
               New_Occurrence_Of (Origin, Loc)),

           Set_Field (Name_Receiver,
             Make_Function_Call (Loc,
               Name                   =>
                 New_Occurrence_Of (RTE (RE_Get_RCI_Package_Receiver), Loc),
               Parameter_Associations => New_List (
                 New_Occurrence_Of (Package_Name, Loc)))),

           Set_Field (Name_Addr, New_Occurrence_Of (Proxy_Addr, Loc)),

            --  E.4.1(9) A remote call is asynchronous if it is a call to
            --  a procedure or a call through a value of an access-to-procedure
            --  type to which a pragma Asynchronous applies.

            --  Asynch_P is true when the procedure is asynchronous;
            --  Asynch_T is true when the type is asynchronous.

           Set_Field (Name_Asynchronous,
             Make_Or_Else (Loc,
               New_Occurrence_Of (Asynch_P, Loc),
               New_Occurrence_Of (Boolean_Literals (
                 Is_Asynchronous (Ras_Type)), Loc))));

         Append_List_To (Proc_Statements,
           Build_Get_Unique_RP_Call
             (Loc, Stub_Ptr, Stub_Elements.Stub_Type));

         --  Return the newly created value

         Append_To (Proc_Statements,
           Make_Simple_Return_Statement (Loc,
             Expression =>
               Unchecked_Convert_To (Fat_Type,
                 New_Occurrence_Of (Stub_Ptr, Loc))));

         Proc_Spec :=
           Make_Function_Specification (Loc,
             Defining_Unit_Name       => Proc,
             Parameter_Specifications => New_List (
               Make_Parameter_Specification (Loc,
                 Defining_Identifier => Package_Name,
                 Parameter_Type      =>
                   New_Occurrence_Of (Standard_String, Loc)),

               Make_Parameter_Specification (Loc,
                 Defining_Identifier => Subp_Id,
                 Parameter_Type      =>
                   New_Occurrence_Of (RTE (RE_Subprogram_Id), Loc)),

               Make_Parameter_Specification (Loc,
                 Defining_Identifier => Asynch_P,
                 Parameter_Type      =>
                   New_Occurrence_Of (Standard_Boolean, Loc)),

               Make_Parameter_Specification (Loc,
                 Defining_Identifier => All_Calls_Remote,
                 Parameter_Type      =>
                   New_Occurrence_Of (Standard_Boolean, Loc))),

            Result_Definition =>
              New_Occurrence_Of (Fat_Type, Loc));

         --  Set the kind and return type of the function to prevent
         --  ambiguities between Ras_Type and Fat_Type in subsequent analysis.

         Set_Ekind (Proc, E_Function);
         Set_Etype (Proc, Fat_Type);

         Discard_Node (
           Make_Subprogram_Body (Loc,
             Specification              => Proc_Spec,
             Declarations               => Proc_Decls,
             Handled_Statement_Sequence =>
               Make_Handled_Sequence_Of_Statements (Loc,
                 Statements => Proc_Statements)));

         Set_TSS (Fat_Type, Proc);
      end Add_RAS_Access_TSS;

      -----------------------
      -- Add_RAST_Features --
      -----------------------

      procedure Add_RAST_Features
        (Vis_Decl : Node_Id;
         RAS_Type : Entity_Id)
      is
         pragma Unreferenced (RAS_Type);
      begin
         Add_RAS_Access_TSS (Vis_Decl);
      end Add_RAST_Features;

      -----------------------------------------
      -- Add_Receiving_Stubs_To_Declarations --
      -----------------------------------------

      procedure Add_Receiving_Stubs_To_Declarations
        (Pkg_Spec : Node_Id;
         Decls    : List_Id;
         Stmts    : List_Id)
      is
         Loc : constant Source_Ptr := Sloc (Pkg_Spec);

         Request_Parameter : Node_Id;

         Pkg_RPC_Receiver            : constant Entity_Id :=
                                         Make_Defining_Identifier (Loc,
                                           New_Internal_Name ('H'));
         Pkg_RPC_Receiver_Statements : List_Id;
         Pkg_RPC_Receiver_Cases      : constant List_Id := New_List;
         Pkg_RPC_Receiver_Body       : Node_Id;
         --  A Pkg_RPC_Receiver is built to decode the request

         Lookup_RAS_Info : constant Entity_Id :=
                             Make_Defining_Identifier (Loc,
                               Chars => New_Internal_Name ('R'));
         --  A remote subprogram is created to allow peers to look up
         --  RAS information using subprogram ids.

         Subp_Id    : Entity_Id;
         Subp_Index : Entity_Id;
         --  Subprogram_Id as read from the incoming stream

         Current_Declaration       : Node_Id;
         Current_Subprogram_Number : Int := First_RCI_Subprogram_Id;
         Current_Stubs             : Node_Id;

         Subp_Info_Array : constant Entity_Id :=
                             Make_Defining_Identifier (Loc,
                               Chars => New_Internal_Name ('I'));

         Subp_Info_List : constant List_Id := New_List;

         Register_Pkg_Actuals : constant List_Id := New_List;

         All_Calls_Remote_E  : Entity_Id;
         Proxy_Object_Addr   : Entity_Id;

         procedure Append_Stubs_To
           (RPC_Receiver_Cases : List_Id;
            Stubs              : Node_Id;
            Subprogram_Number  : Int);
         --  Add one case to the specified RPC receiver case list
         --  associating Subprogram_Number with the subprogram declared
         --  by Declaration, for which we have receiving stubs in Stubs.

         ---------------------
         -- Append_Stubs_To --
         ---------------------

         procedure Append_Stubs_To
           (RPC_Receiver_Cases : List_Id;
            Stubs              : Node_Id;
            Subprogram_Number  : Int)
         is
         begin
            Append_To (RPC_Receiver_Cases,
              Make_Case_Statement_Alternative (Loc,
                Discrete_Choices =>
                   New_List (Make_Integer_Literal (Loc, Subprogram_Number)),
                Statements       =>
                  New_List (
                    Make_Procedure_Call_Statement (Loc,
                      Name                   =>
                        New_Occurrence_Of (Defining_Entity (Stubs), Loc),
                      Parameter_Associations => New_List (
                        New_Occurrence_Of (Request_Parameter, Loc))))));
         end Append_Stubs_To;

      --  Start of processing for Add_Receiving_Stubs_To_Declarations

      begin
         --  Building receiving stubs consist in several operations:

         --    - a package RPC receiver must be built. This subprogram
         --      will get a Subprogram_Id from the incoming stream
         --      and will dispatch the call to the right subprogram;

         --    - a receiving stub for each subprogram visible in the package
         --      spec. This stub will read all the parameters from the stream,
         --      and put the result as well as the exception occurrence in the
         --      output stream;

         --    - a dummy package with an empty spec and a body made of an
         --      elaboration part, whose job is to register the receiving
         --      part of this RCI package on the name server. This is done
         --      by calling System.Partition_Interface.Register_Receiving_Stub.

         Build_RPC_Receiver_Body (
           RPC_Receiver => Pkg_RPC_Receiver,
           Request      => Request_Parameter,
           Subp_Id      => Subp_Id,
           Subp_Index   => Subp_Index,
           Stmts        => Pkg_RPC_Receiver_Statements,
           Decl         => Pkg_RPC_Receiver_Body);
         pragma Assert (Subp_Id = Subp_Index);

         --  A null subp_id denotes a call through a RAS, in which case the
         --  next Uint_64 element in the stream is the address of the local
         --  proxy object, from which we can retrieve the actual subprogram id.

         Append_To (Pkg_RPC_Receiver_Statements,
           Make_Implicit_If_Statement (Pkg_Spec,
             Condition =>
               Make_Op_Eq (Loc,
                 New_Occurrence_Of (Subp_Id, Loc),
                 Make_Integer_Literal (Loc, 0)),

             Then_Statements => New_List (
               Make_Assignment_Statement (Loc,
                 Name =>
                   New_Occurrence_Of (Subp_Id, Loc),

                 Expression =>
                   Make_Selected_Component (Loc,
                     Prefix =>
                       Unchecked_Convert_To (RTE (RE_RAS_Proxy_Type_Access),
                         OK_Convert_To (RTE (RE_Address),
                           Make_Attribute_Reference (Loc,
                             Prefix =>
                               New_Occurrence_Of (RTE (RE_Unsigned_64), Loc),
                             Attribute_Name =>
                               Name_Input,
                             Expressions => New_List (
                               Make_Selected_Component (Loc,
                                 Prefix        => Request_Parameter,
                                 Selector_Name => Name_Params))))),

                     Selector_Name =>
                       Make_Identifier (Loc, Name_Subp_Id))))));

         --  Build a subprogram for RAS information lookups

         Current_Declaration :=
           Make_Subprogram_Declaration (Loc,
             Specification =>
               Make_Function_Specification (Loc,
                 Defining_Unit_Name =>
                   Lookup_RAS_Info,
                 Parameter_Specifications => New_List (
                   Make_Parameter_Specification (Loc,
                     Defining_Identifier =>
                       Make_Defining_Identifier (Loc, Name_Subp_Id),
                     In_Present =>
                       True,
                     Parameter_Type =>
                       New_Occurrence_Of (RTE (RE_Subprogram_Id), Loc))),
                 Result_Definition =>
                   New_Occurrence_Of (RTE (RE_Unsigned_64), Loc)));

         Append_To (Decls, Current_Declaration);
         Analyze (Current_Declaration);

         Current_Stubs := Build_Subprogram_Receiving_Stubs
           (Vis_Decl     => Current_Declaration,
            Asynchronous => False);
         Append_To (Decls, Current_Stubs);
         Analyze (Current_Stubs);

         Append_Stubs_To (Pkg_RPC_Receiver_Cases,
           Stubs       =>
             Current_Stubs,
           Subprogram_Number => 1);

         --  For each subprogram, the receiving stub will be built and a
         --  case statement will be made on the Subprogram_Id to dispatch
         --  to the right subprogram.

         All_Calls_Remote_E :=
           Boolean_Literals
             (Has_All_Calls_Remote (Defining_Entity (Pkg_Spec)));

         Overload_Counter_Table.Reset;

         Current_Declaration := First (Visible_Declarations (Pkg_Spec));
         while Present (Current_Declaration) loop
            if Nkind (Current_Declaration) = N_Subprogram_Declaration
              and then Comes_From_Source (Current_Declaration)
            then
               declare
                  Loc : constant Source_Ptr := Sloc (Current_Declaration);
                  --  While specifically processing Current_Declaration, use
                  --  its Sloc as the location of all generated nodes.

                  Subp_Def : constant Entity_Id :=
                               Defining_Unit_Name
                                 (Specification (Current_Declaration));

                  Subp_Val : String_Id;
                  pragma Warnings (Off, Subp_Val);

               begin
                  --  Build receiving stub

                  Current_Stubs :=
                    Build_Subprogram_Receiving_Stubs
                      (Vis_Decl     => Current_Declaration,
                       Asynchronous =>
                         Nkind (Specification (Current_Declaration)) =
                             N_Procedure_Specification
                           and then Is_Asynchronous (Subp_Def));

                  Append_To (Decls, Current_Stubs);
                  Analyze (Current_Stubs);

                  --  Build RAS proxy

                  Add_RAS_Proxy_And_Analyze (Decls,
                    Vis_Decl           => Current_Declaration,
                    All_Calls_Remote_E => All_Calls_Remote_E,
                    Proxy_Object_Addr  => Proxy_Object_Addr);

                  --  Compute distribution identifier

                  Assign_Subprogram_Identifier
                    (Subp_Def,
                     Current_Subprogram_Number,
                     Subp_Val);

                  pragma Assert
                    (Current_Subprogram_Number = Get_Subprogram_Id (Subp_Def));

                  --  Add subprogram descriptor (RCI_Subp_Info) to the
                  --  subprograms table for this receiver. The aggregate
                  --  below must be kept consistent with the declaration
                  --  of type RCI_Subp_Info in System.Partition_Interface.

                  Append_To (Subp_Info_List,
                    Make_Component_Association (Loc,
                      Choices => New_List (
                        Make_Integer_Literal (Loc,
                          Current_Subprogram_Number)),

                      Expression =>
                        Make_Aggregate (Loc,
                          Component_Associations => New_List (
                            Make_Component_Association (Loc,
                              Choices => New_List (
                                Make_Identifier (Loc, Name_Addr)),
                              Expression =>
                                New_Occurrence_Of (
                                  Proxy_Object_Addr, Loc))))));

                  Append_Stubs_To (Pkg_RPC_Receiver_Cases,
                    Stubs             => Current_Stubs,
                    Subprogram_Number => Current_Subprogram_Number);
               end;

               Current_Subprogram_Number := Current_Subprogram_Number + 1;
            end if;

            Next (Current_Declaration);
         end loop;

         --  If we receive an invalid Subprogram_Id, it is best to do nothing
         --  rather than raising an exception since we do not want someone
         --  to crash a remote partition by sending invalid subprogram ids.
         --  This is consistent with the other parts of the case statement
         --  since even in presence of incorrect parameters in the stream,
         --  every exception will be caught and (if the subprogram is not an
         --  APC) put into the result stream and sent away.

         Append_To (Pkg_RPC_Receiver_Cases,
           Make_Case_Statement_Alternative (Loc,
             Discrete_Choices => New_List (Make_Others_Choice (Loc)),
             Statements       => New_List (Make_Null_Statement (Loc))));

         Append_To (Pkg_RPC_Receiver_Statements,
           Make_Case_Statement (Loc,
             Expression   => New_Occurrence_Of (Subp_Id, Loc),
             Alternatives => Pkg_RPC_Receiver_Cases));

         Append_To (Decls,
           Make_Object_Declaration (Loc,
             Defining_Identifier => Subp_Info_Array,
             Constant_Present    => True,
             Aliased_Present     => True,
             Object_Definition   =>
               Make_Subtype_Indication (Loc,
                 Subtype_Mark =>
                   New_Occurrence_Of (RTE (RE_RCI_Subp_Info_Array), Loc),
                 Constraint =>
                   Make_Index_Or_Discriminant_Constraint (Loc,
                     New_List (
                       Make_Range (Loc,
                         Low_Bound  => Make_Integer_Literal (Loc,
                           First_RCI_Subprogram_Id),
                         High_Bound =>
                           Make_Integer_Literal (Loc,
                             Intval =>
                               First_RCI_Subprogram_Id
                               + List_Length (Subp_Info_List) - 1)))))));

         --  For a degenerate RCI with no visible subprograms, Subp_Info_List
         --  has zero length, and the declaration is for an empty array, in
         --  which case no initialization aggregate must be generated.

         if Present (First (Subp_Info_List)) then
            Set_Expression (Last (Decls),
              Make_Aggregate (Loc,
                Component_Associations => Subp_Info_List));

         --  No initialization provided: remove CONSTANT so that the
         --  declaration is not an incomplete deferred constant.

         else
            Set_Constant_Present (Last (Decls), False);
         end if;

         Analyze (Last (Decls));

         declare
            Subp_Info_Addr : Node_Id;
            --  Return statement for Lookup_RAS_Info: address of the subprogram
            --  information record for the requested subprogram id.

         begin
            if Present (First (Subp_Info_List)) then
               Subp_Info_Addr :=
                 Make_Selected_Component (Loc,
                   Prefix =>
                     Make_Indexed_Component (Loc,
                       Prefix => New_Occurrence_Of (Subp_Info_Array, Loc),
                       Expressions => New_List (
                         Convert_To (Standard_Integer,
                           Make_Identifier (Loc, Name_Subp_Id)))),
                   Selector_Name => Make_Identifier (Loc, Name_Addr));

            --  Case of no visible subprogram: just raise Constraint_Error, we
            --  know for sure we got junk from a remote partition.

            else
               Subp_Info_Addr :=
                 Make_Raise_Constraint_Error (Loc,
                    Reason => CE_Range_Check_Failed);
               Set_Etype (Subp_Info_Addr, RTE (RE_Unsigned_64));
            end if;

            Append_To (Decls,
              Make_Subprogram_Body (Loc,
                Specification =>
                  Copy_Specification (Loc, Parent (Lookup_RAS_Info)),
                Declarations  => No_List,
                Handled_Statement_Sequence =>
                  Make_Handled_Sequence_Of_Statements (Loc,
                    Statements => New_List (
                      Make_Simple_Return_Statement (Loc,
                        Expression =>
                          OK_Convert_To
                            (RTE (RE_Unsigned_64), Subp_Info_Addr))))));
         end;

         Analyze (Last (Decls));

         Append_To (Decls, Pkg_RPC_Receiver_Body);
         Analyze (Last (Decls));

         Get_Library_Unit_Name_String (Pkg_Spec);

         --  Name

         Append_To (Register_Pkg_Actuals,
           Make_String_Literal (Loc,
             Strval => String_From_Name_Buffer));

         --  Receiver

         Append_To (Register_Pkg_Actuals,
           Make_Attribute_Reference (Loc,
             Prefix         => New_Occurrence_Of (Pkg_RPC_Receiver, Loc),
             Attribute_Name => Name_Unrestricted_Access));

         --  Version

         Append_To (Register_Pkg_Actuals,
           Make_Attribute_Reference (Loc,
             Prefix         =>
               New_Occurrence_Of (Defining_Entity (Pkg_Spec), Loc),
             Attribute_Name => Name_Version));

         --  Subp_Info

         Append_To (Register_Pkg_Actuals,
           Make_Attribute_Reference (Loc,
             Prefix         => New_Occurrence_Of (Subp_Info_Array, Loc),
             Attribute_Name => Name_Address));

         --  Subp_Info_Len

         Append_To (Register_Pkg_Actuals,
           Make_Attribute_Reference (Loc,
             Prefix         => New_Occurrence_Of (Subp_Info_Array, Loc),
             Attribute_Name => Name_Length));

         --  Generate the call

         Append_To (Stmts,
           Make_Procedure_Call_Statement (Loc,
             Name                   =>
               New_Occurrence_Of (RTE (RE_Register_Receiving_Stub), Loc),
             Parameter_Associations => Register_Pkg_Actuals));
         Analyze (Last (Stmts));
      end Add_Receiving_Stubs_To_Declarations;

      ---------------------------------
      -- Build_General_Calling_Stubs --
      ---------------------------------

      procedure Build_General_Calling_Stubs
        (Decls                     : List_Id;
         Statements                : List_Id;
         Target_Partition          : Entity_Id;
         Target_RPC_Receiver       : Node_Id;
         Subprogram_Id             : Node_Id;
         Asynchronous              : Node_Id   := Empty;
         Is_Known_Asynchronous     : Boolean   := False;
         Is_Known_Non_Asynchronous : Boolean   := False;
         Is_Function               : Boolean;
         Spec                      : Node_Id;
         Stub_Type                 : Entity_Id := Empty;
         RACW_Type                 : Entity_Id := Empty;
         Nod                       : Node_Id)
      is
         Loc : constant Source_Ptr := Sloc (Nod);

         Stream_Parameter : Node_Id;
         --  Name of the stream used to transmit parameters to the remote
         --  package.

         Result_Parameter : Node_Id;
         --  Name of the result parameter (in non-APC cases) which get the
         --  result of the remote subprogram.

         Exception_Return_Parameter : Node_Id;
         --  Name of the parameter which will hold the exception sent by the
         --  remote subprogram.

         Current_Parameter : Node_Id;
         --  Current parameter being handled

         Ordered_Parameters_List : constant List_Id :=
                                     Build_Ordered_Parameters_List (Spec);

         Asynchronous_Statements     : List_Id := No_List;
         Non_Asynchronous_Statements : List_Id := No_List;
         --  Statements specifics to the Asynchronous/Non-Asynchronous cases

         Extra_Formal_Statements : constant List_Id := New_List;
         --  List of statements for extra formal parameters. It will appear
         --  after the regular statements for writing out parameters.

         pragma Unreferenced (RACW_Type);
         --  Used only for the PolyORB case

      begin
         --  The general form of a calling stub for a given subprogram is:

         --    procedure X (...) is P : constant Partition_ID :=
         --      RCI_Cache.Get_Active_Partition_ID; Stream, Result : aliased
         --      System.RPC.Params_Stream_Type (0); begin
         --       Put_Package_RPC_Receiver_In_Stream; (the package RPC receiver
         --                  comes from RCI_Cache.Get_RCI_Package_Receiver)
         --       Put_Subprogram_Id_In_Stream; Put_Parameters_In_Stream; Do_RPC
         --       (Stream, Result); Read_Exception_Occurrence_From_Result;
         --       Raise_It;
         --       Read_Out_Parameters_And_Function_Return_From_Stream; end X;

         --  There are some variations: Do_APC is called for an asynchronous
         --  procedure and the part after the call is completely ommitted as
         --  well as the declaration of Result. For a function call, 'Input is
         --  always used to read the result even if it is constrained.

         Stream_Parameter :=
           Make_Defining_Identifier (Loc, New_Internal_Name ('S'));

         Append_To (Decls,
           Make_Object_Declaration (Loc,
             Defining_Identifier => Stream_Parameter,
             Aliased_Present     => True,
             Object_Definition   =>
               Make_Subtype_Indication (Loc,
                 Subtype_Mark =>
                   New_Occurrence_Of (RTE (RE_Params_Stream_Type), Loc),
                 Constraint   =>
                   Make_Index_Or_Discriminant_Constraint (Loc,
                     Constraints =>
                       New_List (Make_Integer_Literal (Loc, 0))))));

         if not Is_Known_Asynchronous then
            Result_Parameter :=
              Make_Defining_Identifier (Loc, New_Internal_Name ('R'));

            Append_To (Decls,
              Make_Object_Declaration (Loc,
                Defining_Identifier => Result_Parameter,
                Aliased_Present     => True,
                Object_Definition   =>
                  Make_Subtype_Indication (Loc,
                    Subtype_Mark =>
                      New_Occurrence_Of (RTE (RE_Params_Stream_Type), Loc),
                    Constraint   =>
                      Make_Index_Or_Discriminant_Constraint (Loc,
                        Constraints =>
                          New_List (Make_Integer_Literal (Loc, 0))))));

            Exception_Return_Parameter :=
              Make_Defining_Identifier (Loc, New_Internal_Name ('E'));

            Append_To (Decls,
              Make_Object_Declaration (Loc,
                Defining_Identifier => Exception_Return_Parameter,
                Object_Definition   =>
                  New_Occurrence_Of (RTE (RE_Exception_Occurrence), Loc)));

         else
            Result_Parameter := Empty;
            Exception_Return_Parameter := Empty;
         end if;

         --  Put first the RPC receiver corresponding to the remote package

         Append_To (Statements,
           Make_Attribute_Reference (Loc,
             Prefix         =>
               New_Occurrence_Of (RTE (RE_Unsigned_64), Loc),
             Attribute_Name => Name_Write,
             Expressions    => New_List (
               Make_Attribute_Reference (Loc,
                 Prefix         => New_Occurrence_Of (Stream_Parameter, Loc),
                 Attribute_Name => Name_Access),
               Target_RPC_Receiver)));

         --  Then put the Subprogram_Id of the subprogram we want to call in
         --  the stream.

         Append_To (Statements,
           Make_Attribute_Reference (Loc,
             Prefix         => New_Occurrence_Of (RTE (RE_Subprogram_Id), Loc),
             Attribute_Name => Name_Write,
             Expressions      => New_List (
               Make_Attribute_Reference (Loc,
                 Prefix         => New_Occurrence_Of (Stream_Parameter, Loc),
                 Attribute_Name => Name_Access),
               Subprogram_Id)));

         Current_Parameter := First (Ordered_Parameters_List);
         while Present (Current_Parameter) loop
            declare
               Typ             : constant Node_Id :=
                                   Parameter_Type (Current_Parameter);
               Etyp            : Entity_Id;
               Constrained     : Boolean;
               Value           : Node_Id;
               Extra_Parameter : Entity_Id;

            begin
               if Is_RACW_Controlling_Formal
                    (Current_Parameter, Stub_Type)
               then
                  --  In the case of a controlling formal argument, we marshall
                  --  its addr field rather than the local stub.

                  Append_To (Statements,
                     Pack_Node_Into_Stream (Loc,
                       Stream => Stream_Parameter,
                       Object =>
                         Make_Selected_Component (Loc,
                           Prefix        =>
                             Defining_Identifier (Current_Parameter),
                           Selector_Name => Name_Addr),
                       Etyp   => RTE (RE_Unsigned_64)));

               else
                  Value :=
                    New_Occurrence_Of
                      (Defining_Identifier (Current_Parameter), Loc);

                  --  Access type parameters are transmitted as in out
                  --  parameters. However, a dereference is needed so that
                  --  we marshall the designated object.

                  if Nkind (Typ) = N_Access_Definition then
                     Value := Make_Explicit_Dereference (Loc, Value);
                     Etyp  := Etype (Subtype_Mark (Typ));
                  else
                     Etyp := Etype (Typ);
                  end if;

                  Constrained := not Transmit_As_Unconstrained (Etyp);

                  --  Any parameter but unconstrained out parameters are
                  --  transmitted to the peer.

                  if In_Present (Current_Parameter)
                    or else not Out_Present (Current_Parameter)
                    or else not Constrained
                  then
                     Append_To (Statements,
                       Make_Attribute_Reference (Loc,
                         Prefix         => New_Occurrence_Of (Etyp, Loc),
                         Attribute_Name =>
                           Output_From_Constrained (Constrained),
                         Expressions    => New_List (
                           Make_Attribute_Reference (Loc,
                             Prefix         =>
                               New_Occurrence_Of (Stream_Parameter, Loc),
                             Attribute_Name => Name_Access),
                           Value)));
                  end if;
               end if;

               --  If the current parameter has a dynamic constrained status,
               --  then this status is transmitted as well.
               --  This should be done for accessibility as well ???

               if Nkind (Typ) /= N_Access_Definition
                 and then Need_Extra_Constrained (Current_Parameter)
               then
                  --  In this block, we do not use the extra formal that has
                  --  been created because it does not exist at the time of
                  --  expansion when building calling stubs for remote access
                  --  to subprogram types. We create an extra variable of this
                  --  type and push it in the stream after the regular
                  --  parameters.

                  Extra_Parameter := Make_Defining_Identifier
                                       (Loc, New_Internal_Name ('P'));

                  Append_To (Decls,
                     Make_Object_Declaration (Loc,
                       Defining_Identifier => Extra_Parameter,
                       Constant_Present    => True,
                       Object_Definition   =>
                          New_Occurrence_Of (Standard_Boolean, Loc),
                       Expression          =>
                          Make_Attribute_Reference (Loc,
                            Prefix         =>
                              New_Occurrence_Of (
                                Defining_Identifier (Current_Parameter), Loc),
                            Attribute_Name => Name_Constrained)));

                  Append_To (Extra_Formal_Statements,
                     Make_Attribute_Reference (Loc,
                       Prefix         =>
                         New_Occurrence_Of (Standard_Boolean, Loc),
                       Attribute_Name => Name_Write,
                       Expressions    => New_List (
                         Make_Attribute_Reference (Loc,
                           Prefix         =>
                             New_Occurrence_Of
                              (Stream_Parameter, Loc), Attribute_Name =>
                             Name_Access),
                         New_Occurrence_Of (Extra_Parameter, Loc))));
               end if;

               Next (Current_Parameter);
            end;
         end loop;

         --  Append the formal statements list to the statements

         Append_List_To (Statements, Extra_Formal_Statements);

         if not Is_Known_Non_Asynchronous then

            --  Build the call to System.RPC.Do_APC

            Asynchronous_Statements := New_List (
              Make_Procedure_Call_Statement (Loc,
                Name                   =>
                  New_Occurrence_Of (RTE (RE_Do_Apc), Loc),
                Parameter_Associations => New_List (
                  New_Occurrence_Of (Target_Partition, Loc),
                  Make_Attribute_Reference (Loc,
                    Prefix         =>
                      New_Occurrence_Of (Stream_Parameter, Loc),
                    Attribute_Name => Name_Access))));
         else
            Asynchronous_Statements := No_List;
         end if;

         if not Is_Known_Asynchronous then

            --  Build the call to System.RPC.Do_RPC

            Non_Asynchronous_Statements := New_List (
              Make_Procedure_Call_Statement (Loc,
                Name                   =>
                  New_Occurrence_Of (RTE (RE_Do_Rpc), Loc),
                Parameter_Associations => New_List (
                  New_Occurrence_Of (Target_Partition, Loc),

                  Make_Attribute_Reference (Loc,
                    Prefix         =>
                      New_Occurrence_Of (Stream_Parameter, Loc),
                    Attribute_Name => Name_Access),

                  Make_Attribute_Reference (Loc,
                    Prefix         =>
                      New_Occurrence_Of (Result_Parameter, Loc),
                    Attribute_Name => Name_Access))));

            --  Read the exception occurrence from the result stream and
            --  reraise it. It does no harm if this is a Null_Occurrence since
            --  this does nothing.

            Append_To (Non_Asynchronous_Statements,
              Make_Attribute_Reference (Loc,
                Prefix         =>
                  New_Occurrence_Of (RTE (RE_Exception_Occurrence), Loc),

                Attribute_Name => Name_Read,

                Expressions    => New_List (
                  Make_Attribute_Reference (Loc,
                    Prefix         =>
                      New_Occurrence_Of (Result_Parameter, Loc),
                    Attribute_Name => Name_Access),
                  New_Occurrence_Of (Exception_Return_Parameter, Loc))));

            Append_To (Non_Asynchronous_Statements,
              Make_Procedure_Call_Statement (Loc,
                Name                   =>
                  New_Occurrence_Of (RTE (RE_Reraise_Occurrence), Loc),
                Parameter_Associations => New_List (
                  New_Occurrence_Of (Exception_Return_Parameter, Loc))));

            if Is_Function then

               --  If this is a function call, then read the value and return
               --  it. The return value is written/read using 'Output/'Input.

               Append_To (Non_Asynchronous_Statements,
                 Make_Tag_Check (Loc,
                   Make_Simple_Return_Statement (Loc,
                     Expression =>
                       Make_Attribute_Reference (Loc,
                         Prefix         =>
                           New_Occurrence_Of (
                             Etype (Result_Definition (Spec)), Loc),

                         Attribute_Name => Name_Input,

                         Expressions    => New_List (
                           Make_Attribute_Reference (Loc,
                             Prefix         =>
                               New_Occurrence_Of (Result_Parameter, Loc),
                             Attribute_Name => Name_Access))))));

            else
               --  Loop around parameters and assign out (or in out)
               --  parameters. In the case of RACW, controlling arguments
               --  cannot possibly have changed since they are remote, so
               --  we do not read them from the stream.

               Current_Parameter := First (Ordered_Parameters_List);
               while Present (Current_Parameter) loop
                  declare
                     Typ   : constant Node_Id :=
                               Parameter_Type (Current_Parameter);
                     Etyp  : Entity_Id;
                     Value : Node_Id;

                  begin
                     Value :=
                       New_Occurrence_Of
                         (Defining_Identifier (Current_Parameter), Loc);

                     if Nkind (Typ) = N_Access_Definition then
                        Value := Make_Explicit_Dereference (Loc, Value);
                        Etyp  := Etype (Subtype_Mark (Typ));
                     else
                        Etyp := Etype (Typ);
                     end if;

                     if (Out_Present (Current_Parameter)
                          or else Nkind (Typ) = N_Access_Definition)
                       and then Etyp /= Stub_Type
                     then
                        Append_To (Non_Asynchronous_Statements,
                           Make_Attribute_Reference (Loc,
                             Prefix         =>
                               New_Occurrence_Of (Etyp, Loc),

                             Attribute_Name => Name_Read,

                             Expressions    => New_List (
                               Make_Attribute_Reference (Loc,
                                 Prefix         =>
                                   New_Occurrence_Of (Result_Parameter, Loc),
                                 Attribute_Name => Name_Access),
                               Value)));
                     end if;
                  end;

                  Next (Current_Parameter);
               end loop;
            end if;
         end if;

         if Is_Known_Asynchronous then
            Append_List_To (Statements, Asynchronous_Statements);

         elsif Is_Known_Non_Asynchronous then
            Append_List_To (Statements, Non_Asynchronous_Statements);

         else
            pragma Assert (Present (Asynchronous));
            Prepend_To (Asynchronous_Statements,
              Make_Attribute_Reference (Loc,
                Prefix         => New_Occurrence_Of (Standard_Boolean, Loc),
                Attribute_Name => Name_Write,
                Expressions    => New_List (
                  Make_Attribute_Reference (Loc,
                    Prefix         =>
                      New_Occurrence_Of (Stream_Parameter, Loc),
                    Attribute_Name => Name_Access),
                  New_Occurrence_Of (Standard_True, Loc))));

            Prepend_To (Non_Asynchronous_Statements,
              Make_Attribute_Reference (Loc,
                Prefix         => New_Occurrence_Of (Standard_Boolean, Loc),
                Attribute_Name => Name_Write,
                Expressions    => New_List (
                  Make_Attribute_Reference (Loc,
                    Prefix         =>
                      New_Occurrence_Of (Stream_Parameter, Loc),
                    Attribute_Name => Name_Access),
                  New_Occurrence_Of (Standard_False, Loc))));

            Append_To (Statements,
              Make_Implicit_If_Statement (Nod,
                Condition       => Asynchronous,
                Then_Statements => Asynchronous_Statements,
                Else_Statements => Non_Asynchronous_Statements));
         end if;
      end Build_General_Calling_Stubs;

      -----------------------------
      -- Build_RPC_Receiver_Body --
      -----------------------------

      procedure Build_RPC_Receiver_Body
        (RPC_Receiver : Entity_Id;
         Request      : out Entity_Id;
         Subp_Id      : out Entity_Id;
         Subp_Index   : out Entity_Id;
         Stmts        : out List_Id;
         Decl         : out Node_Id)
      is
         Loc : constant Source_Ptr := Sloc (RPC_Receiver);

         RPC_Receiver_Spec  : Node_Id;
         RPC_Receiver_Decls : List_Id;

      begin
         Request := Make_Defining_Identifier (Loc, Name_R);

         RPC_Receiver_Spec :=
           Build_RPC_Receiver_Specification
             (RPC_Receiver      => RPC_Receiver,
              Request_Parameter => Request);

         Subp_Id    := Make_Defining_Identifier (Loc, New_Internal_Name ('P'));
         Subp_Index := Subp_Id;

         --  Subp_Id may not be a constant, because in the case of the RPC
         --  receiver for an RCI package, when a call is received from a RAS
         --  dereference, it will be assigned during subsequent processing.

         RPC_Receiver_Decls := New_List (
           Make_Object_Declaration (Loc,
             Defining_Identifier => Subp_Id,
             Object_Definition   =>
               New_Occurrence_Of (RTE (RE_Subprogram_Id), Loc),
             Expression          =>
               Make_Attribute_Reference (Loc,
                 Prefix          =>
                   New_Occurrence_Of (RTE (RE_Subprogram_Id), Loc),
                 Attribute_Name  => Name_Input,
                 Expressions     => New_List (
                   Make_Selected_Component (Loc,
                     Prefix        => Request,
                     Selector_Name => Name_Params)))));

         Stmts := New_List;

         Decl :=
           Make_Subprogram_Body (Loc,
             Specification              => RPC_Receiver_Spec,
             Declarations               => RPC_Receiver_Decls,
             Handled_Statement_Sequence =>
               Make_Handled_Sequence_Of_Statements (Loc,
                 Statements => Stmts));
      end Build_RPC_Receiver_Body;

      -----------------------
      -- Build_Stub_Target --
      -----------------------

      function Build_Stub_Target
        (Loc                   : Source_Ptr;
         Decls                 : List_Id;
         RCI_Locator           : Entity_Id;
         Controlling_Parameter : Entity_Id) return RPC_Target
      is
         Target_Info : RPC_Target (PCS_Kind => Name_GARLIC_DSA);
      begin
         Target_Info.Partition :=
           Make_Defining_Identifier (Loc, New_Internal_Name ('P'));
         if Present (Controlling_Parameter) then
            Append_To (Decls,
              Make_Object_Declaration (Loc,
                Defining_Identifier => Target_Info.Partition,
                Constant_Present    => True,
                Object_Definition   =>
                  New_Occurrence_Of (RTE (RE_Partition_ID), Loc),

                Expression          =>
                  Make_Selected_Component (Loc,
                    Prefix        => Controlling_Parameter,
                    Selector_Name => Name_Origin)));

            Target_Info.RPC_Receiver :=
              Make_Selected_Component (Loc,
                Prefix        => Controlling_Parameter,
                Selector_Name => Name_Receiver);

         else
            Append_To (Decls,
              Make_Object_Declaration (Loc,
                Defining_Identifier => Target_Info.Partition,
                Constant_Present    => True,
                Object_Definition   =>
                  New_Occurrence_Of (RTE (RE_Partition_ID), Loc),

                Expression          =>
                  Make_Function_Call (Loc,
                    Name => Make_Selected_Component (Loc,
                      Prefix        =>
                        Make_Identifier (Loc, Chars (RCI_Locator)),
                      Selector_Name =>
                        Make_Identifier (Loc,
                          Name_Get_Active_Partition_ID)))));

            Target_Info.RPC_Receiver :=
              Make_Selected_Component (Loc,
                Prefix        =>
                  Make_Identifier (Loc, Chars (RCI_Locator)),
                Selector_Name =>
                  Make_Identifier (Loc, Name_Get_RCI_Package_Receiver));
         end if;
         return Target_Info;
      end Build_Stub_Target;

      ---------------------
      -- Build_Stub_Type --
      ---------------------

      procedure Build_Stub_Type
        (RACW_Type         : Entity_Id;
         Stub_Type_Comps   : out List_Id;
         RPC_Receiver_Decl : out Node_Id)
      is
         Loc    : constant Source_Ptr := Sloc (RACW_Type);
         Is_RAS : constant Boolean    := not Comes_From_Source (RACW_Type);

      begin
         Stub_Type_Comps := New_List (
           Make_Component_Declaration (Loc,
             Defining_Identifier =>
               Make_Defining_Identifier (Loc, Name_Origin),
             Component_Definition =>
               Make_Component_Definition (Loc,
                 Aliased_Present    => False,
                 Subtype_Indication =>
                   New_Occurrence_Of (RTE (RE_Partition_ID), Loc))),

           Make_Component_Declaration (Loc,
             Defining_Identifier =>
               Make_Defining_Identifier (Loc, Name_Receiver),
             Component_Definition =>
               Make_Component_Definition (Loc,
                 Aliased_Present    => False,
                 Subtype_Indication =>
                   New_Occurrence_Of (RTE (RE_Unsigned_64), Loc))),

           Make_Component_Declaration (Loc,
             Defining_Identifier =>
               Make_Defining_Identifier (Loc, Name_Addr),
             Component_Definition =>
               Make_Component_Definition (Loc,
                 Aliased_Present    => False,
                 Subtype_Indication =>
                   New_Occurrence_Of (RTE (RE_Unsigned_64), Loc))),

           Make_Component_Declaration (Loc,
             Defining_Identifier =>
               Make_Defining_Identifier (Loc, Name_Asynchronous),
             Component_Definition =>
               Make_Component_Definition (Loc,
                 Aliased_Present    => False,
                 Subtype_Indication =>
                   New_Occurrence_Of (Standard_Boolean, Loc))));

         if Is_RAS then
            RPC_Receiver_Decl := Empty;
         else
            declare
               RPC_Receiver_Request : constant Entity_Id :=
                                        Make_Defining_Identifier (Loc, Name_R);
            begin
               RPC_Receiver_Decl :=
                 Make_Subprogram_Declaration (Loc,
                   Build_RPC_Receiver_Specification (
                     RPC_Receiver      => Make_Defining_Identifier (Loc,
                                            New_Internal_Name ('R')),
                     Request_Parameter => RPC_Receiver_Request));
            end;
         end if;
      end Build_Stub_Type;

      --------------------------------------
      -- Build_Subprogram_Receiving_Stubs --
      --------------------------------------

      function Build_Subprogram_Receiving_Stubs
        (Vis_Decl                 : Node_Id;
         Asynchronous             : Boolean;
         Dynamically_Asynchronous : Boolean   := False;
         Stub_Type                : Entity_Id := Empty;
         RACW_Type                : Entity_Id := Empty;
         Parent_Primitive         : Entity_Id := Empty) return Node_Id
      is
         Loc : constant Source_Ptr := Sloc (Vis_Decl);

         Request_Parameter : constant Entity_Id :=
                               Make_Defining_Identifier (Loc,
                                 New_Internal_Name ('R'));
         --  Formal parameter for receiving stubs: a descriptor for an incoming
         --  request.

         Decls : constant List_Id := New_List;
         --  All the parameters will get declared before calling the real
         --  subprograms. Also the out parameters will be declared.

         Statements : constant List_Id := New_List;

         Extra_Formal_Statements : constant List_Id := New_List;
         --  Statements concerning extra formal parameters

         After_Statements : constant List_Id := New_List;
         --  Statements to be executed after the subprogram call

         Inner_Decls : List_Id := No_List;
         --  In case of a function, the inner declarations are needed since
         --  the result may be unconstrained.

         Excep_Handlers : List_Id := No_List;
         Excep_Choice   : Entity_Id;
         Excep_Code     : List_Id;

         Parameter_List : constant List_Id := New_List;
         --  List of parameters to be passed to the subprogram

         Current_Parameter : Node_Id;

         Ordered_Parameters_List : constant List_Id :=
                                     Build_Ordered_Parameters_List
                                       (Specification (Vis_Decl));

         Subp_Spec : Node_Id;
         --  Subprogram specification

         Called_Subprogram : Node_Id;
         --  The subprogram to call

         Null_Raise_Statement : Node_Id;

         Dynamic_Async : Entity_Id;

      begin
         if Present (RACW_Type) then
            Called_Subprogram := New_Occurrence_Of (Parent_Primitive, Loc);
         else
            Called_Subprogram :=
              New_Occurrence_Of
                (Defining_Unit_Name (Specification (Vis_Decl)), Loc);
         end if;

         if Dynamically_Asynchronous then
            Dynamic_Async :=
              Make_Defining_Identifier (Loc, New_Internal_Name ('S'));
         else
            Dynamic_Async := Empty;
         end if;

         if not Asynchronous or Dynamically_Asynchronous then

            --  The first statement after the subprogram call is a statement to
            --  write a Null_Occurrence into the result stream.

            Null_Raise_Statement :=
              Make_Attribute_Reference (Loc,
                Prefix         =>
                  New_Occurrence_Of (RTE (RE_Exception_Occurrence), Loc),
                Attribute_Name => Name_Write,
                Expressions    => New_List (
                  Make_Selected_Component (Loc,
                    Prefix        => Request_Parameter,
                    Selector_Name => Name_Result),
                  New_Occurrence_Of (RTE (RE_Null_Occurrence), Loc)));

            if Dynamically_Asynchronous then
               Null_Raise_Statement :=
                 Make_Implicit_If_Statement (Vis_Decl,
                   Condition       =>
                     Make_Op_Not (Loc, New_Occurrence_Of (Dynamic_Async, Loc)),
                   Then_Statements => New_List (Null_Raise_Statement));
            end if;

            Append_To (After_Statements, Null_Raise_Statement);
         end if;

         --  Loop through every parameter and get its value from the stream. If
         --  the parameter is unconstrained, then the parameter is read using
         --  'Input at the point of declaration.

         Current_Parameter := First (Ordered_Parameters_List);
         while Present (Current_Parameter) loop
            declare
               Etyp        : Entity_Id;
               Constrained : Boolean;

               Need_Extra_Constrained : Boolean;
               --  True when an Extra_Constrained actual is required

               Object : constant Entity_Id :=
                          Make_Defining_Identifier (Loc,
                            New_Internal_Name ('P'));

               Expr : Node_Id := Empty;

               Is_Controlling_Formal : constant Boolean :=
                                         Is_RACW_Controlling_Formal
                                           (Current_Parameter, Stub_Type);

            begin
               if Is_Controlling_Formal then

                  --  We have a controlling formal parameter. Read its address
                  --  rather than a real object. The address is in Unsigned_64
                  --  form.

                  Etyp := RTE (RE_Unsigned_64);
               else
                  Etyp := Etype (Parameter_Type (Current_Parameter));
               end if;

               Constrained := not Transmit_As_Unconstrained (Etyp);

               if In_Present (Current_Parameter)
                 or else not Out_Present (Current_Parameter)
                 or else not Constrained
                 or else Is_Controlling_Formal
               then
                  --  If an input parameter is constrained, then the read of
                  --  the parameter is deferred until the beginning of the
                  --  subprogram body. If it is unconstrained, then an
                  --  expression is built for the object declaration and the
                  --  variable is set using 'Input instead of 'Read. Note that
                  --  this deferral does not change the order in which the
                  --  actuals are read because Build_Ordered_Parameter_List
                  --  puts them unconstrained first.

                  if Constrained then
                     Append_To (Statements,
                       Make_Attribute_Reference (Loc,
                         Prefix         => New_Occurrence_Of (Etyp, Loc),
                         Attribute_Name => Name_Read,
                         Expressions    => New_List (
                           Make_Selected_Component (Loc,
                             Prefix        => Request_Parameter,
                             Selector_Name => Name_Params),
                           New_Occurrence_Of (Object, Loc))));

                  else

                     --  Build and append Input_With_Tag_Check function

                     Append_To (Decls,
                       Input_With_Tag_Check (Loc,
                         Var_Type => Etyp,
                         Stream   =>
                           Make_Selected_Component (Loc,
                             Prefix        => Request_Parameter,
                             Selector_Name => Name_Params)));

                     --  Prepare function call expression

                     Expr :=
                       Make_Function_Call (Loc,
                         Name =>
                           New_Occurrence_Of
                             (Defining_Unit_Name
                               (Specification (Last (Decls))), Loc));
                  end if;
               end if;

               Need_Extra_Constrained :=
                 Nkind (Parameter_Type (Current_Parameter)) /=
                                                        N_Access_Definition
                   and then
                     Ekind (Defining_Identifier (Current_Parameter)) /= E_Void
                   and then
                      Present (Extra_Constrained
                                (Defining_Identifier (Current_Parameter)));

               --  We may not associate an extra constrained actual to a
               --  constant object, so if one is needed, declare the actual
               --  as a variable even if it won't be modified.

               Build_Actual_Object_Declaration
                 (Object   => Object,
                  Etyp     => Etyp,
                  Variable => Need_Extra_Constrained
                                or else Out_Present (Current_Parameter),
                  Expr     => Expr,
                  Decls    => Decls);

               --  An out parameter may be written back using a 'Write
               --  attribute instead of a 'Output because it has been
               --  constrained by the parameter given to the caller. Note that
               --  out controlling arguments in the case of a RACW are not put
               --  back in the stream because the pointer on them has not
               --  changed.

               if Out_Present (Current_Parameter)
                 and then
                   Etype (Parameter_Type (Current_Parameter)) /= Stub_Type
               then
                  Append_To (After_Statements,
                    Make_Attribute_Reference (Loc,
                      Prefix         => New_Occurrence_Of (Etyp, Loc),
                      Attribute_Name => Name_Write,
                      Expressions    => New_List (
                        Make_Selected_Component (Loc,
                          Prefix        => Request_Parameter,
                          Selector_Name => Name_Result),
                        New_Occurrence_Of (Object, Loc))));
               end if;

               --  For RACW controlling formals, the Etyp of Object is always
               --  an RACW, even if the parameter is not of an anonymous access
               --  type. In such case, we need to dereference it at call time.

               if Is_Controlling_Formal then
                  if Nkind (Parameter_Type (Current_Parameter)) /=
                    N_Access_Definition
                  then
                     Append_To (Parameter_List,
                       Make_Parameter_Association (Loc,
                         Selector_Name             =>
                           New_Occurrence_Of (
                             Defining_Identifier (Current_Parameter), Loc),
                         Explicit_Actual_Parameter =>
                           Make_Explicit_Dereference (Loc,
                             Unchecked_Convert_To (RACW_Type,
                               OK_Convert_To (RTE (RE_Address),
                                 New_Occurrence_Of (Object, Loc))))));

                  else
                     Append_To (Parameter_List,
                       Make_Parameter_Association (Loc,
                         Selector_Name             =>
                           New_Occurrence_Of (
                             Defining_Identifier (Current_Parameter), Loc),
                         Explicit_Actual_Parameter =>
                           Unchecked_Convert_To (RACW_Type,
                             OK_Convert_To (RTE (RE_Address),
                               New_Occurrence_Of (Object, Loc)))));
                  end if;

               else
                  Append_To (Parameter_List,
                    Make_Parameter_Association (Loc,
                      Selector_Name             =>
                        New_Occurrence_Of (
                          Defining_Identifier (Current_Parameter), Loc),
                      Explicit_Actual_Parameter =>
                        New_Occurrence_Of (Object, Loc)));
               end if;

               --  If the current parameter needs an extra formal, then read it
               --  from the stream and set the corresponding semantic field in
               --  the variable. If the kind of the parameter identifier is
               --  E_Void, then this is a compiler generated parameter that
               --  doesn't need an extra constrained status.

               --  The case of Extra_Accessibility should also be handled ???

               if Need_Extra_Constrained then
                  declare
                     Extra_Parameter : constant Entity_Id :=
                                         Extra_Constrained
                                           (Defining_Identifier
                                             (Current_Parameter));

                     Formal_Entity : constant Entity_Id :=
                                       Make_Defining_Identifier
                                           (Loc, Chars (Extra_Parameter));

                     Formal_Type : constant Entity_Id :=
                                     Etype (Extra_Parameter);

                  begin
                     Append_To (Decls,
                       Make_Object_Declaration (Loc,
                         Defining_Identifier => Formal_Entity,
                         Object_Definition   =>
                           New_Occurrence_Of (Formal_Type, Loc)));

                     Append_To (Extra_Formal_Statements,
                       Make_Attribute_Reference (Loc,
                         Prefix         => New_Occurrence_Of (
                                             Formal_Type, Loc),
                         Attribute_Name => Name_Read,
                         Expressions    => New_List (
                           Make_Selected_Component (Loc,
                             Prefix        => Request_Parameter,
                             Selector_Name => Name_Params),
                           New_Occurrence_Of (Formal_Entity, Loc))));

                     --  Note: the call to Set_Extra_Constrained below relies
                     --  on the fact that Object's Ekind has been set by
                     --  Build_Actual_Object_Declaration.

                     Set_Extra_Constrained (Object, Formal_Entity);
                  end;
               end if;
            end;

            Next (Current_Parameter);
         end loop;

         --  Append the formal statements list at the end of regular statements

         Append_List_To (Statements, Extra_Formal_Statements);

         if Nkind (Specification (Vis_Decl)) = N_Function_Specification then

            --  The remote subprogram is a function. We build an inner block to
            --  be able to hold a potentially unconstrained result in a
            --  variable.

            declare
               Etyp   : constant Entity_Id :=
                          Etype (Result_Definition (Specification (Vis_Decl)));
               Result : constant Node_Id   :=
                          Make_Defining_Identifier (Loc,
                             New_Internal_Name ('R'));
            begin
               Inner_Decls := New_List (
                 Make_Object_Declaration (Loc,
                   Defining_Identifier => Result,
                   Constant_Present    => True,
                   Object_Definition   => New_Occurrence_Of (Etyp, Loc),
                   Expression          =>
                     Make_Function_Call (Loc,
                       Name                   => Called_Subprogram,
                       Parameter_Associations => Parameter_List)));

               if Is_Class_Wide_Type (Etyp) then

                  --  For a remote call to a function with a class-wide type,
                  --  check that the returned value satisfies the requirements
                  --  of E.4(18).

                  Append_To (Inner_Decls,
                    Make_Transportable_Check (Loc,
                      New_Occurrence_Of (Result, Loc)));

               end if;

               Append_To (After_Statements,
                 Make_Attribute_Reference (Loc,
                   Prefix         => New_Occurrence_Of (Etyp, Loc),
                   Attribute_Name => Name_Output,
                   Expressions    => New_List (
                     Make_Selected_Component (Loc,
                       Prefix        => Request_Parameter,
                       Selector_Name => Name_Result),
                     New_Occurrence_Of (Result, Loc))));
            end;

            Append_To (Statements,
              Make_Block_Statement (Loc,
                Declarations               => Inner_Decls,
                Handled_Statement_Sequence =>
                  Make_Handled_Sequence_Of_Statements (Loc,
                    Statements => After_Statements)));

         else
            --  The remote subprogram is a procedure. We do not need any inner
            --  block in this case.

            if Dynamically_Asynchronous then
               Append_To (Decls,
                 Make_Object_Declaration (Loc,
                   Defining_Identifier => Dynamic_Async,
                   Object_Definition   =>
                     New_Occurrence_Of (Standard_Boolean, Loc)));

               Append_To (Statements,
                 Make_Attribute_Reference (Loc,
                   Prefix         => New_Occurrence_Of (Standard_Boolean, Loc),
                   Attribute_Name => Name_Read,
                   Expressions    => New_List (
                     Make_Selected_Component (Loc,
                       Prefix        => Request_Parameter,
                       Selector_Name => Name_Params),
                     New_Occurrence_Of (Dynamic_Async, Loc))));
            end if;

            Append_To (Statements,
              Make_Procedure_Call_Statement (Loc,
                Name                   => Called_Subprogram,
                Parameter_Associations => Parameter_List));

            Append_List_To (Statements, After_Statements);
         end if;

         if Asynchronous and then not Dynamically_Asynchronous then

            --  For an asynchronous procedure, add a null exception handler

            Excep_Handlers := New_List (
              Make_Implicit_Exception_Handler (Loc,
                Exception_Choices => New_List (Make_Others_Choice (Loc)),
                Statements        => New_List (Make_Null_Statement (Loc))));

         else
            --  In the other cases, if an exception is raised, then the
            --  exception occurrence is copied into the output stream and
            --  no other output parameter is written.

            Excep_Choice :=
              Make_Defining_Identifier (Loc, New_Internal_Name ('E'));

            Excep_Code := New_List (
              Make_Attribute_Reference (Loc,
                Prefix         =>
                  New_Occurrence_Of (RTE (RE_Exception_Occurrence), Loc),
                Attribute_Name => Name_Write,
                Expressions    => New_List (
                                    Make_Selected_Component (Loc,
                                      Prefix        => Request_Parameter,
                                      Selector_Name => Name_Result),
                                    New_Occurrence_Of (Excep_Choice, Loc))));

            if Dynamically_Asynchronous then
               Excep_Code := New_List (
                 Make_Implicit_If_Statement (Vis_Decl,
                   Condition       => Make_Op_Not (Loc,
                     New_Occurrence_Of (Dynamic_Async, Loc)),
                   Then_Statements => Excep_Code));
            end if;

            Excep_Handlers := New_List (
              Make_Implicit_Exception_Handler (Loc,
                Choice_Parameter   => Excep_Choice,
                Exception_Choices  => New_List (Make_Others_Choice (Loc)),
                Statements         => Excep_Code));

         end if;

         Subp_Spec :=
           Make_Procedure_Specification (Loc,
             Defining_Unit_Name       =>
               Make_Defining_Identifier (Loc, New_Internal_Name ('F')),

             Parameter_Specifications => New_List (
               Make_Parameter_Specification (Loc,
                 Defining_Identifier => Request_Parameter,
                 Parameter_Type      =>
                   New_Occurrence_Of (RTE (RE_Request_Access), Loc))));

         return
           Make_Subprogram_Body (Loc,
             Specification              => Subp_Spec,
             Declarations               => Decls,
             Handled_Statement_Sequence =>
               Make_Handled_Sequence_Of_Statements (Loc,
                 Statements         => Statements,
                 Exception_Handlers => Excep_Handlers));
      end Build_Subprogram_Receiving_Stubs;

      ------------
      -- Result --
      ------------

      function Result return Node_Id is
      begin
         return Make_Identifier (Loc, Name_V);
      end Result;

      ----------------------
      -- Stream_Parameter --
      ----------------------

      function Stream_Parameter return Node_Id is
      begin
         return Make_Identifier (Loc, Name_S);
      end Stream_Parameter;

   end GARLIC_Support;

   -------------------------------
   -- Get_And_Reset_RACW_Bodies --
   -------------------------------

   function Get_And_Reset_RACW_Bodies (RACW_Type : Entity_Id) return List_Id is
      Desig         : constant Entity_Id :=
                        Etype (Designated_Type (RACW_Type));

      Stub_Elements : Stub_Structure := Stubs_Table.Get (Desig);

      Body_Decls : List_Id;
      --  Returned list of declarations

   begin
      if Stub_Elements = Empty_Stub_Structure then

         --  Stub elements may be missing as a consequence of a previously
         --  detected error.

         return No_List;
      end if;

      Body_Decls := Stub_Elements.Body_Decls;
      Stub_Elements.Body_Decls := No_List;
      Stubs_Table.Set (Desig, Stub_Elements);
      return Body_Decls;
   end Get_And_Reset_RACW_Bodies;

   -----------------------
   -- Get_Stub_Elements --
   -----------------------

   function Get_Stub_Elements (RACW_Type : Entity_Id) return Stub_Structure is
      Desig         : constant Entity_Id :=
                        Etype (Designated_Type (RACW_Type));
      Stub_Elements : constant Stub_Structure := Stubs_Table.Get (Desig);
   begin
      pragma Assert (Stub_Elements /= Empty_Stub_Structure);
      return Stub_Elements;
   end Get_Stub_Elements;

   -----------------------
   -- Get_Subprogram_Id --
   -----------------------

   function Get_Subprogram_Id (Def : Entity_Id) return String_Id is
      Result : constant String_Id := Get_Subprogram_Ids (Def).Str_Identifier;
   begin
      pragma Assert (Result /= No_String);
      return Result;
   end Get_Subprogram_Id;

   -----------------------
   -- Get_Subprogram_Id --
   -----------------------

   function Get_Subprogram_Id (Def : Entity_Id) return Int is
   begin
      return Get_Subprogram_Ids (Def).Int_Identifier;
   end Get_Subprogram_Id;

   ------------------------
   -- Get_Subprogram_Ids --
   ------------------------

   function Get_Subprogram_Ids
     (Def : Entity_Id) return Subprogram_Identifiers
   is
   begin
      return Subprogram_Identifier_Table.Get (Def);
   end Get_Subprogram_Ids;

   ----------
   -- Hash --
   ----------

   function Hash (F : Entity_Id) return Hash_Index is
   begin
      return Hash_Index (Natural (F) mod Positive (Hash_Index'Last + 1));
   end Hash;

   function Hash (F : Name_Id) return Hash_Index is
   begin
      return Hash_Index (Natural (F) mod Positive (Hash_Index'Last + 1));
   end Hash;

   --------------------------
   -- Input_With_Tag_Check --
   --------------------------

   function Input_With_Tag_Check
     (Loc      : Source_Ptr;
      Var_Type : Entity_Id;
      Stream   : Node_Id) return Node_Id
   is
   begin
      return
        Make_Subprogram_Body (Loc,
          Specification              => Make_Function_Specification (Loc,
            Defining_Unit_Name =>
              Make_Defining_Identifier (Loc, New_Internal_Name ('S')),
            Result_Definition  => New_Occurrence_Of (Var_Type, Loc)),
          Declarations               => No_List,
          Handled_Statement_Sequence =>
            Make_Handled_Sequence_Of_Statements (Loc, New_List (
              Make_Tag_Check (Loc,
                Make_Simple_Return_Statement (Loc,
                  Make_Attribute_Reference (Loc,
                    Prefix         => New_Occurrence_Of (Var_Type, Loc),
                    Attribute_Name => Name_Input,
                    Expressions    =>
                      New_List (Stream)))))));
   end Input_With_Tag_Check;

   --------------------------------
   -- Is_RACW_Controlling_Formal --
   --------------------------------

   function Is_RACW_Controlling_Formal
     (Parameter : Node_Id;
      Stub_Type : Entity_Id) return Boolean
   is
      Typ : Entity_Id;

   begin
      --  If the kind of the parameter is E_Void, then it is not a controlling
      --  formal (this can happen in the context of RAS).

      if Ekind (Defining_Identifier (Parameter)) = E_Void then
         return False;
      end if;

      --  If the parameter is not a controlling formal, then it cannot be
      --  possibly a RACW_Controlling_Formal.

      if not Is_Controlling_Formal (Defining_Identifier (Parameter)) then
         return False;
      end if;

      Typ := Parameter_Type (Parameter);
      return (Nkind (Typ) = N_Access_Definition
               and then Etype (Subtype_Mark (Typ)) = Stub_Type)
        or else Etype (Typ) = Stub_Type;
   end Is_RACW_Controlling_Formal;

   ------------------------------
   -- Make_Transportable_Check --
   ------------------------------

   function Make_Transportable_Check
     (Loc  : Source_Ptr;
      Expr : Node_Id) return Node_Id is
   begin
      return
        Make_Raise_Program_Error (Loc,
          Condition       =>
            Make_Op_Not (Loc,
              Build_Get_Transportable (Loc,
                Make_Selected_Component (Loc,
                  Prefix        => Expr,
                  Selector_Name => Make_Identifier (Loc, Name_uTag)))),
          Reason => PE_Non_Transportable_Actual);
   end Make_Transportable_Check;

   -----------------------------
   -- Make_Selected_Component --
   -----------------------------

   function Make_Selected_Component
     (Loc           : Source_Ptr;
      Prefix        : Entity_Id;
      Selector_Name : Name_Id) return Node_Id
   is
   begin
      return Make_Selected_Component (Loc,
               Prefix        => New_Occurrence_Of (Prefix, Loc),
               Selector_Name => Make_Identifier (Loc, Selector_Name));
   end Make_Selected_Component;

   --------------------
   -- Make_Tag_Check --
   --------------------

   function Make_Tag_Check (Loc : Source_Ptr; N : Node_Id) return Node_Id is
      Occ : constant Entity_Id :=
              Make_Defining_Identifier (Loc, New_Internal_Name ('E'));

   begin
      return Make_Block_Statement (Loc,
        Handled_Statement_Sequence =>
          Make_Handled_Sequence_Of_Statements (Loc,
            Statements         => New_List (N),

            Exception_Handlers => New_List (
              Make_Implicit_Exception_Handler (Loc,
                Choice_Parameter => Occ,

                Exception_Choices =>
                  New_List (New_Occurrence_Of (RTE (RE_Tag_Error), Loc)),

                Statements =>
                  New_List (Make_Procedure_Call_Statement (Loc,
                    New_Occurrence_Of
                      (RTE (RE_Raise_Program_Error_Unknown_Tag), Loc),
                    New_List (New_Occurrence_Of (Occ, Loc))))))));
   end Make_Tag_Check;

   ----------------------------
   -- Need_Extra_Constrained --
   ----------------------------

   function Need_Extra_Constrained (Parameter : Node_Id) return Boolean is
      Etyp : constant Entity_Id := Etype (Parameter_Type (Parameter));
   begin
      return Out_Present (Parameter)
        and then Has_Discriminants (Etyp)
        and then not Is_Constrained (Etyp)
        and then not Is_Indefinite_Subtype (Etyp);
   end Need_Extra_Constrained;

   ------------------------------------
   -- Pack_Entity_Into_Stream_Access --
   ------------------------------------

   function Pack_Entity_Into_Stream_Access
     (Loc    : Source_Ptr;
      Stream : Node_Id;
      Object : Entity_Id;
      Etyp   : Entity_Id := Empty) return Node_Id
   is
      Typ : Entity_Id;

   begin
      if Present (Etyp) then
         Typ := Etyp;
      else
         Typ := Etype (Object);
      end if;

      return
        Pack_Node_Into_Stream_Access (Loc,
          Stream => Stream,
          Object => New_Occurrence_Of (Object, Loc),
          Etyp   => Typ);
   end Pack_Entity_Into_Stream_Access;

   ---------------------------
   -- Pack_Node_Into_Stream --
   ---------------------------

   function Pack_Node_Into_Stream
     (Loc    : Source_Ptr;
      Stream : Entity_Id;
      Object : Node_Id;
      Etyp   : Entity_Id) return Node_Id
   is
      Write_Attribute : Name_Id := Name_Write;

   begin
      if not Is_Constrained (Etyp) then
         Write_Attribute := Name_Output;
      end if;

      return
        Make_Attribute_Reference (Loc,
          Prefix         => New_Occurrence_Of (Etyp, Loc),
          Attribute_Name => Write_Attribute,
          Expressions    => New_List (
            Make_Attribute_Reference (Loc,
              Prefix         => New_Occurrence_Of (Stream, Loc),
              Attribute_Name => Name_Access),
            Object));
   end Pack_Node_Into_Stream;

   ----------------------------------
   -- Pack_Node_Into_Stream_Access --
   ----------------------------------

   function Pack_Node_Into_Stream_Access
     (Loc    : Source_Ptr;
      Stream : Node_Id;
      Object : Node_Id;
      Etyp   : Entity_Id) return Node_Id
   is
      Write_Attribute : Name_Id := Name_Write;

   begin
      if not Is_Constrained (Etyp) then
         Write_Attribute := Name_Output;
      end if;

      return
        Make_Attribute_Reference (Loc,
          Prefix         => New_Occurrence_Of (Etyp, Loc),
          Attribute_Name => Write_Attribute,
          Expressions    => New_List (
            Stream,
            Object));
   end Pack_Node_Into_Stream_Access;

   ---------------------
   -- PolyORB_Support --
   ---------------------

   package body PolyORB_Support is

      --  Local subprograms

      procedure Add_RACW_Read_Attribute
        (RACW_Type        : Entity_Id;
         Stub_Type        : Entity_Id;
         Stub_Type_Access : Entity_Id;
         Body_Decls       : List_Id);
      --  Add Read attribute for the RACW type. The declaration and attribute
      --  definition clauses are inserted right after the declaration of
      --  RACW_Type. If Body_Decls is not No_List, the subprogram body is
      --  appended to it (case where the RACW declaration is in the main unit).

      procedure Add_RACW_Write_Attribute
        (RACW_Type        : Entity_Id;
         Stub_Type        : Entity_Id;
         Stub_Type_Access : Entity_Id;
         Body_Decls       : List_Id);
      --  Same as above for the Write attribute

      procedure Add_RACW_From_Any
        (RACW_Type        : Entity_Id;
         Body_Decls       : List_Id);
      --  Add the From_Any TSS for this RACW type

      procedure Add_RACW_To_Any
        (RACW_Type        : Entity_Id;
         Body_Decls       : List_Id);
      --  Add the To_Any TSS for this RACW type

      procedure Add_RACW_TypeCode
        (Designated_Type : Entity_Id;
         RACW_Type       : Entity_Id;
         Body_Decls      : List_Id);
      --  Add the TypeCode TSS for this RACW type

      procedure Add_RAS_From_Any (RAS_Type : Entity_Id);
      --  Add the From_Any TSS for this RAS type

      procedure Add_RAS_To_Any   (RAS_Type : Entity_Id);
      --  Add the To_Any TSS for this RAS type

      procedure Add_RAS_TypeCode (RAS_Type : Entity_Id);
      --  Add the TypeCode TSS for this RAS type

      procedure Add_RAS_Access_TSS (N : Node_Id);
      --  Add a subprogram body for RAS Access TSS

      -------------------------------------
      -- Add_Obj_RPC_Receiver_Completion --
      -------------------------------------

      procedure Add_Obj_RPC_Receiver_Completion
        (Loc           : Source_Ptr;
         Decls         : List_Id;
         RPC_Receiver  : Entity_Id;
         Stub_Elements : Stub_Structure)
      is
         Desig : constant Entity_Id :=
           Etype (Designated_Type (Stub_Elements.RACW_Type));
      begin
         Append_To (Decls,
           Make_Procedure_Call_Statement (Loc,
              Name =>
                New_Occurrence_Of (
                  RTE (RE_Register_Obj_Receiving_Stub), Loc),

                Parameter_Associations => New_List (

               --  Name

                Make_String_Literal (Loc,
                  Full_Qualified_Name (Desig)),

               --  Handler

                Make_Attribute_Reference (Loc,
                  Prefix =>
                    New_Occurrence_Of (
                      Defining_Unit_Name (Parent (RPC_Receiver)), Loc),
                  Attribute_Name =>
                    Name_Access),

               --  Receiver

                Make_Attribute_Reference (Loc,
                  Prefix =>
                    New_Occurrence_Of (
                      Defining_Identifier (
                        Stub_Elements.RPC_Receiver_Decl), Loc),
                  Attribute_Name =>
                    Name_Access))));
      end Add_Obj_RPC_Receiver_Completion;

      -----------------------
      -- Add_RACW_Features --
      -----------------------

      procedure Add_RACW_Features
        (RACW_Type         : Entity_Id;
         Desig             : Entity_Id;
         Stub_Type         : Entity_Id;
         Stub_Type_Access  : Entity_Id;
         RPC_Receiver_Decl : Node_Id;
         Body_Decls        : List_Id)
      is
         pragma Unreferenced (RPC_Receiver_Decl);

      begin
         Add_RACW_From_Any
           (RACW_Type           => RACW_Type,
            Body_Decls          => Body_Decls);

         Add_RACW_To_Any
           (RACW_Type           => RACW_Type,
            Body_Decls          => Body_Decls);

         Add_RACW_Write_Attribute
           (RACW_Type           => RACW_Type,
            Stub_Type           => Stub_Type,
            Stub_Type_Access    => Stub_Type_Access,
            Body_Decls          => Body_Decls);

         Add_RACW_Read_Attribute
           (RACW_Type           => RACW_Type,
            Stub_Type           => Stub_Type,
            Stub_Type_Access    => Stub_Type_Access,
            Body_Decls          => Body_Decls);

         Add_RACW_TypeCode
           (Designated_Type     => Desig,
            RACW_Type           => RACW_Type,
            Body_Decls          => Body_Decls);
      end Add_RACW_Features;

      -----------------------
      -- Add_RACW_From_Any --
      -----------------------

      procedure Add_RACW_From_Any
        (RACW_Type        : Entity_Id;
         Body_Decls       : List_Id)
      is
         Loc    : constant Source_Ptr := Sloc (RACW_Type);
         Is_RAS : constant Boolean := not Comes_From_Source (RACW_Type);
         Fnam   : constant Entity_Id :=
                    Make_Defining_Identifier (Loc,
                      Chars => New_External_Name (Chars (RACW_Type), 'F'));

         Func_Spec : Node_Id;
         Func_Decl : Node_Id;
         Func_Body : Node_Id;

         Statements       : List_Id;
         --  Various parts of the subprogram

         Any_Parameter : constant Entity_Id :=
                           Make_Defining_Identifier (Loc, Name_A);

         Asynchronous_Flag : constant Entity_Id :=
                               Asynchronous_Flags_Table.Get (RACW_Type);
         --  The flag object declared in Add_RACW_Asynchronous_Flag

      begin
         Func_Spec :=
           Make_Function_Specification (Loc,
             Defining_Unit_Name =>
               Fnam,
             Parameter_Specifications => New_List (
               Make_Parameter_Specification (Loc,
                 Defining_Identifier =>
                   Any_Parameter,
                 Parameter_Type =>
                   New_Occurrence_Of (RTE (RE_Any), Loc))),
             Result_Definition => New_Occurrence_Of (RACW_Type, Loc));

         --  NOTE: The usage occurrences of RACW_Parameter must refer to the
         --  entity in the declaration spec, not those of the body spec.

         Func_Decl := Make_Subprogram_Declaration (Loc, Func_Spec);
         Insert_After (Declaration_Node (RACW_Type), Func_Decl);
         Set_Renaming_TSS (RACW_Type, Fnam, TSS_From_Any);

         if No (Body_Decls) then
            return;
         end if;

         --  ??? Issue with asynchronous calls here: the Asynchronous flag is
         --  set on the stub type if, and only if, the RACW type has a pragma
         --  Asynchronous. This is incorrect for RACWs that implement RAS
         --  types, because in that case the /designated subprogram/ (not the
         --  type) might be asynchronous, and that causes the stub to need to
         --  be asynchronous too. A solution is to transport a RAS as a struct
         --  containing a RACW and an asynchronous flag, and to properly alter
         --  the Asynchronous component in the stub type in the RAS's _From_Any
         --  TSS.

         Statements := New_List (
           Make_Simple_Return_Statement (Loc,
             Expression => Unchecked_Convert_To (RACW_Type,
               Make_Function_Call (Loc,
                 Name => New_Occurrence_Of (RTE (RE_Get_RACW), Loc),
                 Parameter_Associations => New_List (
                   Make_Function_Call (Loc,
                     Name => New_Occurrence_Of (RTE (RE_FA_ObjRef), Loc),
                     Parameter_Associations => New_List (
                       New_Occurrence_Of (Any_Parameter, Loc))),
                   Build_Stub_Tag (Loc, RACW_Type),
                   New_Occurrence_Of (Boolean_Literals (Is_RAS), Loc),
                   New_Occurrence_Of (Asynchronous_Flag, Loc))))));

         Func_Body :=
           Make_Subprogram_Body (Loc,
             Specification => Copy_Specification (Loc, Func_Spec),
             Declarations  => No_List,
             Handled_Statement_Sequence =>
               Make_Handled_Sequence_Of_Statements (Loc,
                 Statements => Statements));

         Append_To (Body_Decls, Func_Body);
      end Add_RACW_From_Any;

      -----------------------------
      -- Add_RACW_Read_Attribute --
      -----------------------------

      procedure Add_RACW_Read_Attribute
        (RACW_Type        : Entity_Id;
         Stub_Type        : Entity_Id;
         Stub_Type_Access : Entity_Id;
         Body_Decls       : List_Id)
      is
         pragma Unreferenced (Stub_Type, Stub_Type_Access);

         Loc : constant Source_Ptr := Sloc (RACW_Type);

         Proc_Decl : Node_Id;
         Attr_Decl : Node_Id;

         Body_Node : Node_Id;

         Decls      : constant List_Id   := New_List;
         Statements : constant List_Id   := New_List;
         Reference  : constant Entity_Id :=
                        Make_Defining_Identifier (Loc, Name_R);
         --  Various parts of the procedure

         Pnam : constant Entity_Id := Make_Defining_Identifier (Loc,
                                        New_Internal_Name ('R'));

         Is_RAS : constant Boolean := not Comes_From_Source (RACW_Type);

         Asynchronous_Flag : constant Entity_Id :=
                               Asynchronous_Flags_Table.Get (RACW_Type);
         pragma Assert (Present (Asynchronous_Flag));

         function Stream_Parameter return Node_Id;
         function Result return Node_Id;

         --  Functions to create occurrences of the formal parameter names

         ------------
         -- Result --
         ------------

         function Result return Node_Id is
         begin
            return Make_Identifier (Loc, Name_V);
         end Result;

         ----------------------
         -- Stream_Parameter --
         ----------------------

         function Stream_Parameter return Node_Id is
         begin
            return Make_Identifier (Loc, Name_S);
         end Stream_Parameter;

      --  Start of processing for Add_RACW_Read_Attribute

      begin
         Build_Stream_Procedure
           (Loc, RACW_Type, Body_Node, Pnam, Statements, Outp => True);

         Proc_Decl := Make_Subprogram_Declaration (Loc,
           Copy_Specification (Loc, Specification (Body_Node)));

         Attr_Decl :=
           Make_Attribute_Definition_Clause (Loc,
             Name       => New_Occurrence_Of (RACW_Type, Loc),
             Chars      => Name_Read,
             Expression =>
               New_Occurrence_Of (
                 Defining_Unit_Name (Specification (Proc_Decl)), Loc));

         Insert_After (Declaration_Node (RACW_Type), Proc_Decl);
         Insert_After (Proc_Decl, Attr_Decl);

         if No (Body_Decls) then
            return;
         end if;

         Append_To (Decls,
           Make_Object_Declaration (Loc,
             Defining_Identifier =>
               Reference,
             Object_Definition =>
               New_Occurrence_Of (RTE (RE_Object_Ref), Loc)));

         Append_List_To (Statements, New_List (
           Make_Attribute_Reference (Loc,
             Prefix         =>
               New_Occurrence_Of (RTE (RE_Object_Ref), Loc),
             Attribute_Name => Name_Read,
             Expressions    => New_List (
               Stream_Parameter,
               New_Occurrence_Of (Reference, Loc))),

           Make_Assignment_Statement (Loc,
             Name       =>
               Result,
             Expression =>
               Unchecked_Convert_To (RACW_Type,
                 Make_Function_Call (Loc,
                   Name                   =>
                     New_Occurrence_Of (RTE (RE_Get_RACW), Loc),
                   Parameter_Associations => New_List (
                     New_Occurrence_Of (Reference, Loc),
                     Build_Stub_Tag (Loc, RACW_Type),
                     New_Occurrence_Of (Boolean_Literals (Is_RAS), Loc),
                     New_Occurrence_Of (Asynchronous_Flag, Loc)))))));

         Set_Declarations (Body_Node, Decls);
         Append_To (Body_Decls, Body_Node);
      end Add_RACW_Read_Attribute;

      ---------------------
      -- Add_RACW_To_Any --
      ---------------------

      procedure Add_RACW_To_Any
        (RACW_Type        : Entity_Id;
         Body_Decls       : List_Id)
      is
         Loc : constant Source_Ptr := Sloc (RACW_Type);

         Fnam : constant Entity_Id :=
                  Make_Defining_Identifier (Loc,
                    Chars => New_External_Name (Chars (RACW_Type), 'T'));

         Is_RAS : constant Boolean := not Comes_From_Source (RACW_Type);

         Stub_Elements : constant Stub_Structure :=
                           Get_Stub_Elements (RACW_Type);

         Func_Spec : Node_Id;
         Func_Decl : Node_Id;
         Func_Body : Node_Id;

         Decls      : List_Id;
         Statements : List_Id;
         --  Various parts of the subprogram

         RACW_Parameter : constant Entity_Id :=
                            Make_Defining_Identifier (Loc, Name_R);

         Reference : constant Entity_Id :=
                       Make_Defining_Identifier (Loc, New_Internal_Name ('R'));
         Any       : constant Entity_Id :=
                       Make_Defining_Identifier (Loc, New_Internal_Name ('A'));

      begin
         Func_Spec :=
           Make_Function_Specification (Loc,
             Defining_Unit_Name =>
               Fnam,
             Parameter_Specifications => New_List (
               Make_Parameter_Specification (Loc,
                 Defining_Identifier =>
                   RACW_Parameter,
                 Parameter_Type =>
                   New_Occurrence_Of (RACW_Type, Loc))),
             Result_Definition => New_Occurrence_Of (RTE (RE_Any), Loc));

         --  NOTE: The usage occurrences of RACW_Parameter must refer to the
         --  entity in the declaration spec, not in the body spec.

         Func_Decl := Make_Subprogram_Declaration (Loc, Func_Spec);

         Insert_After (Declaration_Node (RACW_Type), Func_Decl);
         Set_Renaming_TSS (RACW_Type, Fnam, TSS_To_Any);

         if No (Body_Decls) then
            return;
         end if;

         --  Generate:

         --    R : constant Object_Ref :=
         --          Get_Reference
         --            (Address!(RACW),
         --             "typ",
         --             Stub_Type'Tag,
         --             Is_RAS,
         --             RPC_Receiver'Access);
         --    A : Any;

         Decls := New_List (
           Make_Object_Declaration (Loc,
             Defining_Identifier => Reference,
             Constant_Present    => True,
             Object_Definition   =>
               New_Occurrence_Of (RTE (RE_Object_Ref), Loc),
             Expression          =>
               Make_Function_Call (Loc,
                 Name => New_Occurrence_Of (RTE (RE_Get_Reference), Loc),
                 Parameter_Associations => New_List (
                   Unchecked_Convert_To (RTE (RE_Address),
                     New_Occurrence_Of (RACW_Parameter, Loc)),
                   Make_String_Literal (Loc,
                     Strval => Full_Qualified_Name
                                 (Etype (Designated_Type (RACW_Type)))),
                   Build_Stub_Tag (Loc, RACW_Type),
                   New_Occurrence_Of (Boolean_Literals (Is_RAS), Loc),
                   Make_Attribute_Reference (Loc,
                     Prefix         =>
                       New_Occurrence_Of
                         (Defining_Identifier
                           (Stub_Elements.RPC_Receiver_Decl), Loc),
                     Attribute_Name => Name_Access)))),

           Make_Object_Declaration (Loc,
             Defining_Identifier => Any,
             Object_Definition   => New_Occurrence_Of (RTE (RE_Any), Loc)));

         --  Generate:

         --    Any := TA_ObjRef (Reference);
         --    Set_TC (Any, RPC_Receiver.Obj_TypeCode);
         --    return Any;

         Statements := New_List (
           Make_Assignment_Statement (Loc,
             Name => New_Occurrence_Of (Any, Loc),
             Expression =>
               Make_Function_Call (Loc,
                 Name => New_Occurrence_Of (RTE (RE_TA_ObjRef), Loc),
                 Parameter_Associations => New_List (
                   New_Occurrence_Of (Reference, Loc)))),

           Make_Procedure_Call_Statement (Loc,
             Name => New_Occurrence_Of (RTE (RE_Set_TC), Loc),
             Parameter_Associations => New_List (
               New_Occurrence_Of (Any, Loc),
               Make_Selected_Component (Loc,
                 Prefix =>
                     Defining_Identifier (
                       Stub_Elements.RPC_Receiver_Decl),
                 Selector_Name => Name_Obj_TypeCode))),

           Make_Simple_Return_Statement (Loc,
             Expression => New_Occurrence_Of (Any, Loc)));

         Func_Body :=
           Make_Subprogram_Body (Loc,
             Specification              => Copy_Specification (Loc, Func_Spec),
             Declarations               => Decls,
             Handled_Statement_Sequence =>
               Make_Handled_Sequence_Of_Statements (Loc,
                 Statements => Statements));
         Append_To (Body_Decls, Func_Body);
      end Add_RACW_To_Any;

      -----------------------
      -- Add_RACW_TypeCode --
      -----------------------

      procedure Add_RACW_TypeCode
        (Designated_Type  : Entity_Id;
         RACW_Type        : Entity_Id;
         Body_Decls       : List_Id)
      is
         Loc : constant Source_Ptr := Sloc (RACW_Type);

         Fnam : constant Entity_Id :=
                  Make_Defining_Identifier (Loc,
                    Chars => New_External_Name (Chars (RACW_Type), 'Y'));

         Stub_Elements : constant Stub_Structure :=
                           Stubs_Table.Get (Designated_Type);
         pragma Assert (Stub_Elements /= Empty_Stub_Structure);

         Func_Spec : Node_Id;
         Func_Decl : Node_Id;
         Func_Body : Node_Id;

      begin
         --  The spec for this subprogram has a dummy 'access RACW' argument,
         --  which serves only for overloading purposes.

         Func_Spec :=
           Make_Function_Specification (Loc,
             Defining_Unit_Name => Fnam,
             Result_Definition  => New_Occurrence_Of (RTE (RE_TypeCode), Loc));

         --  NOTE: The usage occurrences of RACW_Parameter must refer to the
         --  entity in the declaration spec, not those of the body spec.

         Func_Decl := Make_Subprogram_Declaration (Loc, Func_Spec);
         Insert_After (Declaration_Node (RACW_Type), Func_Decl);
         Set_Renaming_TSS (RACW_Type, Fnam, TSS_TypeCode);

         if No (Body_Decls) then
            return;
         end if;

         Func_Body :=
           Make_Subprogram_Body (Loc,
             Specification              => Copy_Specification (Loc, Func_Spec),
             Declarations               => Empty_List,
             Handled_Statement_Sequence =>
               Make_Handled_Sequence_Of_Statements (Loc,
                 Statements => New_List (
                   Make_Simple_Return_Statement (Loc,
                     Expression =>
                       Make_Selected_Component (Loc,
                         Prefix =>
                           Defining_Identifier
                             (Stub_Elements.RPC_Receiver_Decl),
                         Selector_Name => Name_Obj_TypeCode)))));

         Append_To (Body_Decls, Func_Body);
      end Add_RACW_TypeCode;

      ------------------------------
      -- Add_RACW_Write_Attribute --
      ------------------------------

      procedure Add_RACW_Write_Attribute
        (RACW_Type        : Entity_Id;
         Stub_Type        : Entity_Id;
         Stub_Type_Access : Entity_Id;
         Body_Decls       : List_Id)
      is
         pragma Unreferenced (Stub_Type, Stub_Type_Access);

         Loc : constant Source_Ptr := Sloc (RACW_Type);

         Is_RAS : constant Boolean := not Comes_From_Source (RACW_Type);

         Stub_Elements : constant Stub_Structure :=
                            Get_Stub_Elements (RACW_Type);

         Body_Node : Node_Id;
         Proc_Decl : Node_Id;
         Attr_Decl : Node_Id;

         Statements : constant List_Id := New_List;
         Pnam : constant Entity_Id :=
                  Make_Defining_Identifier (Loc, New_Internal_Name ('R'));

         function Stream_Parameter return Node_Id;
         function Object return Node_Id;
         --  Functions to create occurrences of the formal parameter names

         ------------
         -- Object --
         ------------

         function Object return Node_Id is
         begin
            return Make_Identifier (Loc, Name_V);
         end Object;

         ----------------------
         -- Stream_Parameter --
         ----------------------

         function Stream_Parameter return Node_Id is
         begin
            return Make_Identifier (Loc, Name_S);
         end Stream_Parameter;

      --  Start of processing for Add_RACW_Write_Attribute

      begin
         Build_Stream_Procedure
           (Loc, RACW_Type, Body_Node, Pnam, Statements, Outp => False);

         Proc_Decl :=
           Make_Subprogram_Declaration (Loc,
             Copy_Specification (Loc, Specification (Body_Node)));

         Attr_Decl :=
           Make_Attribute_Definition_Clause (Loc,
             Name       => New_Occurrence_Of (RACW_Type, Loc),
             Chars      => Name_Write,
             Expression =>
               New_Occurrence_Of (
                 Defining_Unit_Name (Specification (Proc_Decl)), Loc));

         Insert_After (Declaration_Node (RACW_Type), Proc_Decl);
         Insert_After (Proc_Decl, Attr_Decl);

         if No (Body_Decls) then
            return;
         end if;

         Append_To (Statements,
           Pack_Node_Into_Stream_Access (Loc,
             Stream => Stream_Parameter,
             Object =>
               Make_Function_Call (Loc,
                 Name => New_Occurrence_Of (RTE (RE_Get_Reference), Loc),
                 Parameter_Associations => New_List (
                   Unchecked_Convert_To (RTE (RE_Address), Object),
                  Make_String_Literal (Loc,
                    Strval => Full_Qualified_Name
                                (Etype (Designated_Type (RACW_Type)))),
                  Build_Stub_Tag (Loc, RACW_Type),
                  New_Occurrence_Of (Boolean_Literals (Is_RAS), Loc),
                  Make_Attribute_Reference (Loc,
                    Prefix         =>
                       New_Occurrence_Of
                         (Defining_Identifier
                           (Stub_Elements.RPC_Receiver_Decl), Loc),
                    Attribute_Name => Name_Access))),

             Etyp => RTE (RE_Object_Ref)));

         Append_To (Body_Decls, Body_Node);
      end Add_RACW_Write_Attribute;

      -----------------------
      -- Add_RAST_Features --
      -----------------------

      procedure Add_RAST_Features
        (Vis_Decl : Node_Id;
         RAS_Type : Entity_Id)
      is
      begin
         Add_RAS_Access_TSS (Vis_Decl);

         Add_RAS_From_Any (RAS_Type);
         Add_RAS_TypeCode (RAS_Type);

         --  To_Any uses TypeCode, and therefore needs to be generated last

         Add_RAS_To_Any   (RAS_Type);
      end Add_RAST_Features;

      ------------------------
      -- Add_RAS_Access_TSS --
      ------------------------

      procedure Add_RAS_Access_TSS (N : Node_Id) is
         Loc : constant Source_Ptr := Sloc (N);

         Ras_Type : constant Entity_Id := Defining_Identifier (N);
         Fat_Type : constant Entity_Id := Equivalent_Type (Ras_Type);
         --  Ras_Type is the access to subprogram type; Fat_Type is the
         --  corresponding record type.

         RACW_Type : constant Entity_Id :=
                       Underlying_RACW_Type (Ras_Type);

         Stub_Elements : constant Stub_Structure :=
                           Get_Stub_Elements (RACW_Type);

         Proc : constant Entity_Id :=
                  Make_Defining_Identifier (Loc,
                    Chars => Make_TSS_Name (Ras_Type, TSS_RAS_Access));

         Proc_Spec : Node_Id;

         --  Formal parameters

         Package_Name : constant Entity_Id :=
                          Make_Defining_Identifier (Loc,
                            Chars => Name_P);

         --  Target package

         Subp_Id : constant Entity_Id :=
                     Make_Defining_Identifier (Loc,
                       Chars => Name_S);

         --  Target subprogram

         Asynch_P : constant Entity_Id :=
                      Make_Defining_Identifier (Loc,
                        Chars => Name_Asynchronous);
         --  Is the procedure to which the 'Access applies asynchronous?

         All_Calls_Remote : constant Entity_Id :=
                              Make_Defining_Identifier (Loc,
                                Chars => Name_All_Calls_Remote);
         --  True if an All_Calls_Remote pragma applies to the RCI unit
         --  that contains the subprogram.

         --  Common local variables

         Proc_Decls      : List_Id;
         Proc_Statements : List_Id;

         Subp_Ref : constant Entity_Id :=
                      Make_Defining_Identifier (Loc, Name_R);
         --  Reference that designates the target subprogram (returned
         --  by Get_RAS_Info).

         Is_Local : constant Entity_Id :=
           Make_Defining_Identifier (Loc, Name_L);
         Local_Addr : constant Entity_Id :=
           Make_Defining_Identifier (Loc, Name_A);
         --  For the call to Get_Local_Address

         --  Additional local variables for the remote case

         Local_Stub : constant Entity_Id :=
                        Make_Defining_Identifier (Loc,
                          Chars => New_Internal_Name ('L'));

         Stub_Ptr : constant Entity_Id :=
                      Make_Defining_Identifier (Loc,
                        Chars => New_Internal_Name ('S'));

         function Set_Field
           (Field_Name : Name_Id;
            Value      : Node_Id) return Node_Id;
         --  Construct an assignment that sets the named component in the
         --  returned record

         ---------------
         -- Set_Field --
         ---------------

         function Set_Field
           (Field_Name : Name_Id;
            Value      : Node_Id) return Node_Id
         is
         begin
            return
              Make_Assignment_Statement (Loc,
                Name       =>
                  Make_Selected_Component (Loc,
                    Prefix        => Stub_Ptr,
                    Selector_Name => Field_Name),
                Expression => Value);
         end Set_Field;

      --  Start of processing for Add_RAS_Access_TSS

      begin
         Proc_Decls := New_List (

         --  Common declarations

           Make_Object_Declaration (Loc,
             Defining_Identifier => Subp_Ref,
             Object_Definition   =>
               New_Occurrence_Of (RTE (RE_Object_Ref), Loc)),

           Make_Object_Declaration (Loc,
             Defining_Identifier => Is_Local,
             Object_Definition   =>
               New_Occurrence_Of (Standard_Boolean, Loc)),

           Make_Object_Declaration (Loc,
             Defining_Identifier => Local_Addr,
             Object_Definition   =>
               New_Occurrence_Of (RTE (RE_Address), Loc)),

           Make_Object_Declaration (Loc,
             Defining_Identifier => Local_Stub,
             Aliased_Present     => True,
             Object_Definition   =>
               New_Occurrence_Of (Stub_Elements.Stub_Type, Loc)),

           Make_Object_Declaration (Loc,
             Defining_Identifier => Stub_Ptr,
             Object_Definition   =>
               New_Occurrence_Of (Stub_Elements.Stub_Type_Access, Loc),
             Expression          =>
               Make_Attribute_Reference (Loc,
                 Prefix => New_Occurrence_Of (Local_Stub, Loc),
                 Attribute_Name => Name_Unchecked_Access)));

         Set_Etype (Stub_Ptr, Stub_Elements.Stub_Type_Access);
         --  Build_Get_Unique_RP_Call needs this information

         --  Get_RAS_Info (Pkg, Subp, R);
         --  Obtain a reference to the target subprogram

         Proc_Statements := New_List (
           Make_Procedure_Call_Statement (Loc,
             Name => New_Occurrence_Of (RTE (RE_Get_RAS_Info), Loc),
             Parameter_Associations => New_List (
               New_Occurrence_Of (Package_Name, Loc),
               New_Occurrence_Of (Subp_Id, Loc),
               New_Occurrence_Of (Subp_Ref, Loc))),

         --  Get_Local_Address (R, L, A);
         --  Determine whether the subprogram is local (L), and if so
         --  obtain the local address of its proxy (A).

           Make_Procedure_Call_Statement (Loc,
             Name => New_Occurrence_Of (RTE (RE_Get_Local_Address), Loc),
             Parameter_Associations => New_List (
               New_Occurrence_Of (Subp_Ref, Loc),
               New_Occurrence_Of (Is_Local, Loc),
               New_Occurrence_Of (Local_Addr, Loc))));

         --  Note: Here we assume that the Fat_Type is a record containing just
         --  an access to a proxy or stub object.

         Append_To (Proc_Statements,

           --  if L then

           Make_Implicit_If_Statement (N,
             Condition => New_Occurrence_Of (Is_Local, Loc),

             Then_Statements => New_List (

               --  if A.Target = null then

               Make_Implicit_If_Statement (N,
                 Condition =>
                   Make_Op_Eq (Loc,
                     Make_Selected_Component (Loc,
                       Prefix        =>
                         Unchecked_Convert_To
                           (RTE (RE_RAS_Proxy_Type_Access),
                            New_Occurrence_Of (Local_Addr, Loc)),
                       Selector_Name => Make_Identifier (Loc, Name_Target)),
                     Make_Null (Loc)),

                 Then_Statements => New_List (

                   --    A.Target := Entity_Of (Ref);

                   Make_Assignment_Statement (Loc,
                     Name =>
                       Make_Selected_Component (Loc,
                         Prefix        =>
                           Unchecked_Convert_To
                             (RTE (RE_RAS_Proxy_Type_Access),
                              New_Occurrence_Of (Local_Addr, Loc)),
                         Selector_Name => Make_Identifier (Loc, Name_Target)),
                     Expression =>
                       Make_Function_Call (Loc,
                         Name => New_Occurrence_Of (RTE (RE_Entity_Of), Loc),
                         Parameter_Associations => New_List (
                           New_Occurrence_Of (Subp_Ref, Loc)))),

                   --    Inc_Usage (A.Target);
                   --  end if;

                   Make_Procedure_Call_Statement (Loc,
                     Name => New_Occurrence_Of (RTE (RE_Inc_Usage), Loc),
                     Parameter_Associations => New_List (
                       Make_Selected_Component (Loc,
                         Prefix        =>
                           Unchecked_Convert_To
                             (RTE (RE_RAS_Proxy_Type_Access),
                              New_Occurrence_Of (Local_Addr, Loc)),
                         Selector_Name =>
                           Make_Identifier (Loc, Name_Target)))))),

                 --     if not All_Calls_Remote then
                 --        return Fat_Type!(A);
                 --     end if;

                 Make_Implicit_If_Statement (N,
                   Condition =>
                     Make_Op_Not (Loc,
                       Right_Opnd =>
                         New_Occurrence_Of (All_Calls_Remote, Loc)),

                   Then_Statements => New_List (
                     Make_Simple_Return_Statement (Loc,
                     Expression =>
                       Unchecked_Convert_To
                         (Fat_Type, New_Occurrence_Of (Local_Addr, Loc))))))));

         Append_List_To (Proc_Statements, New_List (

           --  Stub.Target := Entity_Of (Ref);

           Set_Field (Name_Target,
             Make_Function_Call (Loc,
               Name => New_Occurrence_Of (RTE (RE_Entity_Of), Loc),
               Parameter_Associations => New_List (
                 New_Occurrence_Of (Subp_Ref, Loc)))),

           --  Inc_Usage (Stub.Target);

           Make_Procedure_Call_Statement (Loc,
             Name => New_Occurrence_Of (RTE (RE_Inc_Usage), Loc),
             Parameter_Associations => New_List (
               Make_Selected_Component (Loc,
                 Prefix        => Stub_Ptr,
                 Selector_Name => Name_Target))),

           --  E.4.1(9) A remote call is asynchronous if it is a call to
           --  a procedure, or a call through a value of an access-to-procedure
           --  type, to which a pragma Asynchronous applies.

           --    Parameter Asynch_P is true when the procedure is asynchronous;
           --    Expression Asynch_T is true when the type is asynchronous.

           Set_Field (Name_Asynchronous,
             Make_Or_Else (Loc,
               Left_Opnd  => New_Occurrence_Of (Asynch_P, Loc),
               Right_Opnd =>
                 New_Occurrence_Of
                   (Boolean_Literals (Is_Asynchronous (Ras_Type)), Loc)))));

         Append_List_To (Proc_Statements,
           Build_Get_Unique_RP_Call (Loc, Stub_Ptr, Stub_Elements.Stub_Type));

         Append_To (Proc_Statements,
           Make_Simple_Return_Statement (Loc,
             Expression =>
               Unchecked_Convert_To (Fat_Type,
                 New_Occurrence_Of (Stub_Ptr, Loc))));

         Proc_Spec :=
           Make_Function_Specification (Loc,
             Defining_Unit_Name       => Proc,
             Parameter_Specifications => New_List (
               Make_Parameter_Specification (Loc,
                 Defining_Identifier => Package_Name,
                 Parameter_Type      =>
                   New_Occurrence_Of (Standard_String, Loc)),

               Make_Parameter_Specification (Loc,
                 Defining_Identifier => Subp_Id,
                 Parameter_Type      =>
                   New_Occurrence_Of (Standard_String, Loc)),

               Make_Parameter_Specification (Loc,
                 Defining_Identifier => Asynch_P,
                 Parameter_Type      =>
                   New_Occurrence_Of (Standard_Boolean, Loc)),

               Make_Parameter_Specification (Loc,
                 Defining_Identifier => All_Calls_Remote,
                 Parameter_Type      =>
                   New_Occurrence_Of (Standard_Boolean, Loc))),

            Result_Definition =>
              New_Occurrence_Of (Fat_Type, Loc));

         --  Set the kind and return type of the function to prevent
         --  ambiguities between Ras_Type and Fat_Type in subsequent analysis.

         Set_Ekind (Proc, E_Function);
         Set_Etype (Proc, Fat_Type);

         Discard_Node (
           Make_Subprogram_Body (Loc,
             Specification              => Proc_Spec,
             Declarations               => Proc_Decls,
             Handled_Statement_Sequence =>
               Make_Handled_Sequence_Of_Statements (Loc,
                 Statements => Proc_Statements)));

         Set_TSS (Fat_Type, Proc);
      end Add_RAS_Access_TSS;

      ----------------------
      -- Add_RAS_From_Any --
      ----------------------

      procedure Add_RAS_From_Any (RAS_Type : Entity_Id) is
         Loc : constant Source_Ptr := Sloc (RAS_Type);

         Fnam : constant Entity_Id := Make_Defining_Identifier (Loc,
                  Make_TSS_Name (RAS_Type, TSS_From_Any));

         Func_Spec : Node_Id;

         Statements : List_Id;

         Any_Parameter : constant Entity_Id :=
                           Make_Defining_Identifier (Loc, Name_A);

      begin
         Statements := New_List (
           Make_Simple_Return_Statement (Loc,
             Expression =>
               Make_Aggregate (Loc,
                 Component_Associations => New_List (
                   Make_Component_Association (Loc,
                     Choices => New_List (
                       Make_Identifier (Loc, Name_Ras)),
                     Expression =>
                       PolyORB_Support.Helpers.Build_From_Any_Call (
                         Underlying_RACW_Type (RAS_Type),
                         New_Occurrence_Of (Any_Parameter, Loc),
                         No_List))))));

         Func_Spec :=
           Make_Function_Specification (Loc,
             Defining_Unit_Name       => Fnam,
             Parameter_Specifications => New_List (
               Make_Parameter_Specification (Loc,
                 Defining_Identifier => Any_Parameter,
                 Parameter_Type => New_Occurrence_Of (RTE (RE_Any), Loc))),
             Result_Definition => New_Occurrence_Of (RAS_Type, Loc));

         Discard_Node (
           Make_Subprogram_Body (Loc,
             Specification              => Func_Spec,
             Declarations               => No_List,
             Handled_Statement_Sequence =>
               Make_Handled_Sequence_Of_Statements (Loc,
                 Statements => Statements)));
         Set_TSS (RAS_Type, Fnam);
      end Add_RAS_From_Any;

      --------------------
      -- Add_RAS_To_Any --
      --------------------

      procedure Add_RAS_To_Any (RAS_Type : Entity_Id) is
         Loc : constant Source_Ptr := Sloc (RAS_Type);

         Fnam : constant Entity_Id := Make_Defining_Identifier (Loc,
                  Make_TSS_Name (RAS_Type, TSS_To_Any));

         Decls      : List_Id;
         Statements : List_Id;

         Func_Spec : Node_Id;

         Any            : constant Entity_Id :=
                            Make_Defining_Identifier (Loc,
                              Chars => New_Internal_Name ('A'));
         RAS_Parameter  : constant Entity_Id :=
                            Make_Defining_Identifier (Loc,
                              Chars => New_Internal_Name ('R'));
         RACW_Parameter : constant Node_Id :=
                            Make_Selected_Component (Loc,
                              Prefix        => RAS_Parameter,
                              Selector_Name => Name_Ras);

      begin
         --  Object declarations

         Set_Etype (RACW_Parameter, Underlying_RACW_Type (RAS_Type));
         Decls := New_List (
           Make_Object_Declaration (Loc,
             Defining_Identifier => Any,
             Object_Definition   => New_Occurrence_Of (RTE (RE_Any), Loc),
             Expression          =>
               PolyORB_Support.Helpers.Build_To_Any_Call
                 (RACW_Parameter, No_List)));

         Statements := New_List (
           Make_Procedure_Call_Statement (Loc,
             Name => New_Occurrence_Of (RTE (RE_Set_TC), Loc),
             Parameter_Associations => New_List (
               New_Occurrence_Of (Any, Loc),
               PolyORB_Support.Helpers.Build_TypeCode_Call (Loc,
                 RAS_Type, Decls))),

           Make_Simple_Return_Statement (Loc,
             Expression => New_Occurrence_Of (Any, Loc)));

         Func_Spec :=
           Make_Function_Specification (Loc,
             Defining_Unit_Name => Fnam,
             Parameter_Specifications => New_List (
               Make_Parameter_Specification (Loc,
                 Defining_Identifier => RAS_Parameter,
                 Parameter_Type      => New_Occurrence_Of (RAS_Type, Loc))),
             Result_Definition => New_Occurrence_Of (RTE (RE_Any), Loc));

         Discard_Node (
           Make_Subprogram_Body (Loc,
             Specification              => Func_Spec,
             Declarations               => Decls,
             Handled_Statement_Sequence =>
               Make_Handled_Sequence_Of_Statements (Loc,
                 Statements => Statements)));
         Set_TSS (RAS_Type, Fnam);
      end Add_RAS_To_Any;

      ----------------------
      -- Add_RAS_TypeCode --
      ----------------------

      procedure Add_RAS_TypeCode (RAS_Type : Entity_Id) is
         Loc : constant Source_Ptr := Sloc (RAS_Type);

         Fnam : constant Entity_Id := Make_Defining_Identifier (Loc,
                  Make_TSS_Name (RAS_Type, TSS_TypeCode));

         Func_Spec      : Node_Id;
         Decls          : constant List_Id := New_List;
         Name_String    : String_Id;
         Repo_Id_String : String_Id;

      begin
         Func_Spec :=
           Make_Function_Specification (Loc,
             Defining_Unit_Name => Fnam,
             Result_Definition  => New_Occurrence_Of (RTE (RE_TypeCode), Loc));

         PolyORB_Support.Helpers.Build_Name_And_Repository_Id
           (RAS_Type, Name_Str => Name_String, Repo_Id_Str => Repo_Id_String);

         Discard_Node (
           Make_Subprogram_Body (Loc,
             Specification              => Func_Spec,
             Declarations               => Decls,
             Handled_Statement_Sequence =>
               Make_Handled_Sequence_Of_Statements (Loc,
                 Statements => New_List (
                   Make_Simple_Return_Statement (Loc,
                     Expression =>
                       Make_Function_Call (Loc,
                         Name => New_Occurrence_Of (RTE (RE_TC_Build), Loc),
                         Parameter_Associations => New_List (
                           New_Occurrence_Of (RTE (RE_TC_Object), Loc),
                           Make_Aggregate (Loc,
                             Expressions =>
                               New_List (
                                 Make_Function_Call (Loc,
                                   Name =>
                                     New_Occurrence_Of
                                       (RTE (RE_TA_Std_String), Loc),
                                   Parameter_Associations => New_List (
                                     Make_String_Literal (Loc, Name_String))),
                                 Make_Function_Call (Loc,
                                   Name =>
                                     New_Occurrence_Of
                                       (RTE (RE_TA_Std_String), Loc),
                                   Parameter_Associations => New_List (
                                     Make_String_Literal (Loc,
                                       Strval => Repo_Id_String))))))))))));
         Set_TSS (RAS_Type, Fnam);
      end Add_RAS_TypeCode;

      -----------------------------------------
      -- Add_Receiving_Stubs_To_Declarations --
      -----------------------------------------

      procedure Add_Receiving_Stubs_To_Declarations
        (Pkg_Spec : Node_Id;
         Decls    : List_Id;
         Stmts    : List_Id)
      is
         Loc : constant Source_Ptr := Sloc (Pkg_Spec);

         Pkg_RPC_Receiver            : constant Entity_Id :=
                                         Make_Defining_Identifier (Loc,
                                           New_Internal_Name ('H'));
         Pkg_RPC_Receiver_Object     : Node_Id;
         Pkg_RPC_Receiver_Body       : Node_Id;
         Pkg_RPC_Receiver_Decls      : List_Id;
         Pkg_RPC_Receiver_Statements : List_Id;

         Pkg_RPC_Receiver_Cases : constant List_Id := New_List;
         --  A Pkg_RPC_Receiver is built to decode the request

         Request : Node_Id;
         --  Request object received from neutral layer

         Subp_Id : Entity_Id;
         --  Subprogram identifier as received from the neutral distribution
         --  core.

         Subp_Index : Entity_Id;
         --  Internal index as determined by matching either the method name
         --  from the request structure, or the local subprogram address (in
         --  case of a RAS).

         Is_Local : constant Entity_Id :=
                      Make_Defining_Identifier (Loc,
                        Chars => New_Internal_Name ('L'));

         Local_Address : constant Entity_Id :=
                           Make_Defining_Identifier (Loc,
                             Chars => New_Internal_Name ('A'));
         --  Address of a local subprogram designated by a reference
         --  corresponding to a RAS.

         Dispatch_On_Address : constant List_Id := New_List;
         Dispatch_On_Name    : constant List_Id := New_List;

         Current_Declaration       : Node_Id;
         Current_Stubs             : Node_Id;
         Current_Subprogram_Number : Int := First_RCI_Subprogram_Id;

         Subp_Info_Array : constant Entity_Id :=
                             Make_Defining_Identifier (Loc,
                               Chars => New_Internal_Name ('I'));

         Subp_Info_List : constant List_Id := New_List;

         Register_Pkg_Actuals : constant List_Id := New_List;

         All_Calls_Remote_E  : Entity_Id;

         procedure Append_Stubs_To
           (RPC_Receiver_Cases : List_Id;
            Declaration        : Node_Id;
            Stubs              : Node_Id;
            Subp_Number        : Int;
            Subp_Dist_Name     : Entity_Id;
            Subp_Proxy_Addr    : Entity_Id);
         --  Add one case to the specified RPC receiver case list associating
         --  Subprogram_Number with the subprogram declared by Declaration, for
         --  which we have receiving stubs in Stubs. Subp_Number is an internal
         --  subprogram index. Subp_Dist_Name is the string used to call the
         --  subprogram by name, and Subp_Dist_Addr is the address of the proxy
         --  object, used in the context of calls through remote
         --  access-to-subprogram types.

         ---------------------
         -- Append_Stubs_To --
         ---------------------

         procedure Append_Stubs_To
           (RPC_Receiver_Cases : List_Id;
            Declaration        : Node_Id;
            Stubs              : Node_Id;
            Subp_Number        : Int;
            Subp_Dist_Name     : Entity_Id;
            Subp_Proxy_Addr    : Entity_Id)
         is
            Case_Stmts : List_Id;
         begin
            Case_Stmts := New_List (
              Make_Procedure_Call_Statement (Loc,
                Name                   =>
                  New_Occurrence_Of (
                    Defining_Entity (Stubs), Loc),
                Parameter_Associations =>
                  New_List (New_Occurrence_Of (Request, Loc))));

            if Nkind (Specification (Declaration)) = N_Function_Specification
              or else not
                Is_Asynchronous (Defining_Entity (Specification (Declaration)))
            then
               Append_To (Case_Stmts, Make_Simple_Return_Statement (Loc));
            end if;

            Append_To (RPC_Receiver_Cases,
              Make_Case_Statement_Alternative (Loc,
                Discrete_Choices =>
                   New_List (Make_Integer_Literal (Loc, Subp_Number)),
                Statements       => Case_Stmts));

            Append_To (Dispatch_On_Name,
              Make_Elsif_Part (Loc,
                Condition =>
                  Make_Function_Call (Loc,
                    Name =>
                      New_Occurrence_Of (RTE (RE_Caseless_String_Eq), Loc),
                    Parameter_Associations => New_List (
                      New_Occurrence_Of (Subp_Id, Loc),
                      New_Occurrence_Of (Subp_Dist_Name, Loc))),

                Then_Statements => New_List (
                  Make_Assignment_Statement (Loc,
                    New_Occurrence_Of (Subp_Index, Loc),
                    Make_Integer_Literal (Loc, Subp_Number)))));

            Append_To (Dispatch_On_Address,
              Make_Elsif_Part (Loc,
                Condition =>
                  Make_Op_Eq (Loc,
                    Left_Opnd  => New_Occurrence_Of (Local_Address, Loc),
                    Right_Opnd => New_Occurrence_Of (Subp_Proxy_Addr, Loc)),

                Then_Statements => New_List (
                  Make_Assignment_Statement (Loc,
                    New_Occurrence_Of (Subp_Index, Loc),
                    Make_Integer_Literal (Loc, Subp_Number)))));
         end Append_Stubs_To;

      --  Start of processing for Add_Receiving_Stubs_To_Declarations

      begin
         --  Building receiving stubs consist in several operations:

         --    - a package RPC receiver must be built. This subprogram will get
         --      a Subprogram_Id from the incoming stream and will dispatch the
         --      call to the right subprogram;

         --    - a receiving stub for each subprogram visible in the package
         --      spec. This stub will read all the parameters from the stream,
         --      and put the result as well as the exception occurrence in the
         --      output stream;

         Build_RPC_Receiver_Body (
           RPC_Receiver => Pkg_RPC_Receiver,
           Request      => Request,
           Subp_Id      => Subp_Id,
           Subp_Index   => Subp_Index,
           Stmts        => Pkg_RPC_Receiver_Statements,
           Decl         => Pkg_RPC_Receiver_Body);
         Pkg_RPC_Receiver_Decls := Declarations (Pkg_RPC_Receiver_Body);

         --  Extract local address information from the target reference:
         --  if non-null, that means that this is a reference that denotes
         --  one particular operation, and hence that the operation name
         --  must not be taken into account for dispatching.

         Append_To (Pkg_RPC_Receiver_Decls,
           Make_Object_Declaration (Loc,
             Defining_Identifier => Is_Local,
             Object_Definition   =>
               New_Occurrence_Of (Standard_Boolean, Loc)));

         Append_To (Pkg_RPC_Receiver_Decls,
           Make_Object_Declaration (Loc,
             Defining_Identifier => Local_Address,
             Object_Definition   =>
               New_Occurrence_Of (RTE (RE_Address), Loc)));

         Append_To (Pkg_RPC_Receiver_Statements,
           Make_Procedure_Call_Statement (Loc,
             Name => New_Occurrence_Of (RTE (RE_Get_Local_Address), Loc),
             Parameter_Associations => New_List (
               Make_Selected_Component (Loc,
                 Prefix        => Request,
                 Selector_Name => Name_Target),
               New_Occurrence_Of (Is_Local, Loc),
               New_Occurrence_Of (Local_Address, Loc))));

         --  For each subprogram, the receiving stub will be built and a case
         --  statement will be made on the Subprogram_Id to dispatch to the
         --  right subprogram.

         All_Calls_Remote_E := Boolean_Literals (
           Has_All_Calls_Remote (Defining_Entity (Pkg_Spec)));

         Overload_Counter_Table.Reset;
         Reserve_NamingContext_Methods;

         Current_Declaration := First (Visible_Declarations (Pkg_Spec));
         while Present (Current_Declaration) loop
            if Nkind (Current_Declaration) = N_Subprogram_Declaration
              and then Comes_From_Source (Current_Declaration)
            then
               declare
                  Loc : constant Source_Ptr := Sloc (Current_Declaration);
                  --  While specifically processing Current_Declaration, use
                  --  its Sloc as the location of all generated nodes.

                  Subp_Def : constant Entity_Id :=
                               Defining_Unit_Name
                                 (Specification (Current_Declaration));

                  Subp_Val : String_Id;

                  Subp_Dist_Name : constant Entity_Id :=
                                     Make_Defining_Identifier (Loc,
                                       Chars =>
                                         New_External_Name
                                           (Related_Id   => Chars (Subp_Def),
                                            Suffix       => 'D',
                                            Suffix_Index => -1));

                  Proxy_Object_Addr : Entity_Id;

               begin
                  --  Build receiving stub

                  Current_Stubs :=
                    Build_Subprogram_Receiving_Stubs
                      (Vis_Decl     => Current_Declaration,
                       Asynchronous =>
                         Nkind (Specification (Current_Declaration)) =
                             N_Procedure_Specification
                           and then Is_Asynchronous (Subp_Def));

                  Append_To (Decls, Current_Stubs);
                  Analyze (Current_Stubs);

                  --  Build RAS proxy

                  Add_RAS_Proxy_And_Analyze (Decls,
                    Vis_Decl           => Current_Declaration,
                    All_Calls_Remote_E => All_Calls_Remote_E,
                    Proxy_Object_Addr  => Proxy_Object_Addr);

                  --  Compute distribution identifier

                  Assign_Subprogram_Identifier
                    (Subp_Def,
                     Current_Subprogram_Number,
                     Subp_Val);

                  pragma Assert
                    (Current_Subprogram_Number = Get_Subprogram_Id (Subp_Def));

                  Append_To (Decls,
                    Make_Object_Declaration (Loc,
                      Defining_Identifier => Subp_Dist_Name,
                      Constant_Present    => True,
                      Object_Definition   =>
                        New_Occurrence_Of (Standard_String, Loc),
                      Expression          =>
                        Make_String_Literal (Loc, Subp_Val)));
                  Analyze (Last (Decls));

                  --  Add subprogram descriptor (RCI_Subp_Info) to the
                  --  subprograms table for this receiver. The aggregate
                  --  below must be kept consistent with the declaration
                  --  of type RCI_Subp_Info in System.Partition_Interface.

                  Append_To (Subp_Info_List,
                    Make_Component_Association (Loc,
                      Choices => New_List (
                        Make_Integer_Literal (Loc, Current_Subprogram_Number)),

                      Expression =>
                        Make_Aggregate (Loc,
                          Expressions => New_List (
                            Make_Attribute_Reference (Loc,
                              Prefix =>
                                New_Occurrence_Of (Subp_Dist_Name, Loc),
                              Attribute_Name => Name_Address),

                            Make_Attribute_Reference (Loc,
                              Prefix         =>
                                New_Occurrence_Of (Subp_Dist_Name, Loc),
                              Attribute_Name => Name_Length),

                            New_Occurrence_Of (Proxy_Object_Addr, Loc)))));

                  Append_Stubs_To (Pkg_RPC_Receiver_Cases,
                    Declaration     => Current_Declaration,
                    Stubs           => Current_Stubs,
                    Subp_Number     => Current_Subprogram_Number,
                    Subp_Dist_Name  => Subp_Dist_Name,
                    Subp_Proxy_Addr => Proxy_Object_Addr);
               end;

               Current_Subprogram_Number := Current_Subprogram_Number + 1;
            end if;

            Next (Current_Declaration);
         end loop;

         Append_To (Decls,
           Make_Object_Declaration (Loc,
             Defining_Identifier => Subp_Info_Array,
             Constant_Present    => True,
             Aliased_Present     => True,
             Object_Definition   =>
               Make_Subtype_Indication (Loc,
                 Subtype_Mark =>
                   New_Occurrence_Of (RTE (RE_RCI_Subp_Info_Array), Loc),
                 Constraint =>
                   Make_Index_Or_Discriminant_Constraint (Loc,
                     New_List (
                       Make_Range (Loc,
                         Low_Bound  =>
                           Make_Integer_Literal (Loc,
                             Intval => First_RCI_Subprogram_Id),
                         High_Bound =>
                           Make_Integer_Literal (Loc,
                             Intval =>
                               First_RCI_Subprogram_Id
                               + List_Length (Subp_Info_List) - 1)))))));

         if Present (First (Subp_Info_List)) then
            Set_Expression (Last (Decls),
              Make_Aggregate (Loc,
                Component_Associations => Subp_Info_List));

            --  Generate the dispatch statement to determine the subprogram id
            --  of the called subprogram.

            --  We first test whether the reference that was used to make the
            --  call was the base RCI reference (in which case Local_Address is
            --  zero, and the method identifier from the request must be used
            --  to determine which subprogram is called) or a reference
            --  identifying one particular subprogram (in which case
            --  Local_Address is the address of that subprogram, and the
            --  method name from the request is ignored). The latter occurs
            --  for the case of a call through a remote access-to-subprogram.

            --  In each case, cascaded elsifs are used to determine the proper
            --  subprogram index. Using hash tables might be more efficient.

            Append_To (Pkg_RPC_Receiver_Statements,
              Make_Implicit_If_Statement (Pkg_Spec,
                Condition =>
                  Make_Op_Ne (Loc,
                    Left_Opnd  => New_Occurrence_Of (Local_Address, Loc),
                    Right_Opnd => New_Occurrence_Of
                                    (RTE (RE_Null_Address), Loc)),

                Then_Statements => New_List (
                  Make_Implicit_If_Statement (Pkg_Spec,
                    Condition       => New_Occurrence_Of (Standard_False, Loc),
                    Then_Statements => New_List (
                      Make_Null_Statement (Loc)),
                    Elsif_Parts     => Dispatch_On_Address)),

                Else_Statements => New_List (
                  Make_Implicit_If_Statement (Pkg_Spec,
                    Condition       => New_Occurrence_Of (Standard_False, Loc),
                    Then_Statements => New_List (Make_Null_Statement (Loc)),
                    Elsif_Parts     => Dispatch_On_Name))));

         else
            --  For a degenerate RCI with no visible subprograms,
            --  Subp_Info_List has zero length, and the declaration is for an
            --  empty array, in which case no initialization aggregate must be
            --  generated. We do not generate a Dispatch_Statement either.

            --  No initialization provided: remove CONSTANT so that the
            --  declaration is not an incomplete deferred constant.

            Set_Constant_Present (Last (Decls), False);
         end if;

         --  Analyze Subp_Info_Array declaration

         Analyze (Last (Decls));

         --  If we receive an invalid Subprogram_Id, it is best to do nothing
         --  rather than raising an exception since we do not want someone
         --  to crash a remote partition by sending invalid subprogram ids.
         --  This is consistent with the other parts of the case statement
         --  since even in presence of incorrect parameters in the stream,
         --  every exception will be caught and (if the subprogram is not an
         --  APC) put into the result stream and sent away.

         Append_To (Pkg_RPC_Receiver_Cases,
           Make_Case_Statement_Alternative (Loc,
             Discrete_Choices => New_List (Make_Others_Choice (Loc)),
             Statements       => New_List (Make_Null_Statement (Loc))));

         Append_To (Pkg_RPC_Receiver_Statements,
           Make_Case_Statement (Loc,
             Expression   => New_Occurrence_Of (Subp_Index, Loc),
             Alternatives => Pkg_RPC_Receiver_Cases));

         --  Pkg_RPC_Receiver body is now complete: insert it into the tree and
         --  analyze it.

         Append_To (Decls, Pkg_RPC_Receiver_Body);
         Analyze (Last (Decls));

         Pkg_RPC_Receiver_Object :=
           Make_Object_Declaration (Loc,
             Defining_Identifier =>
               Make_Defining_Identifier (Loc, New_Internal_Name ('R')),
             Aliased_Present     => True,
             Object_Definition   => New_Occurrence_Of (RTE (RE_Servant), Loc));
         Append_To (Decls, Pkg_RPC_Receiver_Object);
         Analyze (Last (Decls));

         Get_Library_Unit_Name_String (Pkg_Spec);

         --  Name

         Append_To (Register_Pkg_Actuals,
           Make_String_Literal (Loc,
             Strval => String_From_Name_Buffer));

         --  Version

         Append_To (Register_Pkg_Actuals,
           Make_Attribute_Reference (Loc,
             Prefix         =>
               New_Occurrence_Of
                 (Defining_Entity (Pkg_Spec), Loc),
             Attribute_Name => Name_Version));

         --  Handler

         Append_To (Register_Pkg_Actuals,
           Make_Attribute_Reference (Loc,
             Prefix          =>
               New_Occurrence_Of (Pkg_RPC_Receiver, Loc),
             Attribute_Name  => Name_Access));

         --  Receiver

         Append_To (Register_Pkg_Actuals,
           Make_Attribute_Reference (Loc,
             Prefix         =>
               New_Occurrence_Of (
                 Defining_Identifier (Pkg_RPC_Receiver_Object), Loc),
             Attribute_Name => Name_Access));

         --  Subp_Info

         Append_To (Register_Pkg_Actuals,
           Make_Attribute_Reference (Loc,
             Prefix         => New_Occurrence_Of (Subp_Info_Array, Loc),
             Attribute_Name => Name_Address));

         --  Subp_Info_Len

         Append_To (Register_Pkg_Actuals,
           Make_Attribute_Reference (Loc,
             Prefix         => New_Occurrence_Of (Subp_Info_Array, Loc),
             Attribute_Name => Name_Length));

         --  Is_All_Calls_Remote

         Append_To (Register_Pkg_Actuals,
           New_Occurrence_Of (All_Calls_Remote_E, Loc));

         --  Finally call Register_Pkg_Receiving_Stub with the above parameters

         Append_To (Stmts,
           Make_Procedure_Call_Statement (Loc,
             Name                   =>
               New_Occurrence_Of (RTE (RE_Register_Pkg_Receiving_Stub), Loc),
             Parameter_Associations => Register_Pkg_Actuals));
         Analyze (Last (Stmts));
      end Add_Receiving_Stubs_To_Declarations;

      ---------------------------------
      -- Build_General_Calling_Stubs --
      ---------------------------------

      procedure Build_General_Calling_Stubs
        (Decls                     : List_Id;
         Statements                : List_Id;
         Target_Object             : Node_Id;
         Subprogram_Id             : Node_Id;
         Asynchronous              : Node_Id   := Empty;
         Is_Known_Asynchronous     : Boolean   := False;
         Is_Known_Non_Asynchronous : Boolean   := False;
         Is_Function               : Boolean;
         Spec                      : Node_Id;
         Stub_Type                 : Entity_Id := Empty;
         RACW_Type                 : Entity_Id := Empty;
         Nod                       : Node_Id)
      is
         Loc : constant Source_Ptr := Sloc (Nod);

         Request : constant Entity_Id :=
                     Make_Defining_Identifier (Loc, New_Internal_Name ('R'));
         --  The request object constructed by these stubs
         --  Could we use Name_R instead??? (see GLADE client stubs)

         function Make_Request_RTE_Call
           (RE      : RE_Id;
            Actuals : List_Id := New_List) return Node_Id;
         --  Generate a procedure call statement calling RE with the given
         --  actuals. Request is appended to the list.

         ---------------------------
         -- Make_Request_RTE_Call --
         ---------------------------

         function Make_Request_RTE_Call
           (RE      : RE_Id;
            Actuals : List_Id := New_List) return Node_Id
         is
         begin
            Append_To (Actuals, New_Occurrence_Of (Request, Loc));
            return Make_Procedure_Call_Statement (Loc,
                     Name                   =>
                       New_Occurrence_Of (RTE (RE), Loc),
                     Parameter_Associations => Actuals);
         end Make_Request_RTE_Call;

         Arguments : Node_Id;
         --  Name of the named values list used to transmit parameters
         --  to the remote package

         Result : Node_Id;
         --  Name of the result named value (in non-APC cases) which get the
         --  result of the remote subprogram.

         Result_TC : Node_Id;
         --  Typecode expression for the result of the request (void
         --  typecode for procedures).

         Exception_Return_Parameter : Node_Id;
         --  Name of the parameter which will hold the exception sent by the
         --  remote subprogram.

         Current_Parameter : Node_Id;
         --  Current parameter being handled

         Ordered_Parameters_List : constant List_Id :=
                                     Build_Ordered_Parameters_List (Spec);

         Asynchronous_P : Node_Id;
         --  A Boolean expression indicating whether this call is asynchronous

         Asynchronous_Statements     : List_Id := No_List;
         Non_Asynchronous_Statements : List_Id := No_List;
         --  Statements specifics to the Asynchronous/Non-Asynchronous cases

         Extra_Formal_Statements : constant List_Id := New_List;
         --  List of statements for extra formal parameters. It will appear
         --  after the regular statements for writing out parameters.

         After_Statements : constant List_Id := New_List;
         --  Statements to be executed after call returns (to assign IN OUT or
         --  OUT parameter values).

         Etyp : Entity_Id;
         --  The type of the formal parameter being processed

         Is_Controlling_Formal         : Boolean;
         Is_First_Controlling_Formal   : Boolean;
         First_Controlling_Formal_Seen : Boolean := False;
         --  Controlling formal parameters of distributed object primitives
         --  require special handling, and the first such parameter needs even
         --  more special handling.

      begin
         --  ??? document general form of stub subprograms for the PolyORB case

         Append_To (Decls,
           Make_Object_Declaration (Loc,
             Defining_Identifier => Request,
             Aliased_Present     => False,
             Object_Definition   =>
                 New_Occurrence_Of (RTE (RE_Request_Access), Loc)));

         Result :=
           Make_Defining_Identifier (Loc,
             Chars => New_Internal_Name ('R'));

         if Is_Function then
            Result_TC :=
              PolyORB_Support.Helpers.Build_TypeCode_Call
                (Loc, Etype (Result_Definition (Spec)), Decls);
         else
            Result_TC := New_Occurrence_Of (RTE (RE_TC_Void), Loc);
         end if;

         Append_To (Decls,
           Make_Object_Declaration (Loc,
             Defining_Identifier => Result,
             Aliased_Present     => False,
             Object_Definition   =>
               New_Occurrence_Of (RTE (RE_NamedValue), Loc),
             Expression =>
               Make_Aggregate (Loc,
                 Component_Associations => New_List (
                   Make_Component_Association (Loc,
                     Choices    => New_List (Make_Identifier (Loc, Name_Name)),
                     Expression =>
                       New_Occurrence_Of (RTE (RE_Result_Name), Loc)),
                   Make_Component_Association (Loc,
                     Choices => New_List (
                       Make_Identifier (Loc, Name_Argument)),
                     Expression =>
                       Make_Function_Call (Loc,
                         Name => New_Occurrence_Of (RTE (RE_Create_Any), Loc),
                         Parameter_Associations => New_List (Result_TC))),
                   Make_Component_Association (Loc,
                     Choices    => New_List (
                       Make_Identifier (Loc, Name_Arg_Modes)),
                     Expression => Make_Integer_Literal (Loc, 0))))));

         if not Is_Known_Asynchronous then
            Exception_Return_Parameter :=
              Make_Defining_Identifier (Loc, New_Internal_Name ('E'));

            Append_To (Decls,
              Make_Object_Declaration (Loc,
                Defining_Identifier => Exception_Return_Parameter,
                Object_Definition   =>
                  New_Occurrence_Of (RTE (RE_Exception_Occurrence), Loc)));

         else
            Exception_Return_Parameter := Empty;
         end if;

         --  Initialize and fill in arguments list

         Arguments :=
           Make_Defining_Identifier (Loc, New_Internal_Name ('A'));
         Declare_Create_NVList (Loc, Arguments, Decls, Statements);

         Current_Parameter := First (Ordered_Parameters_List);
         while Present (Current_Parameter) loop
            if Is_RACW_Controlling_Formal (Current_Parameter, Stub_Type) then
               Is_Controlling_Formal := True;
               Is_First_Controlling_Formal :=
                 not First_Controlling_Formal_Seen;
               First_Controlling_Formal_Seen := True;

            else
               Is_Controlling_Formal := False;
               Is_First_Controlling_Formal := False;
            end if;

            if Is_Controlling_Formal then

               --  For a controlling formal argument, we send its reference

               Etyp := RACW_Type;

            else
               Etyp := Etype (Parameter_Type (Current_Parameter));
            end if;

            --  The first controlling formal parameter is treated specially:
            --  it is used to set the target object of the call.

            if not Is_First_Controlling_Formal then
               declare
                  Constrained : constant Boolean :=
                                  Is_Constrained (Etyp)
                                    or else Is_Elementary_Type (Etyp);

                  Any : constant Entity_Id :=
                          Make_Defining_Identifier (Loc,
                            New_Internal_Name ('A'));

                  Actual_Parameter : Node_Id :=
                                       New_Occurrence_Of (
                                         Defining_Identifier (
                                           Current_Parameter), Loc);

                  Expr : Node_Id;

               begin
                  if Is_Controlling_Formal then

                     --  For a controlling formal parameter (other than the
                     --  first one), use the corresponding RACW. If the
                     --  parameter is not an anonymous access parameter, that
                     --  involves taking its 'Unrestricted_Access.

                     if Nkind (Parameter_Type (Current_Parameter))
                       = N_Access_Definition
                     then
                        Actual_Parameter := OK_Convert_To
                          (Etyp, Actual_Parameter);
                     else
                        Actual_Parameter := OK_Convert_To (Etyp,
                          Make_Attribute_Reference (Loc,
                            Prefix         => Actual_Parameter,
                            Attribute_Name => Name_Unrestricted_Access));
                     end if;

                  end if;

                  if In_Present (Current_Parameter)
                    or else not Out_Present (Current_Parameter)
                    or else not Constrained
                    or else Is_Controlling_Formal
                  then
                     --  The parameter has an input value, is constrained at
                     --  runtime by an input value, or is a controlling formal
                     --  parameter (always passed as a reference) other than
                     --  the first one.

                     Expr := PolyORB_Support.Helpers.Build_To_Any_Call
                               (Actual_Parameter, Decls);

                  else
                     Expr := Make_Function_Call (Loc,
                       Name => New_Occurrence_Of (RTE (RE_Create_Any), Loc),
                       Parameter_Associations => New_List (
                         PolyORB_Support.Helpers.Build_TypeCode_Call
                           (Loc, Etyp, Decls)));
                  end if;

                  Append_To (Decls,
                    Make_Object_Declaration (Loc,
                      Defining_Identifier => Any,
                      Aliased_Present     => False,
                      Object_Definition   =>
                        New_Occurrence_Of (RTE (RE_Any), Loc),
                      Expression          => Expr));

                  Append_To (Statements,
                    Add_Parameter_To_NVList (Loc,
                      Parameter   => Current_Parameter,
                      NVList      => Arguments,
                      Constrained => Constrained,
                      Any         => Any));

                  if Out_Present (Current_Parameter)
                    and then not Is_Controlling_Formal
                  then
                     if Is_Limited_Type (Etyp) then
                        Helpers.Assign_Opaque_From_Any (Loc,
                           Stms   => After_Statements,
                           Typ    => Etyp,
                           N      => New_Occurrence_Of (Any, Loc),
                           Target =>
                             Defining_Identifier (Current_Parameter));
                     else
                        Append_To (After_Statements,
                          Make_Assignment_Statement (Loc,
                            Name =>
                              New_Occurrence_Of (
                                Defining_Identifier (Current_Parameter), Loc),
                              Expression =>
                                PolyORB_Support.Helpers.Build_From_Any_Call
                                  (Etyp,
                                   New_Occurrence_Of (Any, Loc),
                                   Decls)));
                     end if;
                  end if;
               end;
            end if;

            --  If the current parameter has a dynamic constrained status, then
            --  this status is transmitted as well.
            --  This should be done for accessibility as well ???

            if Nkind (Parameter_Type (Current_Parameter)) /=
                                                    N_Access_Definition
              and then Need_Extra_Constrained (Current_Parameter)
            then
               --  In this block, we do not use the extra formal that has been
               --  created because it does not exist at the time of expansion
               --  when building calling stubs for remote access to subprogram
               --  types. We create an extra variable of this type and push it
               --  in the stream after the regular parameters.

               declare
                  Extra_Any_Parameter : constant Entity_Id :=
                                          Make_Defining_Identifier
                                            (Loc, New_Internal_Name ('P'));

                  Parameter_Exp : constant Node_Id :=
                     Make_Attribute_Reference (Loc,
                       Prefix         => New_Occurrence_Of (
                         Defining_Identifier (Current_Parameter), Loc),
                       Attribute_Name => Name_Constrained);

               begin
                  Set_Etype (Parameter_Exp, Etype (Standard_Boolean));

                  Append_To (Decls,
                    Make_Object_Declaration (Loc,
                      Defining_Identifier => Extra_Any_Parameter,
                      Aliased_Present     => False,
                      Object_Definition   =>
                        New_Occurrence_Of (RTE (RE_Any), Loc),
                      Expression          =>
                        PolyORB_Support.Helpers.Build_To_Any_Call
                          (Parameter_Exp, Decls)));

                  Append_To (Extra_Formal_Statements,
                    Add_Parameter_To_NVList (Loc,
                      Parameter   => Extra_Any_Parameter,
                      NVList      => Arguments,
                      Constrained => True,
                      Any         => Extra_Any_Parameter));
               end;
            end if;

            Next (Current_Parameter);
         end loop;

         --  Append the formal statements list to the statements

         Append_List_To (Statements, Extra_Formal_Statements);

         Append_To (Statements,
           Make_Request_RTE_Call (RE_Request_Create, New_List (
                                    Target_Object,
                                    Subprogram_Id,
                                    New_Occurrence_Of (Arguments, Loc),
                                    New_Occurrence_Of (Result, Loc),
                                    New_Occurrence_Of
                                      (RTE (RE_Nil_Exc_List), Loc))));

         pragma Assert
           (not (Is_Known_Non_Asynchronous and Is_Known_Asynchronous));

         if Is_Known_Non_Asynchronous or Is_Known_Asynchronous then
            Asynchronous_P :=
              New_Occurrence_Of
                (Boolean_Literals (Is_Known_Asynchronous), Loc);

         else
            pragma Assert (Present (Asynchronous));
            Asynchronous_P := New_Copy_Tree (Asynchronous);

            --  The expression node Asynchronous will be used to build an 'if'
            --  statement at the end of Build_General_Calling_Stubs: we need to
            --  make a copy here.
         end if;

         Append_To (Parameter_Associations (Last (Statements)),
           Make_Indexed_Component (Loc,
             Prefix =>
               New_Occurrence_Of (
                 RTE (RE_Asynchronous_P_To_Sync_Scope), Loc),
             Expressions => New_List (Asynchronous_P)));

         Append_To (Statements, Make_Request_RTE_Call (RE_Request_Invoke));

         --  Asynchronous case

         if not Is_Known_Non_Asynchronous then
            Asynchronous_Statements :=
              New_List (Make_Request_RTE_Call (RE_Request_Destroy));
         end if;
<<<<<<< HEAD

         --  Non-asynchronous case

=======

         --  Non-asynchronous case

>>>>>>> 42a9ba1d
         if not Is_Known_Asynchronous then
            --  Reraise an exception occurrence from the completed request.
            --  If the exception occurrence is empty, this is a no-op.

            Non_Asynchronous_Statements := New_List (
              Make_Procedure_Call_Statement (Loc,
                Name                   =>
                  New_Occurrence_Of (RTE (RE_Request_Raise_Occurrence), Loc),
                Parameter_Associations => New_List (
                  New_Occurrence_Of (Request, Loc))));

            if Is_Function then

               Append_To (Non_Asynchronous_Statements,
                 Make_Request_RTE_Call (RE_Request_Destroy));

               --  If this is a function call, read the value and return it

               Append_To (Non_Asynchronous_Statements,
                 Make_Tag_Check (Loc,
                   Make_Simple_Return_Statement (Loc,
                     PolyORB_Support.Helpers.Build_From_Any_Call
                       (Etype (Result_Definition (Spec)),
                        Make_Selected_Component (Loc,
                          Prefix        => Result,
                          Selector_Name => Name_Argument),
                        Decls))));

            else

               --  Case of a procedure: deal with IN OUT and OUT formals

               Append_List_To (Non_Asynchronous_Statements, After_Statements);

               Append_To (Non_Asynchronous_Statements,
                 Make_Request_RTE_Call (RE_Request_Destroy));
            end if;
         end if;

         if Is_Known_Asynchronous then
            Append_List_To (Statements, Asynchronous_Statements);

         elsif Is_Known_Non_Asynchronous then
            Append_List_To (Statements, Non_Asynchronous_Statements);

         else
            pragma Assert (Present (Asynchronous));
            Append_To (Statements,
              Make_Implicit_If_Statement (Nod,
                Condition       => Asynchronous,
                Then_Statements => Asynchronous_Statements,
                Else_Statements => Non_Asynchronous_Statements));
         end if;
      end Build_General_Calling_Stubs;

      -----------------------
      -- Build_Stub_Target --
      -----------------------

      function Build_Stub_Target
        (Loc                   : Source_Ptr;
         Decls                 : List_Id;
         RCI_Locator           : Entity_Id;
         Controlling_Parameter : Entity_Id) return RPC_Target
      is
         Target_Info : RPC_Target (PCS_Kind => Name_PolyORB_DSA);
         Target_Reference : constant Entity_Id :=
                              Make_Defining_Identifier (Loc,
                                New_Internal_Name ('T'));
      begin
         if Present (Controlling_Parameter) then
            Append_To (Decls,
              Make_Object_Declaration (Loc,
                Defining_Identifier => Target_Reference,

                Object_Definition   =>
                  New_Occurrence_Of (RTE (RE_Object_Ref), Loc),

                Expression          =>
                  Make_Function_Call (Loc,
                    Name =>
                      New_Occurrence_Of (RTE (RE_Make_Ref), Loc),
                    Parameter_Associations => New_List (
                      Make_Selected_Component (Loc,
                        Prefix        => Controlling_Parameter,
                        Selector_Name => Name_Target)))));

            --  Note: Controlling_Parameter has the same components as
            --  System.Partition_Interface.RACW_Stub_Type.

            Target_Info.Object := New_Occurrence_Of (Target_Reference, Loc);

         else
            Target_Info.Object :=
              Make_Selected_Component (Loc,
                Prefix        => Make_Identifier (Loc, Chars (RCI_Locator)),
                Selector_Name =>
                  Make_Identifier (Loc, Name_Get_RCI_Package_Ref));
         end if;

         return Target_Info;
      end Build_Stub_Target;

      ---------------------
      -- Build_Stub_Type --
      ---------------------

      procedure Build_Stub_Type
        (RACW_Type         : Entity_Id;
         Stub_Type_Comps   : out List_Id;
         RPC_Receiver_Decl : out Node_Id)
      is
<<<<<<< HEAD
         Loc : constant Source_Ptr := Sloc (Stub_Type);

         pragma Unreferenced (RACW_Type);
=======
         Loc : constant Source_Ptr := Sloc (RACW_Type);
>>>>>>> 42a9ba1d

      begin
         Stub_Type_Comps := New_List (
           Make_Component_Declaration (Loc,
             Defining_Identifier =>
               Make_Defining_Identifier (Loc, Name_Target),
             Component_Definition =>
               Make_Component_Definition (Loc,
                 Aliased_Present     => False,
                 Subtype_Indication  =>
                   New_Occurrence_Of (RTE (RE_Entity_Ptr), Loc))),

           Make_Component_Declaration (Loc,
             Defining_Identifier =>
               Make_Defining_Identifier (Loc, Name_Asynchronous),

             Component_Definition =>
               Make_Component_Definition (Loc,
                 Aliased_Present    => False,
                 Subtype_Indication =>
                   New_Occurrence_Of (Standard_Boolean, Loc))));

         RPC_Receiver_Decl :=
           Make_Object_Declaration (Loc,
             Defining_Identifier => Make_Defining_Identifier (Loc,
                                      New_Internal_Name ('R')),
             Aliased_Present     => True,
             Object_Definition   =>
               New_Occurrence_Of (RTE (RE_Servant), Loc));
      end Build_Stub_Type;

      -----------------------------
      -- Build_RPC_Receiver_Body --
      -----------------------------

      procedure Build_RPC_Receiver_Body
        (RPC_Receiver : Entity_Id;
         Request      : out Entity_Id;
         Subp_Id      : out Entity_Id;
         Subp_Index   : out Entity_Id;
         Stmts        : out List_Id;
         Decl         : out Node_Id)
      is
         Loc : constant Source_Ptr := Sloc (RPC_Receiver);

         RPC_Receiver_Spec  : Node_Id;
         RPC_Receiver_Decls : List_Id;

      begin
         Request := Make_Defining_Identifier (Loc, Name_R);

         RPC_Receiver_Spec :=
           Build_RPC_Receiver_Specification
             (RPC_Receiver      => RPC_Receiver,
              Request_Parameter => Request);

         Subp_Id    := Make_Defining_Identifier (Loc, Name_P);
         Subp_Index := Make_Defining_Identifier (Loc, Name_I);

         RPC_Receiver_Decls := New_List (
           Make_Object_Renaming_Declaration (Loc,
             Defining_Identifier => Subp_Id,
             Subtype_Mark        => New_Occurrence_Of (Standard_String, Loc),
             Name                =>
               Make_Explicit_Dereference (Loc,
                 Prefix =>
                   Make_Selected_Component (Loc,
                     Prefix        => Request,
                     Selector_Name => Name_Operation))),

           Make_Object_Declaration (Loc,
             Defining_Identifier => Subp_Index,
             Object_Definition   =>
               New_Occurrence_Of (RTE (RE_Subprogram_Id), Loc),
             Expression          =>
               Make_Attribute_Reference (Loc,
                 Prefix         =>
                   New_Occurrence_Of (RTE (RE_Subprogram_Id), Loc),
                 Attribute_Name => Name_Last)));

         Stmts := New_List;

         Decl :=
           Make_Subprogram_Body (Loc,
             Specification              => RPC_Receiver_Spec,
             Declarations               => RPC_Receiver_Decls,
             Handled_Statement_Sequence =>
               Make_Handled_Sequence_Of_Statements (Loc,
                 Statements => Stmts));
      end Build_RPC_Receiver_Body;

      --------------------------------------
      -- Build_Subprogram_Receiving_Stubs --
      --------------------------------------

      function Build_Subprogram_Receiving_Stubs
        (Vis_Decl                 : Node_Id;
         Asynchronous             : Boolean;
         Dynamically_Asynchronous : Boolean   := False;
         Stub_Type                : Entity_Id := Empty;
         RACW_Type                : Entity_Id := Empty;
         Parent_Primitive         : Entity_Id := Empty) return Node_Id
      is
         Loc : constant Source_Ptr := Sloc (Vis_Decl);

         Request_Parameter : constant Entity_Id :=
                               Make_Defining_Identifier (Loc,
                                 New_Internal_Name ('R'));
         --  Formal parameter for receiving stubs: a descriptor for an incoming
         --  request.

         Outer_Decls : constant List_Id := New_List;
         --  At the outermost level, an NVList and Any's are declared for all
         --  parameters. The Dynamic_Async flag also needs to be declared there
         --  to be visible from the exception handling code.

         Outer_Statements : constant List_Id := New_List;
         --  Statements that occur prior to the declaration of the actual
         --  parameter variables.

         Outer_Extra_Formal_Statements : constant List_Id := New_List;
         --  Statements concerning extra formal parameters, prior to the
         --  declaration of the actual parameter variables.

         Decls : constant List_Id := New_List;
         --  All the parameters will get declared before calling the real
         --  subprograms. Also the out parameters will be declared. At this
         --  level, parameters may be unconstrained.

         Statements : constant List_Id := New_List;

         After_Statements : constant List_Id := New_List;
         --  Statements to be executed after the subprogram call

         Inner_Decls : List_Id := No_List;
         --  In case of a function, the inner declarations are needed since
         --  the result may be unconstrained.

         Excep_Handlers : List_Id := No_List;

         Parameter_List : constant List_Id := New_List;
         --  List of parameters to be passed to the subprogram

         First_Controlling_Formal_Seen : Boolean := False;

         Current_Parameter : Node_Id;

         Ordered_Parameters_List : constant List_Id :=
                                     Build_Ordered_Parameters_List
                                       (Specification (Vis_Decl));

         Arguments : constant Entity_Id :=
                       Make_Defining_Identifier (Loc,
                         New_Internal_Name ('A'));
         --  Name of the named values list used to retrieve parameters

         Subp_Spec : Node_Id;
         --  Subprogram specification

         Called_Subprogram : Node_Id;
         --  The subprogram to call

      begin
         if Present (RACW_Type) then
            Called_Subprogram :=
              New_Occurrence_Of (Parent_Primitive, Loc);
         else
            Called_Subprogram :=
              New_Occurrence_Of
                (Defining_Unit_Name (Specification (Vis_Decl)), Loc);
         end if;

         Declare_Create_NVList (Loc, Arguments, Outer_Decls, Outer_Statements);

         --  Loop through every parameter and get its value from the stream. If
         --  the parameter is unconstrained, then the parameter is read using
         --  'Input at the point of declaration.

         Current_Parameter := First (Ordered_Parameters_List);
         while Present (Current_Parameter) loop
            declare
               Etyp        : Entity_Id;
               Constrained : Boolean;
               Any         : Entity_Id := Empty;
               Object      : constant Entity_Id :=
                               Make_Defining_Identifier (Loc,
                                 Chars => New_Internal_Name ('P'));
               Expr        : Node_Id   := Empty;

               Is_Controlling_Formal : constant Boolean :=
                                         Is_RACW_Controlling_Formal
                                           (Current_Parameter, Stub_Type);

               Is_First_Controlling_Formal : Boolean := False;

               Need_Extra_Constrained : Boolean;
               --  True when an extra constrained actual is required

            begin
               if Is_Controlling_Formal then

                  --  Controlling formals in distributed object primitive
                  --  operations are handled specially:

                  --    - the first controlling formal is used as the
                  --      target of the call;

                  --    - the remaining controlling formals are transmitted
                  --      as RACWs.

                  Etyp := RACW_Type;
                  Is_First_Controlling_Formal :=
                    not First_Controlling_Formal_Seen;
                  First_Controlling_Formal_Seen := True;

               else
                  Etyp := Etype (Parameter_Type (Current_Parameter));
               end if;

               Constrained :=
                 Is_Constrained (Etyp) or else Is_Elementary_Type (Etyp);

               if not Is_First_Controlling_Formal then
                  Any :=
                    Make_Defining_Identifier (Loc,
                      Chars => New_Internal_Name ('A'));

                  Append_To (Outer_Decls,
                    Make_Object_Declaration (Loc,
                      Defining_Identifier => Any,
                      Object_Definition   =>
                        New_Occurrence_Of (RTE (RE_Any), Loc),
                      Expression =>
                        Make_Function_Call (Loc,
                          Name => New_Occurrence_Of (RTE (RE_Create_Any), Loc),
                          Parameter_Associations => New_List (
                            PolyORB_Support.Helpers.Build_TypeCode_Call
                              (Loc, Etyp, Outer_Decls)))));

                  Append_To (Outer_Statements,
                    Add_Parameter_To_NVList (Loc,
                      Parameter   => Current_Parameter,
                      NVList      => Arguments,
                      Constrained => Constrained,
                      Any         => Any));
               end if;

               if Is_First_Controlling_Formal then
                  declare
                     Addr : constant Entity_Id :=
                              Make_Defining_Identifier (Loc,
                                Chars => New_Internal_Name ('A'));

                     Is_Local : constant Entity_Id :=
                                  Make_Defining_Identifier (Loc,
                                    Chars => New_Internal_Name ('L'));

                  begin
                     --  Special case: obtain the first controlling formal
                     --  from the target of the remote call, instead of the
                     --  argument list.

                     Append_To (Outer_Decls,
                       Make_Object_Declaration (Loc,
                         Defining_Identifier => Addr,
                         Object_Definition =>
                           New_Occurrence_Of (RTE (RE_Address), Loc)));

                     Append_To (Outer_Decls,
                       Make_Object_Declaration (Loc,
                         Defining_Identifier => Is_Local,
                         Object_Definition =>
                           New_Occurrence_Of (Standard_Boolean, Loc)));

                     Append_To (Outer_Statements,
                       Make_Procedure_Call_Statement (Loc,
                         Name =>
                           New_Occurrence_Of (RTE (RE_Get_Local_Address), Loc),
                         Parameter_Associations => New_List (
                           Make_Selected_Component (Loc,
                             Prefix =>
                               New_Occurrence_Of (
                                 Request_Parameter, Loc),
                             Selector_Name =>
                               Make_Identifier (Loc, Name_Target)),
                           New_Occurrence_Of (Is_Local, Loc),
                           New_Occurrence_Of (Addr, Loc))));

                     Expr := Unchecked_Convert_To (RACW_Type,
                       New_Occurrence_Of (Addr, Loc));
                  end;

               elsif In_Present (Current_Parameter)
                  or else not Out_Present (Current_Parameter)
                  or else not Constrained
               then
                  --  If an input parameter is constrained, then its reading is
                  --  deferred until the beginning of the subprogram body. If
                  --  it is unconstrained, then an expression is built for
                  --  the object declaration and the variable is set using
                  --  'Input instead of 'Read.

                  if Constrained and then Is_Limited_Type (Etyp) then
                     Helpers.Assign_Opaque_From_Any (Loc,
                        Stms   => Statements,
                        Typ    => Etyp,
                        N      => New_Occurrence_Of (Any, Loc),
                        Target => Object);

                  else
                     Expr := Helpers.Build_From_Any_Call
                               (Etyp, New_Occurrence_Of (Any, Loc), Decls);

                     if Constrained then
                        Append_To (Statements,
                          Make_Assignment_Statement (Loc,
                            Name       => New_Occurrence_Of (Object, Loc),
                            Expression => Expr));
                        Expr := Empty;

                     else
                        --  Expr will be used to initialize (and constrain) the
                        --  parameter when it is declared.
                        null;
                     end if;

                     null;
                  end if;
               end if;

               Need_Extra_Constrained :=
                 Nkind (Parameter_Type (Current_Parameter)) /=
                                                         N_Access_Definition
                   and then
                     Ekind (Defining_Identifier (Current_Parameter)) /= E_Void
                   and then
                     Present (Extra_Constrained
                       (Defining_Identifier (Current_Parameter)));

               --  We may not associate an extra constrained actual to a
               --  constant object, so if one is needed, declare the actual
               --  as a variable even if it won't be modified.

               Build_Actual_Object_Declaration
                 (Object   => Object,
                  Etyp     => Etyp,
                  Variable => Need_Extra_Constrained
                                or else Out_Present (Current_Parameter),
                  Expr     => Expr,
                  Decls    => Decls);
               Set_Etype (Object, Etyp);

               --  An out parameter may be written back using a 'Write
               --  attribute instead of a 'Output because it has been
               --  constrained by the parameter given to the caller. Note that
               --  out controlling arguments in the case of a RACW are not put
               --  back in the stream because the pointer on them has not
               --  changed.

               if Out_Present (Current_Parameter)
                 and then not Is_Controlling_Formal
               then
                  Append_To (After_Statements,
                    Make_Procedure_Call_Statement (Loc,
                      Name => New_Occurrence_Of (RTE (RE_Move_Any_Value), Loc),
                      Parameter_Associations => New_List (
                        New_Occurrence_Of (Any, Loc),
                        PolyORB_Support.Helpers.Build_To_Any_Call
                          (New_Occurrence_Of (Object, Loc), Decls))));
               end if;

               --  For RACW controlling formals, the Etyp of Object is always
               --  an RACW, even if the parameter is not of an anonymous access
               --  type. In such case, we need to dereference it at call time.

               if Is_Controlling_Formal then
                  if Nkind (Parameter_Type (Current_Parameter)) /=
                                                        N_Access_Definition
                  then
                     Append_To (Parameter_List,
                       Make_Parameter_Association (Loc,
                         Selector_Name             =>
                           New_Occurrence_Of
                             (Defining_Identifier (Current_Parameter), Loc),
                         Explicit_Actual_Parameter =>
                           Make_Explicit_Dereference (Loc,
                             Prefix => New_Occurrence_Of (Object, Loc))));

                  else
                     Append_To (Parameter_List,
                       Make_Parameter_Association (Loc,
                         Selector_Name             =>
                           New_Occurrence_Of
                             (Defining_Identifier (Current_Parameter), Loc),

                         Explicit_Actual_Parameter =>
                           New_Occurrence_Of (Object, Loc)));
                  end if;

               else
                  Append_To (Parameter_List,
                    Make_Parameter_Association (Loc,
                      Selector_Name             =>
                        New_Occurrence_Of (
                          Defining_Identifier (Current_Parameter), Loc),
                      Explicit_Actual_Parameter =>
                        New_Occurrence_Of (Object, Loc)));
               end if;

               --  If the current parameter needs an extra formal, then read it
               --  from the stream and set the corresponding semantic field in
               --  the variable. If the kind of the parameter identifier is
               --  E_Void, then this is a compiler generated parameter that
               --  doesn't need an extra constrained status.

               --  The case of Extra_Accessibility should also be handled ???

               if Need_Extra_Constrained then
                  declare
                     Extra_Parameter : constant Entity_Id :=
                                         Extra_Constrained
                                           (Defining_Identifier
                                             (Current_Parameter));

                     Extra_Any : constant Entity_Id :=
                                   Make_Defining_Identifier (Loc,
                                     Chars => New_Internal_Name ('A'));

                     Formal_Entity : constant Entity_Id :=
                                       Make_Defining_Identifier (Loc,
                                         Chars => Chars (Extra_Parameter));

                     Formal_Type : constant Entity_Id :=
                                     Etype (Extra_Parameter);

                  begin
                     Append_To (Outer_Decls,
                       Make_Object_Declaration (Loc,
                         Defining_Identifier => Extra_Any,
                         Object_Definition   =>
                           New_Occurrence_Of (RTE (RE_Any), Loc),
                         Expression =>
                           Make_Function_Call (Loc,
                             Name =>
                               New_Occurrence_Of (RTE (RE_Create_Any), Loc),
                             Parameter_Associations => New_List (
                               PolyORB_Support.Helpers.Build_TypeCode_Call
                                 (Loc, Formal_Type, Outer_Decls)))));

                     Append_To (Outer_Extra_Formal_Statements,
                       Add_Parameter_To_NVList (Loc,
                         Parameter   => Extra_Parameter,
                         NVList      => Arguments,
                         Constrained => True,
                         Any         => Extra_Any));

                     Append_To (Decls,
                       Make_Object_Declaration (Loc,
                         Defining_Identifier => Formal_Entity,
                         Object_Definition   =>
                           New_Occurrence_Of (Formal_Type, Loc)));

                     Append_To (Statements,
                       Make_Assignment_Statement (Loc,
                         Name => New_Occurrence_Of (Formal_Entity, Loc),
                         Expression =>
                           PolyORB_Support.Helpers.Build_From_Any_Call
                             (Formal_Type,
                              New_Occurrence_Of (Extra_Any, Loc),
                              Decls)));
                     Set_Extra_Constrained (Object, Formal_Entity);
                  end;
               end if;
            end;

            Next (Current_Parameter);
         end loop;

         --  Extra Formals should go after all the other parameters

         Append_List_To (Outer_Statements, Outer_Extra_Formal_Statements);

         Append_To (Outer_Statements,
           Make_Procedure_Call_Statement (Loc,
             Name => New_Occurrence_Of (RTE (RE_Request_Arguments), Loc),
             Parameter_Associations => New_List (
               New_Occurrence_Of (Request_Parameter, Loc),
               New_Occurrence_Of (Arguments, Loc))));

         if Nkind (Specification (Vis_Decl)) = N_Function_Specification then

            --  The remote subprogram is a function: Build an inner block to be
            --  able to hold a potentially unconstrained result in a variable.

            declare
               Etyp   : constant Entity_Id :=
                          Etype (Result_Definition (Specification (Vis_Decl)));
               Result : constant Node_Id   :=
                          Make_Defining_Identifier (Loc,
                            Chars => New_Internal_Name ('R'));

            begin
               Inner_Decls := New_List (
                 Make_Object_Declaration (Loc,
                   Defining_Identifier => Result,
                   Constant_Present    => True,
                   Object_Definition   => New_Occurrence_Of (Etyp, Loc),
                   Expression          =>
                     Make_Function_Call (Loc,
                       Name                   => Called_Subprogram,
                       Parameter_Associations => Parameter_List)));

               if Is_Class_Wide_Type (Etyp) then

                  --  For a remote call to a function with a class-wide type,
                  --  check that the returned value satisfies the requirements
                  --  of (RM E.4(18)).

                  Append_To (Inner_Decls,
                    Make_Transportable_Check (Loc,
                      New_Occurrence_Of (Result, Loc)));

               end if;

               Set_Etype (Result, Etyp);
               Append_To (After_Statements,
                 Make_Procedure_Call_Statement (Loc,
                   Name => New_Occurrence_Of (RTE (RE_Set_Result), Loc),
                   Parameter_Associations => New_List (
                     New_Occurrence_Of (Request_Parameter, Loc),
                     PolyORB_Support.Helpers.Build_To_Any_Call
                       (New_Occurrence_Of (Result, Loc), Decls))));

               --  A DSA function does not have out or inout arguments
            end;

            Append_To (Statements,
              Make_Block_Statement (Loc,
                Declarations               => Inner_Decls,
                Handled_Statement_Sequence =>
                  Make_Handled_Sequence_Of_Statements (Loc,
                    Statements => After_Statements)));

         else
            --  The remote subprogram is a procedure. We do not need any inner
            --  block in this case. No specific processing is required here for
            --  the dynamically asynchronous case: the indication of whether
            --  call is asynchronous or not is managed by the Sync_Scope
            --  attibute of the request, and is handled entirely in the
            --  protocol layer.

            Append_To (After_Statements,
              Make_Procedure_Call_Statement (Loc,
                Name => New_Occurrence_Of (RTE (RE_Request_Set_Out), Loc),
                Parameter_Associations => New_List (
                  New_Occurrence_Of (Request_Parameter, Loc))));

            Append_To (Statements,
              Make_Procedure_Call_Statement (Loc,
                Name                   => Called_Subprogram,
                Parameter_Associations => Parameter_List));

            Append_List_To (Statements, After_Statements);
         end if;

         Subp_Spec :=
           Make_Procedure_Specification (Loc,
             Defining_Unit_Name       =>
               Make_Defining_Identifier (Loc, New_Internal_Name ('F')),

             Parameter_Specifications => New_List (
               Make_Parameter_Specification (Loc,
                 Defining_Identifier => Request_Parameter,
                 Parameter_Type      =>
                   New_Occurrence_Of (RTE (RE_Request_Access), Loc))));

         --  An exception raised during the execution of an incoming remote
         --  subprogram call and that needs to be sent back to the caller is
         --  propagated by the receiving stubs, and will be handled by the
         --  caller (the distribution runtime).

         if Asynchronous and then not Dynamically_Asynchronous then

            --  For an asynchronous procedure, add a null exception handler

            Excep_Handlers := New_List (
              Make_Implicit_Exception_Handler (Loc,
                Exception_Choices => New_List (Make_Others_Choice (Loc)),
                Statements        => New_List (Make_Null_Statement (Loc))));

         else
            --  In the other cases, if an exception is raised, then the
            --  exception occurrence is propagated.

            null;
         end if;

         Append_To (Outer_Statements,
           Make_Block_Statement (Loc,
             Declarations => Decls,
             Handled_Statement_Sequence =>
               Make_Handled_Sequence_Of_Statements (Loc,
                 Statements => Statements)));

         return
           Make_Subprogram_Body (Loc,
             Specification              => Subp_Spec,
             Declarations               => Outer_Decls,
             Handled_Statement_Sequence =>
               Make_Handled_Sequence_Of_Statements (Loc,
                 Statements         => Outer_Statements,
                 Exception_Handlers => Excep_Handlers));
      end Build_Subprogram_Receiving_Stubs;

      -------------
      -- Helpers --
      -------------

      package body Helpers is

         -----------------------
         -- Local Subprograms --
         -----------------------

         function Find_Numeric_Representation
           (Typ : Entity_Id) return Entity_Id;
         --  Given a numeric type Typ, return the smallest integer or floating
         --  point type from Standard, or the smallest unsigned (modular) type
         --  from System.Unsigned_Types, whose range encompasses that of Typ.

         function Make_Helper_Function_Name
           (Loc : Source_Ptr;
            Typ : Entity_Id;
            Nam : Name_Id) return Entity_Id;
         --  Return the name to be assigned for helper subprogram Nam of Typ

         ------------------------------------------------------------
         -- Common subprograms for building various tree fragments --
         ------------------------------------------------------------

         function Build_Get_Aggregate_Element
           (Loc : Source_Ptr;
            Any : Entity_Id;
            TC  : Node_Id;
            Idx : Node_Id) return Node_Id;
         --  Build a call to Get_Aggregate_Element on Any for typecode TC,
         --  returning the Idx'th element.

         generic
            Subprogram : Entity_Id;
            --  Reference location for constructed nodes

            Arry : Entity_Id;
            --  For 'Range and Etype

            Indices : List_Id;
            --  For the construction of the innermost element expression

            with procedure Add_Process_Element
              (Stmts   : List_Id;
               Any     : Entity_Id;
               Counter : Entity_Id;
               Datum   : Node_Id);

         procedure Append_Array_Traversal
           (Stmts   : List_Id;
            Any     : Entity_Id;
            Counter : Entity_Id := Empty;
            Depth   : Pos       := 1);
         --  Build nested loop statements that iterate over the elements of an
         --  array Arry. The statement(s) built by Add_Process_Element are
         --  executed for each element; Indices is the list of indices to be
         --  used in the construction of the indexed component that denotes the
         --  current element. Subprogram is the entity for the subprogram for
         --  which this iterator is generated. The generated statements are
         --  appended to Stmts.

         generic
            Rec : Entity_Id;
            --  The record entity being dealt with

            with procedure Add_Process_Element
              (Stmts     : List_Id;
               Container : Node_Or_Entity_Id;
               Counter   : in out Int;
               Rec       : Entity_Id;
               Field     : Node_Id);
            --  Rec is the instance of the record type, or Empty.
            --  Field is either the N_Defining_Identifier for a component,
            --  or an N_Variant_Part.

         procedure Append_Record_Traversal
           (Stmts     : List_Id;
            Clist     : Node_Id;
            Container : Node_Or_Entity_Id;
            Counter   : in out Int);
         --  Process component list Clist. Individual fields are passed
         --  to Field_Processing. Each variant part is also processed.
         --  Container is the outer Any (for From_Any/To_Any),
         --  the outer typecode (for TC) to which the operation applies.

         -----------------------------
         -- Append_Record_Traversal --
         -----------------------------

         procedure Append_Record_Traversal
           (Stmts     : List_Id;
            Clist     : Node_Id;
            Container : Node_Or_Entity_Id;
            Counter   : in out Int)
         is
            CI : List_Id;
            VP : Node_Id;
            --  Clist's Component_Items and Variant_Part

            Item : Node_Id;
            Def  : Entity_Id;

         begin
            if No (Clist) then
               return;
            end if;

            CI := Component_Items (Clist);
            VP := Variant_Part (Clist);

            Item := First (CI);
            while Present (Item) loop
               Def := Defining_Identifier (Item);

               if not Is_Internal_Name (Chars (Def)) then
                  Add_Process_Element
                    (Stmts, Container, Counter, Rec, Def);
               end if;

               Next (Item);
            end loop;

            if Present (VP) then
               Add_Process_Element (Stmts, Container, Counter, Rec, VP);
            end if;
         end Append_Record_Traversal;

         -----------------------------
         -- Assign_Opaque_From_Any --
         -----------------------------

         procedure Assign_Opaque_From_Any
           (Loc    : Source_Ptr;
            Stms   : List_Id;
            Typ    : Entity_Id;
            N      : Node_Id;
            Target : Entity_Id)
         is
            Strm : constant Entity_Id :=
                     Make_Defining_Identifier (Loc,
                       Chars => New_Internal_Name ('S'));
            Expr : Node_Id;

            Read_Call_List : List_Id;
            --  List on which to place the 'Read attribute reference

         begin
            --  Strm : Buffer_Stream_Type;

            Append_To (Stms,
              Make_Object_Declaration (Loc,
                Defining_Identifier => Strm,
                Aliased_Present     => True,
                Object_Definition   =>
                  New_Occurrence_Of (RTE (RE_Buffer_Stream_Type), Loc)));

            --  Any_To_BS (Strm, A);

            Append_To (Stms,
              Make_Procedure_Call_Statement (Loc,
                Name => New_Occurrence_Of (RTE (RE_Any_To_BS), Loc),
                Parameter_Associations => New_List (
                  N,
                  New_Occurrence_Of (Strm, Loc))));

            if Transmit_As_Unconstrained (Typ) then
               Expr :=
                 Make_Attribute_Reference (Loc,
                   Prefix         => New_Occurrence_Of (Typ, Loc),
                   Attribute_Name => Name_Input,
                   Expressions    => New_List (
                     Make_Attribute_Reference (Loc,
                       Prefix         => New_Occurrence_Of (Strm, Loc),
                       Attribute_Name => Name_Access)));

               --  Target := Typ'Input (Strm'Access)

               if Present (Target) then
                  Append_To (Stms,
                    Make_Assignment_Statement (Loc,
                      Name       => New_Occurrence_Of (Target, Loc),
                      Expression => Expr));

               --  return Typ'Input (Strm'Access);

               else
                  Append_To (Stms,
                    Make_Simple_Return_Statement (Loc,
                      Expression => Expr));
               end if;

            else
               if Present (Target) then
                  Read_Call_List := Stms;
                  Expr := New_Occurrence_Of (Target, Loc);

               else
                  declare
                     Temp : constant Entity_Id :=
                              Make_Defining_Identifier
                                (Loc, New_Internal_Name ('R'));

                  begin
                     Read_Call_List := New_List;
                     Expr := New_Occurrence_Of (Temp, Loc);

                     Append_To (Stms, Make_Block_Statement (Loc,
                       Declarations               => New_List (
                         Make_Object_Declaration (Loc,
                           Defining_Identifier =>
                             Temp,
                           Object_Definition   =>
                             New_Occurrence_Of (Typ, Loc))),

                       Handled_Statement_Sequence =>
                         Make_Handled_Sequence_Of_Statements (Loc,
                           Statements => Read_Call_List)));
                  end;
               end if;

               --  Typ'Read (Strm'Access, [Target|Temp])

               Append_To (Read_Call_List,
                 Make_Attribute_Reference (Loc,
                   Prefix         => New_Occurrence_Of (Typ, Loc),
                   Attribute_Name => Name_Read,
                   Expressions    => New_List (
                     Make_Attribute_Reference (Loc,
                       Prefix         => New_Occurrence_Of (Strm, Loc),
                       Attribute_Name => Name_Access),
                     Expr)));

               if No (Target) then

                  --  return Temp

                  Append_To (Read_Call_List,
                    Make_Simple_Return_Statement (Loc,
                       Expression => New_Copy (Expr)));
               end if;
            end if;
         end Assign_Opaque_From_Any;

         -------------------------
         -- Build_From_Any_Call --
         -------------------------

         function Build_From_Any_Call
           (Typ   : Entity_Id;
            N     : Node_Id;
            Decls : List_Id) return Node_Id
         is
            Loc : constant Source_Ptr := Sloc (N);

            U_Type : Entity_Id  := Underlying_Type (Typ);

            Fnam    : Entity_Id := Empty;
            Lib_RE  : RE_Id := RE_Null;
            Result  : Node_Id;

         begin
            --  First simple case where the From_Any function is present
            --  in the type's TSS.

            Fnam := Find_Inherited_TSS (U_Type, TSS_From_Any);

            if Sloc (U_Type) <= Standard_Location then
               U_Type := Base_Type (U_Type);
            end if;

            --  Check first for Boolean and Character. These are enumeration
            --  types, but we treat them specially, since they may require
            --  special handling in the transfer protocol. However, this
            --  special handling only applies if they have standard
            --  representation, otherwise they are treated like any other
            --  enumeration type.

            if Present (Fnam) then
               null;

            elsif U_Type = Standard_Boolean then
               Lib_RE := RE_FA_B;

            elsif U_Type = Standard_Character then
               Lib_RE := RE_FA_C;

            elsif U_Type = Standard_Wide_Character then
               Lib_RE := RE_FA_WC;

            elsif U_Type = Standard_Wide_Wide_Character then
               Lib_RE := RE_FA_WWC;

            --  Floating point types

            elsif U_Type = Standard_Short_Float then
               Lib_RE := RE_FA_SF;

            elsif U_Type = Standard_Float then
               Lib_RE := RE_FA_F;

            elsif U_Type = Standard_Long_Float then
               Lib_RE := RE_FA_LF;

            elsif U_Type = Standard_Long_Long_Float then
               Lib_RE := RE_FA_LLF;

            --  Integer types

            elsif U_Type = Etype (Standard_Short_Short_Integer) then
                  Lib_RE := RE_FA_SSI;

            elsif U_Type = Etype (Standard_Short_Integer) then
               Lib_RE := RE_FA_SI;

            elsif U_Type = Etype (Standard_Integer) then
               Lib_RE := RE_FA_I;

            elsif U_Type = Etype (Standard_Long_Integer) then
               Lib_RE := RE_FA_LI;

            elsif U_Type = Etype (Standard_Long_Long_Integer) then
               Lib_RE := RE_FA_LLI;

            --  Unsigned integer types

            elsif U_Type = RTE (RE_Short_Short_Unsigned) then
               Lib_RE := RE_FA_SSU;

            elsif U_Type = RTE (RE_Short_Unsigned) then
               Lib_RE := RE_FA_SU;

            elsif U_Type = RTE (RE_Unsigned) then
               Lib_RE := RE_FA_U;

            elsif U_Type = RTE (RE_Long_Unsigned) then
               Lib_RE := RE_FA_LU;

            elsif U_Type = RTE (RE_Long_Long_Unsigned) then
               Lib_RE := RE_FA_LLU;

            elsif Is_RTE (U_Type, RE_Unbounded_String) then
               Lib_RE := RE_FA_String;

            --  Special DSA types

            elsif Is_RTE (U_Type, RE_Any_Container_Ptr) then
               Lib_RE := RE_FA_A;

            --  Other (non-primitive) types

            else
               declare
                  Decl : Entity_Id;
<<<<<<< HEAD
                  Typ  : Entity_Id := U_Type;
=======
>>>>>>> 42a9ba1d

               begin
                  --  For the subtype representing a generic actual type, go
                  --  to the base type.

<<<<<<< HEAD
                  if Is_Generic_Actual_Type (Typ) then
                     Typ := Base_Type (Typ);
                  end if;

                  Build_From_Any_Function (Loc, Typ, Decl, Fnam);
=======
                  if Is_Generic_Actual_Type (U_Type) then
                     U_Type := Base_Type (U_Type);
                  end if;

                  Build_From_Any_Function (Loc, U_Type, Decl, Fnam);
>>>>>>> 42a9ba1d
                  Append_To (Decls, Decl);
               end;
            end if;

            --  Call the function

            if Lib_RE /= RE_Null then
               pragma Assert (No (Fnam));
               Fnam := RTE (Lib_RE);
            end if;

            Result :=
              Make_Function_Call (Loc,
                Name                   => New_Occurrence_Of (Fnam, Loc),
                Parameter_Associations => New_List (N));

            --  We must set the type of Result, so the unchecked conversion
            --  from the underlying type to the base type is properly done.

            Set_Etype (Result, U_Type);

            return Unchecked_Convert_To (Typ, Result);
         end Build_From_Any_Call;

         -----------------------------
         -- Build_From_Any_Function --
         -----------------------------

         procedure Build_From_Any_Function
           (Loc  : Source_Ptr;
            Typ  : Entity_Id;
            Decl : out Node_Id;
            Fnam : out Entity_Id)
         is
            Spec  : Node_Id;
            Decls : constant List_Id := New_List;
            Stms  : constant List_Id := New_List;

            Any_Parameter : constant Entity_Id :=
                              Make_Defining_Identifier (Loc,
                                New_Internal_Name ('A'));

            Use_Opaque_Representation : Boolean;

         begin
            --  For a derived type, we can't go past the base type (to the
            --  parent type) here, because that would cause the attribute's
            --  formal parameter to have the wrong type; hence the Base_Type
            --  check here.

            if Is_Itype (Typ) and then Typ /= Base_Type (Typ) then
               Build_From_Any_Function
                  (Loc  => Loc,
                   Typ  => Etype (Typ),
                   Decl => Decl,
                   Fnam => Fnam);
               return;
            end if;

            Fnam := Make_Helper_Function_Name (Loc, Typ, Name_From_Any);

            Spec :=
              Make_Function_Specification (Loc,
                Defining_Unit_Name => Fnam,
                Parameter_Specifications => New_List (
                  Make_Parameter_Specification (Loc,
                    Defining_Identifier => Any_Parameter,
                    Parameter_Type => New_Occurrence_Of (RTE (RE_Any), Loc))),
                Result_Definition => New_Occurrence_Of (Typ, Loc));

            --  The RACW case is taken care of by Exp_Dist.Add_RACW_From_Any

            pragma Assert
              (not (Is_Remote_Access_To_Class_Wide_Type (Typ)));

            Use_Opaque_Representation := False;

            if Has_Stream_Attribute_Definition
                 (Typ, TSS_Stream_Output, At_Any_Place => True)
              or else
               Has_Stream_Attribute_Definition
                 (Typ, TSS_Stream_Write, At_Any_Place => True)
            then
               --  If user-defined stream attributes are specified for this
               --  type, use them and transmit data as an opaque sequence of
               --  stream elements.

               Use_Opaque_Representation := True;

            elsif Is_Derived_Type (Typ) and then not Is_Tagged_Type (Typ) then
               Append_To (Stms,
                 Make_Simple_Return_Statement (Loc,
                   Expression =>
                     OK_Convert_To (Typ,
                       Build_From_Any_Call
                         (Root_Type (Typ),
                          New_Occurrence_Of (Any_Parameter, Loc),
                          Decls))));

            elsif Is_Record_Type (Typ)
              and then not Is_Derived_Type (Typ)
              and then not Is_Tagged_Type (Typ)
            then
               if Nkind (Declaration_Node (Typ)) = N_Subtype_Declaration then
                  Append_To (Stms,
                    Make_Simple_Return_Statement (Loc,
                      Expression =>
                        Build_From_Any_Call
                          (Etype (Typ),
                           New_Occurrence_Of (Any_Parameter, Loc),
                           Decls)));

               else
                  declare
                     Disc                      : Entity_Id := Empty;
                     Discriminant_Associations : List_Id;
                     Rdef                      : constant Node_Id :=
                                                   Type_Definition
                                                     (Declaration_Node (Typ));
                     Component_Counter         : Int := 0;

                     --  The returned object

                     Res : constant Entity_Id :=
                             Make_Defining_Identifier (Loc,
                               New_Internal_Name ('R'));

                     Res_Definition : Node_Id := New_Occurrence_Of (Typ, Loc);

                     procedure FA_Rec_Add_Process_Element
                       (Stmts   : List_Id;
                        Any     : Entity_Id;
                        Counter : in out Int;
                        Rec     : Entity_Id;
                        Field   : Node_Id);

                     procedure FA_Append_Record_Traversal is
                        new Append_Record_Traversal
                          (Rec                 => Res,
                           Add_Process_Element => FA_Rec_Add_Process_Element);

                     --------------------------------
                     -- FA_Rec_Add_Process_Element --
                     --------------------------------

                     procedure FA_Rec_Add_Process_Element
                       (Stmts   : List_Id;
                        Any     : Entity_Id;
                        Counter : in out Int;
                        Rec     : Entity_Id;
                        Field   : Node_Id)
                     is
                        Ctyp : Entity_Id;
                     begin
                        if Nkind (Field) = N_Defining_Identifier then
                           --  A regular component

                           Ctyp := Etype (Field);

                           Append_To (Stmts,
                             Make_Assignment_Statement (Loc,
                               Name => Make_Selected_Component (Loc,
                                 Prefix        =>
                                   New_Occurrence_Of (Rec, Loc),
                                 Selector_Name =>
                                   New_Occurrence_Of (Field, Loc)),

                               Expression =>
                                 Build_From_Any_Call (Ctyp,
                                   Build_Get_Aggregate_Element (Loc,
                                     Any => Any,
                                     TC  =>
                                       Build_TypeCode_Call (Loc, Ctyp, Decls),
                                     Idx =>
                                       Make_Integer_Literal (Loc, Counter)),
                                   Decls)));

                        else
                           --  A variant part

                           declare
                              Variant        : Node_Id;
                              Struct_Counter : Int := 0;

                              Block_Decls : constant List_Id := New_List;
                              Block_Stmts : constant List_Id := New_List;
                              VP_Stmts    : List_Id;

                              Alt_List    : constant List_Id := New_List;
                              Choice_List : List_Id;

                              Struct_Any : constant Entity_Id :=
                                             Make_Defining_Identifier (Loc,
                                               New_Internal_Name ('S'));

                           begin
                              Append_To (Decls,
                                Make_Object_Declaration (Loc,
                                  Defining_Identifier => Struct_Any,
                                  Constant_Present    => True,
                                  Object_Definition   =>
                                     New_Occurrence_Of (RTE (RE_Any), Loc),
                                  Expression          =>
                                    Make_Function_Call (Loc,
                                      Name =>
                                        New_Occurrence_Of
                                          (RTE (RE_Extract_Union_Value), Loc),

                                      Parameter_Associations => New_List (
                                        Build_Get_Aggregate_Element (Loc,
                                          Any => Any,
                                          TC  =>
                                            Make_Function_Call (Loc,
                                              Name => New_Occurrence_Of (
                                                RTE (RE_Any_Member_Type), Loc),
                                              Parameter_Associations =>
                                                New_List (
                                                  New_Occurrence_Of (Any, Loc),
                                                  Make_Integer_Literal (Loc,
                                                    Intval => Counter))),
                                          Idx =>
                                            Make_Integer_Literal (Loc,
                                             Intval => Counter))))));

                              Append_To (Stmts,
                                Make_Block_Statement (Loc,
                                  Declarations => Block_Decls,
                                  Handled_Statement_Sequence =>
                                    Make_Handled_Sequence_Of_Statements (Loc,
                                      Statements => Block_Stmts)));

                              Append_To (Block_Stmts,
                                Make_Case_Statement (Loc,
                                    Expression =>
                                      Make_Selected_Component (Loc,
                                        Prefix        => Rec,
                                        Selector_Name => Chars (Name (Field))),
                                    Alternatives => Alt_List));

                              Variant := First_Non_Pragma (Variants (Field));
                              while Present (Variant) loop
                                 Choice_List :=
                                   New_Copy_List_Tree
                                     (Discrete_Choices (Variant));

                                 VP_Stmts := New_List;

                                 --  Struct_Counter should be reset before
                                 --  handling a variant part. Indeed only one
                                 --  of the case statement alternatives will be
                                 --  executed at run-time, so the counter must
                                 --  start at 0 for every case statement.

                                 Struct_Counter := 0;

                                 FA_Append_Record_Traversal (
                                   Stmts     => VP_Stmts,
                                   Clist     => Component_List (Variant),
                                   Container => Struct_Any,
                                   Counter   => Struct_Counter);

                                 Append_To (Alt_List,
                                   Make_Case_Statement_Alternative (Loc,
                                     Discrete_Choices => Choice_List,
                                     Statements       => VP_Stmts));
                                 Next_Non_Pragma (Variant);
                              end loop;
                           end;
                        end if;

                        Counter := Counter + 1;
                     end FA_Rec_Add_Process_Element;

                  begin
                     --  First all discriminants

                     if Has_Discriminants (Typ) then
                        Discriminant_Associations := New_List;

                        Disc := First_Discriminant (Typ);
                        while Present (Disc) loop
                           declare
                              Disc_Var_Name : constant Entity_Id :=
                                                Make_Defining_Identifier (Loc,
                                                  Chars => Chars (Disc));
                              Disc_Type     : constant Entity_Id :=
                                                Etype (Disc);

                           begin
                              Append_To (Decls,
                                Make_Object_Declaration (Loc,
                                  Defining_Identifier => Disc_Var_Name,
                                  Constant_Present    => True,
                                  Object_Definition   =>
                                    New_Occurrence_Of (Disc_Type, Loc),

                                  Expression =>
                                    Build_From_Any_Call (Disc_Type,
                                      Build_Get_Aggregate_Element (Loc,
                                        Any => Any_Parameter,
                                        TC  => Build_TypeCode_Call
                                                 (Loc, Disc_Type, Decls),
                                        Idx => Make_Integer_Literal (Loc,
                                               Intval => Component_Counter)),
                                      Decls)));

                              Component_Counter := Component_Counter + 1;

                              Append_To (Discriminant_Associations,
                                Make_Discriminant_Association (Loc,
                                  Selector_Names => New_List (
                                    New_Occurrence_Of (Disc, Loc)),
                                  Expression =>
                                    New_Occurrence_Of (Disc_Var_Name, Loc)));
                           end;
                           Next_Discriminant (Disc);
                        end loop;

                        Res_Definition :=
                          Make_Subtype_Indication (Loc,
                            Subtype_Mark => Res_Definition,
                            Constraint   =>
                              Make_Index_Or_Discriminant_Constraint (Loc,
                                Discriminant_Associations));
                     end if;

                     --  Now we have all the discriminants in variables, we can
                     --  declared a constrained object. Note that we are not
                     --  initializing (non-discriminant) components directly in
                     --  the object declarations, because which fields to
                     --  initialize depends (at run time) on the discriminant
                     --  values.

                     Append_To (Decls,
                       Make_Object_Declaration (Loc,
                         Defining_Identifier => Res,
                         Object_Definition   => Res_Definition));

                     --  ... then all components

                     FA_Append_Record_Traversal (Stms,
                       Clist     => Component_List (Rdef),
                       Container => Any_Parameter,
                       Counter   => Component_Counter);

                     Append_To (Stms,
                       Make_Simple_Return_Statement (Loc,
                         Expression => New_Occurrence_Of (Res, Loc)));
                  end;
               end if;

            elsif Is_Array_Type (Typ) then
               declare
                  Constrained : constant Boolean := Is_Constrained (Typ);

                  procedure FA_Ary_Add_Process_Element
                    (Stmts   : List_Id;
                     Any     : Entity_Id;
                     Counter : Entity_Id;
                     Datum   : Node_Id);
                  --  Assign the current element (as identified by Counter) of
                  --  Any to the variable denoted by name Datum, and advance
                  --  Counter by 1. If Datum is not an Any, a call to From_Any
                  --  for its type is inserted.

                  --------------------------------
                  -- FA_Ary_Add_Process_Element --
                  --------------------------------

                  procedure FA_Ary_Add_Process_Element
                    (Stmts   : List_Id;
                     Any     : Entity_Id;
                     Counter : Entity_Id;
                     Datum   : Node_Id)
                  is
                     Assignment : constant Node_Id :=
                       Make_Assignment_Statement (Loc,
                         Name       => Datum,
                         Expression => Empty);

                     Element_Any : Node_Id;

                  begin
                     declare
                        Element_TC : Node_Id;

                     begin
                        if Etype (Datum) = RTE (RE_Any) then

                           --  When Datum is an Any the Etype field is not
                           --  sufficient to determine the typecode of Datum
                           --  (which can be a TC_SEQUENCE or TC_ARRAY
                           --  depending on the value of Constrained).

                           --  Therefore we retrieve the typecode which has
                           --  been constructed in Append_Array_Traversal with
                           --  a call to Get_Any_Type.

                           Element_TC :=
                             Make_Function_Call (Loc,
                               Name => New_Occurrence_Of (
                                 RTE (RE_Get_Any_Type), Loc),
                               Parameter_Associations => New_List (
                                 New_Occurrence_Of (Entity (Datum), Loc)));
                        else
                           --  For non Any Datum we simply construct a typecode
                           --  matching the Etype of the Datum.

                           Element_TC := Build_TypeCode_Call
                              (Loc, Etype (Datum), Decls);
                        end if;

                        Element_Any :=
                          Build_Get_Aggregate_Element (Loc,
                            Any => Any,
                            TC  => Element_TC,
                            Idx => New_Occurrence_Of (Counter, Loc));
                     end;

                     --  Note: here we *prepend* statements to Stmts, so
                     --  we must do it in reverse order.

                     Prepend_To (Stmts,
                       Make_Assignment_Statement (Loc,
                         Name =>
                           New_Occurrence_Of (Counter, Loc),
                         Expression =>
                           Make_Op_Add (Loc,
                             Left_Opnd  => New_Occurrence_Of (Counter, Loc),
                             Right_Opnd => Make_Integer_Literal (Loc, 1))));

                     if Nkind (Datum) /= N_Attribute_Reference then

                        --  We ignore the value of the length of each
                        --  dimension, since the target array has already
                        --  been constrained anyway.

                        if Etype (Datum) /= RTE (RE_Any) then
                           Set_Expression (Assignment,
                              Build_From_Any_Call
                                (Component_Type (Typ), Element_Any, Decls));
                        else
                           Set_Expression (Assignment, Element_Any);
                        end if;

                        Prepend_To (Stmts, Assignment);
                     end if;
                  end FA_Ary_Add_Process_Element;

                  ------------------------
                  -- Local Declarations --
                  ------------------------

                  Counter : constant Entity_Id :=
                              Make_Defining_Identifier (Loc, Name_J);

                  Initial_Counter_Value : Int := 0;

                  Component_TC : constant Entity_Id :=
                                   Make_Defining_Identifier (Loc, Name_T);

                  Res : constant Entity_Id :=
                          Make_Defining_Identifier (Loc, Name_R);

                  procedure Append_From_Any_Array_Iterator is
                    new Append_Array_Traversal (
                      Subprogram => Fnam,
                      Arry       => Res,
                      Indices    => New_List,
                      Add_Process_Element => FA_Ary_Add_Process_Element);

                  Res_Subtype_Indication : Node_Id :=
                                             New_Occurrence_Of (Typ, Loc);

               begin
                  if not Constrained then
                     declare
                        Ndim : constant Int := Number_Dimensions (Typ);
                        Lnam : Name_Id;
                        Hnam : Name_Id;
                        Indx : Node_Id := First_Index (Typ);
                        Indt : Entity_Id;

                        Ranges : constant List_Id := New_List;

                     begin
                        for J in 1 .. Ndim loop
                           Lnam := New_External_Name ('L', J);
                           Hnam := New_External_Name ('H', J);

                           --  Note, for empty arrays bounds may be out of
                           --  the range of Etype (Indx).

                           Indt := Base_Type (Etype (Indx));

                           Append_To (Decls,
                             Make_Object_Declaration (Loc,
                               Defining_Identifier =>
                                 Make_Defining_Identifier (Loc, Lnam),
                               Constant_Present    => True,
                               Object_Definition   =>
                                 New_Occurrence_Of (Indt, Loc),
                               Expression          =>
                                 Build_From_Any_Call
                                   (Indt,
                                    Build_Get_Aggregate_Element (Loc,
                                      Any => Any_Parameter,
                                      TC  => Build_TypeCode_Call
                                               (Loc, Indt, Decls),
                                      Idx =>
                                        Make_Integer_Literal (Loc, J - 1)),
                                   Decls)));

                           Append_To (Decls,
                             Make_Object_Declaration (Loc,
                               Defining_Identifier =>
                                 Make_Defining_Identifier (Loc, Hnam),

                               Constant_Present => True,

                               Object_Definition =>
                                 New_Occurrence_Of (Indt, Loc),

                               Expression => Make_Attribute_Reference (Loc,
                                 Prefix         =>
                                   New_Occurrence_Of (Indt, Loc),

                                 Attribute_Name => Name_Val,

                                 Expressions    => New_List (
                                   Make_Op_Subtract (Loc,
                                     Left_Opnd =>
                                       Make_Op_Add (Loc,
                                         Left_Opnd =>
                                           OK_Convert_To (
                                             Standard_Long_Integer,
                                             Make_Identifier (Loc, Lnam)),

                                         Right_Opnd =>
                                           OK_Convert_To (
                                             Standard_Long_Integer,
                                             Make_Function_Call (Loc,
                                               Name =>
                                                 New_Occurrence_Of (RTE (
                                                 RE_Get_Nested_Sequence_Length
                                                 ), Loc),
                                               Parameter_Associations =>
                                                 New_List (
                                                   New_Occurrence_Of (
                                                     Any_Parameter, Loc),
                                                   Make_Integer_Literal (Loc,
                                                     Intval => J))))),

                                     Right_Opnd =>
                                       Make_Integer_Literal (Loc, 1))))));

                           Append_To (Ranges,
                             Make_Range (Loc,
                               Low_Bound  => Make_Identifier (Loc, Lnam),
                               High_Bound => Make_Identifier (Loc, Hnam)));

                           Next_Index (Indx);
                        end loop;

                        --  Now we have all the necessary bound information:
                        --  apply the set of range constraints to the
                        --  (unconstrained) nominal subtype of Res.

                        Initial_Counter_Value := Ndim;
                        Res_Subtype_Indication := Make_Subtype_Indication (Loc,
                          Subtype_Mark => Res_Subtype_Indication,
                          Constraint   =>
                            Make_Index_Or_Discriminant_Constraint (Loc,
                              Constraints => Ranges));
                     end;
                  end if;

                  Append_To (Decls,
                    Make_Object_Declaration (Loc,
                      Defining_Identifier => Res,
                      Object_Definition => Res_Subtype_Indication));
                  Set_Etype (Res, Typ);

                  Append_To (Decls,
                    Make_Object_Declaration (Loc,
                      Defining_Identifier => Counter,
                      Object_Definition =>
                        New_Occurrence_Of (RTE (RE_Long_Unsigned), Loc),
                      Expression =>
                        Make_Integer_Literal (Loc, Initial_Counter_Value)));

                  Append_To (Decls,
                    Make_Object_Declaration (Loc,
                      Defining_Identifier => Component_TC,
                      Constant_Present    => True,
                      Object_Definition   =>
                        New_Occurrence_Of (RTE (RE_TypeCode), Loc),
                      Expression          =>
                        Build_TypeCode_Call (Loc,
                          Component_Type (Typ), Decls)));

                  Append_From_Any_Array_Iterator
                    (Stms, Any_Parameter, Counter);

                  Append_To (Stms,
                    Make_Simple_Return_Statement (Loc,
                      Expression => New_Occurrence_Of (Res, Loc)));
               end;

            elsif Is_Integer_Type (Typ) or else Is_Unsigned_Type (Typ) then
               Append_To (Stms,
                 Make_Simple_Return_Statement (Loc,
                   Expression =>
                     Unchecked_Convert_To (Typ,
                       Build_From_Any_Call
                         (Find_Numeric_Representation (Typ),
                          New_Occurrence_Of (Any_Parameter, Loc),
                          Decls))));

            else
               Use_Opaque_Representation := True;
            end if;

            if Use_Opaque_Representation then
<<<<<<< HEAD

               --  Default: type is represented as an opaque sequence of bytes

               declare
                  Strm : constant Entity_Id :=
                           Make_Defining_Identifier (Loc,
                             Chars => New_Internal_Name ('S'));
                  Res  : constant Entity_Id :=
                           Make_Defining_Identifier (Loc,
                             Chars => New_Internal_Name ('R'));

               begin
                  --  Strm : Buffer_Stream_Type;

                  Append_To (Decls,
                    Make_Object_Declaration (Loc,
                      Defining_Identifier => Strm,
                      Aliased_Present     => True,
                      Object_Definition   =>
                        New_Occurrence_Of (RTE (RE_Buffer_Stream_Type), Loc)));

                  --  Allocate_Buffer (Strm);

                  Append_To (Stms,
                    Make_Procedure_Call_Statement (Loc,
                      Name =>
                        New_Occurrence_Of (RTE (RE_Allocate_Buffer), Loc),
                      Parameter_Associations => New_List (
                        New_Occurrence_Of (Strm, Loc))));

                  --  Any_To_BS (Strm, A);

                  Append_To (Stms,
                    Make_Procedure_Call_Statement (Loc,
                      Name => New_Occurrence_Of (RTE (RE_Any_To_BS), Loc),
                      Parameter_Associations => New_List (
                        New_Occurrence_Of (Any_Parameter, Loc),
                        New_Occurrence_Of (Strm, Loc))));

                  if Transmit_As_Unconstrained (Typ) then

                     --  declare
                     --     Res : constant T := T'Input (Strm);
                     --  begin
                     --     Release_Buffer (Strm);
                     --     return Res;
                     --  end;

                     Append_To (Stms, Make_Block_Statement (Loc,
                       Declarations               => New_List (
                         Make_Object_Declaration (Loc,
                           Defining_Identifier => Res,
                           Constant_Present    => True,
                           Object_Definition   => New_Occurrence_Of (Typ, Loc),
                           Expression          =>
                             Make_Attribute_Reference (Loc,
                               Prefix         => New_Occurrence_Of (Typ, Loc),
                               Attribute_Name => Name_Input,
                               Expressions    => New_List (
                                 Make_Attribute_Reference (Loc,
                                   Prefix         =>
                                     New_Occurrence_Of (Strm, Loc),
                                   Attribute_Name => Name_Access))))),

                       Handled_Statement_Sequence =>
                         Make_Handled_Sequence_Of_Statements (Loc,
                           Statements => New_List (
                             Make_Procedure_Call_Statement (Loc,
                               Name                   =>
                                 New_Occurrence_Of
                                   (RTE (RE_Release_Buffer), Loc),
                               Parameter_Associations =>
                                 New_List (New_Occurrence_Of (Strm, Loc))),

                             Make_Simple_Return_Statement (Loc,
                               Expression => New_Occurrence_Of (Res, Loc))))));

                  else
                     --  declare
                     --     Res : T;
                     --  begin
                     --     T'Read (Strm, Res);
                     --     Release_Buffer (Strm);
                     --     return Res;
                     --  end;

                     Append_To (Stms, Make_Block_Statement (Loc,
                       Declarations               => New_List (
                         Make_Object_Declaration (Loc,
                           Defining_Identifier => Res,
                           Constant_Present    => False,
                           Object_Definition   =>
                             New_Occurrence_Of (Typ, Loc))),

                       Handled_Statement_Sequence =>
                         Make_Handled_Sequence_Of_Statements (Loc,
                           Statements => New_List (
                             Make_Attribute_Reference (Loc,
                               Prefix         => New_Occurrence_Of (Typ, Loc),
                               Attribute_Name => Name_Read,
                               Expressions    => New_List (
                                 Make_Attribute_Reference (Loc,
                                   Prefix         =>
                                     New_Occurrence_Of (Strm, Loc),
                                   Attribute_Name => Name_Access),
                                 New_Occurrence_Of (Res, Loc))),

                             Make_Procedure_Call_Statement (Loc,
                               Name                   =>
                                 New_Occurrence_Of
                                   (RTE (RE_Release_Buffer), Loc),
                               Parameter_Associations =>
                                 New_List (New_Occurrence_Of (Strm, Loc))),

                             Make_Simple_Return_Statement (Loc,
                               Expression => New_Occurrence_Of (Res, Loc))))));
                  end if;
               end;
=======
               Assign_Opaque_From_Any (Loc,
                  Stms   => Stms,
                  Typ    => Typ,
                  N      => New_Occurrence_Of (Any_Parameter, Loc),
                  Target => Empty);
>>>>>>> 42a9ba1d
            end if;

            Decl :=
              Make_Subprogram_Body (Loc,
                Specification => Spec,
                Declarations => Decls,
                Handled_Statement_Sequence =>
                  Make_Handled_Sequence_Of_Statements (Loc,
                    Statements => Stms));
         end Build_From_Any_Function;

         ---------------------------------
         -- Build_Get_Aggregate_Element --
         ---------------------------------

         function Build_Get_Aggregate_Element
           (Loc : Source_Ptr;
            Any : Entity_Id;
            TC  : Node_Id;
            Idx : Node_Id) return Node_Id
         is
         begin
            return Make_Function_Call (Loc,
              Name =>
                New_Occurrence_Of (RTE (RE_Get_Aggregate_Element), Loc),
              Parameter_Associations => New_List (
                New_Occurrence_Of (Any, Loc),
                TC,
                Idx));
         end Build_Get_Aggregate_Element;

         -------------------------
         -- Build_Reposiroty_Id --
         -------------------------

         procedure Build_Name_And_Repository_Id
           (E           : Entity_Id;
            Name_Str    : out String_Id;
            Repo_Id_Str : out String_Id)
         is
         begin
            Start_String;
            Store_String_Chars ("DSA:");
            Get_Library_Unit_Name_String (Scope (E));
            Store_String_Chars
              (Name_Buffer (Name_Buffer'First ..
               Name_Buffer'First + Name_Len - 1));
            Store_String_Char ('.');
            Get_Name_String (Chars (E));
            Store_String_Chars
              (Name_Buffer (Name_Buffer'First ..
               Name_Buffer'First + Name_Len - 1));
            Store_String_Chars (":1.0");
            Repo_Id_Str := End_String;
            Name_Str    := String_From_Name_Buffer;
         end Build_Name_And_Repository_Id;

         -----------------------
         -- Build_To_Any_Call --
         -----------------------

         function Build_To_Any_Call
           (N     : Node_Id;
            Decls : List_Id) return Node_Id
         is
            Loc : constant Source_Ptr := Sloc (N);

            Typ    : Entity_Id := Etype (N);
            U_Type : Entity_Id;
            C_Type : Entity_Id;
            Fnam   : Entity_Id := Empty;
            Lib_RE : RE_Id := RE_Null;

         begin
            --  If N is a selected component, then maybe its Etype has not been
            --  set yet: try to use Etype of the selector_name in that case.

            if No (Typ) and then Nkind (N) = N_Selected_Component then
               Typ := Etype (Selector_Name (N));
            end if;

            pragma Assert (Present (Typ));

            --  Get full view for private type, completion for incomplete type

            U_Type := Underlying_Type (Typ);

            --  First simple case where the To_Any function is present in the
            --  type's TSS.

            Fnam := Find_Inherited_TSS (U_Type, TSS_To_Any);

            --  Check first for Boolean and Character. These are enumeration
            --  types, but we treat them specially, since they may require
            --  special handling in the transfer protocol. However, this
            --  special handling only applies if they have standard
            --  representation, otherwise they are treated like any other
            --  enumeration type.

            if Sloc (U_Type) <= Standard_Location then
               U_Type := Base_Type (U_Type);
            end if;

            if Present (Fnam) then
               null;

            elsif U_Type = Standard_Boolean then
               Lib_RE := RE_TA_B;

            elsif U_Type = Standard_Character then
               Lib_RE := RE_TA_C;

            elsif U_Type = Standard_Wide_Character then
               Lib_RE := RE_TA_WC;

            elsif U_Type = Standard_Wide_Wide_Character then
               Lib_RE := RE_TA_WWC;

            --  Floating point types

            elsif U_Type = Standard_Short_Float then
               Lib_RE := RE_TA_SF;

            elsif U_Type = Standard_Float then
               Lib_RE := RE_TA_F;

            elsif U_Type = Standard_Long_Float then
               Lib_RE := RE_TA_LF;

            elsif U_Type = Standard_Long_Long_Float then
               Lib_RE := RE_TA_LLF;

            --  Integer types

            elsif U_Type = Etype (Standard_Short_Short_Integer) then
                  Lib_RE := RE_TA_SSI;

            elsif U_Type = Etype (Standard_Short_Integer) then
               Lib_RE := RE_TA_SI;

            elsif U_Type = Etype (Standard_Integer) then
               Lib_RE := RE_TA_I;

            elsif U_Type = Etype (Standard_Long_Integer) then
               Lib_RE := RE_TA_LI;

            elsif U_Type = Etype (Standard_Long_Long_Integer) then
               Lib_RE := RE_TA_LLI;

            --  Unsigned integer types

            elsif U_Type = RTE (RE_Short_Short_Unsigned) then
               Lib_RE := RE_TA_SSU;

            elsif U_Type = RTE (RE_Short_Unsigned) then
               Lib_RE := RE_TA_SU;

            elsif U_Type = RTE (RE_Unsigned) then
               Lib_RE := RE_TA_U;

            elsif U_Type = RTE (RE_Long_Unsigned) then
               Lib_RE := RE_TA_LU;

            elsif U_Type = RTE (RE_Long_Long_Unsigned) then
               Lib_RE := RE_TA_LLU;

            elsif Is_RTE (U_Type, RE_Unbounded_String) then
               Lib_RE := RE_TA_String;

            --  Special DSA types

            elsif Is_RTE (U_Type, RE_Any_Container_Ptr) then
               Lib_RE := RE_TA_A;
               U_Type := Typ;

            elsif U_Type = Underlying_Type (RTE (RE_TypeCode)) then

               --  No corresponding FA_TC ???

               Lib_RE := RE_TA_TC;

            --  Other (non-primitive) types

            else
               declare
                  Decl : Entity_Id;
               begin
                  Build_To_Any_Function (Loc, U_Type, Decl, Fnam);
                  Append_To (Decls, Decl);
               end;
            end if;

            --  Call the function

            if Lib_RE /= RE_Null then
               pragma Assert (No (Fnam));
               Fnam := RTE (Lib_RE);
            end if;

            --  If Fnam is already analyzed, find the proper expected type,
            --  else we have a newly constructed To_Any function and we know
            --  that the expected type of its parameter is U_Type.

            if Ekind (Fnam) = E_Function
                 and then Present (First_Formal (Fnam))
            then
               C_Type := Etype (First_Formal (Fnam));
            else
               C_Type := U_Type;
            end if;

            return
                Make_Function_Call (Loc,
                  Name                   => New_Occurrence_Of (Fnam, Loc),
                  Parameter_Associations =>
                    New_List (OK_Convert_To (C_Type, N)));
         end Build_To_Any_Call;

         ---------------------------
         -- Build_To_Any_Function --
         ---------------------------

         procedure Build_To_Any_Function
           (Loc  : Source_Ptr;
            Typ  : Entity_Id;
            Decl : out Node_Id;
            Fnam : out Entity_Id)
         is
            Spec  : Node_Id;
            Decls : constant List_Id := New_List;
            Stms  : constant List_Id := New_List;

            Expr_Parameter : constant Entity_Id :=
                               Make_Defining_Identifier (Loc, Name_E);

            Any : constant Entity_Id :=
                    Make_Defining_Identifier (Loc, Name_A);

            Any_Decl  : Node_Id;
            Result_TC : Node_Id := Build_TypeCode_Call (Loc, Typ, Decls);

            Use_Opaque_Representation : Boolean;
            --  When True, use stream attributes and represent type as an
            --  opaque sequence of bytes.

         begin
            --  For a derived type, we can't go past the base type (to the
            --  parent type) here, because that would cause the attribute's
            --  formal parameter to have the wrong type; hence the Base_Type
            --  check here.

            if Is_Itype (Typ) and then Typ /= Base_Type (Typ) then
               Build_To_Any_Function
                  (Loc  => Loc,
                  Typ  => Etype (Typ),
                  Decl => Decl,
                  Fnam => Fnam);
               return;
            end if;

            Fnam := Make_Helper_Function_Name (Loc, Typ, Name_To_Any);

            Spec :=
              Make_Function_Specification (Loc,
                Defining_Unit_Name => Fnam,
                Parameter_Specifications => New_List (
                  Make_Parameter_Specification (Loc,
                    Defining_Identifier => Expr_Parameter,
                    Parameter_Type => New_Occurrence_Of (Typ, Loc))),
                Result_Definition  => New_Occurrence_Of (RTE (RE_Any), Loc));
            Set_Etype (Expr_Parameter, Typ);

            Any_Decl :=
              Make_Object_Declaration (Loc,
                Defining_Identifier => Any,
                Object_Definition   => New_Occurrence_Of (RTE (RE_Any), Loc));

            Use_Opaque_Representation := False;

            if Has_Stream_Attribute_Definition
                 (Typ, TSS_Stream_Output, At_Any_Place => True)
              or else
               Has_Stream_Attribute_Definition
                 (Typ, TSS_Stream_Write,  At_Any_Place => True)
            then
               --  If user-defined stream attributes are specified for this
               --  type, use them and transmit data as an opaque sequence of
               --  stream elements.

               Use_Opaque_Representation := True;

            elsif Is_Derived_Type (Typ) and then not Is_Tagged_Type (Typ) then

               --  Non-tagged derived type: convert to root type

               declare
                  Rt_Type : constant Entity_Id := Root_Type (Typ);
                  Expr    : constant Node_Id :=
                              OK_Convert_To
                                (Rt_Type,
                                 New_Occurrence_Of (Expr_Parameter, Loc));
               begin
                  Set_Expression (Any_Decl, Build_To_Any_Call (Expr, Decls));
               end;

            elsif Is_Record_Type (Typ) and then not Is_Tagged_Type (Typ) then

               --  Non-tagged record type

               if Nkind (Declaration_Node (Typ)) = N_Subtype_Declaration then
                  declare
                     Rt_Type : constant Entity_Id := Etype (Typ);
                     Expr    : constant Node_Id :=
                                 OK_Convert_To (Rt_Type,
                                   New_Occurrence_Of (Expr_Parameter, Loc));

                  begin
                     Set_Expression
                       (Any_Decl, Build_To_Any_Call (Expr, Decls));
                  end;

               --  Comment needed here (and label on declare block ???)

               else
                  declare
                     Disc     : Entity_Id := Empty;
                     Rdef     : constant Node_Id :=
                                  Type_Definition (Declaration_Node (Typ));
                     Counter  : Int := 0;
                     Elements : constant List_Id := New_List;

                     procedure TA_Rec_Add_Process_Element
                       (Stmts     : List_Id;
                        Container : Node_Or_Entity_Id;
                        Counter   : in out Int;
                        Rec       : Entity_Id;
                        Field     : Node_Id);
                     --  Processing routine for traversal below

                     procedure TA_Append_Record_Traversal is
                        new Append_Record_Traversal
                          (Rec                 => Expr_Parameter,
                           Add_Process_Element => TA_Rec_Add_Process_Element);

                     --------------------------------
                     -- TA_Rec_Add_Process_Element --
                     --------------------------------

                     procedure TA_Rec_Add_Process_Element
                       (Stmts     : List_Id;
                        Container : Node_Or_Entity_Id;
                        Counter   : in out Int;
                        Rec       : Entity_Id;
                        Field     : Node_Id)
                     is
                        Field_Ref : Node_Id;

                     begin
                        if Nkind (Field) = N_Defining_Identifier then

                           --  A regular component

                           Field_Ref := Make_Selected_Component (Loc,
                             Prefix        => New_Occurrence_Of (Rec, Loc),
                             Selector_Name => New_Occurrence_Of (Field, Loc));
                           Set_Etype (Field_Ref, Etype (Field));

                           Append_To (Stmts,
                             Make_Procedure_Call_Statement (Loc,
                               Name =>
                                 New_Occurrence_Of (
                                   RTE (RE_Add_Aggregate_Element), Loc),
                               Parameter_Associations => New_List (
                                 New_Occurrence_Of (Container, Loc),
                                 Build_To_Any_Call (Field_Ref, Decls))));

                        else
                           --  A variant part

                           Variant_Part : declare
                              Variant        : Node_Id;
                              Struct_Counter : Int := 0;

                              Block_Decls : constant List_Id := New_List;
                              Block_Stmts : constant List_Id := New_List;
                              VP_Stmts    : List_Id;

                              Alt_List    : constant List_Id := New_List;
                              Choice_List : List_Id;

                              Union_Any : constant Entity_Id :=
                                            Make_Defining_Identifier (Loc,
                                              New_Internal_Name ('V'));

                              Struct_Any : constant Entity_Id :=
                                             Make_Defining_Identifier (Loc,
                                                New_Internal_Name ('S'));

                              function Make_Discriminant_Reference
                                return Node_Id;
                              --  Build reference to the discriminant for this
                              --  variant part.

                              ---------------------------------
                              -- Make_Discriminant_Reference --
                              ---------------------------------

                              function Make_Discriminant_Reference
                                return Node_Id
                              is
                                 Nod : constant Node_Id :=
                                         Make_Selected_Component (Loc,
                                           Prefix        => Rec,
                                           Selector_Name =>
                                             Chars (Name (Field)));
                              begin
                                 Set_Etype (Nod, Etype (Name (Field)));
                                 return Nod;
                              end Make_Discriminant_Reference;

                           --  Start of processing for Variant_Part

                           begin
                              Append_To (Stmts,
                                Make_Block_Statement (Loc,
                                  Declarations =>
                                    Block_Decls,
                                  Handled_Statement_Sequence =>
                                    Make_Handled_Sequence_Of_Statements (Loc,
                                      Statements => Block_Stmts)));

                              --  Declare variant part aggregate (Union_Any).
                              --  Knowing the position of this VP in the
                              --  variant record, we can fetch the VP typecode
                              --  from Container.

                              Append_To (Block_Decls,
                                Make_Object_Declaration (Loc,
                                  Defining_Identifier => Union_Any,
                                  Object_Definition   =>
                                    New_Occurrence_Of (RTE (RE_Any), Loc),
                                  Expression =>
                                    Make_Function_Call (Loc,
                                      Name => New_Occurrence_Of (
                                                RTE (RE_Create_Any), Loc),
                                      Parameter_Associations => New_List (
                                        Make_Function_Call (Loc,
                                          Name =>
                                            New_Occurrence_Of (
                                              RTE (RE_Any_Member_Type), Loc),
                                          Parameter_Associations => New_List (
                                            New_Occurrence_Of (Container, Loc),
                                            Make_Integer_Literal (Loc,
                                              Counter)))))));

                              --  Declare inner struct aggregate (which
                              --  contains the components of this VP).

                              Append_To (Block_Decls,
                                Make_Object_Declaration (Loc,
                                  Defining_Identifier => Struct_Any,
                                  Object_Definition   =>
                                    New_Occurrence_Of (RTE (RE_Any), Loc),
                                  Expression =>
                                    Make_Function_Call (Loc,
                                      Name => New_Occurrence_Of (
                                        RTE (RE_Create_Any), Loc),
                                      Parameter_Associations => New_List (
                                        Make_Function_Call (Loc,
                                          Name =>
                                            New_Occurrence_Of (
                                              RTE (RE_Any_Member_Type), Loc),
                                          Parameter_Associations => New_List (
                                            New_Occurrence_Of (Union_Any, Loc),
                                            Make_Integer_Literal (Loc,
                                              Uint_1)))))));

                              --  Build case statement

                              Append_To (Block_Stmts,
                                Make_Case_Statement (Loc,
                                  Expression   => Make_Discriminant_Reference,
                                  Alternatives => Alt_List));

                              Variant := First_Non_Pragma (Variants (Field));
                              while Present (Variant) loop
                                 Choice_List := New_Copy_List_Tree
                                   (Discrete_Choices (Variant));

                                 VP_Stmts := New_List;

                                 --  Append discriminant val to union aggregate

                                 Append_To (VP_Stmts,
                                    Make_Procedure_Call_Statement (Loc,
                                      Name =>
                                        New_Occurrence_Of (
                                          RTE (RE_Add_Aggregate_Element), Loc),
                                      Parameter_Associations => New_List (
                                        New_Occurrence_Of (Union_Any, Loc),
                                          Build_To_Any_Call
                                            (Make_Discriminant_Reference,
                                             Block_Decls))));

                                 --  Populate inner struct aggregate

                                 --  Struct_Counter should be reset before
                                 --  handling a variant part. Indeed only one
                                 --  of the case statement alternatives will be
                                 --  executed at run-time, so the counter must
                                 --  start at 0 for every case statement.

                                 Struct_Counter := 0;

                                 TA_Append_Record_Traversal
                                   (Stmts     => VP_Stmts,
                                    Clist     => Component_List (Variant),
                                    Container => Struct_Any,
                                    Counter   => Struct_Counter);

                                 --  Append inner struct to union aggregate

                                 Append_To (VP_Stmts,
                                   Make_Procedure_Call_Statement (Loc,
                                     Name =>
                                       New_Occurrence_Of
                                         (RTE (RE_Add_Aggregate_Element), Loc),
                                     Parameter_Associations => New_List (
                                       New_Occurrence_Of (Union_Any, Loc),
                                       New_Occurrence_Of (Struct_Any, Loc))));

                                 --  Append union to outer aggregate

                                 Append_To (VP_Stmts,
                                   Make_Procedure_Call_Statement (Loc,
                                     Name =>
                                       New_Occurrence_Of
                                         (RTE (RE_Add_Aggregate_Element), Loc),
                                       Parameter_Associations => New_List (
                                          New_Occurrence_Of (Container, Loc),
                                          New_Occurrence_Of
                                            (Union_Any, Loc))));

                                 Append_To (Alt_List,
                                   Make_Case_Statement_Alternative (Loc,
                                     Discrete_Choices => Choice_List,
                                     Statements       => VP_Stmts));

                                 Next_Non_Pragma (Variant);
                              end loop;
                           end Variant_Part;
                        end if;

                        Counter := Counter + 1;
                     end TA_Rec_Add_Process_Element;

                  begin
                     --  Records are encoded in a TC_STRUCT aggregate:

                     --  -- Outer aggregate (TC_STRUCT)
                     --  | [discriminant1]
                     --  | [discriminant2]
                     --  | ...
                     --  |
                     --  | [component1]
                     --  | [component2]
                     --  | ...

                     --  A component can be a common component or variant part

                     --  A variant part is encoded as a TC_UNION aggregate:

                     --  -- Variant Part Aggregate (TC_UNION)
                     --  | [discriminant choice for this Variant Part]
                     --  |
                     --  | -- Inner struct (TC_STRUCT)
                     --  | |  [component1]
                     --  | |  [component2]
                     --  | |  ...

                     --  Let's start by building the outer aggregate. First we
                     --  construct Elements array containing all discriminants.

                     if Has_Discriminants (Typ) then
                        Disc := First_Discriminant (Typ);
                        while Present (Disc) loop
                           declare
                              Discriminant : constant Entity_Id :=
                                               Make_Selected_Component (Loc,
                                                 Prefix        =>
                                                   Expr_Parameter,
                                                 Selector_Name =>
                                                   Chars (Disc));

                           begin
                              Set_Etype (Discriminant, Etype (Disc));

                              Append_To (Elements,
                                Make_Component_Association (Loc,
                                  Choices => New_List (
                                    Make_Integer_Literal (Loc, Counter)),
                                  Expression =>
                                    Build_To_Any_Call (Discriminant, Decls)));
                           end;

                           Counter := Counter + 1;
                           Next_Discriminant (Disc);
                        end loop;

                     else
                        --  If there are no discriminants, we declare an empty
                        --  Elements array.

                        declare
                           Dummy_Any : constant Entity_Id :=
                                         Make_Defining_Identifier (Loc,
                                           Chars => New_Internal_Name ('A'));

                        begin
                           Append_To (Decls,
                             Make_Object_Declaration (Loc,
                               Defining_Identifier => Dummy_Any,
                               Object_Definition   =>
                                 New_Occurrence_Of (RTE (RE_Any), Loc)));

                           Append_To (Elements,
                             Make_Component_Association (Loc,
                               Choices => New_List (
                                 Make_Range (Loc,
                                   Low_Bound  =>
                                     Make_Integer_Literal (Loc, 1),
                                   High_Bound =>
                                     Make_Integer_Literal (Loc, 0))),
                               Expression =>
                                 New_Occurrence_Of (Dummy_Any, Loc)));
                        end;
                     end if;

                     --  We build the result aggregate with discriminants
                     --  as the first elements.

                     Set_Expression (Any_Decl,
                       Make_Function_Call (Loc,
                         Name => New_Occurrence_Of
                                   (RTE (RE_Any_Aggregate_Build), Loc),
                         Parameter_Associations => New_List (
                           Result_TC,
                           Make_Aggregate (Loc,
                             Component_Associations => Elements))));
                     Result_TC := Empty;

                     --  Then we append all the components to the result
                     --  aggregate.

                     TA_Append_Record_Traversal (Stms,
                       Clist     => Component_List (Rdef),
                       Container => Any,
                       Counter   => Counter);
                  end;
               end if;

            elsif Is_Array_Type (Typ) then

               --  Constrained and unconstrained array types

               declare
                  Constrained : constant Boolean := Is_Constrained (Typ);

                  procedure TA_Ary_Add_Process_Element
                    (Stmts   : List_Id;
                     Any     : Entity_Id;
                     Counter : Entity_Id;
                     Datum   : Node_Id);

                  --------------------------------
                  -- TA_Ary_Add_Process_Element --
                  --------------------------------

                  procedure TA_Ary_Add_Process_Element
                    (Stmts   : List_Id;
                     Any     : Entity_Id;
                     Counter : Entity_Id;
                     Datum   : Node_Id)
                  is
                     pragma Unreferenced (Counter);

                     Element_Any : Node_Id;

                  begin
                     if Etype (Datum) = RTE (RE_Any) then
                        Element_Any := Datum;
                     else
                        Element_Any := Build_To_Any_Call (Datum, Decls);
                     end if;

                     Append_To (Stmts,
                       Make_Procedure_Call_Statement (Loc,
                         Name => New_Occurrence_Of (
                                   RTE (RE_Add_Aggregate_Element), Loc),
                         Parameter_Associations => New_List (
                           New_Occurrence_Of (Any, Loc),
                           Element_Any)));
                  end TA_Ary_Add_Process_Element;

                  procedure Append_To_Any_Array_Iterator is
                    new Append_Array_Traversal (
                      Subprogram => Fnam,
                      Arry       => Expr_Parameter,
                      Indices    => New_List,
                      Add_Process_Element => TA_Ary_Add_Process_Element);

                  Index : Node_Id;

               begin
                  Set_Expression (Any_Decl,
                    Make_Function_Call (Loc,
                      Name =>
                        New_Occurrence_Of (RTE (RE_Create_Any), Loc),
                      Parameter_Associations => New_List (Result_TC)));
                  Result_TC := Empty;

                  if not Constrained then
                     Index := First_Index (Typ);
                     for J in 1 .. Number_Dimensions (Typ) loop
                        Append_To (Stms,
                          Make_Procedure_Call_Statement (Loc,
                            Name =>
                              New_Occurrence_Of (
                                RTE (RE_Add_Aggregate_Element), Loc),
                            Parameter_Associations => New_List (
                              New_Occurrence_Of (Any, Loc),
                              Build_To_Any_Call (
                                OK_Convert_To (Etype (Index),
                                  Make_Attribute_Reference (Loc,
                                    Prefix         =>
                                      New_Occurrence_Of (Expr_Parameter, Loc),
                                    Attribute_Name => Name_First,
                                    Expressions    => New_List (
                                      Make_Integer_Literal (Loc, J)))),
                                Decls))));
                        Next_Index (Index);
                     end loop;
                  end if;

                  Append_To_Any_Array_Iterator (Stms, Any);
               end;

            elsif Is_Integer_Type (Typ) or else Is_Unsigned_Type (Typ) then

               --  Integer types

               Set_Expression (Any_Decl,
                 Build_To_Any_Call (
                   OK_Convert_To (
                     Find_Numeric_Representation (Typ),
                     New_Occurrence_Of (Expr_Parameter, Loc)),
                   Decls));

            else
               --  Default case, including tagged types: opaque representation

               Use_Opaque_Representation := True;
            end if;

            if Use_Opaque_Representation then
               declare
                  Strm : constant Entity_Id :=
                           Make_Defining_Identifier (Loc,
                             Chars => New_Internal_Name ('S'));
                  --  Stream used to store data representation produced by
                  --  stream attribute.

               begin
                  --  Generate:
                  --    Strm : aliased Buffer_Stream_Type;

                  Append_To (Decls,
                    Make_Object_Declaration (Loc,
                      Defining_Identifier =>
                        Strm,
                      Aliased_Present     =>
                        True,
                      Object_Definition   =>
                        New_Occurrence_Of (RTE (RE_Buffer_Stream_Type), Loc)));

                  --  Generate:
                  --    T'Output (Strm'Access, E);

                  Append_To (Stms,
                      Make_Attribute_Reference (Loc,
                        Prefix         => New_Occurrence_Of (Typ, Loc),
                        Attribute_Name => Name_Output,
                        Expressions    => New_List (
                          Make_Attribute_Reference (Loc,
                            Prefix         => New_Occurrence_Of (Strm, Loc),
                            Attribute_Name => Name_Access),
                          New_Occurrence_Of (Expr_Parameter, Loc))));

                  --  Generate:
                  --    BS_To_Any (Strm, A);

                  Append_To (Stms,
                    Make_Procedure_Call_Statement (Loc,
                      Name => New_Occurrence_Of (RTE (RE_BS_To_Any), Loc),
                      Parameter_Associations => New_List (
                        New_Occurrence_Of (Strm, Loc),
                        New_Occurrence_Of (Any, Loc))));

                  --  Generate:
                  --    Release_Buffer (Strm);

                  Append_To (Stms,
                    Make_Procedure_Call_Statement (Loc,
                      Name => New_Occurrence_Of (RTE (RE_Release_Buffer), Loc),
                      Parameter_Associations => New_List (
                        New_Occurrence_Of (Strm, Loc))));
               end;
            end if;

            Append_To (Decls, Any_Decl);

            if Present (Result_TC) then
               Append_To (Stms,
                 Make_Procedure_Call_Statement (Loc,
                   Name => New_Occurrence_Of (RTE (RE_Set_TC), Loc),
                   Parameter_Associations => New_List (
                     New_Occurrence_Of (Any, Loc),
                     Result_TC)));
            end if;

            Append_To (Stms,
              Make_Simple_Return_Statement (Loc,
                Expression => New_Occurrence_Of (Any, Loc)));

            Decl :=
              Make_Subprogram_Body (Loc,
                Specification              => Spec,
                Declarations               => Decls,
                Handled_Statement_Sequence =>
                  Make_Handled_Sequence_Of_Statements (Loc,
                    Statements => Stms));
         end Build_To_Any_Function;

         -------------------------
         -- Build_TypeCode_Call --
         -------------------------

         function Build_TypeCode_Call
           (Loc   : Source_Ptr;
            Typ   : Entity_Id;
            Decls : List_Id) return Node_Id
         is
            U_Type : Entity_Id := Underlying_Type (Typ);
            --  The full view, if Typ is private; the completion,
            --  if Typ is incomplete.

            Fnam   : Entity_Id := Empty;
            Lib_RE : RE_Id := RE_Null;
            Expr   : Node_Id;

         begin
            --  Special case System.PolyORB.Interface.Any: its primitives have
            --  not been set yet, so can't call Find_Inherited_TSS.

            if Typ = RTE (RE_Any) then
               Fnam := RTE (RE_TC_A);

            else
               --  First simple case where the TypeCode is present
               --  in the type's TSS.

               Fnam := Find_Inherited_TSS (U_Type, TSS_TypeCode);
            end if;

            if No (Fnam) then
               if Sloc (U_Type) <= Standard_Location then

                  --  Do not try to build alias typecodes for subtypes from
                  --  Standard.

                  U_Type := Base_Type (U_Type);
               end if;

               if U_Type = Standard_Boolean then
                  Lib_RE := RE_TC_B;

               elsif U_Type = Standard_Character then
                  Lib_RE := RE_TC_C;

               elsif U_Type = Standard_Wide_Character then
                  Lib_RE := RE_TC_WC;

               elsif U_Type = Standard_Wide_Wide_Character then
                  Lib_RE := RE_TC_WWC;

               --  Floating point types

               elsif U_Type = Standard_Short_Float then
                  Lib_RE := RE_TC_SF;

               elsif U_Type = Standard_Float then
                  Lib_RE := RE_TC_F;

               elsif U_Type = Standard_Long_Float then
                  Lib_RE := RE_TC_LF;

               elsif U_Type = Standard_Long_Long_Float then
                  Lib_RE := RE_TC_LLF;

               --  Integer types (walk back to the base type)

               elsif U_Type = Etype (Standard_Short_Short_Integer) then
                     Lib_RE := RE_TC_SSI;

               elsif U_Type = Etype (Standard_Short_Integer) then
                  Lib_RE := RE_TC_SI;

               elsif U_Type = Etype (Standard_Integer) then
                  Lib_RE := RE_TC_I;

               elsif U_Type = Etype (Standard_Long_Integer) then
                  Lib_RE := RE_TC_LI;

               elsif U_Type = Etype (Standard_Long_Long_Integer) then
                  Lib_RE := RE_TC_LLI;

               --  Unsigned integer types

               elsif U_Type = RTE (RE_Short_Short_Unsigned) then
                  Lib_RE := RE_TC_SSU;

               elsif U_Type = RTE (RE_Short_Unsigned) then
                  Lib_RE := RE_TC_SU;

               elsif U_Type = RTE (RE_Unsigned) then
                  Lib_RE := RE_TC_U;

               elsif U_Type = RTE (RE_Long_Unsigned) then
                  Lib_RE := RE_TC_LU;

               elsif U_Type = RTE (RE_Long_Long_Unsigned) then
                  Lib_RE := RE_TC_LLU;

               elsif Is_RTE (U_Type, RE_Unbounded_String) then
                  Lib_RE := RE_TC_String;

               --  Special DSA types

               elsif Is_RTE (U_Type, RE_Any_Container_Ptr) then
                  Lib_RE := RE_TC_A;

               --  Other (non-primitive) types

               else
                  declare
                     Decl : Entity_Id;
                  begin
                     Build_TypeCode_Function (Loc, U_Type, Decl, Fnam);
                     Append_To (Decls, Decl);
                  end;
               end if;

               if Lib_RE /= RE_Null then
                  Fnam := RTE (Lib_RE);
               end if;
            end if;

            --  Call the function

            Expr :=
              Make_Function_Call (Loc, Name => New_Occurrence_Of (Fnam, Loc));

            --  Allow Expr to be used as arg to Build_To_Any_Call immediately

            Set_Etype (Expr, RTE (RE_TypeCode));

            return Expr;
         end Build_TypeCode_Call;

         -----------------------------
         -- Build_TypeCode_Function --
         -----------------------------

         procedure Build_TypeCode_Function
           (Loc  : Source_Ptr;
            Typ  : Entity_Id;
            Decl : out Node_Id;
            Fnam : out Entity_Id)
         is
            Spec  : Node_Id;
            Decls : constant List_Id := New_List;
            Stms  : constant List_Id := New_List;

            TCNam : constant Entity_Id :=
                      Make_Helper_Function_Name (Loc, Typ, Name_TypeCode);

            Parameters : List_Id;

            procedure Add_String_Parameter
              (S              : String_Id;
               Parameter_List : List_Id);
            --  Add a literal for S to Parameters

            procedure Add_TypeCode_Parameter
              (TC_Node        : Node_Id;
               Parameter_List : List_Id);
            --  Add the typecode for Typ to Parameters

            procedure Add_Long_Parameter
              (Expr_Node      : Node_Id;
               Parameter_List : List_Id);
            --  Add a signed long integer expression to Parameters

            procedure Initialize_Parameter_List
              (Name_String    : String_Id;
               Repo_Id_String : String_Id;
               Parameter_List : out List_Id);
            --  Return a list that contains the first two parameters
            --  for a parameterized typecode: name and repository id.

            function Make_Constructed_TypeCode
              (Kind       : Entity_Id;
               Parameters : List_Id) return Node_Id;
            --  Call TC_Build with the given kind and parameters

            procedure Return_Constructed_TypeCode (Kind : Entity_Id);
            --  Make a return statement that calls TC_Build with the given
            --  typecode kind, and the constructed parameters list.

            procedure Return_Alias_TypeCode (Base_TypeCode  : Node_Id);
            --  Return a typecode that is a TC_Alias for the given typecode

            --------------------------
            -- Add_String_Parameter --
            --------------------------

            procedure Add_String_Parameter
              (S              : String_Id;
               Parameter_List : List_Id)
            is
            begin
               Append_To (Parameter_List,
                 Make_Function_Call (Loc,
                   Name => New_Occurrence_Of (RTE (RE_TA_Std_String), Loc),
                   Parameter_Associations => New_List (
                     Make_String_Literal (Loc, S))));
            end Add_String_Parameter;

            ----------------------------
            -- Add_TypeCode_Parameter --
            ----------------------------

            procedure Add_TypeCode_Parameter
              (TC_Node        : Node_Id;
               Parameter_List : List_Id)
            is
            begin
               Append_To (Parameter_List,
                 Make_Function_Call (Loc,
                   Name => New_Occurrence_Of (RTE (RE_TA_TC), Loc),
                   Parameter_Associations => New_List (TC_Node)));
            end Add_TypeCode_Parameter;

            ------------------------
            -- Add_Long_Parameter --
            ------------------------

            procedure Add_Long_Parameter
              (Expr_Node      : Node_Id;
               Parameter_List : List_Id)
            is
            begin
               Append_To (Parameter_List,
                 Make_Function_Call (Loc,
                   Name => New_Occurrence_Of (RTE (RE_TA_LI), Loc),
                   Parameter_Associations => New_List (Expr_Node)));
            end Add_Long_Parameter;

            -------------------------------
            -- Initialize_Parameter_List --
            -------------------------------

            procedure Initialize_Parameter_List
              (Name_String    : String_Id;
               Repo_Id_String : String_Id;
               Parameter_List : out List_Id)
            is
            begin
               Parameter_List := New_List;
               Add_String_Parameter (Name_String, Parameter_List);
               Add_String_Parameter (Repo_Id_String, Parameter_List);
            end Initialize_Parameter_List;

            ---------------------------
            -- Return_Alias_TypeCode --
            ---------------------------

            procedure Return_Alias_TypeCode
              (Base_TypeCode  : Node_Id)
            is
            begin
               Add_TypeCode_Parameter (Base_TypeCode, Parameters);
               Return_Constructed_TypeCode (RTE (RE_TC_Alias));
            end Return_Alias_TypeCode;

            -------------------------------
            -- Make_Constructed_TypeCode --
            -------------------------------

            function Make_Constructed_TypeCode
              (Kind       : Entity_Id;
               Parameters : List_Id) return Node_Id
            is
               Constructed_TC : constant Node_Id :=
                 Make_Function_Call (Loc,
                   Name =>
                     New_Occurrence_Of (RTE (RE_TC_Build), Loc),
                   Parameter_Associations => New_List (
                     New_Occurrence_Of (Kind, Loc),
                     Make_Aggregate (Loc,
                        Expressions => Parameters)));
            begin
               Set_Etype (Constructed_TC, RTE (RE_TypeCode));
               return Constructed_TC;
            end Make_Constructed_TypeCode;

            ---------------------------------
            -- Return_Constructed_TypeCode --
            ---------------------------------

            procedure Return_Constructed_TypeCode (Kind : Entity_Id) is
            begin
               Append_To (Stms,
                 Make_Simple_Return_Statement (Loc,
                   Expression =>
                     Make_Constructed_TypeCode (Kind, Parameters)));
            end Return_Constructed_TypeCode;

            ------------------
            -- Record types --
            ------------------

            procedure TC_Rec_Add_Process_Element
              (Params  : List_Id;
               Any     : Entity_Id;
               Counter : in out Int;
               Rec     : Entity_Id;
               Field   : Node_Id);

            procedure TC_Append_Record_Traversal is
              new Append_Record_Traversal (
                Rec                 => Empty,
                Add_Process_Element => TC_Rec_Add_Process_Element);

            --------------------------------
            -- TC_Rec_Add_Process_Element --
            --------------------------------

            procedure TC_Rec_Add_Process_Element
              (Params  : List_Id;
               Any     : Entity_Id;
               Counter : in out Int;
               Rec     : Entity_Id;
               Field   : Node_Id)
            is
               pragma Unreferenced (Any, Counter, Rec);

            begin
               if Nkind (Field) = N_Defining_Identifier then

                  --  A regular component

                  Add_TypeCode_Parameter
                    (Build_TypeCode_Call (Loc, Etype (Field), Decls), Params);
                  Get_Name_String (Chars (Field));
                  Add_String_Parameter (String_From_Name_Buffer, Params);

               else

                  --  A variant part

                  declare
                     Discriminant_Type : constant Entity_Id :=
                                           Etype (Name (Field));

                     Is_Enum : constant Boolean :=
                                 Is_Enumeration_Type (Discriminant_Type);

                     Union_TC_Params : List_Id;

                     U_Name : constant Name_Id :=
                                New_External_Name (Chars (Typ), 'V', -1);

                     Name_Str         : String_Id;
                     Struct_TC_Params : List_Id;

                     Variant : Node_Id;
                     Choice  : Node_Id;
                     Default : constant Node_Id :=
                                 Make_Integer_Literal (Loc, -1);

                     Dummy_Counter : Int := 0;

                     Choice_Index : Int := 0;

                     procedure Add_Params_For_Variant_Components;
                     --  Add a struct TypeCode and a corresponding member name
                     --  to the union parameter list.

                     --  Ordering of declarations is a complete mess in this
                     --  area, it is supposed to be types/variables, then
                     --  subprogram specs, then subprogram bodies ???

                     ---------------------------------------
                     -- Add_Params_For_Variant_Components --
                     ---------------------------------------

                     procedure Add_Params_For_Variant_Components
                     is
                        S_Name : constant Name_Id :=
                                   New_External_Name (U_Name, 'S', -1);

                     begin
                        Get_Name_String (S_Name);
                        Name_Str := String_From_Name_Buffer;
                        Initialize_Parameter_List
                          (Name_Str, Name_Str, Struct_TC_Params);

                        --  Build struct parameters

                        TC_Append_Record_Traversal (Struct_TC_Params,
                          Component_List (Variant),
                          Empty,
                          Dummy_Counter);

                        Add_TypeCode_Parameter
                          (Make_Constructed_TypeCode
                           (RTE (RE_TC_Struct), Struct_TC_Params),
                           Union_TC_Params);

                        Add_String_Parameter (Name_Str, Union_TC_Params);
                     end Add_Params_For_Variant_Components;

                  begin
                     Get_Name_String (U_Name);
                     Name_Str := String_From_Name_Buffer;

                     Initialize_Parameter_List
                       (Name_Str, Name_Str, Union_TC_Params);

                     --  Add union in enclosing parameter list

                     Add_TypeCode_Parameter
                       (Make_Constructed_TypeCode
                        (RTE (RE_TC_Union), Union_TC_Params),
                        Params);

                     Add_String_Parameter (Name_Str, Params);

                     --  Build union parameters

                     Add_TypeCode_Parameter
                       (Build_TypeCode_Call
                          (Loc, Discriminant_Type, Decls),
                        Union_TC_Params);

                     Add_Long_Parameter (Default, Union_TC_Params);

                     Variant := First_Non_Pragma (Variants (Field));
                     while Present (Variant) loop
                        Choice := First (Discrete_Choices (Variant));
                        while Present (Choice) loop
                           case Nkind (Choice) is
                              when N_Range =>
                                 declare
                                    L : constant Uint :=
                                          Expr_Value (Low_Bound (Choice));
                                    H : constant Uint :=
                                          Expr_Value (High_Bound (Choice));
                                    J : Uint := L;
                                    --  3.8.1(8) guarantees that the bounds of
                                    --  this range are static.

                                    Expr : Node_Id;

                                 begin
                                    while J <= H loop
                                       if Is_Enum then
                                          Expr := New_Occurrence_Of (
                                            Get_Enum_Lit_From_Pos (
                                              Discriminant_Type, J, Loc), Loc);
                                       else
                                          Expr :=
                                            Make_Integer_Literal (Loc, J);
                                       end if;
                                       Append_To (Union_TC_Params,
                                         Build_To_Any_Call (Expr, Decls));

                                       Add_Params_For_Variant_Components;
                                       J := J + Uint_1;
                                    end loop;
                                 end;

                              when N_Others_Choice =>

                                 --  This variant possess a default choice.
                                 --  We must therefore set the default
                                 --  parameter to the current choice index. The
                                 --  default parameter is by construction the
                                 --  fourth in the Union_TC_Params list.

                                 declare
                                    Default_Node : constant Node_Id :=
                                                     Pick (Union_TC_Params, 4);

                                    New_Default_Node : constant Node_Id :=
                                      Make_Function_Call (Loc,
                                       Name =>
                                         New_Occurrence_Of
                                           (RTE (RE_TA_LI), Loc),
                                       Parameter_Associations =>
                                         New_List (
                                           Make_Integer_Literal
                                             (Loc, Choice_Index)));
                                 begin
                                    Insert_Before (
                                      Default_Node,
                                      New_Default_Node);

                                    Remove (Default_Node);
                                 end;

                                 --  Add a placeholder member label
                                 --  for the default case.
                                 --  It must be of the discriminant type.

                                 declare
                                    Exp : constant Node_Id :=
                                      Make_Attribute_Reference (Loc,
                                       Prefix => New_Occurrence_Of
                                         (Discriminant_Type, Loc),
                                       Attribute_Name => Name_First);
                                 begin
                                    Set_Etype (Exp, Discriminant_Type);
                                    Append_To (Union_TC_Params,
                                      Build_To_Any_Call (Exp, Decls));
                                 end;

                                 Add_Params_For_Variant_Components;

                              when others =>

                                 --  Case of an explicit choice

                                 declare
                                    Exp : constant Node_Id :=
                                            New_Copy_Tree (Choice);
                                 begin
                                    Append_To (Union_TC_Params,
                                      Build_To_Any_Call (Exp, Decls));
                                 end;

                                 Add_Params_For_Variant_Components;
                           end case;

                           Next (Choice);
                           Choice_Index := Choice_Index + 1;
                        end loop;

                        Next_Non_Pragma (Variant);
                     end loop;
                  end;
               end if;
            end TC_Rec_Add_Process_Element;

            Type_Name_Str    : String_Id;
            Type_Repo_Id_Str : String_Id;

         --  Start of processing for Build_TypeCode_Function

         begin
            --  For a derived type, we can't go past the base type (to the
            --  parent type) here, because that would cause the attribute's
            --  formal parameter to have the wrong type; hence the Base_Type
            --  check here.

            if Is_Itype (Typ) and then Typ /= Base_Type (Typ) then
               Build_TypeCode_Function
                  (Loc  => Loc,
                  Typ  => Etype (Typ),
                  Decl => Decl,
                  Fnam => Fnam);
               return;
            end if;

            Fnam := TCNam;

            Spec :=
              Make_Function_Specification (Loc,
                Defining_Unit_Name       => Fnam,
                Parameter_Specifications => Empty_List,
                Result_Definition        =>
                  New_Occurrence_Of (RTE (RE_TypeCode), Loc));

            Build_Name_And_Repository_Id (Typ,
              Name_Str => Type_Name_Str, Repo_Id_Str => Type_Repo_Id_Str);

            Initialize_Parameter_List
              (Type_Name_Str, Type_Repo_Id_Str, Parameters);

            if Has_Stream_Attribute_Definition
                 (Typ, TSS_Stream_Output, At_Any_Place => True)
              or else
               Has_Stream_Attribute_Definition
                 (Typ, TSS_Stream_Write, At_Any_Place => True)
            then
               --  If user-defined stream attributes are specified for this
               --  type, use them and transmit data as an opaque sequence of
               --  stream elements.

               Return_Alias_TypeCode
                 (New_Occurrence_Of (RTE (RE_TC_Opaque), Loc));

            elsif Is_Derived_Type (Typ) and then not Is_Tagged_Type (Typ) then
               Return_Alias_TypeCode (
                 Build_TypeCode_Call (Loc, Etype (Typ), Decls));

            elsif Is_Integer_Type (Typ) or else Is_Unsigned_Type (Typ) then
               Return_Alias_TypeCode (
                 Build_TypeCode_Call (Loc,
                   Find_Numeric_Representation (Typ), Decls));

            elsif Is_Record_Type (Typ) and then not Is_Tagged_Type (Typ) then

               --  Record typecodes are encoded as follows:
               --  -- TC_STRUCT
               --  |
               --  |  [Name]
               --  |  [Repository Id]
               --
               --  Then for each discriminant:
               --
               --  |  [Discriminant Type Code]
               --  |  [Discriminant Name]
               --  |  ...
               --
               --  Then for each component:
               --
               --  |  [Component Type Code]
               --  |  [Component Name]
               --  |  ...
               --
               --  Variants components type codes are encoded as follows:
               --  --  TC_UNION
               --  |
               --  |  [Name]
               --  |  [Repository Id]
               --  |  [Discriminant Type Code]
               --  |  [Index of Default Variant Part or -1 for no default]
               --
               --  Then for each Variant Part :
               --
               --  |  [VP Label]
               --  |
               --  |  -- TC_STRUCT
               --  |  | [Variant Part Name]
               --  |  | [Variant Part Repository Id]
               --  |  |
               --  |    Then for each VP component:
               --  |  | [VP component Typecode]
               --  |  | [VP component Name]
               --  |  | ...
               --  |  --
               --  |
               --  |  [VP Name]

               if Nkind (Declaration_Node (Typ)) = N_Subtype_Declaration then
                  Return_Alias_TypeCode
                    (Build_TypeCode_Call (Loc, Etype (Typ), Decls));

               else
                  declare
                     Disc : Entity_Id := Empty;
                     Rdef : constant Node_Id :=
                              Type_Definition (Declaration_Node (Typ));
                     Dummy_Counter : Int := 0;

                  begin
                     --  Construct the discriminants typecodes

                     if Has_Discriminants (Typ) then
                        Disc := First_Discriminant (Typ);
                     end if;

                     while Present (Disc) loop
                        Add_TypeCode_Parameter (
                          Build_TypeCode_Call (Loc, Etype (Disc), Decls),
                          Parameters);
                        Get_Name_String (Chars (Disc));
                        Add_String_Parameter (
                          String_From_Name_Buffer,
                          Parameters);
                        Next_Discriminant (Disc);
                     end loop;

                     --  then the components typecodes

                     TC_Append_Record_Traversal
                       (Parameters, Component_List (Rdef),
                        Empty, Dummy_Counter);
                     Return_Constructed_TypeCode (RTE (RE_TC_Struct));
                  end;
               end if;

            elsif Is_Array_Type (Typ) then
               declare
                  Ndim           : constant Pos := Number_Dimensions (Typ);
                  Inner_TypeCode : Node_Id;
                  Constrained    : constant Boolean := Is_Constrained (Typ);
                  Indx           : Node_Id          := First_Index (Typ);

               begin
                  Inner_TypeCode :=
                    Build_TypeCode_Call (Loc, Component_Type (Typ), Decls);

                  for J in 1 .. Ndim loop
                     if Constrained then
                        Inner_TypeCode := Make_Constructed_TypeCode
                          (RTE (RE_TC_Array), New_List (
                            Build_To_Any_Call (
                              OK_Convert_To (RTE (RE_Long_Unsigned),
                                Make_Attribute_Reference (Loc,
                                  Prefix => New_Occurrence_Of (Typ, Loc),
                                  Attribute_Name => Name_Length,
                                  Expressions => New_List (
                                    Make_Integer_Literal (Loc,
                                      Intval => Ndim - J + 1)))),
                              Decls),
                            Build_To_Any_Call (Inner_TypeCode, Decls)));

                     else
                        --  Unconstrained case: add low bound for each
                        --  dimension.

                        Add_TypeCode_Parameter
                          (Build_TypeCode_Call (Loc, Etype (Indx), Decls),
                           Parameters);
                        Get_Name_String (New_External_Name ('L', J));
                        Add_String_Parameter (
                          String_From_Name_Buffer,
                          Parameters);
                        Next_Index (Indx);

                        Inner_TypeCode := Make_Constructed_TypeCode
                          (RTE (RE_TC_Sequence), New_List (
                            Build_To_Any_Call (
                              OK_Convert_To (RTE (RE_Long_Unsigned),
                                Make_Integer_Literal (Loc, 0)),
                              Decls),
                            Build_To_Any_Call (Inner_TypeCode, Decls)));
                     end if;
                  end loop;

                  if Constrained then
                     Return_Alias_TypeCode (Inner_TypeCode);
                  else
                     Add_TypeCode_Parameter (Inner_TypeCode, Parameters);
                     Start_String;
                     Store_String_Char ('V');
                     Add_String_Parameter (End_String, Parameters);
                     Return_Constructed_TypeCode (RTE (RE_TC_Struct));
                  end if;
               end;

            else
               --  Default: type is represented as an opaque sequence of bytes

               Return_Alias_TypeCode
                 (New_Occurrence_Of (RTE (RE_TC_Opaque), Loc));
            end if;

            Decl :=
              Make_Subprogram_Body (Loc,
                Specification              => Spec,
                Declarations               => Decls,
                Handled_Statement_Sequence =>
                  Make_Handled_Sequence_Of_Statements (Loc,
                    Statements => Stms));
         end Build_TypeCode_Function;

         ---------------------------------
         -- Find_Numeric_Representation --
         ---------------------------------

         function Find_Numeric_Representation
           (Typ : Entity_Id) return Entity_Id
         is
            FST    : constant Entity_Id := First_Subtype (Typ);
            P_Size : constant Uint      := Esize (FST);

         begin
            if Is_Unsigned_Type (Typ) then
               if P_Size <= Standard_Short_Short_Integer_Size then
                  return RTE (RE_Short_Short_Unsigned);

               elsif P_Size <= Standard_Short_Integer_Size then
                  return RTE (RE_Short_Unsigned);

               elsif P_Size <= Standard_Integer_Size then
                  return RTE (RE_Unsigned);

               elsif P_Size <= Standard_Long_Integer_Size then
                  return RTE (RE_Long_Unsigned);

               else
                  return RTE (RE_Long_Long_Unsigned);
               end if;

            elsif Is_Integer_Type (Typ) then
               if P_Size <= Standard_Short_Short_Integer_Size then
                  return Standard_Short_Short_Integer;

               elsif P_Size <= Standard_Short_Integer_Size then
                  return Standard_Short_Integer;

               elsif P_Size <= Standard_Integer_Size then
                  return Standard_Integer;

               elsif P_Size <= Standard_Long_Integer_Size then
                  return Standard_Long_Integer;

               else
                  return Standard_Long_Long_Integer;
               end if;

            elsif Is_Floating_Point_Type (Typ) then
               if P_Size <= Standard_Short_Float_Size then
                  return Standard_Short_Float;

               elsif P_Size <= Standard_Float_Size then
                  return Standard_Float;

               elsif P_Size <= Standard_Long_Float_Size then
                  return Standard_Long_Float;

               else
                  return Standard_Long_Long_Float;
               end if;

            else
               raise Program_Error;
            end if;

            --  TBD: fixed point types???
            --  TBverified numeric types with a biased representation???

         end Find_Numeric_Representation;

         ---------------------------
         -- Append_Array_Traversal --
         ---------------------------

         procedure Append_Array_Traversal
           (Stmts   : List_Id;
            Any     : Entity_Id;
            Counter : Entity_Id := Empty;
            Depth   : Pos       := 1)
         is
            Loc         : constant Source_Ptr := Sloc (Subprogram);
            Typ         : constant Entity_Id  := Etype (Arry);
            Constrained : constant Boolean    := Is_Constrained (Typ);
            Ndim        : constant Pos        := Number_Dimensions (Typ);

            Inner_Any, Inner_Counter : Entity_Id;

            Loop_Stm    : Node_Id;
            Inner_Stmts : constant List_Id := New_List;

         begin
            if Depth > Ndim then

               --  Processing for one element of an array

               declare
                  Element_Expr : constant Node_Id :=
                                   Make_Indexed_Component (Loc,
                                     New_Occurrence_Of (Arry, Loc),
                                     Indices);
               begin
                  Set_Etype (Element_Expr, Component_Type (Typ));
                  Add_Process_Element (Stmts,
                    Any     => Any,
                    Counter => Counter,
                    Datum   => Element_Expr);
               end;

               return;
            end if;

            Append_To (Indices,
              Make_Identifier (Loc, New_External_Name ('L', Depth)));

            if not Constrained or else Depth > 1 then
               Inner_Any := Make_Defining_Identifier (Loc,
                              New_External_Name ('A', Depth));
               Set_Etype (Inner_Any, RTE (RE_Any));
            else
               Inner_Any := Empty;
            end if;

            if Present (Counter) then
               Inner_Counter := Make_Defining_Identifier (Loc,
                                  New_External_Name ('J', Depth));
            else
               Inner_Counter := Empty;
            end if;

            declare
               Loop_Any : Node_Id := Inner_Any;

            begin
               --  For the first dimension of a constrained array, we add
               --  elements directly in the corresponding Any; there is no
               --  intervening inner Any.

               if No (Loop_Any) then
                  Loop_Any := Any;
               end if;

               Append_Array_Traversal (Inner_Stmts,
                 Any     => Loop_Any,
                 Counter => Inner_Counter,
                 Depth   => Depth + 1);
            end;

            Loop_Stm :=
              Make_Implicit_Loop_Statement (Subprogram,
                Iteration_Scheme =>
                  Make_Iteration_Scheme (Loc,
                    Loop_Parameter_Specification =>
                      Make_Loop_Parameter_Specification (Loc,
                        Defining_Identifier =>
                          Make_Defining_Identifier (Loc,
                            Chars => New_External_Name ('L', Depth)),

                        Discrete_Subtype_Definition =>
                          Make_Attribute_Reference (Loc,
                            Prefix         => New_Occurrence_Of (Arry, Loc),
                            Attribute_Name => Name_Range,

                            Expressions => New_List (
                              Make_Integer_Literal (Loc, Depth))))),
                Statements => Inner_Stmts);

            declare
               Decls       : constant List_Id := New_List;
               Dimen_Stmts : constant List_Id := New_List;
               Length_Node : Node_Id;

               Inner_Any_TypeCode : constant Entity_Id :=
                                      Make_Defining_Identifier (Loc,
                                        New_External_Name ('T', Depth));

               Inner_Any_TypeCode_Expr : Node_Id;

            begin
               if Depth = 1 then
                  if Constrained then
                     Inner_Any_TypeCode_Expr :=
                       Make_Function_Call (Loc,
                         Name => New_Occurrence_Of (RTE (RE_Get_TC), Loc),
                         Parameter_Associations => New_List (
                           New_Occurrence_Of (Any, Loc)));

                  else
                     Inner_Any_TypeCode_Expr :=
                       Make_Function_Call (Loc,
                         Name =>
                           New_Occurrence_Of (RTE (RE_Any_Member_Type), Loc),
                             Parameter_Associations => New_List (
                               New_Occurrence_Of (Any, Loc),
                               Make_Integer_Literal (Loc, Ndim)));
                  end if;

               else
                  Inner_Any_TypeCode_Expr :=
                    Make_Function_Call (Loc,
                      Name => New_Occurrence_Of (RTE (RE_Content_Type), Loc),
                      Parameter_Associations => New_List (
                        Make_Identifier (Loc,
                          Chars => New_External_Name ('T', Depth - 1))));
               end if;

               Append_To (Decls,
                 Make_Object_Declaration (Loc,
                   Defining_Identifier => Inner_Any_TypeCode,
                   Constant_Present    => True,
                   Object_Definition   => New_Occurrence_Of (
                                            RTE (RE_TypeCode), Loc),
                   Expression          => Inner_Any_TypeCode_Expr));

               if Present (Inner_Any) then
                  Append_To (Decls,
                    Make_Object_Declaration (Loc,
                      Defining_Identifier => Inner_Any,
                      Object_Definition   =>
                        New_Occurrence_Of (RTE (RE_Any), Loc),
                      Expression          =>
                        Make_Function_Call (Loc,
                          Name =>
                            New_Occurrence_Of (
                              RTE (RE_Create_Any), Loc),
                          Parameter_Associations => New_List (
                            New_Occurrence_Of (Inner_Any_TypeCode, Loc)))));
               end if;

               if Present (Inner_Counter) then
                  Append_To (Decls,
                    Make_Object_Declaration (Loc,
                      Defining_Identifier => Inner_Counter,
                      Object_Definition   =>
                        New_Occurrence_Of (RTE (RE_Long_Unsigned), Loc),
                      Expression          =>
                        Make_Integer_Literal (Loc, 0)));
               end if;

               if not Constrained then
                  Length_Node := Make_Attribute_Reference (Loc,
                        Prefix         => New_Occurrence_Of (Arry, Loc),
                        Attribute_Name => Name_Length,
                        Expressions    =>
                          New_List (Make_Integer_Literal (Loc, Depth)));
                  Set_Etype (Length_Node, RTE (RE_Long_Unsigned));

                  Add_Process_Element (Dimen_Stmts,
                    Datum   => Length_Node,
                    Any     => Inner_Any,
                    Counter => Inner_Counter);
               end if;

               --  Loop_Stm does appropriate processing for each element
               --  of Inner_Any.

               Append_To (Dimen_Stmts, Loop_Stm);

               --  Link outer and inner any

               if Present (Inner_Any) then
                  Add_Process_Element (Dimen_Stmts,
                    Any     => Any,
                    Counter => Counter,
                    Datum   => New_Occurrence_Of (Inner_Any, Loc));
               end if;

               Append_To (Stmts,
                 Make_Block_Statement (Loc,
                   Declarations =>
                     Decls,
                   Handled_Statement_Sequence =>
                     Make_Handled_Sequence_Of_Statements (Loc,
                       Statements => Dimen_Stmts)));
            end;
         end Append_Array_Traversal;

         -------------------------------
         -- Make_Helper_Function_Name --
         -------------------------------

         function Make_Helper_Function_Name
           (Loc : Source_Ptr;
            Typ : Entity_Id;
            Nam : Name_Id) return Entity_Id
         is
         begin
            declare
               Serial : Nat := 0;
               --  For tagged types, we use a canonical name so that it matches
               --  the primitive spec. For all other cases, we use a serialized
               --  name so that multiple generations of the same procedure do
               --  not clash.

            begin
               if not Is_Tagged_Type (Typ) then
                  Serial := Increment_Serial_Number;
               end if;

               --  Use prefixed underscore to avoid potential clash with used
               --  identifier (we use attribute names for Nam).

               return
                 Make_Defining_Identifier (Loc,
                   Chars =>
                     New_External_Name
                       (Related_Id => Nam,
                        Suffix => ' ', Suffix_Index => Serial,
                        Prefix => '_'));
            end;
         end Make_Helper_Function_Name;
      end Helpers;

      -----------------------------------
      -- Reserve_NamingContext_Methods --
      -----------------------------------

      procedure Reserve_NamingContext_Methods is
         Str_Resolve : constant String := "resolve";
      begin
         Name_Buffer (1 .. Str_Resolve'Length) := Str_Resolve;
         Name_Len := Str_Resolve'Length;
         Overload_Counter_Table.Set (Name_Find, 1);
      end Reserve_NamingContext_Methods;

   end PolyORB_Support;

   -------------------------------
   -- RACW_Type_Is_Asynchronous --
   -------------------------------

   procedure RACW_Type_Is_Asynchronous (RACW_Type : Entity_Id) is
      Asynchronous_Flag : constant Entity_Id :=
                            Asynchronous_Flags_Table.Get (RACW_Type);
   begin
      Replace (Expression (Parent (Asynchronous_Flag)),
        New_Occurrence_Of (Standard_True, Sloc (Asynchronous_Flag)));
   end RACW_Type_Is_Asynchronous;

   -------------------------
   -- RCI_Package_Locator --
   -------------------------

   function RCI_Package_Locator
     (Loc          : Source_Ptr;
      Package_Spec : Node_Id) return Node_Id
   is
      Inst     : Node_Id;
      Pkg_Name : String_Id;

   begin
      Get_Library_Unit_Name_String (Package_Spec);
      Pkg_Name := String_From_Name_Buffer;
      Inst :=
        Make_Package_Instantiation (Loc,
          Defining_Unit_Name   =>
            Make_Defining_Identifier (Loc,
              Chars => New_Internal_Name ('R')),

          Name                 =>
            New_Occurrence_Of (RTE (RE_RCI_Locator), Loc),

          Generic_Associations => New_List (
            Make_Generic_Association (Loc,
              Selector_Name                     =>
                Make_Identifier (Loc, Name_RCI_Name),
              Explicit_Generic_Actual_Parameter =>
                Make_String_Literal (Loc,
                  Strval => Pkg_Name)),

            Make_Generic_Association (Loc,
              Selector_Name                     =>
                Make_Identifier (Loc, Name_Version),
              Explicit_Generic_Actual_Parameter =>
                Make_Attribute_Reference (Loc,
                  Prefix         =>
                    New_Occurrence_Of (Defining_Entity (Package_Spec), Loc),
                  Attribute_Name =>
                    Name_Version))));

      RCI_Locator_Table.Set
        (Defining_Unit_Name (Package_Spec),
         Defining_Unit_Name (Inst));
      return Inst;
   end RCI_Package_Locator;

   -----------------------------------------------
   -- Remote_Types_Tagged_Full_View_Encountered --
   -----------------------------------------------

   procedure Remote_Types_Tagged_Full_View_Encountered
     (Full_View : Entity_Id)
   is
      Stub_Elements : constant Stub_Structure :=
                        Stubs_Table.Get (Full_View);

   begin
      --  For an RACW encountered before the freeze point of its designated
      --  type, the stub type is generated at the point of the RACW declaration
      --  but the primitives are generated only once the designated type is
      --  frozen. That freeze can occur in another scope, for example when the
      --  RACW is declared in a nested package. In that case we need to
      --  reestablish the stub type's scope prior to generating its primitive
      --  operations.

      if Stub_Elements /= Empty_Stub_Structure then
         declare
            Saved_Scope : constant Entity_Id := Current_Scope;
            Stubs_Scope : constant Entity_Id :=
                            Scope (Stub_Elements.Stub_Type);

         begin
            if Current_Scope /= Stubs_Scope then
               Push_Scope (Stubs_Scope);
            end if;

            Add_RACW_Primitive_Declarations_And_Bodies
              (Full_View,
               Stub_Elements.RPC_Receiver_Decl,
               Stub_Elements.Body_Decls);

            if Current_Scope /= Saved_Scope then
               Pop_Scope;
            end if;
         end;
      end if;
   end Remote_Types_Tagged_Full_View_Encountered;

   -------------------
   -- Scope_Of_Spec --
   -------------------

   function Scope_Of_Spec (Spec : Node_Id) return Entity_Id is
      Unit_Name : Node_Id;

   begin
      Unit_Name := Defining_Unit_Name (Spec);
      while Nkind (Unit_Name) /= N_Defining_Identifier loop
         Unit_Name := Defining_Identifier (Unit_Name);
      end loop;

      return Unit_Name;
   end Scope_Of_Spec;

   ----------------------
   -- Set_Renaming_TSS --
   ----------------------

   procedure Set_Renaming_TSS
     (Typ     : Entity_Id;
      Nam     : Entity_Id;
      TSS_Nam : TSS_Name_Type)
   is
      Loc  : constant Source_Ptr := Sloc (Nam);
      Spec : constant Node_Id := Parent (Nam);

      TSS_Node : constant Node_Id :=
                   Make_Subprogram_Renaming_Declaration (Loc,
                     Specification =>
                       Copy_Specification (Loc,
                         Spec     => Spec,
                         New_Name => Make_TSS_Name (Typ, TSS_Nam)),
                       Name => New_Occurrence_Of (Nam, Loc));

      Snam : constant Entity_Id :=
               Defining_Unit_Name (Specification (TSS_Node));

   begin
      if Nkind (Spec) = N_Function_Specification then
         Set_Ekind (Snam, E_Function);
         Set_Etype (Snam, Entity (Result_Definition (Spec)));
      else
         Set_Ekind (Snam, E_Procedure);
         Set_Etype (Snam, Standard_Void_Type);
      end if;

      Set_TSS (Typ, Snam);
   end Set_Renaming_TSS;

   ----------------------------------------------
   -- Specific_Add_Obj_RPC_Receiver_Completion --
   ----------------------------------------------

   procedure Specific_Add_Obj_RPC_Receiver_Completion
     (Loc           : Source_Ptr;
      Decls         : List_Id;
      RPC_Receiver  : Entity_Id;
      Stub_Elements : Stub_Structure)
   is
   begin
      case Get_PCS_Name is
         when Name_PolyORB_DSA =>
            PolyORB_Support.Add_Obj_RPC_Receiver_Completion
              (Loc, Decls, RPC_Receiver, Stub_Elements);
         when others =>
            GARLIC_Support.Add_Obj_RPC_Receiver_Completion
              (Loc, Decls, RPC_Receiver, Stub_Elements);
      end case;
   end Specific_Add_Obj_RPC_Receiver_Completion;

   --------------------------------
   -- Specific_Add_RACW_Features --
   --------------------------------

   procedure Specific_Add_RACW_Features
     (RACW_Type         : Entity_Id;
      Desig             : Entity_Id;
      Stub_Type         : Entity_Id;
      Stub_Type_Access  : Entity_Id;
      RPC_Receiver_Decl : Node_Id;
      Body_Decls        : List_Id)
   is
   begin
      case Get_PCS_Name is
         when Name_PolyORB_DSA =>
            PolyORB_Support.Add_RACW_Features
              (RACW_Type,
               Desig,
               Stub_Type,
               Stub_Type_Access,
               RPC_Receiver_Decl,
               Body_Decls);

         when others =>
            GARLIC_Support.Add_RACW_Features
              (RACW_Type,
               Stub_Type,
               Stub_Type_Access,
               RPC_Receiver_Decl,
               Body_Decls);
      end case;
   end Specific_Add_RACW_Features;

   --------------------------------
   -- Specific_Add_RAST_Features --
   --------------------------------

   procedure Specific_Add_RAST_Features
     (Vis_Decl : Node_Id;
      RAS_Type : Entity_Id)
   is
   begin
      case Get_PCS_Name is
         when Name_PolyORB_DSA =>
            PolyORB_Support.Add_RAST_Features (Vis_Decl, RAS_Type);
         when others =>
            GARLIC_Support.Add_RAST_Features (Vis_Decl, RAS_Type);
      end case;
   end Specific_Add_RAST_Features;

   --------------------------------------------------
   -- Specific_Add_Receiving_Stubs_To_Declarations --
   --------------------------------------------------

   procedure Specific_Add_Receiving_Stubs_To_Declarations
     (Pkg_Spec : Node_Id;
      Decls    : List_Id;
      Stmts    : List_Id)
   is
   begin
      case Get_PCS_Name is
         when Name_PolyORB_DSA =>
            PolyORB_Support.Add_Receiving_Stubs_To_Declarations
              (Pkg_Spec, Decls, Stmts);
         when others =>
            GARLIC_Support.Add_Receiving_Stubs_To_Declarations
              (Pkg_Spec, Decls, Stmts);
      end case;
   end Specific_Add_Receiving_Stubs_To_Declarations;

   ------------------------------------------
   -- Specific_Build_General_Calling_Stubs --
   ------------------------------------------

   procedure Specific_Build_General_Calling_Stubs
     (Decls                     : List_Id;
      Statements                : List_Id;
      Target                    : RPC_Target;
      Subprogram_Id             : Node_Id;
      Asynchronous              : Node_Id   := Empty;
      Is_Known_Asynchronous     : Boolean   := False;
      Is_Known_Non_Asynchronous : Boolean   := False;
      Is_Function               : Boolean;
      Spec                      : Node_Id;
      Stub_Type                 : Entity_Id := Empty;
      RACW_Type                 : Entity_Id := Empty;
      Nod                       : Node_Id)
   is
   begin
      case Get_PCS_Name is
         when Name_PolyORB_DSA =>
            PolyORB_Support.Build_General_Calling_Stubs
              (Decls,
               Statements,
               Target.Object,
               Subprogram_Id,
               Asynchronous,
               Is_Known_Asynchronous,
               Is_Known_Non_Asynchronous,
               Is_Function,
               Spec,
               Stub_Type,
               RACW_Type,
               Nod);

         when others =>
            GARLIC_Support.Build_General_Calling_Stubs
              (Decls,
               Statements,
               Target.Partition,
               Target.RPC_Receiver,
               Subprogram_Id,
               Asynchronous,
               Is_Known_Asynchronous,
               Is_Known_Non_Asynchronous,
               Is_Function,
               Spec,
               Stub_Type,
               RACW_Type,
               Nod);
      end case;
   end Specific_Build_General_Calling_Stubs;

   --------------------------------------
   -- Specific_Build_RPC_Receiver_Body --
   --------------------------------------

   procedure Specific_Build_RPC_Receiver_Body
     (RPC_Receiver : Entity_Id;
      Request      : out Entity_Id;
      Subp_Id      : out Entity_Id;
      Subp_Index   : out Entity_Id;
      Stmts        : out List_Id;
      Decl         : out Node_Id)
   is
   begin
      case Get_PCS_Name is
         when Name_PolyORB_DSA =>
            PolyORB_Support.Build_RPC_Receiver_Body
              (RPC_Receiver,
               Request,
               Subp_Id,
               Subp_Index,
               Stmts,
               Decl);

         when others =>
            GARLIC_Support.Build_RPC_Receiver_Body
              (RPC_Receiver,
               Request,
               Subp_Id,
               Subp_Index,
               Stmts,
               Decl);
      end case;
   end Specific_Build_RPC_Receiver_Body;

   --------------------------------
   -- Specific_Build_Stub_Target --
   --------------------------------

   function Specific_Build_Stub_Target
     (Loc                   : Source_Ptr;
      Decls                 : List_Id;
      RCI_Locator           : Entity_Id;
      Controlling_Parameter : Entity_Id) return RPC_Target
   is
   begin
      case Get_PCS_Name is
         when Name_PolyORB_DSA =>
            return
              PolyORB_Support.Build_Stub_Target
                (Loc, Decls, RCI_Locator, Controlling_Parameter);

         when others =>
            return
              GARLIC_Support.Build_Stub_Target
                (Loc, Decls, RCI_Locator, Controlling_Parameter);
      end case;
   end Specific_Build_Stub_Target;

   ------------------------------
   -- Specific_Build_Stub_Type --
   ------------------------------

   procedure Specific_Build_Stub_Type
     (RACW_Type         : Entity_Id;
      Stub_Type_Comps   : out List_Id;
      RPC_Receiver_Decl : out Node_Id)
   is
   begin
      case Get_PCS_Name is
         when Name_PolyORB_DSA =>
            PolyORB_Support.Build_Stub_Type
              (RACW_Type, Stub_Type_Comps, RPC_Receiver_Decl);

         when others =>
            GARLIC_Support.Build_Stub_Type
              (RACW_Type, Stub_Type_Comps, RPC_Receiver_Decl);
      end case;
   end Specific_Build_Stub_Type;

   -----------------------------------------------
   -- Specific_Build_Subprogram_Receiving_Stubs --
   -----------------------------------------------

   function Specific_Build_Subprogram_Receiving_Stubs
     (Vis_Decl                 : Node_Id;
      Asynchronous             : Boolean;
      Dynamically_Asynchronous : Boolean   := False;
      Stub_Type                : Entity_Id := Empty;
      RACW_Type                : Entity_Id := Empty;
      Parent_Primitive         : Entity_Id := Empty) return Node_Id
   is
   begin
      case Get_PCS_Name is
         when Name_PolyORB_DSA =>
            return
              PolyORB_Support.Build_Subprogram_Receiving_Stubs
                (Vis_Decl,
                 Asynchronous,
                 Dynamically_Asynchronous,
                 Stub_Type,
                 RACW_Type,
                 Parent_Primitive);

         when others =>
            return
              GARLIC_Support.Build_Subprogram_Receiving_Stubs
                (Vis_Decl,
                 Asynchronous,
                 Dynamically_Asynchronous,
                 Stub_Type,
                 RACW_Type,
                 Parent_Primitive);
      end case;
   end Specific_Build_Subprogram_Receiving_Stubs;

   -------------------------------
   -- Transmit_As_Unconstrained --
   -------------------------------

   function Transmit_As_Unconstrained (Typ : Entity_Id) return Boolean is
   begin
      return
        not (Is_Elementary_Type (Typ) or else Is_Constrained (Typ))
          or else (Is_Access_Type (Typ) and then Can_Never_Be_Null (Typ));
   end Transmit_As_Unconstrained;

   --------------------------
   -- Underlying_RACW_Type --
   --------------------------

   function Underlying_RACW_Type (RAS_Typ : Entity_Id) return Entity_Id is
      Record_Type : Entity_Id;

   begin
      if Ekind (RAS_Typ) = E_Record_Type then
         Record_Type := RAS_Typ;
      else
         pragma Assert (Present (Equivalent_Type (RAS_Typ)));
         Record_Type := Equivalent_Type (RAS_Typ);
      end if;

      return
        Etype (Subtype_Indication
                (Component_Definition
                  (First (Component_Items
                           (Component_List
                             (Type_Definition
                               (Declaration_Node (Record_Type))))))));
   end Underlying_RACW_Type;

end Exp_Dist;<|MERGE_RESOLUTION|>--- conflicted
+++ resolved
@@ -7526,15 +7526,9 @@
             Asynchronous_Statements :=
               New_List (Make_Request_RTE_Call (RE_Request_Destroy));
          end if;
-<<<<<<< HEAD
 
          --  Non-asynchronous case
 
-=======
-
-         --  Non-asynchronous case
-
->>>>>>> 42a9ba1d
          if not Is_Known_Asynchronous then
             --  Reraise an exception occurrence from the completed request.
             --  If the exception occurrence is empty, this is a no-op.
@@ -7647,13 +7641,7 @@
          Stub_Type_Comps   : out List_Id;
          RPC_Receiver_Decl : out Node_Id)
       is
-<<<<<<< HEAD
-         Loc : constant Source_Ptr := Sloc (Stub_Type);
-
-         pragma Unreferenced (RACW_Type);
-=======
          Loc : constant Source_Ptr := Sloc (RACW_Type);
->>>>>>> 42a9ba1d
 
       begin
          Stub_Type_Comps := New_List (
@@ -8623,28 +8611,16 @@
             else
                declare
                   Decl : Entity_Id;
-<<<<<<< HEAD
-                  Typ  : Entity_Id := U_Type;
-=======
->>>>>>> 42a9ba1d
 
                begin
                   --  For the subtype representing a generic actual type, go
                   --  to the base type.
 
-<<<<<<< HEAD
-                  if Is_Generic_Actual_Type (Typ) then
-                     Typ := Base_Type (Typ);
-                  end if;
-
-                  Build_From_Any_Function (Loc, Typ, Decl, Fnam);
-=======
                   if Is_Generic_Actual_Type (U_Type) then
                      U_Type := Base_Type (U_Type);
                   end if;
 
                   Build_From_Any_Function (Loc, U_Type, Decl, Fnam);
->>>>>>> 42a9ba1d
                   Append_To (Decls, Decl);
                end;
             end if;
@@ -9269,132 +9245,11 @@
             end if;
 
             if Use_Opaque_Representation then
-<<<<<<< HEAD
-
-               --  Default: type is represented as an opaque sequence of bytes
-
-               declare
-                  Strm : constant Entity_Id :=
-                           Make_Defining_Identifier (Loc,
-                             Chars => New_Internal_Name ('S'));
-                  Res  : constant Entity_Id :=
-                           Make_Defining_Identifier (Loc,
-                             Chars => New_Internal_Name ('R'));
-
-               begin
-                  --  Strm : Buffer_Stream_Type;
-
-                  Append_To (Decls,
-                    Make_Object_Declaration (Loc,
-                      Defining_Identifier => Strm,
-                      Aliased_Present     => True,
-                      Object_Definition   =>
-                        New_Occurrence_Of (RTE (RE_Buffer_Stream_Type), Loc)));
-
-                  --  Allocate_Buffer (Strm);
-
-                  Append_To (Stms,
-                    Make_Procedure_Call_Statement (Loc,
-                      Name =>
-                        New_Occurrence_Of (RTE (RE_Allocate_Buffer), Loc),
-                      Parameter_Associations => New_List (
-                        New_Occurrence_Of (Strm, Loc))));
-
-                  --  Any_To_BS (Strm, A);
-
-                  Append_To (Stms,
-                    Make_Procedure_Call_Statement (Loc,
-                      Name => New_Occurrence_Of (RTE (RE_Any_To_BS), Loc),
-                      Parameter_Associations => New_List (
-                        New_Occurrence_Of (Any_Parameter, Loc),
-                        New_Occurrence_Of (Strm, Loc))));
-
-                  if Transmit_As_Unconstrained (Typ) then
-
-                     --  declare
-                     --     Res : constant T := T'Input (Strm);
-                     --  begin
-                     --     Release_Buffer (Strm);
-                     --     return Res;
-                     --  end;
-
-                     Append_To (Stms, Make_Block_Statement (Loc,
-                       Declarations               => New_List (
-                         Make_Object_Declaration (Loc,
-                           Defining_Identifier => Res,
-                           Constant_Present    => True,
-                           Object_Definition   => New_Occurrence_Of (Typ, Loc),
-                           Expression          =>
-                             Make_Attribute_Reference (Loc,
-                               Prefix         => New_Occurrence_Of (Typ, Loc),
-                               Attribute_Name => Name_Input,
-                               Expressions    => New_List (
-                                 Make_Attribute_Reference (Loc,
-                                   Prefix         =>
-                                     New_Occurrence_Of (Strm, Loc),
-                                   Attribute_Name => Name_Access))))),
-
-                       Handled_Statement_Sequence =>
-                         Make_Handled_Sequence_Of_Statements (Loc,
-                           Statements => New_List (
-                             Make_Procedure_Call_Statement (Loc,
-                               Name                   =>
-                                 New_Occurrence_Of
-                                   (RTE (RE_Release_Buffer), Loc),
-                               Parameter_Associations =>
-                                 New_List (New_Occurrence_Of (Strm, Loc))),
-
-                             Make_Simple_Return_Statement (Loc,
-                               Expression => New_Occurrence_Of (Res, Loc))))));
-
-                  else
-                     --  declare
-                     --     Res : T;
-                     --  begin
-                     --     T'Read (Strm, Res);
-                     --     Release_Buffer (Strm);
-                     --     return Res;
-                     --  end;
-
-                     Append_To (Stms, Make_Block_Statement (Loc,
-                       Declarations               => New_List (
-                         Make_Object_Declaration (Loc,
-                           Defining_Identifier => Res,
-                           Constant_Present    => False,
-                           Object_Definition   =>
-                             New_Occurrence_Of (Typ, Loc))),
-
-                       Handled_Statement_Sequence =>
-                         Make_Handled_Sequence_Of_Statements (Loc,
-                           Statements => New_List (
-                             Make_Attribute_Reference (Loc,
-                               Prefix         => New_Occurrence_Of (Typ, Loc),
-                               Attribute_Name => Name_Read,
-                               Expressions    => New_List (
-                                 Make_Attribute_Reference (Loc,
-                                   Prefix         =>
-                                     New_Occurrence_Of (Strm, Loc),
-                                   Attribute_Name => Name_Access),
-                                 New_Occurrence_Of (Res, Loc))),
-
-                             Make_Procedure_Call_Statement (Loc,
-                               Name                   =>
-                                 New_Occurrence_Of
-                                   (RTE (RE_Release_Buffer), Loc),
-                               Parameter_Associations =>
-                                 New_List (New_Occurrence_Of (Strm, Loc))),
-
-                             Make_Simple_Return_Statement (Loc,
-                               Expression => New_Occurrence_Of (Res, Loc))))));
-                  end if;
-               end;
-=======
                Assign_Opaque_From_Any (Loc,
                   Stms   => Stms,
                   Typ    => Typ,
                   N      => New_Occurrence_Of (Any_Parameter, Loc),
                   Target => Empty);
->>>>>>> 42a9ba1d
             end if;
 
             Decl :=
