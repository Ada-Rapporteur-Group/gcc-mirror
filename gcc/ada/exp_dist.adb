--- conflicted
+++ resolved
@@ -1067,14 +1067,10 @@
    procedure Add_RACW_Features (RACW_Type : Entity_Id) is
       Desig      : constant Entity_Id := Etype (Designated_Type (RACW_Type));
       Same_Scope : constant Boolean   := Scope (Desig) = Scope (RACW_Type);
-<<<<<<< HEAD
-      Decls      : List_Id;
-=======
 
       Pkg_Spec   : Node_Id;
       Decls      : List_Id;
       Body_Decls : List_Id;
->>>>>>> 1177f497
 
       Stub_Type         : Entity_Id;
       Stub_Type_Access  : Entity_Id;
@@ -1091,16 +1087,6 @@
          return;
       end if;
 
-<<<<<<< HEAD
-      --  Look for declarations
-
-      --  Case of declaring a RACW in the same package than its designated
-      --  type, so the list to use for late declarations must be the private
-      --  part of the package. We do know that this private part exists since
-      --  the designated type has to be a private one.
-
-      if Same_Scope then
-=======
       --  Mark the current package declaration as containing an RACW, so that
       --  the bodies for the calling stubs and the RACW stream subprograms
       --  are attached to the tree when the corresponding body is encountered.
@@ -1116,7 +1102,6 @@
          --  Case of declaring the RACW in the same package as its designated
          --  type: we know that the designated type is a private type, so we
          --  use the private declarations list.
->>>>>>> 1177f497
 
          Pkg_Spec := Package_Specification_Of_Scope (Current_Scope);
 
@@ -1134,19 +1119,6 @@
 
          Decls := List_Containing (Declaration_Node (RACW_Type));
 
-<<<<<<< HEAD
-      --  Comment here???
-
-      else
-         Decls := List_Containing (Declaration_Node (RACW_Type));
-
-         if Nkind (Parent (Decls)) = N_Package_Specification
-           and then Present (Private_Declarations (Parent (Decls)))
-         then
-            Decls := Private_Declarations (Parent (Decls));
-         end if;
-=======
->>>>>>> 1177f497
       end if;
 
       --  If we were unable to find the declarations, that means that the
@@ -1220,8 +1192,6 @@
 
       Is_RAS : constant Boolean :=
                  not Comes_From_Source (Stub_Elements.RACW_Type);
-<<<<<<< HEAD
-=======
       --  Case of the RACW generated to implement a remote access-to-
       --  subprogram type.
 
@@ -1229,7 +1199,6 @@
                        In_Extended_Main_Code_Unit (Stub_Elements.Stub_Type);
       --  True when bodies must be prepared in Body_Decls. Bodies are generated
       --  only when the main unit is the unit that contains the stub type.
->>>>>>> 1177f497
 
       Current_Insertion_Node : Node_Id := Insertion_Node;
 
@@ -1349,24 +1318,6 @@
                  Current_Primitive_Number,
                  Subp_Str);
 
-<<<<<<< HEAD
-               Current_Primitive_Body :=
-                 Build_Subprogram_Calling_Stubs
-                   (Vis_Decl                 => Current_Primitive_Decl,
-                    Subp_Id                  =>
-                      Build_Subprogram_Id (Loc,
-                        Defining_Unit_Name (Current_Primitive_Spec)),
-                    Asynchronous             => Possibly_Asynchronous,
-                    Dynamically_Asynchronous => Possibly_Asynchronous,
-                    Stub_Type                => Stub_Elements.Stub_Type,
-                    RACW_Type                => Stub_Elements.RACW_Type);
-               Append_To (Decls, Current_Primitive_Body);
-
-               --  Analyzing the body here would cause the Stub type to be
-               --  frozen, thus preventing subsequent primitive declarations.
-               --  For this reason, it will be analyzed later in the regular
-               --  flow.
-=======
                if Build_Bodies then
                   Current_Primitive_Body :=
                     Build_Subprogram_Calling_Stubs
@@ -1387,7 +1338,6 @@
                   --  appropriate unit body, see Append_RACW_Bodies).
 
                end if;
->>>>>>> 1177f497
 
                --  Build the receiver stubs
 
@@ -1478,15 +1428,9 @@
          Specific_Add_Obj_RPC_Receiver_Completion (Loc,
            Body_Decls, RPC_Receiver, Stub_Elements);
 
-<<<<<<< HEAD
-      --  Do not analyze RPC receiver at this stage since it will otherwise
-      --  reference subprograms that have not been analyzed yet. It will be
-      --  analyzed in the regular flow.
-=======
       --  Do not analyze RPC receiver body at this stage since it references
       --  subprograms that have not been analyzed yet. It will be analyzed in
       --  the regular flow (see Append_RACW_Bodies).
->>>>>>> 1177f497
 
       end if;
    end Add_RACW_Primitive_Declarations_And_Bodies;
